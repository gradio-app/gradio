# Sharing Your App

How to share your Gradio app:

1. [Sharing demos with the share parameter](#sharing-demos)
2. [Hosting on HF Spaces](#hosting-on-hf-spaces)
3. [Embedding hosted spaces](#embedding-hosted-spaces)
4. [Embedding with web components](#embedding-with-web-components)
5. [Using the API page](#api-page)
6. [Adding authentication to the page](#authentication)
7. [Accessing Network Requests](#accessing-the-network-request-directly)
8. [Mounting within FastAPI](#mounting-within-another-fast-api-app)
9. [Security](#security-and-file-access)

## Sharing Demos

Gradio demos can be easily shared publicly by setting `share=True` in the `launch()` method. Like this:

```python
demo.launch(share=True)
```

This generates a public, shareable link that you can send to anybody! When you send this link, the user on the other side can try out the model in their browser. Because the processing happens on your device (as long as your device stays on!), you don't have to worry about any packaging any dependencies. A share link usually looks something like this: **XXXXX.gradio.app**. Although the link is served through a Gradio URL, we are only a proxy for your local server, and do not store any data sent through your app.

Keep in mind, however, that these links are publicly accessible, meaning that anyone can use your model for prediction! Therefore, make sure not to expose any sensitive information through the functions you write, or allow any critical changes to occur on your device. If you set `share=False` (the default, except in colab notebooks), only a local link is created, which can be shared by [port-forwarding](https://www.ssh.com/ssh/tunneling/example) with specific users.

![sharing](https://github.com/gradio-app/gradio/blob/main/guides/assets/sharing.svg?raw=true)

Share links expire after 72 hours.

## Hosting on HF Spaces

If you'd like to have a permanent link to your Gradio demo on the internet, use Hugging Face Spaces. [Hugging Face Spaces](http://huggingface.co/spaces/) provides the infrastructure to permanently host your machine learning model for free!

After you have [created a free Hugging Face account](https://huggingface.co/join), you have three methods to deploy your Gradio app to Hugging Face Spaces:

1. From terminal: run `gradio deploy` in your app directory. The CLI will gather some basic metadata and then launch your app. To update your space, you can re-run this command or enable the Github Actions option to automatically update the Spaces on `git push`.

2. From your browser: Drag and drop a folder containing your Gradio model and all related files [here](https://huggingface.co/new-space).

3. Connect Spaces with your Git repository and Spaces will pull the Gradio app from there. See [this guide how to host on Hugging Face Spaces](https://huggingface.co/blog/gradio-spaces) for more information.

<video autoplay muted loop>
  <source src="https://github.com/gradio-app/gradio/blob/main/guides/assets/hf_demo.mp4?raw=true" type="video/mp4" />
</video>

Note: Some components, like `gr.Image`, will display a "Share" button only on Spaces, so that users can share the generated output to the Discussions page of the Space easily. You can disable this with `show_share_button`, such as `gr.Image(show_share_button=False)`.

![Image with show_share_button=True](https://github.com/gradio-app/gradio/blob/main/guides/assets/share_icon.png?raw=true)

## Embedding Hosted Spaces

Once you have hosted your app on Hugging Face Spaces (or on your own server), you may want to embed the demo on a different website, such as your blog or your portfolio. Embedding an interactive demo allows people to try out the machine learning model that you have built, without needing to download or install anything — right in their browser! The best part is that you can embed interactive demos even in static websites, such as GitHub pages.

There are two ways to embed your Gradio demos. You can find quick links to both options directly on the Hugging Face Space page, in the "Embed this Space" dropdown option:

![Embed this Space dropdown option](https://github.com/gradio-app/gradio/blob/main/guides/assets/embed_this_space.png?raw=true)

### Embedding with Web Components

Web components typically offer a better experience to users than IFrames. Web components load lazily, meaning that they won't slow down the loading time of your website, and they automatically adjust their height based on the size of the Gradio app.

To embed with Web Components:

1. Import the gradio JS library into into your site by adding the script below in your site (replace {GRADIO_VERSION} in the URL with the library version of Gradio you are using).

```html
<script
	type="module"
	src="https://gradio.s3-us-west-2.amazonaws.com/{GRADIO_VERSION}/gradio.js"
></script>
```

2. Add

```html
<gradio-app src="https://$your_space_host.hf.space"></gradio-app>
```

element where you want to place the app. Set the `src=` attribute to your Space's embed URL, which you can find in the "Embed this Space" button. For example:

```html
<gradio-app
	src="https://abidlabs-pytorch-image-classifier.hf.space"
></gradio-app>
```

<script>
fetch("https://pypi.org/pypi/gradio/json"
).then(r => r.json()
).then(obj => {
    let v = obj.info.version;
    content = document.querySelector('.prose');
    content.innerHTML = content.innerHTML.replaceAll("{GRADIO_VERSION}", v);
});
</script>

You can see examples of how web components look <a href="https://www.gradio.app">on the Gradio landing page</a>.

You can also customize the appearance and behavior of your web component with attributes that you pass into the `<gradio-app>` tag:

- `src`: as we've seen, the `src` attributes links to the URL of the hosted Gradio demo that you would like to embed
- `space`: an optional shorthand if your Gradio demo is hosted on Hugging Face Space. Accepts a `username/space_name` instead of a full URL. Example: `gradio/Echocardiogram-Segmentation`. If this attribute attribute is provided, then `src` does not need to be provided.
- `control_page_title`: a boolean designating whether the html title of the page should be set to the title of the Gradio app (by default `"false"`)
- `initial_height`: the initial height of the web component while it is loading the Gradio app, (by default `"300px"`). Note that the final height is set based on the size of the Gradio app.
- `container`: whether to show the border frame and information about where the Space is hosted (by default `"true"`)
- `info`: whether to show just the information about where the Space is hosted underneath the embedded app (by default `"true"`)
- `autoscroll`: whether to autoscroll to the output when prediction has finished (by default `"false"`)
- `eager`: whether to load the Gradio app as soon as the page loads (by default `"false"`)
- `theme_mode`: whether to use the `dark`, `light`, or default `system` theme mode (by default `"system"`)

Here's an example of how to use these attributes to create a Gradio app that does not lazy load and has an initial height of 0px.

```html
<gradio-app
	space="gradio/Echocardiogram-Segmentation"
	eager="true"
	initial_height="0px"
></gradio-app>
```

_Note: While Gradio's CSS will never impact the embedding page, the embedding page can affect the style of the embedded Gradio app. Make sure that any CSS in the parent page isn't so general that it could also apply to the embedded Gradio app and cause the styling to break. Element selectors such as `header { ... }` and `footer { ... }` will be the most likely to cause issues._

### Embedding with IFrames

To embed with IFrames instead (if you cannot add javascript to your website, for example), add this element:

```html
<iframe src="https://$your_space_host.hf.space"></iframe>
```

Again, you can find the `src=` attribute to your Space's embed URL, which you can find in the "Embed this Space" button.

Note: if you use IFrames, you'll probably want to add a fixed `height` attribute and set `style="border:0;"` to remove the boreder. In addition, if your app requires permissions such as access to the webcam or the microphone, you'll need to provide that as well using the `allow` attribute.

## API Page

You can use almost any Gradio app as an API! In the footer of a Gradio app [like this one](https://huggingface.co/spaces/gradio/hello_world), you'll see a "Use via API" link.

![Use via API](https://huggingface.co/datasets/huggingface/documentation-images/resolve/main/gradio-guides/api3.gif)

This is a page that lists the endpoints that can be used to query the Gradio app, via our supported clients: either [the Python client](https://gradio.app/guides/getting-started-with-the-python-client/), or [the JavaScript client](https://gradio.app/guides/getting-started-with-the-js-client/). For each endpoint, Gradio automatically generates the parameters and their types, as well as example inputs.

The endpoints are automatically created when you launch a Gradio `Interface`. If you are using Gradio `Blocks`, you can also set up a Gradio API page, though we recommend that you explicitly name each event listener, such as

```python
btn.click(add, [num1, num2], output, api_name="addition")
```

This will add and document the endpoint `/api/addition/` to the automatically generated API page. Otherwise, your API endpoints will appear as "unnamed" endpoints.

_Note_: For Gradio apps in which [queueing is enabled](https://gradio.app/guides/key-features#queuing), users can bypass the queue if they make a POST request to your API endpoint. To disable this behavior, set `api_open=False` in the `queue()` method. To disable the API page altogether, set `show_api=False` in `.launch()`.

## Authentication

<<<<<<< HEAD
You may wish to put an authentication page in front of your app to limit who can open your app. With the `auth=` keyword argument in the `launch()` method, you can provide a tuple with a username and password, or a list of acceptable username/password tuples; Here's an example that provides password-based authentication for a single user named "admin":
=======
### Password-protected app

You may wish to put an authentication page in front of your app to limit who can open your app. With the `auth=` keyword argument in the `launch()` method, you can provide a tuple with a username and password, or a  list of acceptable username/password tuples;  Here's an example that provides password-based authentication for a single user named "admin":
>>>>>>> 947d615d

```python
demo.launch(auth=("admin", "pass1234"))
```

For more complex authentication handling, you can even pass a function that takes a username and password as arguments, and returns True to allow authentication, False otherwise. This can be used for, among other things, making requests to 3rd-party authentication services.

Here's an example of a function that accepts any login where the username and password are the same:

```python
def same_auth(username, password):
    return username == password
demo.launch(auth=same_auth)
```

For authentication to work properly, third party cookies must be enabled in your browser.
This is not the case by default for Safari, Chrome Incognito Mode.

### OAuth (Login via Hugging Face)

Gradio supports OAuth login via Hugging Face. This feature is currently **experimental** and only available on Spaces.
If allows to add a *"Sign in with Hugging Face"* button to your demo. Check out [this Space](https://huggingface.co/spaces/Wauplin/gradio-oauth-demo)
for a live demo.

To enable OAuth, you must set `hf_oauth: true` as a Space metadata in your README.md file. This will register your Space
as an OAuth application on Hugging Face. You also need to include `itsdangerous` and `authlib` in a separate
`requirements.txt` file. Next, you can use `gr.LoginButton` and `gr.LogoutButton` to add login and logout buttons to
your Gradio app. Once a user is logged in with their HF account, you can retrieve their profile. To do so, you only
have to add a parameter of type `gr.OAuthProfile` to any Gradio function. The user profile will be automatically
injected as a parameter value.

Here is a short example:

```py
import gradio as gr


def hello(profile: gr.OAuthProfile | None) -> str:
    if profile is None:
        return "I don't know you."
    return f"Hello {profile.name}"


with gr.Blocks() as demo:
    gr.LoginButton()
    gr.LogoutButton()
    gr.Markdown().attach_load_event(hello, None)
```

When the user clicks on the login button, they get redirected in a new page to authorize your Space.

![Allow Space app](https://huggingface.co/datasets/huggingface/documentation-images/resolve/main/gradio-guides/oauth_sign_in.png)

Users can revoke access to their profile at any time in their [settings](https://huggingface.co/settings/connected-applications).

As seen above, OAuth features are available only when your app runs in a Space. However, you often need to test your app
locally before deploying it. To help with that, the `gr.LoginButton` is mocked. When a user clicks on it, they are
automatically logged in with a fake user profile. This allows you to debug your app before deploying it to a Space.

## Accessing the Network Request Directly

When a user makes a prediction to your app, you may need the underlying network request, in order to get the request headers (e.g. for advanced authentication), log the client's IP address, or for other reasons. Gradio supports this in a similar manner to FastAPI: simply add a function parameter whose type hint is `gr.Request` and Gradio will pass in the network request as that parameter. Here is an example:

```python
import gradio as gr

def echo(name, request: gr.Request):
    if request:
        print("Request headers dictionary:", request.headers)
        print("IP address:", request.client.host)
    return name

io = gr.Interface(echo, "textbox", "textbox").launch()
```

Note: if your function is called directly instead of through the UI (this happens, for
example, when examples are cached), then `request` will be `None`. You should handle
this case explicitly to ensure that your app does not throw any errors. That is why
we have the explicit check `if request`.

## Mounting Within Another FastAPI App

In some cases, you might have an existing FastAPI app, and you'd like to add a path for a Gradio demo.
You can easily do this with `gradio.mount_gradio_app()`.

Here's a complete example:

$code_custom_path

Note that this approach also allows you run your Gradio apps on custom paths (`http://localhost:8000/gradio` in the example above).

## Security and File Access

Sharing your Gradio app with others (by hosting it on Spaces, on your own server, or through temporary share links) **exposes** certain files on the host machine to users of your Gradio app.

In particular, Gradio apps ALLOW users to access to three kinds of files:

- **Files in the same directory (or a subdirectory) of where the Gradio script is launched from.** For example, if the path to your gradio scripts is `/home/usr/scripts/project/app.py` and you launch it from `/home/usr/scripts/project/`, then users of your shared Gradio app will be able to access any files inside `/home/usr/scripts/project/`. This is done so that you can easily reference these files in your Gradio app (e.g. for your app's `examples`).

- **Temporary files created by Gradio.** These are files that are created by Gradio as part of running your prediction function. For example, if your prediction function returns a video file, then Gradio will save that video to a temporary file and then send the path to the temporary file to the front end. You can customize the location of temporary files created by Gradio by setting the environment variable `GRADIO_TEMP_DIR` to an absolute path, such as `/home/usr/scripts/project/temp/`.

- **Files that you explicitly allow via the `allowed_paths` parameter in `launch()`**. This parameter allows you to pass in a list of additional directories or exact filepaths you'd like to allow users to have access to. (By default, this parameter is an empty list).

Gradio DOES NOT ALLOW access to:

- **Dotfiles** (any files whose name begins with `'.'`) or any files that are contained in any directory whose name begins with `'.'`

- **Files that you explicitly allow via the `blocked_paths` parameter in `launch()`**. You can pass in a list of additional directories or exact filepaths to the `blocked_paths` parameter in `launch()`. This parameter takes precedence over the files that Gradio exposes by default or by the `allowed_paths`.

- **Any other paths on the host machine**. Users should NOT be able to access other arbitrary paths on the host.

Please make sure you are running the latest version of `gradio` for these security settings to apply.<|MERGE_RESOLUTION|>--- conflicted
+++ resolved
@@ -153,13 +153,9 @@
 
 ## Authentication
 
-<<<<<<< HEAD
+### Password-protected app
+
 You may wish to put an authentication page in front of your app to limit who can open your app. With the `auth=` keyword argument in the `launch()` method, you can provide a tuple with a username and password, or a list of acceptable username/password tuples; Here's an example that provides password-based authentication for a single user named "admin":
-=======
-### Password-protected app
-
-You may wish to put an authentication page in front of your app to limit who can open your app. With the `auth=` keyword argument in the `launch()` method, you can provide a tuple with a username and password, or a  list of acceptable username/password tuples;  Here's an example that provides password-based authentication for a single user named "admin":
->>>>>>> 947d615d
 
 ```python
 demo.launch(auth=("admin", "pass1234"))
@@ -181,7 +177,7 @@
 ### OAuth (Login via Hugging Face)
 
 Gradio supports OAuth login via Hugging Face. This feature is currently **experimental** and only available on Spaces.
-If allows to add a *"Sign in with Hugging Face"* button to your demo. Check out [this Space](https://huggingface.co/spaces/Wauplin/gradio-oauth-demo)
+If allows to add a _"Sign in with Hugging Face"_ button to your demo. Check out [this Space](https://huggingface.co/spaces/Wauplin/gradio-oauth-demo)
 for a live demo.
 
 To enable OAuth, you must set `hf_oauth: true` as a Space metadata in your README.md file. This will register your Space
