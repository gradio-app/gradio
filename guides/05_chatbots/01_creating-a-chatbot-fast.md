# How to Create a Chatbot with Gradio

Tags: LLM, CHATBOT, NLP

## Introduction

Chatbots are a popular application of large language models (LLMs). Using Gradio, you can easily build a chat application and share that with your users, or try it yourself using an intuitive UI.

This tutorial uses `gr.ChatInterface()`, which is a high-level abstraction that allows you to create your chatbot UI fast, often with a _few lines of Python_. It can be easily adapted to support multimodal chatbots, or chatbots that require further customization.

**Prerequisites**: please make sure you are using the latest version of Gradio:

```bash
$ pip install --upgrade gradio
```

## Note for OpenAI-API compatible endpoints

If you have a chat server serving an OpenAI-API compatible endpoint (e.g. Ollama), you can spin up a ChatInterface in a single line of Python. First, also run `pip install openai`. Then, with your own URL, model, and optional token:

```python
import gradio as gr

gr.load_chat("http://localhost:11434/v1/", model="llama3.2", token="ollama").launch()
```

If you have your own model, keep reading to see how to create an application around any chat model in Python!

## Defining a chat function

To create a chat application with `gr.ChatInterface()`, the first thing you should do is define your **chat function**. In the simplest case, your chat function should accept two arguments: `message` and `history` (the arguments can be named anything, but must be in this order).

- `message`: a `str` representing the user's most recent message.
- `history`: a list of openai-style dictionaries with `role` and `content` keys, representing the previous conversation history. May also include additional keys representing message metadata.

For example, the `history` could look like this:

```python
[
    {"role": "user", "content": "What is the capital of France?"},
    {"role": "assistant", "content": "Paris"}
]
```

while the next `message` would be:

```py
"And what is its largest city?"
```

Your chat function simply needs to return: 

* a `str` value, which is the chatbot's response based on the chat `history` and most recent `message`, for example, in this case:

```
Paris is also the largest city.
```

Let's take a look at a few example chat functions:

**Example: a chatbot that randomly responds with yes or no**

Let's write a chat function that responds `Yes` or `No` randomly.

Here's our chat function:

```python
import random

def random_response(message, history):
    return random.choice(["Yes", "No"])
```

Now, we can plug this into `gr.ChatInterface()` and call the `.launch()` method to create the web interface:

```python
import gradio as gr

gr.ChatInterface(
    fn=random_response, 
    type="messages"
).launch()
```

Tip: Always set type="messages" in gr.ChatInterface. The default value (type="tuples") is deprecated and will be removed in a future version of Gradio.

That's it! Here's our running demo, try it out:

$demo_chatinterface_random_response

**Example: a chatbot that alternates between agreeing and disagreeing**

Of course, the previous example was very simplistic, it didn't take user input or the previous history into account! Here's another simple example showing how to incorporate a user's input as well as the history.

```python
import gradio as gr

def alternatingly_agree(message, history):
    if len([h for h in history if h['role'] == "assistant"]) % 2 == 0:
        return f"Yes, I do think that: {message}"
    else:
        return "I don't think so"

gr.ChatInterface(
    fn=alternatingly_agree, 
    type="messages"
).launch()
```

We'll look at more realistic examples of chat functions in our next Guide, which shows [examples of using `gr.ChatInterface` with popular LLMs](../guides/chatinterface-examples). 

## Streaming chatbots

In your chat function, you can use `yield` to generate a sequence of partial responses, each replacing the previous ones. This way, you'll end up with a streaming chatbot. It's that simple!

```python
import time
import gradio as gr

def slow_echo(message, history):
    for i in range(len(message)):
        time.sleep(0.3)
        yield "You typed: " + message[: i+1]

gr.ChatInterface(
    fn=slow_echo, 
    type="messages"
).launch()
```

While the response is streaming, the "Submit" button turns into a "Stop" button that can be used to stop the generator function.

Tip: Even though you are yielding the latest message at each iteration, Gradio only sends the "diff" of each message from the server to the frontend, which reduces latency and data consumption over your network.

## Customizing the Chat UI

If you're familiar with Gradio's `gr.Interface` class, the `gr.ChatInterface` includes many of the same arguments that you can use to customize the look and feel of your Chatbot. For example, you can:

- add a title and description above your chatbot using `title` and `description` arguments.
- add a theme or custom css using `theme` and `css` arguments respectively.
- add `examples` and even enable `cache_examples`, which make your Chatbot easier for users to try it out.
- customize the chatbot (e.g. to change the height or add a placeholder) or textbox (e.g. to add a max number of characters or add a placeholder).

**Adding examples**

You can add preset examples to your `gr.ChatInterface` with the `examples` parameter, which takes a list of string examples. Any examples will appear as "buttons" within the Chatbot before any messages are sent. If you'd like to include images or other files as part of your examples, you can do so by using this dictionary format for each example instead of a string: `{"text": "What's in this image?", "files": ["cheetah.jpg"]}`. Each file will be a separate message that is added to your Chatbot history.

You can change the displayed text for each example by using the `example_labels` argument. You can add icons to each example as well using the `example_icons` argument. Both of these arguments take a list of strings, which should be the same length as the `examples` list.

If you'd like to cache the examples so that they are pre-computed and the results appear instantly, set `cache_examples=True`.

**Customizing the chatbot or textbox component**

If you want to customize the `gr.Chatbot` or `gr.Textbox` that compose the `ChatInterface`, then you can pass in your own chatbot or textbox components. Here's an example of how we to apply the parameters we've discussed in this section:

```python
import gradio as gr

def yes_man(message, history):
    if message.endswith("?"):
        return "Yes"
    else:
        return "Ask me anything!"

gr.ChatInterface(
    yes_man,
    type="messages",
    chatbot=gr.Chatbot(height=300),
    textbox=gr.Textbox(placeholder="Ask me a yes or no question", container=False, scale=7),
    title="Yes Man",
    description="Ask Yes Man any question",
    theme="ocean",
    examples=["Hello", "Am I cool?", "Are tomatoes vegetables?"],
    cache_examples=True,
).launch()
```

Here's another example that adds a "placeholder" for your chat interface, which appears before the user has started chatting. The `placeholder` argument of `gr.Chatbot` accepts Markdown or HTML:

```python
gr.ChatInterface(
    yes_man,
    type="messages",
    chatbot=gr.Chatbot(placeholder="<strong>Your Personal Yes-Man</strong><br>Ask Me Anything"),
...
```

The placeholder appears vertically and horizontally centered in the chatbot.

## Multimodal Chat Interface

You may want to add multimodal capabilities to your chat interface. For example, you may want users to be able to upload images or files to your chatbot and ask questions about them. You can make your chatbot "multimodal" by passing in a single parameter (`multimodal=True`) to the `gr.ChatInterface` class.

When `multimodal=True`, the signature of your chat function changes slightly: the first parameter of your function (what we referred to as `message` above) should accept a dictionary consisting of the submitted text and uploaded files that looks like this: 

```py
{
    "text": "user input", 
    "files": [
        "updated_file_1_path.ext",
        "updated_file_2_path.ext", 
        ...
    ]
}
```

This second parameter of your chat function, `history`, will be in the same openai-style dictionary format as before. However, if the history contains uploaded files, the `content` key for a file will be not a string, but rather a single-element tuple consisting of the filepath. Each file will be a separate message in the history. So after uploading two files and asking a question, your history might look like this:

```python
[
    {"role": "user", "content": ("cat1.png")},
    {"role": "user", "content": ("cat2.png")},
    {"role": "user", "content": "What's the difference between these two images?"},
]
```

The return type of your chat function does *not change* when setting `multimodal=True` (i.e. in the simplest case, you should still return a string value). We discuss more complex cases, e.g. returning files [below](#returning-complex-responses).

If you are customizing a multimodal chat interface, you should pass in an instance of `gr.MultimodalTextbox` to the `textbox` parameter. You can customize the `MultimodalTextbox` further by passing in the `sources` parameter, which is a list of sources to enable. Here's an example that illustrates how to set up and customize and multimodal chat interface:
 

```python
import gradio as gr

def count_images(message, history):
    num_images = len(message["files"])
    total_images = 0
    for message in history:
        if isinstance(message["content"], tuple):
            total_images += 1
    return f"You just uploaded {num_images} images, total uploaded: {total_images+num_images}"

demo = gr.ChatInterface(
    fn=count_images, 
    type="messages", 
    examples=[
        {"text": "No files", "files": []}
    ], 
    multimodal=True,
    textbox=gr.MultimodalTextbox(file_count="multiple", file_types=["image"], sources=["upload", "microphone"])
)

demo.launch()
```

## Additional Inputs

You may want to add additional inputs to your chat function and expose them to your users through the chat UI. For example, you could add a textbox for a system prompt, or a slider that sets the number of tokens in the chatbot's response. The `gr.ChatInterface` class supports an `additional_inputs` parameter which can be used to add additional input components.

The `additional_inputs` parameters accepts a component or a list of components. You can pass the component instances directly, or use their string shortcuts (e.g. `"textbox"` instead of `gr.Textbox()`). If you pass in component instances, and they have _not_ already been rendered, then the components will appear underneath the chatbot within a `gr.Accordion()`. 

Here's a complete example:

$code_chatinterface_system_prompt

If the components you pass into the `additional_inputs` have already been rendered in a parent `gr.Blocks()`, then they will _not_ be re-rendered in the accordion. This provides flexibility in deciding where to lay out the input components. In the example below, we position the `gr.Textbox()` on top of the Chatbot UI, while keeping the slider underneath.

```python
import gradio as gr
import time

def echo(message, history, system_prompt, tokens):
    response = f"System prompt: {system_prompt}\n Message: {message}."
    for i in range(min(len(response), int(tokens))):
        time.sleep(0.05)
        yield response[: i+1]

with gr.Blocks() as demo:
    system_prompt = gr.Textbox("You are helpful AI.", label="System Prompt")
    slider = gr.Slider(10, 100, render=False)

    gr.ChatInterface(
        echo, additional_inputs=[system_prompt, slider], type="messages"
    )

demo.launch()
```

**Examples with additional inputs**

You can also add example values for your additional inputs. Pass in a list of lists to the `examples` parameter, where each inner list represents one sample, and each inner list should be `1 + len(additional_inputs)` long. The first element in the inner list should be the example value for the chat message, and each subsequent element should be an example value for one of the additional inputs, in order. When additional inputs are provided, examples are rendered in a table underneath the chat interface.

If you need to create something even more custom, then its best to construct the chatbot UI using the low-level `gr.Blocks()` API. We have [a dedicated guide for that here](/guides/creating-a-custom-chatbot-with-blocks).

## Additional Outputs

In the same way that you can accept additional inputs into your chat function, you can also return additional outputs. Simply pass in a list of components to the `additional_outputs` parameter in `gr.ChatInterface` and return additional values for each component from your chat function. Here's an example that extracts code and outputs it into a separate `gr.Code` component:

$code_chatinterface_artifacts

**Note:** unlike the case of additional inputs, the components passed in `additional_outputs` must be already defined in your `gr.Blocks` context -- they are not rendered automatically. If you need to render them after your `gr.ChatInterface`, you can set `render=False` when they are first defined and then `.render()` them in the appropriate section of your `gr.Blocks()` as we do in the example above.

## Returning Complex Responses

We mentioned earlier that in the simplest case, your chat function should return a `str` response, which will be rendered as Markdown in the chatbot. However, you can also return more complex responses as we discuss below:


**Returning files or Gradio components**

Currently, the following Gradio components can be displayed inside the chat interface:
* `gr.Image`
* `gr.Plot`
* `gr.Audio`
* `gr.HTML`
* `gr.Video`
* `gr.Gallery`
* `gr.File`

Simply return one of these components from your function to use it with `gr.ChatInterface`. Here's an example that returns an audio file:

```py
import gradio as gr

def music(message, history):
    if message.strip():
        return gr.Audio("https://github.com/gradio-app/gradio/raw/main/test/test_files/audio_sample.wav")
    else:
        return "Please provide the name of an artist"

gr.ChatInterface(
    music,
    type="messages",
    textbox=gr.Textbox(placeholder="Which artist's music do you want to listen to?", scale=7),
).launch()
```

Similarly, you could return image files with `gr.Image`, video files with `gr.Video`, or arbitrary files with the `gr.File` component.

**Returning Multiple Messages**

You can return multiple assistant messages from your chat function simply by returning a `list` of messages, each of which is a valid chat type. This lets you, for example, send a message along with files, as in the following example:

$code_chatinterface_echo_multimodal


**Displaying intermediate thoughts or tool usage**

The `gr.ChatInterface` class supports displaying intermediate thoughts or tool usage direct in the chatbot.

![](https://huggingface.co/datasets/huggingface/documentation-images/resolve/main/gradio-guides/nested-thought.png)

 To do this, you will need to return a `gr.ChatMessage` object from your chat function. Here is the schema of the `gr.ChatMessage` data class as well as two internal typed dictionaries:
 
 ```py
@dataclass
class ChatMessage:
    content: str | Component
    metadata: MetadataDict = None
    options: list[OptionDict] = None

class MetadataDict(TypedDict):
    title: NotRequired[str]
    id: NotRequired[int | str]
    parent_id: NotRequired[int | str]
    log: NotRequired[str]
    duration: NotRequired[float]
    status: NotRequired[Literal["pending", "done"]]

class OptionDict(TypedDict):
    label: NotRequired[str]
    value: str
 ```
 
As you can see, the `gr.ChatMessage` dataclass is similar to the openai-style message format, e.g. it has a "content" key that refers to the chat message content. But it also includes a "metadata" key whose value is a dictionary. If this dictionary includes a "title" key, the resulting message is displayed as an intermediate thought with the title being displayed on top of the thought. Here's an example showing the usage:

$code_chatinterface_thoughts

<<<<<<< HEAD
You can even show nested thoughts, which is useful for agent demos in which one tool may call other tools. To display nested thoughts, include "id" and "parent_id" keys in the "metadata" dictionary. See [this example](https://github.com/gradio-app/gradio/blob/main/demo/chatinterface_nested_thoughts/run.py) for a complete demonstration, or read our [dedicated guide on displaying intermediate thoughts and tool usage](/guides/agents-and-tool-usage) for more realistic examples.
=======
You can even show nested thoughts, which is useful for agent demos in which one tool may call other tools. To display nested thoughts, include "id" and "parent_id" keys in the "metadata" dictionary. Read our [dedicated guide on displaying intermediate thoughts and tool usage](/guides/agents-and-tool-usage) for more realistic examples.
>>>>>>> 90f90b79

**Providing preset responses**

When returning an assistant message, you may want to provide preset options that a user can choose in response. To do this, again, you will again return a `gr.ChatMessage` instance from your chat function. This time, make sure to set the `options` key specifying the preset responses.

As shown in the schema for `gr.ChatMessage` above, the value corresponding to the `options` key should be a list of dictionaries, each with a `value` (a string that is the value that should be sent to the chat function when this response is clicked) and an optional `label` (if provided, is the text displayed as the preset response instead of the `value`). 

This example illustrates how to use preset responses:

$code_chatinterface_options

## Modifying the Chatbot Value Directly

You may wish to modify the value of the chatbot with your own events, other than those prebuilt in the `gr.ChatInterface`. For example, you could create a dropdown that prefills the chat history with certain conversations or add a separate button to clear the conversation history. The `gr.ChatInterface` supports these events, but you need to use the `gr.ChatInterface.chatbot_value` as the input or output component in such events. In this example, we use a `gr.Radio` component to prefill the the chatbot with certain conversations:

$code_chatinterface_prefill

## Using Your Chatbot via API

Once you've built your Gradio chat interface and are hosting it on [Hugging Face Spaces](https://hf.space) or somewhere else, then you can query it with a simple API at the `/chat` endpoint. The endpoint just expects the user's message and will return the response, internally keeping track of the message history.

![](https://github.com/gradio-app/gradio/assets/1778297/7b10d6db-6476-4e2e-bebd-ecda802c3b8f)

To use the endpoint, you should use either the [Gradio Python Client](/guides/getting-started-with-the-python-client) or the [Gradio JS client](/guides/getting-started-with-the-js-client). Or, you can deploy your Chat Interface to other platforms, such as a:

* Discord bot [[tutorial]](../guides/creating-a-discord-bot-from-a-gradio-app)
* Slack bot [[tutorial]](../guides/creating-a-slack-bot-from-a-gradio-app)
* Website widget [[tutorial]](../guides/creating-a-website-widget-from-a-gradio-chatbot)

## Chat History

You can enable persistent chat history for your ChatInterface, allowing users to maintain multiple conversations and easily switch between them. When enabled, conversations are stored locally and privately in the user's browser using local storage. So if you deploy a ChatInterface e.g. on [Hugging Face Spaces](https://hf.space), each user will have their own separate chat history that won't interfere with other users' conversations. This means multiple users can interact with the same ChatInterface simultaneously while maintaining their own private conversation histories.

To enable this feature, simply set `gr.ChatInterface(save_history=True)` (as shown in the example in the next section). Users will then see their previous conversations in a side panel and can continue any previous chat or start a new one.

## Collecting User Feedback

To gather feedback on your chat model, set `gr.ChatInterface(flagging_mode="manual")` and users will be able to thumbs-up or thumbs-down assistant responses. Each flagged response, along with the entire chat history, will get saved in a CSV file in the app working directory (this can be configured via the `flagging_dir` parameter). 

You can also change the feedback options via `flagging_options` parameter. The default options are "Like" and "Dislike", which appear as the thumbs-up and thumbs-down icons. Any other options appear under a dedicated flag icon. This example shows a ChatInterface that has both chat history (mentioned in the previous section) and user feedback enabled:

$code_chatinterface_streaming_echo

Note that in this example, we set several flagging options: "Like", "Spam", "Inappropriate", "Other". Because the case-sensitive string "Like" is one of the flagging options, the user will see a thumbs-up icon next to each assistant message. The three other flagging options will appear in a dropdown under the flag icon.

## What's Next?

Now that you've learned about the `gr.ChatInterface` class and how it can be used to create chatbot UIs quickly, we recommend reading one of the following:

* [Our next Guide](../guides/chatinterface-examples) shows examples of how to use `gr.ChatInterface` with popular LLM libraries.
* If you'd like to build very custom chat applications from scratch, you can build them using the low-level Blocks API, as [discussed in this Guide](../guides/creating-a-custom-chatbot-with-blocks).
* Once you've deployed your Gradio Chat Interface, its easy to use it other applications because of the built-in API. Here's a tutorial on [how to deploy a Gradio chat interface as a Discord bot](../guides/creating-a-discord-bot-from-a-gradio-app).

<|MERGE_RESOLUTION|>--- conflicted
+++ resolved
@@ -365,11 +365,7 @@
 
 $code_chatinterface_thoughts
 
-<<<<<<< HEAD
-You can even show nested thoughts, which is useful for agent demos in which one tool may call other tools. To display nested thoughts, include "id" and "parent_id" keys in the "metadata" dictionary. See [this example](https://github.com/gradio-app/gradio/blob/main/demo/chatinterface_nested_thoughts/run.py) for a complete demonstration, or read our [dedicated guide on displaying intermediate thoughts and tool usage](/guides/agents-and-tool-usage) for more realistic examples.
-=======
 You can even show nested thoughts, which is useful for agent demos in which one tool may call other tools. To display nested thoughts, include "id" and "parent_id" keys in the "metadata" dictionary. Read our [dedicated guide on displaying intermediate thoughts and tool usage](/guides/agents-and-tool-usage) for more realistic examples.
->>>>>>> 90f90b79
 
 **Providing preset responses**
 
