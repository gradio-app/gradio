# Theming
Tags: THEMES

## Introduction

Gradio features a built-in theming engine that lets you customize the look and feel of your app. You can choose from a variety of themes, or create your own. To do so, pass the `theme=` kwarg to the `Blocks` or `Interface` constructor. For example:

```python
with gr.Blocks(theme=gr.themes.Soft()):
    ...
```
<<<<<<< HEAD
$demo_theme_soft
=======

<iframe
	src="https://gradio-theme-soft.hf.space?__theme=light"
	frameborder="0"
	width="850"
	height="450"
></iframe>

>>>>>>> d0ec3d97

Gradio comes with a set of prebuilt themes which you can load from `gr.themes.*`. Each of these themes set values for hundreds of CSS variables.

You can use prebuilt themes as a starting point for your own custom themes, or you can create your own themes from scratch. Let's take a look at each approach.

## Extending Themes via the Constructor

Although each theme has hundreds of CSS variables, the values for most these variables are drawn from 8 core variables which can be set through the constructor of each prebuilt theme. Modifying these 8 arguments allows you to quickly change the look and feel of your app.

### Core Colors

The first 3 constructor arguments set the colors of the theme and are gradio.themes.Color objects. Internally, these Color objects hold brightness values for the palette of a single hue, ranging from 50, 100, 200..., 800, 900, 950. Other CSS variables are derived from these 3 colors.

The 3 color constructor arguments are:

- `primary_hue`: This is the color draws attention in your theme. In the default theme, this is set to `gradio.themes.Orange`.
- `secondary_hue`: This is the color that is used for secondary elements in your theme. In the default theme, this is set to `gradio.themes.Blue`.
- `neutral_hue`: This is the color that is used for text and other neutral elements in your theme. In the default theme, this is set to `gradio.themes.Gray`.

You could modify these values using their string shortcuts, such as

```python
with gr.Blocks(theme=gr.themes.Default(primary_hue="red", secondary_hue="pink")):
    ...
```

or you could use the `Color` object directly, such as

```python
with gr.Blocks(theme=gr.themes.Default(primary_hue=gr.themes.Red, secondary_hue=gr.themes.Pink)):
    ...
```

<iframe
	src="https://gradio-theme-extended-step-1.hf.space?__theme=light"
	frameborder="0"
	width="850"
	height="450"
></iframe>

You could also create your own custom `Color` objects and pass them in.

### Core Sizing

The next 3 constructor arguments set the sizing of the theme and are gradio.themes.Size objects. Internally, these Size objects hold pixel size values that range from `xxs` to `xxl`. Other CSS variables are derived from these 3 sizes.

- `spacing_size`: This sets the padding within and spacing between elements. In the default theme, this is set to `gradio.themes.spacing_md`.
- `radius_size`: This sets the roundedness of corners of elements. In the default theme, this is set to `gradio.themes.radius_md`.
- `text_size`: This sets the font size of text. In the default theme, this is set to `gradio.themes.font_md`.

You could modify these values using their string shortcuts, such as

```python
with gr.Blocks(theme=gr.themes.Default(spacing_size="sm", radius_size="none")):
    ...
```

or you could use the `Size` object directly, such as

```python
with gr.Blocks(theme=gr.themes.Default(spacing_size=gr.themes.spacing_sm, radius_size=gr.themes.radius_none)):
    ...
```

<iframe
	src="https://gradio-theme-extended-step-2.hf.space?__theme=light"
	frameborder="0"
	width="850"
	height="450"
></iframe>

You could also create your own custom `Size` objects and pass them in.

### Core Fonts

The final 2 constructor arguments set the fonts of the theme. You can pass a list of fonts to each of these arguments to specify fallbacks. If you provide a string, it will be loaded as a system font. If you provide a `gradio.themes.GoogleFont`, the font will be loaded from Google Fonts.

- `font`: This sets the primary font of the theme. In the default theme, this is set to `gradio.themes.GoogleFont("Source Sans Pro")`.
- `font_mono`: This sets the monospace font of the theme. In the default theme, this is set to `gradio.themes.GoogleFont("IBM Plex Mono")`.

You could modify these values such as the following:

```python
with gr.Blocks(theme=gr.themes.Default(font=[gr.themes.GoogleFont("Inconsolata"), "Arial", "sans-serif"])):
    ...
```

<iframe
	src="https://gradio-theme-extended-step-3.hf.space?__theme=light"
	frameborder="0"
	width="850"
	height="450"
></iframe>



## Extending Themes via `.set()`

You can also modify the values of CSS variables after the theme has been loaded. To do so, use the `.set()` method of the theme object to get access to the CSS variables. For example:

```python
theme = gr.themes.Default(primary_hue="blue").set(
    loader_color="#FF0000",
    slider_color="#FF0000",
)

with gr.Blocks(theme=theme):
    ...
```

In the example above, we've set the `loader_color` and `slider_color` variables to `#FF0000`, despite the overall `primary_color` using the blue color palette. You can set any CSS variable that is defined in the theme in this manner. 

Your IDE type hinting should help you navigate these variables. Since there are so many CSS variables, let's take a look at how these variables are named and organized.

### CSS Variable Naming Conventions

CSS variable names can get quite long, like `button_primary_background_fill_hover_dark`! However they follow a common naming convention that makes it easy to understand what they do and to find the variable you're looking for. Seperated by underscores, the variable name is made up of:

1. The target element, such as `button`, `slider`, or `block`.
2. The target element type or sub-element, such as `button_primary`, or `block_label`.
3. The property, such as `button_primary_background_fill`, or `block_label_border_width`.
4. Any relevant state, such as `button_primary_background_fill_hover`.
5. If the value is different in dark mode, the suffix `_dark`. For example, `input_border_color_focus_dark`.

Of course, many CSS variable names are shorter than this, such as `table_border_color`, or `input_shadow`. 

### CSS Variable Organization

Though there are hundreds of CSS variables, they do not all have to have individual values. They draw their values by referencing a set of core variables and referencing each other. This allows us to only have to modify a few variables to change the look and feel of the entire theme, while also getting finer control of individual elements that we may want to modify.

#### Referencing Core Variables

To reference one of the core constructor variables, precede the variable name with an asterisk. To reference a core color, use the `*primary_`, `*secondary_`, or `*neutral_` prefix, followed by the brightness value. For example:

```python
theme = gr.themes.Default(primary_hue="blue").set(
    button_primary_background_fill="*primary_200",
    button_primary_background_fill_hover="*primary_300",
)
```

In the example above, we've set the `button_primary_background_fill` and `button_primary_background_fill_hover` variables to `*primary_200` and `*primary_300`. These variables will be set to the 200 and 300 brightness values of the blue primary color palette, respectively.

Similarly, to reference a core size, use the `*spacing_`, `*radius_`, or `*text_` prefix, followed by the size value. For example:

```python
theme = gr.themes.Default(radius_size="md").set(
    button_primary_border_radius="*radius_xl",
)
```

In the example above, we've set the `button_primary_border_radius` variable to `*radius_xl`. This variable will be set to the `xl` setting of the medium radius size range.

#### Referencing Other Variables

Variables can also reference each other. For example, look at the example below:

```python
theme = gr.themes.Default().set(
    button_primary_background_fill="#FF0000",
    button_primary_background_fill_hover="#FF0000",
    button_primary_border="#FF0000",
)
```

Having to set these values to a common color is a bit tedious. Instead, we can reference the `button_primary_background_fill` variable in the `button_primary_background_fill_hover` and `button_primary_border` variables, using a `*` prefix. 

```python
theme = gr.themes.Default().set(
    button_primary_background_fill="#FF0000",
    button_primary_background_fill_hover="*button_primary_background_fill",
    button_primary_border="*button_primary_background_fill",
)
```

Now, if we change the `button_primary_background_fill` variable, the `button_primary_background_fill_hover` and `button_primary_border` variables will automatically update as well.

This is particularly useful if you intend to share your theme - it makes it easy to modify the theme without having to change every variable.

Note that dark mode variables automatically reference each other. For example:

```python
theme = gr.themes.Default().set(
    button_primary_background_fill="#FF0000",
    button_primary_background_fill_dark="#AAAAAA",
    button_primary_border="*button_primary_background_fill",
    button_primary_border_dark="*button_primary_background_fill",
)
```

`button_primary_border_dark` will draw its value from `button_primary_background_fill_dark`, because dark mode always draw from the dark version of the variable.

## Creating a Full Theme

Let's say you want to create a theme from scratch! We'll go through it step by step - you can also see the source of prebuilt themes in the gradio source repo for reference - [here's the source](https://github.com/gradio-app/gradio/blob/main/gradio/themes/monochrome.py) for the Monochrome theme.

Our new theme class will inherit from `gradio.themes.Base`, a theme that sets a lot of convenient defaults. Let's make a simple demo that creates a dummy theme called Seafoam, and make a simple app that uses it.

$code_theme_new_step_1

<iframe
	src="https://gradio-theme-new-step-1.hf.space?__theme=light"
	frameborder="0"
	width="850"
	height="450"
></iframe>


The Base theme is very barebones, and uses `gr.themes.Blue` as it primary color - you'll note the primary button and the loading animation are both blue as a result. Let's change the defaults core arguments of our app. We'll overwrite the constructor and pass new defaults for the core constructor arguments.

We'll use `gr.themes.Emerald` as our primary color, and set secondary and neutral hues to `gr.themes.Blue`. We'll make our text larger using `text_lg`. We'll use `Quicksand` as our default font, loaded from Google Fonts. 

$code_theme_new_step_2

<<<<<<< HEAD
=======
<iframe
	src="https://gradio-theme-new-step-2.hf.space?__theme=light"
	frameborder="0"
	width="850"
	height="450"
></iframe>

>>>>>>> d0ec3d97
See how the primary button and the loading animation are now green? These CSS variables are tied to the `primary_hue` variable. 

Let's modify the theme a bit more directly. We'll call the `set()` method to overwrite CSS variable values explicitly. We can use any CSS logic, and reference our core constructor arguments using the `*` prefix.

$code_theme_new_step_3

<iframe
	src="https://gradio-theme-new-step-3.hf.space?__theme=light"
	frameborder="0"
	width="850"
	height="450"
></iframe>


Look how fun our theme looks now! With just a few variable changes, our theme looks completely different.

You may find it helpful to explore the [source code of the other prebuilt themes](https://github.com/gradio-app/gradio/blob/main/gradio/themes) to see how they modified the base theme. You can also find your browser's Inspector useful to select elements from the UI and see what CSS variables are being used in the styles panel. 

Enjoy creating your own themes! If you make one you're proud of, please share it with us on [Twitter](https://twitter.com/gradio).<|MERGE_RESOLUTION|>--- conflicted
+++ resolved
@@ -9,9 +9,6 @@
 with gr.Blocks(theme=gr.themes.Soft()):
     ...
 ```
-<<<<<<< HEAD
-$demo_theme_soft
-=======
 
 <iframe
 	src="https://gradio-theme-soft.hf.space?__theme=light"
@@ -20,7 +17,6 @@
 	height="450"
 ></iframe>
 
->>>>>>> d0ec3d97
 
 Gradio comes with a set of prebuilt themes which you can load from `gr.themes.*`. Each of these themes set values for hundreds of CSS variables.
 
@@ -235,8 +231,6 @@
 
 $code_theme_new_step_2
 
-<<<<<<< HEAD
-=======
 <iframe
 	src="https://gradio-theme-new-step-2.hf.space?__theme=light"
 	frameborder="0"
@@ -244,7 +238,6 @@
 	height="450"
 ></iframe>
 
->>>>>>> d0ec3d97
 See how the primary button and the loading animation are now green? These CSS variables are tied to the `primary_hue` variable. 
 
 Let's modify the theme a bit more directly. We'll call the `set()` method to overwrite CSS variable values explicitly. We can use any CSS logic, and reference our core constructor arguments using the `*` prefix.
