--- conflicted
+++ resolved
@@ -34,13 +34,12 @@
             chatbot = gr.Chatbot([["Hello", "Hi"], ["How are you?", "I'm good."]])
             chatbot.select(get_select_index, None, selected_chat)
 
-<<<<<<< HEAD
     selectable_chat = gr.Chatbot([["chat1", "chat2"], ["chat3", "chat4"]])
  
     @gr.render(triggers=[selectable_chat.select])
     def show_selected_chat(selection: gr.SelectData):
         gr.Textbox(label="Trigger Index", value=selection.index)
-=======
+
     @gr.render()
     def examples_in_interface():
         gr.Interface(lambda x:x, gr.Textbox(label="input"), gr.Textbox(), examples=[["test"]])
@@ -50,7 +49,6 @@
         a = gr.Textbox(label="little textbox")
         gr.Examples([["abc"], ["def"]], [a])
 
->>>>>>> 494c4ddf
 
 if __name__ == '__main__':
     demo.launch()