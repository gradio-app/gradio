--- conflicted
+++ resolved
@@ -43,11 +43,7 @@
             chatbot.select(get_select_index, None, selected_chat)
 
     selectable_chat = gr.Chatbot([{"role": "user", "content": "chat1"}, {"role": "assistant", "content": "chat2"}, {"role": "user", "content": "chat3"}, {"role": "assistant", "content": "chat4"}])
-<<<<<<< HEAD
- 
-=======
 
->>>>>>> 210badca
     @gr.render(triggers=[selectable_chat.select])
     def show_selected_chat(selection: gr.SelectData):
         gr.Textbox(label="Trigger Index", value=selection.index)
