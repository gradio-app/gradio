from difflib import Differ

import gradio as gr


def diff_texts(text1, text2):
    d = Differ()
    return [
        (token[2:], token[0] if token[0] != " " else None)
        for token in d.compare(text1, text2)
    ]


demo = gr.Interface(
    diff_texts,
    [
<<<<<<< HEAD
        gr.Textbox(lines=3, value="The quick brown fox jumped over the lazy dogs."),
        gr.Textbox(lines=3, value="The fast brown fox jumps over lazy dogs."),
=======
        gr.Textbox(
            label="Initial text",
            lines=3,
            default_value="The quick brown fox jumped over the lazy dogs.",
        ),
        gr.Textbox(
            label="Text to compare",
            lines=3,
            default_value="The fast brown fox jumps over lazy dogs.",
        ),
>>>>>>> 11740dd3
    ],
    gr.HighlightedText(label="Diff"),
)
if __name__ == "__main__":
    demo.launch()<|MERGE_RESOLUTION|>--- conflicted
+++ resolved
@@ -14,21 +14,16 @@
 demo = gr.Interface(
     diff_texts,
     [
-<<<<<<< HEAD
-        gr.Textbox(lines=3, value="The quick brown fox jumped over the lazy dogs."),
-        gr.Textbox(lines=3, value="The fast brown fox jumps over lazy dogs."),
-=======
         gr.Textbox(
             label="Initial text",
             lines=3,
-            default_value="The quick brown fox jumped over the lazy dogs.",
+            value="The quick brown fox jumped over the lazy dogs.",
         ),
         gr.Textbox(
             label="Text to compare",
             lines=3,
-            default_value="The fast brown fox jumps over lazy dogs.",
+            value="The fast brown fox jumps over lazy dogs.",
         ),
->>>>>>> 11740dd3
     ],
     gr.HighlightedText(label="Diff"),
 )
