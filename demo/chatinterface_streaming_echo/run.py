import time
import gradio as gr

def slow_echo(message, history):
    for i in range(len(message)):
        time.sleep(0.05)
        yield "You typed: " + message[: i + 1]

<<<<<<< HEAD
demo = gr.ChatInterface(slow_echo, type="messages", save_history=True)
=======
demo = gr.ChatInterface(slow_echo, type="messages", flagging_mode="manual", flagging_options=["Like", "Spam", "Inappropriate", "Other"])
>>>>>>> a1f26495

if __name__ == "__main__":
    demo.launch()<|MERGE_RESOLUTION|>--- conflicted
+++ resolved
@@ -6,11 +6,7 @@
         time.sleep(0.05)
         yield "You typed: " + message[: i + 1]
 
-<<<<<<< HEAD
-demo = gr.ChatInterface(slow_echo, type="messages", save_history=True)
-=======
-demo = gr.ChatInterface(slow_echo, type="messages", flagging_mode="manual", flagging_options=["Like", "Spam", "Inappropriate", "Other"])
->>>>>>> a1f26495
+demo = gr.ChatInterface(slow_echo, type="messages", flagging_mode="manual", flagging_options=["Like", "Spam", "Inappropriate", "Other"], save_history=True)
 
 if __name__ == "__main__":
     demo.launch()