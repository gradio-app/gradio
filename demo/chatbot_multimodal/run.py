--- conflicted
+++ resolved
@@ -33,12 +33,8 @@
     history[-1][1] = plot
     return history
 
-<<<<<<< HEAD
 
 with gr.Blocks(fill_height=True) as demo:
-=======
-with gr.Blocks() as demo:
->>>>>>> d9afb0ff
     chatbot = gr.Chatbot(
         [["Image", gr.Image(value="files/avatar.png", render=False)],
          ["Video", gr.Video(value="files/world.mp4", render=False)],
@@ -46,12 +42,7 @@
          ["Plot", gr.Plot(value=fig, render=False)],
          ["Gallery", gr.Gallery(value=["files/lion.jpg", "files/cheetah.jpg", "files/zebra.jpg"], render=False)]],
         elem_id="chatbot",
-<<<<<<< HEAD
-        height=700,
-        bubble_full_width=False,
-=======
         bubble_full_width=False
->>>>>>> d9afb0ff
     )
 
     chat_input = gr.MultimodalTextbox(interactive=True, file_types=["image"], placeholder="Enter message or upload file...", show_label=False)
