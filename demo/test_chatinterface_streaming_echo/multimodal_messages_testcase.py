import gradio as gr

runs = 0

def reset_runs():
    global runs
    runs = 0

def slow_echo(message, history):
    global runs  # i didn't want to add state or anything to this demo
    runs = runs + 1
    for i in range(len(message['text'])):
        yield f"Run {runs} - You typed: " + message['text'][: i + 1]

<<<<<<< HEAD
chat = gr.ChatInterface(slow_echo, multimodal=True, group_multimodal_data=False)
=======
chat = gr.ChatInterface(slow_echo, multimodal=True, api_name="chat")
>>>>>>> a56f4e1b

with gr.Blocks() as demo:
    chat.render()
    # We reset the global variable to minimize flakes
    # this works because CI runs only one test at at time
    # need to use gr.State if we want to parallelize this test
    # currently chatinterface does not support that
    demo.unload(reset_runs)

if __name__ == "__main__":
    demo.launch()<|MERGE_RESOLUTION|>--- conflicted
+++ resolved
@@ -12,11 +12,7 @@
     for i in range(len(message['text'])):
         yield f"Run {runs} - You typed: " + message['text'][: i + 1]
 
-<<<<<<< HEAD
-chat = gr.ChatInterface(slow_echo, multimodal=True, group_multimodal_data=False)
-=======
-chat = gr.ChatInterface(slow_echo, multimodal=True, api_name="chat")
->>>>>>> a56f4e1b
+chat = gr.ChatInterface(slow_echo, multimodal=True, api_name="chat", group_multimodal_data=False)
 
 with gr.Blocks() as demo:
     chat.render()
