{
	"name": "gradio-ui",
	"version": "0.0.1",
	"description": "Gradio UI packages",
	"scripts": {
		"dev": "pnpm css && pnpm --filter @gradio/client build && pnpm --filter @gradio/preview build && pnpm --filter @gradio/app dev",
		"css": "pnpm --filter @gradio/theme generate",
<<<<<<< HEAD
		"build": "pnpm css && pnpm --filter @gradio/client build && pnpm --filter @gradio/app build:local --emptyOutDir && pnpm --filter @gradio/preview build && pnpm --filter @gradio/app build:cc",
=======
		"build": "pnpm css && pnpm --filter @gradio/client build && pnpm --filter @gradio/app build:local --emptyOutDir && pnpm --filter @gradio/preview build",
>>>>>>> dcf13d75
		"build:cdn": "pnpm --filter @gradio/client build && pnpm --filter @gradio/app build:cdn --emptyOutDir",
		"build:website": "pnpm --filter @gradio/app build:website --emptyOutDir",
		"build:cdn-local": "TEST_CDN=TRUE pnpm build:cdn",
		"preview:cdn-server": "sirv ./gradio/templates/cdn --single --port=4321 --cors",
		"preview:cdn-app": "pnpm --filter @gradio/cdn-test dev",
		"preview:cdn-local": "run-p preview:cdn-server preview:cdn-app",
		"format:check": "prettier --ignore-path .config/.prettierignore --check --config .config/.prettierrc.json --plugin prettier-plugin-svelte .",
		"format:write": "prettier --ignore-path .config/.prettierignore --write --config .config/.prettierrc.json --plugin prettier-plugin-svelte .",
		"lint": "ESLINT_USE_FLAT_CONFIG=true eslint -c .config/eslint.config.js js client/js",
		"ts:check": "svelte-check --tsconfig tsconfig.json --threshold error",
		"test": "pnpm --filter @gradio/client build && vitest dev --config .config/vitest.config.ts",
		"test:run": "pnpm --filter @gradio/client build && vitest run --config .config/vitest.config.ts --reporter=verbose",
		"test:node": "TEST_MODE=node pnpm  vitest run --config .config/vitest.config.ts",
		"test:browser": "pnpm --filter @gradio/app test:browser",
		"test:browser:full": "run-s build test:browser",
		"test:browser:verbose": "pnpm test:browser",
		"test:browser:dev": "pnpm --filter @gradio/app test:browser:dev",
		"storybook": "storybook dev -p 6006 --config-dir js/storybook",
		"build-storybook": "storybook build --config-dir js/storybook",
		"ci:version": "changeset version && pnpm i --lockfile-only && node ./.changeset/fix_changelogs.cjs",
		"ci:publish": "pnpm publish --no-git-checks --access public -r --filter=@gradio/*",
		"chromatic": "chromatic",
		"test:ct": "playwright test -c ./.config/playwright-ct.config.ts",
		"website": "pnpm --filter @gradio/website build"
	},
	"type": "module",
	"author": "",
	"license": "ISC",
	"private": true,
	"dependencies": {
		"@changesets/changelog-github": "^0.4.8",
		"@changesets/cli": "^2.26.1",
		"@changesets/get-github-info": "^0.5.2",
		"@csstools/postcss-global-data": "^2.0.0",
		"@gradio/tootils": "workspace:^",
		"@manypkg/get-packages": "^2.2.0",
		"@playwright/experimental-ct-svelte": "^1.37.1",
		"@playwright/test": "^1.37.1",
		"@sveltejs/vite-plugin-svelte": "^2.4.2",
		"@tailwindcss/forms": "^0.5.0",
		"@testing-library/dom": "^9.0.0",
		"@testing-library/jest-dom": "^6.0.0",
		"@testing-library/user-event": "^14.0.0",
		"@types/node": "^20.3.1",
		"@types/testing-library__jest-dom": "^5.14.6",
		"@typescript-eslint/eslint-plugin": "^6.2.1",
		"@typescript-eslint/parser": "^6.2.1",
		"autoprefixer": "^10.4.4",
		"babylonjs": "^5.17.1",
		"babylonjs-loaders": "^5.17.1",
		"eslint": "^8.46.0",
		"eslint-plugin-svelte": "^2.32.4",
		"globals": "^13.20.0",
		"jsdom": "^22.1.0",
		"kleur": "^4.1.5",
		"msw": "^1.2.2",
		"node-html-parser": "^6.0.0",
		"npm-run-all": "^4.1.5",
		"plotly.js-dist-min": "^2.10.1",
		"polka": "^1.0.0-next.22",
		"pollen-css": "^4.6.1",
		"postcss": "^8.4.27",
		"postcss-custom-media": "10",
		"postcss-nested": "^5.0.6",
		"postcss-prefix-selector": "^1.16.0",
		"prettier": "^3.0.0",
		"prettier-plugin-css-order": "^2.0.0",
		"prettier-plugin-svelte": "^3.0.0",
		"sirv": "^2.0.2",
		"sirv-cli": "^2.0.2",
		"svelte": "^4.0.0",
		"svelte-check": "^3.4.4",
		"svelte-i18n": "^3.6.0",
		"svelte-preprocess": "^5.0.4",
		"tailwindcss": "^3.1.6",
		"tinyspy": "^2.0.0",
		"typescript": "^5.0.0",
		"vite": "^4.3.9",
		"vitest": "^0.34.0"
	},
	"devDependencies": {
		"@storybook/addon-a11y": "^7.0.24",
		"@storybook/addon-essentials": "^7.0.23",
		"@storybook/addon-interactions": "^7.0.23",
		"@storybook/addon-links": "^7.0.23",
		"@storybook/addon-styling": "^1.3.1",
		"@storybook/addon-svelte-csf": "^4.0.0",
		"@storybook/blocks": "^7.0.23",
		"@storybook/manager-api": "^7.0.23",
		"@storybook/svelte": "^7.0.23",
		"@storybook/svelte-vite": "^7.0.23",
		"@storybook/testing-library": "^0.2.0",
		"@storybook/theming": "^7.0.23",
		"chromatic": "^7.0.0",
		"react": "^18.2.0",
		"react-dom": "^18.2.0",
		"storybook": "^7.0.23",
		"wikidata-lang": "^4.1.2"
	}
}<|MERGE_RESOLUTION|>--- conflicted
+++ resolved
@@ -5,11 +5,7 @@
 	"scripts": {
 		"dev": "pnpm css && pnpm --filter @gradio/client build && pnpm --filter @gradio/preview build && pnpm --filter @gradio/app dev",
 		"css": "pnpm --filter @gradio/theme generate",
-<<<<<<< HEAD
-		"build": "pnpm css && pnpm --filter @gradio/client build && pnpm --filter @gradio/app build:local --emptyOutDir && pnpm --filter @gradio/preview build && pnpm --filter @gradio/app build:cc",
-=======
 		"build": "pnpm css && pnpm --filter @gradio/client build && pnpm --filter @gradio/app build:local --emptyOutDir && pnpm --filter @gradio/preview build",
->>>>>>> dcf13d75
 		"build:cdn": "pnpm --filter @gradio/client build && pnpm --filter @gradio/app build:cdn --emptyOutDir",
 		"build:website": "pnpm --filter @gradio/app build:website --emptyOutDir",
 		"build:cdn-local": "TEST_CDN=TRUE pnpm build:cdn",
