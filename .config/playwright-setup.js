<<<<<<< HEAD
import { spawn, spawnSync } from "node:child_process";
import { join, basename } from "path";
import { fileURLToPath } from "url";
import { readdirSync, writeFileSync } from "fs";

const __dirname = fileURLToPath(new URL(".", import.meta.url));
const TEST_APP_PATH = join(__dirname, "./test.py");
const TEST_FILES_PATH = join(__dirname, "..", "js", "app", "test");
const DEMO_MODULE_PATH = join(__dirname, "..", "demo", "__init__.py");
=======
import { spawn } from "node:child_process";
import { join, basename } from "path";
import { fileURLToPath } from "url";
import { readdirSync, writeFileSync } from "fs";
import net from "net";

import kl from "kleur";

const __dirname = fileURLToPath(new URL(".", import.meta.url));
const TEST_APP_PATH = join(__dirname, "./test.py");
const TEST_FILES_PATH = join(__dirname, "..", "js", "app", "test");
>>>>>>> c7081e57
const ROOT = join(__dirname, "..");

const test_files = readdirSync(TEST_FILES_PATH)
	.filter((f) => f.endsWith("spec.ts") && !f.endsWith(".skip.spec.ts"))
	.map((f) => basename(f, ".spec.ts"));

export default async function global_setup() {
	const verbose = process.env.GRADIO_TEST_VERBOSE;
<<<<<<< HEAD
	console.info("\nCreating test gradio app and starting server.\n");

	const test_app = make_app(test_files);
	writeFileSync(TEST_APP_PATH, test_app);
	const app = await spawn_gradio_app(TEST_APP_PATH, verbose);
	console.info("Server started. Running tests.\n");

	return () => {
		console.log("\nTests complete, cleaning up server.\n");
		kill_process(app);
	};
}
const PORT_RE = new RegExp(`:7879`);

function spawn_gradio_app(app, verbose) {
=======

	const port = await find_free_port(7860, 8860);
	process.env.GRADIO_E2E_TEST_PORT = port;

	process.stdout.write(kl.yellow("\nCreating test gradio app.\n\n"));

	const test_app = make_app(test_files, port);
	process.stdout.write(kl.yellow("App created. Starting test server.\n\n"));

	process.stdout.write(kl.bgBlue(" =========================== \n"));
	process.stdout.write(kl.bgBlue(" === PYTHON STARTUP LOGS === \n"));
	process.stdout.write(kl.bgBlue(" =========================== \n\n"));

	writeFileSync(TEST_APP_PATH, test_app);

	const app = await spawn_gradio_app(TEST_APP_PATH, port, verbose);

	process.stdout.write(
		kl.green(`\n\nServer started. Running tests on port ${port}.\n`)
	);

	return () => {
		process.stdout.write(kl.green(`\nTests complete, cleaning up!\n`));

		kill_process(app);
	};
}
const INFO_RE = /^INFO:/;

function spawn_gradio_app(app, port, verbose) {
	const PORT_RE = new RegExp(`:${port}`);

>>>>>>> c7081e57
	return new Promise((res, rej) => {
		const _process = spawn(`python`, [app], {
			shell: true,
			stdio: "pipe",
			cwd: ROOT,
			env: {
				...process.env,
				GRADIO_SERVER_PORT: `7879`,
				PYTHONUNBUFFERED: "true"
			}
		});
		_process.stdout.setEncoding("utf8");

		_process.stdout.on("data", (data) => {
			const _data = data.toString();

<<<<<<< HEAD
			if (verbose) {
				console.log("\n");
				console.log("OUT: ", _data);
				console.log("\n");
			}

			if (PORT_RE.test(_data)) {
				res(_process);
=======
			const is_info = INFO_RE.test(_data);

			if (is_info) {
				process.stdout.write(kl.yellow(_data));
			}

			if (!is_info) {
				process.stdout.write(`${_data}\n`);
			}

			if (PORT_RE.test(_data)) {
				process.stdout.write(kl.bgBlue("\n =========== END =========== "));

				res(_process);

				if (!verbose) {
					_process.stdout.destroy();
					_process.stderr.destroy();
				}
>>>>>>> c7081e57
			}
		});

		_process.stderr.on("data", (data) => {
			const _data = data.toString();
<<<<<<< HEAD

			if (PORT_RE.test(_data)) {
				res(_process);
			}
			if (verbose) {
				console.warn("ERR: ", _data);
			}
			if (_data.includes("Traceback")) {
				kill_process(_process);
				throw new Error(
					"Something went wrong in the python process. Enable verbose mode to see the stdout/err or the python child process."
				);
				rej();
=======
			const is_info = INFO_RE.test(_data);

			if (is_info) {
				process.stdout.write(kl.yellow(_data));
			}

			if (!is_info) {
				process.stdout.write(`${_data}\n`);
			}
			if (PORT_RE.test(_data)) {
				process.stderr.write(kl.bgBlue("\n =========== END =========== "));
				res(_process);

				if (!verbose) {
					_process.stdout.destroy();
					_process.stderr.destroy();
				}
>>>>>>> c7081e57
			}
		});
	});
}

function kill_process(process) {
	return new Promise((res, rej) => {
		process.on("close", res);
		process.kill("SIGTERM");
	});
}

<<<<<<< HEAD
function make_app(demos) {
=======
function make_app(demos, port) {
>>>>>>> c7081e57
	return `import gradio as gr
import uvicorn
from fastapi import FastAPI
import gradio as gr
${demos.map((d) => `from demo.${d}.run import demo as ${d}`).join("\n")}

app = FastAPI()
${demos
	.map((d) => `app = gr.mount_gradio_app(app, ${d}, path="/${d}")`)
	.join("\n")}

<<<<<<< HEAD
config = uvicorn.Config(app, port=7879, log_level="info")
server = uvicorn.Server(config=config)
server.run()`;
=======
config = uvicorn.Config(app, port=${port}, log_level="info")
server = uvicorn.Server(config=config)
server.run()`;
}

export async function find_free_port(start_port, end_port) {
	for (let port = start_port; port < end_port; port++) {
		if (await is_free_port(port)) {
			return port;
		}
	}

	throw new Error(
		`Could not find free ports: there were not enough ports available.`
	);
}

export function is_free_port(port) {
	return new Promise((accept, reject) => {
		const sock = net.createConnection(port, "127.0.0.1");
		sock.once("connect", () => {
			sock.end();
			accept(false);
		});
		sock.once("error", (e) => {
			sock.destroy();
			if (e.code === "ECONNREFUSED") {
				accept(true);
			} else {
				reject(e);
			}
		});
	});
>>>>>>> c7081e57
}<|MERGE_RESOLUTION|>--- conflicted
+++ resolved
@@ -1,14 +1,3 @@
-<<<<<<< HEAD
-import { spawn, spawnSync } from "node:child_process";
-import { join, basename } from "path";
-import { fileURLToPath } from "url";
-import { readdirSync, writeFileSync } from "fs";
-
-const __dirname = fileURLToPath(new URL(".", import.meta.url));
-const TEST_APP_PATH = join(__dirname, "./test.py");
-const TEST_FILES_PATH = join(__dirname, "..", "js", "app", "test");
-const DEMO_MODULE_PATH = join(__dirname, "..", "demo", "__init__.py");
-=======
 import { spawn } from "node:child_process";
 import { join, basename } from "path";
 import { fileURLToPath } from "url";
@@ -20,7 +9,6 @@
 const __dirname = fileURLToPath(new URL(".", import.meta.url));
 const TEST_APP_PATH = join(__dirname, "./test.py");
 const TEST_FILES_PATH = join(__dirname, "..", "js", "app", "test");
->>>>>>> c7081e57
 const ROOT = join(__dirname, "..");
 
 const test_files = readdirSync(TEST_FILES_PATH)
@@ -29,23 +17,6 @@
 
 export default async function global_setup() {
 	const verbose = process.env.GRADIO_TEST_VERBOSE;
-<<<<<<< HEAD
-	console.info("\nCreating test gradio app and starting server.\n");
-
-	const test_app = make_app(test_files);
-	writeFileSync(TEST_APP_PATH, test_app);
-	const app = await spawn_gradio_app(TEST_APP_PATH, verbose);
-	console.info("Server started. Running tests.\n");
-
-	return () => {
-		console.log("\nTests complete, cleaning up server.\n");
-		kill_process(app);
-	};
-}
-const PORT_RE = new RegExp(`:7879`);
-
-function spawn_gradio_app(app, verbose) {
-=======
 
 	const port = await find_free_port(7860, 8860);
 	process.env.GRADIO_E2E_TEST_PORT = port;
@@ -78,7 +49,6 @@
 function spawn_gradio_app(app, port, verbose) {
 	const PORT_RE = new RegExp(`:${port}`);
 
->>>>>>> c7081e57
 	return new Promise((res, rej) => {
 		const _process = spawn(`python`, [app], {
 			shell: true,
@@ -95,16 +65,6 @@
 		_process.stdout.on("data", (data) => {
 			const _data = data.toString();
 
-<<<<<<< HEAD
-			if (verbose) {
-				console.log("\n");
-				console.log("OUT: ", _data);
-				console.log("\n");
-			}
-
-			if (PORT_RE.test(_data)) {
-				res(_process);
-=======
 			const is_info = INFO_RE.test(_data);
 
 			if (is_info) {
@@ -124,27 +84,11 @@
 					_process.stdout.destroy();
 					_process.stderr.destroy();
 				}
->>>>>>> c7081e57
 			}
 		});
 
 		_process.stderr.on("data", (data) => {
 			const _data = data.toString();
-<<<<<<< HEAD
-
-			if (PORT_RE.test(_data)) {
-				res(_process);
-			}
-			if (verbose) {
-				console.warn("ERR: ", _data);
-			}
-			if (_data.includes("Traceback")) {
-				kill_process(_process);
-				throw new Error(
-					"Something went wrong in the python process. Enable verbose mode to see the stdout/err or the python child process."
-				);
-				rej();
-=======
 			const is_info = INFO_RE.test(_data);
 
 			if (is_info) {
@@ -162,7 +106,6 @@
 					_process.stdout.destroy();
 					_process.stderr.destroy();
 				}
->>>>>>> c7081e57
 			}
 		});
 	});
@@ -175,11 +118,7 @@
 	});
 }
 
-<<<<<<< HEAD
-function make_app(demos) {
-=======
 function make_app(demos, port) {
->>>>>>> c7081e57
 	return `import gradio as gr
 import uvicorn
 from fastapi import FastAPI
@@ -188,14 +127,9 @@
 
 app = FastAPI()
 ${demos
-	.map((d) => `app = gr.mount_gradio_app(app, ${d}, path="/${d}")`)
-	.join("\n")}
+			.map((d) => `app = gr.mount_gradio_app(app, ${d}, path="/${d}")`)
+			.join("\n")}
 
-<<<<<<< HEAD
-config = uvicorn.Config(app, port=7879, log_level="info")
-server = uvicorn.Server(config=config)
-server.run()`;
-=======
 config = uvicorn.Config(app, port=${port}, log_level="info")
 server = uvicorn.Server(config=config)
 server.run()`;
@@ -229,5 +163,4 @@
 			}
 		});
 	});
->>>>>>> c7081e57
 }