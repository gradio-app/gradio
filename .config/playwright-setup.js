--- conflicted
+++ resolved
@@ -89,33 +89,13 @@
 					_process.stderr.off("data", std_out);
 				}
 			}
-<<<<<<< HEAD
 		}
-=======
-		});
 
+		_process.stdout.on("data", std_out);
+		_process.stderr.on("data", std_out);
 		_process.on("exit", () => kill_process(_process));
 		_process.on("close", () => kill_process(_process));
 		_process.on("disconnect", () => kill_process(_process));
-
-		_process.stderr.on("data", (data) => {
-			const _data = data.toString();
-			const is_info = INFO_RE.test(_data);
-
-			if (is_info) {
-				process.stdout.write(kl.yellow(_data));
-			}
-
-			if (!is_info) {
-				process.stdout.write(`${_data}\n`);
-			}
-			if (PORT_RE.test(_data)) {
-				process.stderr.write(kl.bgBlue("\n =========== END =========== "));
-				res(_process);
->>>>>>> 2544e7bd
-
-		_process.stdout.on("data", std_out);
-		_process.stderr.on("data", std_out);
 	});
 }
 
@@ -132,8 +112,8 @@
 
 app = FastAPI()
 ${demos
-	.map((d) => `app = gr.mount_gradio_app(app, ${d}, path="/${d}")`)
-	.join("\n")}
+			.map((d) => `app = gr.mount_gradio_app(app, ${d}, path="/${d}")`)
+			.join("\n")}
 
 config = uvicorn.Config(app, port=${port}, log_level="info")
 server = uvicorn.Server(config=config)
