import { defineConfig, devices } from "@playwright/test";

const base = defineConfig({
	use: {
		screenshot: "only-on-failure",
		trace: "retain-on-failure",
		bypassCSP: true,
		launchOptions: {
			args: [
				"--disable-web-security",
				"--use-fake-device-for-media-stream",
				"--use-fake-ui-for-media-stream",
				"--use-file-for-fake-audio-capture=../gradio/test_data/test_audio.wav"
			]
		}
	},
	expect: { timeout: 10000 },
<<<<<<< HEAD
	timeout: 10000,
=======
	timeout: 30000,
>>>>>>> 4d908835
	testMatch: /.*\.spec\.ts/,
	testDir: "..",
	workers: process.env.CI ? 1 : undefined,
	retries: 3
});

const normal = defineConfig(base, {
	globalSetup: process.env.CUSTOM_TEST ? undefined : "./playwright-setup.js",
	projects: [
		{
			name: "firefox",
			use: { ...devices["Desktop Firefox"] },
			testMatch: /.stream_(audio|video)_out\.spec\.ts/
		},
		{
			name: "chrome",
			use: {
				...devices["Desktop Chrome"],
				permissions: ["clipboard-read", "clipboard-write", "microphone"]
			},
			testIgnore: /.stream_(audio|video)_out\.spec\.ts/
		}
	]
});

const lite = defineConfig(base, {
	webServer: {
		command: "python -m http.server 8000 --directory ../js/lite",
		url: "http://localhost:8000/",
		reuseExistingServer: !process.env.CI
	},
	testMatch: [
		"**/file_component_events.spec.ts",
		"**/kitchen_sink.spec.ts",
		"**/gallery_component_events.spec.ts",
		"**/image_remote_url.spec.ts", // To detect the bugs on Lite fixed in https://github.com/gradio-app/gradio/pull/8011 and https://github.com/gradio-app/gradio/pull/8026
		"**/outbreak_forecast.spec.ts" // To test matplotlib on Lite
	],
	workers: 1,
	retries: 3,
	timeout: 60000,
	projects: [
		{
			name: "chromium",
			use: { ...devices["Desktop Chrome"] }
		},
		{
			name: "firefox",
			use: { ...devices["Desktop Firefox"] },
			testIgnore: "**/kitchen_sink.*" // This test requires the camera permission but it's not supported on FireFox: https://github.com/microsoft/playwright/issues/11714
		}
	]
});

export default !!process.env.GRADIO_E2E_TEST_LITE ? lite : normal;<|MERGE_RESOLUTION|>--- conflicted
+++ resolved
@@ -15,11 +15,7 @@
 		}
 	},
 	expect: { timeout: 10000 },
-<<<<<<< HEAD
-	timeout: 10000,
-=======
 	timeout: 30000,
->>>>>>> 4d908835
 	testMatch: /.*\.spec\.ts/,
 	testDir: "..",
 	workers: process.env.CI ? 1 : undefined,
