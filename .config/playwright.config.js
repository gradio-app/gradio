--- conflicted
+++ resolved
@@ -18,11 +18,7 @@
 	timeout: 30_000,
 	testMatch: /.*\.spec\.ts/,
 	testDir: "..",
-<<<<<<< HEAD
-	workers: process.env.CI ? 6 : undefined,
-=======
 	workers: process.env.CI ? 4 : undefined,
->>>>>>> 17e8ebf5
 	retries: 3,
 	fullyParallel: true
 });
