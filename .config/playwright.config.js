--- conflicted
+++ resolved
@@ -43,7 +43,6 @@
 	].filter(Boolean)
 });
 
-<<<<<<< HEAD
 const lite = defineConfig(base, {
 	webServer: {
 		command: "python -m http.server 8000 --directory ../js/lite",
@@ -73,7 +72,4 @@
 	].filter(Boolean)
 });
 
-export default !!process.env.GRADIO_E2E_TEST_LITE ? lite : normal;
-=======
-export default normal;
->>>>>>> bb3315c2
+export default normal;