lockfileVersion: 5.4

importers:

  .:
    specifiers:
      '@changesets/changelog-github': ^0.4.8
      '@changesets/cli': ^2.26.1
      '@gradio/tootils': workspace:^0.0.1
      '@playwright/test': ^1.27.1
      '@sveltejs/vite-plugin-svelte': ^1.0.0-next.44
      '@tailwindcss/forms': ^0.5.0
      '@testing-library/dom': ^8.11.3
      '@testing-library/jest-dom': ^5.16.5
      '@testing-library/svelte': ^3.1.0
      '@testing-library/user-event': ^13.5.0
      '@types/three': ^0.138.0
      autoprefixer: ^10.4.4
      babylonjs: ^5.17.1
      babylonjs-loaders: ^5.17.1
      happy-dom: ^2.49.0
      msw: ^1.0.0
      node-html-parser: ^5.3.3
      npm-run-all: ^4.1.5
      playwright: ^1.27.1
      plotly.js-dist-min: ^2.10.1
      polka: ^1.0.0-next.22
      pollen-css: ^4.6.1
      postcss: ^8.4.6
      postcss-custom-media: '8'
      postcss-nested: ^5.0.6
      postcss-prefix-selector: ^1.16.0
      prettier: ^2.6.2
      prettier-plugin-css-order: ^1.3.0
      prettier-plugin-svelte: ^2.10.0
      sirv: ^2.0.2
      sirv-cli: ^2.0.2
      svelte: ^3.57.0
      svelte-check: ^3.1.4
      svelte-i18n: ^3.6.0
      svelte-preprocess: ^5.0.3
      tailwindcss: ^3.1.6
      tinyspy: ^0.3.0
      typescript: ^4.7.4
      vite: ^4.2.1
      vitest: ^0.29.8
    dependencies:
      '@changesets/changelog-github': 0.4.8
      '@changesets/cli': 2.26.1
      '@gradio/tootils': link:js/tootils
      '@playwright/test': 1.27.1
      '@sveltejs/vite-plugin-svelte': 1.0.0-next.44_svelte@3.57.0+vite@4.2.1
      '@tailwindcss/forms': 0.5.0_tailwindcss@3.1.6
      '@testing-library/dom': 8.11.3
      '@testing-library/jest-dom': 5.16.5
      '@testing-library/svelte': 3.1.0_svelte@3.57.0
      '@testing-library/user-event': 13.5.0_gzufz4q333be4gqfrvipwvqt6a
      autoprefixer: 10.4.4_postcss@8.4.6
      babylonjs: 5.18.0
      babylonjs-loaders: 5.18.0
      happy-dom: 2.49.0
      msw: 1.0.0_typescript@4.7.4
      node-html-parser: 5.3.3
      npm-run-all: 4.1.5
      playwright: 1.27.1
      plotly.js-dist-min: 2.11.1
      polka: 1.0.0-next.22
      pollen-css: 4.6.1
      postcss: 8.4.6
      postcss-custom-media: 8.0.2_postcss@8.4.6
      postcss-nested: 5.0.6_postcss@8.4.6
      postcss-prefix-selector: 1.16.0_postcss@8.4.6
      prettier: 2.6.2
      prettier-plugin-css-order: 1.3.0_ob5okuz2s5mlecytbeo2erc43a
      prettier-plugin-svelte: 2.10.0_3kihdzi2rhkdmpuuyr2du6jobu
      sirv: 2.0.2
      sirv-cli: 2.0.2
      svelte: 3.57.0
      svelte-check: 3.1.4_v6cteikv4l6aimyw77zafgn3em
      svelte-i18n: 3.6.0_svelte@3.57.0
      svelte-preprocess: 5.0.3_z5sucw2l7brxt7qa34zt3at7fu
      tailwindcss: 3.1.6_postcss@8.4.6
      tinyspy: 0.3.0
      typescript: 4.7.4
      vite: 4.2.1
      vitest: 0.29.8_iqsa6n5ci6hw4cj5yjjmdd3clu
    devDependencies:
      '@types/three': 0.138.0

  client/js:
<<<<<<< HEAD
    dependencies:
      bufferutil:
        specifier: ^4.0.7
        version: 4.0.7
      semiver:
        specifier: ^1.1.0
        version: 1.1.0
      ws:
        specifier: ^8.13.0
        version: 8.13.0(bufferutil@4.0.7)
=======
    specifiers:
      '@types/ws': ^8.5.4
      bufferutil: ^4.0.7
      esbuild: ^0.17.14
      semiver: ^1.1.0
      ws: ^8.13.0
    dependencies:
      bufferutil: 4.0.7
      semiver: 1.1.0
      ws: 8.13.0_bufferutil@4.0.7
>>>>>>> 2db0d842
    devDependencies:
      '@types/ws': 8.5.4
      esbuild: 0.17.14

  js/_cdn-test:
    specifiers:
      vite: ^2.9.9
    devDependencies:
      vite: 2.9.9

  js/_spaces-test:
    specifiers:
      '@gradio/client': workspace:^0.0.1
      '@gradio/form': workspace:^0.0.1
      '@gradio/theme': workspace:^0.0.1
      '@sveltejs/adapter-auto': ^2.0.0
      '@sveltejs/kit': ^1.5.0
      prettier: ^2.8.0
      prettier-plugin-svelte: ^2.8.1
      svelte: ^3.54.0
      svelte-check: ^3.0.1
      typescript: ^5.0.0
      vite: ^4.3.0
    dependencies:
      '@gradio/client': link:../../client/js
      '@gradio/form': link:../form
      '@gradio/theme': link:../theme
    devDependencies:
      '@sveltejs/adapter-auto': 2.0.1_@sveltejs+kit@1.16.3
      '@sveltejs/kit': 1.16.3_svelte@3.57.0+vite@4.3.5
      prettier: 2.8.1
      prettier-plugin-svelte: 2.10.0_c25feh7akwshegxdj2xzo3ajiu
      svelte: 3.57.0
      svelte-check: 3.1.4_svelte@3.57.0
      typescript: 5.0.4
      vite: 4.3.5

  js/accordion:
    specifiers: {}

  js/app:
    specifiers:
      '@gradio/accordion': workspace:^0.0.1
      '@gradio/atoms': workspace:^0.0.1
      '@gradio/audio': workspace:^0.0.1
      '@gradio/button': workspace:^0.0.1
      '@gradio/chart': workspace:^0.0.1
      '@gradio/chatbot': workspace:^0.0.1
      '@gradio/client': workspace:^0.0.1
      '@gradio/code': workspace:^0.0.1
      '@gradio/file': workspace:^0.0.1
      '@gradio/form': workspace:^0.0.1
      '@gradio/gallery': workspace:^0.0.1
      '@gradio/highlighted-text': workspace:^0.0.1
      '@gradio/html': workspace:^0.0.1
      '@gradio/icons': workspace:^0.0.1
      '@gradio/image': workspace:^0.0.1
      '@gradio/json': workspace:^0.0.1
      '@gradio/label': workspace:^0.0.1
      '@gradio/markdown': workspace:^0.0.1
      '@gradio/model3D': workspace:^0.0.1
      '@gradio/plot': workspace:^0.0.1
      '@gradio/table': workspace:^0.0.1
      '@gradio/tabs': workspace:^0.0.1
      '@gradio/theme': workspace:^0.0.1
      '@gradio/upload': workspace:^0.0.1
      '@gradio/upload-button': workspace:^0.0.1
      '@gradio/utils': workspace:^0.0.1
      '@gradio/video': workspace:^0.0.1
      d3-dsv: ^3.0.1
      mime-types: ^2.1.34
      postcss: ^8.4.21
      postcss-prefix-selector: ^1.16.0
    dependencies:
      '@gradio/accordion': link:../accordion
      '@gradio/atoms': link:../atoms
      '@gradio/audio': link:../audio
      '@gradio/button': link:../button
      '@gradio/chart': link:../chart
      '@gradio/chatbot': link:../chatbot
      '@gradio/client': link:../../client/js
      '@gradio/code': link:../code
      '@gradio/file': link:../file
      '@gradio/form': link:../form
      '@gradio/gallery': link:../gallery
      '@gradio/highlighted-text': link:../highlighted-text
      '@gradio/html': link:../html
      '@gradio/icons': link:../icons
      '@gradio/image': link:../image
      '@gradio/json': link:../json
      '@gradio/label': link:../label
      '@gradio/markdown': link:../markdown
      '@gradio/model3D': link:../model3D
      '@gradio/plot': link:../plot
      '@gradio/table': link:../table
      '@gradio/tabs': link:../tabs
      '@gradio/theme': link:../theme
      '@gradio/upload': link:../upload
      '@gradio/upload-button': link:../upload-button
      '@gradio/utils': link:../utils
      '@gradio/video': link:../video
      d3-dsv: 3.0.1
      mime-types: 2.1.34
      postcss: 8.4.21
      postcss-prefix-selector: 1.16.0_postcss@8.4.21

  js/atoms:
    specifiers:
      '@gradio/utils': workspace:^0.0.1
    dependencies:
      '@gradio/utils': link:../utils

  js/audio:
    specifiers:
      '@gradio/atoms': workspace:^0.0.1
      '@gradio/button': workspace:^0.0.1
      '@gradio/icons': workspace:^0.0.1
      '@gradio/upload': workspace:^0.0.1
      extendable-media-recorder: ^7.0.2
      extendable-media-recorder-wav-encoder: ^7.0.76
      svelte-range-slider-pips: ^2.0.1
    dependencies:
      '@gradio/atoms': link:../atoms
      '@gradio/button': link:../button
      '@gradio/icons': link:../icons
      '@gradio/upload': link:../upload
      extendable-media-recorder: 7.0.2
      extendable-media-recorder-wav-encoder: 7.0.76
      svelte-range-slider-pips: 2.0.2

  js/button:
    specifiers:
      '@gradio/utils': workspace:^0.0.1
    dependencies:
      '@gradio/utils': link:../utils

  js/chart:
    specifiers:
      '@gradio/icons': workspace:^0.0.1
      '@gradio/theme': workspace:^0.0.1
      '@gradio/tooltip': workspace:^0.0.1
      '@gradio/utils': workspace:^0.0.1
      '@types/d3-dsv': ^3.0.0
      '@types/d3-scale': ^4.0.2
      '@types/d3-shape': ^3.0.2
      d3-dsv: ^3.0.1
      d3-scale: ^4.0.2
      d3-shape: ^3.1.0
    dependencies:
      '@gradio/icons': link:../icons
      '@gradio/theme': link:../theme
      '@gradio/tooltip': link:../tooltip
      '@gradio/utils': link:../utils
      d3-dsv: 3.0.1
      d3-scale: 4.0.2
      d3-shape: 3.1.0
    devDependencies:
      '@types/d3-dsv': 3.0.0
      '@types/d3-scale': 4.0.2
      '@types/d3-shape': 3.0.2

  js/chatbot:
    specifiers:
      '@gradio/theme': workspace:^0.0.1
      '@gradio/upload': workspace:^0.0.1
      '@gradio/utils': workspace:^0.0.1
    dependencies:
      '@gradio/theme': link:../theme
      '@gradio/upload': link:../upload
      '@gradio/utils': link:../utils

  js/code:
    specifiers:
      '@codemirror/autocomplete': ^6.3.0
      '@codemirror/commands': ^6.1.2
      '@codemirror/lang-css': ^6.1.0
      '@codemirror/lang-html': ^6.4.2
      '@codemirror/lang-javascript': ^6.1.4
      '@codemirror/lang-json': ^6.0.1
      '@codemirror/lang-markdown': ^6.1.0
      '@codemirror/lang-python': ^6.0.4
      '@codemirror/language': ^6.6.0
      '@codemirror/legacy-modes': ^6.3.1
      '@codemirror/lint': ^6.0.0
      '@codemirror/search': ^6.2.2
      '@codemirror/state': ^6.1.2
      '@codemirror/view': ^6.4.1
      '@gradio/atoms': workspace:^0.0.1
      '@gradio/icons': workspace:^0.0.1
      '@gradio/upload': workspace:^0.0.1
      '@lezer/common': ^1.0.2
      '@lezer/highlight': ^1.1.3
      '@lezer/markdown': ^1.0.2
      cm6-theme-basic-dark: ^0.2.0
      cm6-theme-basic-light: ^0.2.0
      codemirror: ^6.0.1
    dependencies:
      '@codemirror/autocomplete': 6.3.0_qnrzx6tcnzw54wkho53dkatgie
      '@codemirror/commands': 6.1.2
      '@codemirror/lang-css': 6.1.0
      '@codemirror/lang-html': 6.4.2
      '@codemirror/lang-javascript': 6.1.4
      '@codemirror/lang-json': 6.0.1
      '@codemirror/lang-markdown': 6.1.0
      '@codemirror/lang-python': 6.0.4
      '@codemirror/language': 6.6.0
      '@codemirror/legacy-modes': 6.3.1
      '@codemirror/lint': 6.0.0
      '@codemirror/search': 6.2.2
      '@codemirror/state': 6.1.2
      '@codemirror/view': 6.4.1
      '@gradio/atoms': link:../atoms
      '@gradio/icons': link:../icons
      '@gradio/upload': link:../upload
      '@lezer/common': 1.0.2
      '@lezer/highlight': 1.1.3
      '@lezer/markdown': 1.0.2
      cm6-theme-basic-dark: 0.2.0_xw675pmc2xeonceu42bz2qxoy4
      cm6-theme-basic-light: 0.2.0_xw675pmc2xeonceu42bz2qxoy4
      codemirror: 6.0.1

  js/file:
    specifiers:
      '@gradio/atoms': workspace:^0.0.1
      '@gradio/icons': workspace:^0.0.1
      '@gradio/upload': workspace:^0.0.1
      '@gradio/utils': workspace:^0.0.1
    dependencies:
      '@gradio/atoms': link:../atoms
      '@gradio/icons': link:../icons
      '@gradio/upload': link:../upload
      '@gradio/utils': link:../utils

  js/form:
    specifiers:
      '@gradio/atoms': workspace:^0.0.1
      '@gradio/icons': workspace:^0.0.1
      '@gradio/utils': workspace:^0.0.1
    dependencies:
      '@gradio/atoms': link:../atoms
      '@gradio/icons': link:../icons
      '@gradio/utils': link:../utils

  js/gallery:
    specifiers:
      '@gradio/atoms': workspace:^0.0.1
      '@gradio/icons': workspace:^0.0.1
      '@gradio/image': workspace:^0.0.1
      '@gradio/upload': workspace:^0.0.1
      '@gradio/utils': workspace:^0.0.1
    dependencies:
      '@gradio/atoms': link:../atoms
      '@gradio/icons': link:../icons
      '@gradio/image': link:../image
      '@gradio/upload': link:../upload
      '@gradio/utils': link:../utils

  js/highlighted-text:
    specifiers:
      '@gradio/theme': workspace:^0.0.1
      '@gradio/utils': workspace:^0.0.1
    dependencies:
      '@gradio/theme': link:../theme
      '@gradio/utils': link:../utils

  js/html:
    specifiers: {}

  js/icons:
    specifiers: {}

  js/image:
    specifiers:
      '@gradio/atoms': workspace:^0.0.1
      '@gradio/icons': workspace:^0.0.1
      '@gradio/upload': workspace:^0.0.1
      '@gradio/utils': workspace:^0.0.1
      cropperjs: ^1.5.12
      lazy-brush: ^1.0.1
      resize-observer-polyfill: ^1.5.1
    dependencies:
      '@gradio/atoms': link:../atoms
      '@gradio/icons': link:../icons
      '@gradio/upload': link:../upload
      '@gradio/utils': link:../utils
      cropperjs: 1.5.12
      lazy-brush: 1.0.1
      resize-observer-polyfill: 1.5.1

  js/json:
    specifiers:
      '@gradio/atoms': workspace:^0.0.1
      '@gradio/icons': workspace:^0.0.1
    dependencies:
      '@gradio/atoms': link:../atoms
      '@gradio/icons': link:../icons

  js/label:
    specifiers:
      '@gradio/utils': workspace:^0.0.1
    dependencies:
      '@gradio/utils': link:../utils

  js/markdown:
    specifiers: {}

  js/model3D:
    specifiers:
      '@gradio/atoms': workspace:^0.0.1
      '@gradio/icons': workspace:^0.0.1
      '@gradio/upload': workspace:^0.0.1
      babylonjs: ^4.2.1
      babylonjs-loaders: ^4.2.1
    dependencies:
      '@gradio/atoms': link:../atoms
      '@gradio/icons': link:../icons
      '@gradio/upload': link:../upload
      babylonjs: 4.2.2
      babylonjs-loaders: 4.2.2

  js/plot:
    specifiers:
      '@gradio/atoms': workspace:^0.0.1
      '@gradio/icons': workspace:^0.0.1
      '@gradio/theme': workspace:^0.0.1
      '@gradio/utils': workspace:^0.0.1
      '@rollup/plugin-json': ^5.0.2
      plotly.js-dist-min: ^2.10.1
      svelte-vega: ^1.2.0
      vega: ^5.22.1
      vega-lite: '*'
    dependencies:
      '@gradio/atoms': link:../atoms
      '@gradio/icons': link:../icons
      '@gradio/theme': link:../theme
      '@gradio/utils': link:../utils
      '@rollup/plugin-json': 5.0.2
      plotly.js-dist-min: 2.11.1
      svelte-vega: 1.2.0_36sthfwhgi34qytpvkzggbhnle
      vega: 5.22.1
      vega-lite: 5.6.0_vega@5.22.1

  js/table:
    specifiers:
      '@gradio/button': workspace:^0.0.1
      '@gradio/upload': workspace:^0.0.1
      '@gradio/utils': workspace:^0.0.1
      '@types/d3-dsv': ^3.0.0
      d3-dsv: ^3.0.1
      dequal: ^2.0.2
    dependencies:
      '@gradio/button': link:../button
      '@gradio/upload': link:../upload
      '@gradio/utils': link:../utils
      '@types/d3-dsv': 3.0.0
      d3-dsv: 3.0.1
      dequal: 2.0.2

  js/tabs:
    specifiers:
      '@gradio/utils': workspace:^0.0.1
    dependencies:
      '@gradio/utils': link:../utils

  js/theme:
    specifiers: {}

  js/tooltip:
    specifiers: {}

  js/tootils:
    specifiers: {}

  js/upload:
    specifiers:
      '@gradio/atoms': workspace:^0.0.1
      '@gradio/icons': workspace:^0.0.1
    dependencies:
      '@gradio/atoms': link:../atoms
      '@gradio/icons': link:../icons

  js/upload-button:
    specifiers:
      '@gradio/button': workspace:^0.0.1
      '@gradio/upload': workspace:^0.0.1
      '@gradio/utils': workspace:^0.0.1
    dependencies:
      '@gradio/button': link:../button
      '@gradio/upload': link:../upload
      '@gradio/utils': link:../utils

  js/utils:
    specifiers:
      '@gradio/theme': workspace:^0.0.1
    dependencies:
      '@gradio/theme': link:../theme

  js/video:
    specifiers:
      '@gradio/atoms': workspace:^0.0.1
      '@gradio/icons': workspace:^0.0.1
      '@gradio/image': workspace:^0.0.1
      '@gradio/upload': workspace:^0.0.1
    dependencies:
      '@gradio/atoms': link:../atoms
      '@gradio/icons': link:../icons
      '@gradio/image': link:../image
      '@gradio/upload': link:../upload

  js/workbench:
    specifiers:
      '@gradio/accordion': workspace:^0.0.1
      '@gradio/atoms': workspace:^0.0.1
      '@gradio/audio': workspace:^0.0.1
      '@gradio/button': workspace:^0.0.1
      '@gradio/chart': workspace:^0.0.1
      '@gradio/chatbot': workspace:^0.0.1
      '@gradio/file': workspace:^0.0.1
      '@gradio/form': workspace:^0.0.1
      '@gradio/gallery': workspace:^0.0.1
      '@gradio/highlighted-text': workspace:^0.0.1
      '@gradio/html': workspace:^0.0.1
      '@gradio/icons': workspace:^0.0.1
      '@gradio/image': workspace:^0.0.1
      '@gradio/json': workspace:^0.0.1
      '@gradio/label': workspace:^0.0.1
      '@gradio/markdown': workspace:^0.0.1
      '@gradio/model3D': workspace:^0.0.1
      '@gradio/plot': workspace:^0.0.1
      '@gradio/table': workspace:^0.0.1
      '@gradio/tabs': workspace:^0.0.1
      '@gradio/theme': workspace:^0.0.1
      '@gradio/upload': workspace:^0.0.1
      '@gradio/upload-button': workspace:^0.0.1
      '@gradio/video': workspace:^0.0.1
      '@sveltejs/adapter-auto': next
      '@sveltejs/kit': ^1.0.0-next.318
      autoprefixer: ^10.4.2
      postcss: ^8.4.5
      postcss-load-config: ^3.1.1
      svelte: '>=3.44.0 <4.0.0'
      svelte-check: ^2.2.6
      svelte-preprocess: ^4.10.1
      tailwindcss: ^3.0.12
      tslib: ^2.3.1
      typescript: ~4.5.4
    dependencies:
      '@gradio/accordion': link:../accordion
      '@gradio/atoms': link:../atoms
      '@gradio/audio': link:../audio
      '@gradio/button': link:../button
      '@gradio/chart': link:../chart
      '@gradio/chatbot': link:../chatbot
      '@gradio/file': link:../file
      '@gradio/form': link:../form
      '@gradio/gallery': link:../gallery
      '@gradio/highlighted-text': link:../highlighted-text
      '@gradio/html': link:../html
      '@gradio/icons': link:../icons
      '@gradio/image': link:../image
      '@gradio/json': link:../json
      '@gradio/label': link:../label
      '@gradio/markdown': link:../markdown
      '@gradio/model3D': link:../model3D
      '@gradio/plot': link:../plot
      '@gradio/table': link:../table
      '@gradio/tabs': link:../tabs
      '@gradio/theme': link:../theme
      '@gradio/upload': link:../upload
      '@gradio/upload-button': link:../upload-button
      '@gradio/video': link:../video
      svelte: 3.49.0
    devDependencies:
      '@sveltejs/adapter-auto': 1.0.0-next.91_b2bjiolq6much32vueqoio7eoy
      '@sveltejs/kit': 1.0.0-next.318_svelte@3.49.0
      autoprefixer: 10.4.4_postcss@8.4.21
      postcss: 8.4.21
      postcss-load-config: 3.1.4_postcss@8.4.21
      svelte-check: 2.8.0_eccnb6yktn3n4ytuplo5zbig44
      svelte-preprocess: 4.10.6_bizvis5z7gt2lveayxvb2mxfda
      tailwindcss: 3.1.6_postcss@8.4.21
      tslib: 2.4.0
      typescript: 4.5.5

packages:

  /@adobe/css-tools/4.2.0:
    resolution: {integrity: sha512-E09FiIft46CmH5Qnjb0wsW54/YQd69LsxeKUOWawmws1XWvyFGURnAChH0mlr7YPFR1ofwvUQfcL0J3lMxXqPA==}
    dev: false

  /@babel/code-frame/7.16.7:
    resolution: {integrity: sha512-iAXqUn8IIeBTNd72xsFlgaXHkMBMt6y4HJp1tIaK465CWLT/fG1aqB7ykr95gHHmlBdGbFeWWfyB4NJJ0nmeIg==}
    engines: {node: '>=6.9.0'}
    dependencies:
      '@babel/highlight': 7.16.10
    dev: false

  /@babel/helper-validator-identifier/7.16.7:
    resolution: {integrity: sha512-hsEnFemeiW4D08A5gUAZxLBTXpZ39P+a+DGDsHw1yxqyQ/jzFEnxf5uTEGp+3bzAbNOxU1paTgYS4ECU/IgfDw==}
    engines: {node: '>=6.9.0'}
    dev: false

  /@babel/highlight/7.16.10:
    resolution: {integrity: sha512-5FnTQLSLswEj6IkgVw5KusNUUFY9ZGqe/TRFnP/BKYHYgfh7tc+C7mwiy95/yNP7Dh9x580Vv8r7u7ZfTBFxdw==}
    engines: {node: '>=6.9.0'}
    dependencies:
      '@babel/helper-validator-identifier': 7.16.7
      chalk: 2.4.2
      js-tokens: 4.0.0
    dev: false

  /@babel/runtime-corejs3/7.17.7:
    resolution: {integrity: sha512-TvliGJjhxis5m7xIMvlXH/xG8Oa/LK0SCUCyfKD6nLi42n5fB4WibDJ0g9trmmBB6hwpMNx+Lzbxy9/4gpMaVw==}
    engines: {node: '>=6.9.0'}
    dependencies:
      core-js-pure: 3.21.1
      regenerator-runtime: 0.13.11
    dev: false

  /@babel/runtime/7.17.7:
    resolution: {integrity: sha512-L6rvG9GDxaLgFjg41K+5Yv9OMrU98sWe+Ykmc6FDJW/+vYZMhdOMKkISgzptMaERHvS2Y2lw9MDRm2gHhlQQoA==}
    engines: {node: '>=6.9.0'}
    dependencies:
      regenerator-runtime: 0.13.9
    dev: false

  /@babel/runtime/7.21.0:
    resolution: {integrity: sha512-xwII0//EObnq89Ji5AKYQaRYiW/nZ3llSv29d49IuxPhKbtJoLP+9QUUZ4nVragQVtaVGeZrpB+ZtG/Pdy/POw==}
    engines: {node: '>=6.9.0'}
    dependencies:
      regenerator-runtime: 0.13.11
    dev: false

  /@changesets/apply-release-plan/6.1.3:
    resolution: {integrity: sha512-ECDNeoc3nfeAe1jqJb5aFQX7CqzQhD2klXRez2JDb/aVpGUbX673HgKrnrgJRuQR/9f2TtLoYIzrGB9qwD77mg==}
    dependencies:
      '@babel/runtime': 7.21.0
      '@changesets/config': 2.3.0
      '@changesets/get-version-range-type': 0.3.2
      '@changesets/git': 2.0.0
      '@changesets/types': 5.2.1
      '@manypkg/get-packages': 1.1.3
      detect-indent: 6.1.0
      fs-extra: 7.0.1
      lodash.startcase: 4.4.0
      outdent: 0.5.0
      prettier: 2.8.1
      resolve-from: 5.0.0
      semver: 5.7.1
    dev: false

  /@changesets/assemble-release-plan/5.2.3:
    resolution: {integrity: sha512-g7EVZCmnWz3zMBAdrcKhid4hkHT+Ft1n0mLussFMcB1dE2zCuwcvGoy9ec3yOgPGF4hoMtgHaMIk3T3TBdvU9g==}
    dependencies:
      '@babel/runtime': 7.21.0
      '@changesets/errors': 0.1.4
      '@changesets/get-dependents-graph': 1.3.5
      '@changesets/types': 5.2.1
      '@manypkg/get-packages': 1.1.3
      semver: 5.7.1
    dev: false

  /@changesets/changelog-git/0.1.14:
    resolution: {integrity: sha512-+vRfnKtXVWsDDxGctOfzJsPhaCdXRYoe+KyWYoq5X/GqoISREiat0l3L8B0a453B2B4dfHGcZaGyowHbp9BSaA==}
    dependencies:
      '@changesets/types': 5.2.1
    dev: false

  /@changesets/changelog-github/0.4.8:
    resolution: {integrity: sha512-jR1DHibkMAb5v/8ym77E4AMNWZKB5NPzw5a5Wtqm1JepAuIF+hrKp2u04NKM14oBZhHglkCfrla9uq8ORnK/dw==}
    dependencies:
      '@changesets/get-github-info': 0.5.2
      '@changesets/types': 5.2.1
      dotenv: 8.6.0
    transitivePeerDependencies:
      - encoding
    dev: false

  /@changesets/cli/2.26.1:
    resolution: {integrity: sha512-XnTa+b51vt057fyAudvDKGB0Sh72xutQZNAdXkCqPBKO2zvs2yYZx5hFZj1u9cbtpwM6Sxtcr02/FQJfZOzemQ==}
    hasBin: true
    dependencies:
      '@babel/runtime': 7.21.0
      '@changesets/apply-release-plan': 6.1.3
      '@changesets/assemble-release-plan': 5.2.3
      '@changesets/changelog-git': 0.1.14
      '@changesets/config': 2.3.0
      '@changesets/errors': 0.1.4
      '@changesets/get-dependents-graph': 1.3.5
      '@changesets/get-release-plan': 3.0.16
      '@changesets/git': 2.0.0
      '@changesets/logger': 0.0.5
      '@changesets/pre': 1.0.14
      '@changesets/read': 0.5.9
      '@changesets/types': 5.2.1
      '@changesets/write': 0.2.3
      '@manypkg/get-packages': 1.1.3
      '@types/is-ci': 3.0.0
      '@types/semver': 6.2.3
      ansi-colors: 4.1.3
      chalk: 2.4.2
      enquirer: 2.3.6
      external-editor: 3.1.0
      fs-extra: 7.0.1
      human-id: 1.0.2
      is-ci: 3.0.1
      meow: 6.1.1
      outdent: 0.5.0
      p-limit: 2.3.0
      preferred-pm: 3.0.3
      resolve-from: 5.0.0
      semver: 5.7.1
      spawndamnit: 2.0.0
      term-size: 2.2.1
      tty-table: 4.2.1
    dev: false

  /@changesets/config/2.3.0:
    resolution: {integrity: sha512-EgP/px6mhCx8QeaMAvWtRrgyxW08k/Bx2tpGT+M84jEdX37v3VKfh4Cz1BkwrYKuMV2HZKeHOh8sHvja/HcXfQ==}
    dependencies:
      '@changesets/errors': 0.1.4
      '@changesets/get-dependents-graph': 1.3.5
      '@changesets/logger': 0.0.5
      '@changesets/types': 5.2.1
      '@manypkg/get-packages': 1.1.3
      fs-extra: 7.0.1
      micromatch: 4.0.4
    dev: false

  /@changesets/errors/0.1.4:
    resolution: {integrity: sha512-HAcqPF7snsUJ/QzkWoKfRfXushHTu+K5KZLJWPb34s4eCZShIf8BFO3fwq6KU8+G7L5KdtN2BzQAXOSXEyiY9Q==}
    dependencies:
      extendable-error: 0.1.7
    dev: false

  /@changesets/get-dependents-graph/1.3.5:
    resolution: {integrity: sha512-w1eEvnWlbVDIY8mWXqWuYE9oKhvIaBhzqzo4ITSJY9hgoqQ3RoBqwlcAzg11qHxv/b8ReDWnMrpjpKrW6m1ZTA==}
    dependencies:
      '@changesets/types': 5.2.1
      '@manypkg/get-packages': 1.1.3
      chalk: 2.4.2
      fs-extra: 7.0.1
      semver: 5.7.1
    dev: false

  /@changesets/get-github-info/0.5.2:
    resolution: {integrity: sha512-JppheLu7S114aEs157fOZDjFqUDpm7eHdq5E8SSR0gUBTEK0cNSHsrSR5a66xs0z3RWuo46QvA3vawp8BxDHvg==}
    dependencies:
      dataloader: 1.4.0
      node-fetch: 2.6.7
    transitivePeerDependencies:
      - encoding
    dev: false

  /@changesets/get-release-plan/3.0.16:
    resolution: {integrity: sha512-OpP9QILpBp1bY2YNIKFzwigKh7Qe9KizRsZomzLe6pK8IUo8onkAAVUD8+JRKSr8R7d4+JRuQrfSSNlEwKyPYg==}
    dependencies:
      '@babel/runtime': 7.21.0
      '@changesets/assemble-release-plan': 5.2.3
      '@changesets/config': 2.3.0
      '@changesets/pre': 1.0.14
      '@changesets/read': 0.5.9
      '@changesets/types': 5.2.1
      '@manypkg/get-packages': 1.1.3
    dev: false

  /@changesets/get-version-range-type/0.3.2:
    resolution: {integrity: sha512-SVqwYs5pULYjYT4op21F2pVbcrca4qA/bAA3FmFXKMN7Y+HcO8sbZUTx3TAy2VXulP2FACd1aC7f2nTuqSPbqg==}
    dev: false

  /@changesets/git/2.0.0:
    resolution: {integrity: sha512-enUVEWbiqUTxqSnmesyJGWfzd51PY4H7mH9yUw0hPVpZBJ6tQZFMU3F3mT/t9OJ/GjyiM4770i+sehAn6ymx6A==}
    dependencies:
      '@babel/runtime': 7.21.0
      '@changesets/errors': 0.1.4
      '@changesets/types': 5.2.1
      '@manypkg/get-packages': 1.1.3
      is-subdir: 1.2.0
      micromatch: 4.0.4
      spawndamnit: 2.0.0
    dev: false

  /@changesets/logger/0.0.5:
    resolution: {integrity: sha512-gJyZHomu8nASHpaANzc6bkQMO9gU/ib20lqew1rVx753FOxffnCrJlGIeQVxNWCqM+o6OOleCo/ivL8UAO5iFw==}
    dependencies:
      chalk: 2.4.2
    dev: false

  /@changesets/parse/0.3.16:
    resolution: {integrity: sha512-127JKNd167ayAuBjUggZBkmDS5fIKsthnr9jr6bdnuUljroiERW7FBTDNnNVyJ4l69PzR57pk6mXQdtJyBCJKg==}
    dependencies:
      '@changesets/types': 5.2.1
      js-yaml: 3.14.1
    dev: false

  /@changesets/pre/1.0.14:
    resolution: {integrity: sha512-dTsHmxQWEQekHYHbg+M1mDVYFvegDh9j/kySNuDKdylwfMEevTeDouR7IfHNyVodxZXu17sXoJuf2D0vi55FHQ==}
    dependencies:
      '@babel/runtime': 7.21.0
      '@changesets/errors': 0.1.4
      '@changesets/types': 5.2.1
      '@manypkg/get-packages': 1.1.3
      fs-extra: 7.0.1
    dev: false

  /@changesets/read/0.5.9:
    resolution: {integrity: sha512-T8BJ6JS6j1gfO1HFq50kU3qawYxa4NTbI/ASNVVCBTsKquy2HYwM9r7ZnzkiMe8IEObAJtUVGSrePCOxAK2haQ==}
    dependencies:
      '@babel/runtime': 7.21.0
      '@changesets/git': 2.0.0
      '@changesets/logger': 0.0.5
      '@changesets/parse': 0.3.16
      '@changesets/types': 5.2.1
      chalk: 2.4.2
      fs-extra: 7.0.1
      p-filter: 2.1.0
    dev: false

  /@changesets/types/4.1.0:
    resolution: {integrity: sha512-LDQvVDv5Kb50ny2s25Fhm3d9QSZimsoUGBsUioj6MC3qbMUCuC8GPIvk/M6IvXx3lYhAs0lwWUQLb+VIEUCECw==}
    dev: false

  /@changesets/types/5.2.1:
    resolution: {integrity: sha512-myLfHbVOqaq9UtUKqR/nZA/OY7xFjQMdfgfqeZIBK4d0hA6pgxArvdv8M+6NUzzBsjWLOtvApv8YHr4qM+Kpfg==}
    dev: false

  /@changesets/write/0.2.3:
    resolution: {integrity: sha512-Dbamr7AIMvslKnNYsLFafaVORx4H0pvCA2MHqgtNCySMe1blImEyAEOzDmcgKAkgz4+uwoLz7demIrX+JBr/Xw==}
    dependencies:
      '@babel/runtime': 7.21.0
      '@changesets/types': 5.2.1
      fs-extra: 7.0.1
      human-id: 1.0.2
      prettier: 2.8.1
    dev: false

  /@codemirror/autocomplete/6.3.0:
    resolution: {integrity: sha512-4jEvh3AjJZTDKazd10J6ZsCIqaYxDMCeua5ouQxY8hlFIml+nr7le0SgBhT3SIytFBmdzPK3AUhXGuW3T79nVg==}
    dependencies:
      '@codemirror/language': 6.6.0
      '@codemirror/state': 6.1.2
      '@codemirror/view': 6.4.1
      '@lezer/common': 1.0.2
    dev: false

  /@codemirror/autocomplete/6.3.0_qnrzx6tcnzw54wkho53dkatgie:
    resolution: {integrity: sha512-4jEvh3AjJZTDKazd10J6ZsCIqaYxDMCeua5ouQxY8hlFIml+nr7le0SgBhT3SIytFBmdzPK3AUhXGuW3T79nVg==}
    peerDependencies:
      '@codemirror/language': ^6.0.0
      '@codemirror/state': ^6.0.0
      '@codemirror/view': ^6.0.0
      '@lezer/common': ^1.0.0
    dependencies:
      '@codemirror/language': 6.6.0
      '@codemirror/state': 6.1.2
      '@codemirror/view': 6.4.1
      '@lezer/common': 1.0.2
    dev: false

  /@codemirror/commands/6.1.2:
    resolution: {integrity: sha512-sO3jdX1s0pam6lIdeSJLMN3DQ6mPEbM4yLvyKkdqtmd/UDwhXA5+AwFJ89rRXm6vTeOXBsE5cAmlos/t7MJdgg==}
    dependencies:
      '@codemirror/language': 6.6.0
      '@codemirror/state': 6.1.2
      '@codemirror/view': 6.4.1
      '@lezer/common': 1.0.2
    dev: false

  /@codemirror/lang-css/6.1.0:
    resolution: {integrity: sha512-GYn4TyMvQLrkrhdisFh8HCTDAjPY/9pzwN12hG9UdrTUxRUMicF+8GS24sFEYaleaG1KZClIFLCj0Rol/WO24w==}
    dependencies:
      '@codemirror/autocomplete': 6.3.0
      '@codemirror/language': 6.6.0
      '@codemirror/state': 6.1.2
      '@lezer/css': 1.1.1
    dev: false

  /@codemirror/lang-html/6.4.2:
    resolution: {integrity: sha512-bqCBASkteKySwtIbiV/WCtGnn/khLRbbiV5TE+d9S9eQJD7BA4c5dTRm2b3bVmSpilff5EYxvB4PQaZzM/7cNw==}
    dependencies:
      '@codemirror/autocomplete': 6.3.0
      '@codemirror/lang-css': 6.1.0
      '@codemirror/lang-javascript': 6.1.4
      '@codemirror/language': 6.6.0
      '@codemirror/state': 6.1.2
      '@codemirror/view': 6.4.1
      '@lezer/common': 1.0.2
      '@lezer/css': 1.1.1
      '@lezer/html': 1.3.3
    dev: false

  /@codemirror/lang-javascript/6.1.4:
    resolution: {integrity: sha512-OxLf7OfOZBTMRMi6BO/F72MNGmgOd9B0vetOLvHsDACFXayBzW8fm8aWnDM0yuy68wTK03MBf4HbjSBNRG5q7A==}
    dependencies:
      '@codemirror/autocomplete': 6.3.0
      '@codemirror/language': 6.6.0
      '@codemirror/lint': 6.0.0
      '@codemirror/state': 6.1.2
      '@codemirror/view': 6.4.1
      '@lezer/common': 1.0.2
      '@lezer/javascript': 1.4.1
    dev: false

  /@codemirror/lang-json/6.0.1:
    resolution: {integrity: sha512-+T1flHdgpqDDlJZ2Lkil/rLiRy684WMLc74xUnjJH48GQdfJo/pudlTRreZmKwzP8/tGdKf83wlbAdOCzlJOGQ==}
    dependencies:
      '@codemirror/language': 6.6.0
      '@lezer/json': 1.0.0
    dev: false

  /@codemirror/lang-markdown/6.1.0:
    resolution: {integrity: sha512-HQDJg1Js19fPKKsI3Rp1X0J6mxyrRy2NX6+Evh0+/jGm6IZHL5ygMGKBYNWKXodoDQFvgdofNRG33gWOwV59Ag==}
    dependencies:
      '@codemirror/lang-html': 6.4.2
      '@codemirror/language': 6.6.0
      '@codemirror/state': 6.1.2
      '@codemirror/view': 6.4.1
      '@lezer/common': 1.0.2
      '@lezer/markdown': 1.0.2
    dev: false

  /@codemirror/lang-python/6.0.4:
    resolution: {integrity: sha512-CuC7V6MVw4HshQuFaB1SMXHOSbKLnBnBXMzm9Zjb+uvkggyY8fXp79T9eYFzMn7fuadoPJcXyTcT/q/SRT7lvQ==}
    dependencies:
      '@codemirror/language': 6.6.0
      '@lezer/python': 1.1.1
    dev: false

  /@codemirror/language/6.6.0:
    resolution: {integrity: sha512-cwUd6lzt3MfNYOobdjf14ZkLbJcnv4WtndYaoBkbor/vF+rCNguMPK0IRtvZJG4dsWiaWPcK8x1VijhvSxnstg==}
    dependencies:
      '@codemirror/state': 6.1.2
      '@codemirror/view': 6.4.1
      '@lezer/common': 1.0.2
      '@lezer/highlight': 1.1.3
      '@lezer/lr': 1.3.3
      style-mod: 4.0.0
    dev: false

  /@codemirror/legacy-modes/6.3.1:
    resolution: {integrity: sha512-icXmCs4Mhst2F8mE0TNpmG6l7YTj1uxam3AbZaFaabINH5oWAdg2CfR/PVi+d/rqxJ+TuTnvkKK5GILHrNThtw==}
    dependencies:
      '@codemirror/language': 6.6.0
    dev: false

  /@codemirror/lint/6.0.0:
    resolution: {integrity: sha512-nUUXcJW1Xp54kNs+a1ToPLK8MadO0rMTnJB8Zk4Z8gBdrN0kqV7uvUraU/T2yqg+grDNR38Vmy/MrhQN/RgwiA==}
    dependencies:
      '@codemirror/state': 6.1.2
      '@codemirror/view': 6.4.1
      crelt: 1.0.5
    dev: false

  /@codemirror/search/6.2.2:
    resolution: {integrity: sha512-2pWY599zXk+lSoJ2iv9EuTO4gB7lhgBPLPwFb/zTbimFH4NmZSaKzJSV51okjABZ7/Rj0DYy5klWbIgaJh2LoQ==}
    dependencies:
      '@codemirror/state': 6.1.2
      '@codemirror/view': 6.4.1
      crelt: 1.0.5
    dev: false

  /@codemirror/state/6.1.2:
    resolution: {integrity: sha512-Mxff85Hp5va+zuj+H748KbubXjrinX/k28lj43H14T2D0+4kuvEFIEIO7hCEcvBT8ubZyIelt9yGOjj2MWOEQA==}
    dev: false

  /@codemirror/view/6.4.1:
    resolution: {integrity: sha512-QdBpD6E5HYx6YFXXhqwrRyQ83w7CxWZnchM4QpWBVkkmV7/oJT8N+yz2KAi2iRaLObc/aOf7C2RCQTO2yswF8A==}
    dependencies:
      '@codemirror/state': 6.1.2
      style-mod: 4.0.0
      w3c-keyname: 2.2.6
    dev: false

  /@esbuild/android-arm/0.17.14:
    resolution: {integrity: sha512-0CnlwnjDU8cks0yJLXfkaU/uoLyRf9VZJs4p1PskBr2AlAHeEsFEwJEo0of/Z3g+ilw5mpyDwThlxzNEIxOE4g==}
    engines: {node: '>=12'}
    cpu: [arm]
    os: [android]
    requiresBuild: true
    optional: true

  /@esbuild/android-arm64/0.17.14:
    resolution: {integrity: sha512-eLOpPO1RvtsP71afiFTvS7tVFShJBCT0txiv/xjFBo5a7R7Gjw7X0IgIaFoLKhqXYAXhahoXm7qAmRXhY4guJg==}
    engines: {node: '>=12'}
    cpu: [arm64]
    os: [android]
    requiresBuild: true
    optional: true

  /@esbuild/android-x64/0.17.14:
    resolution: {integrity: sha512-nrfQYWBfLGfSGLvRVlt6xi63B5IbfHm3tZCdu/82zuFPQ7zez4XjmRtF/wIRYbJQ/DsZrxJdEvYFE67avYXyng==}
    engines: {node: '>=12'}
    cpu: [x64]
    os: [android]
    requiresBuild: true
    optional: true

  /@esbuild/darwin-arm64/0.17.14:
    resolution: {integrity: sha512-eoSjEuDsU1ROwgBH/c+fZzuSyJUVXQTOIN9xuLs9dE/9HbV/A5IqdXHU1p2OfIMwBwOYJ9SFVGGldxeRCUJFyw==}
    engines: {node: '>=12'}
    cpu: [arm64]
    os: [darwin]
    requiresBuild: true
    optional: true

  /@esbuild/darwin-x64/0.17.14:
    resolution: {integrity: sha512-zN0U8RWfrDttdFNkHqFYZtOH8hdi22z0pFm0aIJPsNC4QQZv7je8DWCX5iA4Zx6tRhS0CCc0XC2m7wKsbWEo5g==}
    engines: {node: '>=12'}
    cpu: [x64]
    os: [darwin]
    requiresBuild: true
    optional: true

  /@esbuild/freebsd-arm64/0.17.14:
    resolution: {integrity: sha512-z0VcD4ibeZWVQCW1O7szaLxGsx54gcCnajEJMdYoYjLiq4g1jrP2lMq6pk71dbS5+7op/L2Aod+erw+EUr28/A==}
    engines: {node: '>=12'}
    cpu: [arm64]
    os: [freebsd]
    requiresBuild: true
    optional: true

  /@esbuild/freebsd-x64/0.17.14:
    resolution: {integrity: sha512-hd9mPcxfTgJlolrPlcXkQk9BMwNBvNBsVaUe5eNUqXut6weDQH8whcNaKNF2RO8NbpT6GY8rHOK2A9y++s+ehw==}
    engines: {node: '>=12'}
    cpu: [x64]
    os: [freebsd]
    requiresBuild: true
    optional: true

  /@esbuild/linux-arm/0.17.14:
    resolution: {integrity: sha512-BNTl+wSJ1omsH8s3TkQmIIIQHwvwJrU9u1ggb9XU2KTVM4TmthRIVyxSp2qxROJHhZuW/r8fht46/QE8hU8Qvg==}
    engines: {node: '>=12'}
    cpu: [arm]
    os: [linux]
    requiresBuild: true
    optional: true

  /@esbuild/linux-arm64/0.17.14:
    resolution: {integrity: sha512-FhAMNYOq3Iblcj9i+K0l1Fp/MHt+zBeRu/Qkf0LtrcFu3T45jcwB6A1iMsemQ42vR3GBhjNZJZTaCe3VFPbn9g==}
    engines: {node: '>=12'}
    cpu: [arm64]
    os: [linux]
    requiresBuild: true
    optional: true

  /@esbuild/linux-ia32/0.17.14:
    resolution: {integrity: sha512-91OK/lQ5y2v7AsmnFT+0EyxdPTNhov3y2CWMdizyMfxSxRqHazXdzgBKtlmkU2KYIc+9ZK3Vwp2KyXogEATYxQ==}
    engines: {node: '>=12'}
    cpu: [ia32]
    os: [linux]
    requiresBuild: true
    optional: true

  /@esbuild/linux-loong64/0.17.14:
    resolution: {integrity: sha512-vp15H+5NR6hubNgMluqqKza85HcGJgq7t6rMH7O3Y6ApiOWPkvW2AJfNojUQimfTp6OUrACUXfR4hmpcENXoMQ==}
    engines: {node: '>=12'}
    cpu: [loong64]
    os: [linux]
    requiresBuild: true
    optional: true

  /@esbuild/linux-mips64el/0.17.14:
    resolution: {integrity: sha512-90TOdFV7N+fgi6c2+GO9ochEkmm9kBAKnuD5e08GQMgMINOdOFHuYLPQ91RYVrnWwQ5683sJKuLi9l4SsbJ7Hg==}
    engines: {node: '>=12'}
    cpu: [mips64el]
    os: [linux]
    requiresBuild: true
    optional: true

  /@esbuild/linux-ppc64/0.17.14:
    resolution: {integrity: sha512-NnBGeoqKkTugpBOBZZoktQQ1Yqb7aHKmHxsw43NddPB2YWLAlpb7THZIzsRsTr0Xw3nqiPxbA1H31ZMOG+VVPQ==}
    engines: {node: '>=12'}
    cpu: [ppc64]
    os: [linux]
    requiresBuild: true
    optional: true

  /@esbuild/linux-riscv64/0.17.14:
    resolution: {integrity: sha512-0qdlKScLXA8MGVy21JUKvMzCYWovctuP8KKqhtE5A6IVPq4onxXhSuhwDd2g5sRCzNDlDjitc5sX31BzDoL5Fw==}
    engines: {node: '>=12'}
    cpu: [riscv64]
    os: [linux]
    requiresBuild: true
    optional: true

  /@esbuild/linux-s390x/0.17.14:
    resolution: {integrity: sha512-Hdm2Jo1yaaOro4v3+6/zJk6ygCqIZuSDJHdHaf8nVH/tfOuoEX5Riv03Ka15LmQBYJObUTNS1UdyoMk0WUn9Ww==}
    engines: {node: '>=12'}
    cpu: [s390x]
    os: [linux]
    requiresBuild: true
    optional: true

  /@esbuild/linux-x64/0.17.14:
    resolution: {integrity: sha512-8KHF17OstlK4DuzeF/KmSgzrTWQrkWj5boluiiq7kvJCiQVzUrmSkaBvcLB2UgHpKENO2i6BthPkmUhNDaJsVw==}
    engines: {node: '>=12'}
    cpu: [x64]
    os: [linux]
    requiresBuild: true
    optional: true

  /@esbuild/netbsd-x64/0.17.14:
    resolution: {integrity: sha512-nVwpqvb3yyXztxIT2+VsxJhB5GCgzPdk1n0HHSnchRAcxqKO6ghXwHhJnr0j/B+5FSyEqSxF4q03rbA2fKXtUQ==}
    engines: {node: '>=12'}
    cpu: [x64]
    os: [netbsd]
    requiresBuild: true
    optional: true

  /@esbuild/openbsd-x64/0.17.14:
    resolution: {integrity: sha512-1RZ7uQQ9zcy/GSAJL1xPdN7NDdOOtNEGiJalg/MOzeakZeTrgH/DoCkbq7TaPDiPhWqnDF+4bnydxRqQD7il6g==}
    engines: {node: '>=12'}
    cpu: [x64]
    os: [openbsd]
    requiresBuild: true
    optional: true

  /@esbuild/sunos-x64/0.17.14:
    resolution: {integrity: sha512-nqMjDsFwv7vp7msrwWRysnM38Sd44PKmW8EzV01YzDBTcTWUpczQg6mGao9VLicXSgW/iookNK6AxeogNVNDZA==}
    engines: {node: '>=12'}
    cpu: [x64]
    os: [sunos]
    requiresBuild: true
    optional: true

  /@esbuild/win32-arm64/0.17.14:
    resolution: {integrity: sha512-xrD0mccTKRBBIotrITV7WVQAwNJ5+1va6L0H9zN92v2yEdjfAN7864cUaZwJS7JPEs53bDTzKFbfqVlG2HhyKQ==}
    engines: {node: '>=12'}
    cpu: [arm64]
    os: [win32]
    requiresBuild: true
    optional: true

  /@esbuild/win32-ia32/0.17.14:
    resolution: {integrity: sha512-nXpkz9bbJrLLyUTYtRotSS3t5b+FOuljg8LgLdINWFs3FfqZMtbnBCZFUmBzQPyxqU87F8Av+3Nco/M3hEcu1w==}
    engines: {node: '>=12'}
    cpu: [ia32]
    os: [win32]
    requiresBuild: true
    optional: true

  /@esbuild/win32-x64/0.17.14:
    resolution: {integrity: sha512-gPQmsi2DKTaEgG14hc3CHXHp62k8g6qr0Pas+I4lUxRMugGSATh/Bi8Dgusoz9IQ0IfdrvLpco6kujEIBoaogA==}
    engines: {node: '>=12'}
    cpu: [x64]
    os: [win32]
    requiresBuild: true
    optional: true

  /@formatjs/ecma402-abstract/1.11.4:
    resolution: {integrity: sha512-EBikYFp2JCdIfGEb5G9dyCkTGDmC57KSHhRQOC3aYxoPWVZvfWCDjZwkGYHN7Lis/fmuWl906bnNTJifDQ3sXw==}
    dependencies:
      '@formatjs/intl-localematcher': 0.2.25
      tslib: 2.4.0
    dev: false

  /@formatjs/fast-memoize/1.2.1:
    resolution: {integrity: sha512-Rg0e76nomkz3vF9IPlKeV+Qynok0r7YZjL6syLz4/urSg0IbjPZCB/iYUMNsYA643gh4mgrX3T7KEIFIxJBQeg==}
    dependencies:
      tslib: 2.4.0
    dev: false

  /@formatjs/icu-messageformat-parser/2.1.0:
    resolution: {integrity: sha512-Qxv/lmCN6hKpBSss2uQ8IROVnta2r9jd3ymUEIjm2UyIkUCHVcbUVRGL/KS/wv7876edvsPe+hjHVJ4z8YuVaw==}
    dependencies:
      '@formatjs/ecma402-abstract': 1.11.4
      '@formatjs/icu-skeleton-parser': 1.3.6
      tslib: 2.4.0
    dev: false

  /@formatjs/icu-skeleton-parser/1.3.6:
    resolution: {integrity: sha512-I96mOxvml/YLrwU2Txnd4klA7V8fRhb6JG/4hm3VMNmeJo1F03IpV2L3wWt7EweqNLES59SZ4d6hVOPCSf80Bg==}
    dependencies:
      '@formatjs/ecma402-abstract': 1.11.4
      tslib: 2.4.0
    dev: false

  /@formatjs/intl-localematcher/0.2.25:
    resolution: {integrity: sha512-YmLcX70BxoSopLFdLr1Ds99NdlTI2oWoLbaUW2M406lxOIPzE1KQhRz2fPUkq34xVZQaihCoU29h0KK7An3bhA==}
    dependencies:
      tslib: 2.4.0
    dev: false

  /@jest/expect-utils/29.5.0:
    resolution: {integrity: sha512-fmKzsidoXQT2KwnrwE0SQq3uj8Z763vzR8LnLBwC2qYWEFpjX8daRsk6rHUM1QvNlEW/UJXNXm59ztmJJWs2Mg==}
    engines: {node: ^14.15.0 || ^16.10.0 || >=18.0.0}
    dependencies:
      jest-get-type: 29.4.3
    dev: false

  /@jest/schemas/29.4.3:
    resolution: {integrity: sha512-VLYKXQmtmuEz6IxJsrZwzG9NvtkQsWNnWMsKxqWNu3+CnfzJQhp0WDDKWLVV9hLKr0l3SLLFRqcYHjhtyuDVxg==}
    engines: {node: ^14.15.0 || ^16.10.0 || >=18.0.0}
    dependencies:
      '@sinclair/typebox': 0.25.24
    dev: false

  /@jest/types/26.6.2:
    resolution: {integrity: sha512-fC6QCp7Sc5sX6g8Tvbmj4XUTbyrik0akgRy03yjXbQaBWWNWGE7SGtJk98m0N8nzegD/7SggrUlivxo5ax4KWQ==}
    engines: {node: '>= 10.14.2'}
    dependencies:
      '@types/istanbul-lib-coverage': 2.0.4
      '@types/istanbul-reports': 3.0.1
      '@types/node': 17.0.14
      '@types/yargs': 15.0.14
      chalk: 4.1.2
    dev: false

  /@jest/types/29.5.0:
    resolution: {integrity: sha512-qbu7kN6czmVRc3xWFQcAN03RAUamgppVUdXrvl1Wr3jlNF93o9mJbGcDWrwGB6ht44u7efB1qCFgVQmca24Uog==}
    engines: {node: ^14.15.0 || ^16.10.0 || >=18.0.0}
    dependencies:
      '@jest/schemas': 29.4.3
      '@types/istanbul-lib-coverage': 2.0.4
      '@types/istanbul-reports': 3.0.1
      '@types/node': 17.0.14
      '@types/yargs': 17.0.24
      chalk: 4.1.2
    dev: false

  /@jridgewell/resolve-uri/3.1.0:
    resolution: {integrity: sha512-F2msla3tad+Mfht5cJq7LSXcdudKTWCVYUgw6pLFOOHSTtZlj6SWNYAp+AhuqLmWdBO2X5hPrLcu8cVP8fy28w==}
    engines: {node: '>=6.0.0'}

  /@jridgewell/sourcemap-codec/1.4.14:
    resolution: {integrity: sha512-XPSJHWmi394fuUuzDnGz1wiKqWfo1yXecHQMRf2l6hztTO+nPru658AyDngaBe7isIxEkRsPR3FZh+s7iVa4Uw==}

  /@jridgewell/trace-mapping/0.3.14:
    resolution: {integrity: sha512-bJWEfQ9lPTvm3SneWwRFVLzrh6nhjwqw7TUFFBEMzwvg7t7PCDenf2lDwqo4NQXzdpgBXyFgDWnQA+2vkruksQ==}
    dependencies:
      '@jridgewell/resolve-uri': 3.1.0
      '@jridgewell/sourcemap-codec': 1.4.14
    dev: true

  /@jridgewell/trace-mapping/0.3.17:
    resolution: {integrity: sha512-MCNzAp77qzKca9+W/+I0+sEpaUnZoeasnghNeVc41VZCEKaCH73Vq3BZZ/SzWIgrqE4H4ceI+p+b6C0mHf9T4g==}
    dependencies:
      '@jridgewell/resolve-uri': 3.1.0
      '@jridgewell/sourcemap-codec': 1.4.14

  /@lezer/common/1.0.2:
    resolution: {integrity: sha512-SVgiGtMnMnW3ActR8SXgsDhw7a0w0ChHSYAyAUxxrOiJ1OqYWEKk/xJd84tTSPo1mo6DXLObAJALNnd0Hrv7Ng==}
    dev: false

  /@lezer/css/1.1.1:
    resolution: {integrity: sha512-mSjx+unLLapEqdOYDejnGBokB5+AiJKZVclmud0MKQOKx3DLJ5b5VTCstgDDknR6iIV4gVrN6euzsCnj0A2gQA==}
    dependencies:
      '@lezer/highlight': 1.1.3
      '@lezer/lr': 1.3.3
    dev: false

  /@lezer/highlight/1.1.3:
    resolution: {integrity: sha512-3vLKLPThO4td43lYRBygmMY18JN3CPh9w+XS2j8WC30vR4yZeFG4z1iFe4jXE43NtGqe//zHW5q8ENLlHvz9gw==}
    dependencies:
      '@lezer/common': 1.0.2
    dev: false

  /@lezer/html/1.3.3:
    resolution: {integrity: sha512-04Fyvu66DjV2EjhDIG1kfDdktn5Pfw56SXPrzKNQH5B2m7BDfc6bDsz+ZJG8dLS3kIPEKbyyq1Sm2/kjeG0+AA==}
    dependencies:
      '@lezer/common': 1.0.2
      '@lezer/highlight': 1.1.3
      '@lezer/lr': 1.3.3
    dev: false

  /@lezer/javascript/1.4.1:
    resolution: {integrity: sha512-Hqx36DJeYhKtdpc7wBYPR0XF56ZzIp0IkMO/zNNj80xcaFOV4Oj/P7TQc/8k2TxNhzl7tV5tXS8ZOCPbT4L3nA==}
    dependencies:
      '@lezer/highlight': 1.1.3
      '@lezer/lr': 1.3.3
    dev: false

  /@lezer/json/1.0.0:
    resolution: {integrity: sha512-zbAuUY09RBzCoCA3lJ1+ypKw5WSNvLqGMtasdW6HvVOqZoCpPr8eWrsGnOVWGKGn8Rh21FnrKRVlJXrGAVUqRw==}
    dependencies:
      '@lezer/highlight': 1.1.3
      '@lezer/lr': 1.3.3
    dev: false

  /@lezer/lr/1.3.3:
    resolution: {integrity: sha512-JPQe3mwJlzEVqy67iQiiGozhcngbO8QBgpqZM6oL1Wj/dXckrEexpBLeFkq0edtW5IqnPRFxA24BHJni8Js69w==}
    dependencies:
      '@lezer/common': 1.0.2
    dev: false

  /@lezer/markdown/1.0.2:
    resolution: {integrity: sha512-8CY0OoZ6V5EzPjSPeJ4KLVbtXdLBd8V6sRCooN5kHnO28ytreEGTyrtU/zUwo/XLRzGr/e1g44KlzKi3yWGB5A==}
    dependencies:
      '@lezer/common': 1.0.2
      '@lezer/highlight': 1.1.3
    dev: false

  /@lezer/python/1.1.1:
    resolution: {integrity: sha512-ArUGh9kvdaOVu6IkSaYUS9WFQeMAFVWKRuZo6vexnxoeCLnxf0Y9DCFEAMMa7W9SQBGYE55OarSpPqSkdOXSCA==}
    dependencies:
      '@lezer/highlight': 1.1.3
      '@lezer/lr': 1.3.3
    dev: false

  /@manypkg/find-root/1.1.0:
    resolution: {integrity: sha512-mki5uBvhHzO8kYYix/WRy2WX8S3B5wdVSc9D6KcU5lQNglP2yt58/VfLuAK49glRXChosY8ap2oJ1qgma3GUVA==}
    dependencies:
      '@babel/runtime': 7.21.0
      '@types/node': 12.20.55
      find-up: 4.1.0
      fs-extra: 8.1.0
    dev: false

  /@manypkg/get-packages/1.1.3:
    resolution: {integrity: sha512-fo+QhuU3qE/2TQMQmbVMqaQ6EWbMhi4ABWP+O4AM1NqPBuy0OrApV5LO6BrrgnhtAHS2NH6RrVk9OL181tTi8A==}
    dependencies:
      '@babel/runtime': 7.21.0
      '@changesets/types': 4.1.0
      '@manypkg/find-root': 1.1.0
      fs-extra: 8.1.0
      globby: 11.1.0
      read-yaml-file: 1.1.0
    dev: false

  /@mswjs/cookies/0.2.2:
    resolution: {integrity: sha512-mlN83YSrcFgk7Dm1Mys40DLssI1KdJji2CMKN8eOlBqsTADYzj2+jWzsANsUTFbxDMWPD5e9bfA1RGqBpS3O1g==}
    engines: {node: '>=14'}
    dependencies:
      '@types/set-cookie-parser': 2.4.2
      set-cookie-parser: 2.5.1
    dev: false

  /@mswjs/interceptors/0.17.7:
    resolution: {integrity: sha512-dPInyLEF6ybLxfKGY99euI+mbT6ls4PVO9qPgGIsRk3+2VZVfT7fo9Sq6Q8eKT9W38QtUyhG74hN7xMtKWioGw==}
    engines: {node: '>=14'}
    dependencies:
      '@open-draft/until': 1.0.3
      '@types/debug': 4.1.7
      '@xmldom/xmldom': 0.8.6
      debug: 4.3.4
      headers-polyfill: 3.1.2
      outvariant: 1.3.0
      strict-event-emitter: 0.2.8
      web-encoding: 1.1.5
    transitivePeerDependencies:
      - supports-color
    dev: false

  /@nodelib/fs.scandir/2.1.5:
    resolution: {integrity: sha512-vq24Bq3ym5HEQm2NKCr3yXDwjc7vTsEThRDnkp2DK9p1uqLR+DHurm/NOTo0KG7HYHU7eppKZj3MyqYuMBf62g==}
    engines: {node: '>= 8'}
    dependencies:
      '@nodelib/fs.stat': 2.0.5
      run-parallel: 1.2.0

  /@nodelib/fs.stat/2.0.5:
    resolution: {integrity: sha512-RkhPPp2zrqDAQA/2jNhnztcPAlv64XdhIp7a7454A5ovI7Bukxgt7MX7udwAu3zg1DcpPU0rz3VV1SeaqvY4+A==}
    engines: {node: '>= 8'}

  /@nodelib/fs.walk/1.2.8:
    resolution: {integrity: sha512-oGB+UxlgWcgQkgwo8GcEGwemoTFt3FIO9ababBmaGwXIoBKZ+GTy0pP185beGg7Llih/NSHSV2XAs1lnznocSg==}
    engines: {node: '>= 8'}
    dependencies:
      '@nodelib/fs.scandir': 2.1.5
      fastq: 1.13.0

  /@open-draft/until/1.0.3:
    resolution: {integrity: sha512-Aq58f5HiWdyDlFffbbSjAlv596h/cOnt2DO1w3DOC7OJ5EHs0hd/nycJfiu9RJbT6Yk6F1knnRRXNSpxoIVZ9Q==}
    dev: false

  /@playwright/test/1.27.1:
    resolution: {integrity: sha512-mrL2q0an/7tVqniQQF6RBL2saskjljXzqNcCOVMUjRIgE6Y38nCNaP+Dc2FBW06bcpD3tqIws/HT9qiMHbNU0A==}
    engines: {node: '>=14'}
    hasBin: true
    dependencies:
      '@types/node': 17.0.14
      playwright-core: 1.27.1
    dev: false

  /@polka/url/1.0.0-next.21:
    resolution: {integrity: sha512-a5Sab1C4/icpTZVzZc5Ghpz88yQtGOyNqYXcZgOssB2uuAr+wF/MvN6bgtW32q7HHrvBki+BsZ0OuNv6EV3K9g==}

  /@rollup/plugin-json/5.0.2:
    resolution: {integrity: sha512-D1CoOT2wPvadWLhVcmpkDnesTzjhNIQRWLsc3fA49IFOP2Y84cFOOJ+nKGYedvXHKUsPeq07HR4hXpBBr+CHlA==}
    engines: {node: '>=14.0.0'}
    peerDependencies:
      rollup: ^1.20.0||^2.0.0||^3.0.0
    peerDependenciesMeta:
      rollup:
        optional: true
    dependencies:
      '@rollup/pluginutils': 5.0.2
    dev: false

  /@rollup/pluginutils/4.2.1:
    resolution: {integrity: sha512-iKnFXr7NkdZAIHiIWE+BX5ULi/ucVFYWD6TbAV+rZctiRTY2PL6tsIKhoIOaoskiWAkgu+VsbXgUVDNLHf+InQ==}
    engines: {node: '>= 8.0.0'}
    dependencies:
      estree-walker: 2.0.2
      picomatch: 2.3.1

  /@rollup/pluginutils/5.0.2:
    resolution: {integrity: sha512-pTd9rIsP92h+B6wWwFbW8RkZv4hiR/xKsqre4SIuAOaOEQRxi0lqLke9k2/7WegC85GgUs9pjmOjCUi3In4vwA==}
    engines: {node: '>=14.0.0'}
    peerDependencies:
      rollup: ^1.20.0||^2.0.0||^3.0.0
    peerDependenciesMeta:
      rollup:
        optional: true
    dependencies:
      '@types/estree': 1.0.0
      estree-walker: 2.0.2
      picomatch: 2.3.1
    dev: false

  /@sinclair/typebox/0.25.24:
    resolution: {integrity: sha512-XJfwUVUKDHF5ugKwIcxEgc9k8b7HbznCp6eUfWgu710hMPNIO4aw4/zB5RogDQz8nd6gyCDpU9O/m6qYEWY6yQ==}
    dev: false

  /@sveltejs/adapter-auto/1.0.0-next.91_b2bjiolq6much32vueqoio7eoy:
    resolution: {integrity: sha512-U57tQdzTfFINim8tzZSARC9ztWPzwOoHwNOpGdb2o6XrD0mEQwU9DsII7dBblvzg+xCnmd0pw7PDtXz5c5t96w==}
    peerDependencies:
      '@sveltejs/kit': ^1.0.0-next.587
    dependencies:
      '@sveltejs/kit': 1.0.0-next.318_svelte@3.49.0
      import-meta-resolve: 2.2.0
    dev: true

  /@sveltejs/adapter-auto/2.0.1_@sveltejs+kit@1.16.3:
    resolution: {integrity: sha512-anxxYMcQy7HWSKxN4YNaVcgNzCHtNFwygq72EA1Xv7c+5gSECOJ1ez1PYoLciPiFa7A3XBvMDQXUFJ2eqLDtAA==}
    peerDependencies:
      '@sveltejs/kit': ^1.0.0
    dependencies:
      '@sveltejs/kit': 1.16.3_svelte@3.57.0+vite@4.3.5
      import-meta-resolve: 3.0.0
    dev: true

  /@sveltejs/kit/1.0.0-next.318_svelte@3.49.0:
    resolution: {integrity: sha512-/M/XNvEqK71KCGro1xLuiUuklsMPe+G5DiVMs39tpfFIFhH4oCzAt+YBaIZDKORogGz3QDaYc5BV+eFv9E5cyw==}
    engines: {node: '>=14.13'}
    hasBin: true
    peerDependencies:
      svelte: ^3.44.0
    dependencies:
      '@sveltejs/vite-plugin-svelte': 1.0.0-next.44_svelte@3.49.0+vite@2.9.9
      sade: 1.8.1
      svelte: 3.49.0
      vite: 2.9.9
    transitivePeerDependencies:
      - diff-match-patch
      - less
      - sass
      - stylus
      - supports-color
    dev: true

  /@sveltejs/kit/1.16.3_svelte@3.57.0+vite@4.3.5:
    resolution: {integrity: sha512-8uv0udYRpVuE1BweFidcWHfL+u2gAANKmvIal1dN/FWPBl7DJYbt9zYEtr3bNTiXystT8Sn0Wp54RfwpbPqHjQ==}
    engines: {node: ^16.14 || >=18}
    hasBin: true
    requiresBuild: true
    peerDependencies:
      svelte: ^3.54.0
      vite: ^4.0.0
    dependencies:
      '@sveltejs/vite-plugin-svelte': 2.2.0_svelte@3.57.0+vite@4.3.5
      '@types/cookie': 0.5.1
      cookie: 0.5.0
      devalue: 4.3.0
      esm-env: 1.0.0
      kleur: 4.1.5
      magic-string: 0.30.0
      mime: 3.0.0
      sade: 1.8.1
      set-cookie-parser: 2.6.0
      sirv: 2.0.2
      svelte: 3.57.0
      tiny-glob: 0.2.9
      undici: 5.22.0
      vite: 4.3.5
    transitivePeerDependencies:
      - supports-color
    dev: true

  /@sveltejs/vite-plugin-svelte/1.0.0-next.44_svelte@3.49.0+vite@2.9.9:
    resolution: {integrity: sha512-n+sssEWbzykPS447FmnNyU5GxEhrBPDVd0lxNZnxRGz9P6651LjjwAnISKr3CKgT9v8IybP8VD0n2i5XzbqExg==}
    engines: {node: ^14.13.1 || >= 16}
    peerDependencies:
      diff-match-patch: ^1.0.5
      svelte: ^3.44.0
      vite: ^2.9.0
    peerDependenciesMeta:
      diff-match-patch:
        optional: true
    dependencies:
      '@rollup/pluginutils': 4.2.1
      debug: 4.3.4
      deepmerge: 4.2.2
      kleur: 4.1.4
      magic-string: 0.26.1
      svelte: 3.49.0
      svelte-hmr: 0.14.11_svelte@3.49.0
      vite: 2.9.9
    transitivePeerDependencies:
      - supports-color
    dev: true

  /@sveltejs/vite-plugin-svelte/1.0.0-next.44_svelte@3.57.0+vite@4.2.1:
    resolution: {integrity: sha512-n+sssEWbzykPS447FmnNyU5GxEhrBPDVd0lxNZnxRGz9P6651LjjwAnISKr3CKgT9v8IybP8VD0n2i5XzbqExg==}
    engines: {node: ^14.13.1 || >= 16}
    peerDependencies:
      diff-match-patch: ^1.0.5
      svelte: ^3.44.0
      vite: ^2.9.0
    peerDependenciesMeta:
      diff-match-patch:
        optional: true
    dependencies:
      '@rollup/pluginutils': 4.2.1
      debug: 4.3.4
      deepmerge: 4.2.2
      kleur: 4.1.4
      magic-string: 0.26.1
      svelte: 3.57.0
      svelte-hmr: 0.14.11_svelte@3.57.0
      vite: 4.2.1
    transitivePeerDependencies:
      - supports-color
    dev: false

  /@sveltejs/vite-plugin-svelte/2.2.0_svelte@3.57.0+vite@4.3.5:
    resolution: {integrity: sha512-KDtdva+FZrZlyug15KlbXuubntAPKcBau0K7QhAIqC5SAy0uDbjZwoexDRx0L0J2T4niEfC6FnA9GuQQJKg+Aw==}
    engines: {node: ^14.18.0 || >= 16}
    peerDependencies:
      svelte: ^3.54.0
      vite: ^4.0.0
    dependencies:
      debug: 4.3.4
      deepmerge: 4.3.1
      kleur: 4.1.5
      magic-string: 0.30.0
      svelte: 3.57.0
      svelte-hmr: 0.15.1_svelte@3.57.0
      vite: 4.3.5
      vitefu: 0.2.4_vite@4.3.5
    transitivePeerDependencies:
      - supports-color
    dev: true

  /@tailwindcss/forms/0.5.0_tailwindcss@3.1.6:
    resolution: {integrity: sha512-KzWugryEBFkmoaYcBE18rs6gthWCFHHO7cAZm2/hv3hwD67AzwP7udSCa22E7R1+CEJL/FfhYsJWrc0b1aeSzw==}
    peerDependencies:
      tailwindcss: '>=3.0.0 || >= 3.0.0-alpha.1'
    dependencies:
      mini-svg-data-uri: 1.4.4
      tailwindcss: 3.1.6_postcss@8.4.6
    dev: false

  /@testing-library/dom/7.31.2:
    resolution: {integrity: sha512-3UqjCpey6HiTZT92vODYLPxTBWlM8ZOOjr3LX5F37/VRipW2M1kX6I/Cm4VXzteZqfGfagg8yXywpcOgQBlNsQ==}
    engines: {node: '>=10'}
    dependencies:
      '@babel/code-frame': 7.16.7
      '@babel/runtime': 7.21.0
      '@types/aria-query': 4.2.2
      aria-query: 4.2.2
      chalk: 4.1.2
      dom-accessibility-api: 0.5.13
      lz-string: 1.4.4
      pretty-format: 26.6.2
    dev: false

  /@testing-library/dom/8.11.3:
    resolution: {integrity: sha512-9LId28I+lx70wUiZjLvi1DB/WT2zGOxUh46glrSNMaWVx849kKAluezVzZrXJfTKKoQTmEOutLes/bHg4Bj3aA==}
    engines: {node: '>=12'}
    dependencies:
      '@babel/code-frame': 7.16.7
      '@babel/runtime': 7.17.7
      '@types/aria-query': 4.2.2
      aria-query: 5.0.0
      chalk: 4.1.2
      dom-accessibility-api: 0.5.13
      lz-string: 1.4.4
      pretty-format: 27.5.1
    dev: false

  /@testing-library/jest-dom/5.16.5:
    resolution: {integrity: sha512-N5ixQ2qKpi5OLYfwQmUb/5mSV9LneAcaUfp32pn4yCnpb8r/Yz0pXFPck21dIicKmi+ta5WRAknkZCfA8refMA==}
    engines: {node: '>=8', npm: '>=6', yarn: '>=1'}
    dependencies:
      '@adobe/css-tools': 4.2.0
      '@babel/runtime': 7.21.0
      '@types/testing-library__jest-dom': 5.14.5
      aria-query: 5.0.0
      chalk: 3.0.0
      css.escape: 1.5.1
      dom-accessibility-api: 0.5.13
      lodash: 4.17.21
      redent: 3.0.0
    dev: false

  /@testing-library/svelte/3.1.0_svelte@3.57.0:
    resolution: {integrity: sha512-xTN6v4xRLQb75GTJn2mrjSUJN4PkhpNZFjwvtdzbOTS6OvxMrkRdm6hFRGauwiFd0LPV7/SqdWbbtMAOC7a+Dg==}
    engines: {node: '>= 8'}
    peerDependencies:
      svelte: 3.x
    dependencies:
      '@testing-library/dom': 7.31.2
      svelte: 3.57.0
    dev: false

  /@testing-library/user-event/13.5.0_gzufz4q333be4gqfrvipwvqt6a:
    resolution: {integrity: sha512-5Kwtbo3Y/NowpkbRuSepbyMFkZmHgD+vPzYB/RJ4oxt5Gj/avFFBYjhw27cqSVPVw/3a67NK1PbiIr9k4Gwmdg==}
    engines: {node: '>=10', npm: '>=6'}
    peerDependencies:
      '@testing-library/dom': '>=7.21.4'
    dependencies:
      '@babel/runtime': 7.17.7
      '@testing-library/dom': 8.11.3
    dev: false

  /@types/aria-query/4.2.2:
    resolution: {integrity: sha512-HnYpAE1Y6kRyKM/XkEuiRQhTHvkzMBurTHnpFLYLBGPIylZNPs9jJcuOOYWxPLJCSEtmZT0Y8rHDokKN7rRTig==}
    dev: false

  /@types/chai-subset/1.3.3:
    resolution: {integrity: sha512-frBecisrNGz+F4T6bcc+NLeolfiojh5FxW2klu669+8BARtyQv2C/GkNW6FUodVe4BroGMP/wER/YDGc7rEllw==}
    dependencies:
      '@types/chai': 4.3.4
    dev: false

  /@types/chai/4.3.4:
    resolution: {integrity: sha512-KnRanxnpfpjUTqTCXslZSEdLfXExwgNxYPdiO2WGUj8+HDjFi8R3k5RVKPeSCzLjCcshCAtVO2QBbVuAV4kTnw==}
    dev: false

  /@types/clone/2.1.1:
    resolution: {integrity: sha512-BZIU34bSYye0j/BFcPraiDZ5ka6MJADjcDVELGf7glr9K+iE8NYVjFslJFVWzskSxkLLyCrSPScE82/UUoBSvg==}
    dev: false

  /@types/concat-stream/1.6.1:
    resolution: {integrity: sha512-eHE4cQPoj6ngxBZMvVf6Hw7Mh4jMW4U9lpGmS5GBPB9RYxlFg+CHaVN7ErNY4W9XfLIEn20b4VDYaIrbq0q4uA==}
    dependencies:
      '@types/node': 17.0.14
    dev: false

  /@types/cookie/0.4.1:
    resolution: {integrity: sha512-XW/Aa8APYr6jSVVA1y/DEIZX0/GMKLEVekNG727R8cs56ahETkRAy/3DR7+fJyh7oUgGwNQaRfXCun0+KbWY7Q==}
    dev: false

  /@types/cookie/0.5.1:
    resolution: {integrity: sha512-COUnqfB2+ckwXXSFInsFdOAWQzCCx+a5hq2ruyj+Vjund94RJQd4LG2u9hnvJrTgunKAaax7ancBYlDrNYxA0g==}
    dev: true

  /@types/d3-dsv/3.0.0:
    resolution: {integrity: sha512-o0/7RlMl9p5n6FQDptuJVMxDf/7EDEv2SYEO/CwdG2tr1hTfUVi0Iavkk2ax+VpaQ/1jVhpnj5rq1nj8vwhn2A==}

  /@types/d3-path/3.0.0:
    resolution: {integrity: sha512-0g/A+mZXgFkQxN3HniRDbXMN79K3CdTpLsevj+PXiTcb2hVyvkZUBg37StmgCQkaD84cUJ4uaDAWq7UJOQy2Tg==}
    dev: true

  /@types/d3-scale/4.0.2:
    resolution: {integrity: sha512-Yk4htunhPAwN0XGlIwArRomOjdoBFXC3+kCxK2Ubg7I9shQlVSJy/pG/Ht5ASN+gdMIalpk8TJ5xV74jFsetLA==}
    dependencies:
      '@types/d3-time': 3.0.0
    dev: true

  /@types/d3-shape/3.0.2:
    resolution: {integrity: sha512-5+ButCmIfNX8id5seZ7jKj3igdcxx+S9IDBiT35fQGTLZUfkFgTv+oBH34xgeoWDKpWcMITSzBILWQtBoN5Piw==}
    dependencies:
      '@types/d3-path': 3.0.0
    dev: true

  /@types/d3-time/3.0.0:
    resolution: {integrity: sha512-sZLCdHvBUcNby1cB6Fd3ZBrABbjz3v1Vm90nysCQ6Vt7vd6e/h9Lt7SiJUoEX0l4Dzc7P5llKyhqSi1ycSf1Hg==}
    dev: true

  /@types/debug/4.1.7:
    resolution: {integrity: sha512-9AonUzyTjXXhEOa0DnqpzZi6VHlqKMswga9EXjpXnnqxwLtdvPPtlO8evrI5D9S6asFRCQ6v+wpiUKbw+vKqyg==}
    dependencies:
      '@types/ms': 0.7.31
    dev: false

  /@types/estree/0.0.50:
    resolution: {integrity: sha512-C6N5s2ZFtuZRj54k2/zyRhNDjJwwcViAM3Nbm8zjBpbqAdZ00mr0CFxvSKeO8Y/e03WVFLpQMdHYVfUd6SB+Hw==}
    dev: false

  /@types/estree/1.0.0:
    resolution: {integrity: sha512-WulqXMDUTYAXCjZnk6JtIHPigp55cVtDgDrO2gHRwhyJto21+1zbVCtOYB2L1F9w4qCQ0rOGWBnBe0FNTiEJIQ==}
    dev: false

  /@types/form-data/0.0.33:
    resolution: {integrity: sha1-yayFsqX9GENbjIXZ7LUObWyJP/g=}
    dependencies:
      '@types/node': 17.0.14
    dev: false

  /@types/is-ci/3.0.0:
    resolution: {integrity: sha512-Q0Op0hdWbYd1iahB+IFNQcWXFq4O0Q5MwQP7uN0souuQ4rPg1vEYcnIOfr1gY+M+6rc8FGoRaBO1mOOvL29sEQ==}
    dependencies:
      ci-info: 3.8.0
    dev: false

  /@types/istanbul-lib-coverage/2.0.4:
    resolution: {integrity: sha512-z/QT1XN4K4KYuslS23k62yDIDLwLFkzxOuMplDtObz0+y7VqJCaO2o+SPwHCvLFZh7xazvvoor2tA/hPz9ee7g==}
    dev: false

  /@types/istanbul-lib-report/3.0.0:
    resolution: {integrity: sha512-plGgXAPfVKFoYfa9NpYDAkseG+g6Jr294RqeqcqDixSbU34MZVJRi/P+7Y8GDpzkEwLaGZZOpKIEmeVZNtKsrg==}
    dependencies:
      '@types/istanbul-lib-coverage': 2.0.4
    dev: false

  /@types/istanbul-reports/3.0.1:
    resolution: {integrity: sha512-c3mAZEuK0lvBp8tmuL74XRKn1+y2dcwOUpH7x4WrF6gk1GIgiluDRgMYQtw2OFcBvAJWlt6ASU3tSqxp0Uu0Aw==}
    dependencies:
      '@types/istanbul-lib-report': 3.0.0
    dev: false

  /@types/jest/29.5.0:
    resolution: {integrity: sha512-3Emr5VOl/aoBwnWcH/EFQvlSAmjV+XtV9GGu5mwdYew5vhQh0IUZx/60x0TzHDu09Bi7HMx10t/namdJw5QIcg==}
    dependencies:
      expect: 29.5.0
      pretty-format: 29.5.0
    dev: false

  /@types/js-levenshtein/1.1.1:
    resolution: {integrity: sha512-qC4bCqYGy1y/NP7dDVr7KJarn+PbX1nSpwA7JXdu0HxT3QYjO8MJ+cntENtHFVy2dRAyBV23OZ6MxsW1AM1L8g==}
    dev: false

  /@types/minimist/1.2.2:
    resolution: {integrity: sha512-jhuKLIRrhvCPLqwPcx6INqmKeiA5EWrsCOPhrlFSrbrmU4ZMPjj5Ul/oLCMDO98XRUIwVm78xICz4EPCektzeQ==}
    dev: false

  /@types/ms/0.7.31:
    resolution: {integrity: sha512-iiUgKzV9AuaEkZqkOLDIvlQiL6ltuZd9tGcW3gwpnX8JbuiuhFlEGmmFXEXkN50Cvq7Os88IY2v0dkDqXYWVgA==}
    dev: false

  /@types/node/10.17.60:
    resolution: {integrity: sha512-F0KIgDJfy2nA3zMLmWGKxcH2ZVEtCZXHHdOQs2gSaQ27+lNeEfGxzkIw90aXswATX7AZ33tahPbzy6KAfUreVw==}
    dev: false

  /@types/node/12.20.55:
    resolution: {integrity: sha512-J8xLz7q2OFulZ2cyGTLE1TbbZcjpno7FaN6zdJNrgAdrJ+DZzh/uFR6YrTb4C+nXakvud8Q4+rbhoIWlYQbUFQ==}
    dev: false

  /@types/node/17.0.14:
    resolution: {integrity: sha512-SbjLmERksKOGzWzPNuW7fJM7fk3YXVTFiZWB/Hs99gwhk+/dnrQRPBQjPW9aO+fi1tAffi9PrwFvsmOKmDTyng==}

  /@types/node/8.10.66:
    resolution: {integrity: sha512-tktOkFUA4kXx2hhhrB8bIFb5TbwzS4uOhKEmwiD+NoiL0qtP2OQ9mFldbgD4dV1djrlBYP6eBuQZiWjuHUpqFw==}
    dev: false

  /@types/normalize-package-data/2.4.1:
    resolution: {integrity: sha512-Gj7cI7z+98M282Tqmp2K5EIsoouUEzbBJhQQzDE3jSIRk6r9gsz0oUokqIUR4u1R3dMHo0pDHM7sNOHyhulypw==}
    dev: false

  /@types/pug/2.0.6:
    resolution: {integrity: sha512-SnHmG9wN1UVmagJOnyo/qkk0Z7gejYxOYYmaAwr5u2yFYfsupN3sg10kyzN8Hep/2zbHxCnsumxOoRIRMBwKCg==}

  /@types/qs/6.9.7:
    resolution: {integrity: sha512-FGa1F62FT09qcrueBA6qYTrJPVDzah9a+493+o2PCXsesWHIn27G98TsSMs3WPNbZIEj4+VJf6saSFpvD+3Zsw==}
    dev: false

  /@types/sass/1.43.1:
    resolution: {integrity: sha512-BPdoIt1lfJ6B7rw35ncdwBZrAssjcwzI5LByIrYs+tpXlj/CAkuVdRsgZDdP4lq5EjyWzwxZCqAoFyHKFwp32g==}
    dependencies:
      '@types/node': 17.0.14
    dev: true

  /@types/semver/6.2.3:
    resolution: {integrity: sha512-KQf+QAMWKMrtBMsB8/24w53tEsxllMj6TuA80TT/5igJalLI/zm0L3oXRbIAl4Ohfc85gyHX/jhMwsVkmhLU4A==}
    dev: false

  /@types/set-cookie-parser/2.4.2:
    resolution: {integrity: sha512-fBZgytwhYAUkj/jC/FAV4RQ5EerRup1YQsXQCh8rZfiHkc4UahC192oH0smGwsXol3cL3A5oETuAHeQHmhXM4w==}
    dependencies:
      '@types/node': 17.0.14
    dev: false

  /@types/stack-utils/2.0.1:
    resolution: {integrity: sha512-Hl219/BT5fLAaz6NDkSuhzasy49dwQS/DSdu4MdggFB8zcXv7vflBI3xp7FEmkmdDkBUI2bPUNeMttp2knYdxw==}
    dev: false

  /@types/testing-library__jest-dom/5.14.5:
    resolution: {integrity: sha512-SBwbxYoyPIvxHbeHxTZX2Pe/74F/tX2/D3mMvzabdeJ25bBojfW0TyB8BHrbq/9zaaKICJZjLP+8r6AeZMFCuQ==}
    dependencies:
      '@types/jest': 29.5.0
    dev: false

  /@types/three/0.138.0:
    resolution: {integrity: sha512-D8AoV7h2kbCfrv/DcebHOFh1WDwyus3HdooBkAwcBikXArdqnsQ38PQ85JCunnvun160oA9jz53GszF3zch3tg==}
    dev: true

  /@types/ws/8.5.4:
    resolution: {integrity: sha512-zdQDHKUgcX/zBc4GrwsE/7dVdAD8JR4EuiAXiiUhhfyIJXXb2+PrGshFyeXWQPMmmZ2XxgaqclgpIC7eTXc1mg==}
    dependencies:
      '@types/node': 17.0.14
    dev: true

  /@types/yargs-parser/21.0.0:
    resolution: {integrity: sha512-iO9ZQHkZxHn4mSakYV0vFHAVDyEOIJQrV2uZ06HxEPcx+mt8swXoZHIbaaJ2crJYFfErySgktuTZ3BeLz+XmFA==}
    dev: false

  /@types/yargs/15.0.14:
    resolution: {integrity: sha512-yEJzHoxf6SyQGhBhIYGXQDSCkJjB6HohDShto7m8vaKg9Yp0Yn8+71J9eakh2bnPg6BfsH9PRMhiRTZnd4eXGQ==}
    dependencies:
      '@types/yargs-parser': 21.0.0
    dev: false

  /@types/yargs/17.0.24:
    resolution: {integrity: sha512-6i0aC7jV6QzQB8ne1joVZ0eSFIstHsCrobmOtghM11yGlH0j43FKL2UhWdELkyps0zuf7qVTUVCCR+tgSlyLLw==}
    dependencies:
      '@types/yargs-parser': 21.0.0
    dev: false

  /@vitest/expect/0.29.8:
    resolution: {integrity: sha512-xlcVXn5I5oTq6NiZSY3ykyWixBxr5mG8HYtjvpgg6KaqHm0mvhX18xuwl5YGxIRNt/A5jidd7CWcNHrSvgaQqQ==}
    dependencies:
      '@vitest/spy': 0.29.8
      '@vitest/utils': 0.29.8
      chai: 4.3.7
    dev: false

  /@vitest/runner/0.29.8:
    resolution: {integrity: sha512-FzdhnRDwEr/A3Oo1jtIk/B952BBvP32n1ObMEb23oEJNO+qO5cBet6M2XWIDQmA7BDKGKvmhUf2naXyp/2JEwQ==}
    dependencies:
      '@vitest/utils': 0.29.8
      p-limit: 4.0.0
      pathe: 1.1.0
    dev: false

  /@vitest/spy/0.29.8:
    resolution: {integrity: sha512-VdjBe9w34vOMl5I5mYEzNX8inTxrZ+tYUVk9jxaZJmHFwmDFC/GV3KBFTA/JKswr3XHvZL+FE/yq5EVhb6pSAw==}
    dependencies:
      tinyspy: 1.1.1
    dev: false

  /@vitest/utils/0.29.8:
    resolution: {integrity: sha512-qGzuf3vrTbnoY+RjjVVIBYfuWMjn3UMUqyQtdGNZ6ZIIyte7B37exj6LaVkrZiUTvzSadVvO/tJm8AEgbGCBPg==}
    dependencies:
      cli-truncate: 3.1.0
      diff: 5.1.0
      loupe: 2.3.6
      pretty-format: 27.5.1
    dev: false

  /@xmldom/xmldom/0.8.6:
    resolution: {integrity: sha512-uRjjusqpoqfmRkTaNuLJ2VohVr67Q5YwDATW3VU7PfzTj6IRaihGrYI7zckGZjxQPBIp63nfvJbM+Yu5ICh0Bg==}
    engines: {node: '>=10.0.0'}
    dev: false

  /@zxing/text-encoding/0.9.0:
    resolution: {integrity: sha512-U/4aVJ2mxI0aDNI8Uq0wEhMgY+u4CNtEb0om3+y3+niDAsoTCOB33UF0sxpzqzdqXLqmvc+vZyAt4O8pPdfkwA==}
    requiresBuild: true
    dev: false
    optional: true

  /acorn-node/1.8.2:
    resolution: {integrity: sha512-8mt+fslDufLYntIoPAaIMUe/lrbrehIiwmR3t2k9LljIzoigEPF27eLk2hy8zSGzmR/ogr7zbRKINMo1u0yh5A==}
    dependencies:
      acorn: 7.4.1
      acorn-walk: 7.2.0
      xtend: 4.0.2

  /acorn-walk/7.2.0:
    resolution: {integrity: sha512-OPdCF6GsMIP+Az+aWfAAOEt2/+iVDKE7oy6lJ098aoe59oAmK76qV6Gw60SbZ8jHuG2wH058GF4pLFbYamYrVA==}
    engines: {node: '>=0.4.0'}

  /acorn-walk/8.2.0:
    resolution: {integrity: sha512-k+iyHEuPgSw6SbuDpGQM+06HQUa04DZ3o+F6CSzXMvvI5KMvnaEqXe+YVe555R9nn6GPt404fos4wcgpw12SDA==}
    engines: {node: '>=0.4.0'}
    dev: false

  /acorn/7.4.1:
    resolution: {integrity: sha512-nQyp0o1/mNdbTO1PO6kHkwSrmgZ0MT/jCCpNiwbUjGoRN4dlBhqJtoQuCnEOKzgTVwg0ZWiCoQy6SxMebQVh8A==}
    engines: {node: '>=0.4.0'}
    hasBin: true

  /acorn/8.8.2:
    resolution: {integrity: sha512-xjIYgE8HBrkpd/sJqOGNspf8uHG+NOHGOw6a/Urj8taM2EXfdNAH2oFcPeIFfsv3+kz/mJrS5VuMqbNLjCa2vw==}
    engines: {node: '>=0.4.0'}
    hasBin: true
    dev: false

  /ansi-colors/4.1.3:
    resolution: {integrity: sha512-/6w/C21Pm1A7aZitlI5Ni/2J6FFQN8i1Cvz3kHABAAbw93v/NlvKdVOqz7CCWz/3iv/JplRSEEZ83XION15ovw==}
    engines: {node: '>=6'}
    dev: false

  /ansi-escapes/4.3.2:
    resolution: {integrity: sha512-gKXj5ALrKWQLsYG9jlTRmR/xKluxHV+Z9QEwNIgCfM1/uwPMCuzVVnh5mwTd+OuBZcwSIMbqssNWRm1lE51QaQ==}
    engines: {node: '>=8'}
    dependencies:
      type-fest: 0.21.3
    dev: false

  /ansi-regex/5.0.1:
    resolution: {integrity: sha512-quJQXlTSUGL2LH9SUXo8VwsY4soanhgo6LNSm84E1LBcE8s3O0wpdiRzyR9z/ZZJMlMWv37qOOb9pdJlMUEKFQ==}
    engines: {node: '>=8'}
    dev: false

  /ansi-regex/6.0.1:
    resolution: {integrity: sha512-n5M855fKb2SsfMIiFFoVrABHJC8QtHwVx+mHWP3QcEqBHYienj5dHSgjbxtC0WEZXYt4wcD6zrQElDPhFuZgfA==}
    engines: {node: '>=12'}
    dev: false

  /ansi-styles/3.2.1:
    resolution: {integrity: sha512-VT0ZI6kZRdTh8YyJw3SMbYm/u+NqfsAxEpWO0Pf9sq8/e94WxxOpPKx9FR1FlyCtOVDNOQ+8ntlqFxiRc+r5qA==}
    engines: {node: '>=4'}
    dependencies:
      color-convert: 1.9.3
    dev: false

  /ansi-styles/4.3.0:
    resolution: {integrity: sha512-zbB9rCJAT1rbjiVDb2hqKFHNYLxgtk8NURxZ3IZwD3F6NtxbXZQCnnSi1Lkx+IDohdPlFp222wVALIheZJQSEg==}
    engines: {node: '>=8'}
    dependencies:
      color-convert: 2.0.1
    dev: false

  /ansi-styles/5.2.0:
    resolution: {integrity: sha512-Cxwpt2SfTzTtXcfOlzGEee8O+c+MmUgGrNiBcXnuWxuFJHe6a5Hz7qwhwe5OgaSYI0IJvkLqWX1ASG+cJOkEiA==}
    engines: {node: '>=10'}
    dev: false

  /ansi-styles/6.2.1:
    resolution: {integrity: sha512-bN798gFfQX+viw3R7yrGWRqnrN2oRkEkUjjl4JNn4E8GxxbjtG3FbrEIIY3l8/hrwUwIeCZvi4QuOTP4MErVug==}
    engines: {node: '>=12'}
    dev: false

  /anymatch/3.1.2:
    resolution: {integrity: sha512-P43ePfOAIupkguHUycrc4qJ9kz8ZiuOUijaETwX7THt0Y/GNK7v0aa8rY816xWjZ7rJdA5XdMcpVFTKMq+RvWg==}
    engines: {node: '>= 8'}
    dependencies:
      normalize-path: 3.0.0
      picomatch: 2.3.1

  /arg/5.0.2:
    resolution: {integrity: sha512-PYjyFOLKQ9y57JvQ6QLo8dAgNqswh8M1RMJYdQduT6xbWSgK36P/Z/v+p888pM69jMMfS8Xd8F6I1kQ/I9HUGg==}

  /argparse/1.0.10:
    resolution: {integrity: sha512-o5Roy6tNG4SL/FOkCAN6RzjiakZS25RLYFrcMttJqbdd8BWrnA+fGz57iN5Pb06pvBGvl5gQ0B48dJlslXvoTg==}
    dependencies:
      sprintf-js: 1.0.3
    dev: false

  /aria-query/4.2.2:
    resolution: {integrity: sha512-o/HelwhuKpTj/frsOsbNLNgnNGVIFsVP/SW2BSF14gVl7kAfMOJ6/8wUAUvG1R1NHKrfG+2sHZTu0yauT1qBrA==}
    engines: {node: '>=6.0'}
    dependencies:
      '@babel/runtime': 7.21.0
      '@babel/runtime-corejs3': 7.17.7
    dev: false

  /aria-query/5.0.0:
    resolution: {integrity: sha512-V+SM7AbUwJ+EBnB8+DXs0hPZHO0W6pqBcc0dW90OwtVG02PswOu/teuARoLQjdDOH+t9pJgGnW5/Qmouf3gPJg==}
    engines: {node: '>=6.0'}
    dev: false

  /array-buffer-byte-length/1.0.0:
    resolution: {integrity: sha512-LPuwb2P+NrQw3XhxGc36+XSvuBPopovXYTR9Ew++Du9Yb/bx5AzBfrIsBoj0EZUifjQU+sHL21sseZ3jerWO/A==}
    dependencies:
      call-bind: 1.0.2
      is-array-buffer: 3.0.2
    dev: false

  /array-union/2.1.0:
    resolution: {integrity: sha512-HGyxoOTYUyCM6stUe6EJgnd4EoewAI7zMdfqO+kGjnlZmBDz/cR5pf8r/cR4Wq60sL/p0IkcjUEEPwS3GFrIyw==}
    engines: {node: '>=8'}
    dev: false

  /array.prototype.flat/1.3.1:
    resolution: {integrity: sha512-roTU0KWIOmJ4DRLmwKd19Otg0/mT3qPNt0Qb3GWW8iObuZXxrjB/pzn0R3hqpRSWg4HCwqx+0vwOnWnvlOyeIA==}
    engines: {node: '>= 0.4'}
    dependencies:
      call-bind: 1.0.2
      define-properties: 1.2.0
      es-abstract: 1.21.2
      es-shim-unscopables: 1.0.0
    dev: false

  /arrify/1.0.1:
    resolution: {integrity: sha512-3CYzex9M9FGQjCGMGyi6/31c8GJbgb0qGyrx5HWxPd0aCwh4cB2YjMb2Xf9UuoogrMrlO9cTqnB5rI5GHZTcUA==}
    engines: {node: '>=0.10.0'}
    dev: false

  /asap/2.0.6:
    resolution: {integrity: sha1-5QNHYR1+aQlDIIu9r+vLwvuGbUY=}
    dev: false

  /assertion-error/1.1.0:
    resolution: {integrity: sha512-jgsaNduz+ndvGyFt3uSuWqvy4lCnIJiovtouQN5JZHOKCS2QuhEdbcQHFhVksz2N2U9hXJo8odG7ETyWlEeuDw==}
    dev: false

  /asynckit/0.4.0:
    resolution: {integrity: sha1-x57Zf380y48robyXkLzDZkdLS3k=}
    dev: false

  /automation-events/4.0.21:
    resolution: {integrity: sha512-VJdSzclxoBVAqE4UAwmqPLHAM3EI2iYhZ2MADdQnjFlW/GE17B47aQ6y9JE9up2bf8f7I5RfqGhJM464jPMzww==}
    engines: {node: '>=12.20.1'}
    dependencies:
      '@babel/runtime': 7.21.0
      tslib: 2.4.0
    dev: false

  /autoprefixer/10.4.4_postcss@8.4.21:
    resolution: {integrity: sha512-Tm8JxsB286VweiZ5F0anmbyGiNI3v3wGv3mz9W+cxEDYB/6jbnj6GM9H9mK3wIL8ftgl+C07Lcwb8PG5PCCPzA==}
    engines: {node: ^10 || ^12 || >=14}
    hasBin: true
    peerDependencies:
      postcss: ^8.1.0
    dependencies:
      browserslist: 4.20.2
      caniuse-lite: 1.0.30001317
      fraction.js: 4.2.0
      normalize-range: 0.1.2
      picocolors: 1.0.0
      postcss: 8.4.21
      postcss-value-parser: 4.2.0
    dev: true

  /autoprefixer/10.4.4_postcss@8.4.6:
    resolution: {integrity: sha512-Tm8JxsB286VweiZ5F0anmbyGiNI3v3wGv3mz9W+cxEDYB/6jbnj6GM9H9mK3wIL8ftgl+C07Lcwb8PG5PCCPzA==}
    engines: {node: ^10 || ^12 || >=14}
    hasBin: true
    peerDependencies:
      postcss: ^8.1.0
    dependencies:
      browserslist: 4.20.2
      caniuse-lite: 1.0.30001317
      fraction.js: 4.2.0
      normalize-range: 0.1.2
      picocolors: 1.0.0
      postcss: 8.4.6
      postcss-value-parser: 4.2.0
    dev: false

  /available-typed-arrays/1.0.5:
    resolution: {integrity: sha512-DMD0KiN46eipeziST1LPP/STfDU0sufISXmjSgvVsoU2tqxctQeASejWcfNtxYKqETM1UxQ8sp2OrSBWpHY6sw==}
    engines: {node: '>= 0.4'}
    dev: false

  /babylonjs-gltf2interface/4.2.2:
    resolution: {integrity: sha512-LCQgW1lM+EpKK4yWMiPEgi6ONwJ7W4JrSu3t9JixNRgvnic72OnN2f0bt91rE30EJr1ZaokvkXD/aEiBp/Juyg==}
    dev: false

  /babylonjs-gltf2interface/5.18.0:
    resolution: {integrity: sha512-VucYtbedtHv89lEhgrD5ULoXTCcU8ZjyBygdh06VybiVSaCzQqTxam6ZFibazpkzB6maSHe8yAm3wE1EPfOxhg==}
    dev: false

  /babylonjs-loaders/4.2.2:
    resolution: {integrity: sha512-IuShR5N4zkDMzKEGsCZ0uZDCn07BLLj8LlKwyiSwFR1V9KxAALkt2INTMCdXjuWELTcZEALZlyO85mKJ2pDPHw==}
    dependencies:
      babylonjs: 4.2.2
      babylonjs-gltf2interface: 4.2.2
    dev: false

  /babylonjs-loaders/5.18.0:
    resolution: {integrity: sha512-O4v8kGylkWlcHJfhToKiyQprkhcIWe0PiT5yudfTSkpXrWy7YXb1VzssxilfkLRFOr7MWHlNvW+zZNcTs+Sk8Q==}
    dependencies:
      babylonjs: 5.18.0
      babylonjs-gltf2interface: 5.18.0
    dev: false

  /babylonjs/4.2.2:
    resolution: {integrity: sha512-p7mTi6+nLuWJTLbwxEJxLOh/QMHMV2KA0bviEoQSK5VtsAq1F0JghoOZYRs4aEqAZF/deFPWvMQk1vbXJ+4eEA==}
    dev: false

  /babylonjs/5.18.0:
    resolution: {integrity: sha512-d4WrcR3e1FOnOlEtOofRH+OniZT4cx6EuDvKB0OkqnPnjD7ALuo5cmJDQmILWnDTOJRqojK7Psz9etEeNDionA==}
    requiresBuild: true
    dev: false

  /balanced-match/1.0.2:
    resolution: {integrity: sha512-3oSeUO0TMV67hN1AmbXsK4yaqU7tjiHlbxRDZOpH0KW9+CeX4bRAaX0Anxt0tx2MrpRpWwQaPwIlISEJhYU5Pw==}

  /base64-js/1.5.1:
    resolution: {integrity: sha512-AKpaYlHn8t4SVbOHCy+b5+KKgvR4vrsD8vbvrbiQJps7fKDTkjkDry6ji0rUJjC0kzbNePLwzxq8iypo41qeWA==}
    dev: false

  /better-path-resolve/1.0.0:
    resolution: {integrity: sha512-pbnl5XzGBdrFU/wT4jqmJVPn2B6UHPBOhzMQkY/SPUPB6QtUXtmBHBIwCbXJol93mOpGMnQyP/+BB19q04xj7g==}
    engines: {node: '>=4'}
    dependencies:
      is-windows: 1.0.2
    dev: false

  /binary-extensions/2.2.0:
    resolution: {integrity: sha512-jDctJ/IVQbZoJykoeHbhXpOlNBqGNcwXJKJog42E5HDPUwQTSdjCHdihjj0DlnheQ7blbT6dHOafNAiS8ooQKA==}
    engines: {node: '>=8'}

  /bl/4.1.0:
    resolution: {integrity: sha512-1W07cM9gS6DcLperZfFSj+bWLtaPGSOHWhPiGzXmvVJbRLdG82sH/Kn8EtW1VqWVA54AKf2h5k5BbnIbwF3h6w==}
    dependencies:
      buffer: 5.7.1
      inherits: 2.0.4
      readable-stream: 3.6.0
    dev: false

  /boolbase/1.0.0:
    resolution: {integrity: sha512-JZOSA7Mo9sNGB8+UjSgzdLtokWAky1zbztM3WRLCbZ70/3cTANmQmOdR7y2g+J0e2WXywy1yS468tY+IruqEww==}
    dev: false

  /brace-expansion/1.1.11:
    resolution: {integrity: sha512-iCuPHDFgrHX7H2vEI/5xpz07zSHB00TpugqhmYtVmMO6518mCuRMoOYFldEBl0g187ufozdaHgWKcYFb61qGiA==}
    dependencies:
      balanced-match: 1.0.2
      concat-map: 0.0.1

  /braces/3.0.2:
    resolution: {integrity: sha512-b8um+L1RzM3WDSzvhm6gIz1yfTbBt6YTlcEKAvsmqCZZFw46z626lVj9j1yEPW33H5H+lBQpZMP1k8l+78Ha0A==}
    engines: {node: '>=8'}
    dependencies:
      fill-range: 7.0.1

  /breakword/1.0.5:
    resolution: {integrity: sha512-ex5W9DoOQ/LUEU3PMdLs9ua/CYZl1678NUkKOdUSi8Aw5F1idieaiRURCBFJCwVcrD1J8Iy3vfWSloaMwO2qFg==}
    dependencies:
      wcwidth: 1.0.1
    dev: false

  /broker-factory/3.0.68:
    resolution: {integrity: sha512-QrbDJ/7YwZ2+TuSreT8WMKrssIO3VjywMu5C5Jq+pJ+OkIVIXhUkxdBhNX2mmRXlzkU+jVXz8uMyRP+2uAgx8w==}
    dependencies:
      '@babel/runtime': 7.21.0
      fast-unique-numbers: 6.0.21
      tslib: 2.4.0
      worker-factory: 6.0.69
    dev: false

  /browserslist/4.20.2:
    resolution: {integrity: sha512-CQOBCqp/9pDvDbx3xfMi+86pr4KXIf2FDkTTdeuYw8OxS9t898LA1Khq57gtufFILXpfgsSx5woNgsBgvGjpsA==}
    engines: {node: ^6 || ^7 || ^8 || ^9 || ^10 || ^11 || ^12 || >=13.7}
    hasBin: true
    dependencies:
      caniuse-lite: 1.0.30001317
      electron-to-chromium: 1.4.86
      escalade: 3.1.1
      node-releases: 2.0.2
      picocolors: 1.0.0

  /buffer-crc32/0.2.13:
    resolution: {integrity: sha512-VO9Ht/+p3SN7SKWqcrgEzjGbRSJYTx+Q1pTQC0wrWqHx0vpJraQ6GtHx8tvcg1rlK1byhU5gccxgOgj7B0TDkQ==}

  /buffer-from/1.1.2:
    resolution: {integrity: sha512-E+XQCRwSbaaiChtv6k6Dwgc+bx+Bs6vuKJHHl5kox/BaKbhiXzqQOwK4cO22yElGp2OCmjwVhT3HmxgyPGnJfQ==}
    dev: false

  /buffer/5.7.1:
    resolution: {integrity: sha512-EHcyIPBQ4BSGlvjB16k5KgAJ27CIsHY/2JBmCRReo48y9rQ3MaUzWX3KVlBa4U7MyX02HdVj0K7C3WaB3ju7FQ==}
    dependencies:
      base64-js: 1.5.1
      ieee754: 1.2.1
    dev: false

<<<<<<< HEAD
  /bufferutil@4.0.7:
=======
  /bufferutil/4.0.7:
>>>>>>> 2db0d842
    resolution: {integrity: sha512-kukuqc39WOHtdxtw4UScxF/WVnMFVSQVKhtx3AjZJzhd0RGZZldcrfSEbVsWWe6KNH253574cq5F+wpv0G9pJw==}
    engines: {node: '>=6.14.2'}
    requiresBuild: true
    dependencies:
      node-gyp-build: 4.6.0
    dev: false

<<<<<<< HEAD
  /cac@6.7.14:
=======
  /busboy/1.6.0:
    resolution: {integrity: sha512-8SFQbg/0hQ9xy3UNTB0YEnsNBbWfhf7RtnzpL7TkBiTBRfrQ9Fxcnz7VJsleJpyp6rVLvXiuORqjlHi5q+PYuA==}
    engines: {node: '>=10.16.0'}
    dependencies:
      streamsearch: 1.1.0
    dev: true

  /cac/6.7.14:
>>>>>>> 2db0d842
    resolution: {integrity: sha512-b6Ilus+c3RrdDk+JhLKUAQfzzgLEPy6wcXqS7f/xe1EETvsDP6GORG7SFuOs6cID5YkqchW/LXZbX5bc8j7ZcQ==}
    engines: {node: '>=8'}
    dev: false

  /call-bind/1.0.2:
    resolution: {integrity: sha512-7O+FbCihrB5WGbFYesctwmTKae6rOiIzmz1icreWJ+0aA7LJfuqhEso2T9ncpcFtzMQtzXf2QGGueWJGTYsqrA==}
    dependencies:
      function-bind: 1.1.1
      get-intrinsic: 1.1.1
    dev: false

  /callsites/3.1.0:
    resolution: {integrity: sha512-P8BjAsXvZS+VIDUI11hHCQEv74YT67YUi5JJFNWIqL235sBmjX4+qx9Muvls5ivyNENctx46xQLQ3aTuE7ssaQ==}
    engines: {node: '>=6'}

  /camelcase-css/2.0.1:
    resolution: {integrity: sha512-QOSvevhslijgYwRx6Rv7zKdMF8lbRmx+uQGx2+vDc+KI/eBnsy9kit5aj23AgGu3pa4t9AgwbnXWqS+iOY+2aA==}
    engines: {node: '>= 6'}

  /camelcase-keys/6.2.2:
    resolution: {integrity: sha512-YrwaA0vEKazPBkn0ipTiMpSajYDSe+KjQfrjhcBMxJt/znbvlHd8Pw/Vamaz5EB4Wfhs3SUR3Z9mwRu/P3s3Yg==}
    engines: {node: '>=8'}
    dependencies:
      camelcase: 5.3.1
      map-obj: 4.3.0
      quick-lru: 4.0.1
    dev: false

  /camelcase/5.3.1:
    resolution: {integrity: sha512-L28STB170nwWS63UjtlEOE3dldQApaJXZkOI1uMFfzf3rRuPegHaHesyee+YxQ+W6SvRDQV6UrdOdRiR153wJg==}
    engines: {node: '>=6'}
    dev: false

  /caniuse-lite/1.0.30001317:
    resolution: {integrity: sha512-xIZLh8gBm4dqNX0gkzrBeyI86J2eCjWzYAs40q88smG844YIrN4tVQl/RhquHvKEKImWWFIVh1Lxe5n1G/N+GQ==}

  /case/1.6.3:
    resolution: {integrity: sha512-mzDSXIPaFwVDvZAHqZ9VlbyF4yyXRuX6IvB06WvPYkqJVO24kX1PPhv9bfpKNFZyxYFmmgo03HUiD8iklmJYRQ==}
    engines: {node: '>= 0.8.0'}
    dev: false

  /caseless/0.12.0:
    resolution: {integrity: sha1-G2gcIf+EAzyCZUMJBolCDRhxUdw=}
    dev: false

  /chai/4.3.7:
    resolution: {integrity: sha512-HLnAzZ2iupm25PlN0xFreAlBA5zaBSv3og0DdeGA4Ar6h6rJ3A0rolRUKJhSF2V10GZKDgWF/VmAEsNWjCRB+A==}
    engines: {node: '>=4'}
    dependencies:
      assertion-error: 1.1.0
      check-error: 1.0.2
      deep-eql: 4.1.3
      get-func-name: 2.0.0
      loupe: 2.3.4
      pathval: 1.1.1
      type-detect: 4.0.8
    dev: false

  /chalk/2.4.2:
    resolution: {integrity: sha512-Mti+f9lpJNcwF4tWV8/OrTTtF1gZi+f8FqlyAdouralcFWFQWF2+NgCHShjkCb+IFBLq9buZwE1xckQU4peSuQ==}
    engines: {node: '>=4'}
    dependencies:
      ansi-styles: 3.2.1
      escape-string-regexp: 1.0.5
      supports-color: 5.5.0
    dev: false

  /chalk/3.0.0:
    resolution: {integrity: sha512-4D3B6Wf41KOYRFdszmDqMCGq5VV/uMAB273JILmO+3jAlh8X4qDtdtgCR3fxtbLEMzSx22QdhnDcJvu2u1fVwg==}
    engines: {node: '>=8'}
    dependencies:
      ansi-styles: 4.3.0
      supports-color: 7.2.0
    dev: false

  /chalk/4.1.1:
    resolution: {integrity: sha512-diHzdDKxcU+bAsUboHLPEDQiw0qEe0qd7SYUn3HgcFlWgbDcfLGswOHYeGrHKzG9z6UYf01d9VFMfZxPM1xZSg==}
    engines: {node: '>=10'}
    dependencies:
      ansi-styles: 4.3.0
      supports-color: 7.2.0
    dev: false

  /chalk/4.1.2:
    resolution: {integrity: sha512-oKnbhFyRIXpUuez8iBMmyEa4nbj4IOQyuhc/wy9kY7/WVPcwIO9VA668Pu8RkO7+0G76SLROeyw9CpQ061i4mA==}
    engines: {node: '>=10'}
    dependencies:
      ansi-styles: 4.3.0
      supports-color: 7.2.0
    dev: false

  /chardet/0.7.0:
    resolution: {integrity: sha512-mT8iDcrh03qDGRRmoA2hmBJnxpllMR+0/0qlzjqZES6NdiWDcZkCNAk4rPFZ9Q85r27unkiNNg8ZOiwZXBHwcA==}
    dev: false

  /check-error/1.0.2:
    resolution: {integrity: sha512-BrgHpW9NURQgzoNyjfq0Wu6VFO6D7IZEmJNdtgNqpzGG8RuNFHt2jQxWlAs4HMe119chBnv+34syEZtc6IhLtA==}
    dev: false

  /chokidar/3.5.3:
    resolution: {integrity: sha512-Dr3sfKRP6oTcjf2JmUmFJfeVMvXBdegxB0iVQ5eb2V10uFJUCAS8OByZdVAyVb8xXNz3GjjTgj9kLWsZTqE6kw==}
    engines: {node: '>= 8.10.0'}
    dependencies:
      anymatch: 3.1.2
      braces: 3.0.2
      glob-parent: 5.1.2
      is-binary-path: 2.1.0
      is-glob: 4.0.3
      normalize-path: 3.0.0
      readdirp: 3.6.0
    optionalDependencies:
      fsevents: 2.3.2

  /ci-info/3.8.0:
    resolution: {integrity: sha512-eXTggHWSooYhq49F2opQhuHWgzucfF2YgODK4e1566GQs5BIfP30B0oenwBJHfWxAs2fyPB1s7Mg949zLf61Yw==}
    engines: {node: '>=8'}
    dev: false

  /cli-color/2.0.3:
    resolution: {integrity: sha512-OkoZnxyC4ERN3zLzZaY9Emb7f/MhBOIpePv0Ycok0fJYT+Ouo00UBEIwsVsr0yoow++n5YWlSUgST9GKhNHiRQ==}
    engines: {node: '>=0.10'}
    dependencies:
      d: 1.0.1
      es5-ext: 0.10.62
      es6-iterator: 2.0.3
      memoizee: 0.4.15
      timers-ext: 0.1.7
    dev: false

  /cli-cursor/3.1.0:
    resolution: {integrity: sha512-I/zHAwsKf9FqGoXM4WWRACob9+SNukZTd94DWF57E4toouRulbCxcUh6RKUEOQlYTHJnzkPMySvPNaaSLNfLZw==}
    engines: {node: '>=8'}
    dependencies:
      restore-cursor: 3.1.0
    dev: false

  /cli-spinners/2.7.0:
    resolution: {integrity: sha512-qu3pN8Y3qHNgE2AFweciB1IfMnmZ/fsNTEE+NOFjmGB2F/7rLhnhzppvpCnN4FovtP26k8lHyy9ptEbNwWFLzw==}
    engines: {node: '>=6'}
    dev: false

  /cli-truncate/3.1.0:
    resolution: {integrity: sha512-wfOBkjXteqSnI59oPcJkcPl/ZmwvMMOj340qUIY1SKZCv0B9Cf4D4fAucRkIKQmsIuYK3x1rrgU7MeGRruiuiA==}
    engines: {node: ^12.20.0 || ^14.13.1 || >=16.0.0}
    dependencies:
      slice-ansi: 5.0.0
      string-width: 5.1.2
    dev: false

  /cli-width/3.0.0:
    resolution: {integrity: sha512-FxqpkPPwu1HjuN93Omfm4h8uIanXofW0RxVEW3k5RKx+mJJYSthzNhp32Kzxxy3YAEZ/Dc/EWN1vZRY0+kOhbw==}
    engines: {node: '>= 10'}
    dev: false

  /cliui/6.0.0:
    resolution: {integrity: sha512-t6wbgtoCXvAzst7QgXxJYqPt0usEfbgQdftEPbLL/cvv6HPE5VgvqCuAIDR0NgU52ds6rFwqrgakNLrHEjCbrQ==}
    dependencies:
      string-width: 4.2.3
      strip-ansi: 6.0.1
      wrap-ansi: 6.2.0
    dev: false

  /cliui/8.0.1:
    resolution: {integrity: sha512-BSeNnyus75C4//NQ9gQt1/csTXyo/8Sb+afLAkzAptFuMsod9HFokGNudZpi/oQV73hnVK+sR+5PVRMd+Dr7YQ==}
    engines: {node: '>=12'}
    dependencies:
      string-width: 4.2.3
      strip-ansi: 6.0.1
      wrap-ansi: 7.0.0
    dev: false

  /clone/1.0.4:
    resolution: {integrity: sha512-JQHZ2QMW6l3aH/j6xCqQThY/9OH4D/9ls34cgkUBiEeocRTU04tHfKPBsUK1PqZCUQM7GiA0IIXJSuXHI64Kbg==}
    engines: {node: '>=0.8'}
    dev: false

  /clone/2.1.2:
    resolution: {integrity: sha512-3Pe/CF1Nn94hyhIYpjtiLhdCoEoz0DqQ+988E9gmeEdQZlojxnOb74wctFyuwWQHzqyf9X7C7MG8juUpqBJT8w==}
    engines: {node: '>=0.8'}
    dev: false

  /cm6-theme-basic-dark/0.2.0_xw675pmc2xeonceu42bz2qxoy4:
    resolution: {integrity: sha512-+mNNJecRtxS/KkloMDCQF0oTrT6aFGRZTjnBcdT5UG1pcDO4Brq8l1+0KR/8dZ7hub2gOGOzoi3rGFD8GzlH7Q==}
    peerDependencies:
      '@codemirror/language': ^6.0.0
      '@codemirror/state': ^6.0.0
      '@codemirror/view': ^6.0.0
      '@lezer/highlight': ^1.0.0
    dependencies:
      '@codemirror/language': 6.6.0
      '@codemirror/state': 6.1.2
      '@codemirror/view': 6.4.1
      '@lezer/highlight': 1.1.3
    dev: false

  /cm6-theme-basic-light/0.2.0_xw675pmc2xeonceu42bz2qxoy4:
    resolution: {integrity: sha512-1prg2gv44sYfpHscP26uLT/ePrh0mlmVwMSoSd3zYKQ92Ab3jPRLzyCnpyOCQLJbK+YdNs4HvMRqMNYdy4pMhA==}
    peerDependencies:
      '@codemirror/language': ^6.0.0
      '@codemirror/state': ^6.0.0
      '@codemirror/view': ^6.0.0
      '@lezer/highlight': ^1.0.0
    dependencies:
      '@codemirror/language': 6.6.0
      '@codemirror/state': 6.1.2
      '@codemirror/view': 6.4.1
      '@lezer/highlight': 1.1.3
    dev: false

  /codemirror/6.0.1:
    resolution: {integrity: sha512-J8j+nZ+CdWmIeFIGXEFbFPtpiYacFMDR8GlHK3IyHQJMCaVRfGx9NT+Hxivv1ckLWPvNdZqndbr/7lVhrf/Svg==}
    dependencies:
      '@codemirror/autocomplete': 6.3.0
      '@codemirror/commands': 6.1.2
      '@codemirror/language': 6.6.0
      '@codemirror/lint': 6.0.0
      '@codemirror/search': 6.2.2
      '@codemirror/state': 6.1.2
      '@codemirror/view': 6.4.1
    dev: false

  /color-convert/1.9.3:
    resolution: {integrity: sha512-QfAUtd+vFdAtFQcC8CCyYt1fYWxSqAiK2cSD6zDB8N3cpsEBAvRxp9zOGg6G/SHHJYAT88/az/IuDGALsNVbGg==}
    dependencies:
      color-name: 1.1.3
    dev: false

  /color-convert/2.0.1:
    resolution: {integrity: sha512-RRECPsj7iu/xb5oKYcsFHSppFNnsj/52OVTRKb4zP5onXwVF3zVmmToNcOfGC+CRDpfK/U584fMg38ZHCaElKQ==}
    engines: {node: '>=7.0.0'}
    dependencies:
      color-name: 1.1.4
    dev: false

  /color-name/1.1.3:
    resolution: {integrity: sha512-72fSenhMw2HZMTVHeCA9KCmpEIbzWiQsjN+BHcBbS9vr1mtt+vJjPdksIBNUmKAW8TFUDPJK5SUU3QhE9NEXDw==}
    dev: false

  /color-name/1.1.4:
    resolution: {integrity: sha512-dOy+3AuW3a2wNbZHIuMZpTcgjGuLU/uBL/ubcZF9OXbDo8ff4O8yVp5Bf0efS8uEoYo5q4Fx7dY9OgQGXgAsQA==}

  /combined-stream/1.0.8:
    resolution: {integrity: sha512-FQN4MRfuJeHf7cBbBMJFXhKSDq+2kAArBlmRBvcvFE5BB1HZKXtSFASDhdlz9zOYwxh8lDdnvmMOe/+5cdoEdg==}
    engines: {node: '>= 0.8'}
    dependencies:
      delayed-stream: 1.0.0
    dev: false

  /commander/2.20.3:
    resolution: {integrity: sha512-GpVkmM8vF2vQUkj2LvZmD35JxeJOLCwJ9cUkugyk2nuhbv3+mJvpLYYt+0+USMxE+oj+ey/lJEnhZw75x/OMcQ==}
    dev: false

  /commander/7.2.0:
    resolution: {integrity: sha512-QrWXB+ZQSVPmIWIhtEO9H+gwHaMGYiF5ChvoJ+K9ZGHG/sVsa6yiesAD1GC/x46sET00Xlwo1u49RVVVzvcSkw==}
    engines: {node: '>= 10'}
    dev: false

  /commander/9.4.1:
    resolution: {integrity: sha512-5EEkTNyHNGFPD2H+c/dXXfQZYa/scCKasxWcXJaWnNJ99pnQN9Vnmqow+p+PlFPE63Q6mThaZws1T+HxfpgtPw==}
    engines: {node: ^12.20.0 || >=14}
    dev: false

  /compilerr/9.0.21:
    resolution: {integrity: sha512-H6ZnGHPBiwVdWt8GbAPuQK4mmtRTJ5yucysgFFhGxmPoLCAmaMSxtvHNzhAAGNqBRZOTsGjkwT8clNw6CJcGgQ==}
    engines: {node: '>=12.20.1'}
    dependencies:
      '@babel/runtime': 7.21.0
      dashify: 2.0.0
      indefinite-article: 0.0.2
      tslib: 2.4.0
    dev: false

  /concat-map/0.0.1:
    resolution: {integrity: sha512-/Srv4dswyQNBfohGpz9o6Yb3Gz3SrUDqBH5rTuhGR7ahtlbYKnVxw2bCFMRljaA7EXHaXZ8wsHdodFvbkhKmqg==}

  /concat-stream/1.6.2:
    resolution: {integrity: sha512-27HBghJxjiZtIk3Ycvn/4kbJk/1uZuJFfuPEns6LaEvpvG1f0hTea8lilrouyo9mVc2GWdcEZ8OLoGmSADlrCw==}
    engines: {'0': node >= 0.8}
    dependencies:
      buffer-from: 1.1.2
      inherits: 2.0.4
      readable-stream: 2.3.7
      typedarray: 0.0.6
    dev: false

  /console-clear/1.1.1:
    resolution: {integrity: sha512-pMD+MVR538ipqkG5JXeOEbKWS5um1H4LUUccUQG68qpeqBYbzYy79Gh55jkd2TtPdRfUaLWdv6LPP//5Zt0aPQ==}
    engines: {node: '>=4'}
    dev: false

  /cookie/0.4.2:
    resolution: {integrity: sha512-aSWTXFzaKWkvHO1Ny/s+ePFpvKsPnjc551iI41v3ny/ow6tBG5Vd+FuqGNhh1LxOmVzOlGUriIlOaokOvhaStA==}
    engines: {node: '>= 0.6'}
    dev: false

  /cookie/0.5.0:
    resolution: {integrity: sha512-YZ3GUyn/o8gfKJlnlX7g7xq4gyO6OSuhGPKaaGssGB2qgDUS0gPgtTvoyZLTt9Ab6dC4hfc9dV5arkvc/OCmrw==}
    engines: {node: '>= 0.6'}
    dev: true

  /core-js-pure/3.21.1:
    resolution: {integrity: sha512-12VZfFIu+wyVbBebyHmRTuEE/tZrB4tJToWcwAMcsp3h4+sHR+fMJWbKpYiCRWlhFBq+KNyO8rIV9rTkeVmznQ==}
    deprecated: core-js-pure@<3.23.3 is no longer maintained and not recommended for usage due to the number of issues. Because of the V8 engine whims, feature detection in old core-js versions could cause a slowdown up to 100x even if nothing is polyfilled. Some versions have web compatibility issues. Please, upgrade your dependencies to the actual version of core-js-pure.
    requiresBuild: true
    dev: false

  /core-util-is/1.0.2:
    resolution: {integrity: sha1-tf1UIgqivFq1eqtxQMlAdUUDwac=}
    dev: false

  /crelt/1.0.5:
    resolution: {integrity: sha512-+BO9wPPi+DWTDcNYhr/W90myha8ptzftZT+LwcmUbbok0rcP/fequmFYCw8NMoH7pkAZQzU78b3kYrlua5a9eA==}
    dev: false

  /cropperjs/1.5.12:
    resolution: {integrity: sha512-re7UdjE5UnwdrovyhNzZ6gathI4Rs3KGCBSc8HCIjUo5hO42CtzyblmWLj6QWVw7huHyDMfpKxhiO2II77nhDw==}
    dev: false

  /cross-spawn/5.1.0:
    resolution: {integrity: sha512-pTgQJ5KC0d2hcY8eyL1IzlBPYjTkyH72XRZPnLyKus2mBfNjQs3klqbJU2VILqZryAZUt9JOb3h/mWMy23/f5A==}
    dependencies:
      lru-cache: 4.1.5
      shebang-command: 1.2.0
      which: 1.3.1
    dev: false

  /cross-spawn/6.0.5:
    resolution: {integrity: sha512-eTVLrBSt7fjbDygz805pMnstIs2VTBNkRm0qxZd+M7A5XDdxVRWO5MxGBXZhjY4cqLYLdtrGqRf8mBPmzwSpWQ==}
    engines: {node: '>=4.8'}
    dependencies:
      nice-try: 1.0.5
      path-key: 2.0.1
      semver: 5.7.1
      shebang-command: 1.2.0
      which: 1.3.1
    dev: false

  /css-declaration-sorter/6.3.1_postcss@8.4.6:
    resolution: {integrity: sha512-fBffmak0bPAnyqc/HO8C3n2sHrp9wcqQz6ES9koRF2/mLOVAx9zIQ3Y7R29sYCteTPqMCwns4WYQoCX91Xl3+w==}
    engines: {node: ^10 || ^12 || >=14}
    peerDependencies:
      postcss: ^8.0.9
    dependencies:
      postcss: 8.4.6
    dev: false

  /css-select/4.3.0:
    resolution: {integrity: sha512-wPpOYtnsVontu2mODhA19JrqWxNsfdatRKd64kmpRbQgh1KtItko5sTnEpPdpSaJszTOhEMlF/RPz28qj4HqhQ==}
    dependencies:
      boolbase: 1.0.0
      css-what: 6.1.0
      domhandler: 4.3.1
      domutils: 2.8.0
      nth-check: 2.1.1
    dev: false

  /css-vars-ponyfill/2.4.8:
    resolution: {integrity: sha512-4/j4AX4htytYHWyHVZ2BFQ+NoCGZEcOH2h4/2mmgE4SkrFg4Xq6tGYR77DtvvUIDsaXuJN+sj41bbgauA0Gfmg==}
    dependencies:
      balanced-match: 1.0.2
      get-css-data: 2.1.0
    dev: false

  /css-what/6.1.0:
    resolution: {integrity: sha512-HTUrgRJ7r4dsZKU6GjmpfRK1O76h97Z8MfS1G0FozR+oF2kG6Vfe8JE6zwrkbxigziPHinCJ+gCPjA9EaBDtRw==}
    engines: {node: '>= 6'}
    dev: false

  /css.escape/1.5.1:
    resolution: {integrity: sha1-QuJ9T6BK4y+TGktNQZH6nN3ul8s=}
    dev: false

  /cssesc/3.0.0:
    resolution: {integrity: sha512-/Tb/JcjK111nNScGob5MNtsntNM1aCNUDipB/TkwZFhyDrrE47SOx/18wF2bbjgc3ZzCSKW1T5nt5EbFoAz/Vg==}
    engines: {node: '>=4'}
    hasBin: true

  /csv-generate/3.4.3:
    resolution: {integrity: sha512-w/T+rqR0vwvHqWs/1ZyMDWtHHSJaN06klRqJXBEpDJaM/+dZkso0OKh1VcuuYvK3XM53KysVNq8Ko/epCK8wOw==}
    dev: false

  /csv-parse/4.16.3:
    resolution: {integrity: sha512-cO1I/zmz4w2dcKHVvpCr7JVRu8/FymG5OEpmvsZYlccYolPBLoVGKUHgNoc4ZGkFeFlWGEDmMyBM+TTqRdW/wg==}
    dev: false

  /csv-stringify/5.6.5:
    resolution: {integrity: sha512-PjiQ659aQ+fUTQqSrd1XEDnOr52jh30RBurfzkscaE2tPaFsDH5wOAHJiw8XAHphRknCwMUE9KRayc4K/NbO8A==}
    dev: false

  /csv/5.5.3:
    resolution: {integrity: sha512-QTaY0XjjhTQOdguARF0lGKm5/mEq9PD9/VhZZegHDIBq2tQwgNpHc3dneD4mGo2iJs+fTKv5Bp0fZ+BRuY3Z0g==}
    engines: {node: '>= 0.1.90'}
    dependencies:
      csv-generate: 3.4.3
      csv-parse: 4.16.3
      csv-stringify: 5.6.5
      stream-transform: 2.1.3
    dev: false

  /d/1.0.1:
    resolution: {integrity: sha512-m62ShEObQ39CfralilEQRjH6oAMtNCV1xJyEx5LpRYUVN+EviphDgUc/F3hnYbADmkiNs67Y+3ylmlG7Lnu+FA==}
    dependencies:
      es5-ext: 0.10.62
      type: 1.2.0
    dev: false

  /d3-array/3.1.1:
    resolution: {integrity: sha512-33qQ+ZoZlli19IFiQx4QEpf2CBEayMRzhlisJHSCsSUbDXv6ZishqS1x7uFVClKG4Wr7rZVHvaAttoLow6GqdQ==}
    engines: {node: '>=12'}
    dependencies:
      internmap: 2.0.3
    dev: false

  /d3-color/3.0.1:
    resolution: {integrity: sha512-6/SlHkDOBLyQSJ1j1Ghs82OIUXpKWlR0hCsw0XrLSQhuUPuCSmLQ1QPH98vpnQxMUQM2/gfAkUEWsupVpd9JGw==}
    engines: {node: '>=12'}
    dev: false

  /d3-delaunay/6.0.2:
    resolution: {integrity: sha512-IMLNldruDQScrcfT+MWnazhHbDJhcRJyOEBAJfwQnHle1RPh6WDuLvxNArUju2VSMSUuKlY5BGHRJ2cYyoFLQQ==}
    engines: {node: '>=12'}
    dependencies:
      delaunator: 5.0.0
    dev: false

  /d3-dispatch/3.0.1:
    resolution: {integrity: sha512-rzUyPU/S7rwUflMyLc1ETDeBj0NRuHKKAcvukozwhshr6g6c5d8zh4c2gQjY2bZ0dXeGLWc1PF174P2tVvKhfg==}
    engines: {node: '>=12'}
    dev: false

  /d3-dsv/3.0.1:
    resolution: {integrity: sha512-UG6OvdI5afDIFP9w4G0mNq50dSOsXHJaRE8arAS5o9ApWnIElp8GZw1Dun8vP8OyHOZ/QJUKUJwxiiCCnUwm+Q==}
    engines: {node: '>=12'}
    hasBin: true
    dependencies:
      commander: 7.2.0
      iconv-lite: 0.6.3
      rw: 1.3.3
    dev: false

  /d3-force/3.0.0:
    resolution: {integrity: sha512-zxV/SsA+U4yte8051P4ECydjD/S+qeYtnaIyAs9tgHCqfguma/aAQDjo85A9Z6EKhBirHRJHXIgJUlffT4wdLg==}
    engines: {node: '>=12'}
    dependencies:
      d3-dispatch: 3.0.1
      d3-quadtree: 3.0.1
      d3-timer: 3.0.1
    dev: false

  /d3-format/3.1.0:
    resolution: {integrity: sha512-YyUI6AEuY/Wpt8KWLgZHsIU86atmikuoOmCfommt0LYHiQSPjvX2AcFc38PX0CBpr2RCyZhjex+NS/LPOv6YqA==}
    engines: {node: '>=12'}
    dev: false

  /d3-geo-projection/4.0.0:
    resolution: {integrity: sha512-p0bK60CEzph1iqmnxut7d/1kyTmm3UWtPlwdkM31AU+LW+BXazd5zJdoCn7VFxNCHXRngPHRnsNn5uGjLRGndg==}
    engines: {node: '>=12'}
    hasBin: true
    dependencies:
      commander: 7.2.0
      d3-array: 3.1.1
      d3-geo: 3.0.1
    dev: false

  /d3-geo/3.0.1:
    resolution: {integrity: sha512-Wt23xBych5tSy9IYAM1FR2rWIBFWa52B/oF/GYe5zbdHrg08FU8+BuI6X4PvTwPDdqdAdq04fuWJpELtsaEjeA==}
    engines: {node: '>=12'}
    dependencies:
      d3-array: 3.1.1
    dev: false

  /d3-hierarchy/3.1.2:
    resolution: {integrity: sha512-FX/9frcub54beBdugHjDCdikxThEqjnR93Qt7PvQTOHxyiNCAlvMrHhclk3cD5VeAaq9fxmfRp+CnWw9rEMBuA==}
    engines: {node: '>=12'}
    dev: false

  /d3-interpolate/3.0.1:
    resolution: {integrity: sha512-3bYs1rOD33uo8aqJfKP3JWPAibgw8Zm2+L9vBKEHJ2Rg+viTR7o5Mmv5mZcieN+FRYaAOWX5SJATX6k1PWz72g==}
    engines: {node: '>=12'}
    dependencies:
      d3-color: 3.0.1
    dev: false

  /d3-path/3.0.1:
    resolution: {integrity: sha512-gq6gZom9AFZby0YLduxT1qmrp4xpBA1YZr19OI717WIdKE2OM5ETq5qrHLb301IgxhLwcuxvGZVLeeWc/k1I6w==}
    engines: {node: '>=12'}
    dev: false

  /d3-quadtree/3.0.1:
    resolution: {integrity: sha512-04xDrxQTDTCFwP5H6hRhsRcb9xxv2RzkcsygFzmkSIOJy3PeRJP7sNk3VRIbKXcog561P9oU0/rVH6vDROAgUw==}
    engines: {node: '>=12'}
    dev: false

  /d3-scale/4.0.2:
    resolution: {integrity: sha512-GZW464g1SH7ag3Y7hXjf8RoUuAFIqklOAq3MRl4OaWabTFJY9PN/E1YklhXLh+OQ3fM9yS2nOkCoS+WLZ6kvxQ==}
    engines: {node: '>=12'}
    dependencies:
      d3-array: 3.1.1
      d3-format: 3.1.0
      d3-interpolate: 3.0.1
      d3-time: 3.0.0
      d3-time-format: 4.1.0
    dev: false

  /d3-shape/3.1.0:
    resolution: {integrity: sha512-tGDh1Muf8kWjEDT/LswZJ8WF85yDZLvVJpYU9Nq+8+yW1Z5enxrmXOhTArlkaElU+CTn0OTVNli+/i+HP45QEQ==}
    engines: {node: '>=12'}
    dependencies:
      d3-path: 3.0.1
    dev: false

  /d3-time-format/4.1.0:
    resolution: {integrity: sha512-dJxPBlzC7NugB2PDLwo9Q8JiTR3M3e4/XANkreKSUxF8vvXKqm1Yfq4Q5dl8budlunRVlUUaDUgFt7eA8D6NLg==}
    engines: {node: '>=12'}
    dependencies:
      d3-time: 3.0.0
    dev: false

  /d3-time/3.0.0:
    resolution: {integrity: sha512-zmV3lRnlaLI08y9IMRXSDshQb5Nj77smnfpnd2LrBa/2K281Jijactokeak14QacHs/kKq0AQ121nidNYlarbQ==}
    engines: {node: '>=12'}
    dependencies:
      d3-array: 3.1.1
    dev: false

  /d3-timer/3.0.1:
    resolution: {integrity: sha512-ndfJ/JxxMd3nw31uyKoY2naivF+r29V+Lc0svZxe1JvvIRmi8hUsrMvdOwgS1o6uBHmiz91geQ0ylPP0aj1VUA==}
    engines: {node: '>=12'}
    dev: false

  /dashify/2.0.0:
    resolution: {integrity: sha512-hpA5C/YrPjucXypHPPc0oJ1l9Hf6wWbiOL7Ik42cxnsUOhWiCB/fylKbKqqJalW9FgkNQCw16YO8uW9Hs0Iy1A==}
    engines: {node: '>=4'}
    dev: false

  /dataloader/1.4.0:
    resolution: {integrity: sha512-68s5jYdlvasItOJnCuI2Q9s4q98g0pCyL3HrcKJu8KNugUl8ahgmZYg38ysLTgQjjXX3H8CJLkAvWrclWfcalw==}
    dev: false

  /debug/4.3.4:
    resolution: {integrity: sha512-PRWFHuSU3eDtQJPvnNY7Jcket1j0t5OuOsFzPPzsekD52Zl8qUfFIPEiswXqIvHWGVHOgX+7G/vCNNhehwxfkQ==}
    engines: {node: '>=6.0'}
    peerDependencies:
      supports-color: '*'
    peerDependenciesMeta:
      supports-color:
        optional: true
    dependencies:
      ms: 2.1.2

  /decamelize-keys/1.1.1:
    resolution: {integrity: sha512-WiPxgEirIV0/eIOMcnFBA3/IJZAZqKnwAwWyvvdi4lsr1WCN22nhdf/3db3DoZcUjTV2SqfzIwNyp6y2xs3nmg==}
    engines: {node: '>=0.10.0'}
    dependencies:
      decamelize: 1.2.0
      map-obj: 1.0.1
    dev: false

  /decamelize/1.2.0:
    resolution: {integrity: sha512-z2S+W9X73hAUUki+N+9Za2lBlun89zigOyGrsax+KUQ6wKW4ZoWpEYBkGhQjwAjjDCkWxhY0VKEhk8wzY7F5cA==}
    engines: {node: '>=0.10.0'}
    dev: false

  /deep-eql/4.1.3:
    resolution: {integrity: sha512-WaEtAOpRA1MQ0eohqZjpGD8zdI0Ovsm8mmFhaDN8dvDZzyoUMcYDnf5Y6iu7HTXxf8JDS23qWa4a+hKCDyOPzw==}
    engines: {node: '>=6'}
    dependencies:
      type-detect: 4.0.8
    dev: false

  /deepmerge/4.2.2:
    resolution: {integrity: sha512-FJ3UgI4gIl+PHZm53knsuSFpE+nESMr7M4v9QcgB7S63Kj/6WqMiFQJpBBYz1Pt+66bZpP3Q7Lye0Oo9MPKEdg==}
    engines: {node: '>=0.10.0'}

  /deepmerge/4.3.1:
    resolution: {integrity: sha512-3sUqbMEc77XqpdNO7FRyRog+eW3ph+GYCbj+rK+uYyRMuwsVy0rMiVtPn+QJlKFvWP/1PYpapqYn0Me2knFn+A==}
    engines: {node: '>=0.10.0'}
    dev: true

  /defaults/1.0.4:
    resolution: {integrity: sha512-eFuaLoy/Rxalv2kr+lqMlUnrDWV+3j4pljOIJgLIhI058IQfWJ7vXhyEIHu+HtC738klGALYxOKDO0bQP3tg8A==}
    dependencies:
      clone: 1.0.4
    dev: false

  /define-properties/1.1.3:
    resolution: {integrity: sha512-3MqfYKj2lLzdMSf8ZIZE/V+Zuy+BgD6f164e8K2w7dgnpKArBDerGYpM46IYYcjnkdPNMjPk9A6VFB8+3SKlXQ==}
    engines: {node: '>= 0.4'}
    dependencies:
      object-keys: 1.1.1
    dev: false

  /define-properties/1.2.0:
    resolution: {integrity: sha512-xvqAVKGfT1+UAvPwKTVw/njhdQ8ZhXK4lI0bCIuCMrp2up9nPnaDftrLtmpTazqd1o+UY4zgzU+avtMbDP+ldA==}
    engines: {node: '>= 0.4'}
    dependencies:
      has-property-descriptors: 1.0.0
      object-keys: 1.1.1
    dev: false

  /defined/1.0.0:
    resolution: {integrity: sha512-Y2caI5+ZwS5c3RiNDJ6u53VhQHv+hHKwhkI1iHvceKUHw9Df6EK2zRLfjejRgMuCuxK7PfSWIMwWecceVvThjQ==}

  /delaunator/5.0.0:
    resolution: {integrity: sha512-AyLvtyJdbv/U1GkiS6gUUzclRoAY4Gs75qkMygJJhU75LW4DNuSF2RMzpxs9jw9Oz1BobHjTdkG3zdP55VxAqw==}
    dependencies:
      robust-predicates: 3.0.1
    dev: false

  /delayed-stream/1.0.0:
    resolution: {integrity: sha1-3zrhmayt+31ECqrgsp4icrJOxhk=}
    engines: {node: '>=0.4.0'}
    dev: false

  /dequal/2.0.2:
    resolution: {integrity: sha512-q9K8BlJVxK7hQYqa6XISGmBZbtQQWVXSrRrWreHC94rMt1QL/Impruc+7p2CYSYuVIUr+YCt6hjrs1kkdJRTug==}
    engines: {node: '>=6'}
    dev: false

  /detect-indent/6.1.0:
    resolution: {integrity: sha512-reYkTUJAZb9gUuZ2RvVCNhVHdg62RHnJ7WJl8ftMi4diZ6NWlciOzQN88pUhSELEwflJht4oQDv0F0BMlwaYtA==}
    engines: {node: '>=8'}

  /detective/5.2.1:
    resolution: {integrity: sha512-v9XE1zRnz1wRtgurGu0Bs8uHKFSTdteYZNbIPFVhUZ39L/S79ppMpdmVOZAnoz1jfEFodc48n6MX483Xo3t1yw==}
    engines: {node: '>=0.8.0'}
    hasBin: true
    dependencies:
      acorn-node: 1.8.2
      defined: 1.0.0
      minimist: 1.2.6

  /devalue/4.3.0:
    resolution: {integrity: sha512-n94yQo4LI3w7erwf84mhRUkUJfhLoCZiLyoOZ/QFsDbcWNZePrLwbQpvZBUG2TNxwV3VjCKPxkiiQA6pe3TrTA==}
    dev: true

  /didyoumean/1.2.2:
    resolution: {integrity: sha512-gxtyfqMg7GKyhQmb056K7M3xszy/myH8w+B4RT+QXBQsvAOdc3XymqDDPHx1BgPgsdAA5SIifona89YtRATDzw==}

  /diff-sequences/29.4.3:
    resolution: {integrity: sha512-ofrBgwpPhCD85kMKtE9RYFFq6OC1A89oW2vvgWZNCwxrUpRUILopY7lsYyMDSjc8g6U6aiO0Qubg6r4Wgt5ZnA==}
    engines: {node: ^14.15.0 || ^16.10.0 || >=18.0.0}
    dev: false

  /diff/5.1.0:
    resolution: {integrity: sha512-D+mk+qE8VC/PAUrlAU34N+VfXev0ghe5ywmpqrawphmVZc1bEfn56uo9qpyGp1p4xpzOHkSW4ztBd6L7Xx4ACw==}
    engines: {node: '>=0.3.1'}
    dev: false

  /dir-glob/3.0.1:
    resolution: {integrity: sha512-WkrWp9GR4KXfKGYzOLmTuGVi1UWFfws377n9cc55/tb6DuqyF6pcQ5AbiHEshaDpY9v6oaSr2XCDidGmMwdzIA==}
    engines: {node: '>=8'}
    dependencies:
      path-type: 4.0.0
    dev: false

  /dlv/1.1.3:
    resolution: {integrity: sha512-+HlytyjlPKnIG8XuRG8WvmBP8xs8P71y+SKKS6ZXWoEgLuePxtDoUEiH7WkdePWrQ5JBpE6aoVqfZfJUQkjXwA==}

  /dom-accessibility-api/0.5.13:
    resolution: {integrity: sha512-R305kwb5CcMDIpSHUnLyIAp7SrSPBx6F0VfQFB3M75xVMHhXJJIdePYgbPPh1o57vCHNu5QztokWUPsLjWzFqw==}
    dev: false

  /dom-serializer/1.4.1:
    resolution: {integrity: sha512-VHwB3KfrcOOkelEG2ZOfxqLZdfkil8PtJi4P8N2MMXucZq2yLp75ClViUlOVwyoHEDjYU433Aq+5zWP61+RGag==}
    dependencies:
      domelementtype: 2.3.0
      domhandler: 4.3.1
      entities: 2.2.0
    dev: false

  /domelementtype/2.3.0:
    resolution: {integrity: sha512-OLETBj6w0OsagBwdXnPdN0cnMfF9opN69co+7ZrbfPGrdpPVNBUj02spi6B1N7wChLQiPn4CSH/zJvXw56gmHw==}
    dev: false

  /domhandler/4.3.1:
    resolution: {integrity: sha512-GrwoxYN+uWlzO8uhUXRl0P+kHE4GtVPfYzVLcUxPL7KNdHKj66vvlhiweIHqYYXWlw+T8iLMp42Lm67ghw4WMQ==}
    engines: {node: '>= 4'}
    dependencies:
      domelementtype: 2.3.0
    dev: false

  /domutils/2.8.0:
    resolution: {integrity: sha512-w96Cjofp72M5IIhpjgobBimYEfoPjx1Vx0BSX9P30WBdZW2WIKU0T1Bd0kz2eNZ9ikjKgHbEyKx8BB6H1L3h3A==}
    dependencies:
      dom-serializer: 1.4.1
      domelementtype: 2.3.0
      domhandler: 4.3.1
    dev: false

  /dotenv/8.6.0:
    resolution: {integrity: sha512-IrPdXQsk2BbzvCBGBOTmmSH5SodmqZNt4ERAZDmW4CT+tL8VtvinqywuANaFu4bOMWki16nqf0e4oC0QIaDr/g==}
    engines: {node: '>=10'}
    dev: false

  /eastasianwidth/0.2.0:
    resolution: {integrity: sha512-I88TYZWc9XiYHRQ4/3c5rjjfgkjhLyW2luGIheGERbNQ6OY7yTybanSpDXZa8y7VUP9YmDcYa+eyq4ca7iLqWA==}
    dev: false

  /electron-to-chromium/1.4.86:
    resolution: {integrity: sha512-EVTZ+igi8x63pK4bPuA95PXIs2b2Cowi3WQwI9f9qManLiZJOD1Lash1J3W4TvvcUCcIR4o/rgi9o8UicXSO+w==}

  /emoji-regex/8.0.0:
    resolution: {integrity: sha512-MSjYzcWNOA0ewAHpz0MxpYFvwg6yjy1NG3xteoqz644VCo/RPgnr1/GGt+ic3iJTzQ8Eu3TdM14SawnVUmGE6A==}
    dev: false

  /emoji-regex/9.2.2:
    resolution: {integrity: sha512-L18DaJsXSUk2+42pv8mLs5jJT2hqFkFE4j21wOmgbUqsZ2hL72NsUU785g9RXgo3s0ZNgVl42TiHp3ZtOv/Vyg==}
    dev: false

  /enquirer/2.3.6:
    resolution: {integrity: sha512-yjNnPr315/FjS4zIsUxYguYUPP2e1NK4d7E7ZOLiyYCcbFBiTMyID+2wvm2w6+pZ/odMA7cRkjhsPbltwBOrLg==}
    engines: {node: '>=8.6'}
    dependencies:
      ansi-colors: 4.1.3
    dev: false

  /entities/2.2.0:
    resolution: {integrity: sha512-p92if5Nz619I0w+akJrLZH0MX0Pb5DX39XOwQTtXSdQQOaYH03S1uIQp4mhOZtAXrxq4ViO67YTiLBo2638o9A==}
    dev: false

  /error-ex/1.3.2:
    resolution: {integrity: sha512-7dFHNmqeFSEt2ZBsCriorKnn3Z2pj+fd9kmI6QoWw4//DL+icEBfc0U7qJCisqrTsKTjw4fNFy2pW9OqStD84g==}
    dependencies:
      is-arrayish: 0.2.1
    dev: false

  /es-abstract/1.19.1:
    resolution: {integrity: sha512-2vJ6tjA/UfqLm2MPs7jxVybLoB8i1t1Jd9R3kISld20sIxPcTbLuggQOUxeWeAvIUkduv/CfMjuh4WmiXr2v9w==}
    engines: {node: '>= 0.4'}
    dependencies:
      call-bind: 1.0.2
      es-to-primitive: 1.2.1
      function-bind: 1.1.1
      get-intrinsic: 1.1.1
      get-symbol-description: 1.0.0
      has: 1.0.3
      has-symbols: 1.0.3
      internal-slot: 1.0.3
      is-callable: 1.2.4
      is-negative-zero: 2.0.2
      is-regex: 1.1.4
      is-shared-array-buffer: 1.0.1
      is-string: 1.0.7
      is-weakref: 1.0.2
      object-inspect: 1.12.0
      object-keys: 1.1.1
      object.assign: 4.1.2
      string.prototype.trimend: 1.0.4
      string.prototype.trimstart: 1.0.4
      unbox-primitive: 1.0.1
    dev: false

  /es-abstract/1.21.2:
    resolution: {integrity: sha512-y/B5POM2iBnIxCiernH1G7rC9qQoM77lLIMQLuob0zhp8C56Po81+2Nj0WFKnd0pNReDTnkYryc+zhOzpEIROg==}
    engines: {node: '>= 0.4'}
    dependencies:
      array-buffer-byte-length: 1.0.0
      available-typed-arrays: 1.0.5
      call-bind: 1.0.2
      es-set-tostringtag: 2.0.1
      es-to-primitive: 1.2.1
      function.prototype.name: 1.1.5
      get-intrinsic: 1.2.0
      get-symbol-description: 1.0.0
      globalthis: 1.0.3
      gopd: 1.0.1
      has: 1.0.3
      has-property-descriptors: 1.0.0
      has-proto: 1.0.1
      has-symbols: 1.0.3
      internal-slot: 1.0.5
      is-array-buffer: 3.0.2
      is-callable: 1.2.7
      is-negative-zero: 2.0.2
      is-regex: 1.1.4
      is-shared-array-buffer: 1.0.2
      is-string: 1.0.7
      is-typed-array: 1.1.10
      is-weakref: 1.0.2
      object-inspect: 1.12.3
      object-keys: 1.1.1
      object.assign: 4.1.4
      regexp.prototype.flags: 1.4.3
      safe-regex-test: 1.0.0
      string.prototype.trim: 1.2.7
      string.prototype.trimend: 1.0.6
      string.prototype.trimstart: 1.0.6
      typed-array-length: 1.0.4
      unbox-primitive: 1.0.2
      which-typed-array: 1.1.9
    dev: false

  /es-set-tostringtag/2.0.1:
    resolution: {integrity: sha512-g3OMbtlwY3QewlqAiMLI47KywjWZoEytKr8pf6iTC8uJq5bIAH52Z9pnQ8pVL6whrCto53JZDuUIsifGeLorTg==}
    engines: {node: '>= 0.4'}
    dependencies:
      get-intrinsic: 1.2.0
      has: 1.0.3
      has-tostringtag: 1.0.0
    dev: false

  /es-shim-unscopables/1.0.0:
    resolution: {integrity: sha512-Jm6GPcCdC30eMLbZ2x8z2WuRwAws3zTBBKuusffYVUrNj/GVSUAZ+xKMaUpfNDR5IbyNA5LJbaecoUVbmUcB1w==}
    dependencies:
      has: 1.0.3
    dev: false

  /es-to-primitive/1.2.1:
    resolution: {integrity: sha512-QCOllgZJtaUo9miYBcLChTUaHNjJF3PYs1VidD7AwiEj1kYxKeQTctLAezAOH5ZKRH0g2IgPn6KwB4IT8iRpvA==}
    engines: {node: '>= 0.4'}
    dependencies:
      is-callable: 1.2.4
      is-date-object: 1.0.5
      is-symbol: 1.0.4
    dev: false

  /es5-ext/0.10.62:
    resolution: {integrity: sha512-BHLqn0klhEpnOKSrzn/Xsz2UIW8j+cGmo9JLzr8BiUapV8hPL9+FliFqjwr9ngW7jWdnxv6eO+/LqyhJVqgrjA==}
    engines: {node: '>=0.10'}
    requiresBuild: true
    dependencies:
      es6-iterator: 2.0.3
      es6-symbol: 3.1.3
      next-tick: 1.1.0
    dev: false

  /es6-iterator/2.0.3:
    resolution: {integrity: sha512-zw4SRzoUkd+cl+ZoE15A9o1oQd920Bb0iOJMQkQhl3jNc03YqVjAhG7scf9C5KWRU/R13Orf588uCC6525o02g==}
    dependencies:
      d: 1.0.1
      es5-ext: 0.10.62
      es6-symbol: 3.1.3
    dev: false

  /es6-promise/3.3.1:
    resolution: {integrity: sha512-SOp9Phqvqn7jtEUxPWdWfWoLmyt2VaJ6MpvP9Comy1MceMXqE6bxvaTu4iaxpYYPzhny28Lc+M87/c2cPK6lDg==}

  /es6-symbol/3.1.3:
    resolution: {integrity: sha512-NJ6Yn3FuDinBaBRWl/q5X/s4koRHBrgKAu+yGI6JCBeiu3qrcbJhwT2GeR/EXVfylRk8dpQVJoLEFhK+Mu31NA==}
    dependencies:
      d: 1.0.1
      ext: 1.7.0
    dev: false

  /es6-weak-map/2.0.3:
    resolution: {integrity: sha512-p5um32HOTO1kP+w7PRnB+5lQ43Z6muuMuIMffvDN8ZB4GcnjLBV6zGStpbASIMk4DCAvEaamhe2zhyCb/QXXsA==}
    dependencies:
      d: 1.0.1
      es5-ext: 0.10.62
      es6-iterator: 2.0.3
      es6-symbol: 3.1.3
    dev: false

  /esbuild-android-64/0.14.31:
    resolution: {integrity: sha512-MYkuJ91w07nGmr4EouejOZK2j/f5TCnsKxY8vRr2+wpKKfHD1LTJK28VbZa+y1+AL7v1V9G98ezTUwsV3CmXNw==}
    engines: {node: '>=12'}
    cpu: [x64]
    os: [android]
    requiresBuild: true
    dev: true
    optional: true

  /esbuild-android-arm64/0.14.31:
    resolution: {integrity: sha512-0rkH/35s7ZVcsw6nS0IAkR0dekSbjZGWdlOAf3jV0lGoPqqw0x6/TmaV9w7DQgUERTH1ApmPlpAMU4kVkCq9Jg==}
    engines: {node: '>=12'}
    cpu: [arm64]
    os: [android]
    requiresBuild: true
    dev: true
    optional: true

  /esbuild-darwin-64/0.14.31:
    resolution: {integrity: sha512-kP6xPZHxtJa36Hb0jC05L3VzQSZBW2f3bpnQS20czXTRGEmM2GDiYpGdI5g2QYaw6vC4PYXjnigq8usd9g9jnQ==}
    engines: {node: '>=12'}
    cpu: [x64]
    os: [darwin]
    requiresBuild: true
    dev: true
    optional: true

  /esbuild-darwin-arm64/0.14.31:
    resolution: {integrity: sha512-1ZMog4hkNsdBGtDDtsftUqX6S9N52gEx4vX5aVehsSptgoBFIar1XrPiBTQty7YNH+bJasTpSVaZQgElCVvPKQ==}
    engines: {node: '>=12'}
    cpu: [arm64]
    os: [darwin]
    requiresBuild: true
    dev: true
    optional: true

  /esbuild-freebsd-64/0.14.31:
    resolution: {integrity: sha512-Zo0BYj7QpVFWoUpkv6Ng0RO2eJ4zk/WDaHMO88+jr5HuYmxsOre0imgwaZVPquTuJnCvL1G48BFucJ3tFflSeQ==}
    engines: {node: '>=12'}
    cpu: [x64]
    os: [freebsd]
    requiresBuild: true
    dev: true
    optional: true

  /esbuild-freebsd-arm64/0.14.31:
    resolution: {integrity: sha512-t85bS6jbRpmdjr4pdr/FY/fpx8lo1vv9S7BAs2EsXKJQhRDMIiC3QW+k2acYJoRuqirlvJcJVFQGCq/PfyC1kA==}
    engines: {node: '>=12'}
    cpu: [arm64]
    os: [freebsd]
    requiresBuild: true
    dev: true
    optional: true

  /esbuild-linux-32/0.14.31:
    resolution: {integrity: sha512-XYtOk/GodSkv+UOYVwryGpGPuFnszsMvRMKq6cIUfFfdssHuKDsU9IZveyCG44J106J39ABenQ5EetbYtVJHUw==}
    engines: {node: '>=12'}
    cpu: [ia32]
    os: [linux]
    requiresBuild: true
    dev: true
    optional: true

  /esbuild-linux-64/0.14.31:
    resolution: {integrity: sha512-Zf9CZxAxaXWHLqCg/QZ/hs0RU0XV3IBxV+ENQzy00S4QOTnZAvSLgPciILHHrVJ0lPIlb4XzAqlLM5y6iI2LIw==}
    engines: {node: '>=12'}
    cpu: [x64]
    os: [linux]
    requiresBuild: true
    dev: true
    optional: true

  /esbuild-linux-arm/0.14.31:
    resolution: {integrity: sha512-RpiaeHPRlgCCDskxoyIsI49BhcDtZ4cl8+SLffizDm0yMNWP538SUg0ezQ2TTOPj3/svaGIbkRDwYtAon0Sjkg==}
    engines: {node: '>=12'}
    cpu: [arm]
    os: [linux]
    requiresBuild: true
    dev: true
    optional: true

  /esbuild-linux-arm64/0.14.31:
    resolution: {integrity: sha512-V/H0tv+xpQ9IOHM+o85oCKNNidIEc5CcnDWl0V+hPd2F03dqdbFkWPBGphx8rD4JSQn6UefUQ1iH7y1qIzO8Fw==}
    engines: {node: '>=12'}
    cpu: [arm64]
    os: [linux]
    requiresBuild: true
    dev: true
    optional: true

  /esbuild-linux-mips64le/0.14.31:
    resolution: {integrity: sha512-9/oBfAckInRuUg6AEgdCLLn6KJ6UOJDOLmUinTsReVSg6AfV6wxYQJq9iQM2idRogP7GUpomJ+bvCdWXpotQRQ==}
    engines: {node: '>=12'}
    cpu: [mips64el]
    os: [linux]
    requiresBuild: true
    dev: true
    optional: true

  /esbuild-linux-ppc64le/0.14.31:
    resolution: {integrity: sha512-NMcb14Pg+8q8raGkzor9/R3vQwKzgxE3694BtO2SDLBwJuL2C1dQ1ZtM1t7ZvArQBgT8RiZVxb0/3fD+qGNk7g==}
    engines: {node: '>=12'}
    cpu: [ppc64]
    os: [linux]
    requiresBuild: true
    dev: true
    optional: true

  /esbuild-linux-riscv64/0.14.31:
    resolution: {integrity: sha512-l13yvmsVfawAnoYfcpuvml+nTlrOmtdceXYufSkXl2DOb0JKcuR6ARlAzuQCDcpo49SOJy1cCxpwlOIsUQBfzA==}
    engines: {node: '>=12'}
    cpu: [riscv64]
    os: [linux]
    requiresBuild: true
    dev: true
    optional: true

  /esbuild-linux-s390x/0.14.31:
    resolution: {integrity: sha512-GIwV9mY3koYja9MCSkKLk1P7rj+MkPV0UsGsZ575hEcIBrXeKN9jBi6X/bxDDPEN/SUAH35cJhBNrZU4x9lEfg==}
    engines: {node: '>=12'}
    cpu: [s390x]
    os: [linux]
    requiresBuild: true
    dev: true
    optional: true

  /esbuild-netbsd-64/0.14.31:
    resolution: {integrity: sha512-bJ+pyLvKQm+Obp5k7/Wk8e9Gdkls56F1aiI3uptoIfOIUqsZImH7pDyTrSufwqsFp62kO9LRuwXnjDwQtPyhFQ==}
    engines: {node: '>=12'}
    cpu: [x64]
    os: [netbsd]
    requiresBuild: true
    dev: true
    optional: true

  /esbuild-openbsd-64/0.14.31:
    resolution: {integrity: sha512-NRAAPPca05H9j9Xab0kVXK0V6/pyZGGy8d2Y8KS0BMwWEydlD4KCJDmH8/7bWCKYLRGOOCE9/GPBJyPWHFW3sg==}
    engines: {node: '>=12'}
    cpu: [x64]
    os: [openbsd]
    requiresBuild: true
    dev: true
    optional: true

  /esbuild-sunos-64/0.14.31:
    resolution: {integrity: sha512-9uA+V8w9Eehu4ldb95lPWdgCMcMO5HH6pXmfkk5usn3JsSZxKdLKsXB4hYgP80wscZvVYXJl2G+KNxsUTfPhZw==}
    engines: {node: '>=12'}
    cpu: [x64]
    os: [sunos]
    requiresBuild: true
    dev: true
    optional: true

  /esbuild-windows-32/0.14.31:
    resolution: {integrity: sha512-VGdncQTqoxD9q3v/dk0Yugbmx2FzOkcs0OemBYc1X9KXOLQYH0uQbLJIckZdZOC3J+JKSExbYFrzYCOwWPuNyA==}
    engines: {node: '>=12'}
    cpu: [ia32]
    os: [win32]
    requiresBuild: true
    dev: true
    optional: true

  /esbuild-windows-64/0.14.31:
    resolution: {integrity: sha512-v/2ye5zBqpmCzi3bLCagStbNQlnOsY7WtMrD2Q0xZxeSIXONxji15KYtVee5o7nw4lXWbQSS1BL8G6BBMvtq4A==}
    engines: {node: '>=12'}
    cpu: [x64]
    os: [win32]
    requiresBuild: true
    dev: true
    optional: true

  /esbuild-windows-arm64/0.14.31:
    resolution: {integrity: sha512-RXeU42FJoG1sriNHg73h4S+5B7L/gw+8T7U9u8IWqSSEbY6fZvBh4uofugiU1szUDqqP00GHwZ09WgYe3lGZiw==}
    engines: {node: '>=12'}
    cpu: [arm64]
    os: [win32]
    requiresBuild: true
    dev: true
    optional: true

  /esbuild/0.14.31:
    resolution: {integrity: sha512-QA0fUM13+JZzcvg1bdrhi7wo8Lr5IRHA9ypNn2znqxGqb66dSK6pAh01TjyBOhzZGazPQJZ1K26VrCAQJ715qA==}
    engines: {node: '>=12'}
    hasBin: true
    requiresBuild: true
    optionalDependencies:
      esbuild-android-64: 0.14.31
      esbuild-android-arm64: 0.14.31
      esbuild-darwin-64: 0.14.31
      esbuild-darwin-arm64: 0.14.31
      esbuild-freebsd-64: 0.14.31
      esbuild-freebsd-arm64: 0.14.31
      esbuild-linux-32: 0.14.31
      esbuild-linux-64: 0.14.31
      esbuild-linux-arm: 0.14.31
      esbuild-linux-arm64: 0.14.31
      esbuild-linux-mips64le: 0.14.31
      esbuild-linux-ppc64le: 0.14.31
      esbuild-linux-riscv64: 0.14.31
      esbuild-linux-s390x: 0.14.31
      esbuild-netbsd-64: 0.14.31
      esbuild-openbsd-64: 0.14.31
      esbuild-sunos-64: 0.14.31
      esbuild-windows-32: 0.14.31
      esbuild-windows-64: 0.14.31
      esbuild-windows-arm64: 0.14.31
    dev: true

  /esbuild/0.17.14:
    resolution: {integrity: sha512-vOO5XhmVj/1XQR9NQ1UPq6qvMYL7QFJU57J5fKBKBKxp17uDt5PgxFDb4A2nEiXhr1qQs4x0F5+66hVVw4ruNw==}
    engines: {node: '>=12'}
    hasBin: true
    requiresBuild: true
    optionalDependencies:
      '@esbuild/android-arm': 0.17.14
      '@esbuild/android-arm64': 0.17.14
      '@esbuild/android-x64': 0.17.14
      '@esbuild/darwin-arm64': 0.17.14
      '@esbuild/darwin-x64': 0.17.14
      '@esbuild/freebsd-arm64': 0.17.14
      '@esbuild/freebsd-x64': 0.17.14
      '@esbuild/linux-arm': 0.17.14
      '@esbuild/linux-arm64': 0.17.14
      '@esbuild/linux-ia32': 0.17.14
      '@esbuild/linux-loong64': 0.17.14
      '@esbuild/linux-mips64el': 0.17.14
      '@esbuild/linux-ppc64': 0.17.14
      '@esbuild/linux-riscv64': 0.17.14
      '@esbuild/linux-s390x': 0.17.14
      '@esbuild/linux-x64': 0.17.14
      '@esbuild/netbsd-x64': 0.17.14
      '@esbuild/openbsd-x64': 0.17.14
      '@esbuild/sunos-x64': 0.17.14
      '@esbuild/win32-arm64': 0.17.14
      '@esbuild/win32-ia32': 0.17.14
      '@esbuild/win32-x64': 0.17.14

  /escalade/3.1.1:
    resolution: {integrity: sha512-k0er2gUkLf8O0zKJiAhmkTnJlTvINGv7ygDNPbeIsX/TJjGJZHuh9B2UxbsaEkmlEo9MfhrSzmhIlhRlI2GXnw==}
    engines: {node: '>=6'}

  /escape-string-regexp/1.0.5:
    resolution: {integrity: sha1-G2HAViGQqN/2rjuyzwIAyhMLhtQ=}
    engines: {node: '>=0.8.0'}
    dev: false

  /escape-string-regexp/2.0.0:
    resolution: {integrity: sha512-UpzcLCXolUWcNu5HtVMHYdXJjArjsF9C0aNnquZYY4uW/Vu0miy5YoWvbV345HauVvcAUnpRuhMMcqTcGOY2+w==}
    engines: {node: '>=8'}
    dev: false

  /esm-env/1.0.0:
    resolution: {integrity: sha512-Cf6VksWPsTuW01vU9Mk/3vRue91Zevka5SjyNf3nEpokFRuqt/KjUQoGAwq9qMmhpLTHmXzSIrFRw8zxWzmFBA==}
    dev: true

  /esprima/4.0.1:
    resolution: {integrity: sha512-eGuFFw7Upda+g4p+QHvnW0RyTX/SVeJBDM/gCtMARO0cLuT2HcEKnTPvhjV6aGeqrCB/sbNop0Kszm0jsaWU4A==}
    engines: {node: '>=4'}
    hasBin: true
    dev: false

  /estree-walker/2.0.2:
    resolution: {integrity: sha512-Rfkk/Mp/DL7JVje3u18FxFujQlTNR2q6QfMSMB7AvCBx91NGj/ba3kCfza0f6dVDbw7YlRf/nDrn7pQrCCyQ/w==}

  /event-emitter/0.3.5:
    resolution: {integrity: sha512-D9rRn9y7kLPnJ+hMq7S/nhvoKwwvVJahBi2BPmx3bvbsEdK3W9ii8cBSGjP+72/LnM4n6fo3+dkCX5FeTQruXA==}
    dependencies:
      d: 1.0.1
      es5-ext: 0.10.62
    dev: false

  /events/3.3.0:
    resolution: {integrity: sha512-mQw+2fkQbALzQ7V0MY0IqdnXNOeTtP4r0lN9z7AAawCXgqea7bDii20AYrIBrFd/Hx0M2Ocz6S111CaFkUcb0Q==}
    engines: {node: '>=0.8.x'}
    dev: false

  /expect/29.5.0:
    resolution: {integrity: sha512-yM7xqUrCO2JdpFo4XpM82t+PJBFybdqoQuJLDGeDX2ij8NZzqRHyu3Hp188/JX7SWqud+7t4MUdvcgGBICMHZg==}
    engines: {node: ^14.15.0 || ^16.10.0 || >=18.0.0}
    dependencies:
      '@jest/expect-utils': 29.5.0
      jest-get-type: 29.4.3
      jest-matcher-utils: 29.5.0
      jest-message-util: 29.5.0
      jest-util: 29.5.0
    dev: false

  /ext/1.7.0:
    resolution: {integrity: sha512-6hxeJYaL110a9b5TEJSj0gojyHQAmA2ch5Os+ySCiA1QGdS697XWY1pzsrSjqA9LDEEgdB/KypIlR59RcLuHYw==}
    dependencies:
      type: 2.7.2
    dev: false

  /extendable-error/0.1.7:
    resolution: {integrity: sha512-UOiS2in6/Q0FK0R0q6UY9vYpQ21mr/Qn1KOnte7vsACuNJf514WvCCUHSRCPcgjPT2bAhNIJdlE6bVap1GKmeg==}
    dev: false

  /extendable-media-recorder-wav-encoder-broker/7.0.70:
    resolution: {integrity: sha512-nnVAxiLBdf0PLDXP/8+bKYYRs2PmoJMoJzpcDGOra8GsHIPS+ytmS+85DUFSYGxaxohrhovgN0jVXSyjJ6hQSQ==}
    dependencies:
      '@babel/runtime': 7.21.0
      broker-factory: 3.0.68
      extendable-media-recorder-wav-encoder-worker: 8.0.69
      tslib: 2.4.0
    dev: false

  /extendable-media-recorder-wav-encoder-worker/8.0.69:
    resolution: {integrity: sha512-8RJgKYTTHkzDoCWrnPMMqX+TyJpwzP9lwqxQWDpa9J5J1DP0SybgoYWP8Dtty/R5xT344lU+NKo7g1661i7Ujg==}
    dependencies:
      '@babel/runtime': 7.21.0
      tslib: 2.4.0
      worker-factory: 6.0.69
    dev: false

  /extendable-media-recorder-wav-encoder/7.0.76:
    resolution: {integrity: sha512-HLeyR9R0mUPOo7zG3d3GRWltNaSYUjyUZGQ8amRjuQVkZFXszmOIAAUVBq3fou0Z3V1mAEo+mXnCqbEfYtgZXQ==}
    dependencies:
      '@babel/runtime': 7.21.0
      extendable-media-recorder-wav-encoder-broker: 7.0.70
      extendable-media-recorder-wav-encoder-worker: 8.0.69
      tslib: 2.4.0
    dev: false

  /extendable-media-recorder/7.0.2:
    resolution: {integrity: sha512-rZAvRaAJgMyQUMWMrgSB1U1o9nNXaguVAwNVOnt396tRlfZtBbHxraygqjPQXNs6kb1H4XcG/RLTn+hfZJx2Xg==}
    dependencies:
      '@babel/runtime': 7.21.0
      media-encoder-host: 8.0.78
      multi-buffer-data-view: 3.0.21
      recorder-audio-worklet: 5.1.29
      standardized-audio-context: 25.3.32
      subscribable-things: 2.1.7
      tslib: 2.4.0
    dev: false

  /external-editor/3.1.0:
    resolution: {integrity: sha512-hMQ4CX1p1izmuLYyZqLMO/qGNw10wSv9QDCPfzXfyFrOaCSSoRfqE1Kf1s5an66J5JZC62NewG+mK49jOCtQew==}
    engines: {node: '>=4'}
    dependencies:
      chardet: 0.7.0
      iconv-lite: 0.4.24
      tmp: 0.0.33
    dev: false

  /fast-deep-equal/3.1.3:
    resolution: {integrity: sha512-f3qQ9oQy9j2AhBe/H9VC91wLmKBCCU/gDOnKNAYG5hswO7BLKj09Hc5HYNz9cGI++xlpDCIgDaitVs03ATR84Q==}
    dev: false

  /fast-glob/3.2.11:
    resolution: {integrity: sha512-xrO3+1bxSo3ZVHAnqzyuewYT6aMFHRAd4Kcs92MAonjwQZLsK9d0SF1IyQ3k5PoirxTW0Oe/RqFgMQ6TcNE5Ew==}
    engines: {node: '>=8.6.0'}
    dependencies:
      '@nodelib/fs.stat': 2.0.5
      '@nodelib/fs.walk': 1.2.8
      glob-parent: 5.1.2
      merge2: 1.4.1
      micromatch: 4.0.4

  /fast-json-patch/3.1.1:
    resolution: {integrity: sha512-vf6IHUX2SBcA+5/+4883dsIjpBTqmfBjmYiWK1savxQmFk4JfBMLa7ynTYOs1Rolp/T1betJxHiGD3g1Mn8lUQ==}
    dev: false

  /fast-json-stable-stringify/2.1.0:
    resolution: {integrity: sha512-lhd/wF+Lk98HZoTCtlVraHtfh5XYijIjalXck7saUtuanSDyLMxnHhSXEDJqHxD7msR8D0uCmqlkwjCV8xvwHw==}
    dev: false

  /fast-unique-numbers/6.0.21:
    resolution: {integrity: sha512-MW8UAAypyhNtbnMlSch9EiEAuiMo1y6O02WzI5mcHAzvirdIm/hXMVp4QH9ijWnU1xzW23GXk6Bf+5B1kv9hzw==}
    engines: {node: '>=12.20.1'}
    dependencies:
      '@babel/runtime': 7.21.0
      tslib: 2.4.0
    dev: false

  /fastq/1.13.0:
    resolution: {integrity: sha512-YpkpUnK8od0o1hmeSc7UUs/eB/vIPWJYjKck2QKIzAf71Vm1AAQ3EbuZB3g2JIy+pg+ERD0vqI79KyZiB2e2Nw==}
    dependencies:
      reusify: 1.0.4

  /figures/3.2.0:
    resolution: {integrity: sha512-yaduQFRKLXYOGgEn6AZau90j3ggSOyiqXU0F9JZfeXYhNa+Jk4X+s45A2zg5jns87GAFa34BBm2kXw4XpNcbdg==}
    engines: {node: '>=8'}
    dependencies:
      escape-string-regexp: 1.0.5
    dev: false

  /fill-range/7.0.1:
    resolution: {integrity: sha512-qOo9F+dMUmC2Lcb4BbVvnKJxTPjCm+RRpe4gDuGrzkL7mEVl/djYSu2OdQ2Pa302N4oqkSg9ir6jaLWJ2USVpQ==}
    engines: {node: '>=8'}
    dependencies:
      to-regex-range: 5.0.1

  /find-up/4.1.0:
    resolution: {integrity: sha512-PpOwAdQ/YlXQ2vj8a3h8IipDuYRi3wceVQQGYWxNINccq40Anw7BlsEXCMbt1Zt+OLA6Fq9suIpIWD0OsnISlw==}
    engines: {node: '>=8'}
    dependencies:
      locate-path: 5.0.0
      path-exists: 4.0.0
    dev: false

  /find-up/5.0.0:
    resolution: {integrity: sha512-78/PXT1wlLLDgTzDs7sjq9hzz0vXD+zn+7wypEe4fXQxCmdmqfGsEPQxmiCSQI3ajFV91bVSsvNtrJRiW6nGng==}
    engines: {node: '>=10'}
    dependencies:
      locate-path: 6.0.0
      path-exists: 4.0.0
    dev: false

  /find-yarn-workspace-root2/1.2.16:
    resolution: {integrity: sha512-hr6hb1w8ePMpPVUK39S4RlwJzi+xPLuVuG8XlwXU3KD5Yn3qgBWVfy3AzNlDhWvE1EORCE65/Qm26rFQt3VLVA==}
    dependencies:
      micromatch: 4.0.4
      pkg-dir: 4.2.0
    dev: false

  /for-each/0.3.3:
    resolution: {integrity: sha512-jqYfLp7mo9vIyQf8ykW2v7A+2N4QjeCeI5+Dz9XraiO1ign81wjiH7Fb9vSOWvQfNtmSa4H2RoQTrrXivdUZmw==}
    dependencies:
      is-callable: 1.2.4
    dev: false

  /form-data/2.3.3:
    resolution: {integrity: sha512-1lLKB2Mu3aGP1Q/2eCOx0fNbRMe7XdwktwOruhfqqd0rIJWwN4Dh+E3hrPSlDCXnSR7UtZ1N38rVXm+6+MEhJQ==}
    engines: {node: '>= 0.12'}
    dependencies:
      asynckit: 0.4.0
      combined-stream: 1.0.8
      mime-types: 2.1.34
    dev: false

  /fraction.js/4.2.0:
    resolution: {integrity: sha512-MhLuK+2gUcnZe8ZHlaaINnQLl0xRIGRfcGk2yl8xoQAfHrSsL3rYu6FCmBdkdbhc9EPlwyGHewaRsvwRMJtAlA==}

  /fs-extra/7.0.1:
    resolution: {integrity: sha512-YJDaCJZEnBmcbw13fvdAM9AwNOJwOzrE4pqMqBq5nFiEqXUqHwlK4B+3pUw6JNvfSPtX05xFHtYy/1ni01eGCw==}
    engines: {node: '>=6 <7 || >=8'}
    dependencies:
      graceful-fs: 4.2.9
      jsonfile: 4.0.0
      universalify: 0.1.2
    dev: false

  /fs-extra/8.1.0:
    resolution: {integrity: sha512-yhlQgA6mnOJUKOsRUFsgJdQCvkKhcz8tlZG5HBQfReYZy46OwLcY+Zia0mtdHsOo9y/hP+CxMN0TU9QxoOtG4g==}
    engines: {node: '>=6 <7 || >=8'}
    dependencies:
      graceful-fs: 4.2.9
      jsonfile: 4.0.0
      universalify: 0.1.2
    dev: false

  /fs.realpath/1.0.0:
    resolution: {integrity: sha512-OO0pH2lK6a0hZnAdau5ItzHPI6pUlvI7jMVnxUQRtw4owF2wk8lOSabtGDCTP4Ggrg2MbGnWO9X8K1t4+fGMDw==}

  /fsevents/2.3.2:
    resolution: {integrity: sha512-xiqMQR4xAeHTuB9uWm+fFRcIOgKBMiOBP+eXiyT7jsgVCq1bkVygt00oASowB7EdtpOHaaPgKt812P9ab+DDKA==}
    engines: {node: ^8.16.0 || ^10.6.0 || >=11.0.0}
    os: [darwin]
    requiresBuild: true
    optional: true

  /function-bind/1.1.1:
    resolution: {integrity: sha512-yIovAzMX49sF8Yl58fSCWJ5svSLuaibPxXQJFLmBObTuCr0Mf1KiPopGM9NiFjiYBCbfaa2Fh6breQ6ANVTI0A==}

  /function.prototype.name/1.1.5:
    resolution: {integrity: sha512-uN7m/BzVKQnCUF/iW8jYea67v++2u7m5UgENbHRtdDVclOUP+FMPlCNdmk0h/ysGyo2tavMJEDqJAkJdRa1vMA==}
    engines: {node: '>= 0.4'}
    dependencies:
      call-bind: 1.0.2
      define-properties: 1.2.0
      es-abstract: 1.21.2
      functions-have-names: 1.2.3
    dev: false

  /functions-have-names/1.2.3:
    resolution: {integrity: sha512-xckBUXyTIqT97tq2x2AMb+g163b5JFysYk0x4qxNFwbfQkmNZoiRHb6sPzI9/QV33WeuvVYBUIiD4NzNIyqaRQ==}
    dev: false

  /get-caller-file/2.0.5:
    resolution: {integrity: sha512-DyFP3BM/3YHTQOCUL/w0OZHR0lpKeGrxotcHWcqNEdnltqFwXVfhEBQ94eIo34AfQpo0rGki4cyIiftY06h2Fg==}
    engines: {node: 6.* || 8.* || >= 10.*}
    dev: false

  /get-css-data/2.1.0:
    resolution: {integrity: sha512-HtPrzGk8aBF9rLeQNuImcXci7YVqsMEKzVflEWaCJu25ehxyDNiZRWoSxqSFUBfma8LERqKo70t/TcaGjIsM9g==}
    dev: false

  /get-func-name/2.0.0:
    resolution: {integrity: sha512-Hm0ixYtaSZ/V7C8FJrtZIuBBI+iSgL+1Aq82zSu8VQNB4S3Gk8e7Qs3VwBDJAhmRZcFqkl3tQu36g/Foh5I5ig==}
    dev: false

  /get-intrinsic/1.1.1:
    resolution: {integrity: sha512-kWZrnVM42QCiEA2Ig1bG8zjoIMOgxWwYCEeNdwY6Tv/cOSeGpcoX4pXHfKUxNKVoArnrEr2e9srnAxxGIraS9Q==}
    dependencies:
      function-bind: 1.1.1
      has: 1.0.3
      has-symbols: 1.0.3
    dev: false

  /get-intrinsic/1.2.0:
    resolution: {integrity: sha512-L049y6nFOuom5wGyRc3/gdTLO94dySVKRACj1RmJZBQXlbTMhtNIgkWkUHq+jYmZvKf14EW1EoJnnjbmoHij0Q==}
    dependencies:
      function-bind: 1.1.1
      has: 1.0.3
      has-symbols: 1.0.3
    dev: false

  /get-port/3.2.0:
    resolution: {integrity: sha1-3Xzn3hh8Bsi/NTeWrHHgmfCYDrw=}
    engines: {node: '>=4'}
    dev: false

  /get-symbol-description/1.0.0:
    resolution: {integrity: sha512-2EmdH1YvIQiZpltCNgkuiUnyukzxM/R6NDJX31Ke3BG1Nq5b0S2PhX59UKi9vZpPDQVdqn+1IcaAwnzTT5vCjw==}
    engines: {node: '>= 0.4'}
    dependencies:
      call-bind: 1.0.2
      get-intrinsic: 1.1.1
    dev: false

  /glob-parent/5.1.2:
    resolution: {integrity: sha512-AOIgSQCepiJYwP3ARnGx+5VnTu2HBYdzbGP45eLw1vr3zB3vZLeyed1sC9hnbcOc9/SrMyM5RPQrkGz4aS9Zow==}
    engines: {node: '>= 6'}
    dependencies:
      is-glob: 4.0.3

  /glob-parent/6.0.2:
    resolution: {integrity: sha512-XxwI8EOhVQgWp6iDL+3b0r86f4d6AX6zSU55HfB4ydCEuXLXc5FcYeOu+nnGftS4TEju/11rt4KJPTMgbfmv4A==}
    engines: {node: '>=10.13.0'}
    dependencies:
      is-glob: 4.0.3

  /glob/7.2.0:
    resolution: {integrity: sha512-lmLf6gtyrPq8tTjSmrO94wBeQbFR3HbLHbuyD69wuyQkImp2hWqMGB47OX65FBkPffO641IP9jWa1z4ivqG26Q==}
    dependencies:
      fs.realpath: 1.0.0
      inflight: 1.0.6
      inherits: 2.0.4
      minimatch: 3.0.4
      once: 1.4.0
      path-is-absolute: 1.0.1

  /globalthis/1.0.3:
    resolution: {integrity: sha512-sFdI5LyBiNTHjRd7cGPWapiHWMOXKyuBNX/cWJ3NfzrZQVa8GI/8cofCl74AOVqq9W5kNmguTIzJ/1s2gyI9wA==}
    engines: {node: '>= 0.4'}
    dependencies:
      define-properties: 1.2.0
    dev: false

  /globalyzer/0.1.0:
    resolution: {integrity: sha512-40oNTM9UfG6aBmuKxk/giHn5nQ8RVz/SS4Ir6zgzOv9/qC3kKZ9v4etGTcJbEl/NyVQH7FGU7d+X1egr57Md2Q==}

  /globby/11.1.0:
    resolution: {integrity: sha512-jhIXaOzy1sb8IyocaruWSn1TjmnBVs8Ayhcy83rmxNJ8q2uWKCAj3CnJY+KpGSXCueAPc0i05kVvVKtP1t9S3g==}
    engines: {node: '>=10'}
    dependencies:
      array-union: 2.1.0
      dir-glob: 3.0.1
      fast-glob: 3.2.11
      ignore: 5.2.4
      merge2: 1.4.1
      slash: 3.0.0
    dev: false

  /globrex/0.1.2:
    resolution: {integrity: sha512-uHJgbwAMwNFf5mLst7IWLNg14x1CkeqglJb/K3doi4dw6q2IvAAmM/Y81kevy83wP+Sst+nutFTYOGg3d1lsxg==}

  /gopd/1.0.1:
    resolution: {integrity: sha512-d65bNlIadxvpb/A2abVdlqKqV563juRnZ1Wtk6s1sIR8uNsXR70xqIzVqxVf1eTqDunwT2MkczEeaezCKTZhwA==}
    dependencies:
      get-intrinsic: 1.2.0
    dev: false

  /graceful-fs/4.2.9:
    resolution: {integrity: sha512-NtNxqUcXgpW2iMrfqSfR73Glt39K+BLwWsPs94yR63v45T0Wbej7eRmL5cWfwEgqXnmjQp3zaJTshdRW/qC2ZQ==}

  /grapheme-splitter/1.0.4:
    resolution: {integrity: sha512-bzh50DW9kTPM00T8y4o8vQg89Di9oLJVLW/KaOGIXJWP/iqCN6WKYkbNOF04vFLJhwcpYUh9ydh/+5vpOqV4YQ==}
    dev: false

  /graphql/16.6.0:
    resolution: {integrity: sha512-KPIBPDlW7NxrbT/eh4qPXz5FiFdL5UbaA0XUNz2Rp3Z3hqBSkbj0GVjwFDztsWVauZUWsbKHgMg++sk8UX0bkw==}
    engines: {node: ^12.22.0 || ^14.16.0 || ^16.0.0 || >=17.0.0}
    dev: false

  /happy-dom/2.49.0:
    resolution: {integrity: sha512-mnPY9LmumUs8EmKyAQjutmFn/XzafvQeQ65w7MsZlHqG6OH3MratBzS0N4AAmuB3+F51KFUbUKNF763i3ZV19Q==}
    dependencies:
      css.escape: 1.5.1
      he: 1.2.0
      node-fetch: 2.6.7
      sync-request: 6.1.0
      webidl-conversions: 7.0.0
      whatwg-encoding: 1.0.5
      whatwg-mimetype: 2.3.0
    transitivePeerDependencies:
      - encoding
    dev: false

  /hard-rejection/2.1.0:
    resolution: {integrity: sha512-VIZB+ibDhx7ObhAe7OVtoEbuP4h/MuOTHJ+J8h/eBXotJYl0fBgR72xDFCKgIh22OJZIOVNxBMWuhAr10r8HdA==}
    engines: {node: '>=6'}
    dev: false

  /has-bigints/1.0.1:
    resolution: {integrity: sha512-LSBS2LjbNBTf6287JEbEzvJgftkF5qFkmCo9hDRpAzKhUOlJ+hx8dd4USs00SgsUNwc4617J9ki5YtEClM2ffA==}
    dev: false

  /has-bigints/1.0.2:
    resolution: {integrity: sha512-tSvCKtBr9lkF0Ex0aQiP9N+OpV4zi2r/Nee5VkRDbaqv35RLYMzbwQfFSZZH0kR+Rd6302UJZ2p/bJCEoR3VoQ==}
    dev: false

  /has-flag/3.0.0:
    resolution: {integrity: sha1-tdRU3CGZriJWmfNGfloH87lVuv0=}
    engines: {node: '>=4'}
    dev: false

  /has-flag/4.0.0:
    resolution: {integrity: sha512-EykJT/Q1KjTWctppgIAgfSO0tKVuZUjhgMr17kqTumMl6Afv3EISleU7qZUzoXDFTAHTDC4NOoG/ZxU3EvlMPQ==}
    engines: {node: '>=8'}
    dev: false

  /has-property-descriptors/1.0.0:
    resolution: {integrity: sha512-62DVLZGoiEBDHQyqG4w9xCuZ7eJEwNmJRWw2VY84Oedb7WFcA27fiEVe8oUQx9hAUJ4ekurquucTGwsyO1XGdQ==}
    dependencies:
      get-intrinsic: 1.2.0
    dev: false

  /has-proto/1.0.1:
    resolution: {integrity: sha512-7qE+iP+O+bgF9clE5+UoBFzE65mlBiVj3tKCrlNQ0Ogwm0BjpT/gK4SlLYDMybDh5I3TCTKnPPa0oMG7JDYrhg==}
    engines: {node: '>= 0.4'}
    dev: false

  /has-symbols/1.0.3:
    resolution: {integrity: sha512-l3LCuF6MgDNwTDKkdYGEihYjt5pRPbEg46rtlmnSPlUbgmB8LOIrKJbYYFBSbnPaJexMKtiPO8hmeRjRz2Td+A==}
    engines: {node: '>= 0.4'}
    dev: false

  /has-tostringtag/1.0.0:
    resolution: {integrity: sha512-kFjcSNhnlGV1kyoGk7OXKSawH5JOb/LzUc5w9B02hOTO0dfFRjbHQKvg1d6cf3HbeUmtU9VbbV3qzZ2Teh97WQ==}
    engines: {node: '>= 0.4'}
    dependencies:
      has-symbols: 1.0.3
    dev: false

  /has/1.0.3:
    resolution: {integrity: sha512-f2dvO0VU6Oej7RkWJGrehjbzMAjFp5/VKPp5tTpWIV4JHHZK1/BxbFRtf/siA2SWTe09caDmVtYYzWEIbBS4zw==}
    engines: {node: '>= 0.4.0'}
    dependencies:
      function-bind: 1.1.1

  /he/1.2.0:
    resolution: {integrity: sha512-F/1DnUGPopORZi0ni+CvrCgHQ5FyEAHRLSApuYWMmrbSwoN2Mn/7k+Gl38gJnR7yyDZk6WLXwiGod1JOWNDKGw==}
    hasBin: true
    dev: false

  /headers-polyfill/3.1.2:
    resolution: {integrity: sha512-tWCK4biJ6hcLqTviLXVR9DTRfYGQMXEIUj3gwJ2rZ5wO/at3XtkI4g8mCvFdUF9l1KMBNCfmNAdnahm1cgavQA==}
    dev: false

  /hosted-git-info/2.8.9:
    resolution: {integrity: sha512-mxIDAb9Lsm6DoOJ7xH+5+X4y1LU/4Hi50L9C5sIswK3JzULS4bwk1FvjdBgvYR4bzT4tuUQiC15FE2f5HbLvYw==}
    dev: false

  /http-basic/8.1.3:
    resolution: {integrity: sha512-/EcDMwJZh3mABI2NhGfHOGOeOZITqfkEO4p/xK+l3NpyncIHUQBoMvCSF/b5GqvKtySC2srL/GGG3+EtlqlmCw==}
    engines: {node: '>=6.0.0'}
    dependencies:
      caseless: 0.12.0
      concat-stream: 1.6.2
      http-response-object: 3.0.2
      parse-cache-control: 1.0.1
    dev: false

  /http-response-object/3.0.2:
    resolution: {integrity: sha512-bqX0XTF6fnXSQcEJ2Iuyr75yVakyjIDCqroJQ/aHfSdlM743Cwqoi2nDYMzLGWUcuTWGWy8AAvOKXTfiv6q9RA==}
    dependencies:
      '@types/node': 10.17.60
    dev: false

  /human-id/1.0.2:
    resolution: {integrity: sha512-UNopramDEhHJD+VR+ehk8rOslwSfByxPIZyJRfV739NDhN5LF1fa1MqnzKm2lGTQRjNrjK19Q5fhkgIfjlVUKw==}
    dev: false

  /iconv-lite/0.4.24:
    resolution: {integrity: sha512-v3MXnZAcvnywkTUEZomIActle7RXXeedOR31wwl7VlyoXO4Qi9arvSenNQWne1TcRwhCL1HwLI21bEqdpj8/rA==}
    engines: {node: '>=0.10.0'}
    dependencies:
      safer-buffer: 2.1.2
    dev: false

  /iconv-lite/0.6.3:
    resolution: {integrity: sha512-4fCk79wshMdzMp2rH06qWrJE4iolqLhCUH+OiuIgU++RB0+94NlDL81atO7GX55uUKueo0txHNtvEyI6D7WdMw==}
    engines: {node: '>=0.10.0'}
    dependencies:
      safer-buffer: 2.1.2
    dev: false

  /ieee754/1.2.1:
    resolution: {integrity: sha512-dcyqhDvX1C46lXZcVqCpK+FtMRQVdIMN6/Df5js2zouUsqG7I6sFxitIC+7KYK29KdXOLHdu9zL4sFnoVQnqaA==}
    dev: false

  /ignore/5.2.4:
    resolution: {integrity: sha512-MAb38BcSbH0eHNBxn7ql2NH/kX33OkB3lZ1BNdh7ENeRChHTYsTvWrMubiIAMNS2llXEEgZ1MUOBtXChP3kaFQ==}
    engines: {node: '>= 4'}
    dev: false

  /import-fresh/3.3.0:
    resolution: {integrity: sha512-veYYhQa+D1QBKznvhUHxb8faxlrwUnxseDAbAp457E0wLNio2bOSKnjYDhMj+YiAq61xrMGhQk9iXVk5FzgQMw==}
    engines: {node: '>=6'}
    dependencies:
      parent-module: 1.0.1
      resolve-from: 4.0.0

  /import-meta-resolve/2.2.0:
    resolution: {integrity: sha512-CpPOtiCHxP9HdtDM5F45tNiAe66Cqlv3f5uHoJjt+KlaLrUh9/Wz9vepADZ78SlqEo62aDWZtj9ydMGXV+CPnw==}
    dev: true

  /import-meta-resolve/3.0.0:
    resolution: {integrity: sha512-4IwhLhNNA8yy445rPjD/lWh++7hMDOml2eHtd58eG7h+qK3EryMuuRbsHGPikCoAgIkkDnckKfWSk2iDla/ejg==}
    dev: true

  /indefinite-article/0.0.2:
    resolution: {integrity: sha512-Au/2XzRkvxq2J6w5uvSSbBKPZ5kzINx5F2wb0SF8xpRL8BP9Lav81TnRbfPp6p+SYjYxwaaLn4EUwI3/MmYKSw==}
    dev: false

  /indent-string/4.0.0:
    resolution: {integrity: sha512-EdDDZu4A2OyIK7Lr/2zG+w5jmbuk1DVBnEwREQvBzspBJkCEbRa8GxU1lghYcaGJCnRWibjDXlq779X1/y5xwg==}
    engines: {node: '>=8'}
    dev: false

  /inflight/1.0.6:
    resolution: {integrity: sha512-k92I/b08q4wvFscXCLvqfsHCrjrF7yiXsQuIVvVE7N82W3+aqpzuUdBbfhWcy/FZR3/4IgflMgKLOsvPDrGCJA==}
    dependencies:
      once: 1.4.0
      wrappy: 1.0.2

  /inherits/2.0.4:
    resolution: {integrity: sha512-k/vGaX4/Yla3WzyMCvTQOXYeIHvqOKtnqBduzTHpzpQZzAskKMhZ2K+EnBiSM9zGSoIFeMpXKxa4dYeZIQqewQ==}

  /inquirer/8.2.5:
    resolution: {integrity: sha512-QAgPDQMEgrDssk1XiwwHoOGYF9BAbUcc1+j+FhEvaOt8/cKRqyLn0U5qA6F74fGhTMGxf92pOvPBeh29jQJDTQ==}
    engines: {node: '>=12.0.0'}
    dependencies:
      ansi-escapes: 4.3.2
      chalk: 4.1.2
      cli-cursor: 3.1.0
      cli-width: 3.0.0
      external-editor: 3.1.0
      figures: 3.2.0
      lodash: 4.17.21
      mute-stream: 0.0.8
      ora: 5.4.1
      run-async: 2.4.1
      rxjs: 7.8.0
      string-width: 4.2.3
      strip-ansi: 6.0.1
      through: 2.3.8
      wrap-ansi: 7.0.0
    dev: false

  /internal-slot/1.0.3:
    resolution: {integrity: sha512-O0DB1JC/sPyZl7cIo78n5dR7eUSwwpYPiXRhTzNxZVAMUuB8vlnRFyLxdrVToks6XPLVnFfbzaVd5WLjhgg+vA==}
    engines: {node: '>= 0.4'}
    dependencies:
      get-intrinsic: 1.1.1
      has: 1.0.3
      side-channel: 1.0.4
    dev: false

  /internal-slot/1.0.5:
    resolution: {integrity: sha512-Y+R5hJrzs52QCG2laLn4udYVnxsfny9CpOhNhUvk/SSSVyF6T27FzRbF0sroPidSu3X8oEAkOn2K804mjpt6UQ==}
    engines: {node: '>= 0.4'}
    dependencies:
      get-intrinsic: 1.2.0
      has: 1.0.3
      side-channel: 1.0.4
    dev: false

  /internmap/2.0.3:
    resolution: {integrity: sha512-5Hh7Y1wQbvY5ooGgPbDaL5iYLAPzMTUrjMulskHLH6wnv/A+1q5rgEaiuqEjB+oxGXIVZs1FF+R/KPN3ZSQYYg==}
    engines: {node: '>=12'}
    dev: false

  /intl-messageformat/9.13.0:
    resolution: {integrity: sha512-7sGC7QnSQGa5LZP7bXLDhVDtQOeKGeBFGHF2Y8LVBwYZoQZCgWeKoPGTa5GMG8g/TzDgeXuYJQis7Ggiw2xTOw==}
    dependencies:
      '@formatjs/ecma402-abstract': 1.11.4
      '@formatjs/fast-memoize': 1.2.1
      '@formatjs/icu-messageformat-parser': 2.1.0
      tslib: 2.4.0
    dev: false

  /is-arguments/1.1.1:
    resolution: {integrity: sha512-8Q7EARjzEnKpt/PCD7e1cgUS0a6X8u5tdSiMqXhojOdoV9TsMsiO+9VLC5vAmO8N7/GmXn7yjR8qnA6bVAEzfA==}
    engines: {node: '>= 0.4'}
    dependencies:
      call-bind: 1.0.2
      has-tostringtag: 1.0.0
    dev: false

  /is-array-buffer/3.0.2:
    resolution: {integrity: sha512-y+FyyR/w8vfIRq4eQcM1EYgSTnmHXPqaF+IgzgraytCFq5Xh8lllDVmAZolPJiZttZLeFSINPYMaEJ7/vWUa1w==}
    dependencies:
      call-bind: 1.0.2
      get-intrinsic: 1.2.0
      is-typed-array: 1.1.10
    dev: false

  /is-arrayish/0.2.1:
    resolution: {integrity: sha1-d8mYQFJ6qOyxqLppe4BkWnqSap0=}
    dev: false

  /is-bigint/1.0.4:
    resolution: {integrity: sha512-zB9CruMamjym81i2JZ3UMn54PKGsQzsJeo6xvN3HJJ4CAsQNB6iRutp2To77OfCNuoxspsIhzaPoO1zyCEhFOg==}
    dependencies:
      has-bigints: 1.0.1
    dev: false

  /is-binary-path/2.1.0:
    resolution: {integrity: sha512-ZMERYes6pDydyuGidse7OsHxtbI7WVeUEozgR/g7rd0xUimYNlvZRE/K2MgZTjWy725IfelLeVcEM97mmtRGXw==}
    engines: {node: '>=8'}
    dependencies:
      binary-extensions: 2.2.0

  /is-boolean-object/1.1.2:
    resolution: {integrity: sha512-gDYaKHJmnj4aWxyj6YHyXVpdQawtVLHU5cb+eztPGczf6cjuTdwve5ZIEfgXqH4e57An1D1AKf8CZ3kYrQRqYA==}
    engines: {node: '>= 0.4'}
    dependencies:
      call-bind: 1.0.2
      has-tostringtag: 1.0.0
    dev: false

  /is-callable/1.2.4:
    resolution: {integrity: sha512-nsuwtxZfMX67Oryl9LCQ+upnC0Z0BgpwntpS89m1H/TLF0zNfzfLMV/9Wa/6MZsj0acpEjAO0KF1xT6ZdLl95w==}
    engines: {node: '>= 0.4'}
    dev: false

  /is-callable/1.2.7:
    resolution: {integrity: sha512-1BC0BVFhS/p0qtw6enp8e+8OD0UrK0oFLztSjNzhcKA3WDuJxxAPXzPuPtKkjEY9UUoEWlX/8fgKeu2S8i9JTA==}
    engines: {node: '>= 0.4'}
    dev: false

  /is-ci/3.0.1:
    resolution: {integrity: sha512-ZYvCgrefwqoQ6yTyYUbQu64HsITZ3NfKX1lzaEYdkTDcfKzzCI/wthRRYKkdjHKFVgNiXKAKm65Zo1pk2as/QQ==}
    hasBin: true
    dependencies:
      ci-info: 3.8.0
    dev: false

  /is-core-module/2.8.1:
    resolution: {integrity: sha512-SdNCUs284hr40hFTFP6l0IfZ/RSrMXF3qgoRHd3/79unUTvrFO/JoXwkGm+5J/Oe3E/b5GsnG330uUNgRpu1PA==}
    dependencies:
      has: 1.0.3
    dev: true

  /is-core-module/2.9.0:
    resolution: {integrity: sha512-+5FPy5PnwmO3lvfMb0AsoPaBG+5KHUI0wYFXOtYPnVVVspTFUuMZNfNaNVRt3FZadstu2c8x23vykRW/NBoU6A==}
    dependencies:
      has: 1.0.3

  /is-date-object/1.0.5:
    resolution: {integrity: sha512-9YQaSxsAiSwcvS33MBk3wTCVnWK+HhF8VZR2jRxehM16QcVOdHqPn4VPHmRK4lSr38n9JriurInLcP90xsYNfQ==}
    engines: {node: '>= 0.4'}
    dependencies:
      has-tostringtag: 1.0.0
    dev: false

  /is-extglob/2.1.1:
    resolution: {integrity: sha512-SbKbANkN603Vi4jEZv49LeVJMn4yGwsbzZworEoyEiutsN3nJYdbO36zfhGJ6QEDpOZIFkDtnq5JRxmvl3jsoQ==}
    engines: {node: '>=0.10.0'}

  /is-fullwidth-code-point/3.0.0:
    resolution: {integrity: sha512-zymm5+u+sCsSWyD9qNaejV3DFvhCKclKdizYaJUuHA83RLjb7nSuGnddCHGv0hk+KY7BMAlsWeK4Ueg6EV6XQg==}
    engines: {node: '>=8'}
    dev: false

  /is-fullwidth-code-point/4.0.0:
    resolution: {integrity: sha512-O4L094N2/dZ7xqVdrXhh9r1KODPJpFms8B5sGdJLPy664AgvXsreZUyCQQNItZRDlYug4xStLjNp/sz3HvBowQ==}
    engines: {node: '>=12'}
    dev: false

  /is-generator-function/1.0.10:
    resolution: {integrity: sha512-jsEjy9l3yiXEQ+PsXdmBwEPcOxaXWLspKdplFUVI9vq1iZgIekeC0L167qeu86czQaxed3q/Uzuw0swL0irL8A==}
    engines: {node: '>= 0.4'}
    dependencies:
      has-tostringtag: 1.0.0
    dev: false

  /is-glob/4.0.3:
    resolution: {integrity: sha512-xelSayHH36ZgE7ZWhli7pW34hNbNl8Ojv5KVmkJD4hBdD3th8Tfk9vYasLM+mXWOZhFkgZfxhLSnrwRr4elSSg==}
    engines: {node: '>=0.10.0'}
    dependencies:
      is-extglob: 2.1.1

  /is-interactive/1.0.0:
    resolution: {integrity: sha512-2HvIEKRoqS62guEC+qBjpvRubdX910WCMuJTZ+I9yvqKU2/12eSL549HMwtabb4oupdj2sMP50k+XJfB/8JE6w==}
    engines: {node: '>=8'}
    dev: false

  /is-negative-zero/2.0.2:
    resolution: {integrity: sha512-dqJvarLawXsFbNDeJW7zAz8ItJ9cd28YufuuFzh0G8pNHjJMnY08Dv7sYX2uF5UpQOwieAeOExEYAWWfu7ZZUA==}
    engines: {node: '>= 0.4'}
    dev: false

  /is-node-process/1.0.1:
    resolution: {integrity: sha512-5IcdXuf++TTNt3oGl9EBdkvndXA8gmc4bz/Y+mdEpWh3Mcn/+kOw6hI7LD5CocqJWMzeb0I0ClndRVNdEPuJXQ==}
    dev: false

  /is-number-object/1.0.6:
    resolution: {integrity: sha512-bEVOqiRcvo3zO1+G2lVMy+gkkEm9Yh7cDMRusKKu5ZJKPUYSJwICTKZrNKHA2EbSP0Tu0+6B/emsYNHZyn6K8g==}
    engines: {node: '>= 0.4'}
    dependencies:
      has-tostringtag: 1.0.0
    dev: false

  /is-number/7.0.0:
    resolution: {integrity: sha512-41Cifkg6e8TylSpdtTpeLVMqvSBEVzTttHvERD741+pnZ8ANv0004MRL43QKPDlK9cGvNp6NZWZUBlbGXYxxng==}
    engines: {node: '>=0.12.0'}

  /is-plain-obj/1.1.0:
    resolution: {integrity: sha512-yvkRyxmFKEOQ4pNXCmJG5AEQNlXJS5LaONXo5/cLdTZdWvsZ1ioJEonLGAosKlMWE8lwUy/bJzMjcw8az73+Fg==}
    engines: {node: '>=0.10.0'}
    dev: false

  /is-promise/2.2.2:
    resolution: {integrity: sha512-+lP4/6lKUBfQjZ2pdxThZvLUAafmZb8OAxFb8XXtiQmS35INgr85hdOGoEs124ez1FCnZJt6jau/T+alh58QFQ==}
    dev: false

  /is-regex/1.1.4:
    resolution: {integrity: sha512-kvRdxDsxZjhzUX07ZnLydzS1TU/TJlTUHHY4YLL87e37oUA49DfkLqgy+VjFocowy29cKvcSiu+kIv728jTTVg==}
    engines: {node: '>= 0.4'}
    dependencies:
      call-bind: 1.0.2
      has-tostringtag: 1.0.0
    dev: false

  /is-shared-array-buffer/1.0.1:
    resolution: {integrity: sha512-IU0NmyknYZN0rChcKhRO1X8LYz5Isj/Fsqh8NJOSf+N/hCOTwy29F32Ik7a+QszE63IdvmwdTPDd6cZ5pg4cwA==}
    dev: false

  /is-shared-array-buffer/1.0.2:
    resolution: {integrity: sha512-sqN2UDu1/0y6uvXyStCOzyhAjCSlHceFoMKJW8W9EU9cvic/QdsZ0kEU93HEy3IUEFZIiH/3w+AH/UQbPHNdhA==}
    dependencies:
      call-bind: 1.0.2
    dev: false

  /is-string/1.0.7:
    resolution: {integrity: sha512-tE2UXzivje6ofPW7l23cjDOMa09gb7xlAqG6jG5ej6uPV32TlWP3NKPigtaGeHNu9fohccRYvIiZMfOOnOYUtg==}
    engines: {node: '>= 0.4'}
    dependencies:
      has-tostringtag: 1.0.0
    dev: false

  /is-subdir/1.2.0:
    resolution: {integrity: sha512-2AT6j+gXe/1ueqbW6fLZJiIw3F8iXGJtt0yDrZaBhAZEG1raiTxKWU+IPqMCzQAXOUCKdA4UDMgacKH25XG2Cw==}
    engines: {node: '>=4'}
    dependencies:
      better-path-resolve: 1.0.0
    dev: false

  /is-symbol/1.0.4:
    resolution: {integrity: sha512-C/CPBqKWnvdcxqIARxyOh4v1UUEOCHpgDa0WYgpKDFMszcrPcffg5uhwSgPCLD2WWxmq6isisz87tzT01tuGhg==}
    engines: {node: '>= 0.4'}
    dependencies:
      has-symbols: 1.0.3
    dev: false

  /is-typed-array/1.1.10:
    resolution: {integrity: sha512-PJqgEHiWZvMpaFZ3uTc8kHPM4+4ADTlDniuQL7cU/UDA0Ql7F70yGfHph3cLNe+c9toaigv+DFzTJKhc2CtO6A==}
    engines: {node: '>= 0.4'}
    dependencies:
      available-typed-arrays: 1.0.5
      call-bind: 1.0.2
      for-each: 0.3.3
      gopd: 1.0.1
      has-tostringtag: 1.0.0
    dev: false

  /is-unicode-supported/0.1.0:
    resolution: {integrity: sha512-knxG2q4UC3u8stRGyAVJCOdxFmv5DZiRcdlIaAQXAbSfJya+OhopNotLQrstBhququ4ZpuKbDc/8S6mgXgPFPw==}
    engines: {node: '>=10'}
    dev: false

  /is-weakref/1.0.2:
    resolution: {integrity: sha512-qctsuLZmIQ0+vSSMfoVvyFe2+GSEvnmZ2ezTup1SBse9+twCCeial6EEi3Nc2KFcf6+qz2FBPnjXsk8xhKSaPQ==}
    dependencies:
      call-bind: 1.0.2
    dev: false

  /is-windows/1.0.2:
    resolution: {integrity: sha512-eXK1UInq2bPmjyX6e3VHIzMLobc4J94i4AWn+Hpq3OU5KkrRC96OAcR3PRJ/pGu6m8TRnBHP9dkXQVsT/COVIA==}
    engines: {node: '>=0.10.0'}
    dev: false

  /isarray/1.0.0:
    resolution: {integrity: sha1-u5NdSFgsuhaMBoNJV6VKPgcSTxE=}
    dev: false

  /isexe/2.0.0:
    resolution: {integrity: sha1-6PvzdNxVb/iUehDcsFctYz8s+hA=}
    dev: false

  /javascript-stringify/2.1.0:
    resolution: {integrity: sha512-JVAfqNPTvNq3sB/VHQJAFxN/sPgKnsKrCwyRt15zwNCdrMMJDdcEOdubuy+DuJYYdm0ox1J4uzEuYKkN+9yhVg==}
    dev: false

  /jest-diff/29.5.0:
    resolution: {integrity: sha512-LtxijLLZBduXnHSniy0WMdaHjmQnt3g5sa16W4p0HqukYTTsyTW3GD1q41TyGl5YFXj/5B2U6dlh5FM1LIMgxw==}
    engines: {node: ^14.15.0 || ^16.10.0 || >=18.0.0}
    dependencies:
      chalk: 4.1.2
      diff-sequences: 29.4.3
      jest-get-type: 29.4.3
      pretty-format: 29.5.0
    dev: false

  /jest-get-type/29.4.3:
    resolution: {integrity: sha512-J5Xez4nRRMjk8emnTpWrlkyb9pfRQQanDrvWHhsR1+VUfbwxi30eVcZFlcdGInRibU4G5LwHXpI7IRHU0CY+gg==}
    engines: {node: ^14.15.0 || ^16.10.0 || >=18.0.0}
    dev: false

  /jest-matcher-utils/29.5.0:
    resolution: {integrity: sha512-lecRtgm/rjIK0CQ7LPQwzCs2VwW6WAahA55YBuI+xqmhm7LAaxokSB8C97yJeYyT+HvQkH741StzpU41wohhWw==}
    engines: {node: ^14.15.0 || ^16.10.0 || >=18.0.0}
    dependencies:
      chalk: 4.1.2
      jest-diff: 29.5.0
      jest-get-type: 29.4.3
      pretty-format: 29.5.0
    dev: false

  /jest-message-util/29.5.0:
    resolution: {integrity: sha512-Kijeg9Dag6CKtIDA7O21zNTACqD5MD/8HfIV8pdD94vFyFuer52SigdC3IQMhab3vACxXMiFk+yMHNdbqtyTGA==}
    engines: {node: ^14.15.0 || ^16.10.0 || >=18.0.0}
    dependencies:
      '@babel/code-frame': 7.16.7
      '@jest/types': 29.5.0
      '@types/stack-utils': 2.0.1
      chalk: 4.1.2
      graceful-fs: 4.2.9
      micromatch: 4.0.4
      pretty-format: 29.5.0
      slash: 3.0.0
      stack-utils: 2.0.6
    dev: false

  /jest-util/29.5.0:
    resolution: {integrity: sha512-RYMgG/MTadOr5t8KdhejfvUU82MxsCu5MF6KuDUHl+NuwzUt+Sm6jJWxTJVrDR1j5M/gJVCPKQEpWXY+yIQ6lQ==}
    engines: {node: ^14.15.0 || ^16.10.0 || >=18.0.0}
    dependencies:
      '@jest/types': 29.5.0
      '@types/node': 17.0.14
      chalk: 4.1.2
      ci-info: 3.8.0
      graceful-fs: 4.2.9
      picomatch: 2.3.1
    dev: false

  /js-levenshtein/1.1.6:
    resolution: {integrity: sha512-X2BB11YZtrRqY4EnQcLX5Rh373zbK4alC1FW7D7MBhL2gtcC17cTnr6DmfHZeS0s2rTHjUTMMHfG7gO8SSdw+g==}
    engines: {node: '>=0.10.0'}
    dev: false

  /js-tokens/4.0.0:
    resolution: {integrity: sha512-RdJUflcE3cUzKiMqQgsCu06FPu9UdIJO0beYbPhHN4k6apgJtifcoCtT9bcxOpYBtpD2kCM6Sbzg4CausW/PKQ==}
    dev: false

  /js-yaml/3.14.1:
    resolution: {integrity: sha512-okMH7OXXJ7YrN9Ok3/SXrnu4iX9yOk+25nqX4imS2npuvTYDmo/QEZoqwZkYaIDk3jVvBOTOIEgEhaLOynBS9g==}
    hasBin: true
    dependencies:
      argparse: 1.0.10
      esprima: 4.0.1
    dev: false

  /json-parse-better-errors/1.0.2:
    resolution: {integrity: sha512-mrqyZKfX5EhL7hvqcV6WG1yYjnjeuYDzDhhcAAUrq8Po85NBQBJP+ZDUT75qZQ98IkUoBqdkExkukOU7Ts2wrw==}
    dev: false

  /json-parse-even-better-errors/2.3.1:
    resolution: {integrity: sha512-xyFwyhro/JEof6Ghe2iz2NcXoj2sloNsWr/XsERDK/oiPCfaNhl5ONfp+jQdAZRQQ0IJWNzH9zIZF7li91kh2w==}
    dev: false

  /json-stringify-pretty-compact/3.0.0:
    resolution: {integrity: sha512-Rc2suX5meI0S3bfdZuA7JMFBGkJ875ApfVyq2WHELjBiiG22My/l7/8zPpH/CfFVQHuVLd8NLR0nv6vi0BYYKA==}
    dev: false

  /jsonc-parser/3.2.0:
    resolution: {integrity: sha512-gfFQZrcTc8CnKXp6Y4/CBT3fTc0OVuDofpre4aEeEpSBPV5X5v4+Vmx+8snU7RLPrNHPKSgLxGo9YuQzz20o+w==}
    dev: false

  /jsonfile/4.0.0:
    resolution: {integrity: sha512-m6F1R3z8jjlf2imQHS2Qez5sjKWQzbuuhuJ/FKYFRZvPE3PuHcSMVZzfsLhGVOkfd20obL5SWEBew5ShlquNxg==}
    optionalDependencies:
      graceful-fs: 4.2.9
    dev: false

  /kind-of/6.0.3:
    resolution: {integrity: sha512-dcS1ul+9tmeD95T+x28/ehLgd9mENa3LsvDTtzm3vyBEO7RPptvAD+t44WVXaUjTBRcrpFeFlC8WCruUR456hw==}
    engines: {node: '>=0.10.0'}
    dev: false

  /kleur/4.1.4:
    resolution: {integrity: sha512-8QADVssbrFjivHWQU7KkMgptGTl6WAcSdlbBPY4uNF+mWr6DGcKrvY2w4FQJoXch7+fKMjj0dRrL75vk3k23OA==}
    engines: {node: '>=6'}

  /kleur/4.1.5:
    resolution: {integrity: sha512-o+NO+8WrRiQEE4/7nwRJhN1HWpVmJm511pBHUxPLtp0BUISzlBplORYSmTclCnJvQq2tKu/sgl3xVpkc7ZWuQQ==}
    engines: {node: '>=6'}

  /lazy-brush/1.0.1:
    resolution: {integrity: sha512-xT/iSClTVi7vLoF8dCWTBhCuOWqsLXCMPa6ucVmVAk6hyNCM5JeS1NLhXqIrJktUg+caEYKlqSOUU4u3cpXzKg==}
    dev: false

  /lilconfig/2.0.6:
    resolution: {integrity: sha512-9JROoBW7pobfsx+Sq2JsASvCo6Pfo6WWoUW79HuB1BCoBXD4PLWJPqDF6fNj67pqBYTbAHkE57M1kS/+L1neOg==}
    engines: {node: '>=10'}

  /lines-and-columns/1.2.4:
    resolution: {integrity: sha512-7ylylesZQ/PV29jhEDl3Ufjo6ZX7gCqJr5F7PKrqc93v7fzSymt1BpwEU8nAUXs8qzzvqhbjhK5QZg6Mt/HkBg==}
    dev: false

  /load-json-file/4.0.0:
    resolution: {integrity: sha1-L19Fq5HjMhYjT9U62rZo607AmTs=}
    engines: {node: '>=4'}
    dependencies:
      graceful-fs: 4.2.9
      parse-json: 4.0.0
      pify: 3.0.0
      strip-bom: 3.0.0
    dev: false

  /load-yaml-file/0.2.0:
    resolution: {integrity: sha512-OfCBkGEw4nN6JLtgRidPX6QxjBQGQf72q3si2uvqyFEMbycSFFHwAZeXx6cJgFM9wmLrf9zBwCP3Ivqa+LLZPw==}
    engines: {node: '>=6'}
    dependencies:
      graceful-fs: 4.2.9
      js-yaml: 3.14.1
      pify: 4.0.1
      strip-bom: 3.0.0
    dev: false

  /local-access/1.1.0:
    resolution: {integrity: sha512-XfegD5pyTAfb+GY6chk283Ox5z8WexG56OvM06RWLpAc/UHozO8X6xAxEkIitZOtsSMM1Yr3DkHgW5W+onLhCw==}
    engines: {node: '>=6'}
    dev: false

  /local-pkg/0.4.3:
    resolution: {integrity: sha512-SFppqq5p42fe2qcZQqqEOiVRXl+WCP1MdT6k7BDEW1j++sp5fIY+/fdRQitvKgB5BrBcmrs5m/L0v2FrU5MY1g==}
    engines: {node: '>=14'}
    dev: false

  /locate-path/5.0.0:
    resolution: {integrity: sha512-t7hw9pI+WvuwNJXwk5zVHpyhIqzg2qTlklJOf0mVxGSbe3Fp2VieZcduNYjaLDoy6p9uGpQEGWG87WpMKlNq8g==}
    engines: {node: '>=8'}
    dependencies:
      p-locate: 4.1.0
    dev: false

  /locate-path/6.0.0:
    resolution: {integrity: sha512-iPZK6eYjbxRu3uB4/WZ3EsEIMJFMqAoopl3R+zuq0UjcAm/MO6KCweDgPfP3elTztoKP3KtnVHxTn2NHBSDVUw==}
    engines: {node: '>=10'}
    dependencies:
      p-locate: 5.0.0
    dev: false

  /lodash.startcase/4.4.0:
    resolution: {integrity: sha512-+WKqsK294HMSc2jEbNgpHpd0JfIBhp7rEV4aqXWqFr6AlXov+SlcgB1Fv01y2kGe3Gc8nMW7VA0SrGuSkRfIEg==}
    dev: false

  /lodash/4.17.21:
    resolution: {integrity: sha512-v2kDEe57lecTulaDIuNTPy3Ry4gLGJ6Z1O3vE1krgXZNrsQ+LFTGHVxVjcXPs17LhbZVGedAJv8XZ1tvj5FvSg==}
    dev: false

  /log-symbols/4.1.0:
    resolution: {integrity: sha512-8XPvpAA8uyhfteu8pIvQxpJZ7SYYdpUivZpGy6sFsBuKRY/7rQGavedeB8aK+Zkyq6upMFVL/9AW6vOYzfRyLg==}
    engines: {node: '>=10'}
    dependencies:
      chalk: 4.1.2
      is-unicode-supported: 0.1.0
    dev: false

  /loupe/2.3.4:
    resolution: {integrity: sha512-OvKfgCC2Ndby6aSTREl5aCCPTNIzlDfQZvZxNUrBrihDhL3xcrYegTblhmEiCrg2kKQz4XsFIaemE5BF4ybSaQ==}
    dependencies:
      get-func-name: 2.0.0
    dev: false

  /loupe/2.3.6:
    resolution: {integrity: sha512-RaPMZKiMy8/JruncMU5Bt6na1eftNoo++R4Y+N2FrxkDVTrGvcyzFTsaGif4QTeKESheMGegbhw6iUAq+5A8zA==}
    dependencies:
      get-func-name: 2.0.0
    dev: false

  /lru-cache/4.1.5:
    resolution: {integrity: sha512-sWZlbEP2OsHNkXrMl5GYk/jKk70MBng6UU4YI/qGDYbgf6YbP4EvmqISbXCoJiRKs+1bSpFHVgQxvJ17F2li5g==}
    dependencies:
      pseudomap: 1.0.2
      yallist: 2.1.2
    dev: false

  /lru-cache/6.0.0:
    resolution: {integrity: sha512-Jo6dJ04CmSjuznwJSS3pUeWmd/H0ffTlkXXgwZi+eq1UCmqQwCh+eLsYOYCwY991i2Fah4h1BEMCx4qThGbsiA==}
    engines: {node: '>=10'}
    dependencies:
      yallist: 4.0.0
    dev: false

  /lru-queue/0.1.0:
    resolution: {integrity: sha512-BpdYkt9EvGl8OfWHDQPISVpcl5xZthb+XPsbELj5AQXxIC8IriDZIQYjBJPEm5rS420sjZ0TLEzRcq5KdBhYrQ==}
    dependencies:
      es5-ext: 0.10.62
    dev: false

  /lz-string/1.4.4:
    resolution: {integrity: sha1-wNjq82BZ9wV5bh40SBHPTEmNOiY=}
    hasBin: true
    dev: false

  /magic-string/0.25.7:
    resolution: {integrity: sha512-4CrMT5DOHTDk4HYDlzmwu4FVCcIYI8gauveasrdCu2IKIFOJ3f0v/8MDGJCDL9oD2ppz/Av1b0Nj345H9M+XIA==}
    dependencies:
      sourcemap-codec: 1.4.8
    dev: true

  /magic-string/0.26.1:
    resolution: {integrity: sha512-ndThHmvgtieXe8J/VGPjG+Apu7v7ItcD5mhEIvOscWjPF/ccOiLxHaSuCAS2G+3x4GKsAbT8u7zdyamupui8Tg==}
    engines: {node: '>=12'}
    dependencies:
      sourcemap-codec: 1.4.8

  /magic-string/0.27.0:
    resolution: {integrity: sha512-8UnnX2PeRAPZuN12svgR9j7M1uWMovg/CEnIwIG0LFkXSJJe4PdfUGiTGl8V9bsBHFUtfVINcSyYxd7q+kx9fA==}
    engines: {node: '>=12'}
    dependencies:
      '@jridgewell/sourcemap-codec': 1.4.14

  /magic-string/0.30.0:
    resolution: {integrity: sha512-LA+31JYDJLs82r2ScLrlz1GjSgu66ZV518eyWT+S8VhyQn/JL0u9MeBOvQMGYiPk1DBiSN9DDMOcXvigJZaViQ==}
    engines: {node: '>=12'}
    dependencies:
      '@jridgewell/sourcemap-codec': 1.4.14
    dev: true

  /map-obj/1.0.1:
    resolution: {integrity: sha512-7N/q3lyZ+LVCp7PzuxrJr4KMbBE2hW7BT7YNia330OFxIf4d3r5zVpicP2650l7CPN6RM9zOJRl3NGpqSiw3Eg==}
    engines: {node: '>=0.10.0'}
    dev: false

  /map-obj/4.3.0:
    resolution: {integrity: sha512-hdN1wVrZbb29eBGiGjJbeP8JbKjq1urkHJ/LIP/NY48MZ1QVXUsQBV1G1zvYFHn1XE06cwjBsOI2K3Ulnj1YXQ==}
    engines: {node: '>=8'}
    dev: false

  /map-obj/5.0.2:
    resolution: {integrity: sha512-K6K2NgKnTXimT3779/4KxSvobxOtMmx1LBZ3NwRxT/MDIR3Br/fQ4Q+WCX5QxjyUR8zg5+RV9Tbf2c5pAWTD2A==}
    engines: {node: ^12.20.0 || ^14.13.1 || >=16.0.0}
    dev: false

  /media-encoder-host-broker/7.0.70:
    resolution: {integrity: sha512-ixixE9auojgUHEIQHYvJ75vPxetkHreIfxK20SQ4ZoZSO/vRj4+up72rETMbj2e0UO7xnDJqADsx+sfkoV2eVA==}
    dependencies:
      '@babel/runtime': 7.21.0
      broker-factory: 3.0.68
      fast-unique-numbers: 6.0.21
      media-encoder-host-worker: 9.0.70
      tslib: 2.4.0
    dev: false

  /media-encoder-host-worker/9.0.70:
    resolution: {integrity: sha512-ttZAvG0osaOTl6C1OMIzZzFQ/ZIBiRDHyrfcM0d+ZF65tAjLtA53vWoINcgwRBEwc4P62y9a12pbujB1ZdCU6Q==}
    dependencies:
      '@babel/runtime': 7.21.0
      extendable-media-recorder-wav-encoder-broker: 7.0.70
      tslib: 2.4.0
      worker-factory: 6.0.69
    dev: false

  /media-encoder-host/8.0.78:
    resolution: {integrity: sha512-kobfdkFcfp8w2SkPY8ISHzG6L7o8tgtIvXtK5/j1hfZGZxqf0sxxXEzU9WFm9jNKnlgko6RSZhPzD24w60I4zQ==}
    dependencies:
      '@babel/runtime': 7.21.0
      media-encoder-host-broker: 7.0.70
      media-encoder-host-worker: 9.0.70
      tslib: 2.4.0
    dev: false

  /memoizee/0.4.15:
    resolution: {integrity: sha512-UBWmJpLZd5STPm7PMUlOw/TSy972M+z8gcyQ5veOnSDRREz/0bmpyTfKt3/51DhEBqCZQn1udM/5flcSPYhkdQ==}
    dependencies:
      d: 1.0.1
      es5-ext: 0.10.62
      es6-weak-map: 2.0.3
      event-emitter: 0.3.5
      is-promise: 2.2.2
      lru-queue: 0.1.0
      next-tick: 1.1.0
      timers-ext: 0.1.7
    dev: false

  /memorystream/0.3.1:
    resolution: {integrity: sha1-htcJCzDORV1j+64S3aUaR93K+bI=}
    engines: {node: '>= 0.10.0'}
    dev: false

  /meow/6.1.1:
    resolution: {integrity: sha512-3YffViIt2QWgTy6Pale5QpopX/IvU3LPL03jOTqp6pGj3VjesdO/U8CuHMKpnQr4shCNCM5fd5XFFvIIl6JBHg==}
    engines: {node: '>=8'}
    dependencies:
      '@types/minimist': 1.2.2
      camelcase-keys: 6.2.2
      decamelize-keys: 1.1.1
      hard-rejection: 2.1.0
      minimist-options: 4.1.0
      normalize-package-data: 2.5.0
      read-pkg-up: 7.0.1
      redent: 3.0.0
      trim-newlines: 3.0.1
      type-fest: 0.13.1
      yargs-parser: 18.1.3
    dev: false

  /merge2/1.4.1:
    resolution: {integrity: sha512-8q7VEgMJW4J8tcfVPy8g09NcQwZdbwFEqhe/WZkoIzjn/3TGDwtOCYtXGxA3O8tPzpczCCDgv+P2P5y00ZJOOg==}
    engines: {node: '>= 8'}

  /micromatch/4.0.4:
    resolution: {integrity: sha512-pRmzw/XUcwXGpD9aI9q/0XOwLNygjETJ8y0ao0wdqprrzDa4YnxLcz7fQRZr8voh8V10kGhABbNcHVk5wHgWwg==}
    engines: {node: '>=8.6'}
    dependencies:
      braces: 3.0.2
      picomatch: 2.3.1

  /mime-db/1.51.0:
    resolution: {integrity: sha512-5y8A56jg7XVQx2mbv1lu49NR4dokRnhZYTtL+KGfaa27uq4pSTXkwQkFJl4pkRMyNFz/EtYDSkiiEHx3F7UN6g==}
    engines: {node: '>= 0.6'}
    dev: false

  /mime-types/2.1.34:
    resolution: {integrity: sha512-6cP692WwGIs9XXdOO4++N+7qjqv0rqxxVvJ3VHPh/Sc9mVZcQP+ZGhkKiTvWMQRr2tbHkJP/Yn7Y0npb3ZBs4A==}
    engines: {node: '>= 0.6'}
    dependencies:
      mime-db: 1.51.0
    dev: false

  /mime/3.0.0:
    resolution: {integrity: sha512-jSCU7/VB1loIWBZe14aEYHU/+1UMEHoaO7qxCOVJOw9GgH72VAWppxNcjU+x9a2k3GSIBXNKxXQFqRvvZ7vr3A==}
    engines: {node: '>=10.0.0'}
    hasBin: true
    dev: true

  /mimic-fn/2.1.0:
    resolution: {integrity: sha512-OqbOk5oEQeAZ8WXWydlu9HJjz9WVdEIvamMCcXmuqUYjTknH/sqsWvhQ3vgwKFRR1HpjvNBKQ37nbJgYzGqGcg==}
    engines: {node: '>=6'}
    dev: false

  /min-indent/1.0.1:
    resolution: {integrity: sha512-I9jwMn07Sy/IwOj3zVkVik2JTvgpaykDZEigL6Rx6N9LbMywwUSMtxET+7lVoDLLd3O3IXwJwvuuns8UB/HeAg==}
    engines: {node: '>=4'}

  /mini-svg-data-uri/1.4.4:
    resolution: {integrity: sha512-r9deDe9p5FJUPZAk3A59wGH7Ii9YrjjWw0jmw/liSbHl2CHiyXj6FcDXDu2K3TjVAXqiJdaw3xxwlZZr9E6nHg==}
    hasBin: true
    dev: false

  /minimatch/3.0.4:
    resolution: {integrity: sha512-yJHVQEhyqPLUTgt9B83PXu6W3rx4MvvHvSUvToogpwoGDOUQ+yDrR0HRot+yOCdCO7u4hX3pWft6kWBBcqh0UA==}
    dependencies:
      brace-expansion: 1.1.11

  /minimist-options/4.1.0:
    resolution: {integrity: sha512-Q4r8ghd80yhO/0j1O3B2BjweX3fiHg9cdOwjJd2J76Q135c+NDxGCqdYKQ1SKBuFfgWbAUzBfvYjPUEeNgqN1A==}
    engines: {node: '>= 6'}
    dependencies:
      arrify: 1.0.1
      is-plain-obj: 1.1.0
      kind-of: 6.0.3
    dev: false

  /minimist/1.2.6:
    resolution: {integrity: sha512-Jsjnk4bw3YJqYzbdyBiNsPWHPfO++UGG749Cxs6peCu5Xg4nrena6OVxOYxrQTqww0Jmwt+Ref8rggumkTLz9Q==}

  /mixme/0.5.9:
    resolution: {integrity: sha512-VC5fg6ySUscaWUpI4gxCBTQMH2RdUpNrk+MsbpCYtIvf9SBJdiUey4qE7BXviJsJR4nDQxCZ+3yaYNW3guz/Pw==}
    engines: {node: '>= 8.0.0'}
    dev: false

  /mkdirp/0.5.5:
    resolution: {integrity: sha512-NKmAlESf6jMGym1++R0Ra7wvhV+wFW63FaSOFPwRahvea0gMUcGUhVeAg/0BC0wiv9ih5NYPB1Wn1UEI1/L+xQ==}
    hasBin: true
    dependencies:
      minimist: 1.2.6

  /mlly/1.2.0:
    resolution: {integrity: sha512-+c7A3CV0KGdKcylsI6khWyts/CYrGTrRVo4R/I7u/cUsy0Conxa6LUhiEzVKIw14lc2L5aiO4+SeVe4TeGRKww==}
    dependencies:
      acorn: 8.8.2
      pathe: 1.1.0
      pkg-types: 1.0.2
      ufo: 1.1.1
    dev: false

  /mri/1.2.0:
    resolution: {integrity: sha512-tzzskb3bG8LvYGFF/mDTpq3jpI6Q9wc3LEmBaghu+DdCssd1FakN7Bc0hVNmEyGq1bq3RgfkCb3cmQLpNPOroA==}
    engines: {node: '>=4'}

  /mrmime/1.0.0:
    resolution: {integrity: sha512-a70zx7zFfVO7XpnQ2IX1Myh9yY4UYvfld/dikWRnsXxbyvMcfz+u6UfgNAtH+k2QqtJuzVpv6eLTx1G2+WKZbQ==}
    engines: {node: '>=10'}

  /ms/2.1.2:
    resolution: {integrity: sha512-sGkPx+VjMtmA6MX27oA4FBFELFCZZ4S4XqeGOXCv68tT+jb3vk/RyaKWP0PTKyWtmLSM0b+adUTEvbs1PEaH2w==}

  /msw/1.0.0_typescript@4.7.4:
    resolution: {integrity: sha512-8QVa1RAN/Nzbn/tKmtimJ+b2M1QZOMdETQW7/1TmBOZ4w+wJojfxuh1Hj5J4FYdBgZWW/TK4CABUOlOM4OjTOA==}
    engines: {node: '>=14'}
    hasBin: true
    requiresBuild: true
    peerDependencies:
      typescript: '>= 4.4.x <= 4.9.x'
    peerDependenciesMeta:
      typescript:
        optional: true
    dependencies:
      '@mswjs/cookies': 0.2.2
      '@mswjs/interceptors': 0.17.7
      '@open-draft/until': 1.0.3
      '@types/cookie': 0.4.1
      '@types/js-levenshtein': 1.1.1
      chalk: 4.1.1
      chokidar: 3.5.3
      cookie: 0.4.2
      graphql: 16.6.0
      headers-polyfill: 3.1.2
      inquirer: 8.2.5
      is-node-process: 1.0.1
      js-levenshtein: 1.1.6
      node-fetch: 2.6.7
      outvariant: 1.3.0
      path-to-regexp: 6.2.1
      strict-event-emitter: 0.4.6
      type-fest: 2.19.0
      typescript: 4.7.4
      yargs: 17.6.2
    transitivePeerDependencies:
      - encoding
      - supports-color
    dev: false

  /multi-buffer-data-view/3.0.21:
    resolution: {integrity: sha512-K/v5mjWMbJEgiZzn6Pr7+jKoKuChY6GdQEeiKNWhIi0QILXzJmUvuho85z6AYYh38Ua2kGY/5E3qs2ceoZ8chA==}
    engines: {node: '>=12.20.1'}
    dependencies:
      '@babel/runtime': 7.21.0
      tslib: 2.4.0
    dev: false

  /mute-stream/0.0.8:
    resolution: {integrity: sha512-nnbWWOkoWyUsTjKrhgD0dcz22mdkSnpYqbEjIm2nhwhuxlSkpywJmBo8h0ZqJdkp73mb90SssHkN4rsRaBAfAA==}
    dev: false

  /nanoid/3.2.0:
    resolution: {integrity: sha512-fmsZYa9lpn69Ad5eDn7FMcnnSR+8R34W9qJEijxYhTbfOWzr22n1QxCMzXLK+ODyW2973V3Fux959iQoUxzUIA==}
    engines: {node: ^10 || ^12 || ^13.7 || ^14 || >=15.0.1}
    hasBin: true
    dev: false

  /nanoid/3.3.4:
    resolution: {integrity: sha512-MqBkQh/OHTS2egovRtLk45wEyNXwF+cokD+1YPf9u5VfJiRdAiRwB2froX5Co9Rh20xs4siNPm8naNotSD6RBw==}
    engines: {node: ^10 || ^12 || ^13.7 || ^14 || >=15.0.1}
    hasBin: true

  /nanoid/3.3.6:
    resolution: {integrity: sha512-BGcqMMJuToF7i1rt+2PWSNVnWIkGCU78jBG3RxO/bZlnZPK2Cmi2QaffxGO/2RvWi9sL+FAiRiXMgsyxQ1DIDA==}
    engines: {node: ^10 || ^12 || ^13.7 || ^14 || >=15.0.1}
    hasBin: true

  /next-tick/1.1.0:
    resolution: {integrity: sha512-CXdUiJembsNjuToQvxayPZF9Vqht7hewsvy2sOWafLvi2awflj9mOC6bHIg50orX8IJvWKY9wYQ/zB2kogPslQ==}
    dev: false

  /nice-try/1.0.5:
    resolution: {integrity: sha512-1nh45deeb5olNY7eX82BkPO7SSxR5SSYJiPTrTdFUVYwAl8CKMA5N9PjTYkHiRjisVcxcQ1HXdLhx2qxxJzLNQ==}
    dev: false

  /node-fetch/2.6.7:
    resolution: {integrity: sha512-ZjMPFEfVx5j+y2yF35Kzx5sF7kDzxuDj6ziH4FFbOp87zKDZNx8yExJIb05OGF4Nlt9IHFIMBkRl41VdvcNdbQ==}
    engines: {node: 4.x || >=6.0.0}
    peerDependencies:
      encoding: ^0.1.0
    peerDependenciesMeta:
      encoding:
        optional: true
    dependencies:
      whatwg-url: 5.0.0
    dev: false

<<<<<<< HEAD
  /node-gyp-build@4.6.0:
=======
  /node-gyp-build/4.6.0:
>>>>>>> 2db0d842
    resolution: {integrity: sha512-NTZVKn9IylLwUzaKjkas1e4u2DLNcV4rdYagA4PWdPwW87Bi7z+BznyKSRwS/761tV/lzCGXplWsiaMjLqP2zQ==}
    hasBin: true
    dev: false

<<<<<<< HEAD
  /node-html-parser@5.3.3:
=======
  /node-html-parser/5.3.3:
>>>>>>> 2db0d842
    resolution: {integrity: sha512-ncg1033CaX9UexbyA7e1N0aAoAYRDiV8jkTvzEnfd1GDvzFdrsXLzR4p4ik8mwLgnaKP/jyUFWDy9q3jvRT2Jw==}
    dependencies:
      css-select: 4.3.0
      he: 1.2.0
    dev: false

  /node-releases/2.0.2:
    resolution: {integrity: sha512-XxYDdcQ6eKqp/YjI+tb2C5WM2LgjnZrfYg4vgQt49EK268b6gYCHsBLrK2qvJo4FmCtqmKezb0WZFK4fkrZNsg==}

  /normalize-package-data/2.5.0:
    resolution: {integrity: sha512-/5CMN3T0R4XTj4DcGaexo+roZSdSFW/0AOOTROrjxzCG1wrWXEsGbRKevjlIL+ZDE4sZlJr5ED4YW0yqmkK+eA==}
    dependencies:
      hosted-git-info: 2.8.9
      resolve: 1.22.1
      semver: 5.7.1
      validate-npm-package-license: 3.0.4
    dev: false

  /normalize-path/3.0.0:
    resolution: {integrity: sha512-6eZs5Ls3WtCisHWp9S2GUy8dqkpGi4BVSz3GaqiE6ezub0512ESztXUwUB6C6IKbQkY2Pnb/mD4WYojCRwcwLA==}
    engines: {node: '>=0.10.0'}

  /normalize-range/0.1.2:
    resolution: {integrity: sha1-LRDAa9/TEuqXd2laTShDlFa3WUI=}
    engines: {node: '>=0.10.0'}

  /npm-run-all/4.1.5:
    resolution: {integrity: sha512-Oo82gJDAVcaMdi3nuoKFavkIHBRVqQ1qvMb+9LHk/cF4P6B2m8aP04hGf7oL6wZ9BuGwX1onlLhpuoofSyoQDQ==}
    engines: {node: '>= 4'}
    hasBin: true
    dependencies:
      ansi-styles: 3.2.1
      chalk: 2.4.2
      cross-spawn: 6.0.5
      memorystream: 0.3.1
      minimatch: 3.0.4
      pidtree: 0.3.1
      read-pkg: 3.0.0
      shell-quote: 1.7.3
      string.prototype.padend: 3.1.3
    dev: false

  /nth-check/2.1.1:
    resolution: {integrity: sha512-lqjrjmaOoAnWfMmBPL+XNnynZh2+swxiX3WUE0s4yEHI6m+AwrK2UZOimIRl3X/4QctVqS8AiZjFqyOGrMXb/w==}
    dependencies:
      boolbase: 1.0.0
    dev: false

  /object-hash/3.0.0:
    resolution: {integrity: sha512-RSn9F68PjH9HqtltsSnqYC1XXoWe9Bju5+213R98cNGttag9q9yAOTzdbsqvIa7aNm5WffBZFpWYr2aWrklWAw==}
    engines: {node: '>= 6'}

  /object-inspect/1.12.0:
    resolution: {integrity: sha512-Ho2z80bVIvJloH+YzRmpZVQe87+qASmBUKZDWgx9cu+KDrX2ZDH/3tMy+gXbZETVGs2M8YdxObOh7XAtim9Y0g==}
    dev: false

  /object-inspect/1.12.3:
    resolution: {integrity: sha512-geUvdk7c+eizMNUDkRpW1wJwgfOiOeHbxBR/hLXK1aT6zmVSO0jsQcs7fj6MGw89jC/cjGfLcNOrtMYtGqm81g==}
    dev: false

  /object-keys/1.1.1:
    resolution: {integrity: sha512-NuAESUOUMrlIXOfHKzD6bpPu3tYt3xvjNdRIQ+FeT0lNb4K8WR70CaDxhuNguS2XG+GjkyMwOzsN5ZktImfhLA==}
    engines: {node: '>= 0.4'}
    dev: false

  /object.assign/4.1.2:
    resolution: {integrity: sha512-ixT2L5THXsApyiUPYKmW+2EHpXXe5Ii3M+f4e+aJFAHao5amFRW6J0OO6c/LU8Be47utCx2GL89hxGB6XSmKuQ==}
    engines: {node: '>= 0.4'}
    dependencies:
      call-bind: 1.0.2
      define-properties: 1.1.3
      has-symbols: 1.0.3
      object-keys: 1.1.1
    dev: false

  /object.assign/4.1.4:
    resolution: {integrity: sha512-1mxKf0e58bvyjSCtKYY4sRe9itRk3PJpquJOjeIkz885CczcI4IvJJDLPS72oowuSh+pBxUFROpX+TU++hxhZQ==}
    engines: {node: '>= 0.4'}
    dependencies:
      call-bind: 1.0.2
      define-properties: 1.2.0
      has-symbols: 1.0.3
      object-keys: 1.1.1
    dev: false

  /once/1.4.0:
    resolution: {integrity: sha512-lNaJgI+2Q5URQBkccEKHTQOPaXdUxnZZElQTZY0MFUAuaEqe1E+Nyvgdz/aIyNi6Z9MzO5dv1H8n58/GELp3+w==}
    dependencies:
      wrappy: 1.0.2

  /onetime/5.1.2:
    resolution: {integrity: sha512-kbpaSSGJTWdAY5KPVeMOKXSrPtr8C8C7wodJbcsd51jRnmD+GZu8Y0VoU6Dm5Z4vWr0Ig/1NKuWRKf7j5aaYSg==}
    engines: {node: '>=6'}
    dependencies:
      mimic-fn: 2.1.0
    dev: false

  /ora/5.4.1:
    resolution: {integrity: sha512-5b6Y85tPxZZ7QytO+BQzysW31HJku27cRIlkbAXaNx+BdcVi+LlRFmVXzeF6a7JCwJpyw5c4b+YSVImQIrBpuQ==}
    engines: {node: '>=10'}
    dependencies:
      bl: 4.1.0
      chalk: 4.1.2
      cli-cursor: 3.1.0
      cli-spinners: 2.7.0
      is-interactive: 1.0.0
      is-unicode-supported: 0.1.0
      log-symbols: 4.1.0
      strip-ansi: 6.0.1
      wcwidth: 1.0.1
    dev: false

  /os-tmpdir/1.0.2:
    resolution: {integrity: sha512-D2FR03Vir7FIu45XBY20mTb+/ZSWB00sjU9jdQXt83gDrI4Ztz5Fs7/yy74g2N5SVQY4xY1qDr4rNddwYRVX0g==}
    engines: {node: '>=0.10.0'}
    dev: false

  /outdent/0.5.0:
    resolution: {integrity: sha512-/jHxFIzoMXdqPzTaCpFzAAWhpkSjZPF4Vsn6jAfNpmbH/ymsmd7Qc6VE9BGn0L6YMj6uwpQLxCECpus4ukKS9Q==}
    dev: false

  /outvariant/1.3.0:
    resolution: {integrity: sha512-yeWM9k6UPfG/nzxdaPlJkB2p08hCg4xP6Lx99F+vP8YF7xyZVfTmJjrrNalkmzudD4WFvNLVudQikqUmF8zhVQ==}
    dev: false

  /p-filter/2.1.0:
    resolution: {integrity: sha512-ZBxxZ5sL2HghephhpGAQdoskxplTwr7ICaehZwLIlfL6acuVgZPm8yBNuRAFBGEqtD/hmUeq9eqLg2ys9Xr/yw==}
    engines: {node: '>=8'}
    dependencies:
      p-map: 2.1.0
    dev: false

  /p-limit/2.3.0:
    resolution: {integrity: sha512-//88mFWSJx8lxCzwdAABTJL2MyWB12+eIY7MDL2SqLmAkeKU9qxRvWuSyTjm3FUmpBEMuFfckAIqEaVGUDxb6w==}
    engines: {node: '>=6'}
    dependencies:
      p-try: 2.2.0
    dev: false

  /p-limit/3.1.0:
    resolution: {integrity: sha512-TYOanM3wGwNGsZN2cVTYPArw454xnXj5qmWF1bEoAc4+cU/ol7GVh7odevjp1FNHduHc3KZMcFduxU5Xc6uJRQ==}
    engines: {node: '>=10'}
    dependencies:
      yocto-queue: 0.1.0
    dev: false

  /p-limit/4.0.0:
    resolution: {integrity: sha512-5b0R4txpzjPWVw/cXXUResoD4hb6U/x9BH08L7nw+GN1sezDzPdxeRvpc9c433fZhBan/wusjbCsqwqm4EIBIQ==}
    engines: {node: ^12.20.0 || ^14.13.1 || >=16.0.0}
    dependencies:
      yocto-queue: 1.0.0
    dev: false

  /p-locate/4.1.0:
    resolution: {integrity: sha512-R79ZZ/0wAxKGu3oYMlz8jy/kbhsNrS7SKZ7PxEHBgJ5+F2mtFW2fK2cOtBh1cHYkQsbzFV7I+EoRKe6Yt0oK7A==}
    engines: {node: '>=8'}
    dependencies:
      p-limit: 2.3.0
    dev: false

  /p-locate/5.0.0:
    resolution: {integrity: sha512-LaNjtRWUBY++zB5nE/NwcaoMylSPk+S+ZHNB1TzdbMJMny6dynpAGt7X/tl/QYq3TIeE6nxHppbo2LGymrG5Pw==}
    engines: {node: '>=10'}
    dependencies:
      p-limit: 3.1.0
    dev: false

  /p-map/2.1.0:
    resolution: {integrity: sha512-y3b8Kpd8OAN444hxfBbFfj1FY/RjtTd8tzYwhUqNYXx0fXx2iX4maP4Qr6qhIKbQXI02wTLAda4fYUbDagTUFw==}
    engines: {node: '>=6'}
    dev: false

  /p-try/2.2.0:
    resolution: {integrity: sha512-R4nPAVTAU0B9D35/Gk3uJf/7XYbQcyohSKdvAxIRSNghFl4e71hVoGnBNQz9cWaXxO2I10KTC+3jMdvvoKw6dQ==}
    engines: {node: '>=6'}
    dev: false

  /parent-module/1.0.1:
    resolution: {integrity: sha512-GQ2EWRpQV8/o+Aw8YqtfZZPfNRWZYkbidE9k5rpl/hC3vtHHBfGm2Ifi6qWV+coDGkrUKZAxE3Lot5kcsRlh+g==}
    engines: {node: '>=6'}
    dependencies:
      callsites: 3.1.0

  /parse-cache-control/1.0.1:
    resolution: {integrity: sha1-juqz5U+laSD+Fro493+iGqzC104=}
    dev: false

  /parse-json/4.0.0:
    resolution: {integrity: sha1-vjX1Qlvh9/bHRxhPmKeIy5lHfuA=}
    engines: {node: '>=4'}
    dependencies:
      error-ex: 1.3.2
      json-parse-better-errors: 1.0.2
    dev: false

  /parse-json/5.2.0:
    resolution: {integrity: sha512-ayCKvm/phCGxOkYRSCM82iDwct8/EonSEgCSxWxD7ve6jHggsFl4fZVQBPRNgQoKiuV/odhFrGzQXZwbifC8Rg==}
    engines: {node: '>=8'}
    dependencies:
      '@babel/code-frame': 7.16.7
      error-ex: 1.3.2
      json-parse-even-better-errors: 2.3.1
      lines-and-columns: 1.2.4
    dev: false

  /path-exists/4.0.0:
    resolution: {integrity: sha512-ak9Qy5Q7jYb2Wwcey5Fpvg2KoAc/ZIhLSLOSBmRmygPsGwkVVt0fZa0qrtMz+m6tJTAHfZQ8FnmB4MG4LWy7/w==}
    engines: {node: '>=8'}
    dev: false

  /path-is-absolute/1.0.1:
    resolution: {integrity: sha512-AVbw3UJ2e9bq64vSaS9Am0fje1Pa8pbGqTTsmXfaIiMpnr5DlDhfJOuLj9Sf95ZPVDAUerDfEk88MPmPe7UCQg==}
    engines: {node: '>=0.10.0'}

  /path-key/2.0.1:
    resolution: {integrity: sha1-QRyttXTFoUDTpLGRDUDYDMn0C0A=}
    engines: {node: '>=4'}
    dev: false

  /path-parse/1.0.7:
    resolution: {integrity: sha512-LDJzPVEEEPR+y48z93A0Ed0yXb8pAByGWo/k5YYdYgpY2/2EsOsksJrq7lOHxryrVOn1ejG6oAp8ahvOIQD8sw==}

  /path-to-regexp/6.2.1:
    resolution: {integrity: sha512-JLyh7xT1kizaEvcaXOQwOc2/Yhw6KZOvPf1S8401UyLk86CU79LN3vl7ztXGm/pZ+YjoyAJ4rxmHwbkBXJX+yw==}
    dev: false

  /path-type/3.0.0:
    resolution: {integrity: sha512-T2ZUsdZFHgA3u4e5PfPbjd7HDDpxPnQb5jN0SrDsjNSuVXHJqtwTnWqG0B1jZrgmJ/7lj1EmVIByWt1gxGkWvg==}
    engines: {node: '>=4'}
    dependencies:
      pify: 3.0.0
    dev: false

  /path-type/4.0.0:
    resolution: {integrity: sha512-gDKb8aZMDeD/tZWs9P6+q0J9Mwkdl6xMV8TjnGP3qJVJ06bdMgkbBlLU8IdfOsIsFz2BW1rNVT3XuNEl8zPAvw==}
    engines: {node: '>=8'}
    dev: false

  /pathe/1.1.0:
    resolution: {integrity: sha512-ODbEPR0KKHqECXW1GoxdDb+AZvULmXjVPy4rt+pGo2+TnjJTIPJQSVS6N63n8T2Ip+syHhbn52OewKicV0373w==}
    dev: false

  /pathval/1.1.1:
    resolution: {integrity: sha512-Dp6zGqpTdETdR63lehJYPeIOqpiNBNtc7BpWSLrOje7UaIsE5aY92r/AunQA7rsXvet3lrJ3JnZX29UPTKXyKQ==}
    dev: false

  /picocolors/1.0.0:
    resolution: {integrity: sha512-1fygroTLlHu66zi26VoTDv8yRgm0Fccecssto+MhsZ0D/DGW2sm8E8AjW7NU5VVTRt5GxbeZ5qBuJr+HyLYkjQ==}

  /picomatch/2.3.1:
    resolution: {integrity: sha512-JU3teHTNjmE2VCGFzuY8EXzCDVwEqB2a8fsIvwaStHhAWJEeVd1o1QD80CU6+ZdEXXSLbSsuLwJjkCBWqRQUVA==}
    engines: {node: '>=8.6'}

  /pidtree/0.3.1:
    resolution: {integrity: sha512-qQbW94hLHEqCg7nhby4yRC7G2+jYHY4Rguc2bjw7Uug4GIJuu1tvf2uHaZv5Q8zdt+WKJ6qK1FOI6amaWUo5FA==}
    engines: {node: '>=0.10'}
    hasBin: true
    dev: false

  /pify/2.3.0:
    resolution: {integrity: sha512-udgsAY+fTnvv7kI7aaxbqwWNb0AHiB0qBO89PZKPkoTmGOgdbrHDKD+0B2X4uTfJ/FT1R09r9gTsjUjNJotuog==}
    engines: {node: '>=0.10.0'}

  /pify/3.0.0:
    resolution: {integrity: sha512-C3FsVNH1udSEX48gGX1xfvwTWfsYWj5U+8/uK15BGzIGrKoUpghX8hWZwa/OFnakBiiVNmBvemTJR5mcy7iPcg==}
    engines: {node: '>=4'}
    dev: false

  /pify/4.0.1:
    resolution: {integrity: sha512-uB80kBFb/tfd68bVleG9T5GGsGPjJrLAUpR5PZIrhBnIaRTQRjqdJSsIKkOP6OAIFbj7GOrcudc5pNjZ+geV2g==}
    engines: {node: '>=6'}
    dev: false

  /pkg-dir/4.2.0:
    resolution: {integrity: sha512-HRDzbaKjC+AOWVXxAU/x54COGeIv9eb+6CkDSQoNTt4XyWoIJvuPsXizxu/Fr23EiekbtZwmh1IcIG/l/a10GQ==}
    engines: {node: '>=8'}
    dependencies:
      find-up: 4.1.0
    dev: false

  /pkg-types/1.0.2:
    resolution: {integrity: sha512-hM58GKXOcj8WTqUXnsQyJYXdeAPbythQgEF3nTcEo+nkD49chjQ9IKm/QJy9xf6JakXptz86h7ecP2024rrLaQ==}
    dependencies:
      jsonc-parser: 3.2.0
      mlly: 1.2.0
      pathe: 1.1.0
    dev: false

  /playwright-core/1.27.1:
    resolution: {integrity: sha512-9EmeXDncC2Pmp/z+teoVYlvmPWUC6ejSSYZUln7YaP89Z6lpAaiaAnqroUt/BoLo8tn7WYShcfaCh+xofZa44Q==}
    engines: {node: '>=14'}
    hasBin: true
    dev: false

  /playwright/1.27.1:
    resolution: {integrity: sha512-xXYZ7m36yTtC+oFgqH0eTgullGztKSRMb4yuwLPl8IYSmgBM88QiB+3IWb1mRIC9/NNwcgbG0RwtFlg+EAFQHQ==}
    engines: {node: '>=14'}
    hasBin: true
    requiresBuild: true
    dependencies:
      playwright-core: 1.27.1
    dev: false

  /plotly.js-dist-min/2.11.1:
    resolution: {integrity: sha512-F9WWNht0D3yBLZGHbLoJNfvplXvy+GUPSsA/lCbMuYd/UwzSu6Vmyprxlps9Einw1LDS1hYBrJeioK0lE3ieXA==}
    dev: false

  /polka/1.0.0-next.22:
    resolution: {integrity: sha512-a7tsZy5gFbJr0aUltZS97xCkbPglXuD67AMvTyZX7BTDBH384FWf0ZQF6rPvdutSxnO1vUlXM2zSLf5tCKk5RA==}
    engines: {node: '>=8'}
    dependencies:
      '@polka/url': 1.0.0-next.21
      trouter: 3.2.0
    dev: false

  /pollen-css/4.6.1:
    resolution: {integrity: sha512-w4doC2Nu2l16VyVhShcLqPOuIEuB/thGKxCwOZv9ef/kmoU4iwFMbdWJyjWMIp4A2+fRJ5E79nalpxMNvkEJvQ==}
    hasBin: true
    dependencies:
      case: 1.6.3
      commander: 9.4.1
      css-vars-ponyfill: 2.4.8
      deepmerge: 4.2.2
      javascript-stringify: 2.1.0
      lilconfig: 2.0.6
      map-obj: 5.0.2
      prettier: 2.8.1
    dev: false

  /postcss-custom-media/8.0.2_postcss@8.4.6:
    resolution: {integrity: sha512-7yi25vDAoHAkbhAzX9dHx2yc6ntS4jQvejrNcC+csQJAXjj15e7VcWfMgLqBNAbOvqi5uIa9huOVwdHbf+sKqg==}
    engines: {node: ^12 || ^14 || >=16}
    peerDependencies:
      postcss: ^8.3
    dependencies:
      postcss: 8.4.6
      postcss-value-parser: 4.2.0
    dev: false

  /postcss-import/14.1.0_postcss@8.4.21:
    resolution: {integrity: sha512-flwI+Vgm4SElObFVPpTIT7SU7R3qk2L7PyduMcokiaVKuWv9d/U+Gm/QAd8NDLuykTWTkcrjOeD2Pp1rMeBTGw==}
    engines: {node: '>=10.0.0'}
    peerDependencies:
      postcss: ^8.0.0
    dependencies:
      postcss: 8.4.21
      postcss-value-parser: 4.2.0
      read-cache: 1.0.0
      resolve: 1.22.1
    dev: true

  /postcss-import/14.1.0_postcss@8.4.6:
    resolution: {integrity: sha512-flwI+Vgm4SElObFVPpTIT7SU7R3qk2L7PyduMcokiaVKuWv9d/U+Gm/QAd8NDLuykTWTkcrjOeD2Pp1rMeBTGw==}
    engines: {node: '>=10.0.0'}
    peerDependencies:
      postcss: ^8.0.0
    dependencies:
      postcss: 8.4.6
      postcss-value-parser: 4.2.0
      read-cache: 1.0.0
      resolve: 1.22.1
    dev: false

  /postcss-js/4.0.0_postcss@8.4.21:
    resolution: {integrity: sha512-77QESFBwgX4irogGVPgQ5s07vLvFqWr228qZY+w6lW599cRlK/HmnlivnnVUxkjHnCu4J16PDMHcH+e+2HbvTQ==}
    engines: {node: ^12 || ^14 || >= 16}
    peerDependencies:
      postcss: ^8.3.3
    dependencies:
      camelcase-css: 2.0.1
      postcss: 8.4.21
    dev: true

  /postcss-js/4.0.0_postcss@8.4.6:
    resolution: {integrity: sha512-77QESFBwgX4irogGVPgQ5s07vLvFqWr228qZY+w6lW599cRlK/HmnlivnnVUxkjHnCu4J16PDMHcH+e+2HbvTQ==}
    engines: {node: ^12 || ^14 || >= 16}
    peerDependencies:
      postcss: ^8.3.3
    dependencies:
      camelcase-css: 2.0.1
      postcss: 8.4.6
    dev: false

  /postcss-less/6.0.0_postcss@8.4.6:
    resolution: {integrity: sha512-FPX16mQLyEjLzEuuJtxA8X3ejDLNGGEG503d2YGZR5Ask1SpDN8KmZUMpzCvyalWRywAn1n1VOA5dcqfCLo5rg==}
    engines: {node: '>=12'}
    peerDependencies:
      postcss: ^8.3.5
    dependencies:
      postcss: 8.4.6
    dev: false

  /postcss-load-config/3.1.4_postcss@8.4.21:
    resolution: {integrity: sha512-6DiM4E7v4coTE4uzA8U//WhtPwyhiim3eyjEMFCnUpzbrkK9wJHgKDT2mR+HbtSrd/NubVaYTOpSpjUl8NQeRg==}
    engines: {node: '>= 10'}
    peerDependencies:
      postcss: '>=8.0.9'
      ts-node: '>=9.0.0'
    peerDependenciesMeta:
      postcss:
        optional: true
      ts-node:
        optional: true
    dependencies:
      lilconfig: 2.0.6
      postcss: 8.4.21
      yaml: 1.10.2
    dev: true

  /postcss-load-config/3.1.4_postcss@8.4.6:
    resolution: {integrity: sha512-6DiM4E7v4coTE4uzA8U//WhtPwyhiim3eyjEMFCnUpzbrkK9wJHgKDT2mR+HbtSrd/NubVaYTOpSpjUl8NQeRg==}
    engines: {node: '>= 10'}
    peerDependencies:
      postcss: '>=8.0.9'
      ts-node: '>=9.0.0'
    peerDependenciesMeta:
      postcss:
        optional: true
      ts-node:
        optional: true
    dependencies:
      lilconfig: 2.0.6
      postcss: 8.4.6
      yaml: 1.10.2
    dev: false

  /postcss-nested/5.0.6_postcss@8.4.21:
    resolution: {integrity: sha512-rKqm2Fk0KbA8Vt3AdGN0FB9OBOMDVajMG6ZCf/GoHgdxUJ4sBFp0A/uMIRm+MJUdo33YXEtjqIz8u7DAp8B7DA==}
    engines: {node: '>=12.0'}
    peerDependencies:
      postcss: ^8.2.14
    dependencies:
      postcss: 8.4.21
      postcss-selector-parser: 6.0.9
    dev: true

  /postcss-nested/5.0.6_postcss@8.4.6:
    resolution: {integrity: sha512-rKqm2Fk0KbA8Vt3AdGN0FB9OBOMDVajMG6ZCf/GoHgdxUJ4sBFp0A/uMIRm+MJUdo33YXEtjqIz8u7DAp8B7DA==}
    engines: {node: '>=12.0'}
    peerDependencies:
      postcss: ^8.2.14
    dependencies:
      postcss: 8.4.6
      postcss-selector-parser: 6.0.9
    dev: false

  /postcss-prefix-selector/1.16.0_postcss@8.4.21:
    resolution: {integrity: sha512-rdVMIi7Q4B0XbXqNUEI+Z4E+pueiu/CS5E6vRCQommzdQ/sgsS4dK42U7GX8oJR+TJOtT+Qv3GkNo6iijUMp3Q==}
    peerDependencies:
      postcss: '>4 <9'
    dependencies:
      postcss: 8.4.21
    dev: false

  /postcss-prefix-selector/1.16.0_postcss@8.4.6:
    resolution: {integrity: sha512-rdVMIi7Q4B0XbXqNUEI+Z4E+pueiu/CS5E6vRCQommzdQ/sgsS4dK42U7GX8oJR+TJOtT+Qv3GkNo6iijUMp3Q==}
    peerDependencies:
      postcss: '>4 <9'
    dependencies:
      postcss: 8.4.6
    dev: false

  /postcss-scss/4.0.6_postcss@8.4.6:
    resolution: {integrity: sha512-rLDPhJY4z/i4nVFZ27j9GqLxj1pwxE80eAzUNRMXtcpipFYIeowerzBgG3yJhMtObGEXidtIgbUpQ3eLDsf5OQ==}
    engines: {node: '>=12.0'}
    peerDependencies:
      postcss: ^8.4.19
    dependencies:
      postcss: 8.4.6
    dev: false

  /postcss-selector-parser/6.0.10:
    resolution: {integrity: sha512-IQ7TZdoaqbT+LCpShg46jnZVlhWD2w6iQYAcYXfHARZ7X1t/UGhhceQDs5X0cGqKvYlHNOuv7Oa1xmb0oQuA3w==}
    engines: {node: '>=4'}
    dependencies:
      cssesc: 3.0.0
      util-deprecate: 1.0.2

  /postcss-selector-parser/6.0.9:
    resolution: {integrity: sha512-UO3SgnZOVTwu4kyLR22UQ1xZh086RyNZppb7lLAKBFK8a32ttG5i87Y/P3+2bRSjZNyJ1B7hfFNo273tKe9YxQ==}
    engines: {node: '>=4'}
    dependencies:
      cssesc: 3.0.0
      util-deprecate: 1.0.2

  /postcss-value-parser/4.2.0:
    resolution: {integrity: sha512-1NNCs6uurfkVbeXG4S8JFT9t19m45ICnif8zWLd5oPSZ50QnwMfK+H3jv408d4jw/7Bttv5axS5IiHoLaVNHeQ==}

  /postcss/8.4.14:
    resolution: {integrity: sha512-E398TUmfAYFPBSdzgeieK2Y1+1cpdxJx8yXbK/m57nRhKSmk1GB2tO4lbLBtlkfPQTDKfe4Xqv1ASWPpayPEig==}
    engines: {node: ^10 || ^12 || >=14}
    dependencies:
      nanoid: 3.3.4
      picocolors: 1.0.0
      source-map-js: 1.0.2
    dev: true

  /postcss/8.4.21:
    resolution: {integrity: sha512-tP7u/Sn/dVxK2NnruI4H9BG+x+Wxz6oeZ1cJ8P6G/PZY0IKk4k/63TDsQf2kQq3+qoJeLm2kIBUNlZe3zgb4Zg==}
    engines: {node: ^10 || ^12 || >=14}
    dependencies:
      nanoid: 3.3.4
      picocolors: 1.0.0
      source-map-js: 1.0.2

  /postcss/8.4.23:
    resolution: {integrity: sha512-bQ3qMcpF6A/YjR55xtoTr0jGOlnPOKAIMdOWiv0EIT6HVPEaJiJB4NLljSbiHoC2RX7DN5Uvjtpbg1NPdwv1oA==}
    engines: {node: ^10 || ^12 || >=14}
    dependencies:
      nanoid: 3.3.6
      picocolors: 1.0.0
      source-map-js: 1.0.2

  /postcss/8.4.6:
    resolution: {integrity: sha512-OovjwIzs9Te46vlEx7+uXB0PLijpwjXGKXjVGGPIGubGpq7uh5Xgf6D6FiJ/SzJMBosHDp6a2hiXOS97iBXcaA==}
    engines: {node: ^10 || ^12 || >=14}
    dependencies:
      nanoid: 3.2.0
      picocolors: 1.0.0
      source-map-js: 1.0.2
    dev: false

  /preferred-pm/3.0.3:
    resolution: {integrity: sha512-+wZgbxNES/KlJs9q40F/1sfOd/j7f1O9JaHcW5Dsn3aUUOZg3L2bjpVUcKV2jvtElYfoTuQiNeMfQJ4kwUAhCQ==}
    engines: {node: '>=10'}
    dependencies:
      find-up: 5.0.0
      find-yarn-workspace-root2: 1.2.16
      path-exists: 4.0.0
      which-pm: 2.0.0
    dev: false

  /prettier-plugin-css-order/1.3.0_ob5okuz2s5mlecytbeo2erc43a:
    resolution: {integrity: sha512-wOS4qlbUARCoiiuOG0TiB/j751soC3+gUnMMva5HVWKvHJdLNYqh+jXK3MvvixR6xkJVPxHSF7rIIhkHIuHTFg==}
    engines: {node: '>=14'}
    peerDependencies:
      prettier: 2.x
    dependencies:
      css-declaration-sorter: 6.3.1_postcss@8.4.6
      postcss-less: 6.0.0_postcss@8.4.6
      postcss-scss: 4.0.6_postcss@8.4.6
      prettier: 2.6.2
      sync-threads: 1.0.1
    transitivePeerDependencies:
      - postcss
    dev: false

  /prettier-plugin-svelte/2.10.0_3kihdzi2rhkdmpuuyr2du6jobu:
    resolution: {integrity: sha512-GXMY6t86thctyCvQq+jqElO+MKdB09BkL3hexyGP3Oi8XLKRFaJP1ud/xlWCZ9ZIa2BxHka32zhHfcuU+XsRQg==}
    peerDependencies:
      prettier: ^1.16.4 || ^2.0.0
      svelte: ^3.2.0
    dependencies:
      prettier: 2.6.2
      svelte: 3.57.0
    dev: false

  /prettier-plugin-svelte/2.10.0_c25feh7akwshegxdj2xzo3ajiu:
    resolution: {integrity: sha512-GXMY6t86thctyCvQq+jqElO+MKdB09BkL3hexyGP3Oi8XLKRFaJP1ud/xlWCZ9ZIa2BxHka32zhHfcuU+XsRQg==}
    peerDependencies:
      prettier: ^1.16.4 || ^2.0.0
      svelte: ^3.2.0
    dependencies:
      prettier: 2.8.1
      svelte: 3.57.0
    dev: true

  /prettier/2.6.2:
    resolution: {integrity: sha512-PkUpF+qoXTqhOeWL9fu7As8LXsIUZ1WYaJiY/a7McAQzxjk82OF0tibkFXVCDImZtWxbvojFjerkiLb0/q8mew==}
    engines: {node: '>=10.13.0'}
    hasBin: true
    dev: false

  /prettier/2.8.1:
    resolution: {integrity: sha512-lqGoSJBQNJidqCHE80vqZJHWHRFoNYsSpP9AjFhlhi9ODCJA541svILes/+/1GM3VaL/abZi7cpFzOpdR9UPKg==}
    engines: {node: '>=10.13.0'}
    hasBin: true

  /pretty-format/26.6.2:
    resolution: {integrity: sha512-7AeGuCYNGmycyQbCqd/3PWH4eOoX/OiCa0uphp57NVTeAGdJGaAliecxwBDHYQCIvrW7aDBZCYeNTP/WX69mkg==}
    engines: {node: '>= 10'}
    dependencies:
      '@jest/types': 26.6.2
      ansi-regex: 5.0.1
      ansi-styles: 4.3.0
      react-is: 17.0.2
    dev: false

  /pretty-format/27.5.1:
    resolution: {integrity: sha512-Qb1gy5OrP5+zDf2Bvnzdl3jsTf1qXVMazbvCoKhtKqVs4/YK4ozX4gKQJJVyNe+cajNPn0KoC0MC3FUmaHWEmQ==}
    engines: {node: ^10.13.0 || ^12.13.0 || ^14.15.0 || >=15.0.0}
    dependencies:
      ansi-regex: 5.0.1
      ansi-styles: 5.2.0
      react-is: 17.0.2
    dev: false

  /pretty-format/29.5.0:
    resolution: {integrity: sha512-V2mGkI31qdttvTFX7Mt4efOqHXqJWMu4/r66Xh3Z3BwZaPfPJgp6/gbwoujRpPUtfEF6AUUWx3Jim3GCw5g/Qw==}
    engines: {node: ^14.15.0 || ^16.10.0 || >=18.0.0}
    dependencies:
      '@jest/schemas': 29.4.3
      ansi-styles: 5.2.0
      react-is: 18.2.0
    dev: false

  /process-nextick-args/2.0.1:
    resolution: {integrity: sha512-3ouUOpQhtgrbOa17J7+uxOTpITYWaGP7/AhoR3+A+/1e9skrzelGi/dXzEYyvbxubEF6Wn2ypscTKiKJFFn1ag==}
    dev: false

  /promise/8.1.0:
    resolution: {integrity: sha512-W04AqnILOL/sPRXziNicCjSNRruLAuIHEOVBazepu0545DDNGYHz7ar9ZgZ1fMU8/MA4mVxp5rkBWRi6OXIy3Q==}
    dependencies:
      asap: 2.0.6
    dev: false

  /pseudomap/1.0.2:
    resolution: {integrity: sha512-b/YwNhb8lk1Zz2+bXXpS/LK9OisiZZ1SNsSLxN1x2OXVEhW2Ckr/7mWE5vrC1ZTiJlD9g19jWszTmJsB+oEpFQ==}
    dev: false

  /qs/6.5.3:
    resolution: {integrity: sha512-qxXIEh4pCGfHICj1mAJQ2/2XVZkjCDTcEgfoSQxc/fYivUZxTkk7L3bDBJSoNrEzXI17oUO5Dp07ktqE5KzczA==}
    engines: {node: '>=0.6'}
    dev: false

  /queue-microtask/1.2.3:
    resolution: {integrity: sha512-NuaNSa6flKT5JaSYQzJok04JzTL1CA6aGhv5rfLW3PgqA+M2ChpZQnAC8h8i4ZFkBS8X5RqkDBHA7r4hej3K9A==}

  /quick-lru/4.0.1:
    resolution: {integrity: sha512-ARhCpm70fzdcvNQfPoy49IaanKkTlRWF2JMzqhcJbhSFRZv7nPTvZJdcY7301IPmvW+/p0RgIWnQDLJxifsQ7g==}
    engines: {node: '>=8'}
    dev: false

  /quick-lru/5.1.1:
    resolution: {integrity: sha512-WuyALRjWPDGtt/wzJiadO5AXY+8hZ80hVpe6MyivgraREW751X3SbhRvG3eLKOYN+8VEvqLcf3wdnt44Z4S4SA==}
    engines: {node: '>=10'}

  /react-is/17.0.2:
    resolution: {integrity: sha512-w2GsyukL62IJnlaff/nRegPQR94C/XXamvMWmSHRJ4y7Ts/4ocGRmTHvOs8PSE6pB3dWOrD/nueuU5sduBsQ4w==}
    dev: false

  /react-is/18.2.0:
    resolution: {integrity: sha512-xWGDIW6x921xtzPkhiULtthJHoJvBbF3q26fzloPCK0hsvxtPVelvftw3zjbHWSkR2km9Z+4uxbDDK/6Zw9B8w==}
    dev: false

  /read-cache/1.0.0:
    resolution: {integrity: sha512-Owdv/Ft7IjOgm/i0xvNDZ1LrRANRfew4b2prF3OWMQLxLfu3bS8FVhCsrSCMK4lR56Y9ya+AThoTpDCTxCmpRA==}
    dependencies:
      pify: 2.3.0

  /read-pkg-up/7.0.1:
    resolution: {integrity: sha512-zK0TB7Xd6JpCLmlLmufqykGE+/TlOePD6qKClNW7hHDKFh/J7/7gCWGR7joEQEW1bKq3a3yUZSObOoWLFQ4ohg==}
    engines: {node: '>=8'}
    dependencies:
      find-up: 4.1.0
      read-pkg: 5.2.0
      type-fest: 0.8.1
    dev: false

  /read-pkg/3.0.0:
    resolution: {integrity: sha1-nLxoaXj+5l0WwA4rGcI3/Pbjg4k=}
    engines: {node: '>=4'}
    dependencies:
      load-json-file: 4.0.0
      normalize-package-data: 2.5.0
      path-type: 3.0.0
    dev: false

  /read-pkg/5.2.0:
    resolution: {integrity: sha512-Ug69mNOpfvKDAc2Q8DRpMjjzdtrnv9HcSMX+4VsZxD1aZ6ZzrIE7rlzXBtWTyhULSMKg076AW6WR5iZpD0JiOg==}
    engines: {node: '>=8'}
    dependencies:
      '@types/normalize-package-data': 2.4.1
      normalize-package-data: 2.5.0
      parse-json: 5.2.0
      type-fest: 0.6.0
    dev: false

  /read-yaml-file/1.1.0:
    resolution: {integrity: sha512-VIMnQi/Z4HT2Fxuwg5KrY174U1VdUIASQVWXXyqtNRtxSr9IYkn1rsI6Tb6HsrHCmB7gVpNwX6JxPTHcH6IoTA==}
    engines: {node: '>=6'}
    dependencies:
      graceful-fs: 4.2.9
      js-yaml: 3.14.1
      pify: 4.0.1
      strip-bom: 3.0.0
    dev: false

  /readable-stream/2.3.7:
    resolution: {integrity: sha512-Ebho8K4jIbHAxnuxi7o42OrZgF/ZTNcsZj6nRKyUmkhLFq8CHItp/fy6hQZuZmP/n3yZ9VBUbp4zz/mX8hmYPw==}
    dependencies:
      core-util-is: 1.0.2
      inherits: 2.0.4
      isarray: 1.0.0
      process-nextick-args: 2.0.1
      safe-buffer: 5.1.2
      string_decoder: 1.1.1
      util-deprecate: 1.0.2
    dev: false

  /readable-stream/3.6.0:
    resolution: {integrity: sha512-BViHy7LKeTz4oNnkcLJ+lVSL6vpiFeX6/d3oSH8zCW7UxP2onchk+vTGB143xuFjHS3deTgkKoXXymXqymiIdA==}
    engines: {node: '>= 6'}
    dependencies:
      inherits: 2.0.4
      string_decoder: 1.1.1
      util-deprecate: 1.0.2
    dev: false

  /readdirp/3.6.0:
    resolution: {integrity: sha512-hOS089on8RduqdbhvQ5Z37A0ESjsqz6qnRcffsMU3495FuTdqSm+7bhJ29JvIOsBDEEnan5DPu9t3To9VRlMzA==}
    engines: {node: '>=8.10.0'}
    dependencies:
      picomatch: 2.3.1

  /recorder-audio-worklet-processor/4.2.15:
    resolution: {integrity: sha512-5QTJKukH8JcQR1f2FqZsQ1QD2aoc6/+tM0WPv8sqEI4THzbiMfH4VuWF3BfdL2F9mRjLo81nFC9OShCj87wMhg==}
    dependencies:
      '@babel/runtime': 7.21.0
      tslib: 2.4.0
    dev: false

  /recorder-audio-worklet/5.1.29:
    resolution: {integrity: sha512-HCuB5c50UdRSm8DubnRYIzfNo+eNPfdCAWlSO9jag3lt9vnAJpg6u4DBBb/psXOk7PsHaRsHkZTdg96RSybawA==}
    dependencies:
      '@babel/runtime': 7.21.0
      broker-factory: 3.0.68
      fast-unique-numbers: 6.0.21
      recorder-audio-worklet-processor: 4.2.15
      standardized-audio-context: 25.3.32
      subscribable-things: 2.1.7
      tslib: 2.4.0
      worker-factory: 6.0.69
    dev: false

  /redent/3.0.0:
    resolution: {integrity: sha512-6tDA8g98We0zd0GvVeMT9arEOnTw9qM03L9cJXaCjrip1OO764RDBLBfrB4cwzNGDj5OA5ioymC9GkizgWJDUg==}
    engines: {node: '>=8'}
    dependencies:
      indent-string: 4.0.0
      strip-indent: 3.0.0
    dev: false

  /regenerator-runtime/0.13.11:
    resolution: {integrity: sha512-kY1AZVr2Ra+t+piVaJ4gxaFaReZVH40AKNo7UCX6W+dEwBo/2oZJzqfuN1qLq1oL45o56cPaTXELwrTh8Fpggg==}
    dev: false

  /regenerator-runtime/0.13.9:
    resolution: {integrity: sha512-p3VT+cOEgxFsRRA9X4lkI1E+k2/CtnKtU4gcxyaCUreilL/vqI6CdZ3wxVUx3UOUg+gnUOQQcRI7BmSI656MYA==}
    dev: false

  /regexp.prototype.flags/1.4.3:
    resolution: {integrity: sha512-fjggEOO3slI6Wvgjwflkc4NFRCTZAu5CnNfBd5qOMYhWdn67nJBBu34/TkD++eeFmd8C9r9jfXJ27+nSiRkSUA==}
    engines: {node: '>= 0.4'}
    dependencies:
      call-bind: 1.0.2
      define-properties: 1.2.0
      functions-have-names: 1.2.3
    dev: false

  /regexparam/1.3.0:
    resolution: {integrity: sha512-6IQpFBv6e5vz1QAqI+V4k8P2e/3gRrqfCJ9FI+O1FLQTO+Uz6RXZEZOPmTJ6hlGj7gkERzY5BRCv09whKP96/g==}
    engines: {node: '>=6'}
    dev: false

  /require-directory/2.1.1:
    resolution: {integrity: sha512-fGxEI7+wsG9xrvdjsrlmL22OMTTiHRwAMroiEeMgq8gzoLC/PQr7RsRDSTLUg/bZAZtF+TVIkHc6/4RIKrui+Q==}
    engines: {node: '>=0.10.0'}
    dev: false

  /require-main-filename/2.0.0:
    resolution: {integrity: sha512-NKN5kMDylKuldxYLSUfrbo5Tuzh4hd+2E8NPPX02mZtn1VuREQToYe/ZdlJy+J3uCpfaiGF05e7B8W0iXbQHmg==}
    dev: false

  /resize-observer-polyfill/1.5.1:
    resolution: {integrity: sha512-LwZrotdHOo12nQuZlHEmtuXdqGoOD0OhaxopaNFxWzInpEgaLWoVuAMbTzixuosCx2nEG58ngzW3vxdWoxIgdg==}
    dev: false

  /resolve-from/4.0.0:
    resolution: {integrity: sha512-pb/MYmXstAkysRFx8piNI1tGFNQIFA3vkE3Gq4EuA1dF6gHp/+vgZqsCGJapvy8N3Q+4o7FwvquPJcnZ7RYy4g==}
    engines: {node: '>=4'}

  /resolve-from/5.0.0:
    resolution: {integrity: sha512-qYg9KP24dD5qka9J47d0aVky0N+b4fTU89LN9iDnjB5waksiC49rvMB0PrUJQGoTmH50XPiqOvAjDfaijGxYZw==}
    engines: {node: '>=8'}
    dev: false

  /resolve/1.22.0:
    resolution: {integrity: sha512-Hhtrw0nLeSrFQ7phPp4OOcVjLPIeMnRlr5mcnVuMe7M/7eBn98A3hmFRLoFo3DLZkivSYwhRUJTyPyWAk56WLw==}
    hasBin: true
    dependencies:
      is-core-module: 2.8.1
      path-parse: 1.0.7
      supports-preserve-symlinks-flag: 1.0.0
    dev: true

  /resolve/1.22.1:
    resolution: {integrity: sha512-nBpuuYuY5jFsli/JIs1oldw6fOQCBioohqWZg/2hiaOybXOft4lonv85uDOKXdf8rhyK159cxU5cDcK/NKk8zw==}
    hasBin: true
    dependencies:
      is-core-module: 2.9.0
      path-parse: 1.0.7
      supports-preserve-symlinks-flag: 1.0.0

  /restore-cursor/3.1.0:
    resolution: {integrity: sha512-l+sSefzHpj5qimhFSE5a8nufZYAM3sBSVMAPtYkmC+4EH2anSGaEMXSD0izRQbu9nfyQ9y5JrVmp7E8oZrUjvA==}
    engines: {node: '>=8'}
    dependencies:
      onetime: 5.1.2
      signal-exit: 3.0.7
    dev: false

  /reusify/1.0.4:
    resolution: {integrity: sha512-U9nH88a3fc/ekCF1l0/UP1IosiuIjyTh7hBvXVMHYgVcfGvt897Xguj2UOLDeI5BG2m7/uwyaLVT6fbtCwTyzw==}
    engines: {iojs: '>=1.0.0', node: '>=0.10.0'}

  /rimraf/2.7.1:
    resolution: {integrity: sha512-uWjbaKIK3T1OSVptzX7Nl6PvQ3qAGtKEtVRjRuazjfL3Bx5eI409VZSqgND+4UNnmzLVdPj9FqFJNPqBZFve4w==}
    hasBin: true
    dependencies:
      glob: 7.2.0

  /robust-predicates/3.0.1:
    resolution: {integrity: sha512-ndEIpszUHiG4HtDsQLeIuMvRsDnn8c8rYStabochtUeCvfuvNptb5TUbVD68LRAILPX7p9nqQGh4xJgn3EHS/g==}
    dev: false

  /rollup/2.66.1:
    resolution: {integrity: sha512-crSgLhSkLMnKr4s9iZ/1qJCplgAgrRY+igWv8KhG/AjKOJ0YX/WpmANyn8oxrw+zenF3BXWDLa7Xl/QZISH+7w==}
    engines: {node: '>=10.0.0'}
    hasBin: true
    optionalDependencies:
      fsevents: 2.3.2
    dev: true

  /rollup/3.20.2:
    resolution: {integrity: sha512-3zwkBQl7Ai7MFYQE0y1MeQ15+9jsi7XxfrqwTb/9EK8D9C9+//EBR4M+CuA1KODRaNbFez/lWxA5vhEGZp4MUg==}
    engines: {node: '>=14.18.0', npm: '>=8.0.0'}
    hasBin: true
    optionalDependencies:
      fsevents: 2.3.2
    dev: false

  /rollup/3.21.6:
    resolution: {integrity: sha512-SXIICxvxQxR3D4dp/3LDHZIJPC8a4anKMHd4E3Jiz2/JnY+2bEjqrOokAauc5ShGVNFHlEFjBXAXlaxkJqIqSg==}
    engines: {node: '>=14.18.0', npm: '>=8.0.0'}
    hasBin: true
    optionalDependencies:
      fsevents: 2.3.2

  /run-async/2.4.1:
    resolution: {integrity: sha512-tvVnVv01b8c1RrA6Ep7JkStj85Guv/YrMcwqYQnwjsAS2cTmmPGBBjAjpCW7RrSodNSoE2/qg9O4bceNvUuDgQ==}
    engines: {node: '>=0.12.0'}
    dev: false

  /run-parallel/1.2.0:
    resolution: {integrity: sha512-5l4VyZR86LZ/lDxZTR6jqL8AFE2S0IFLMP26AbjsLVADxHdhB/c0GUsH+y39UfCi3dzz8OlQuPmnaJOMoDHQBA==}
    dependencies:
      queue-microtask: 1.2.3

  /rw/1.3.3:
    resolution: {integrity: sha512-PdhdWy89SiZogBLaw42zdeqtRJ//zFd2PgQavcICDUgJT5oW10QCRKbJ6bg4r0/UY2M6BWd5tkxuGFRvCkgfHQ==}
    dev: false

  /rxjs-interop/2.0.0:
    resolution: {integrity: sha512-ASEq9atUw7lualXB+knvgtvwkCEvGWV2gDD/8qnASzBkzEARZck9JAyxmY8OS6Nc1pCPEgDTKNcx+YqqYfzArw==}
    dev: false

  /rxjs/7.8.0:
    resolution: {integrity: sha512-F2+gxDshqmIub1KdvZkaEfGDwLNpPvk9Fs6LD/MyQxNgMds/WH9OdDDXOmxUZpME+iSK3rQCctkL0DYyytUqMg==}
    dependencies:
      tslib: 2.4.0
    dev: false

  /sade/1.8.1:
    resolution: {integrity: sha512-xal3CZX1Xlo/k4ApwCFrHVACi9fBqJ7V+mwhBsuf/1IOKbBy098Fex+Wa/5QMubw09pSZ/u8EY8PWgevJsXp1A==}
    engines: {node: '>=6'}
    dependencies:
      mri: 1.2.0

  /safe-buffer/5.1.2:
    resolution: {integrity: sha512-Gd2UZBJDkXlY7GbJxfsE8/nvKkUEU1G38c1siN6QP6a9PT9MmHB8GnpscSmMJSoF8LOIrt8ud/wPtojys4G6+g==}
    dev: false

  /safe-regex-test/1.0.0:
    resolution: {integrity: sha512-JBUUzyOgEwXQY1NuPtvcj/qcBDbDmEvWufhlnXZIm75DEHp+afM1r1ujJpJsV/gSM4t59tpDyPi1sd6ZaPFfsA==}
    dependencies:
      call-bind: 1.0.2
      get-intrinsic: 1.2.0
      is-regex: 1.1.4
    dev: false

  /safer-buffer/2.1.2:
    resolution: {integrity: sha512-YZo3K82SD7Riyi0E1EQPojLz7kpepnSQI9IyPbHHg1XXXevb5dJI7tpyN2ADxGcQbHG7vcyRHk0cbwqcQriUtg==}
    dev: false

  /sander/0.5.1:
    resolution: {integrity: sha512-3lVqBir7WuKDHGrKRDn/1Ye3kwpXaDOMsiRP1wd6wpZW56gJhsbp5RqQpA6JG/P+pkXizygnr1dKR8vzWaVsfA==}
    dependencies:
      es6-promise: 3.3.1
      graceful-fs: 4.2.9
      mkdirp: 0.5.5
      rimraf: 2.7.1

  /semiver/1.1.0:
    resolution: {integrity: sha512-QNI2ChmuioGC1/xjyYwyZYADILWyW6AmS1UH6gDj/SFUUUS4MBAWs/7mxnkRPc/F4iHezDP+O8t0dO8WHiEOdg==}
    engines: {node: '>=6'}
    dev: false

  /semver/5.7.1:
    resolution: {integrity: sha512-sauaDf/PZdVgrLTNYHRtpXa1iRiKcaebiKQ1BJdpQlWH2lCvexQdX55snPFyK7QzpudqbCI0qXFfOasHdyNDGQ==}
    hasBin: true
    dev: false

  /semver/7.3.8:
    resolution: {integrity: sha512-NB1ctGL5rlHrPJtFDVIVzTyQylMLu9N9VICA6HSFJo8MCGVTMW6gfpicwKmmK/dAjTOrqu5l63JJOpDSrAis3A==}
    engines: {node: '>=10'}
    hasBin: true
    dependencies:
      lru-cache: 6.0.0
    dev: false

  /set-blocking/2.0.0:
    resolution: {integrity: sha512-KiKBS8AnWGEyLzofFfmvKwpdPzqiy16LvQfK3yv/fVH7Bj13/wl3JSR1J+rfgRE9q7xUJK4qvgS8raSOeLUehw==}
    dev: false

  /set-cookie-parser/2.5.1:
    resolution: {integrity: sha512-1jeBGaKNGdEq4FgIrORu/N570dwoPYio8lSoYLWmX7sQ//0JY08Xh9o5pBcgmHQ/MbsYp/aZnOe1s1lIsbLprQ==}
    dev: false

  /set-cookie-parser/2.6.0:
    resolution: {integrity: sha512-RVnVQxTXuerk653XfuliOxBP81Sf0+qfQE73LIYKcyMYHG94AuH0kgrQpRDuTZnSmjpysHmzxJXKNfa6PjFhyQ==}
    dev: true

  /shebang-command/1.2.0:
    resolution: {integrity: sha1-RKrGW2lbAzmJaMOfNj/uXer98eo=}
    engines: {node: '>=0.10.0'}
    dependencies:
      shebang-regex: 1.0.0
    dev: false

  /shebang-regex/1.0.0:
    resolution: {integrity: sha1-2kL0l0DAtC2yypcoVxyxkMmO/qM=}
    engines: {node: '>=0.10.0'}
    dev: false

  /shell-quote/1.7.3:
    resolution: {integrity: sha512-Vpfqwm4EnqGdlsBFNmHhxhElJYrdfcxPThu+ryKS5J8L/fhAwLazFZtq+S+TWZ9ANj2piSQLGj6NQg+lKPmxrw==}
    dev: false

  /side-channel/1.0.4:
    resolution: {integrity: sha512-q5XPytqFEIKHkGdiMIrY10mvLRvnQh42/+GoBlFW3b2LXLE2xxJpZFdm94we0BaoV3RwJyGqg5wS7epxTv0Zvw==}
    dependencies:
      call-bind: 1.0.2
      get-intrinsic: 1.1.1
      object-inspect: 1.12.0
    dev: false

  /siginfo/2.0.0:
    resolution: {integrity: sha512-ybx0WO1/8bSBLEWXZvEd7gMW3Sn3JFlW3TvX1nREbDLRNQNaeNN8WK0meBwPdAaOI7TtRRRJn/Es1zhrrCHu7g==}
    dev: false

  /signal-exit/3.0.7:
    resolution: {integrity: sha512-wnD2ZE+l+SPC/uoS0vXeE9L1+0wuaMqKlfz9AMUo38JsyLSBWSFcHR1Rri62LZc12vLr1gb3jl7iwQhgwpAbGQ==}
    dev: false

  /sirv-cli/2.0.2:
    resolution: {integrity: sha512-OtSJDwxsF1NWHc7ps3Sa0s+dPtP15iQNJzfKVz+MxkEo3z72mCD+yu30ct79rPr0CaV1HXSOBp+MIY5uIhHZ1A==}
    engines: {node: '>= 10'}
    hasBin: true
    dependencies:
      console-clear: 1.1.1
      get-port: 3.2.0
      kleur: 4.1.4
      local-access: 1.1.0
      sade: 1.8.1
      semiver: 1.1.0
      sirv: 2.0.2
      tinydate: 1.3.0
    dev: false

  /sirv/2.0.2:
    resolution: {integrity: sha512-4Qog6aE29nIjAOKe/wowFTxOdmbEZKb+3tsLljaBRzJwtqto0BChD2zzH0LhgCSXiI+V7X+Y45v14wBZQ1TK3w==}
    engines: {node: '>= 10'}
    dependencies:
      '@polka/url': 1.0.0-next.21
      mrmime: 1.0.0
      totalist: 3.0.0

  /slash/3.0.0:
    resolution: {integrity: sha512-g9Q1haeby36OSStwb4ntCGGGaKsaVSjQ68fBxoQcutl5fS1vuY18H3wSt3jFyFtrkx+Kz0V1G85A4MyAdDMi2Q==}
    engines: {node: '>=8'}
    dev: false

  /slice-ansi/5.0.0:
    resolution: {integrity: sha512-FC+lgizVPfie0kkhqUScwRu1O/lF6NOgJmlCgK+/LYxDCTk8sGelYaHDhFcDN+Sn3Cv+3VSa4Byeo+IMCzpMgQ==}
    engines: {node: '>=12'}
    dependencies:
      ansi-styles: 6.2.1
      is-fullwidth-code-point: 4.0.0
    dev: false

  /smartwrap/2.0.2:
    resolution: {integrity: sha512-vCsKNQxb7PnCNd2wY1WClWifAc2lwqsG8OaswpJkVJsvMGcnEntdTCDajZCkk93Ay1U3t/9puJmb525Rg5MZBA==}
    engines: {node: '>=6'}
    hasBin: true
    dependencies:
      array.prototype.flat: 1.3.1
      breakword: 1.0.5
      grapheme-splitter: 1.0.4
      strip-ansi: 6.0.1
      wcwidth: 1.0.1
      yargs: 15.4.1
    dev: false

  /sorcery/0.10.0:
    resolution: {integrity: sha512-R5ocFmKZQFfSTstfOtHjJuAwbpGyf9qjQa1egyhvXSbM7emjrtLXtGdZsDJDABC85YBfVvrOiGWKSYXPKdvP1g==}
    hasBin: true
    dependencies:
      buffer-crc32: 0.2.13
      minimist: 1.2.6
      sander: 0.5.1
      sourcemap-codec: 1.4.8
    dev: true

  /sorcery/0.11.0:
    resolution: {integrity: sha512-J69LQ22xrQB1cIFJhPfgtLuI6BpWRiWu1Y3vSsIwK/eAScqJxd/+CJlUuHQRdX2C9NGFamq+KqNywGgaThwfHw==}
    hasBin: true
    dependencies:
      '@jridgewell/sourcemap-codec': 1.4.14
      buffer-crc32: 0.2.13
      minimist: 1.2.6
      sander: 0.5.1

  /source-map-js/1.0.2:
    resolution: {integrity: sha512-R0XvVJ9WusLiqTCEiGCmICCMplcCkIwwR11mOSD9CR5u+IXYdiseeEuXCVAjS54zqwkLcPNnmU4OeJ6tUrWhDw==}
    engines: {node: '>=0.10.0'}

  /source-map/0.6.1:
    resolution: {integrity: sha512-UjgapumWlbMhkBgzT7Ykc5YXUT46F0iKu8SGXq0bcwP5dz/h0Plj6enJqjz1Zbq2l5WaqYnrVbwWOWMyF3F47g==}
    engines: {node: '>=0.10.0'}
    dev: false

  /sourcemap-codec/1.4.8:
    resolution: {integrity: sha512-9NykojV5Uih4lgo5So5dtw+f0JgJX30KCNI8gwhz2J9A15wD0Ml6tjHKwf6fTSa6fAdVBdZeNOs9eJ71qCk8vA==}
    deprecated: Please use @jridgewell/sourcemap-codec instead

  /spawndamnit/2.0.0:
    resolution: {integrity: sha512-j4JKEcncSjFlqIwU5L/rp2N5SIPsdxaRsIv678+TZxZ0SRDJTm8JrxJMjE/XuiEZNEir3S8l0Fa3Ke339WI4qA==}
    dependencies:
      cross-spawn: 5.1.0
      signal-exit: 3.0.7
    dev: false

  /spdx-correct/3.1.1:
    resolution: {integrity: sha512-cOYcUWwhCuHCXi49RhFRCyJEK3iPj1Ziz9DpViV3tbZOwXD49QzIN3MpOLJNxh2qwq2lJJZaKMVw9qNi4jTC0w==}
    dependencies:
      spdx-expression-parse: 3.0.1
      spdx-license-ids: 3.0.11
    dev: false

  /spdx-exceptions/2.3.0:
    resolution: {integrity: sha512-/tTrYOC7PPI1nUAgx34hUpqXuyJG+DTHJTnIULG4rDygi4xu/tfgmq1e1cIRwRzwZgo4NLySi+ricLkZkw4i5A==}
    dev: false

  /spdx-expression-parse/3.0.1:
    resolution: {integrity: sha512-cbqHunsQWnJNE6KhVSMsMeH5H/L9EpymbzqTQ3uLwNCLZ1Q481oWaofqH7nO6V07xlXwY6PhQdQ2IedWx/ZK4Q==}
    dependencies:
      spdx-exceptions: 2.3.0
      spdx-license-ids: 3.0.11
    dev: false

  /spdx-license-ids/3.0.11:
    resolution: {integrity: sha512-Ctl2BrFiM0X3MANYgj3CkygxhRmr9mi6xhejbdO960nF6EDJApTYpn0BQnDKlnNBULKiCN1n3w9EBkHK8ZWg+g==}
    dev: false

  /sprintf-js/1.0.3:
    resolution: {integrity: sha512-D9cPgkvLlV3t3IzL0D0YLvGA9Ahk4PcvVwUbN0dSGr1aP0Nrt4AEnTUbuGvquEC0mA64Gqt1fzirlRs5ibXx8g==}
    dev: false

  /stack-utils/2.0.6:
    resolution: {integrity: sha512-XlkWvfIm6RmsWtNJx+uqtKLS8eqFbxUg0ZzLXqY0caEy9l7hruX8IpiDnjsLavoBgqCCR71TqWO8MaXYheJ3RQ==}
    engines: {node: '>=10'}
    dependencies:
      escape-string-regexp: 2.0.0
    dev: false

  /stackback/0.0.2:
    resolution: {integrity: sha512-1XMJE5fQo1jGH6Y/7ebnwPOBEkIEnT4QF32d5R1+VXdXveM0IBMJt8zfaxX1P3QhVwrYe+576+jkANtSS2mBbw==}
    dev: false

  /standardized-audio-context/25.3.32:
    resolution: {integrity: sha512-TtnRZGzHaTowIrEPo7w7WK74TrrY885NpplFpD79h85YuUAUBrUGifHlh8GK11oyZHfwDtCV29yFPfIHWotrXg==}
    dependencies:
      '@babel/runtime': 7.21.0
      automation-events: 4.0.21
      tslib: 2.4.0
    dev: false

  /std-env/3.3.2:
    resolution: {integrity: sha512-uUZI65yrV2Qva5gqE0+A7uVAvO40iPo6jGhs7s8keRfHCmtg+uB2X6EiLGCI9IgL1J17xGhvoOqSz79lzICPTA==}
    dev: false

  /stream-transform/2.1.3:
    resolution: {integrity: sha512-9GHUiM5hMiCi6Y03jD2ARC1ettBXkQBoQAe7nJsPknnI0ow10aXjTnew8QtYQmLjzn974BnmWEAJgCY6ZP1DeQ==}
    dependencies:
      mixme: 0.5.9
    dev: false

  /streamsearch/1.1.0:
    resolution: {integrity: sha512-Mcc5wHehp9aXz1ax6bZUyY5afg9u2rv5cqQI3mRrYkGC8rW2hM02jWuwjtL++LS5qinSyhj2QfLyNsuc+VsExg==}
    engines: {node: '>=10.0.0'}
    dev: true

  /strict-event-emitter/0.2.8:
    resolution: {integrity: sha512-KDf/ujU8Zud3YaLtMCcTI4xkZlZVIYxTLr+XIULexP+77EEVWixeXroLUXQXiVtH4XH2W7jr/3PT1v3zBuvc3A==}
    dependencies:
      events: 3.3.0
    dev: false

  /strict-event-emitter/0.4.6:
    resolution: {integrity: sha512-12KWeb+wixJohmnwNFerbyiBrAlq5qJLwIt38etRtKtmmHyDSoGlIqFE9wx+4IwG0aDjI7GV8tc8ZccjWZZtTg==}
    dev: false

  /string-width/4.2.3:
    resolution: {integrity: sha512-wKyQRQpjJ0sIp62ErSZdGsjMJWsap5oRNihHhu6G7JVO/9jIB6UyevL+tXuOqrng8j/cxKTWyWUwvSTriiZz/g==}
    engines: {node: '>=8'}
    dependencies:
      emoji-regex: 8.0.0
      is-fullwidth-code-point: 3.0.0
      strip-ansi: 6.0.1
    dev: false

  /string-width/5.1.2:
    resolution: {integrity: sha512-HnLOCR3vjcY8beoNLtcjZ5/nxn2afmME6lhrDrebokqMap+XbeW8n9TXpPDOqdGK5qcI3oT0GKTW6wC7EMiVqA==}
    engines: {node: '>=12'}
    dependencies:
      eastasianwidth: 0.2.0
      emoji-regex: 9.2.2
      strip-ansi: 7.0.1
    dev: false

  /string.prototype.padend/3.1.3:
    resolution: {integrity: sha512-jNIIeokznm8SD/TZISQsZKYu7RJyheFNt84DUPrh482GC8RVp2MKqm2O5oBRdGxbDQoXrhhWtPIWQOiy20svUg==}
    engines: {node: '>= 0.4'}
    dependencies:
      call-bind: 1.0.2
      define-properties: 1.1.3
      es-abstract: 1.19.1
    dev: false

  /string.prototype.trim/1.2.7:
    resolution: {integrity: sha512-p6TmeT1T3411M8Cgg9wBTMRtY2q9+PNy9EV1i2lIXUN/btt763oIfxwN3RR8VU6wHX8j/1CFy0L+YuThm6bgOg==}
    engines: {node: '>= 0.4'}
    dependencies:
      call-bind: 1.0.2
      define-properties: 1.2.0
      es-abstract: 1.21.2
    dev: false

  /string.prototype.trimend/1.0.4:
    resolution: {integrity: sha512-y9xCjw1P23Awk8EvTpcyL2NIr1j7wJ39f+k6lvRnSMz+mz9CGz9NYPelDk42kOz6+ql8xjfK8oYzy3jAP5QU5A==}
    dependencies:
      call-bind: 1.0.2
      define-properties: 1.1.3
    dev: false

  /string.prototype.trimend/1.0.6:
    resolution: {integrity: sha512-JySq+4mrPf9EsDBEDYMOb/lM7XQLulwg5R/m1r0PXEFqrV0qHvl58sdTilSXtKOflCsK2E8jxf+GKC0T07RWwQ==}
    dependencies:
      call-bind: 1.0.2
      define-properties: 1.2.0
      es-abstract: 1.21.2
    dev: false

  /string.prototype.trimstart/1.0.4:
    resolution: {integrity: sha512-jh6e984OBfvxS50tdY2nRZnoC5/mLFKOREQfw8t5yytkoUsJRNxvI/E39qu1sD0OtWI3OC0XgKSmcWwziwYuZw==}
    dependencies:
      call-bind: 1.0.2
      define-properties: 1.1.3
    dev: false

  /string.prototype.trimstart/1.0.6:
    resolution: {integrity: sha512-omqjMDaY92pbn5HOX7f9IccLA+U1tA9GvtU4JrodiXFfYB7jPzzHpRzpglLAjtUV6bB557zwClJezTqnAiYnQA==}
    dependencies:
      call-bind: 1.0.2
      define-properties: 1.2.0
      es-abstract: 1.21.2
    dev: false

  /string_decoder/1.1.1:
    resolution: {integrity: sha512-n/ShnvDi6FHbbVfviro+WojiFzv+s8MPMHBczVePfUpDJLwoLT0ht1l4YwBCbi8pJAveEEdnkHyPyTP/mzRfwg==}
    dependencies:
      safe-buffer: 5.1.2
    dev: false

  /strip-ansi/6.0.1:
    resolution: {integrity: sha512-Y38VPSHcqkFrCpFnQ9vuSXmquuv5oXOKpGeT6aGrr3o3Gc9AlVa6JBfUSOCnbxGGZF+/0ooI7KrPuUSztUdU5A==}
    engines: {node: '>=8'}
    dependencies:
      ansi-regex: 5.0.1
    dev: false

  /strip-ansi/7.0.1:
    resolution: {integrity: sha512-cXNxvT8dFNRVfhVME3JAe98mkXDYN2O1l7jmcwMnOslDeESg1rF/OZMtK0nRAhiari1unG5cD4jG3rapUAkLbw==}
    engines: {node: '>=12'}
    dependencies:
      ansi-regex: 6.0.1
    dev: false

  /strip-bom/3.0.0:
    resolution: {integrity: sha1-IzTBjpx1n3vdVv3vfprj1YjmjtM=}
    engines: {node: '>=4'}
    dev: false

  /strip-indent/3.0.0:
    resolution: {integrity: sha512-laJTa3Jb+VQpaC6DseHhF7dXVqHTfJPCRDaEbid/drOhgitgYku/letMUqOXFoWV0zIIUbjpdH2t+tYj4bQMRQ==}
    engines: {node: '>=8'}
    dependencies:
      min-indent: 1.0.1

  /strip-literal/1.0.1:
    resolution: {integrity: sha512-QZTsipNpa2Ppr6v1AmJHESqJ3Uz247MUS0OjrnnZjFAvEoWqxuyFuXn2xLgMtRnijJShAa1HL0gtJyUs7u7n3Q==}
    dependencies:
      acorn: 8.8.2
    dev: false

  /style-mod/4.0.0:
    resolution: {integrity: sha512-OPhtyEjyyN9x3nhPsu76f52yUGXiZcgvsrFVtvTkyGRQJ0XK+GPc6ov1z+lRpbeabka+MYEQxOYRnt5nF30aMw==}
    dev: false

  /subscribable-things/2.1.7:
    resolution: {integrity: sha512-z8CMs8i0KSz69Lk83db40io5OEEq4TeuB/g6Z8tpSzmG20oNAL+C2Uys7XAOvcU4Iqrvvc/gcdFLRn6bi1Gb/w==}
    dependencies:
      '@babel/runtime': 7.21.0
      rxjs-interop: 2.0.0
      tslib: 2.4.0
    dev: false

  /supports-color/5.5.0:
    resolution: {integrity: sha512-QjVjwdXIt408MIiAqCX4oUKsgU2EqAGzs2Ppkm4aQYbjm+ZEWEcW4SfFNTr4uMNZma0ey4f5lgLrkB0aX0QMow==}
    engines: {node: '>=4'}
    dependencies:
      has-flag: 3.0.0
    dev: false

  /supports-color/7.2.0:
    resolution: {integrity: sha512-qpCAvRl9stuOHveKsn7HncJRvv501qIacKzQlO/+Lwxc9+0q2wLyv4Dfvt80/DPn2pqOBsJdDiogXGR9+OvwRw==}
    engines: {node: '>=8'}
    dependencies:
      has-flag: 4.0.0
    dev: false

  /supports-preserve-symlinks-flag/1.0.0:
    resolution: {integrity: sha512-ot0WnXS9fgdkgIcePe6RHNk1WA8+muPa6cSjeR3V8K27q9BB1rTE3R1p7Hv0z1ZyAc8s6Vvv8DIyWf681MAt0w==}
    engines: {node: '>= 0.4'}

  /svelte-check/2.8.0_eccnb6yktn3n4ytuplo5zbig44:
    resolution: {integrity: sha512-HRL66BxffMAZusqe5I5k26mRWQ+BobGd9Rxm3onh7ZVu0nTk8YTKJ9vu3LVPjUGLU9IX7zS+jmwPVhJYdXJ8vg==}
    hasBin: true
    peerDependencies:
      svelte: ^3.24.0
    dependencies:
      '@jridgewell/trace-mapping': 0.3.14
      chokidar: 3.5.3
      fast-glob: 3.2.11
      import-fresh: 3.3.0
      picocolors: 1.0.0
      sade: 1.8.1
      svelte: 3.49.0
      svelte-preprocess: 4.10.6_37usirswr4vbfcj4tjxufy3xbe
      typescript: 5.0.4
    transitivePeerDependencies:
      - '@babel/core'
      - coffeescript
      - less
      - node-sass
      - postcss
      - postcss-load-config
      - pug
      - sass
      - stylus
      - sugarss
    dev: true

  /svelte-check/3.1.4_svelte@3.57.0:
    resolution: {integrity: sha512-25Lb46ZS4IK/XpBMe4IBMrtYf23V8alqBX+szXoccb7uM0D2Wqq5rMRzYBONZnFVuU1bQG3R50lyIT5eRewv2g==}
    hasBin: true
    peerDependencies:
      svelte: ^3.55.0
    dependencies:
      '@jridgewell/trace-mapping': 0.3.17
      chokidar: 3.5.3
      fast-glob: 3.2.11
      import-fresh: 3.3.0
      picocolors: 1.0.0
      sade: 1.8.1
      svelte: 3.57.0
      svelte-preprocess: 5.0.3_wkdgp32a7s6524odeddpfzb52q
      typescript: 4.9.5
    transitivePeerDependencies:
      - '@babel/core'
      - coffeescript
      - less
      - postcss
      - postcss-load-config
      - pug
      - sass
      - stylus
      - sugarss
    dev: true

  /svelte-check/3.1.4_v6cteikv4l6aimyw77zafgn3em:
    resolution: {integrity: sha512-25Lb46ZS4IK/XpBMe4IBMrtYf23V8alqBX+szXoccb7uM0D2Wqq5rMRzYBONZnFVuU1bQG3R50lyIT5eRewv2g==}
    hasBin: true
    peerDependencies:
      svelte: ^3.55.0
    dependencies:
      '@jridgewell/trace-mapping': 0.3.17
      chokidar: 3.5.3
      fast-glob: 3.2.11
      import-fresh: 3.3.0
      picocolors: 1.0.0
      sade: 1.8.1
      svelte: 3.57.0
      svelte-preprocess: 5.0.3_cdnag3mivbhmryx4qsdtbbss6i
      typescript: 4.9.5
    transitivePeerDependencies:
      - '@babel/core'
      - coffeescript
      - less
      - postcss
      - postcss-load-config
      - pug
      - sass
      - stylus
      - sugarss
    dev: false

  /svelte-hmr/0.14.11_svelte@3.49.0:
    resolution: {integrity: sha512-R9CVfX6DXxW1Kn45Jtmx+yUe+sPhrbYSUp7TkzbW0jI5fVPn6lsNG9NEs5dFg5qRhFNAoVdRw5qQDLALNKhwbQ==}
    engines: {node: ^12.20 || ^14.13.1 || >= 16}
    peerDependencies:
      svelte: '>=3.19.0'
    dependencies:
      svelte: 3.49.0
    dev: true

  /svelte-hmr/0.14.11_svelte@3.57.0:
    resolution: {integrity: sha512-R9CVfX6DXxW1Kn45Jtmx+yUe+sPhrbYSUp7TkzbW0jI5fVPn6lsNG9NEs5dFg5qRhFNAoVdRw5qQDLALNKhwbQ==}
    engines: {node: ^12.20 || ^14.13.1 || >= 16}
    peerDependencies:
      svelte: '>=3.19.0'
    dependencies:
      svelte: 3.57.0
    dev: false

  /svelte-hmr/0.15.1_svelte@3.57.0:
    resolution: {integrity: sha512-BiKB4RZ8YSwRKCNVdNxK/GfY+r4Kjgp9jCLEy0DuqAKfmQtpL38cQK3afdpjw4sqSs4PLi3jIPJIFp259NkZtA==}
    engines: {node: ^12.20 || ^14.13.1 || >= 16}
    peerDependencies:
      svelte: '>=3.19.0'
    dependencies:
      svelte: 3.57.0
    dev: true

  /svelte-i18n/3.6.0_svelte@3.57.0:
    resolution: {integrity: sha512-qvvcMqHVCXJ5pHoQR5uGzWAW5vS3qB9mBq+W6veLZ6jkrzZGOziR+wyOUJsc59BupMh+Ae30qjOndFrRU6v5jA==}
    engines: {node: '>= 16'}
    hasBin: true
    peerDependencies:
      svelte: ^3.25.1
    dependencies:
      cli-color: 2.0.3
      deepmerge: 4.2.2
      estree-walker: 2.0.2
      intl-messageformat: 9.13.0
      sade: 1.8.1
      svelte: 3.57.0
      tiny-glob: 0.2.9
    dev: false

  /svelte-preprocess/4.10.6_37usirswr4vbfcj4tjxufy3xbe:
    resolution: {integrity: sha512-I2SV1w/AveMvgIQlUF/ZOO3PYVnhxfcpNyGt8pxpUVhPfyfL/CZBkkw/KPfuFix5FJ9TnnNYMhACK3DtSaYVVQ==}
    engines: {node: '>= 9.11.2'}
    requiresBuild: true
    peerDependencies:
      '@babel/core': ^7.10.2
      coffeescript: ^2.5.1
      less: ^3.11.3 || ^4.0.0
      node-sass: '*'
      postcss: ^7 || ^8
      postcss-load-config: ^2.1.0 || ^3.0.0
      pug: ^3.0.0
      sass: ^1.26.8
      stylus: ^0.55.0
      sugarss: ^2.0.0
      svelte: ^3.23.0
      typescript: ^3.9.5 || ^4.0.0
    peerDependenciesMeta:
      '@babel/core':
        optional: true
      coffeescript:
        optional: true
      less:
        optional: true
      node-sass:
        optional: true
      postcss:
        optional: true
      postcss-load-config:
        optional: true
      pug:
        optional: true
      sass:
        optional: true
      stylus:
        optional: true
      sugarss:
        optional: true
      typescript:
        optional: true
    dependencies:
      '@types/pug': 2.0.6
      '@types/sass': 1.43.1
      detect-indent: 6.1.0
      magic-string: 0.25.7
      postcss: 8.4.21
      postcss-load-config: 3.1.4_postcss@8.4.21
      sorcery: 0.10.0
      strip-indent: 3.0.0
      svelte: 3.49.0
      typescript: 5.0.4
    dev: true

  /svelte-preprocess/4.10.6_bizvis5z7gt2lveayxvb2mxfda:
    resolution: {integrity: sha512-I2SV1w/AveMvgIQlUF/ZOO3PYVnhxfcpNyGt8pxpUVhPfyfL/CZBkkw/KPfuFix5FJ9TnnNYMhACK3DtSaYVVQ==}
    engines: {node: '>= 9.11.2'}
    requiresBuild: true
    peerDependencies:
      '@babel/core': ^7.10.2
      coffeescript: ^2.5.1
      less: ^3.11.3 || ^4.0.0
      node-sass: '*'
      postcss: ^7 || ^8
      postcss-load-config: ^2.1.0 || ^3.0.0
      pug: ^3.0.0
      sass: ^1.26.8
      stylus: ^0.55.0
      sugarss: ^2.0.0
      svelte: ^3.23.0
      typescript: ^3.9.5 || ^4.0.0
    peerDependenciesMeta:
      '@babel/core':
        optional: true
      coffeescript:
        optional: true
      less:
        optional: true
      node-sass:
        optional: true
      postcss:
        optional: true
      postcss-load-config:
        optional: true
      pug:
        optional: true
      sass:
        optional: true
      stylus:
        optional: true
      sugarss:
        optional: true
      typescript:
        optional: true
    dependencies:
      '@types/pug': 2.0.6
      '@types/sass': 1.43.1
      detect-indent: 6.1.0
      magic-string: 0.25.7
      postcss: 8.4.21
      postcss-load-config: 3.1.4_postcss@8.4.21
      sorcery: 0.10.0
      strip-indent: 3.0.0
      svelte: 3.49.0
      typescript: 4.5.5
    dev: true

  /svelte-preprocess/5.0.3_cdnag3mivbhmryx4qsdtbbss6i:
    resolution: {integrity: sha512-GrHF1rusdJVbOZOwgPWtpqmaexkydznKzy5qIC2FabgpFyKN57bjMUUUqPRfbBXK5igiEWn1uO/DXsa2vJ5VHA==}
    engines: {node: '>= 14.10.0'}
    requiresBuild: true
    peerDependencies:
      '@babel/core': ^7.10.2
      coffeescript: ^2.5.1
      less: ^3.11.3 || ^4.0.0
      postcss: ^7 || ^8
      postcss-load-config: ^2.1.0 || ^3.0.0 || ^4.0.0
      pug: ^3.0.0
      sass: ^1.26.8
      stylus: ^0.55.0
      sugarss: ^2.0.0 || ^3.0.0 || ^4.0.0
      svelte: ^3.23.0
      typescript: '>=3.9.5 || ^4.0.0 || ^5.0.0'
    peerDependenciesMeta:
      '@babel/core':
        optional: true
      coffeescript:
        optional: true
      less:
        optional: true
      postcss:
        optional: true
      postcss-load-config:
        optional: true
      pug:
        optional: true
      sass:
        optional: true
      stylus:
        optional: true
      sugarss:
        optional: true
      typescript:
        optional: true
    dependencies:
      '@types/pug': 2.0.6
      detect-indent: 6.1.0
      magic-string: 0.27.0
      postcss: 8.4.6
      sorcery: 0.11.0
      strip-indent: 3.0.0
      svelte: 3.57.0
      typescript: 4.9.5
    dev: false

  /svelte-preprocess/5.0.3_wkdgp32a7s6524odeddpfzb52q:
    resolution: {integrity: sha512-GrHF1rusdJVbOZOwgPWtpqmaexkydznKzy5qIC2FabgpFyKN57bjMUUUqPRfbBXK5igiEWn1uO/DXsa2vJ5VHA==}
    engines: {node: '>= 14.10.0'}
    requiresBuild: true
    peerDependencies:
      '@babel/core': ^7.10.2
      coffeescript: ^2.5.1
      less: ^3.11.3 || ^4.0.0
      postcss: ^7 || ^8
      postcss-load-config: ^2.1.0 || ^3.0.0 || ^4.0.0
      pug: ^3.0.0
      sass: ^1.26.8
      stylus: ^0.55.0
      sugarss: ^2.0.0 || ^3.0.0 || ^4.0.0
      svelte: ^3.23.0
      typescript: '>=3.9.5 || ^4.0.0 || ^5.0.0'
    peerDependenciesMeta:
      '@babel/core':
        optional: true
      coffeescript:
        optional: true
      less:
        optional: true
      postcss:
        optional: true
      postcss-load-config:
        optional: true
      pug:
        optional: true
      sass:
        optional: true
      stylus:
        optional: true
      sugarss:
        optional: true
      typescript:
        optional: true
    dependencies:
      '@types/pug': 2.0.6
      detect-indent: 6.1.0
      magic-string: 0.27.0
      sorcery: 0.11.0
      strip-indent: 3.0.0
      svelte: 3.57.0
      typescript: 4.9.5
    dev: true

  /svelte-preprocess/5.0.3_z5sucw2l7brxt7qa34zt3at7fu:
    resolution: {integrity: sha512-GrHF1rusdJVbOZOwgPWtpqmaexkydznKzy5qIC2FabgpFyKN57bjMUUUqPRfbBXK5igiEWn1uO/DXsa2vJ5VHA==}
    engines: {node: '>= 14.10.0'}
    requiresBuild: true
    peerDependencies:
      '@babel/core': ^7.10.2
      coffeescript: ^2.5.1
      less: ^3.11.3 || ^4.0.0
      postcss: ^7 || ^8
      postcss-load-config: ^2.1.0 || ^3.0.0 || ^4.0.0
      pug: ^3.0.0
      sass: ^1.26.8
      stylus: ^0.55.0
      sugarss: ^2.0.0 || ^3.0.0 || ^4.0.0
      svelte: ^3.23.0
      typescript: '>=3.9.5 || ^4.0.0 || ^5.0.0'
    peerDependenciesMeta:
      '@babel/core':
        optional: true
      coffeescript:
        optional: true
      less:
        optional: true
      postcss:
        optional: true
      postcss-load-config:
        optional: true
      pug:
        optional: true
      sass:
        optional: true
      stylus:
        optional: true
      sugarss:
        optional: true
      typescript:
        optional: true
    dependencies:
      '@types/pug': 2.0.6
      detect-indent: 6.1.0
      magic-string: 0.27.0
      postcss: 8.4.6
      sorcery: 0.11.0
      strip-indent: 3.0.0
      svelte: 3.57.0
      typescript: 4.7.4
    dev: false

  /svelte-range-slider-pips/2.0.2:
    resolution: {integrity: sha512-VTWHOdwDyWbndGZnI0PQJY9DO7hgQlNubtCcCL6Wlypv5dU4vEsc4A1sX9TWMuvebEe4332SgsQQHzOdZ+guhQ==}
    dev: false

  /svelte-vega/1.2.0_36sthfwhgi34qytpvkzggbhnle:
    resolution: {integrity: sha512-MsDdO+l7o/d9d4mVkh8MBDhqZvJ45lpuprBaTj0V/ZilIG902QERHFQlam3ZFcR9C9OIKSpmPqINssWNPkDdcA==}
    peerDependencies:
      vega: '*'
      vega-lite: '*'
    dependencies:
      fast-deep-equal: 3.1.3
      vega: 5.22.1
      vega-embed: 6.21.0_36sthfwhgi34qytpvkzggbhnle
      vega-lite: 5.6.0_vega@5.22.1
    dev: false

  /svelte/3.49.0:
    resolution: {integrity: sha512-+lmjic1pApJWDfPCpUUTc1m8azDqYCG1JN9YEngrx/hUyIcFJo6VZhj0A1Ai0wqoHcEIuQy+e9tk+4uDgdtsFA==}
    engines: {node: '>= 8'}

  /svelte/3.57.0:
    resolution: {integrity: sha512-WMXEvF+RtAaclw0t3bPDTUe19pplMlfyKDsixbHQYgCWi9+O9VN0kXU1OppzrB9gPAvz4NALuoca2LfW2bOjTQ==}
    engines: {node: '>= 8'}

  /sync-request/6.1.0:
    resolution: {integrity: sha512-8fjNkrNlNCrVc/av+Jn+xxqfCjYaBoHqCsDz6mt030UMxJGr+GSfCV1dQt2gRtlL63+VPidwDVLr7V2OcTSdRw==}
    engines: {node: '>=8.0.0'}
    dependencies:
      http-response-object: 3.0.2
      sync-rpc: 1.3.6
      then-request: 6.0.2
    dev: false

  /sync-rpc/1.3.6:
    resolution: {integrity: sha512-J8jTXuZzRlvU7HemDgHi3pGnh/rkoqR/OZSjhTyyZrEkkYQbk7Z33AXp37mkPfPpfdOuj7Ex3H/TJM1z48uPQw==}
    dependencies:
      get-port: 3.2.0
    dev: false

  /sync-threads/1.0.1:
    resolution: {integrity: sha512-hIdwt/c/e1ONnr2RJmfBxEAj/J6KQQWKdToF3Qw8ZNRsTNNteGkOe63rQy9I7J5UNlr8Yl0wkzIr9wgLY94x0Q==}
    dev: false

  /tailwindcss/3.1.6_postcss@8.4.21:
    resolution: {integrity: sha512-7skAOY56erZAFQssT1xkpk+kWt2NrO45kORlxFPXUt3CiGsVPhH1smuH5XoDH6sGPXLyBv+zgCKA2HWBsgCytg==}
    engines: {node: '>=12.13.0'}
    hasBin: true
    peerDependencies:
      postcss: ^8.0.9
    dependencies:
      arg: 5.0.2
      chokidar: 3.5.3
      color-name: 1.1.4
      detective: 5.2.1
      didyoumean: 1.2.2
      dlv: 1.1.3
      fast-glob: 3.2.11
      glob-parent: 6.0.2
      is-glob: 4.0.3
      lilconfig: 2.0.6
      normalize-path: 3.0.0
      object-hash: 3.0.0
      picocolors: 1.0.0
      postcss: 8.4.21
      postcss-import: 14.1.0_postcss@8.4.21
      postcss-js: 4.0.0_postcss@8.4.21
      postcss-load-config: 3.1.4_postcss@8.4.21
      postcss-nested: 5.0.6_postcss@8.4.21
      postcss-selector-parser: 6.0.10
      postcss-value-parser: 4.2.0
      quick-lru: 5.1.1
      resolve: 1.22.1
    transitivePeerDependencies:
      - ts-node
    dev: true

  /tailwindcss/3.1.6_postcss@8.4.6:
    resolution: {integrity: sha512-7skAOY56erZAFQssT1xkpk+kWt2NrO45kORlxFPXUt3CiGsVPhH1smuH5XoDH6sGPXLyBv+zgCKA2HWBsgCytg==}
    engines: {node: '>=12.13.0'}
    hasBin: true
    peerDependencies:
      postcss: ^8.0.9
    dependencies:
      arg: 5.0.2
      chokidar: 3.5.3
      color-name: 1.1.4
      detective: 5.2.1
      didyoumean: 1.2.2
      dlv: 1.1.3
      fast-glob: 3.2.11
      glob-parent: 6.0.2
      is-glob: 4.0.3
      lilconfig: 2.0.6
      normalize-path: 3.0.0
      object-hash: 3.0.0
      picocolors: 1.0.0
      postcss: 8.4.6
      postcss-import: 14.1.0_postcss@8.4.6
      postcss-js: 4.0.0_postcss@8.4.6
      postcss-load-config: 3.1.4_postcss@8.4.6
      postcss-nested: 5.0.6_postcss@8.4.6
      postcss-selector-parser: 6.0.10
      postcss-value-parser: 4.2.0
      quick-lru: 5.1.1
      resolve: 1.22.1
    transitivePeerDependencies:
      - ts-node
    dev: false

  /term-size/2.2.1:
    resolution: {integrity: sha512-wK0Ri4fOGjv/XPy8SBHZChl8CM7uMc5VML7SqiQ0zG7+J5Vr+RMQDoHa2CNT6KHUnTGIXH34UDMkPzAUyapBZg==}
    engines: {node: '>=8'}
    dev: false

  /then-request/6.0.2:
    resolution: {integrity: sha512-3ZBiG7JvP3wbDzA9iNY5zJQcHL4jn/0BWtXIkagfz7QgOL/LqjCEOBQuJNZfu0XYnv5JhKh+cDxCPM4ILrqruA==}
    engines: {node: '>=6.0.0'}
    dependencies:
      '@types/concat-stream': 1.6.1
      '@types/form-data': 0.0.33
      '@types/node': 8.10.66
      '@types/qs': 6.9.7
      caseless: 0.12.0
      concat-stream: 1.6.2
      form-data: 2.3.3
      http-basic: 8.1.3
      http-response-object: 3.0.2
      promise: 8.1.0
      qs: 6.5.3
    dev: false

  /through/2.3.8:
    resolution: {integrity: sha512-w89qg7PI8wAdvX60bMDP+bFoD5Dvhm9oLheFp5O4a2QF0cSBGsBX4qZmadPMvVqlLJBBci+WqGGOAPvcDeNSVg==}
    dev: false

  /timers-ext/0.1.7:
    resolution: {integrity: sha512-b85NUNzTSdodShTIbky6ZF02e8STtVVfD+fu4aXXShEELpozH+bCpJLYMPZbsABN2wDH7fJpqIoXxJpzbf0NqQ==}
    dependencies:
      es5-ext: 0.10.62
      next-tick: 1.1.0
    dev: false

  /tiny-glob/0.2.9:
    resolution: {integrity: sha512-g/55ssRPUjShh+xkfx9UPDXqhckHEsHr4Vd9zX55oSdGZc/MD0m3sferOkwWtp98bv+kcVfEHtRJgBVJzelrzg==}
    dependencies:
      globalyzer: 0.1.0
      globrex: 0.1.2

  /tinybench/2.4.0:
    resolution: {integrity: sha512-iyziEiyFxX4kyxSp+MtY1oCH/lvjH3PxFN8PGCDeqcZWAJ/i+9y+nL85w99PxVzrIvew/GSkSbDYtiGVa85Afg==}
    dev: false

  /tinydate/1.3.0:
    resolution: {integrity: sha512-7cR8rLy2QhYHpsBDBVYnnWXm8uRTr38RoZakFSW7Bs7PzfMPNZthuMLkwqZv7MTu8lhQ91cOFYS5a7iFj2oR3w==}
    engines: {node: '>=4'}
    dev: false

  /tinypool/0.4.0:
    resolution: {integrity: sha512-2ksntHOKf893wSAH4z/+JbPpi92esw8Gn9N2deXX+B0EO92hexAVI9GIZZPx7P5aYo5KULfeOSt3kMOmSOy6uA==}
    engines: {node: '>=14.0.0'}
    dev: false

  /tinyspy/0.3.0:
    resolution: {integrity: sha512-c5uFHqtUp74R2DJE3/Efg0mH5xicmgziaQXMm/LvuuZn3RdpADH32aEGDRyCzObXT1DNfwDMqRQ/Drh1MlO12g==}
    engines: {node: '>=14.0.0'}
    dev: false

  /tinyspy/1.1.1:
    resolution: {integrity: sha512-UVq5AXt/gQlti7oxoIg5oi/9r0WpF7DGEVwXgqWSMmyN16+e3tl5lIvTaOpJ3TAtu5xFzWccFRM4R5NaWHF+4g==}
    engines: {node: '>=14.0.0'}
    dev: false

  /tmp/0.0.33:
    resolution: {integrity: sha512-jRCJlojKnZ3addtTOjdIqoRuPEKBvNXcGYqzO6zWZX8KfKEpnGY5jfggJQ3EjKuu8D4bJRr0y+cYJFmYbImXGw==}
    engines: {node: '>=0.6.0'}
    dependencies:
      os-tmpdir: 1.0.2
    dev: false

  /to-regex-range/5.0.1:
    resolution: {integrity: sha512-65P7iz6X5yEr1cwcgvQxbbIw7Uk3gOy5dIdtZ4rDveLqhrdJP+Li/Hx6tyK0NEb+2GCyneCMJiGqrADCSNk8sQ==}
    engines: {node: '>=8.0'}
    dependencies:
      is-number: 7.0.0

  /topojson-client/3.1.0:
    resolution: {integrity: sha512-605uxS6bcYxGXw9qi62XyrV6Q3xwbndjachmNxu8HWTtVPxZfEJN9fd/SZS1Q54Sn2y0TMyMxFj/cJINqGHrKw==}
    hasBin: true
    dependencies:
      commander: 2.20.3
    dev: false

  /totalist/3.0.0:
    resolution: {integrity: sha512-eM+pCBxXO/njtF7vdFsHuqb+ElbxqtI4r5EAvk6grfAFyJ6IvWlSkfZ5T9ozC6xWw3Fj1fGoSmrl0gUs46JVIw==}
    engines: {node: '>=6'}

  /tr46/0.0.3:
    resolution: {integrity: sha512-N3WMsuqV66lT30CrXNbEjx4GEwlow3v6rr4mCcv6prnfwhS01rkgyFdjPNBYd9br7LpXV1+Emh01fHnq2Gdgrw==}
    dev: false

  /trim-newlines/3.0.1:
    resolution: {integrity: sha512-c1PTsA3tYrIsLGkJkzHF+w9F2EyxfXGo4UyJc4pFL++FMjnq0HJS69T3M7d//gKrFKwy429bouPescbjecU+Zw==}
    engines: {node: '>=8'}
    dev: false

  /trouter/3.2.0:
    resolution: {integrity: sha512-rLLXbhTObLy2MBVjLC+jTnoIKw99n0GuJs9ov10J870vDw5qhTurPzsDrudNtBf5w/CZ9ctZy2p2IMmhGcel2w==}
    engines: {node: '>=6'}
    dependencies:
      regexparam: 1.3.0
    dev: false

  /tslib/2.4.0:
    resolution: {integrity: sha512-d6xOpEDfsi2CZVlPQzGeux8XMwLT9hssAsaPYExaQMuYskwb+x1x7J371tWlbBdWHroy99KnVB6qIkUbs5X3UQ==}

  /tty-table/4.2.1:
    resolution: {integrity: sha512-xz0uKo+KakCQ+Dxj1D/tKn2FSyreSYWzdkL/BYhgN6oMW808g8QRMuh1atAV9fjTPbWBjfbkKQpI/5rEcnAc7g==}
    engines: {node: '>=8.0.0'}
    hasBin: true
    dependencies:
      chalk: 4.1.2
      csv: 5.5.3
      kleur: 4.1.5
      smartwrap: 2.0.2
      strip-ansi: 6.0.1
      wcwidth: 1.0.1
      yargs: 17.7.1
    dev: false

  /type-detect/4.0.8:
    resolution: {integrity: sha512-0fr/mIH1dlO+x7TlcMy+bIDqKPsw/70tVyeHW787goQjhmqaZe10uwLujubK9q9Lg6Fiho1KUKDYz0Z7k7g5/g==}
    engines: {node: '>=4'}
    dev: false

  /type-fest/0.13.1:
    resolution: {integrity: sha512-34R7HTnG0XIJcBSn5XhDd7nNFPRcXYRZrBB2O2jdKqYODldSzBAqzsWoZYYvduky73toYS/ESqxPvkDf/F0XMg==}
    engines: {node: '>=10'}
    dev: false

  /type-fest/0.21.3:
    resolution: {integrity: sha512-t0rzBq87m3fVcduHDUFhKmyyX+9eo6WQjZvf51Ea/M0Q7+T374Jp1aUiyUl0GKxp8M/OETVHSDvmkyPgvX+X2w==}
    engines: {node: '>=10'}
    dev: false

  /type-fest/0.6.0:
    resolution: {integrity: sha512-q+MB8nYR1KDLrgr4G5yemftpMC7/QLqVndBmEEdqzmNj5dcFOO4Oo8qlwZE3ULT3+Zim1F8Kq4cBnikNhlCMlg==}
    engines: {node: '>=8'}
    dev: false

  /type-fest/0.8.1:
    resolution: {integrity: sha512-4dbzIzqvjtgiM5rw1k5rEHtBANKmdudhGyBEajN01fEyhaAIhsoKNy6y7+IN93IfpFtwY9iqi7kD+xwKhQsNJA==}
    engines: {node: '>=8'}
    dev: false

  /type-fest/2.19.0:
    resolution: {integrity: sha512-RAH822pAdBgcNMAfWnCBU3CFZcfZ/i1eZjwFU/dsLKumyuuP3niueg2UAukXYF0E2AAoc82ZSSf9J0WQBinzHA==}
    engines: {node: '>=12.20'}
    dev: false

  /type/1.2.0:
    resolution: {integrity: sha512-+5nt5AAniqsCnu2cEQQdpzCAh33kVx8n0VoFidKpB1dVVLAN/F+bgVOqOJqOnEnrhp222clB5p3vUlD+1QAnfg==}
    dev: false

  /type/2.7.2:
    resolution: {integrity: sha512-dzlvlNlt6AXU7EBSfpAscydQ7gXB+pPGsPnfJnZpiNJBDj7IaJzQlBZYGdEi4R9HmPdBv2XmWJ6YUtoTa7lmCw==}
    dev: false

  /typed-array-length/1.0.4:
    resolution: {integrity: sha512-KjZypGq+I/H7HI5HlOoGHkWUUGq+Q0TPhQurLbyrVrvnKTBgzLhIJ7j6J/XTQOi0d1RjyZ0wdas8bKs2p0x3Ng==}
    dependencies:
      call-bind: 1.0.2
      for-each: 0.3.3
      is-typed-array: 1.1.10
    dev: false

  /typedarray/0.0.6:
    resolution: {integrity: sha1-hnrHTjhkGHsdPUfZlqeOxciDB3c=}
    dev: false

  /typescript/4.5.5:
    resolution: {integrity: sha512-TCTIul70LyWe6IJWT8QSYeA54WQe8EjQFU4wY52Fasj5UKx88LNYKCgBEHcOMOrFF1rKGbD8v/xcNWVUq9SymA==}
    engines: {node: '>=4.2.0'}
    hasBin: true
    dev: true

  /typescript/4.7.4:
    resolution: {integrity: sha512-C0WQT0gezHuw6AdY1M2jxUO83Rjf0HP7Sk1DtXj6j1EwkQNZrHAg2XPWlq62oqEhYvONq5pkC2Y9oPljWToLmQ==}
    engines: {node: '>=4.2.0'}
    hasBin: true
    dev: false

  /typescript/4.9.5:
    resolution: {integrity: sha512-1FXk9E2Hm+QzZQ7z+McJiHL4NW1F2EzMu9Nq9i3zAaGqibafqYwCVU6WyWAuyQRRzOlxou8xZSyXLEN8oKj24g==}
    engines: {node: '>=4.2.0'}
    hasBin: true

  /typescript/5.0.4:
    resolution: {integrity: sha512-cW9T5W9xY37cc+jfEnaUvX91foxtHkza3Nw3wkoF4sSlKn0MONdkdEndig/qPBWXNkmplh3NzayQzCiHM4/hqw==}
    engines: {node: '>=12.20'}
    hasBin: true
    dev: true

  /ufo/1.1.1:
    resolution: {integrity: sha512-MvlCc4GHrmZdAllBc0iUDowff36Q9Ndw/UzqmEKyrfSzokTd9ZCy1i+IIk5hrYKkjoYVQyNbrw7/F8XJ2rEwTg==}
    dev: false

  /unbox-primitive/1.0.1:
    resolution: {integrity: sha512-tZU/3NqK3dA5gpE1KtyiJUrEB0lxnGkMFHptJ7q6ewdZ8s12QrODwNbhIJStmJkd1QDXa1NRA8aF2A1zk/Ypyw==}
    dependencies:
      function-bind: 1.1.1
      has-bigints: 1.0.1
      has-symbols: 1.0.3
      which-boxed-primitive: 1.0.2
    dev: false

  /unbox-primitive/1.0.2:
    resolution: {integrity: sha512-61pPlCD9h51VoreyJ0BReideM3MDKMKnh6+V9L08331ipq6Q8OFXZYiqP6n/tbHx4s5I9uRhcye6BrbkizkBDw==}
    dependencies:
      call-bind: 1.0.2
      has-bigints: 1.0.2
      has-symbols: 1.0.3
      which-boxed-primitive: 1.0.2
    dev: false

  /undici/5.22.0:
    resolution: {integrity: sha512-fR9RXCc+6Dxav4P9VV/sp5w3eFiSdOjJYsbtWfd4s5L5C4ogyuVpdKIVHeW0vV1MloM65/f7W45nR9ZxwVdyiA==}
    engines: {node: '>=14.0'}
    dependencies:
      busboy: 1.6.0
    dev: true

  /universalify/0.1.2:
    resolution: {integrity: sha512-rBJeI5CXAlmy1pV+617WB9J63U6XcazHHF2f2dbJix4XzpUF0RS3Zbj0FGIOCAva5P/d/GBOYaACQ1w+0azUkg==}
    engines: {node: '>= 4.0.0'}
    dev: false

  /util-deprecate/1.0.2:
    resolution: {integrity: sha512-EPD5q1uXyFxJpCrLnCc1nHnq3gOa6DZBocAIiI2TaSCA7VCJ1UJDMagCzIkXNsUYfD1daK//LTEQ8xiIbrHtcw==}

  /util/0.12.5:
    resolution: {integrity: sha512-kZf/K6hEIrWHI6XqOFUiiMa+79wE/D8Q+NCNAWclkyg3b4d2k7s0QGepNjiABc+aR3N1PAyHL7p6UcLY6LmrnA==}
    dependencies:
      inherits: 2.0.4
      is-arguments: 1.1.1
      is-generator-function: 1.0.10
      is-typed-array: 1.1.10
      which-typed-array: 1.1.9
    dev: false

  /validate-npm-package-license/3.0.4:
    resolution: {integrity: sha512-DpKm2Ui/xN7/HQKCtpZxoRWBhZ9Z0kqtygG8XCgNQ8ZlDnxuQmWhj566j8fN4Cu3/JmbhsDo7fcAJq4s9h27Ew==}
    dependencies:
      spdx-correct: 3.1.1
      spdx-expression-parse: 3.0.1
    dev: false

  /vega-canvas/1.2.6:
    resolution: {integrity: sha512-rgeYUpslYn/amIfnuv3Sw6n4BGns94OjjZNtUc9IDji6b+K8LGS/kW+Lvay8JX/oFqtulBp8RLcHN6QjqPLA9Q==}
    dev: false

  /vega-crossfilter/4.1.0:
    resolution: {integrity: sha512-aiOJcvVpiEDIu5uNc4Kf1hakkkPaVOO5fw5T4RSFAw6GEDbdqcB6eZ1xePcsLVic1hxYD5SGiUPdiiIs0SMh2g==}
    dependencies:
      d3-array: 3.1.1
      vega-dataflow: 5.7.4
      vega-util: 1.17.0
    transitivePeerDependencies:
      - encoding
    dev: false

  /vega-dataflow/5.7.4:
    resolution: {integrity: sha512-JGHTpUo8XGETH3b1V892we6hdjzCWB977ybycIu8DPqRoyrZuj6t1fCVImazfMgQD1LAfJlQybWP+alwKDpKig==}
    dependencies:
      vega-format: 1.1.0
      vega-loader: 4.5.0
      vega-util: 1.17.0
    transitivePeerDependencies:
      - encoding
    dev: false

  /vega-embed/6.21.0_36sthfwhgi34qytpvkzggbhnle:
    resolution: {integrity: sha512-Tzo9VAfgNRb6XpxSFd7uphSeK2w5OxDY2wDtmpsQ+rQlPSEEI9TE6Jsb2nHRLD5J4FrmXKLrTcORqidsNQSXEg==}
    peerDependencies:
      vega: ^5.21.0
      vega-lite: '*'
    dependencies:
      fast-json-patch: 3.1.1
      json-stringify-pretty-compact: 3.0.0
      semver: 7.3.8
      tslib: 2.4.0
      vega: 5.22.1
      vega-interpreter: 1.0.4
      vega-lite: 5.6.0_vega@5.22.1
      vega-schema-url-parser: 2.2.0
      vega-themes: 2.12.0_36sthfwhgi34qytpvkzggbhnle
      vega-tooltip: 0.28.0
    dev: false
    bundledDependencies:
      - yallist

  /vega-encode/4.9.0:
    resolution: {integrity: sha512-etv2BHuCn9bzEc0cxyA2TnbtcAFQGVFmsaqmB4sgBCaqTSEfXMoX68LK3yxBrsdm5LU+y3otJVoewi3qWYCx2g==}
    dependencies:
      d3-array: 3.1.1
      d3-interpolate: 3.0.1
      vega-dataflow: 5.7.4
      vega-scale: 7.2.0
      vega-util: 1.17.0
    transitivePeerDependencies:
      - encoding
    dev: false

  /vega-event-selector/3.0.0:
    resolution: {integrity: sha512-Gls93/+7tEJGE3kUuUnxrBIxtvaNeF01VIFB2Q2Of2hBIBvtHX74jcAdDtkh5UhhoYGD8Q1J30P5cqEBEwtPoQ==}
    dev: false

  /vega-expression/5.0.0:
    resolution: {integrity: sha512-y5+c2frq0tGwJ7vYXzZcfVcIRF/QGfhf2e+bV1Z0iQs+M2lI1II1GPDdmOcMKimpoCVp/D61KUJDIGE1DSmk2w==}
    dependencies:
      '@types/estree': 0.0.50
      vega-util: 1.17.0
    dev: false

  /vega-force/4.1.0:
    resolution: {integrity: sha512-Sssf8iH48vYlz+E7/RpU+SUaJbuLoIL87U4tG2Av4gf/hRiImU49x2TI3EuhFWg1zpaCFxlz0CAaX++Oh/gjdw==}
    dependencies:
      d3-force: 3.0.0
      vega-dataflow: 5.7.4
      vega-util: 1.17.0
    transitivePeerDependencies:
      - encoding
    dev: false

  /vega-format/1.1.0:
    resolution: {integrity: sha512-6mgpeWw8yGdG0Zdi8aVkx5oUrpJGOpNxqazC2858RSDPvChM/jDFlgRMTYw52qk7cxU0L08ARp4BwmXaI75j0w==}
    dependencies:
      d3-array: 3.1.1
      d3-format: 3.1.0
      d3-time-format: 4.1.0
      vega-time: 2.1.0
      vega-util: 1.17.0
    dev: false

  /vega-functions/5.13.0:
    resolution: {integrity: sha512-Mf53zNyx+c9fFqagEI0T8zc9nMlx0zozOngr8oOpG1tZDKOgwOnUgN99zQKbLHjyv+UzWrq3LYTnSLyVe0ZmhQ==}
    dependencies:
      d3-array: 3.1.1
      d3-color: 3.0.1
      d3-geo: 3.0.1
      vega-dataflow: 5.7.4
      vega-expression: 5.0.0
      vega-scale: 7.2.0
      vega-scenegraph: 4.10.1
      vega-selections: 5.4.0
      vega-statistics: 1.8.0
      vega-time: 2.1.0
      vega-util: 1.17.0
    transitivePeerDependencies:
      - encoding
    dev: false

  /vega-geo/4.4.0:
    resolution: {integrity: sha512-3YX41y+J5pu0PMjvBCASg0/lgvu9+QXWJZ+vl6FFKa8AlsIopQ67ZL7ObwqjZcoZMolJ4q0rc+ZO8aj1pXCYcw==}
    dependencies:
      d3-array: 3.1.1
      d3-color: 3.0.1
      d3-geo: 3.0.1
      vega-canvas: 1.2.6
      vega-dataflow: 5.7.4
      vega-projection: 1.5.0
      vega-statistics: 1.8.0
      vega-util: 1.17.0
    transitivePeerDependencies:
      - encoding
    dev: false

  /vega-hierarchy/4.1.0:
    resolution: {integrity: sha512-DWBK39IEt4FiQru12twzKSFUvFFZ7KtlH9+lAaqrJnKuIZFCyQ1XOUfKScfbKIlk4KS+DuCTNLI/pxC/f7Sk9Q==}
    dependencies:
      d3-hierarchy: 3.1.2
      vega-dataflow: 5.7.4
      vega-util: 1.17.0
    transitivePeerDependencies:
      - encoding
    dev: false

  /vega-interpreter/1.0.4:
    resolution: {integrity: sha512-6tpYIa/pJz0cZo5fSxDSkZkAA51pID2LjOtQkOQvbzn+sJiCaWKPFhur8MBqbcmYZ9bnap1OYNwlrvpd2qBLvg==}
    dev: false

  /vega-label/1.2.0:
    resolution: {integrity: sha512-1prOqkCAfXaUvMqavbGI0nbYGqV8UQR9qvuVwrPJ6Yxm3GIUIOA/JRqNY8eZR8USwMP/kzsqlfVEixj9+Y75VQ==}
    dependencies:
      vega-canvas: 1.2.6
      vega-dataflow: 5.7.4
      vega-scenegraph: 4.10.1
      vega-util: 1.17.0
    transitivePeerDependencies:
      - encoding
    dev: false

  /vega-lite/5.6.0_vega@5.22.1:
    resolution: {integrity: sha512-aTjQk//SzL9ctHY4ItA8yZSGflHMWPJmCXEs8LeRlixuOaAbamZmeL8xNMbQpS/vAZQeFAqjcJ32Fuztz/oGww==}
    engines: {node: '>=12'}
    hasBin: true
    peerDependencies:
      vega: ^5.22.0
    dependencies:
      '@types/clone': 2.1.1
      clone: 2.1.2
      fast-deep-equal: 3.1.3
      fast-json-stable-stringify: 2.1.0
      json-stringify-pretty-compact: 3.0.0
      tslib: 2.4.0
      vega: 5.22.1
      vega-event-selector: 3.0.0
      vega-expression: 5.0.0
      vega-util: 1.17.0
      yargs: 17.6.2
    dev: false

  /vega-loader/4.5.0:
    resolution: {integrity: sha512-EkAyzbx0pCYxH3v3wghGVCaKINWxHfgbQ2pYDiYv0yo8e04S8Mv/IlRGTt6BAe7cLhrk1WZ4zh20QOppnGG05w==}
    dependencies:
      d3-dsv: 3.0.1
      node-fetch: 2.6.7
      topojson-client: 3.1.0
      vega-format: 1.1.0
      vega-util: 1.17.0
    transitivePeerDependencies:
      - encoding
    dev: false

  /vega-parser/6.1.4:
    resolution: {integrity: sha512-tORdpWXiH/kkXcpNdbSVEvtaxBuuDtgYp9rBunVW9oLsjFvFXbSWlM1wvJ9ZFSaTfx6CqyTyGMiJemmr1QnTjQ==}
    dependencies:
      vega-dataflow: 5.7.4
      vega-event-selector: 3.0.0
      vega-functions: 5.13.0
      vega-scale: 7.2.0
      vega-util: 1.17.0
    transitivePeerDependencies:
      - encoding
    dev: false

  /vega-projection/1.5.0:
    resolution: {integrity: sha512-aob7qojh555x3hQWZ/tr8cIJNSWQbm6EoWTJaheZgFOY2x3cDa4Qrg3RJbGw6KwVj/IQk2p40paRzixKZ2kr+A==}
    dependencies:
      d3-geo: 3.0.1
      d3-geo-projection: 4.0.0
    dev: false

  /vega-regression/1.1.0:
    resolution: {integrity: sha512-09K0RemY6cdaXBAyakDUNFfEkRcLkGjkDJyWQPAUqGK59hV2J+G3i4uxkZp18Vu0t8oqU7CgzwWim1s5uEpOcA==}
    dependencies:
      d3-array: 3.1.1
      vega-dataflow: 5.7.4
      vega-statistics: 1.8.0
      vega-util: 1.17.0
    transitivePeerDependencies:
      - encoding
    dev: false

  /vega-runtime/6.1.3:
    resolution: {integrity: sha512-gE+sO2IfxMUpV0RkFeQVnHdmPy3K7LjHakISZgUGsDI/ZFs9y+HhBf8KTGSL5pcZPtQsZh3GBQ0UonqL1mp9PA==}
    dependencies:
      vega-dataflow: 5.7.4
      vega-util: 1.17.0
    transitivePeerDependencies:
      - encoding
    dev: false

  /vega-scale/7.2.0:
    resolution: {integrity: sha512-QYltO/otrZHLrCGGf06Y99XtPtqWXITr6rw7rO9oL+l3d9o5RFl9sjHrVxiM7v+vGoZVWbBd5IPbFhPsXZ6+TA==}
    dependencies:
      d3-array: 3.1.1
      d3-interpolate: 3.0.1
      d3-scale: 4.0.2
      vega-time: 2.1.0
      vega-util: 1.17.0
    dev: false

  /vega-scenegraph/4.10.1:
    resolution: {integrity: sha512-takIpkmNxYHhJYALOYzhTin3EDzbys6U4g+l1yJZVlXG9YTdiCMuEVAdtaQOCqF9/7qytD6pCrMxJY2HaoN0qQ==}
    dependencies:
      d3-path: 3.0.1
      d3-shape: 3.1.0
      vega-canvas: 1.2.6
      vega-loader: 4.5.0
      vega-scale: 7.2.0
      vega-util: 1.17.0
    transitivePeerDependencies:
      - encoding
    dev: false

  /vega-schema-url-parser/2.2.0:
    resolution: {integrity: sha512-yAtdBnfYOhECv9YC70H2gEiqfIbVkq09aaE4y/9V/ovEFmH9gPKaEgzIZqgT7PSPQjKhsNkb6jk6XvSoboxOBw==}
    dev: false

  /vega-selections/5.4.0:
    resolution: {integrity: sha512-Un3JdLDPjIpF9Dh4sw6m1c/QAcfam6m1YXHJ9vJxE/GdJ+sOrPxc7bcEU8VhOmTUN7IQUn4/1ry4JqqOVMbEhw==}
    dependencies:
      d3-array: 3.1.1
      vega-expression: 5.0.0
      vega-util: 1.17.0
    dev: false

  /vega-statistics/1.8.0:
    resolution: {integrity: sha512-dl+LCRS6qS4jWDme/NEdPVt5r649uB4IK6Kyr2/czmGA5JqjuFmtQ9lHQOnRu8945XLkqLf+JIQQo7vnw+nslA==}
    dependencies:
      d3-array: 3.1.1
    dev: false

  /vega-themes/2.12.0_36sthfwhgi34qytpvkzggbhnle:
    resolution: {integrity: sha512-gHNYCzDgexSQDmGzQsxH57OYgFVbAOmvhIYN3MPOvVucyI+zhbUawBVIVNzG9ftucRp0MaaMVXi6ctC5HLnBsg==}
    peerDependencies:
      vega: '*'
      vega-lite: '*'
    dependencies:
      vega: 5.22.1
      vega-lite: 5.6.0_vega@5.22.1
    dev: false

  /vega-time/2.1.0:
    resolution: {integrity: sha512-Q9/l3S6Br1RPX5HZvyLD/cQ4K6K8DtpR09/1y7D66gxNorg2+HGzYZINH9nUvN3mxoXcBWg4cCUh3+JvmkDaEg==}
    dependencies:
      d3-array: 3.1.1
      d3-time: 3.0.0
      vega-util: 1.17.0
    dev: false

  /vega-tooltip/0.28.0:
    resolution: {integrity: sha512-DbK0V5zzk+p9cphZZXV91ZGeKq0zr6JIS0VndUoGTisldzw4tRgmpGQcTfMjew53o7/voeTM2ELTnJAJRzX4tg==}
    dependencies:
      vega-util: 1.17.0
    dev: false

  /vega-transforms/4.10.0:
    resolution: {integrity: sha512-Yk6ByzVq5F2niFfPlSsrU5wi+NZhsF7IBpJCcTfms4U7eoyNepUXagdFEJ3VWBD/Lit6GorLXFgO17NYcyS5gg==}
    dependencies:
      d3-array: 3.1.1
      vega-dataflow: 5.7.4
      vega-statistics: 1.8.0
      vega-time: 2.1.0
      vega-util: 1.17.0
    transitivePeerDependencies:
      - encoding
    dev: false

  /vega-typings/0.22.3:
    resolution: {integrity: sha512-PREcya3nXT9Tk7xU0IhEpOLVTlqizNtKXV55NhI6ApBjJtqVYbJL7IBh2ckKxGBy3YeUQ37BQZl56UqqiYVWBw==}
    dependencies:
      vega-event-selector: 3.0.0
      vega-expression: 5.0.0
      vega-util: 1.17.0
    dev: false

  /vega-util/1.17.0:
    resolution: {integrity: sha512-HTaydZd9De3yf+8jH66zL4dXJ1d1p5OIFyoBzFiOli4IJbwkL1jrefCKz6AHDm1kYBzDJ0X4bN+CzZSCTvNk1w==}
    dev: false

  /vega-view-transforms/4.5.8:
    resolution: {integrity: sha512-966m7zbzvItBL8rwmF2nKG14rBp7q+3sLCKWeMSUrxoG+M15Smg5gWEGgwTG3A/RwzrZ7rDX5M1sRaAngRH25g==}
    dependencies:
      vega-dataflow: 5.7.4
      vega-scenegraph: 4.10.1
      vega-util: 1.17.0
    transitivePeerDependencies:
      - encoding
    dev: false

  /vega-view/5.11.0:
    resolution: {integrity: sha512-MI9NTRFmtFX6ADk6KOHhi8bhHjC9pPm42Bj2+74c6l1d3NQZf9Jv7lkiGqKohdkQDNH9LPwz/6slhKwPU9JdkQ==}
    dependencies:
      d3-array: 3.1.1
      d3-timer: 3.0.1
      vega-dataflow: 5.7.4
      vega-format: 1.1.0
      vega-functions: 5.13.0
      vega-runtime: 6.1.3
      vega-scenegraph: 4.10.1
      vega-util: 1.17.0
    transitivePeerDependencies:
      - encoding
    dev: false

  /vega-voronoi/4.2.0:
    resolution: {integrity: sha512-1iuNAVZgUHRlBpdq4gSga3KlQmrgFfwy+KpyDgPLQ8HbLkhcVeT7RDh2L6naluqD7Op0xVLms3clR920WsYryQ==}
    dependencies:
      d3-delaunay: 6.0.2
      vega-dataflow: 5.7.4
      vega-util: 1.17.0
    transitivePeerDependencies:
      - encoding
    dev: false

  /vega-wordcloud/4.1.3:
    resolution: {integrity: sha512-is4zYn9FMAyp9T4SAcz2P/U/wqc0Lx3P5YtpWKCbOH02a05vHjUQrQ2TTPOuvmMfAEDCSKvbMSQIJMOE018lJA==}
    dependencies:
      vega-canvas: 1.2.6
      vega-dataflow: 5.7.4
      vega-scale: 7.2.0
      vega-statistics: 1.8.0
      vega-util: 1.17.0
    transitivePeerDependencies:
      - encoding
    dev: false

  /vega/5.22.1:
    resolution: {integrity: sha512-KJBI7OWSzpfCPbmWl3GQCqBqbf2TIdpWS0mzO6MmWbvdMhWHf74P9IVnx1B1mhg0ZTqWFualx9ZYhWzMMwudaQ==}
    dependencies:
      vega-crossfilter: 4.1.0
      vega-dataflow: 5.7.4
      vega-encode: 4.9.0
      vega-event-selector: 3.0.0
      vega-expression: 5.0.0
      vega-force: 4.1.0
      vega-format: 1.1.0
      vega-functions: 5.13.0
      vega-geo: 4.4.0
      vega-hierarchy: 4.1.0
      vega-label: 1.2.0
      vega-loader: 4.5.0
      vega-parser: 6.1.4
      vega-projection: 1.5.0
      vega-regression: 1.1.0
      vega-runtime: 6.1.3
      vega-scale: 7.2.0
      vega-scenegraph: 4.10.1
      vega-statistics: 1.8.0
      vega-time: 2.1.0
      vega-transforms: 4.10.0
      vega-typings: 0.22.3
      vega-util: 1.17.0
      vega-view: 5.11.0
      vega-view-transforms: 4.5.8
      vega-voronoi: 4.2.0
      vega-wordcloud: 4.1.3
    transitivePeerDependencies:
      - encoding
    dev: false

  /vite-node/0.29.8_@types+node@17.0.14:
    resolution: {integrity: sha512-b6OtCXfk65L6SElVM20q5G546yu10/kNrhg08afEoWlFRJXFq9/6glsvSVY+aI6YeC1tu2TtAqI2jHEQmOmsFw==}
    engines: {node: '>=v14.16.0'}
    hasBin: true
    dependencies:
      cac: 6.7.14
      debug: 4.3.4
      mlly: 1.2.0
      pathe: 1.1.0
      picocolors: 1.0.0
      vite: 4.3.5_@types+node@17.0.14
    transitivePeerDependencies:
      - '@types/node'
      - less
      - sass
      - stylus
      - sugarss
      - supports-color
      - terser
    dev: false

  /vite/2.9.9:
    resolution: {integrity: sha512-ffaam+NgHfbEmfw/Vuh6BHKKlI/XIAhxE5QSS7gFLIngxg171mg1P3a4LSRME0z2ZU1ScxoKzphkipcYwSD5Ew==}
    engines: {node: '>=12.2.0'}
    hasBin: true
    peerDependencies:
      less: '*'
      sass: '*'
      stylus: '*'
    peerDependenciesMeta:
      less:
        optional: true
      sass:
        optional: true
      stylus:
        optional: true
    dependencies:
      esbuild: 0.14.31
      postcss: 8.4.14
      resolve: 1.22.0
      rollup: 2.66.1
    optionalDependencies:
      fsevents: 2.3.2
    dev: true

  /vite/4.2.1:
    resolution: {integrity: sha512-7MKhqdy0ISo4wnvwtqZkjke6XN4taqQ2TBaTccLIpOKv7Vp2h4Y+NpmWCnGDeSvvn45KxvWgGyb0MkHvY1vgbg==}
    engines: {node: ^14.18.0 || >=16.0.0}
    hasBin: true
    peerDependencies:
      '@types/node': '>= 14'
      less: '*'
      sass: '*'
      stylus: '*'
      sugarss: '*'
      terser: ^5.4.0
    peerDependenciesMeta:
      '@types/node':
        optional: true
      less:
        optional: true
      sass:
        optional: true
      stylus:
        optional: true
      sugarss:
        optional: true
      terser:
        optional: true
    dependencies:
      esbuild: 0.17.14
      postcss: 8.4.21
      resolve: 1.22.1
      rollup: 3.20.2
    optionalDependencies:
      fsevents: 2.3.2
    dev: false

  /vite/4.2.1_@types+node@17.0.14:
    resolution: {integrity: sha512-7MKhqdy0ISo4wnvwtqZkjke6XN4taqQ2TBaTccLIpOKv7Vp2h4Y+NpmWCnGDeSvvn45KxvWgGyb0MkHvY1vgbg==}
    engines: {node: ^14.18.0 || >=16.0.0}
    hasBin: true
    peerDependencies:
      '@types/node': '>= 14'
      less: '*'
      sass: '*'
      stylus: '*'
      sugarss: '*'
      terser: ^5.4.0
    peerDependenciesMeta:
      '@types/node':
        optional: true
      less:
        optional: true
      sass:
        optional: true
      stylus:
        optional: true
      sugarss:
        optional: true
      terser:
        optional: true
    dependencies:
      '@types/node': 17.0.14
      esbuild: 0.17.14
      postcss: 8.4.21
      resolve: 1.22.1
      rollup: 3.20.2
    optionalDependencies:
      fsevents: 2.3.2
    dev: false

  /vite/4.3.5:
    resolution: {integrity: sha512-0gEnL9wiRFxgz40o/i/eTBwm+NEbpUeTWhzKrZDSdKm6nplj+z4lKz8ANDgildxHm47Vg8EUia0aicKbawUVVA==}
    engines: {node: ^14.18.0 || >=16.0.0}
    hasBin: true
    peerDependencies:
      '@types/node': '>= 14'
      less: '*'
      sass: '*'
      stylus: '*'
      sugarss: '*'
      terser: ^5.4.0
    peerDependenciesMeta:
      '@types/node':
        optional: true
      less:
        optional: true
      sass:
        optional: true
      stylus:
        optional: true
      sugarss:
        optional: true
      terser:
        optional: true
    dependencies:
      esbuild: 0.17.14
      postcss: 8.4.23
      rollup: 3.21.6
    optionalDependencies:
      fsevents: 2.3.2
    dev: true

  /vite/4.3.5_@types+node@17.0.14:
    resolution: {integrity: sha512-0gEnL9wiRFxgz40o/i/eTBwm+NEbpUeTWhzKrZDSdKm6nplj+z4lKz8ANDgildxHm47Vg8EUia0aicKbawUVVA==}
    engines: {node: ^14.18.0 || >=16.0.0}
    hasBin: true
    peerDependencies:
      '@types/node': '>= 14'
      less: '*'
      sass: '*'
      stylus: '*'
      sugarss: '*'
      terser: ^5.4.0
    peerDependenciesMeta:
      '@types/node':
        optional: true
      less:
        optional: true
      sass:
        optional: true
      stylus:
        optional: true
      sugarss:
        optional: true
      terser:
        optional: true
    dependencies:
      '@types/node': 17.0.14
      esbuild: 0.17.14
      postcss: 8.4.23
      rollup: 3.21.6
    optionalDependencies:
      fsevents: 2.3.2
    dev: false

  /vitefu/0.2.4_vite@4.3.5:
    resolution: {integrity: sha512-fanAXjSaf9xXtOOeno8wZXIhgia+CZury481LsDaV++lSvcU2R9Ch2bPh3PYFyoHW+w9LqAeYRISVQjUIew14g==}
    peerDependencies:
      vite: ^3.0.0 || ^4.0.0
    peerDependenciesMeta:
      vite:
        optional: true
    dependencies:
      vite: 4.3.5
    dev: true

  /vitest/0.29.8_iqsa6n5ci6hw4cj5yjjmdd3clu:
    resolution: {integrity: sha512-JIAVi2GK5cvA6awGpH0HvH/gEG9PZ0a/WoxdiV3PmqK+3CjQMf8c+J/Vhv4mdZ2nRyXFw66sAg6qz7VNkaHfDQ==}
    engines: {node: '>=v14.16.0'}
    hasBin: true
    peerDependencies:
      '@edge-runtime/vm': '*'
      '@vitest/browser': '*'
      '@vitest/ui': '*'
      happy-dom: '*'
      jsdom: '*'
      playwright: '*'
      safaridriver: '*'
      webdriverio: '*'
    peerDependenciesMeta:
      '@edge-runtime/vm':
        optional: true
      '@vitest/browser':
        optional: true
      '@vitest/ui':
        optional: true
      happy-dom:
        optional: true
      jsdom:
        optional: true
      playwright:
        optional: true
      safaridriver:
        optional: true
      webdriverio:
        optional: true
    dependencies:
      '@types/chai': 4.3.4
      '@types/chai-subset': 1.3.3
      '@types/node': 17.0.14
      '@vitest/expect': 0.29.8
      '@vitest/runner': 0.29.8
      '@vitest/spy': 0.29.8
      '@vitest/utils': 0.29.8
      acorn: 8.8.2
      acorn-walk: 8.2.0
      cac: 6.7.14
      chai: 4.3.7
      debug: 4.3.4
      happy-dom: 2.49.0
      local-pkg: 0.4.3
      pathe: 1.1.0
      picocolors: 1.0.0
      playwright: 1.27.1
      source-map: 0.6.1
      std-env: 3.3.2
      strip-literal: 1.0.1
      tinybench: 2.4.0
      tinypool: 0.4.0
      tinyspy: 1.1.1
      vite: 4.2.1_@types+node@17.0.14
      vite-node: 0.29.8_@types+node@17.0.14
      why-is-node-running: 2.2.2
    transitivePeerDependencies:
      - less
      - sass
      - stylus
      - sugarss
      - supports-color
      - terser
    dev: false

  /w3c-keyname/2.2.6:
    resolution: {integrity: sha512-f+fciywl1SJEniZHD6H+kUO8gOnwIr7f4ijKA6+ZvJFjeGi1r4PDLl53Ayud9O/rk64RqgoQine0feoeOU0kXg==}
    dev: false

  /wcwidth/1.0.1:
    resolution: {integrity: sha512-XHPEwS0q6TaxcvG85+8EYkbiCux2XtWG2mkc47Ng2A77BQu9+DqIOJldST4HgPkuea7dvKSj5VgX3P1d4rW8Tg==}
    dependencies:
      defaults: 1.0.4
    dev: false

  /web-encoding/1.1.5:
    resolution: {integrity: sha512-HYLeVCdJ0+lBYV2FvNZmv3HJ2Nt0QYXqZojk3d9FJOLkwnuhzM9tmamh8d7HPM8QqjKH8DeHkFTx+CFlWpZZDA==}
    dependencies:
      util: 0.12.5
    optionalDependencies:
      '@zxing/text-encoding': 0.9.0
    dev: false

  /webidl-conversions/3.0.1:
    resolution: {integrity: sha512-2JAn3z8AR6rjK8Sm8orRC0h/bcl/DqL7tRPdGZ4I1CjdF+EaMLmYxBHyXuKL849eucPFhvBoxMsflfOb8kxaeQ==}
    dev: false

  /webidl-conversions/7.0.0:
    resolution: {integrity: sha512-VwddBukDzu71offAQR975unBIGqfKZpM+8ZX6ySk8nYhVoo5CYaZyzt3YBvYtRtO+aoGlqxPg/B87NGVZ/fu6g==}
    engines: {node: '>=12'}
    dev: false

  /whatwg-encoding/1.0.5:
    resolution: {integrity: sha512-b5lim54JOPN9HtzvK9HFXvBma/rnfFeqsic0hSpjtDbVxR3dJKLc+KB4V6GgiGOvl7CY/KNh8rxSo9DKQrnUEw==}
    dependencies:
      iconv-lite: 0.4.24
    dev: false

  /whatwg-mimetype/2.3.0:
    resolution: {integrity: sha512-M4yMwr6mAnQz76TbJm914+gPpB/nCwvZbJU28cUD6dR004SAxDLOOSUaB1JDRqLtaOV/vi0IC5lEAGFgrjGv/g==}
    dev: false

  /whatwg-url/5.0.0:
    resolution: {integrity: sha512-saE57nupxk6v3HY35+jzBwYa0rKSy0XR8JSxZPwgLr7ys0IBzhGviA1/TUGJLmSVqs8pb9AnvICXEuOHLprYTw==}
    dependencies:
      tr46: 0.0.3
      webidl-conversions: 3.0.1
    dev: false

  /which-boxed-primitive/1.0.2:
    resolution: {integrity: sha512-bwZdv0AKLpplFY2KZRX6TvyuN7ojjr7lwkg6ml0roIy9YeuSr7JS372qlNW18UQYzgYK9ziGcerWqZOmEn9VNg==}
    dependencies:
      is-bigint: 1.0.4
      is-boolean-object: 1.1.2
      is-number-object: 1.0.6
      is-string: 1.0.7
      is-symbol: 1.0.4
    dev: false

  /which-module/2.0.0:
    resolution: {integrity: sha512-B+enWhmw6cjfVC7kS8Pj9pCrKSc5txArRyaYGe088shv/FGWH+0Rjx/xPgtsWfsUtS27FkP697E4DDhgrgoc0Q==}
    dev: false

  /which-pm/2.0.0:
    resolution: {integrity: sha512-Lhs9Pmyph0p5n5Z3mVnN0yWcbQYUAD7rbQUiMsQxOJ3T57k7RFe35SUwWMf7dsbDZks1uOmw4AecB/JMDj3v/w==}
    engines: {node: '>=8.15'}
    dependencies:
      load-yaml-file: 0.2.0
      path-exists: 4.0.0
    dev: false

  /which-typed-array/1.1.9:
    resolution: {integrity: sha512-w9c4xkx6mPidwp7180ckYWfMmvxpjlZuIudNtDf4N/tTAUB8VJbX25qZoAsrtGuYNnGw3pa0AXgbGKRB8/EceA==}
    engines: {node: '>= 0.4'}
    dependencies:
      available-typed-arrays: 1.0.5
      call-bind: 1.0.2
      for-each: 0.3.3
      gopd: 1.0.1
      has-tostringtag: 1.0.0
      is-typed-array: 1.1.10
    dev: false

  /which/1.3.1:
    resolution: {integrity: sha512-HxJdYWq1MTIQbJ3nw0cqssHoTNU267KlrDuGZ1WYlxDStUtKUhOaJmh112/TZmHxxUfuJqPXSOm7tDyas0OSIQ==}
    hasBin: true
    dependencies:
      isexe: 2.0.0
    dev: false

  /why-is-node-running/2.2.2:
    resolution: {integrity: sha512-6tSwToZxTOcotxHeA+qGCq1mVzKR3CwcJGmVcY+QE8SHy6TnpFnh8PAvPNHYr7EcuVeG0QSMxtYCuO1ta/G/oA==}
    engines: {node: '>=8'}
    hasBin: true
    dependencies:
      siginfo: 2.0.0
      stackback: 0.0.2
    dev: false

  /worker-factory/6.0.69:
    resolution: {integrity: sha512-vut3DexCAyRicCuvfUAhOAlt7s4segcDutnqAH/ybxbpYzDu4qLfkmpEzfinbGCkPffTzXq64XulaSdqVG3Ncw==}
    dependencies:
      '@babel/runtime': 7.21.0
      compilerr: 9.0.21
      fast-unique-numbers: 6.0.21
      tslib: 2.4.0
    dev: false

  /wrap-ansi/6.2.0:
    resolution: {integrity: sha512-r6lPcBGxZXlIcymEu7InxDMhdW0KDxpLgoFLcguasxCaJ/SOIZwINatK9KY/tf+ZrlywOKU0UDj3ATXUBfxJXA==}
    engines: {node: '>=8'}
    dependencies:
      ansi-styles: 4.3.0
      string-width: 4.2.3
      strip-ansi: 6.0.1
    dev: false

  /wrap-ansi/7.0.0:
    resolution: {integrity: sha512-YVGIj2kamLSTxw6NsZjoBxfSwsn0ycdesmc4p+Q21c5zPuZ1pl+NfxVdxPtdHvmNVOQ6XSYG4AUtyt/Fi7D16Q==}
    engines: {node: '>=10'}
    dependencies:
      ansi-styles: 4.3.0
      string-width: 4.2.3
      strip-ansi: 6.0.1
    dev: false

  /wrappy/1.0.2:
    resolution: {integrity: sha512-l4Sp/DRseor9wL6EvV2+TuQn63dMkPjZ/sp9XkghTEbV9KlPS1xUsZ3u7/IQO4wxtcFB4bgpQPRcR3QCvezPcQ==}

<<<<<<< HEAD
  /ws@8.13.0(bufferutil@4.0.7):
=======
  /ws/8.13.0_bufferutil@4.0.7:
>>>>>>> 2db0d842
    resolution: {integrity: sha512-x9vcZYTrFPC7aSIbj7sRCYo7L/Xb8Iy+pW0ng0wt2vCJv7M9HOMy0UoN3rr+IFC7hb7vXoqS+P9ktyLLLhO+LA==}
    engines: {node: '>=10.0.0'}
    peerDependencies:
      bufferutil: ^4.0.1
      utf-8-validate: '>=5.0.2'
    peerDependenciesMeta:
      bufferutil:
        optional: true
      utf-8-validate:
        optional: true
    dependencies:
      bufferutil: 4.0.7
    dev: false

  /xtend/4.0.2:
    resolution: {integrity: sha512-LKYU1iAXJXUgAXn9URjiu+MWhyUXHsvfp7mcuYm9dSUKK0/CjtrUwFAxD82/mCWbtLsGjFIad0wIsod4zrTAEQ==}
    engines: {node: '>=0.4'}

  /y18n/4.0.3:
    resolution: {integrity: sha512-JKhqTOwSrqNA1NY5lSztJ1GrBiUodLMmIZuLiDaMRJ+itFd+ABVE8XBjOvIWL+rSqNDC74LCSFmlb/U4UZ4hJQ==}
    dev: false

  /y18n/5.0.8:
    resolution: {integrity: sha512-0pfFzegeDWJHJIAmTLRP2DwHjdF5s7jo9tuztdQxAhINCdvS+3nGINqPd00AphqJR/0LhANUS6/+7SCb98YOfA==}
    engines: {node: '>=10'}
    dev: false

  /yallist/2.1.2:
    resolution: {integrity: sha512-ncTzHV7NvsQZkYe1DW7cbDLm0YpzHmZF5r/iyP3ZnQtMiJ+pjzisCiMNI+Sj+xQF5pXhSHxSB3uDbsBTzY/c2A==}
    dev: false

  /yallist/4.0.0:
    resolution: {integrity: sha512-3wdGidZyq5PB084XLES5TpOSRA3wjXAlIWMhum2kRcv/41Sn2emQ0dycQW4uZXLejwKvg6EsvbdlVL+FYEct7A==}
    dev: false

  /yaml/1.10.2:
    resolution: {integrity: sha512-r3vXyErRCYJ7wg28yvBY5VSoAF8ZvlcW9/BwUzEtUsjvX/DKs24dIkuwjtuprwJJHsbyUbLApepYTR1BN4uHrg==}
    engines: {node: '>= 6'}

  /yargs-parser/18.1.3:
    resolution: {integrity: sha512-o50j0JeToy/4K6OZcaQmW6lyXXKhq7csREXcDwk2omFPJEwUNOVtJKvmDr9EI1fAJZUyZcRF7kxGBWmRXudrCQ==}
    engines: {node: '>=6'}
    dependencies:
      camelcase: 5.3.1
      decamelize: 1.2.0
    dev: false

  /yargs-parser/21.1.1:
    resolution: {integrity: sha512-tVpsJW7DdjecAiFpbIB1e3qxIQsE6NoPc5/eTdrbbIC4h0LVsWhnoa3g+m2HclBIujHzsxZ4VJVA+GUuc2/LBw==}
    engines: {node: '>=12'}
    dev: false

  /yargs/15.4.1:
    resolution: {integrity: sha512-aePbxDmcYW++PaqBsJ+HYUFwCdv4LVvdnhBy78E57PIor8/OVvhMrADFFEDh8DHDFRv/O9i3lPhsENjO7QX0+A==}
    engines: {node: '>=8'}
    dependencies:
      cliui: 6.0.0
      decamelize: 1.2.0
      find-up: 4.1.0
      get-caller-file: 2.0.5
      require-directory: 2.1.1
      require-main-filename: 2.0.0
      set-blocking: 2.0.0
      string-width: 4.2.3
      which-module: 2.0.0
      y18n: 4.0.3
      yargs-parser: 18.1.3
    dev: false

  /yargs/17.6.2:
    resolution: {integrity: sha512-1/9UrdHjDZc0eOU0HxOHoS78C69UD3JRMvzlJ7S79S2nTaWRA/whGCTV8o9e/N/1Va9YIV7Q4sOxD8VV4pCWOw==}
    engines: {node: '>=12'}
    dependencies:
      cliui: 8.0.1
      escalade: 3.1.1
      get-caller-file: 2.0.5
      require-directory: 2.1.1
      string-width: 4.2.3
      y18n: 5.0.8
      yargs-parser: 21.1.1
    dev: false

  /yargs/17.7.1:
    resolution: {integrity: sha512-cwiTb08Xuv5fqF4AovYacTFNxk62th7LKJ6BL9IGUpTJrWoU7/7WdQGTP2SjKf1dUNBGzDd28p/Yfs/GI6JrLw==}
    engines: {node: '>=12'}
    dependencies:
      cliui: 8.0.1
      escalade: 3.1.1
      get-caller-file: 2.0.5
      require-directory: 2.1.1
      string-width: 4.2.3
      y18n: 5.0.8
      yargs-parser: 21.1.1
    dev: false

  /yocto-queue/0.1.0:
    resolution: {integrity: sha512-rVksvsnNCdJ/ohGc6xgPwyN8eheCxsiLM8mxuE/t/mOVqJewPuO1miLpTHQiRgTKCLexL4MeAFVagts7HmNZ2Q==}
    engines: {node: '>=10'}
    dev: false

  /yocto-queue/1.0.0:
    resolution: {integrity: sha512-9bnSc/HEW2uRy67wc+T8UwauLuPJVn28jb+GtJY16iiKWyvmYJRXVT4UamsAEGQfPohgr2q4Tq0sQbQlxTfi1g==}
    engines: {node: '>=12.20'}
    dev: false<|MERGE_RESOLUTION|>--- conflicted
+++ resolved
@@ -88,18 +88,6 @@
       '@types/three': 0.138.0
 
   client/js:
-<<<<<<< HEAD
-    dependencies:
-      bufferutil:
-        specifier: ^4.0.7
-        version: 4.0.7
-      semiver:
-        specifier: ^1.1.0
-        version: 1.1.0
-      ws:
-        specifier: ^8.13.0
-        version: 8.13.0(bufferutil@4.0.7)
-=======
     specifiers:
       '@types/ws': ^8.5.4
       bufferutil: ^4.0.7
@@ -110,7 +98,6 @@
       bufferutil: 4.0.7
       semiver: 1.1.0
       ws: 8.13.0_bufferutil@4.0.7
->>>>>>> 2db0d842
     devDependencies:
       '@types/ws': 8.5.4
       esbuild: 0.17.14
@@ -2162,11 +2149,7 @@
       ieee754: 1.2.1
     dev: false
 
-<<<<<<< HEAD
-  /bufferutil@4.0.7:
-=======
   /bufferutil/4.0.7:
->>>>>>> 2db0d842
     resolution: {integrity: sha512-kukuqc39WOHtdxtw4UScxF/WVnMFVSQVKhtx3AjZJzhd0RGZZldcrfSEbVsWWe6KNH253574cq5F+wpv0G9pJw==}
     engines: {node: '>=6.14.2'}
     requiresBuild: true
@@ -2174,9 +2157,6 @@
       node-gyp-build: 4.6.0
     dev: false
 
-<<<<<<< HEAD
-  /cac@6.7.14:
-=======
   /busboy/1.6.0:
     resolution: {integrity: sha512-8SFQbg/0hQ9xy3UNTB0YEnsNBbWfhf7RtnzpL7TkBiTBRfrQ9Fxcnz7VJsleJpyp6rVLvXiuORqjlHi5q+PYuA==}
     engines: {node: '>=10.16.0'}
@@ -2185,7 +2165,6 @@
     dev: true
 
   /cac/6.7.14:
->>>>>>> 2db0d842
     resolution: {integrity: sha512-b6Ilus+c3RrdDk+JhLKUAQfzzgLEPy6wcXqS7f/xe1EETvsDP6GORG7SFuOs6cID5YkqchW/LXZbX5bc8j7ZcQ==}
     engines: {node: '>=8'}
     dev: false
@@ -4538,20 +4517,12 @@
       whatwg-url: 5.0.0
     dev: false
 
-<<<<<<< HEAD
-  /node-gyp-build@4.6.0:
-=======
   /node-gyp-build/4.6.0:
->>>>>>> 2db0d842
     resolution: {integrity: sha512-NTZVKn9IylLwUzaKjkas1e4u2DLNcV4rdYagA4PWdPwW87Bi7z+BznyKSRwS/761tV/lzCGXplWsiaMjLqP2zQ==}
     hasBin: true
     dev: false
 
-<<<<<<< HEAD
-  /node-html-parser@5.3.3:
-=======
   /node-html-parser/5.3.3:
->>>>>>> 2db0d842
     resolution: {integrity: sha512-ncg1033CaX9UexbyA7e1N0aAoAYRDiV8jkTvzEnfd1GDvzFdrsXLzR4p4ik8mwLgnaKP/jyUFWDy9q3jvRT2Jw==}
     dependencies:
       css-select: 4.3.0
@@ -7302,11 +7273,7 @@
   /wrappy/1.0.2:
     resolution: {integrity: sha512-l4Sp/DRseor9wL6EvV2+TuQn63dMkPjZ/sp9XkghTEbV9KlPS1xUsZ3u7/IQO4wxtcFB4bgpQPRcR3QCvezPcQ==}
 
-<<<<<<< HEAD
-  /ws@8.13.0(bufferutil@4.0.7):
-=======
   /ws/8.13.0_bufferutil@4.0.7:
->>>>>>> 2db0d842
     resolution: {integrity: sha512-x9vcZYTrFPC7aSIbj7sRCYo7L/Xb8Iy+pW0ng0wt2vCJv7M9HOMy0UoN3rr+IFC7hb7vXoqS+P9ktyLLLhO+LA==}
     engines: {node: '>=10.0.0'}
     peerDependencies:
