--- conflicted
+++ resolved
@@ -126,14 +126,14 @@
       '@gradio/form': link:../form
       '@gradio/theme': link:../theme
     devDependencies:
-      '@sveltejs/adapter-auto': 2.0.1_@sveltejs+kit@1.16.3
-      '@sveltejs/kit': 1.16.3_svelte@3.57.0+vite@4.3.5
+      '@sveltejs/adapter-auto': 2.1.0_@sveltejs+kit@1.18.0
+      '@sveltejs/kit': 1.18.0_svelte@3.57.0+vite@4.3.8
       prettier: 2.8.1
       prettier-plugin-svelte: 2.10.0_prettier@2.8.1+svelte@3.57.0
       svelte: 3.57.0
       svelte-check: 3.1.4_postcss@8.4.6+svelte@3.57.0
       typescript: 5.0.4
-      vite: 4.3.5
+      vite: 4.3.8
 
   js/accordion:
     specifiers: {}
@@ -261,46 +261,27 @@
 
   js/chatbot:
     specifiers:
+      '@gradio/icons': workspace:^0.0.1
       '@gradio/theme': workspace:^0.0.1
       '@gradio/upload': workspace:^0.0.1
       '@gradio/utils': workspace:^0.0.1
-    dependencies:
-<<<<<<< HEAD
+      '@types/katex': ^0.16.0
+      '@types/marked': ^4.3.0
+      '@types/prismjs': 1.26.0
+      katex: ^0.16.7
+      marked: ^5.0.1
+      prismjs: 1.29.0
+    dependencies:
+      '@gradio/icons': link:../icons
       '@gradio/theme': link:../theme
       '@gradio/upload': link:../upload
       '@gradio/utils': link:../utils
-=======
-      '@gradio/icons':
-        specifier: workspace:^0.0.1
-        version: link:../icons
-      '@gradio/theme':
-        specifier: workspace:^0.0.1
-        version: link:../theme
-      '@gradio/upload':
-        specifier: workspace:^0.0.1
-        version: link:../upload
-      '@gradio/utils':
-        specifier: workspace:^0.0.1
-        version: link:../utils
-      '@types/katex':
-        specifier: ^0.16.0
-        version: 0.16.0
-      '@types/marked':
-        specifier: ^4.3.0
-        version: 4.3.0
-      '@types/prismjs':
-        specifier: 1.26.0
-        version: 1.26.0
-      katex:
-        specifier: ^0.16.7
-        version: 0.16.7
-      marked:
-        specifier: ^5.0.1
-        version: 5.0.1
-      prismjs:
-        specifier: 1.29.0
-        version: 1.29.0
->>>>>>> 38607c99
+      '@types/katex': 0.16.0
+      '@types/marked': 4.3.1
+      '@types/prismjs': 1.26.0
+      katex: 0.16.7
+      marked: 5.0.2
+      prismjs: 1.29.0
 
   js/code:
     specifiers:
@@ -1440,12 +1421,12 @@
       import-meta-resolve: 2.2.0
     dev: true
 
-  /@sveltejs/adapter-auto/2.0.1_@sveltejs+kit@1.16.3:
-    resolution: {integrity: sha512-anxxYMcQy7HWSKxN4YNaVcgNzCHtNFwygq72EA1Xv7c+5gSECOJ1ez1PYoLciPiFa7A3XBvMDQXUFJ2eqLDtAA==}
+  /@sveltejs/adapter-auto/2.1.0_@sveltejs+kit@1.18.0:
+    resolution: {integrity: sha512-o2pZCfATFtA/Gw/BB0Xm7k4EYaekXxaPGER3xGSY3FvzFJGTlJlZjBseaXwYSM94lZ0HniOjTokN3cWaLX6fow==}
     peerDependencies:
       '@sveltejs/kit': ^1.0.0
     dependencies:
-      '@sveltejs/kit': 1.16.3_svelte@3.57.0+vite@4.3.5
+      '@sveltejs/kit': 1.18.0_svelte@3.57.0+vite@4.3.8
       import-meta-resolve: 3.0.0
     dev: true
 
@@ -1468,8 +1449,8 @@
       - supports-color
     dev: true
 
-  /@sveltejs/kit/1.16.3_svelte@3.57.0+vite@4.3.5:
-    resolution: {integrity: sha512-8uv0udYRpVuE1BweFidcWHfL+u2gAANKmvIal1dN/FWPBl7DJYbt9zYEtr3bNTiXystT8Sn0Wp54RfwpbPqHjQ==}
+  /@sveltejs/kit/1.18.0_svelte@3.57.0+vite@4.3.8:
+    resolution: {integrity: sha512-QE5X9gCG34khrO6j01ZbRXtVx+yyUNe8PmVPeG0M+I8eyFejqYMEhD1JtjCrLzpd4KukvuO8bL35M1VWmPM7hQ==}
     engines: {node: ^16.14 || >=18}
     hasBin: true
     requiresBuild: true
@@ -1477,10 +1458,10 @@
       svelte: ^3.54.0
       vite: ^4.0.0
     dependencies:
-      '@sveltejs/vite-plugin-svelte': 2.2.0_svelte@3.57.0+vite@4.3.5
+      '@sveltejs/vite-plugin-svelte': 2.3.0_svelte@3.57.0+vite@4.3.8
       '@types/cookie': 0.5.1
       cookie: 0.5.0
-      devalue: 4.3.0
+      devalue: 4.3.2
       esm-env: 1.0.0
       kleur: 4.1.5
       magic-string: 0.30.0
@@ -1490,8 +1471,24 @@
       sirv: 2.0.2
       svelte: 3.57.0
       tiny-glob: 0.2.9
-      undici: 5.22.0
-      vite: 4.3.5
+      undici: 5.22.1
+      vite: 4.3.8
+    transitivePeerDependencies:
+      - supports-color
+    dev: true
+
+  /@sveltejs/vite-plugin-svelte-inspector/1.0.1_e1be4fa1c12486605409f458f9386716:
+    resolution: {integrity: sha512-8ZXgDbAL1b2o7WHxnPsbkxTzZiZhMwOsCI/GFti3zFlh8unqJtUsgwRQV/XSULFcqkbZXz5v6MqMLSUpl3VKaA==}
+    engines: {node: ^14.18.0 || >= 16}
+    peerDependencies:
+      '@sveltejs/vite-plugin-svelte': ^2.2.0
+      svelte: ^3.54.0
+      vite: ^4.0.0
+    dependencies:
+      '@sveltejs/vite-plugin-svelte': 2.3.0_svelte@3.57.0+vite@4.3.8
+      debug: 4.3.4
+      svelte: 3.57.0
+      vite: 4.3.8
     transitivePeerDependencies:
       - supports-color
     dev: true
@@ -1542,21 +1539,22 @@
       - supports-color
     dev: false
 
-  /@sveltejs/vite-plugin-svelte/2.2.0_svelte@3.57.0+vite@4.3.5:
-    resolution: {integrity: sha512-KDtdva+FZrZlyug15KlbXuubntAPKcBau0K7QhAIqC5SAy0uDbjZwoexDRx0L0J2T4niEfC6FnA9GuQQJKg+Aw==}
+  /@sveltejs/vite-plugin-svelte/2.3.0_svelte@3.57.0+vite@4.3.8:
+    resolution: {integrity: sha512-NbgDn5/auWfGYFip7DheDj49/JLE6VugdtdLJjnQASYxXqrQjl81xaZzQsoSAxWk+j2mOkmPFy56gV2i63FUnA==}
     engines: {node: ^14.18.0 || >= 16}
     peerDependencies:
       svelte: ^3.54.0
       vite: ^4.0.0
     dependencies:
+      '@sveltejs/vite-plugin-svelte-inspector': 1.0.1_e1be4fa1c12486605409f458f9386716
       debug: 4.3.4
       deepmerge: 4.3.1
       kleur: 4.1.5
       magic-string: 0.30.0
       svelte: 3.57.0
       svelte-hmr: 0.15.1_svelte@3.57.0
-      vite: 4.3.5
-      vitefu: 0.2.4_vite@4.3.5
+      vite: 4.3.8
+      vitefu: 0.2.4_vite@4.3.8
     transitivePeerDependencies:
       - supports-color
     dev: true
@@ -1741,19 +1739,15 @@
     resolution: {integrity: sha512-qC4bCqYGy1y/NP7dDVr7KJarn+PbX1nSpwA7JXdu0HxT3QYjO8MJ+cntENtHFVy2dRAyBV23OZ6MxsW1AM1L8g==}
     dev: false
 
-<<<<<<< HEAD
+  /@types/katex/0.16.0:
+    resolution: {integrity: sha512-hz+S3nV6Mym5xPbT9fnO8dDhBFQguMYpY0Ipxv06JMi1ORgnEM4M1ymWDUhUNer3ElLmT583opRo4RzxKmh9jw==}
+    dev: false
+
+  /@types/marked/4.3.1:
+    resolution: {integrity: sha512-vSSbKZFbNktrQ15v7o1EaH78EbWV+sPQbPjHG+Cp8CaNcPFUEfjZ0Iml/V0bFDwsTlYe8o6XC5Hfdp91cqPV2g==}
+    dev: false
+
   /@types/minimist/1.2.2:
-=======
-  /@types/katex@0.16.0:
-    resolution: {integrity: sha512-hz+S3nV6Mym5xPbT9fnO8dDhBFQguMYpY0Ipxv06JMi1ORgnEM4M1ymWDUhUNer3ElLmT583opRo4RzxKmh9jw==}
-    dev: false
-
-  /@types/marked@4.3.0:
-    resolution: {integrity: sha512-zK4gSFMjgslsv5Lyvr3O1yCjgmnE4pr8jbG8qVn4QglMwtpvPCf4YT2Wma7Nk95OxUUJI8Z+kzdXohbM7mVpGw==}
-    dev: false
-
-  /@types/minimist@1.2.2:
->>>>>>> 38607c99
     resolution: {integrity: sha512-jhuKLIRrhvCPLqwPcx6INqmKeiA5EWrsCOPhrlFSrbrmU4ZMPjj5Ul/oLCMDO98XRUIwVm78xICz4EPCektzeQ==}
     dev: false
 
@@ -1780,15 +1774,11 @@
     resolution: {integrity: sha512-Gj7cI7z+98M282Tqmp2K5EIsoouUEzbBJhQQzDE3jSIRk6r9gsz0oUokqIUR4u1R3dMHo0pDHM7sNOHyhulypw==}
     dev: false
 
-<<<<<<< HEAD
+  /@types/prismjs/1.26.0:
+    resolution: {integrity: sha512-ZTaqn/qSqUuAq1YwvOFQfVW1AR/oQJlLSZVustdjwI+GZ8kr0MSHBj0tsXPW1EqHubx50gtBEjbPGsdZwQwCjQ==}
+    dev: false
+
   /@types/pug/2.0.6:
-=======
-  /@types/prismjs@1.26.0:
-    resolution: {integrity: sha512-ZTaqn/qSqUuAq1YwvOFQfVW1AR/oQJlLSZVustdjwI+GZ8kr0MSHBj0tsXPW1EqHubx50gtBEjbPGsdZwQwCjQ==}
-    dev: false
-
-  /@types/pug@2.0.6:
->>>>>>> 38607c99
     resolution: {integrity: sha512-SnHmG9wN1UVmagJOnyo/qkk0Z7gejYxOYYmaAwr5u2yFYfsupN3sg10kyzN8Hep/2zbHxCnsumxOoRIRMBwKCg==}
 
   /@types/qs/6.9.7:
@@ -2461,16 +2451,12 @@
     engines: {node: '>= 10'}
     dev: false
 
-<<<<<<< HEAD
-  /commander/9.4.1:
-=======
-  /commander@8.3.0:
+  /commander/8.3.0:
     resolution: {integrity: sha512-OkTL9umf+He2DZkUq8f8J9of7yL6RJKI24dVITBmNfZBmri9zYZQrKkuXiKhyfPSu8tUhnVBB1iKXevvnlR4Ww==}
     engines: {node: '>= 12'}
     dev: false
 
-  /commander@9.4.1:
->>>>>>> 38607c99
+  /commander/9.4.1:
     resolution: {integrity: sha512-5EEkTNyHNGFPD2H+c/dXXfQZYa/scCKasxWcXJaWnNJ99pnQN9Vnmqow+p+PlFPE63Q6mThaZws1T+HxfpgtPw==}
     engines: {node: ^12.20.0 || >=14}
     dev: false
@@ -2845,8 +2831,8 @@
       defined: 1.0.0
       minimist: 1.2.6
 
-  /devalue/4.3.0:
-    resolution: {integrity: sha512-n94yQo4LI3w7erwf84mhRUkUJfhLoCZiLyoOZ/QFsDbcWNZePrLwbQpvZBUG2TNxwV3VjCKPxkiiQA6pe3TrTA==}
+  /devalue/4.3.2:
+    resolution: {integrity: sha512-KqFl6pOgOW+Y6wJgu80rHpo2/3H07vr8ntR9rkkFIRETewbf5GaYYcakYfiKz89K+sLsuPkQIZaXDMjUObZwWg==}
     dev: true
 
   /didyoumean/1.2.2:
@@ -4165,18 +4151,14 @@
       graceful-fs: 4.2.9
     dev: false
 
-<<<<<<< HEAD
-  /kind-of/6.0.3:
-=======
-  /katex@0.16.7:
+  /katex/0.16.7:
     resolution: {integrity: sha512-Xk9C6oGKRwJTfqfIbtr0Kes9OSv6IFsuhFGc7tW4urlpMJtuh+7YhzU6YEG9n8gmWKcMAFzkp7nr+r69kV0zrA==}
     hasBin: true
     dependencies:
       commander: 8.3.0
     dev: false
 
-  /kind-of@6.0.3:
->>>>>>> 38607c99
+  /kind-of/6.0.3:
     resolution: {integrity: sha512-dcS1ul+9tmeD95T+x28/ehLgd9mENa3LsvDTtzm3vyBEO7RPptvAD+t44WVXaUjTBRcrpFeFlC8WCruUR456hw==}
     engines: {node: '>=0.10.0'}
     dev: false
@@ -4338,17 +4320,13 @@
     engines: {node: ^12.20.0 || ^14.13.1 || >=16.0.0}
     dev: false
 
-<<<<<<< HEAD
-  /media-encoder-host-broker/7.0.70:
-=======
-  /marked@5.0.1:
-    resolution: {integrity: sha512-Nn9peC4lvIZdcfp8Uze6xk4ZYowkcj/K6+e/6rLHadhtjqeip/bYRxMgt3124IGGJ3RPs2uX5YVmAGbUutY18g==}
+  /marked/5.0.2:
+    resolution: {integrity: sha512-TXksm9GwqXCRNbFUZmMtqNLvy3K2cQHuWmyBDLOrY1e6i9UvZpOTJXoz7fBjYkJkaUFzV9hBFxMuZSyQt8R6KQ==}
     engines: {node: '>= 18'}
     hasBin: true
     dev: false
 
-  /media-encoder-host-broker@7.0.70:
->>>>>>> 38607c99
+  /media-encoder-host-broker/7.0.70:
     resolution: {integrity: sha512-ixixE9auojgUHEIQHYvJ75vPxetkHreIfxK20SQ4ZoZSO/vRj4+up72rETMbj2e0UO7xnDJqADsx+sfkoV2eVA==}
     dependencies:
       '@babel/runtime': 7.21.0
@@ -4564,6 +4542,7 @@
     resolution: {integrity: sha512-BGcqMMJuToF7i1rt+2PWSNVnWIkGCU78jBG3RxO/bZlnZPK2Cmi2QaffxGO/2RvWi9sL+FAiRiXMgsyxQ1DIDA==}
     engines: {node: ^10 || ^12 || ^13.7 || ^14 || >=15.0.1}
     hasBin: true
+    dev: true
 
   /next-tick/1.1.0:
     resolution: {integrity: sha512-CXdUiJembsNjuToQvxayPZF9Vqht7hewsvy2sOWafLvi2awflj9mOC6bHIg50orX8IJvWKY9wYQ/zB2kogPslQ==}
@@ -4930,25 +4909,25 @@
       postcss-value-parser: 4.2.0
     dev: false
 
-  /postcss-import/14.1.0_postcss@8.4.23:
+  /postcss-import/14.1.0_postcss@8.4.21:
     resolution: {integrity: sha512-flwI+Vgm4SElObFVPpTIT7SU7R3qk2L7PyduMcokiaVKuWv9d/U+Gm/QAd8NDLuykTWTkcrjOeD2Pp1rMeBTGw==}
     engines: {node: '>=10.0.0'}
     peerDependencies:
       postcss: ^8.0.0
     dependencies:
-      postcss: 8.4.23
+      postcss: 8.4.21
       postcss-value-parser: 4.2.0
       read-cache: 1.0.0
       resolve: 1.22.1
 
-  /postcss-js/4.0.0_postcss@8.4.23:
+  /postcss-js/4.0.0_postcss@8.4.21:
     resolution: {integrity: sha512-77QESFBwgX4irogGVPgQ5s07vLvFqWr228qZY+w6lW599cRlK/HmnlivnnVUxkjHnCu4J16PDMHcH+e+2HbvTQ==}
     engines: {node: ^12 || ^14 || >= 16}
     peerDependencies:
       postcss: ^8.3.3
     dependencies:
       camelcase-css: 2.0.1
-      postcss: 8.4.23
+      postcss: 8.4.21
 
   /postcss-less/6.0.0_postcss@8.4.6:
     resolution: {integrity: sha512-FPX16mQLyEjLzEuuJtxA8X3ejDLNGGEG503d2YGZR5Ask1SpDN8KmZUMpzCvyalWRywAn1n1VOA5dcqfCLo5rg==}
@@ -4974,31 +4953,14 @@
       lilconfig: 2.0.6
       postcss: 8.4.21
       yaml: 1.10.2
-    dev: true
-
-  /postcss-load-config/3.1.4_postcss@8.4.23:
-    resolution: {integrity: sha512-6DiM4E7v4coTE4uzA8U//WhtPwyhiim3eyjEMFCnUpzbrkK9wJHgKDT2mR+HbtSrd/NubVaYTOpSpjUl8NQeRg==}
-    engines: {node: '>= 10'}
-    peerDependencies:
-      postcss: '>=8.0.9'
-      ts-node: '>=9.0.0'
-    peerDependenciesMeta:
-      postcss:
-        optional: true
-      ts-node:
-        optional: true
-    dependencies:
-      lilconfig: 2.0.6
-      postcss: 8.4.23
-      yaml: 1.10.2
-
-  /postcss-nested/5.0.6_postcss@8.4.23:
+
+  /postcss-nested/5.0.6_postcss@8.4.21:
     resolution: {integrity: sha512-rKqm2Fk0KbA8Vt3AdGN0FB9OBOMDVajMG6ZCf/GoHgdxUJ4sBFp0A/uMIRm+MJUdo33YXEtjqIz8u7DAp8B7DA==}
     engines: {node: '>=12.0'}
     peerDependencies:
       postcss: ^8.2.14
     dependencies:
-      postcss: 8.4.23
+      postcss: 8.4.21
       postcss-selector-parser: 6.0.9
 
   /postcss-nested/5.0.6_postcss@8.4.6:
@@ -5077,6 +5039,7 @@
       nanoid: 3.3.6
       picocolors: 1.0.0
       source-map-js: 1.0.2
+    dev: true
 
   /postcss/8.4.6:
     resolution: {integrity: sha512-OovjwIzs9Te46vlEx7+uXB0PLijpwjXGKXjVGGPIGubGpq7uh5Xgf6D6FiJ/SzJMBosHDp6a2hiXOS97iBXcaA==}
@@ -5170,16 +5133,12 @@
       react-is: 18.2.0
     dev: false
 
-<<<<<<< HEAD
-  /process-nextick-args/2.0.1:
-=======
-  /prismjs@1.29.0:
+  /prismjs/1.29.0:
     resolution: {integrity: sha512-Kx/1w86q/epKcmte75LNrEoT+lX8pBpavuAbvJWRXar7Hz8jrtF+e3vY751p0R8H9HdArwaCTNDDzHg/ScJK1Q==}
     engines: {node: '>=6'}
     dev: false
 
-  /process-nextick-args@2.0.1:
->>>>>>> 38607c99
+  /process-nextick-args/2.0.1:
     resolution: {integrity: sha512-3ouUOpQhtgrbOa17J7+uxOTpITYWaGP7/AhoR3+A+/1e9skrzelGi/dXzEYyvbxubEF6Wn2ypscTKiKJFFn1ag==}
     dev: false
 
@@ -5415,12 +5374,13 @@
       fsevents: 2.3.2
     dev: false
 
-  /rollup/3.21.6:
-    resolution: {integrity: sha512-SXIICxvxQxR3D4dp/3LDHZIJPC8a4anKMHd4E3Jiz2/JnY+2bEjqrOokAauc5ShGVNFHlEFjBXAXlaxkJqIqSg==}
+  /rollup/3.23.0:
+    resolution: {integrity: sha512-h31UlwEi7FHihLe1zbk+3Q7z1k/84rb9BSwmBSr/XjOCEaBJ2YyedQDuM0t/kfOS0IxM+vk1/zI9XxYj9V+NJQ==}
     engines: {node: '>=14.18.0', npm: '>=8.0.0'}
     hasBin: true
     optionalDependencies:
       fsevents: 2.3.2
+    dev: true
 
   /run-async/2.4.1:
     resolution: {integrity: sha512-tvVnVv01b8c1RrA6Ep7JkStj85Guv/YrMcwqYQnwjsAS2cTmmPGBBjAjpCW7RrSodNSoE2/qg9O4bceNvUuDgQ==}
@@ -5842,8 +5802,8 @@
       picocolors: 1.0.0
       sade: 1.8.1
       svelte: 3.49.0
-      svelte-preprocess: 4.10.6_dfe92446568f2a12893c9a6f42e37709
-      typescript: 5.0.4
+      svelte-preprocess: 4.10.6_9ce67dd34c8ae148543119a4e1fdbac8
+      typescript: 4.7.4
     transitivePeerDependencies:
       - '@babel/core'
       - coffeescript
@@ -5979,7 +5939,7 @@
       typescript: 4.5.5
     dev: true
 
-  /svelte-preprocess/4.10.6_dfe92446568f2a12893c9a6f42e37709:
+  /svelte-preprocess/4.10.6_9ce67dd34c8ae148543119a4e1fdbac8:
     resolution: {integrity: sha512-I2SV1w/AveMvgIQlUF/ZOO3PYVnhxfcpNyGt8pxpUVhPfyfL/CZBkkw/KPfuFix5FJ9TnnNYMhACK3DtSaYVVQ==}
     engines: {node: '>= 9.11.2'}
     requiresBuild: true
@@ -6029,7 +5989,7 @@
       sorcery: 0.10.0
       strip-indent: 3.0.0
       svelte: 3.49.0
-      typescript: 5.0.4
+      typescript: 4.7.4
     dev: true
 
   /svelte-preprocess/5.0.3_10da036d88a84ec8e2fc8487308652f2:
@@ -6188,11 +6148,11 @@
       normalize-path: 3.0.0
       object-hash: 3.0.0
       picocolors: 1.0.0
-      postcss: 8.4.23
-      postcss-import: 14.1.0_postcss@8.4.23
-      postcss-js: 4.0.0_postcss@8.4.23
-      postcss-load-config: 3.1.4_postcss@8.4.23
-      postcss-nested: 5.0.6_postcss@8.4.23
+      postcss: 8.4.21
+      postcss-import: 14.1.0_postcss@8.4.21
+      postcss-js: 4.0.0_postcss@8.4.21
+      postcss-load-config: 3.1.4_postcss@8.4.21
+      postcss-nested: 5.0.6_postcss@8.4.21
       postcss-selector-parser: 6.0.10
       postcss-value-parser: 4.2.0
       quick-lru: 5.1.1
@@ -6380,7 +6340,6 @@
     resolution: {integrity: sha512-C0WQT0gezHuw6AdY1M2jxUO83Rjf0HP7Sk1DtXj6j1EwkQNZrHAg2XPWlq62oqEhYvONq5pkC2Y9oPljWToLmQ==}
     engines: {node: '>=4.2.0'}
     hasBin: true
-    dev: false
 
   /typescript/4.9.5:
     resolution: {integrity: sha512-1FXk9E2Hm+QzZQ7z+McJiHL4NW1F2EzMu9Nq9i3zAaGqibafqYwCVU6WyWAuyQRRzOlxou8xZSyXLEN8oKj24g==}
@@ -6415,8 +6374,8 @@
       which-boxed-primitive: 1.0.2
     dev: false
 
-  /undici/5.22.0:
-    resolution: {integrity: sha512-fR9RXCc+6Dxav4P9VV/sp5w3eFiSdOjJYsbtWfd4s5L5C4ogyuVpdKIVHeW0vV1MloM65/f7W45nR9ZxwVdyiA==}
+  /undici/5.22.1:
+    resolution: {integrity: sha512-Ji2IJhFXZY0x/0tVBXeQwgPlLWw13GVzpsWPQ3rV50IFMMof2I55PZZxtm4P6iNq+L5znYN9nSTAq0ZyE6lSJw==}
     engines: {node: '>=14.0'}
     dependencies:
       busboy: 1.6.0
@@ -6843,7 +6802,7 @@
       mlly: 1.2.0
       pathe: 1.1.0
       picocolors: 1.0.0
-      vite: 4.3.5_@types+node@17.0.14
+      vite: 4.2.1_@types+node@17.0.14
     transitivePeerDependencies:
       - '@types/node'
       - less
@@ -6945,8 +6904,8 @@
       fsevents: 2.3.2
     dev: false
 
-  /vite/4.3.5:
-    resolution: {integrity: sha512-0gEnL9wiRFxgz40o/i/eTBwm+NEbpUeTWhzKrZDSdKm6nplj+z4lKz8ANDgildxHm47Vg8EUia0aicKbawUVVA==}
+  /vite/4.3.8:
+    resolution: {integrity: sha512-uYB8PwN7hbMrf4j1xzGDk/lqjsZvCDbt/JC5dyfxc19Pg8kRm14LinK/uq+HSLNswZEoKmweGdtpbnxRtrAXiQ==}
     engines: {node: ^14.18.0 || >=16.0.0}
     hasBin: true
     peerDependencies:
@@ -6972,45 +6931,12 @@
     dependencies:
       esbuild: 0.17.14
       postcss: 8.4.23
-      rollup: 3.21.6
+      rollup: 3.23.0
     optionalDependencies:
       fsevents: 2.3.2
     dev: true
 
-  /vite/4.3.5_@types+node@17.0.14:
-    resolution: {integrity: sha512-0gEnL9wiRFxgz40o/i/eTBwm+NEbpUeTWhzKrZDSdKm6nplj+z4lKz8ANDgildxHm47Vg8EUia0aicKbawUVVA==}
-    engines: {node: ^14.18.0 || >=16.0.0}
-    hasBin: true
-    peerDependencies:
-      '@types/node': '>= 14'
-      less: '*'
-      sass: '*'
-      stylus: '*'
-      sugarss: '*'
-      terser: ^5.4.0
-    peerDependenciesMeta:
-      '@types/node':
-        optional: true
-      less:
-        optional: true
-      sass:
-        optional: true
-      stylus:
-        optional: true
-      sugarss:
-        optional: true
-      terser:
-        optional: true
-    dependencies:
-      '@types/node': 17.0.14
-      esbuild: 0.17.14
-      postcss: 8.4.23
-      rollup: 3.21.6
-    optionalDependencies:
-      fsevents: 2.3.2
-    dev: false
-
-  /vitefu/0.2.4_vite@4.3.5:
+  /vitefu/0.2.4_vite@4.3.8:
     resolution: {integrity: sha512-fanAXjSaf9xXtOOeno8wZXIhgia+CZury481LsDaV++lSvcU2R9Ch2bPh3PYFyoHW+w9LqAeYRISVQjUIew14g==}
     peerDependencies:
       vite: ^3.0.0 || ^4.0.0
@@ -7018,7 +6944,7 @@
       vite:
         optional: true
     dependencies:
-      vite: 4.3.5
+      vite: 4.3.8
     dev: true
 
   /vitest/0.29.8_44240f37a2478f6e093dc252c18f625d:
