# Upcoming Release 

## New Features:
No changes to highlight.

## Bug Fixes:
* Fixes bug where interpretation event was not configured correctly by [@freddyaboulton](https://github.com/freddyaboulton) in [PR 2993](https://github.com/gradio-app/gradio/pull/2993) 
* Fix relative import bug in reload mode by [@freddyaboulton](https://github.com/freddyaboulton) in [PR 2992](https://github.com/gradio-app/gradio/pull/2992) 
<<<<<<< HEAD
* Fixes bug where png files were not being recognized when uploadin images by [@abidlabs](https://github.com/abidlabs) in [PR 3002](https://github.com/gradio-app/gradio/pull/3002) 
* Fixes bug where external Spaces could not be loaded and used as functions if they returned files by [@abidlabs](https://github.com/abidlabs) in [PR 3004](https://github.com/gradio-app/gradio/pull/3004) 
=======
* Fix bug where file serialization output was not JSON serializable by [@freddyaboulton](https://github.com/freddyaboulton) in [PR 2999](https://github.com/gradio-app/gradio/pull/2999)  
* Fixes bug where png files were not being recognized when uploading images by [@abidlabs](https://github.com/abidlabs) in [PR 3002](https://github.com/gradio-app/gradio/pull/3002) 
>>>>>>> 2bbec4b4

## Documentation Changes:
No changes to highlight.

## Testing and Infrastructure Changes:
No changes to highlight.

## Breaking Changes:
No changes to highlight.

## Full Changelog:
No changes to highlight.

## Contributors Shoutout:
No changes to highlight.


# Version 3.16.2

## New Features:
No changes to highlight.

## Bug Fixes:
* Fixed file upload fails for files with zero size by [@dawoodkhan82](https://github.com/dawoodkhan82) in [PR 2923](https://github.com/gradio-app/gradio/pull/2923)
* Fixed bug where `mount_gradio_app` would not launch if the queue was enabled in a gradio app by [@freddyaboulton](https://github.com/freddyaboulton) in [PR 2939](https://github.com/gradio-app/gradio/pull/2939) 
* Fix custom long CSS handling in Blocks by [@anton-l](https://github.com/anton-l) in [PR 2953](https://github.com/gradio-app/gradio/pull/2953)
* Recovers the dropdown change event by [@abidlabs](https://github.com/abidlabs) in [PR 2954](https://github.com/gradio-app/gradio/pull/2954).
* Fix audio file output by [@aliabid94](https://github.com/aliabid94) in [PR 2961](https://github.com/gradio-app/gradio/pull/2961).
* Fixed bug where file extensions of really long files were not kept after download by [@freddyaboulton](https://github.com/freddyaboulton) in [PR 2929](https://github.com/gradio-app/gradio/pull/2929) 
* Fix bug where outputs for examples where not being returned by the backend by [@freddyaboulton](https://github.com/freddyaboulton) in [PR 2955](https://github.com/gradio-app/gradio/pull/2955) 
* Fix bug in `blocks_plug` demo that prevented switching tabs programmatically with python [@TashaSkyUp](https://github.com/https://github.com/TashaSkyUp) in [PR 2971](https://github.com/gradio-app/gradio/pull/2971). 

## Documentation Changes:
No changes to highlight.

## Testing and Infrastructure Changes:
No changes to highlight.

## Breaking Changes:
No changes to highlight.

## Full Changelog:
No changes to highlight.

## Contributors Shoutout:
No changes to highlight.


# Version 3.16.1

## New Features:

No changes to highlight.

## Bug Fixes:
* Fix audio file output by [@aliabid94](https://github.com/aliabid94) in [PR 2950](https://github.com/gradio-app/gradio/pull/2950).

## Documentation Changes:
No changes to highlight.

## Testing and Infrastructure Changes:
No changes to highlight.

## Breaking Changes:
No changes to highlight.

## Full Changelog:
No changes to highlight.

## Contributors Shoutout:
No changes to highlight.

# Version 3.16.0

## New Features:

### Send custom progress updates by adding a `gr.Progress` argument after the input arguments to any function. Example:

```python
def reverse(word, progress=gr.Progress()):
    progress(0, desc="Starting")
    time.sleep(1)
    new_string = ""
    for letter in progress.tqdm(word, desc="Reversing"):
        time.sleep(0.25)
        new_string = letter + new_string
    return new_string

demo = gr.Interface(reverse, gr.Text(), gr.Text())
```

Progress indicator bar by [@aliabid94](https://github.com/aliabid94) in [PR 2750](https://github.com/gradio-app/gradio/pull/2750).

* Added `title` argument to `TabbedInterface` by @MohamedAliRashad in [#2888](https://github.com/gradio-app/gradio/pull/2888)
* Add support for specifying file extensions for `gr.File` and `gr.UploadButton`, using `file_types` parameter (e.g  `gr.File(file_count="multiple", file_types=["text", ".json", ".csv"])`) by @dawoodkhan82 in [#2901](https://github.com/gradio-app/gradio/pull/2901)
* Added `multiselect` option to `Dropdown` by @dawoodkhan82 in [#2871](https://github.com/gradio-app/gradio/pull/2871)

### With `multiselect` set to `true` a user can now select multiple options from the `gr.Dropdown` component.

```python
gr.Dropdown(["angola", "pakistan", "canada"], multiselect=True, value=["angola"])
```
<img width="610" alt="Screenshot 2023-01-03 at 4 14 36 PM" src="https://user-images.githubusercontent.com/12725292/210442547-c86975c9-4b4f-4b8e-8803-9d96e6a8583a.png">


## Bug Fixes:
* Fixed bug where an error opening an audio file led to a crash by [@FelixDombek](https://github.com/FelixDombek) in [PR 2898](https://github.com/gradio-app/gradio/pull/2898)
* Fixed bug where setting `default_enabled=False` made it so that the entire queue did not start by [@freddyaboulton](https://github.com/freddyaboulton) in [PR 2876](https://github.com/gradio-app/gradio/pull/2876)  
* Fixed bug where csv preview for DataFrame examples would show filename instead of file contents by [@freddyaboulton](https://github.com/freddyaboulton) in [PR 2877](https://github.com/gradio-app/gradio/pull/2877)
* Fixed bug where an error raised after yielding iterative output would not be displayed in the browser by 
[@JaySmithWpg](https://github.com/JaySmithWpg) in [PR 2889](https://github.com/gradio-app/gradio/pull/2889)
* Fixed bug in `blocks_style` demo that was preventing it from launching by [@freddyaboulton](https://github.com/freddyaboulton) in [PR 2890](https://github.com/gradio-app/gradio/pull/2890)  
* Fixed bug where files could not be downloaded by [@freddyaboulton](https://github.com/freddyaboulton) in [PR 2926](https://github.com/gradio-app/gradio/pull/2926)
* Fixed bug where cached examples were not displaying properly by [@a-rogalska](https://github.com/a-rogalska) in [PR 2974](https://github.com/gradio-app/gradio/pull/2974)

## Documentation Changes:
* Added a Guide on using Google Sheets to create a real-time dashboard with Gradio's `DataFrame` and `LinePlot` component, by [@abidlabs](https://github.com/abidlabs) in [PR 2816](https://github.com/gradio-app/gradio/pull/2816) 
* Add a components - events matrix on the docs by [@aliabd](https://github.com/aliabd) in [PR 2921](https://github.com/gradio-app/gradio/pull/2921)

## Testing and Infrastructure Changes:
* Deployed PRs from forks to spaces by [@freddyaboulton](https://github.com/freddyaboulton) in [PR 2895](https://github.com/gradio-app/gradio/pull/2895)   

## Breaking Changes:
No changes to highlight.

## Full Changelog:
* The `default_enabled` parameter of the `Blocks.queue` method has no effect by [@freddyaboulton](https://github.com/freddyaboulton) in [PR 2876](https://github.com/gradio-app/gradio/pull/2876) 
* Added typing to several Python files in codebase by [@abidlabs](https://github.com/abidlabs) in [PR 2887](https://github.com/gradio-app/gradio/pull/2887) 
* Excluding untracked files from demo notebook check action by [@aliabd](https://github.com/aliabd) in [PR 2897](https://github.com/gradio-app/gradio/pull/2897)
* Optimize images and gifs by [@aliabd](https://github.com/aliabd) in [PR 2922](https://github.com/gradio-app/gradio/pull/2922)
* Updated typing by [@1nF0rmed](https://github.com/1nF0rmed) in [PR 2904](https://github.com/gradio-app/gradio/pull/2904)

## Contributors Shoutout:
* @JaySmithWpg for making their first contribution to gradio!
* @MohamedAliRashad for making their first contribution to gradio!

# Version 3.15.0

## New Features:

Gradio's newest plotting component `gr.LinePlot`! 📈

With this component you can easily create time series visualizations with customizable
appearance for your demos and dashboards ... all without having to know an external plotting library.

For an example of the api see below:

```python
gr.LinePlot(stocks,
            x="date",
            y="price",
            color="symbol",
            color_legend_position="bottom",
            width=600, height=400, title="Stock Prices")
```
![image](https://user-images.githubusercontent.com/41651716/208711646-81ae3745-149b-46a3-babd-0569aecdd409.png)


By [@freddyaboulton](https://github.com/freddyaboulton) in [PR 2807](https://github.com/gradio-app/gradio/pull/2807) 

## Bug Fixes:
* Fixed bug where the `examples_per_page` parameter of the `Examples` component was not passed to the internal `Dataset` component by [@freddyaboulton](https://github.com/freddyaboulton) in [PR 2861](https://github.com/gradio-app/gradio/pull/2861)  
* Fixes loading Spaces that have components with default values by [@abidlabs](https://github.com/abidlabs) in [PR 2855](https://github.com/gradio-app/gradio/pull/2855) 
* Fixes flagging when `allow_flagging="auto"` in `gr.Interface()` by [@abidlabs](https://github.com/abidlabs) in [PR 2695](https://github.com/gradio-app/gradio/pull/2695)
* Fixed bug where passing a non-list value to `gr.CheckboxGroup` would crash the entire app by [@freddyaboulton](https://github.com/freddyaboulton) in [PR 2866](https://github.com/gradio-app/gradio/pull/2866) 

## Documentation Changes:
* Added a Guide on using BigQuery with Gradio's `DataFrame` and `ScatterPlot` component,
by [@abidlabs](https://github.com/abidlabs) in [PR 2794](https://github.com/gradio-app/gradio/pull/2794) 

## Testing and Infrastructure Changes:
No changes to highlight.

## Breaking Changes:
No changes to highlight.

## Full Changelog:
* Fixed importing gradio can cause PIL.Image.registered_extensions() to break by `[@aliencaocao](https://github.com/aliencaocao)` in `[PR 2846](https://github.com/gradio-app/gradio/pull/2846)`
* Fix css glitch and navigation in docs by [@aliabd](https://github.com/aliabd) in [PR 2856](https://github.com/gradio-app/gradio/pull/2856)
* Added the ability to set `x_lim`, `y_lim` and legend positions for `gr.ScatterPlot` by  [@freddyaboulton](https://github.com/freddyaboulton) in [PR 2807](https://github.com/gradio-app/gradio/pull/2807)  
* Remove footers and min-height the correct way by [@aliabd](https://github.com/aliabd) in [PR 2860](https://github.com/gradio-app/gradio/pull/2860)

## Contributors Shoutout:
No changes to highlight.

# Version 3.14.0

## New Features:

### Add Waveform Visual Support to Audio
Adds a `gr.make_waveform()` function that creates a waveform video by combining an audio and an optional background image by [@dawoodkhan82](http://github.com/dawoodkhan82) and [@aliabid94](http://github.com/aliabid94) in [PR 2706](https://github.com/gradio-app/gradio/pull/2706. Helpful for making audio outputs much more shareable.

![waveform screenrecording](https://user-images.githubusercontent.com/7870876/206062396-164a5e71-451a-4fe0-94a7-cbe9269d57e6.gif)

### Allows Every Component to Accept an `every` Parameter

When a component's initial value is a function, the `every` parameter re-runs the function every `every` seconds. By [@abidlabs](https://github.com/abidlabs) in [PR 2806](https://github.com/gradio-app/gradio/pull/2806). Here's a code example:

```py
import gradio as gr

with gr.Blocks() as demo:
    df = gr.DataFrame(run_query, every=60*60)

demo.queue().launch() 
```

## Bug Fixes:
* Fixed issue where too many temporary files were created, all with randomly generated
filepaths. Now fewer temporary files are created and are assigned a path that is a 
hash based on the file contents by [@abidlabs](https://github.com/abidlabs) in [PR 2758](https://github.com/gradio-app/gradio/pull/2758) 

## Documentation Changes:
No changes to highlight.

## Testing and Infrastructure Changes:
No changes to highlight.

## Breaking Changes:
No changes to highlight.

## Full Changelog:
No changes to highlight.

## Contributors Shoutout:
No changes to highlight.


# Version 3.13.2

## New Features:
No changes to highlight.

## Bug Fixes:
No changes to highlight.

## Documentation Changes:
* Improves documentation of several queuing-related parameters by [@abidlabs](https://github.com/abidlabs) in [PR 2825](https://github.com/gradio-app/gradio/pull/2825) 

## Testing and Infrastructure Changes:
* Remove h11 pinning by [@ecederstrand]([https://github.com/abidlabs](https://github.com/ecederstrand)) in [PR 2820]([https://github.com/gradio-app/gradio/pull/2808](https://github.com/gradio-app/gradio/pull/2820)) 

## Breaking Changes:
No changes to highlight.

## Full Changelog:
No changes to highlight.

## Contributors Shoutout:
No changes to highlight.

# Version 3.13.1

## New Features:

### New Shareable Links

Replaces tunneling logic based on ssh port-forwarding to that based on `frp` by [XciD](https://github.com/XciD) and [Wauplin](https://github.com/Wauplin) in [PR 2509](https://github.com/gradio-app/gradio/pull/2509)

You don't need to do anything differently, but when you set `share=True` in `launch()`,
you'll get this message and a public link that look a little bit different:

```bash
Setting up a public link... we have recently upgraded the way public links are generated. If you encounter any problems, please downgrade to gradio version 3.13.0
.
Running on public URL: https://bec81a83-5b5c-471e.gradio.live
```

These links are a more secure and scalable way to create shareable demos!

## Bug Fixes:
* Allows `gr.Dataframe()` to take a `pandas.DataFrame` that includes numpy array and other types as its initial value, by [@abidlabs](https://github.com/abidlabs) in [PR 2804](https://github.com/gradio-app/gradio/pull/2804) 
* Add `altair` to requirements.txt by [@freddyaboulton](https://github.com/freddyaboulton) in [PR 2811](https://github.com/gradio-app/gradio/pull/2811)
* Added aria-labels to icon buttons that are built into UI components by [@emilyuhde](http://github.com/emilyuhde) in [PR 2791](https://github.com/gradio-app/gradio/pull/2791)

## Documentation Changes:
* Fixed some typos in the "Plot Component for Maps" guide by [@freddyaboulton](https://github.com/freddyaboulton) in [PR 2811](https://github.com/gradio-app/gradio/pull/2811)

## Testing and Infrastructure Changes:
* Fixed test for IP address by [@abidlabs](https://github.com/abidlabs) in [PR 2808](https://github.com/gradio-app/gradio/pull/2808) 

## Breaking Changes:
No changes to highlight.

## Full Changelog:
* Fixed typo in parameter `visible` in classes in `templates.py` by [@abidlabs](https://github.com/abidlabs) in [PR 2805](https://github.com/gradio-app/gradio/pull/2805) 
* Switched external service for getting IP address from `https://api.ipify.org` to `https://checkip.amazonaws.com/` by [@abidlabs](https://github.com/abidlabs) in [PR 2810](https://github.com/gradio-app/gradio/pull/2810) 

## Contributors Shoutout:
No changes to highlight.

* Fixed typo in parameter `visible` in classes in `templates.py` by [@abidlabs](https://github.com/abidlabs) in [PR 2805](https://github.com/gradio-app/gradio/pull/2805)
* Switched external service for getting IP address from `https://api.ipify.org` to `https://checkip.amazonaws.com/` by [@abidlabs](https://github.com/abidlabs) in [PR 2810](https://github.com/gradio-app/gradio/pull/2810)


# Version 3.13.0

## New Features:

### Scatter plot component

It is now possible to create a scatter plot natively in Gradio!

The `gr.ScatterPlot` component accepts a pandas dataframe and some optional configuration parameters
and will automatically create a plot for you!

This is the first of many native plotting components in Gradio!

For an example of how to use `gr.ScatterPlot` see below:

```python
import gradio as gr
from vega_datasets import data

cars = data.cars()

with gr.Blocks() as demo:
    gr.ScatterPlot(show_label=False,
                   value=cars,
                   x="Horsepower",
                   y="Miles_per_Gallon",
                   color="Origin",
                   tooltip="Name",
                   title="Car Data",
                   y_title="Miles per Gallon",
                   color_legend_title="Origin of Car").style(container=False)

demo.launch()
```

<img width="404" alt="image" src="https://user-images.githubusercontent.com/41651716/206737726-4c4da5f0-dee8-4f0a-b1e1-e2b75c4638e9.png">


By [@freddyaboulton](https://github.com/freddyaboulton) in [PR 2764](https://github.com/gradio-app/gradio/pull/2764)


### Support for altair plots

The `Plot` component can now accept altair plots as values!
Simply return an altair plot from your event listener and gradio will display it in the front-end.
See the example below:

```python
import gradio as gr
import altair as alt
from vega_datasets import data

cars = data.cars()
chart = (
    alt.Chart(cars)
    .mark_point()
    .encode(
        x="Horsepower",
        y="Miles_per_Gallon",
        color="Origin",
    )
)

with gr.Blocks() as demo:
    gr.Plot(value=chart)
demo.launch()
```

<img width="1366" alt="image" src="https://user-images.githubusercontent.com/41651716/204660697-f994316f-5ca7-4e8a-93bc-eb5e0d556c91.png">

By [@freddyaboulton](https://github.com/freddyaboulton) in [PR 2741](https://github.com/gradio-app/gradio/pull/2741)

### Set the background color of a Label component

The `Label` component now accepts a `color` argument by [@freddyaboulton](https://github.com/freddyaboulton) in [PR 2736](https://github.com/gradio-app/gradio/pull/2736).
The `color` argument should either be a valid css color name or hexadecimal string.
You can update the color with `gr.Label.update`!

This lets you create Alert and Warning boxes with the `Label` component. See below:

```python
import gradio as gr
import random

def update_color(value):
    if value < 0:
        # This is bad so use red
        return "#FF0000"
    elif 0 <= value <= 20:
        # Ok but pay attention (use orange)
        return "#ff9966"
    else:
        # Nothing to worry about
        return None

def update_value():
    choice = random.choice(['good', 'bad', 'so-so'])
    color = update_color(choice)
    return gr.Label.update(value=choice, color=color)


with gr.Blocks() as demo:
    label = gr.Label(value=-10)
    demo.load(lambda: update_value(), inputs=None, outputs=[label], every=1)
demo.queue().launch()
```

![label_bg_color_update](https://user-images.githubusercontent.com/41651716/204400372-80e53857-f26f-4a38-a1ae-1acadff75e89.gif)

### Add Brazilian Portuguese translation

Add Brazilian Portuguese translation (pt-BR.json) by [@pstwh](http://github.com/pstwh) in [PR 2753](https://github.com/gradio-app/gradio/pull/2753):

<img width="951" alt="image" src="https://user-images.githubusercontent.com/1778297/206615305-4c52031e-3f7d-4df2-8805-a79894206911.png">

## Bug Fixes:
* Fixed issue where image thumbnails were not showing when an example directory was provided
by [@abidlabs](https://github.com/abidlabs) in [PR 2745](https://github.com/gradio-app/gradio/pull/2745)
* Fixed bug loading audio input models from the hub by [@freddyaboulton](https://github.com/freddyaboulton) in [PR 2779](https://github.com/gradio-app/gradio/pull/2779).
* Fixed issue where entities were not merged when highlighted text was generated from the
dictionary inputs [@payoto](https://github.com/payoto) in [PR 2767](https://github.com/gradio-app/gradio/pull/2767)
* Fixed bug where generating events did not finish running even if the websocket connection was closed by [@freddyaboulton](https://github.com/freddyaboulton) in [PR 2783](https://github.com/gradio-app/gradio/pull/2783).

## Documentation Changes:
No changes to highlight.

## Testing and Infrastructure Changes:
No changes to highlight.

## Breaking Changes:
No changes to highlight.

## Full Changelog:
* Images in the chatbot component are now resized if they exceed a max width by [@abidlabs](https://github.com/abidlabs) in [PR 2748](https://github.com/gradio-app/gradio/pull/2748)
* Missing parameters have been added to `gr.Blocks().load()` by [@abidlabs](https://github.com/abidlabs) in [PR 2755](https://github.com/gradio-app/gradio/pull/2755)
* Deindex share URLs from search by [@aliabd](https://github.com/aliabd) in [PR 2772](https://github.com/gradio-app/gradio/pull/2772)
* Redirect old links and fix broken ones by [@aliabd](https://github.com/aliabd) in [PR 2774](https://github.com/gradio-app/gradio/pull/2774)

## Contributors Shoutout:
No changes to highlight.

# Version 3.12.0

## New Features:

### The `Chatbot` component now supports a subset of Markdown (including bold, italics, code, images)

You can now pass in some Markdown to the Chatbot component and it will show up,
meaning that you can pass in images as well! by [@abidlabs](https://github.com/abidlabs) in [PR 2731](https://github.com/gradio-app/gradio/pull/2731)

Here's a simple example that references a local image `lion.jpg` that is in the same
folder as the Python script:

```py
import gradio as gr

with gr.Blocks() as demo:
    gr.Chatbot([("hi", "hello **abubakar**"), ("![](/file=lion.jpg)", "cool pic")])

demo.launch()
```

![Alt text](https://user-images.githubusercontent.com/1778297/204357455-5c1a4002-eee7-479d-9a1e-ba2c12522723.png)

To see a more realistic example, see the new demo `/demo/chatbot_multimodal/run.py`.


### Latex support
Added mathtext (a subset of latex) support to gr.Markdown. Added by [@kashif](https://github.com/kashif) and [@aliabid94](https://github.com/aliabid94) in [PR 2696](https://github.com/gradio-app/gradio/pull/2696).

Example of how it can be used:

```python
gr.Markdown(
    r"""
    # Hello World! $\frac{\sqrt{x + y}}{4}$ is today's lesson.
    """)
```

### Update Accordion properties from the backend

You can now update the Accordion `label` and `open` status with `gr.Accordion.update` by [@freddyaboulton](https://github.com/freddyaboulton) in [PR 2690](https://github.com/gradio-app/gradio/pull/2690)

```python
import gradio as gr

with gr.Blocks() as demo:
    with gr.Accordion(label="Open for greeting", open=False) as accordion:
        gr.Textbox("Hello!")
    open_btn = gr.Button(value="Open Accordion")
    close_btn = gr.Button(value="Close Accordion")
    open_btn.click(
        lambda: gr.Accordion.update(open=True, label="Open Accordion"),
        inputs=None,
        outputs=[accordion],
    )
    close_btn.click(
        lambda: gr.Accordion.update(open=False, label="Closed Accordion"),
        inputs=None,
        outputs=[accordion],
    )
demo.launch()
```

![update_accordion](https://user-images.githubusercontent.com/41651716/203164176-b102eae3-babe-4986-ae30-3ab4f400cedc.gif)

## Bug Fixes:
* Fixed bug where requests timeout is missing from utils.version_check() by [@yujiehecs](https://github.com/yujiehecs) in [PR 2729](https://github.com/gradio-app/gradio/pull/2729)
* Fixed bug where so that the `File` component can properly preprocess files to "binary" byte-string format by [CoffeeVampir3](https://github.com/CoffeeVampir3) in [PR 2727](https://github.com/gradio-app/gradio/pull/2727)
* Fixed bug to ensure that filenames are less than 200 characters even for non-English languages by [@SkyTNT](https://github.com/SkyTNT) in [PR 2685](https://github.com/gradio-app/gradio/pull/2685)

## Documentation Changes:
* Performance improvements to docs on mobile by  [@aliabd](https://github.com/aliabd) in [PR 2730](https://github.com/gradio-app/gradio/pull/2730)

## Testing and Infrastructure Changes:
No changes to highlight.

## Breaking Changes:
No changes to highlight.

## Full Changelog:
* Make try examples button more prominent by [@aliabd](https://github.com/aliabd) in [PR 2705](https://github.com/gradio-app/gradio/pull/2705)
* Fix id clashes in docs by [@aliabd](https://github.com/aliabd) in [PR 2713](https://github.com/gradio-app/gradio/pull/2713)
* Fix typos in guide docs by [@andridns](https://github.com/andridns) in [PR 2722](https://github.com/gradio-app/gradio/pull/2722)
* Add option to `include_audio` in Video component. When `True`, for `source="webcam"` this will record audio and video, for `source="upload"` this will retain  the audio in an uploaded video by [@mandargogate](https://github.com/MandarGogate) in [PR 2721](https://github.com/gradio-app/gradio/pull/2721)

## Contributors Shoutout:
* [@andridns](https://github.com/andridns) made their first contribution in [PR 2722](https://github.com/gradio-app/gradio/pull/2722)!


# Version 3.11.0

## New Features:

### Upload Button
There is now a new component called the `UploadButton` which is a file upload component but in button form! You can also specify what file types it should accept in the form of a list (ex: `image`, `video`, `audio`, `text`, or generic `file`). Added by [@dawoodkhan82](https://github.com/dawoodkhan82) in [PR 2591](https://github.com/gradio-app/gradio/pull/2591).

Example of how it can be used:

```python
import gradio as gr

def upload_file(files):
    file_paths = [file.name for file in files]
    return file_paths

with gr.Blocks() as demo:
    file_output = gr.File()
    upload_button = gr.UploadButton("Click to Upload a File", file_types=["image", "video"], file_count="multiple")
    upload_button.upload(upload_file, upload_button, file_output)

demo.launch()
```
### Revamped API documentation page

New API Docs page with in-browser playground and updated aesthetics. [@gary149](https://github.com/gary149) in [PR 2652](https://github.com/gradio-app/gradio/pull/2652)

### Revamped Login page

Previously our login page had its own CSS, had no dark mode, and had an ugly json message on the wrong credentials. Made the page more aesthetically consistent, added dark mode support, and a nicer error message. [@aliabid94](https://github.com/aliabid94) in [PR 2684](https://github.com/gradio-app/gradio/pull/2684)

### Accessing the Requests Object Directly

You can now access the Request object directly in your Python function by [@abidlabs](https://github.com/abidlabs) in [PR 2641](https://github.com/gradio-app/gradio/pull/2641). This means that you can access request headers, the client IP address, and so on. In order to use it, add a parameter to your function and set its type hint to be `gr.Request`. Here's a simple example:

```py
import gradio as gr

def echo(name, request: gr.Request):
    if request:
        print("Request headers dictionary:", request.headers)
        print("IP address:", request.client.host)
    return name

io = gr.Interface(echo, "textbox", "textbox").launch()
```

## Bug Fixes:
* Fixed bug that limited files from being sent over websockets to 16MB. The new limit
is now 1GB  by [@abidlabs](https://github.com/abidlabs) in [PR 2709](https://github.com/gradio-app/gradio/pull/2709)

## Documentation Changes:
* Updated documentation for embedding Gradio demos on Spaces as web components by
[@julien-c](https://github.com/julien-c) in [PR 2698](https://github.com/gradio-app/gradio/pull/2698)
* Updated IFrames in Guides to use the host URL instead of the Space name to be consistent with the new method for embedding Spaces, by
[@julien-c](https://github.com/julien-c) in [PR 2692](https://github.com/gradio-app/gradio/pull/2692)
 * Colab buttons on every demo in the website! Just click open in colab, and run the demo there.



https://user-images.githubusercontent.com/9021060/202878400-cb16ed47-f4dd-4cb0-b2f0-102a9ff64135.mov

## Testing and Infrastructure Changes:
No changes to highlight.

## Breaking Changes:
No changes to highlight.

## Full Changelog:
* Better warnings and error messages for `gr.Interface.load()` by [@abidlabs](https://github.com/abidlabs) in [PR 2694](https://github.com/gradio-app/gradio/pull/2694)
* Add open in colab buttons to demos in docs and /demos by [@aliabd](https://github.com/aliabd) in [PR 2608](https://github.com/gradio-app/gradio/pull/2608)
* Apply different formatting for the types in component docstrings by [@aliabd](https://github.com/aliabd) in [PR 2707](https://github.com/gradio-app/gradio/pull/2707)

## Contributors Shoutout:
No changes to highlight.

# Version 3.10.1

## New Features:
No changes to highlight.

## Bug Fixes:
* Passes kwargs into `gr.Interface.load()` by [@abidlabs](https://github.com/abidlabs) in [PR 2669](https://github.com/gradio-app/gradio/pull/2669)

## Documentation Changes:
No changes to highlight.

## Testing and Infrastructure Changes:
No changes to highlight.

## Breaking Changes:
No changes to highlight.

## Full Changelog:
* Clean up printed statements in Embedded Colab Mode by [@aliabid94](https://github.com/aliabid94) in [PR 2612](https://github.com/gradio-app/gradio/pull/2612)

## Contributors Shoutout:
No changes to highlight.


# Version 3.10.0

* Add support for `'password'` and `'email'` types to `Textbox`. [@pngwn](https://github.com/pngwn) in [PR 2653](https://github.com/gradio-app/gradio/pull/2653)
* `gr.Textbox` component will now raise an exception if `type` is not "text", "email", or "password" [@pngwn](https://github.com/pngwn) in [PR 2653](https://github.com/gradio-app/gradio/pull/2653). This will cause demos using the deprecated `gr.Textbox(type="number")` to raise an exception.

## Bug Fixes:
* Updated the minimum FastApi used in tests to version 0.87 by [@freddyaboulton](https://github.com/freddyaboulton) in [PR 2647](https://github.com/gradio-app/gradio/pull/2647)
* Fixed bug where interfaces with examples could not be loaded with `gr.Interface.load` by [@freddyaboulton](https://github.com/freddyaboulton) [PR 2640](https://github.com/gradio-app/gradio/pull/2640)
* Fixed bug where the `interactive` property of a component could not be updated by [@freddyaboulton](https://github.com/freddyaboulton) in [PR 2639](https://github.com/gradio-app/gradio/pull/2639)
* Fixed bug where some URLs were not being recognized as valid URLs and thus were not
loading correctly in various components by [@abidlabs](https://github.com/abidlabs) in [PR 2659](https://github.com/gradio-app/gradio/pull/2659)


## Documentation Changes:
* Fix some typos in the embedded demo names in "05_using_blocks_like_functions.md" by [@freddyaboulton](https://github.com/freddyaboulton) in [PR 2656](https://github.com/gradio-app/gradio/pull/2656)

## Testing and Infrastructure Changes:
No changes to highlight.

## Breaking Changes:
No changes to highlight.

## Full Changelog:
* Add support for `'password'` and `'email'` types to `Textbox`. [@pngwn](https://github.com/pngwn) in [PR 2653](https://github.com/gradio-app/gradio/pull/2653)

## Contributors Shoutout:
No changes to highlight.


# Version 3.9.1

## New Features:
No changes to highlight.

## Bug Fixes:
* Only set a min height on md and html when loading by [@pngwn](https://github.com/pngwn) in [PR 2623](https://github.com/gradio-app/gradio/pull/2623)

## Documentation Changes:
* See docs for the latest gradio commit to main as well the latest pip release:

![main-vs-pip](https://user-images.githubusercontent.com/9021060/199607887-aab1ae4e-a070-4527-966d-024397abe15b.gif)

* Modified the "Connecting To a Database Guide" to use `pd.read_sql` as opposed to low-level postgres connector by [@freddyaboulton](https://github.com/freddyaboulton) in [PR 2604](https://github.com/gradio-app/gradio/pull/2604)

## Testing and Infrastructure Changes:
No changes to highlight.

## Breaking Changes:
No changes to highlight.

## Full Changelog:
* Dropdown for seeing docs as latest or main by [@aliabd](https://github.com/aliabd) in [PR 2544](https://github.com/gradio-app/gradio/pull/2544)
* Allow `gr.Templates` to accept parameters to override the defaults by [@abidlabs](https://github.com/abidlabs) in [PR 2600](https://github.com/gradio-app/gradio/pull/2600)
* Components now throw a `ValueError()` if constructed with invalid parameters for `type` or `source` (for components that take those parameters) in [PR 2610](https://github.com/gradio-app/gradio/pull/2610)
* Allow auth with using queue by [@GLGDLY](https://github.com/GLGDLY) in [PR 2611](https://github.com/gradio-app/gradio/pull/2611)

## Contributors Shoutout:
No changes to highlight.


# Version 3.9

## New Features:
* Gradio is now embedded directly in colab without requiring the share link by [@aliabid94](https://github.com/aliabid94) in [PR 2455](https://github.com/gradio-app/gradio/pull/2455)

### Calling functions by api_name in loaded apps

When you load an upstream app with `gr.Blocks.load`, you can now specify which fn
to call with the `api_name` parameter.

```python
import gradio as gr
english_translator = gr.Blocks.load(name="spaces/gradio/english-translator")
german = english_translator("My name is Freddy", api_name='translate-to-german')
```

The `api_name` parameter will take precendence over the `fn_index` parameter.

## Bug Fixes:
* Fixed bug where None could not be used for File,Model3D, and Audio examples by [@freddyaboulton](https://github.com/freddyaboulton) in [PR 2588](https://github.com/gradio-app/gradio/pull/2588)
* Fixed links in Plotly map guide + demo by [@dawoodkhan82](https://github.com/dawoodkhan82) in [PR 2578](https://github.com/gradio-app/gradio/pull/2578)
* `gr.Blocks.load()` now correctly loads example files from Spaces [@abidlabs](https://github.com/abidlabs) in [PR 2594](https://github.com/gradio-app/gradio/pull/2594)
* Fixed bug when image clear started upload dialog [@mezotaken](https://github.com/mezotaken) in [PR 2577](https://github.com/gradio-app/gradio/pull/2577)

## Documentation Changes:
* Added a Guide on how to configure the queue for maximum performance by [@abidlabs](https://github.com/abidlabs) in [PR 2558](https://github.com/gradio-app/gradio/pull/2558)


## Testing and Infrastructure Changes:
No changes to highlight.

## Breaking Changes:
No changes to highlight.

## Full Changelog:
* Add `api_name` to `Blocks.__call__` by  [@freddyaboulton](https://github.com/freddyaboulton) in [PR 2593](https://github.com/gradio-app/gradio/pull/2593)
* Update queue with using deque & update requirements by [@GLGDLY](https://github.com/GLGDLY) in [PR 2428](https://github.com/gradio-app/gradio/pull/2428)


## Contributors Shoutout:
No changes to highlight.


# Version 3.8.2

## Bug Fixes:

* Ensure gradio apps embedded via spaces use the correct endpoint for predictions. [@pngwn](https://github.com/pngwn) in [PR 2567](https://github.com/gradio-app/gradio/pull/2567)
* Ensure gradio apps embedded via spaces use the correct websocket protocol. [@pngwn](https://github.com/pngwn) in [PR 2571](https://github.com/gradio-app/gradio/pull/2571)

## New Features:

### Running Events Continuously
Gradio now supports the ability to run an event continuously on a fixed schedule. To use this feature,
pass `every=# of seconds` to the event definition. This will run the event every given number of seconds!

This can be used to:
* Create live visualizations that show the most up to date data
* Refresh the state of the frontend automatically in response to changes in the backend

Here is an example of a live plot that refreshes every half second:
```python
import math
import gradio as gr
import plotly.express as px
import numpy as np


plot_end = 2 * math.pi


def get_plot(period=1):
    global plot_end
    x = np.arange(plot_end - 2 * math.pi, plot_end, 0.02)
    y = np.sin(2*math.pi*period * x)
    fig = px.line(x=x, y=y)
    plot_end += 2 * math.pi
    return fig


with gr.Blocks() as demo:
    with gr.Row():
        with gr.Column():
            gr.Markdown("Change the value of the slider to automatically update the plot")
            period = gr.Slider(label="Period of plot", value=1, minimum=0, maximum=10, step=1)
            plot = gr.Plot(label="Plot (updates every half second)")

    dep = demo.load(get_plot, None, plot, every=0.5)
    period.change(get_plot, period, plot, every=0.5, cancels=[dep])

demo.queue().launch()
```

![live_demo](https://user-images.githubusercontent.com/41651716/198357377-633ce460-4e31-47bd-8202-1440cdd6fe19.gif)


## Bug Fixes:
No changes to highlight.

## Documentation Changes:
No changes to highlight.

## Testing and Infrastructure Changes:
No changes to highlight.

## Breaking Changes:
No changes to highlight.

## Full Changelog:
* Allows loading private Spaces by passing an an `api_key` to `gr.Interface.load()`
by [@abidlabs](https://github.com/abidlabs) in [PR 2568](https://github.com/gradio-app/gradio/pull/2568)

## Contributors Shoutout:
No changes to highlight.


# Version 3.8

## New Features:
* Allows event listeners to accept a single dictionary as its argument, where the keys are the components and the values are the component values. This is set by passing the input components in the event listener as a set instead of a list. [@aliabid94](https://github.com/aliabid94) in [PR 2550](https://github.com/gradio-app/gradio/pull/2550)

## Bug Fixes:
* Fix whitespace issue when using plotly. [@dawoodkhan82](https://github.com/dawoodkhan82) in [PR 2548](https://github.com/gradio-app/gradio/pull/2548)
* Apply appropriate alt text to all gallery images. [@camenduru](https://github.com/camenduru) in [PR 2358](https://github.com/gradio-app/gradio/pull/2538)
* Removed erroneous tkinter import in gradio.blocks by [@freddyaboulton](https://github.com/freddyaboulton) in [PR 2555](https://github.com/gradio-app/gradio/pull/2555)

## Documentation Changes:
No changes to highlight.

## Testing and Infrastructure Changes:
No changes to highlight.

## Breaking Changes:
No changes to highlight.

## Full Changelog:
* Added the `every` keyword to event listeners that runs events on a fixed schedule by [@freddyaboulton](https://github.com/freddyaboulton) in [PR 2512](https://github.com/gradio-app/gradio/pull/2512)
* Fix whitespace issue when using plotly. [@dawoodkhan82](https://github.com/dawoodkhan82) in [PR 2548](https://github.com/gradio-app/gradio/pull/2548)
* Apply appropriate alt text to all gallery images. [@camenduru](https://github.com/camenduru) in [PR 2358](https://github.com/gradio-app/gradio/pull/2538)

## Contributors Shoutout:
No changes to highlight.


# Version 3.7

## New Features:

### Batched Functions

Gradio now supports the ability to pass *batched* functions. Batched functions are just
functions which take in a list of inputs and return a list of predictions.

For example, here is a batched function that takes in two lists of inputs (a list of
words and a list of ints), and returns a list of trimmed words as output:

```py
import time

def trim_words(words, lens):
    trimmed_words = []
    time.sleep(5)
    for w, l in zip(words, lens):
        trimmed_words.append(w[:l])
    return [trimmed_words]
```

The advantage of using batched functions is that if you enable queuing, the Gradio
server can automatically *batch* incoming requests and process them in parallel,
potentially speeding up your demo. Here's what the Gradio code looks like (notice
the `batch=True` and `max_batch_size=16` -- both of these parameters can be passed
into event triggers or into the `Interface` class)

```py
import gradio as gr

with gr.Blocks() as demo:
    with gr.Row():
        word = gr.Textbox(label="word", value="abc")
        leng = gr.Number(label="leng", precision=0, value=1)
        output = gr.Textbox(label="Output")
    with gr.Row():
        run = gr.Button()

    event = run.click(trim_words, [word, leng], output, batch=True, max_batch_size=16)

demo.queue()
demo.launch()
```

In the example above, 16 requests could be processed in parallel (for a total inference
time of 5 seconds), instead of each request being processed separately (for a total
inference time of 80 seconds).

### Upload Event

`Video`, `Audio`, `Image`, and `File` components now support a `upload()` event that is triggered when a user uploads a file into any of these components.

Example usage:

```py
import gradio as gr

with gr.Blocks() as demo:
    with gr.Row():
        input_video = gr.Video()
        output_video = gr.Video()

     # Clears the output video when an input video is uploaded
    input_video.upload(lambda : None, None, output_video)
```


## Bug Fixes:
* Fixes issue where plotly animations, interactivity, titles, legends, were not working properly. [@dawoodkhan82](https://github.com/dawoodkhan82) in [PR 2486](https://github.com/gradio-app/gradio/pull/2486)
* Prevent requests to the `/api` endpoint from skipping the queue if the queue is enabled for that event by [@freddyaboulton](https://github.com/freddyaboulton) in [PR 2493](https://github.com/gradio-app/gradio/pull/2493)
* Fixes a bug with `cancels` in event triggers so that it works properly if multiple
Blocks are rendered by [@abidlabs](https://github.com/abidlabs) in [PR 2530](https://github.com/gradio-app/gradio/pull/2530)
* Prevent invalid targets of events from crashing the whole application. [@pngwn](https://github.com/pngwn) in [PR 2534](https://github.com/gradio-app/gradio/pull/2534)
* Properly dequeue cancelled events when multiple apps are rendered by [@freddyaboulton](https://github.com/freddyaboulton) in [PR 2540](https://github.com/gradio-app/gradio/pull/2540)

## Documentation Changes:
* Added an example interactive dashboard to the "Tabular & Plots" section of the Demos page by [@freddyaboulton](https://github.com/freddyaboulton) in [PR 2508](https://github.com/gradio-app/gradio/pull/2508)

## Testing and Infrastructure Changes:
No changes to highlight.

## Breaking Changes:
No changes to highlight.

## Full Changelog:
* Fixes the error message if a user builds Gradio locally and tries to use `share=True` by [@abidlabs](https://github.com/abidlabs) in [PR 2502](https://github.com/gradio-app/gradio/pull/2502)
* Allows the render() function to return self by [@Raul9595](https://github.com/Raul9595) in [PR 2514](https://github.com/gradio-app/gradio/pull/2514)
* Fixes issue where plotly animations, interactivity, titles, legends, were not working properly. [@dawoodkhan82](https://github.com/dawoodkhan82) in [PR 2486](https://github.com/gradio-app/gradio/pull/2486)
* Gradio now supports batched functions by [@abidlabs](https://github.com/abidlabs) in [PR 2218](https://github.com/gradio-app/gradio/pull/2218)
* Add `upload` event for `Video`, `Audio`, `Image`, and `File` components [@dawoodkhan82](https://github.com/dawoodkhan82) in [PR 2448](https://github.com/gradio-app/gradio/pull/2456)
* Changes websocket path for Spaces as it is no longer necessary to have a different URL for websocket connections on Spaces by [@abidlabs](https://github.com/abidlabs) in [PR 2528](https://github.com/gradio-app/gradio/pull/2528)
* Clearer error message when events are defined outside of a Blocks scope, and a warning if you
try to use `Series` or `Parallel` with `Blocks` by [@abidlabs](https://github.com/abidlabs) in [PR 2543](https://github.com/gradio-app/gradio/pull/2543)
* Adds support for audio samples that are in `float64`, `float16`, or `uint16` formats by [@abidlabs](https://github.com/abidlabs) in [PR 2545](https://github.com/gradio-app/gradio/pull/2545)

## Contributors Shoutout:
No changes to highlight.


# Version 3.6

## New Features:

### Cancelling Running Events
Running events can be cancelled when other events are triggered! To test this feature, pass the `cancels` parameter to the event listener.
For this feature to work, the queue must be enabled.

![cancel_on_change_rl](https://user-images.githubusercontent.com/41651716/195952623-61a606bd-e82b-4e1a-802e-223154cb8727.gif)

Code:
```python
import time
import gradio as gr

def fake_diffusion(steps):
    for i in range(steps):
        time.sleep(1)
        yield str(i)

def long_prediction(*args, **kwargs):
    time.sleep(10)
    return 42


with gr.Blocks() as demo:
    with gr.Row():
        with gr.Column():
            n = gr.Slider(1, 10, value=9, step=1, label="Number Steps")
            run = gr.Button()
            output = gr.Textbox(label="Iterative Output")
            stop = gr.Button(value="Stop Iterating")
        with gr.Column():
            prediction = gr.Number(label="Expensive Calculation")
            run_pred = gr.Button(value="Run Expensive Calculation")
        with gr.Column():
            cancel_on_change = gr.Textbox(label="Cancel Iteration and Expensive Calculation on Change")

    click_event = run.click(fake_diffusion, n, output)
    stop.click(fn=None, inputs=None, outputs=None, cancels=[click_event])
    pred_event = run_pred.click(fn=long_prediction, inputs=None, outputs=prediction)

    cancel_on_change.change(None, None, None, cancels=[click_event, pred_event])


demo.queue(concurrency_count=1, max_size=20).launch()
```

For interfaces, a stop button will be added automatically if the function uses a `yield` statement.

```python
import gradio as gr
import time

def iteration(steps):
    for i in range(steps):
       time.sleep(0.5)
       yield i

gr.Interface(iteration,
             inputs=gr.Slider(minimum=1, maximum=10, step=1, value=5),
             outputs=gr.Number()).queue().launch()
```

![stop_interface_rl](https://user-images.githubusercontent.com/41651716/195952883-e7ca4235-aae3-4852-8f28-96d01d0c5822.gif)


## Bug Fixes:
* Add loading status tracker UI to HTML and Markdown components. [@pngwn](https://github.com/pngwn) in [PR 2474](https://github.com/gradio-app/gradio/pull/2474)
* Fixed videos being mirrored in the front-end if source is not webcam by [@freddyaboulton](https://github.com/freddyaboulton) in [PR 2475](https://github.com/gradio-app/gradio/pull/2475)
* Add clear button for timeseries component [@dawoodkhan82](https://github.com/dawoodkhan82) in [PR 2487](https://github.com/gradio-app/gradio/pull/2487)
* Removes special characters from temporary filenames so that the files can be served by components [@abidlabs](https://github.com/abidlabs) in [PR 2480](https://github.com/gradio-app/gradio/pull/2480)
* Fixed infinite reload loop when mounting gradio as a sub application by [@freddyaboulton](https://github.com/freddyaboulton) in [PR 2477](https://github.com/gradio-app/gradio/pull/2477)

## Documentation Changes:
* Adds a demo to show how a sound alert can be played upon completion of a prediction by [@abidlabs](https://github.com/abidlabs) in [PR 2478](https://github.com/gradio-app/gradio/pull/2478)

## Testing and Infrastructure Changes:
No changes to highlight.

## Breaking Changes:
No changes to highlight.

## Full Changelog:
* Enable running events to be cancelled from other events by [@freddyaboulton](https://github.com/freddyaboulton) in [PR 2433](https://github.com/gradio-app/gradio/pull/2433)
* Small fix for version check before reuploading demos by [@aliabd](https://github.com/aliabd) in [PR 2469](https://github.com/gradio-app/gradio/pull/2469)
* Add loading status tracker UI to HTML and Markdown components. [@pngwn](https://github.com/pngwn) in [PR 2400](https://github.com/gradio-app/gradio/pull/2474)
* Add clear button for timeseries component [@dawoodkhan82](https://github.com/dawoodkhan82) in [PR 2487](https://github.com/gradio-app/gradio/pull/2487)

## Contributors Shoutout:
No changes to highlight.


# Version 3.5

## Bug Fixes:

* Ensure that Gradio does not take control of the HTML page title when embedding a gradio app as a web component, this behaviour flipped by adding `control_page_title="true"` to the webcomponent. [@pngwn](https://github.com/pngwn) in [PR 2400](https://github.com/gradio-app/gradio/pull/2400)
* Decreased latency in iterative-output demos by making the iteration asynchronous [@freddyaboulton](https://github.com/freddyaboulton) in [PR 2409](https://github.com/gradio-app/gradio/pull/2409)
* Fixed queue getting stuck under very high load by [@freddyaboulton](https://github.com/freddyaboulton) in [PR 2374](https://github.com/gradio-app/gradio/pull/2374)
* Ensure that components always behave as if `interactive=True` were set when the following conditions are true:
  - no default value is provided,
  - they are not set as the input or output of an event,
  - `interactive` kwarg is not set.

  [@pngwn](https://github.com/pngwn) in [PR 2459](https://github.com/gradio-app/gradio/pull/2459)

## New Features:

* When an `Image` component is set to `source="upload"`, it is now possible to drag and drop and image to replace a previously uploaded image by [@pngwn](https://github.com/pngwn) in [PR 1711](https://github.com/gradio-app/gradio/issues/1711)
* The `gr.Dataset` component now accepts `HTML` and `Markdown` components by [@abidlabs](https://github.com/abidlabs) in [PR 2437](https://github.com/gradio-app/gradio/pull/2437)


## Documentation Changes:
* Improved documentation for the `gr.Dataset` component by [@abidlabs](https://github.com/abidlabs) in [PR 2437](https://github.com/gradio-app/gradio/pull/2437)

## Testing and Infrastructure Changes:
No changes to highlight.

## Breaking Changes:
* The `Carousel` component is officially deprecated. Since gradio 3.0, code containing the `Carousel` component would throw warnings. As of the next release, the `Carousel` component will raise an exception.

## Full Changelog:
* Speeds up Gallery component by using temporary files instead of base64 representation in the front-end by [@proxyphi](https://github.com/proxyphi), [@pngwn](https://github.com/pngwn), and [@abidlabs](https://github.com/abidlabs) in [PR 2265](https://github.com/gradio-app/gradio/pull/2265)
* Fixed some embedded demos in the guides by not loading the gradio web component in some guides by [@freddyaboulton](https://github.com/freddyaboulton) in [PR 2403](https://github.com/gradio-app/gradio/pull/2403)
* When an `Image` component is set to `source="upload"`, it is now possible to drag and drop and image to replace a previously uploaded image by [@pngwn](https://github.com/pngwn) in [PR 2400](https://github.com/gradio-app/gradio/pull/2410)
* Improve documentation of the `Blocks.load()` event by [@abidlabs](https://github.com/abidlabs) in [PR 2413](https://github.com/gradio-app/gradio/pull/2413)
* Decreased latency in iterative-output demos by making the iteration asynchronous [@freddyaboulton](https://github.com/freddyaboulton) in [PR 2409](https://github.com/gradio-app/gradio/pull/2409)
* Updated share link message to reference new Spaces Hardware [@abidlabs](https://github.com/abidlabs) in [PR 2423](https://github.com/gradio-app/gradio/pull/2423)
* Automatically restart spaces if they're down by [@aliabd](https://github.com/aliabd) in [PR 2405](https://github.com/gradio-app/gradio/pull/2405)
* Carousel component is now deprecated by [@abidlabs](https://github.com/abidlabs) in [PR 2434](https://github.com/gradio-app/gradio/pull/2434)
* Build Gradio from source in ui tests by by [@freddyaboulton](https://github.com/freddyaboulton) in [PR 2440](https://github.com/gradio-app/gradio/pull/2440)
* Change "return ValueError" to "raise ValueError" by [@vzakharov](https://github.com/vzakharov) in [PR 2445](https://github.com/gradio-app/gradio/pull/2445)
* Add guide on creating a map demo using the `gr.Plot()` component [@dawoodkhan82](https://github.com/dawoodkhan82) in [PR 2402](https://github.com/gradio-app/gradio/pull/2402)
* Add blur event for `Textbox` and `Number` components [@dawoodkhan82](https://github.com/dawoodkhan82) in [PR 2448](https://github.com/gradio-app/gradio/pull/2448)
* Stops a gradio launch from hogging a port even after it's been killed [@aliabid94](https://github.com/aliabid94) in [PR 2453](https://github.com/gradio-app/gradio/pull/2453)
* Fix embedded interfaces on touch screen devices by [@aliabd](https://github.com/aliabd) in [PR 2457](https://github.com/gradio-app/gradio/pull/2457)
* Upload all demos to spaces by [@aliabd](https://github.com/aliabd) in [PR 2281](https://github.com/gradio-app/gradio/pull/2281)

## Contributors Shoutout:
No changes to highlight.


# Version 3.4.1

## New Features:

### 1. See Past and Upcoming Changes in the Release History 👀

You can now see gradio's release history directly on the website, and also keep track of upcoming changes. Just go [here](https://gradio.app/changelog/).

![release-history](https://user-images.githubusercontent.com/9021060/193145458-3de699f7-7620-45de-aa73-a1c1b9b96257.gif)

## Bug Fixes:

1. Fix typo in guide image path by [@freddyaboulton](https://github.com/freddyaboulton) in [PR 2357](https://github.com/gradio-app/gradio/pull/2357)
2. Raise error if Blocks has duplicate component with same IDs by [@abidlabs](https://github.com/abidlabs) in [PR 2359](https://github.com/gradio-app/gradio/pull/2359)
3. Catch the permission exception on the audio component by [@Ian-GL](https://github.com/Ian-GL) in [PR 2330](https://github.com/gradio-app/gradio/pull/2330)
4. Fix image_classifier_interface_load demo by [@freddyaboulton](https://github.com/freddyaboulton) in [PR 2365](https://github.com/gradio-app/gradio/pull/2365)
5. Fix combining adjacent components without gaps by introducing `gr.Row(variant="compact")` by [@aliabid94](https://github.com/aliabid94) in [PR 2291](https://github.com/gradio-app/gradio/pull/2291) This comes with deprecation of the following arguments for `Component.style`: `round`, `margin`, `border`.
6. Fix audio streaming, which was previously choppy in [PR 2351](https://github.com/gradio-app/gradio/pull/2351). Big thanks to [@yannickfunk](https://github.com/yannickfunk) for the proposed solution.
7. Fix bug where new typeable slider doesn't respect the minimum and maximum values [@dawoodkhan82](https://github.com/dawoodkhan82) in [PR 2380](https://github.com/gradio-app/gradio/pull/2380)


## Documentation Changes:

1. New Guide: Connecting to a Database 🗄️

    A new guide by [@freddyaboulton](https://github.com/freddyaboulton) that explains how you can use Gradio to connect your app to a database. Read more [here](https://gradio.app/connecting_to_a_database/).

2. New Guide: Running Background Tasks 🥷

    A new guide by [@freddyaboulton](https://github.com/freddyaboulton) that explains how you can run background tasks from your gradio app. Read more [here](https://gradio.app/running_background_tasks/).

3. Small fixes to docs for `Image` component by [@abidlabs](https://github.com/abidlabs) in [PR 2372](https://github.com/gradio-app/gradio/pull/2372)


## Testing and Infrastructure Changes:
No changes to highlight.

## Breaking Changes:
No changes to highlight.

## Full Changelog:

* Create a guide on how to connect an app to a database hosted on the cloud by [@freddyaboulton](https://github.com/freddyaboulton) in [PR 2341](https://github.com/gradio-app/gradio/pull/2341)
* Removes `analytics` dependency by [@abidlabs](https://github.com/abidlabs) in [PR 2347](https://github.com/gradio-app/gradio/pull/2347)
* Add guide on launching background tasks from your app by [@freddyaboulton](https://github.com/freddyaboulton) in [PR 2350](https://github.com/gradio-app/gradio/pull/2350)
* Fix typo in guide image path by [@freddyaboulton](https://github.com/freddyaboulton) in [PR 2357](https://github.com/gradio-app/gradio/pull/2357)
* Raise error if Blocks has duplicate component with same IDs by [@abidlabs](https://github.com/abidlabs) in [PR 2359](https://github.com/gradio-app/gradio/pull/2359)
* Hotfix: fix version back to 3.4 by [@abidlabs](https://github.com/abidlabs) in [PR 2361](https://github.com/gradio-app/gradio/pull/2361)
* Change version.txt to 3.4 instead of 3.4.0 by [@aliabd](https://github.com/aliabd) in [PR 2363](https://github.com/gradio-app/gradio/pull/2363)
* Catch the permission exception on the audio component by [@Ian-GL](https://github.com/Ian-GL) in [PR 2330](https://github.com/gradio-app/gradio/pull/2330)
* Fix image_classifier_interface_load demo by [@freddyaboulton](https://github.com/freddyaboulton) in [PR 2365](https://github.com/gradio-app/gradio/pull/2365)
* Small fixes to docs for `Image` component by [@abidlabs](https://github.com/abidlabs) in [PR 2372](https://github.com/gradio-app/gradio/pull/2372)
* Automated Release Notes by [@freddyaboulton](https://github.com/freddyaboulton) in [PR 2306](https://github.com/gradio-app/gradio/pull/2306)
* Fixed small typos in the docs [@julien-c](https://github.com/julien-c) in [PR 2373](https://github.com/gradio-app/gradio/pull/2373)
* Adds ability to disable pre/post-processing for examples [@abidlabs](https://github.com/abidlabs) in [PR 2383](https://github.com/gradio-app/gradio/pull/2383)
* Copy changelog file in website docker by [@aliabd](https://github.com/aliabd) in [PR 2384](https://github.com/gradio-app/gradio/pull/2384)
* Lets users provide a `gr.update()` dictionary even if post-processing is diabled [@abidlabs](https://github.com/abidlabs) in [PR 2385](https://github.com/gradio-app/gradio/pull/2385)
* Fix bug where errors would cause apps run in reload mode to hang forever by [@freddyaboulton](https://github.com/freddyaboulton) in [PR 2394](https://github.com/gradio-app/gradio/pull/2394)
* Fix bug where new typeable slider doesn't respect the minimum and maximum values [@dawoodkhan82](https://github.com/dawoodkhan82) in [PR 2380](https://github.com/gradio-app/gradio/pull/2380)


## Contributors Shoutout:
No changes to highlight.

# Version 3.4

## New Features:

### 1. Gallery Captions 🖼️

You can now pass captions to images in the Gallery component. To do so you need to pass a {List} of (image, {str} caption) tuples. This is optional and the component also accepts just a list of the images.

Here's an example:

```python
import gradio as gr

images_with_captions = [
    ("https://images.unsplash.com/photo-1551969014-7d2c4cddf0b6", "Cheetah by David Groves"),
    ("https://images.unsplash.com/photo-1546182990-dffeafbe841d", "Lion by Francesco"),
    ("https://images.unsplash.com/photo-1561731216-c3a4d99437d5", "Tiger by Mike Marrah")
    ]

with gr.Blocks() as demo:
    gr.Gallery(value=images_with_captions)

demo.launch()
```

<img src="https://user-images.githubusercontent.com/9021060/192399521-7360b1a9-7ce0-443e-8e94-863a230a7dbe.gif" alt="gallery_captions" width="1000"/>

### 2. Type Values into the Slider 🔢

You can now type values directly on the Slider component! Here's what it looks like:

![type-slider](https://user-images.githubusercontent.com/9021060/192399877-76b662a1-fede-4417-a932-fc15f0da7360.gif)

### 3. Better Sketching and Inpainting 🎨

We've made a lot of changes to our Image component so that it can support better sketching and inpainting.

Now supports:
* A standalone black-and-white sketch
```python
import gradio as gr
demo = gr.Interface(lambda x: x, gr.Sketchpad(), gr.Image())
demo.launch()
```
![bw](https://user-images.githubusercontent.com/9021060/192410264-b08632b5-7b2a-4f86-afb0-5760e7b474cf.gif)


* A standalone color sketch
```python
import gradio as gr
demo = gr.Interface(lambda x: x, gr.Paint(), gr.Image())
demo.launch()
```
![color-sketch](https://user-images.githubusercontent.com/9021060/192410500-3c8c3e64-a5fd-4df2-a991-f0a5cef93728.gif)


* An uploadable image with black-and-white or color sketching

```python
import gradio as gr
demo = gr.Interface(lambda x: x, gr.Image(source='upload', tool='color-sketch'), gr.Image()) # for black and white, tool = 'sketch'
demo.launch()
```
![sketch-new](https://user-images.githubusercontent.com/9021060/192402422-e53cb7b6-024e-448c-87eb-d6a35a63c476.gif)


* Webcam with black-and-white or color sketching

```python
import gradio as gr
demo = gr.Interface(lambda x: x, gr.Image(source='webcam', tool='color-sketch'), gr.Image()) # for black and white, tool = 'sketch'
demo.launch()
```
![webcam-sketch](https://user-images.githubusercontent.com/9021060/192410820-0ffaf324-776e-4e1f-9de6-0fdbbf4940fa.gif)


As well as other fixes


## Bug Fixes:
1. Fix bug where max concurrency count is not respected in queue by [@freddyaboulton](https://github.com/freddyaboulton) in [PR 2286](https://github.com/gradio-app/gradio/pull/2286)
2. fix : queue could be blocked by [@SkyTNT](https://github.com/SkyTNT) in [PR 2288](https://github.com/gradio-app/gradio/pull/2288)
3. Supports `gr.update()` in example caching by [@abidlabs](https://github.com/abidlabs) in [PR 2309](https://github.com/gradio-app/gradio/pull/2309)
4. Clipboard fix for iframes by [@abidlabs](https://github.com/abidlabs) in [PR 2321](https://github.com/gradio-app/gradio/pull/2321)
5. Fix: Dataframe column headers are reset when you add a new column by [@dawoodkhan82](https://github.com/dawoodkhan82) in [PR 2318](https://github.com/gradio-app/gradio/pull/2318)
6. Added support for URLs for Video, Audio, and Image by [@abidlabs](https://github.com/abidlabs) in [PR 2256](https://github.com/gradio-app/gradio/pull/2256)
7. Add documentation about how to create and use the Gradio FastAPI app by [@abidlabs](https://github.com/abidlabs) in [PR 2263](https://github.com/gradio-app/gradio/pull/2263)

## Documentation Changes:
1. Adding a Playground Tab to the Website by [@aliabd](https://github.com/aliabd) in [PR 1860](https://github.com/gradio-app/gradio/pull/1860)
3. Gradio for Tabular Data Science Workflows Guide by [@merveenoyan](https://github.com/merveenoyan) in [PR 2199](https://github.com/gradio-app/gradio/pull/2199)
4. Promotes `postprocess` and `preprocess` to documented parameters by [@abidlabs](https://github.com/abidlabs) in [PR 2293](https://github.com/gradio-app/gradio/pull/2293)
5. Update 2)key_features.md by [@voidxd](https://github.com/voidxd) in [PR 2326](https://github.com/gradio-app/gradio/pull/2326)
6. Add docs to blocks context postprocessing function by [@Ian-GL](https://github.com/Ian-GL) in [PR 2332](https://github.com/gradio-app/gradio/pull/2332)

## Testing and Infrastructure Changes
1. Website fixes and refactoring by [@aliabd](https://github.com/aliabd) in [PR 2280](https://github.com/gradio-app/gradio/pull/2280)
2. Don't deploy to spaces on release by [@freddyaboulton](https://github.com/freddyaboulton) in [PR 2313](https://github.com/gradio-app/gradio/pull/2313)

## Full Changelog:
* Website fixes and refactoring by [@aliabd](https://github.com/aliabd) in [PR 2280](https://github.com/gradio-app/gradio/pull/2280)
* Fix bug where max concurrency count is not respected in queue by [@freddyaboulton](https://github.com/freddyaboulton) in [PR 2286](https://github.com/gradio-app/gradio/pull/2286)
* Promotes `postprocess` and `preprocess` to documented parameters by [@abidlabs](https://github.com/abidlabs) in [PR 2293](https://github.com/gradio-app/gradio/pull/2293)
* Raise warning when trying to cache examples but not all inputs have examples by [@freddyaboulton](https://github.com/freddyaboulton) in [PR 2279](https://github.com/gradio-app/gradio/pull/2279)
* fix : queue could be blocked by [@SkyTNT](https://github.com/SkyTNT) in [PR 2288](https://github.com/gradio-app/gradio/pull/2288)
* Don't deploy to spaces on release by [@freddyaboulton](https://github.com/freddyaboulton) in [PR 2313](https://github.com/gradio-app/gradio/pull/2313)
* Supports `gr.update()` in example caching by [@abidlabs](https://github.com/abidlabs) in [PR 2309](https://github.com/gradio-app/gradio/pull/2309)
* Respect Upstream Queue when loading interfaces/blocks from Spaces by [@freddyaboulton](https://github.com/freddyaboulton) in [PR 2294](https://github.com/gradio-app/gradio/pull/2294)
* Clipboard fix for iframes by [@abidlabs](https://github.com/abidlabs) in [PR 2321](https://github.com/gradio-app/gradio/pull/2321)
* Sketching + Inpainting Capabilities to Gradio by [@abidlabs](https://github.com/abidlabs) in [PR 2144](https://github.com/gradio-app/gradio/pull/2144)
* Update 2)key_features.md by [@voidxd](https://github.com/voidxd) in [PR 2326](https://github.com/gradio-app/gradio/pull/2326)
* release 3.4b3 by [@abidlabs](https://github.com/abidlabs) in [PR 2328](https://github.com/gradio-app/gradio/pull/2328)
* Fix: Dataframe column headers are reset when you add a new column by [@dawoodkhan82](https://github.com/dawoodkhan82) in [PR 2318](https://github.com/gradio-app/gradio/pull/2318)
* Start queue when gradio is a sub application by [@freddyaboulton](https://github.com/freddyaboulton) in [PR 2319](https://github.com/gradio-app/gradio/pull/2319)
* Fix Web Tracker Script by [@aliabd](https://github.com/aliabd) in [PR 2308](https://github.com/gradio-app/gradio/pull/2308)
* Add docs to blocks context postprocessing function by [@Ian-GL](https://github.com/Ian-GL) in [PR 2332](https://github.com/gradio-app/gradio/pull/2332)
* Fix typo in iterator variable name in run_predict function by [@freddyaboulton](https://github.com/freddyaboulton) in [PR 2340](https://github.com/gradio-app/gradio/pull/2340)
* Add captions to galleries by [@aliabid94](https://github.com/aliabid94) in [PR 2284](https://github.com/gradio-app/gradio/pull/2284)
* Typeable value on gradio.Slider by [@dawoodkhan82](https://github.com/dawoodkhan82) in [PR 2329](https://github.com/gradio-app/gradio/pull/2329)

## Contributors Shoutout:
* [@SkyTNT](https://github.com/SkyTNT) made their first contribution in [PR 2288](https://github.com/gradio-app/gradio/pull/2288)
* [@voidxd](https://github.com/voidxd) made their first contribution in [PR 2326](https://github.com/gradio-app/gradio/pull/2326)


# Version 3.3

## New Features:

### 1. Iterative Outputs ⏳

You can now create an iterative output simply by having your function return a generator!

Here's (part of) an example that was used to generate the interface below it. [See full code](https://colab.research.google.com/drive/1m9bWS6B82CT7bw-m4L6AJR8za7fEK7Ov?usp=sharing).

```python
def predict(steps, seed):
    generator = torch.manual_seed(seed)
    for i in range(1,steps):
        yield pipeline(generator=generator, num_inference_steps=i)["sample"][0]
```


![example](https://user-images.githubusercontent.com/9021060/189086273-f5e7087d-71fa-4158-90a9-08e84da0421c.mp4)

### 2. Accordion Layout 🆕

This version of Gradio introduces a new layout component to Blocks: the Accordion. Wrap your elements in a neat, expandable layout that allows users to toggle them as needed.

Usage: ([Read the docs](https://gradio.app/docs/#accordion))

```python
with gr.Accordion("open up"):
# components here
```

![accordion](https://user-images.githubusercontent.com/9021060/189088465-f0ffd7f0-fc6a-42dc-9249-11c5e1e0529b.gif)

### 3. Skops Integration 📈

Our new integration with [skops](https://huggingface.co/blog/skops) allows you to load tabular classification and regression models directly from the [hub](https://huggingface.co/models).

Here's a classification example showing how quick it is to set up an interface for a [model](https://huggingface.co/scikit-learn/tabular-playground).

```python
import gradio as gr
gr.Interface.load("models/scikit-learn/tabular-playground").launch()
```

![187936493-5c90c01d-a6dd-400f-aa42-833a096156a1](https://user-images.githubusercontent.com/9021060/189090519-328fbcb4-120b-43c8-aa54-d6fccfa6b7e8.png)


## Bug Fixes:
No changes to highlight.
## Documentation Changes:
No changes to highlight.
## Testing and Infrastructure Changes:
No changes to highlight.
## Breaking Changes:
No changes to highlight.
## Full Changelog:

* safari fixes by [@pngwn](https://github.com/pngwn) in [PR 2138](https://github.com/gradio-app/gradio/pull/2138)
* Fix roundedness and form borders by [@aliabid94](https://github.com/aliabid94) in [PR 2147](https://github.com/gradio-app/gradio/pull/2147)
* Better processing of example data prior to creating dataset component by [@freddyaboulton](https://github.com/freddyaboulton) in [PR 2147](https://github.com/gradio-app/gradio/pull/2147)
* Show error on Connection drops by [@aliabid94](https://github.com/aliabid94) in [PR 2147](https://github.com/gradio-app/gradio/pull/2147)
* 3.2 release! by [@abidlabs](https://github.com/abidlabs) in [PR 2139](https://github.com/gradio-app/gradio/pull/2139)
* Fixed Named API Requests by [@abidlabs](https://github.com/abidlabs) in [PR 2151](https://github.com/gradio-app/gradio/pull/2151)
* Quick Fix: Cannot upload Model3D image after clearing it by [@dawoodkhan82](https://github.com/dawoodkhan82) in [PR 2168](https://github.com/gradio-app/gradio/pull/2168)
* Fixed misleading log when server_name is '0.0.0.0' by [@lamhoangtung](https://github.com/lamhoangtung) in [PR 2176](https://github.com/gradio-app/gradio/pull/2176)
* Keep embedded PngInfo metadata by [@cobryan05](https://github.com/cobryan05) in [PR 2170](https://github.com/gradio-app/gradio/pull/2170)
* Skops integration: Load tabular classification and regression models from the hub by [@freddyaboulton](https://github.com/freddyaboulton) in [PR 2126](https://github.com/gradio-app/gradio/pull/2126)
* Respect original filename when cached example files are downloaded by [@freddyaboulton](https://github.com/freddyaboulton) in [PR 2145](https://github.com/gradio-app/gradio/pull/2145)
* Add manual trigger to deploy to pypi by [@abidlabs](https://github.com/abidlabs) in [PR 2192](https://github.com/gradio-app/gradio/pull/2192)
* Fix bugs with gr.update by [@freddyaboulton](https://github.com/freddyaboulton) in [PR 2157](https://github.com/gradio-app/gradio/pull/2157)
* Make queue per app by [@aliabid94](https://github.com/aliabid94) in [PR 2193](https://github.com/gradio-app/gradio/pull/2193)
* Preserve Labels In Interpretation Components by [@freddyaboulton](https://github.com/freddyaboulton) in [PR 2166](https://github.com/gradio-app/gradio/pull/2166)
* Quick Fix: Multiple file download not working by [@dawoodkhan82](https://github.com/dawoodkhan82) in [PR 2169](https://github.com/gradio-app/gradio/pull/2169)
* use correct MIME type for js-script file by [@daspartho](https://github.com/daspartho) in [PR 2200](https://github.com/gradio-app/gradio/pull/2200)
* Add accordion component by [@aliabid94](https://github.com/aliabid94) in [PR 2208](https://github.com/gradio-app/gradio/pull/2208)


## Contributors Shoutout:

* [@lamhoangtung](https://github.com/lamhoangtung) made their first contribution in [PR 2176](https://github.com/gradio-app/gradio/pull/2176)
* [@cobryan05](https://github.com/cobryan05) made their first contribution in [PR 2170](https://github.com/gradio-app/gradio/pull/2170)
* [@daspartho](https://github.com/daspartho) made their first contribution in [PR 2200](https://github.com/gradio-app/gradio/pull/2200)

# Version 3.2

## New Features:

### 1. Improvements to Queuing 🥇

We've implemented a brand new queuing system based on **web sockets** instead of HTTP long polling. Among other things, this allows us to manage queue sizes better on Hugging Face Spaces. There are also additional queue-related parameters you can add:

* Now supports concurrent workers (parallelization)
```python
demo = gr.Interface(...)
demo.queue(concurrency_count=3)
demo.launch()
```
* Configure a maximum queue size
```python
demo = gr.Interface(...)
demo.queue(max_size=100)
demo.launch()
```

* If a user closes their tab / browser, they leave the queue, which means the demo will run faster for everyone else

### 2. Fixes to Examples

* Dataframe examples will render properly, and look much clearer in the UI: (thanks to PR #2125)

![Screen Shot 2022-08-30 at 8 29 58 PM](https://user-images.githubusercontent.com/9021060/187586561-d915bafb-f968-4966-b9a2-ef41119692b2.png)

* Image and Video thumbnails are cropped to look neater and more uniform: (thanks to PR #2109)


![Screen Shot 2022-08-30 at 8 32 15 PM](https://user-images.githubusercontent.com/9021060/187586890-56e1e4f0-1b84-42d9-a82f-911772c41030.png)

* Other fixes in PR #2131 and #2064  make it easier to design and use Examples

### 3. Component Fixes 🧱
* Specify the width and height of an image in its style tag (thanks to PR #2133)
```python
components.Image().style(height=260, width=300)
```
* Automatic conversion of videos so they are playable in the browser (thanks to PR #2003). Gradio will check if a video's format is playable  in the browser and, if it isn't, will automatically convert it to a format that is (mp4).
* Pass in a json filepath to the Label component (thanks to PR #2083)
* Randomize the default value of a Slider (thanks to PR #1935)

![slider-random](https://user-images.githubusercontent.com/9021060/187596230-3db9697f-9f4d-42f5-9387-d77573513448.gif)


* Improvements to State in PR #2100

### 4. Ability to Randomize Input Sliders and Reload Data whenever the Page Loads
* In some cases, you want to be able to show a different set of input data to every user as they load the page app. For example, you might want to randomize the value of a "seed" `Slider` input. Or you might want to show a `Textbox` with the current date. We now supporting passing _functions_ as the default value in input components. When you pass in a function, it gets **re-evaluated** every time someone loads the demo, allowing you to reload / change data for different users.

Here's an example loading the current date time into an input Textbox:

```python
import gradio as gr
import datetime

with gr.Blocks() as demo:
    gr.Textbox(datetime.datetime.now)

demo.launch()
```

Note that we don't evaluate the function -- `datetime.datetime.now()` -- we pass in the function itself to get this behavior -- `datetime.datetime.now`

Because randomizing the initial value of `Slider` is a common use case, we've added a `randomize` keyword argument you can use to randomize its initial value:

```python
import gradio as gr
demo = gr.Interface(lambda x:x, gr.Slider(0, 10, randomize=True), "number")
demo.launch()
```

### 5. New Guide 🖊️
* [Gradio and W&B Integration](https://gradio.app/Gradio_and_Wandb_Integration/)


## Full Changelog:

* Reset components to original state by setting value to None by [@freddyaboulton](https://github.com/freddyaboulton) in [PR 2044](https://github.com/gradio-app/gradio/pull/2044)
* Cleaning up the way data is processed for components by [@abidlabs](https://github.com/abidlabs) in [PR 1967](https://github.com/gradio-app/gradio/pull/1967)
* version 3.1.8b by [@abidlabs](https://github.com/abidlabs) in [PR 2063](https://github.com/gradio-app/gradio/pull/2063)
* Wandb guide  by [@AK391](https://github.com/AK391) in [PR 1898](https://github.com/gradio-app/gradio/pull/1898)
* Add a flagging callback to save json files to a hugging face dataset by [@chrisemezue](https://github.com/chrisemezue) in [PR 1821](https://github.com/gradio-app/gradio/pull/1821)
* Add data science demos to landing page by [@freddyaboulton](https://github.com/freddyaboulton) in [PR 2067](https://github.com/gradio-app/gradio/pull/2067)
* Hide time series + xgboost demos by default by [@freddyaboulton](https://github.com/freddyaboulton) in [PR 2079](https://github.com/gradio-app/gradio/pull/2079)
* Encourage people to keep trying when queue full by [@apolinario](https://github.com/apolinario) in [PR 2076](https://github.com/gradio-app/gradio/pull/2076)
* Updated our analytics on creation of Blocks/Interface by [@abidlabs](https://github.com/abidlabs) in [PR 2082](https://github.com/gradio-app/gradio/pull/2082)
* `Label` component now accepts file paths to `.json` files  by [@abidlabs](https://github.com/abidlabs) in [PR 2083](https://github.com/gradio-app/gradio/pull/2083)
* Fix issues related to demos in Spaces by [@abidlabs](https://github.com/abidlabs) in [PR 2086](https://github.com/gradio-app/gradio/pull/2086)
* Fix TimeSeries examples not properly displayed in UI by [@dawoodkhan82](https://github.com/dawoodkhan82) in [PR 2064](https://github.com/gradio-app/gradio/pull/2064)
* Fix infinite requests when doing tab item select by [@freddyaboulton](https://github.com/freddyaboulton) in [PR 2070](https://github.com/gradio-app/gradio/pull/2070)
* Accept deprecated `file` route as well by [@abidlabs](https://github.com/abidlabs) in [PR 2099](https://github.com/gradio-app/gradio/pull/2099)
* Allow frontend method execution on Block.load event by [@codedealer](https://github.com/codedealer) in [PR 2108](https://github.com/gradio-app/gradio/pull/2108)
* Improvements to `State` by [@abidlabs](https://github.com/abidlabs) in [PR 2100](https://github.com/gradio-app/gradio/pull/2100)
* Catch IndexError, KeyError in video_is_playable by [@freddyaboulton](https://github.com/freddyaboulton) in [PR 2113](https://github.com/gradio-app/gradio/pull/2113)
* Fix: Download button does not respect the filepath returned by the function by [@dawoodkhan82](https://github.com/dawoodkhan82) in [PR 2073](https://github.com/gradio-app/gradio/pull/2073)
* Refactoring Layout: Adding column widths, forms, and more. by [@aliabid94](https://github.com/aliabid94) in [PR 2097](https://github.com/gradio-app/gradio/pull/2097)
* Update CONTRIBUTING.md by [@abidlabs](https://github.com/abidlabs) in [PR 2118](https://github.com/gradio-app/gradio/pull/2118)
* 2092 df ex by [@pngwn](https://github.com/pngwn) in [PR 2125](https://github.com/gradio-app/gradio/pull/2125)
* feat(samples table/gallery): Crop thumbs to square by [@ronvoluted](https://github.com/ronvoluted) in [PR 2109](https://github.com/gradio-app/gradio/pull/2109)
* Some enhancements to `gr.Examples` by [@abidlabs](https://github.com/abidlabs) in [PR 2131](https://github.com/gradio-app/gradio/pull/2131)
* Image size fix by [@aliabid94](https://github.com/aliabid94) in [PR 2133](https://github.com/gradio-app/gradio/pull/2133)

## Contributors Shoutout:
* [@chrisemezue](https://github.com/chrisemezue) made their first contribution in [PR 1821](https://github.com/gradio-app/gradio/pull/1821)
* [@apolinario](https://github.com/apolinario) made their first contribution in [PR 2076](https://github.com/gradio-app/gradio/pull/2076)
* [@codedealer](https://github.com/codedealer) made their first contribution in [PR 2108](https://github.com/gradio-app/gradio/pull/2108)

# Version 3.1

## New Features:

### 1.  Embedding Demos on Any Website 💻

With PR #1444, Gradio is now distributed as a web component. This means demos can be natively embedded on websites. You'll just need to add two lines: one to load the gradio javascript, and one to link to the demos backend.

Here's a simple example that embeds the demo from a Hugging Face space:

```html
<script type="module" src="https://gradio.s3-us-west-2.amazonaws.com/3.0.18/gradio.js"></script>
<gradio-app space="abidlabs/pytorch-image-classifier"></gradio-app>
```

But you can also embed demos that are running anywhere, you just need to link the demo to `src` instead of `space`. In fact, all the demos on the gradio website are embedded this way:

<img width="1268" alt="Screen Shot 2022-07-14 at 2 41 44 PM" src="https://user-images.githubusercontent.com/9021060/178997124-b2f05af2-c18f-4716-bf1b-cb971d012636.png">


Read more in the [Embedding Gradio Demos](https://gradio.app/embedding_gradio_demos) guide.

### 2. Reload Mode 👨‍💻

Reload mode helps developers create gradio demos faster by automatically reloading the demo whenever the code changes. It can support development on Python IDEs (VS Code, PyCharm, etc), the terminal, as well as Jupyter notebooks.

If your demo code is in a script named `app.py`, instead of running `python app.py` you can now run `gradio app.py` and that will launch the demo in reload mode:

```bash
Launching in reload mode on: http://127.0.0.1:7860 (Press CTRL+C to quit)
Watching...
WARNING: The --reload flag should not be used in production on Windows.
```

If you're working from a Jupyter or Colab Notebook, use these magic commands instead: `%load_ext gradio` when you import gradio, and `%%blocks` in the top of the cell with the demo code. Here's an example that shows how much faster the development becomes:

![Blocks](https://user-images.githubusercontent.com/9021060/178986488-ed378cc8-5141-4330-ba41-672b676863d0.gif)

### 3. Inpainting Support on `gr.Image()` 🎨

We updated the Image component to add support for inpainting demos. It works by adding `tool="sketch"` as a parameter, that passes both an image and a sketchable mask to your prediction function.

Here's an example from the [LAMA space](https://huggingface.co/spaces/akhaliq/lama):

![FXApVlFVsAALSD-](https://user-images.githubusercontent.com/9021060/178989479-549867c8-7fb0-436a-a97d-1e91c9f5e611.jpeg)

### 4. Markdown and HTML support in Dataframes 🔢

We upgraded the Dataframe component in PR #1684 to support rendering Markdown and HTML inside the cells.

This means you can build Dataframes that look like the following:

![image (8)](https://user-images.githubusercontent.com/9021060/178991233-41cb07a5-e7a3-433e-89b8-319bc78eb9c2.png)


### 5. `gr.Examples()` for Blocks 🧱

We've added the `gr.Examples` component helper to allow you to add examples to any Blocks demo. This class is a wrapper over the `gr.Dataset` component.

<img width="1271" alt="Screen Shot 2022-07-14 at 2 23 50 PM" src="https://user-images.githubusercontent.com/9021060/178992715-c8bc7550-bc3d-4ddc-9fcb-548c159cd153.png">


gr.Examples takes two required parameters:

- `examples` which takes in a nested list
-  `inputs` which takes in a component or list of components

You can read more in the [Examples docs](https://gradio.app/docs/#examples) or the [Adding Examples to your Demos guide](https://gradio.app/adding_examples_to_your_app/).

### 6. Fixes to Audio Streaming

With [PR 1828](https://github.com/gradio-app/gradio/pull/1828) we now hide the status loading animation, as well as remove the echo in streaming. Check out the [stream_audio](https://github.com/gradio-app/gradio/blob/main/demo/stream_audio/run.py) demo for more or read through our [Real Time Speech Recognition](https://gradio.app/real_time_speech_recognition/) guide.

<img width="785" alt="Screen Shot 2022-07-19 at 6 02 35 PM" src="https://user-images.githubusercontent.com/9021060/179808136-9e84502c-f9ee-4f30-b5e9-1086f678fe91.png">


## Full Changelog:

* File component: list multiple files and allow for download #1446 by [@dawoodkhan82](https://github.com/dawoodkhan82) in [PR 1681](https://github.com/gradio-app/gradio/pull/1681)
* Add ColorPicker to docs by [@freddyaboulton](https://github.com/freddyaboulton) in [PR 1768](https://github.com/gradio-app/gradio/pull/1768)
* Mock out requests in TestRequest unit tests by [@freddyaboulton](https://github.com/freddyaboulton) in [PR 1794](https://github.com/gradio-app/gradio/pull/1794)
* Add requirements.txt and test_files to source dist by [@freddyaboulton](https://github.com/freddyaboulton) in [PR 1817](https://github.com/gradio-app/gradio/pull/1817)
* refactor: f-string for tunneling.py by [@nhankiet](https://github.com/nhankiet) in [PR 1819](https://github.com/gradio-app/gradio/pull/1819)
* Miscellaneous formatting improvements to website by [@aliabd](https://github.com/aliabd) in [PR 1754](https://github.com/gradio-app/gradio/pull/1754)
* `integrate()` method moved to `Blocks` by [@abidlabs](https://github.com/abidlabs) in [PR 1776](https://github.com/gradio-app/gradio/pull/1776)
* Add python-3.7 tests by [@freddyaboulton](https://github.com/freddyaboulton) in [PR 1818](https://github.com/gradio-app/gradio/pull/1818)
* Copy test dir in website dockers by [@aliabd](https://github.com/aliabd) in [PR 1827](https://github.com/gradio-app/gradio/pull/1827)
* Add info to docs on how to set default values for components by [@freddyaboulton](https://github.com/freddyaboulton) in [PR 1788](https://github.com/gradio-app/gradio/pull/1788)
* Embedding Components on Docs by [@aliabd](https://github.com/aliabd) in [PR 1726](https://github.com/gradio-app/gradio/pull/1726)
* Remove usage of deprecated gr.inputs and gr.outputs from website by [@freddyaboulton](https://github.com/freddyaboulton) in [PR 1796](https://github.com/gradio-app/gradio/pull/1796)
* Some cleanups to the docs page by [@abidlabs](https://github.com/abidlabs) in [PR 1822](https://github.com/gradio-app/gradio/pull/1822)

## Contributors Shoutout:
* [@nhankiet](https://github.com/nhankiet) made their first contribution in [PR 1819](https://github.com/gradio-app/gradio/pull/1819)

# Version 3.0

### 🔥 Gradio 3.0 is the biggest update to the library, ever.

## New Features:

### 1.  Blocks 🧱

Blocks is a new, low-level API that allows you to have full control over the data flows and layout of your application. It allows you to build very complex, multi-step applications. For example, you might want to:

* Group together related demos as multiple tabs in one web app
* Change the layout of your demo instead of just having all of the inputs on the left and outputs on the right
* Have multi-step interfaces, in which the output of one model becomes the input to the next model, or have more flexible data flows in general
* Change a component's properties (for example, the choices in a Dropdown) or its visibility based on user input

Here's a simple example that creates the demo below it:

```python
import gradio as gr

def update(name):
    return f"Welcome to Gradio, {name}!"

demo = gr.Blocks()

with demo:
    gr.Markdown(
    """
    # Hello World!
    Start typing below to see the output.
    """)
    inp = gr.Textbox(placeholder="What is your name?")
    out = gr.Textbox()

    inp.change(fn=update,
               inputs=inp,
               outputs=out)

demo.launch()
```

![hello-blocks](https://user-images.githubusercontent.com/9021060/168684108-78cbd24b-e6bd-4a04-a8d9-20d535203434.gif)


Read our [Introduction to Blocks](http://gradio.app/introduction_to_blocks/) guide for more, and join the 🎈 [Gradio Blocks Party](https://huggingface.co/spaces/Gradio-Blocks/README)!


### 2. Our Revamped Design 🎨

We've upgraded our design across the entire library: from components, and layouts all the way to dark mode.

![kitchen_sink](https://user-images.githubusercontent.com/9021060/168686333-7a6e3096-3e23-4309-abf2-5cd7736e0463.gif)


### 3. A New Website 💻

We've upgraded [gradio.app](https://gradio.app) to make it cleaner, faster and easier to use. Our docs now come with components and demos embedded directly on the page. So you can quickly get up to speed with what you're looking for.

![website](https://user-images.githubusercontent.com/9021060/168687191-10d6a3bd-101f-423a-8193-48f47a5e077d.gif)


### 4. New Components: Model3D, Dataset, and More..

We've introduced a lot of new components in `3.0`, including `Model3D`, `Dataset`, `Markdown`, `Button` and `Gallery`. You can find all the components and play around with them [here](https://gradio.app/docs/#components).


![Model3d](https://user-images.githubusercontent.com/9021060/168689062-6ad77151-8cc5-467d-916c-f7c78e52ec0c.gif)

## Full Changelog:

* Gradio dash fe by [@pngwn](https://github.com/pngwn) in [PR 807](https://github.com/gradio-app/gradio/pull/807)
* Blocks components by [@FarukOzderim](https://github.com/FarukOzderim) in [PR 765](https://github.com/gradio-app/gradio/pull/765)
* Blocks components V2 by [@FarukOzderim](https://github.com/FarukOzderim) in [PR 843](https://github.com/gradio-app/gradio/pull/843)
* Blocks-Backend-Events by [@FarukOzderim](https://github.com/FarukOzderim) in [PR 844](https://github.com/gradio-app/gradio/pull/844)
* Interfaces from Blocks by [@aliabid94](https://github.com/aliabid94) in [PR 849](https://github.com/gradio-app/gradio/pull/849)
* Blocks dev by [@aliabid94](https://github.com/aliabid94) in [PR 853](https://github.com/gradio-app/gradio/pull/853)
* Started updating demos to use the new `gradio.components` syntax by [@abidlabs](https://github.com/abidlabs) in [PR 848](https://github.com/gradio-app/gradio/pull/848)
* add test infra + add browser tests to CI by [@pngwn](https://github.com/pngwn) in [PR 852](https://github.com/gradio-app/gradio/pull/852)
* 854 textbox by [@pngwn](https://github.com/pngwn) in [PR 859](https://github.com/gradio-app/gradio/pull/859)
* Getting old Python unit tests to pass on `blocks-dev` by [@abidlabs](https://github.com/abidlabs) in [PR 861](https://github.com/gradio-app/gradio/pull/861)
* initialise chatbot with empty array of messages by [@pngwn](https://github.com/pngwn) in [PR 867](https://github.com/gradio-app/gradio/pull/867)
* add test for output to input by [@pngwn](https://github.com/pngwn) in [PR 866](https://github.com/gradio-app/gradio/pull/866)
* More Interface -> Blocks features by [@aliabid94](https://github.com/aliabid94) in [PR 864](https://github.com/gradio-app/gradio/pull/864)
* Fixing external.py in blocks-dev to reflect the new HF Spaces paths by [@abidlabs](https://github.com/abidlabs) in [PR 879](https://github.com/gradio-app/gradio/pull/879)
* backend_default_value_refactoring by [@FarukOzderim](https://github.com/FarukOzderim) in [PR 871](https://github.com/gradio-app/gradio/pull/871)
* fix default_value  by [@pngwn](https://github.com/pngwn) in [PR 869](https://github.com/gradio-app/gradio/pull/869)
* fix buttons by [@aliabid94](https://github.com/aliabid94) in [PR 883](https://github.com/gradio-app/gradio/pull/883)
* Checking and updating more demos to use 3.0 syntax by [@abidlabs](https://github.com/abidlabs) in [PR 892](https://github.com/gradio-app/gradio/pull/892)
* Blocks Tests by [@FarukOzderim](https://github.com/FarukOzderim) in [PR 902](https://github.com/gradio-app/gradio/pull/902)
* Interface fix by [@pngwn](https://github.com/pngwn) in [PR 901](https://github.com/gradio-app/gradio/pull/901)
* Quick fix: Issue 893 by [@dawoodkhan82](https://github.com/dawoodkhan82) in [PR 907](https://github.com/gradio-app/gradio/pull/907)
* 3d Image Component by [@dawoodkhan82](https://github.com/dawoodkhan82) in [PR 775](https://github.com/gradio-app/gradio/pull/775)
* fix endpoint url in prod by [@pngwn](https://github.com/pngwn) in [PR 911](https://github.com/gradio-app/gradio/pull/911)
* rename Model3d to Image3D by [@dawoodkhan82](https://github.com/dawoodkhan82) in [PR 912](https://github.com/gradio-app/gradio/pull/912)
* update pypi to 2.9.1 by [@abidlabs](https://github.com/abidlabs) in [PR 916](https://github.com/gradio-app/gradio/pull/916)
* blocks-with-fix by [@FarukOzderim](https://github.com/FarukOzderim) in [PR 917](https://github.com/gradio-app/gradio/pull/917)
* Restore Interpretation, Live, Auth, Queueing by [@aliabid94](https://github.com/aliabid94) in [PR 915](https://github.com/gradio-app/gradio/pull/915)
* Allow `Blocks` instances to be used like a `Block` in other `Blocks` by [@abidlabs](https://github.com/abidlabs) in [PR 919](https://github.com/gradio-app/gradio/pull/919)
* Redesign 1 by [@pngwn](https://github.com/pngwn) in [PR 918](https://github.com/gradio-app/gradio/pull/918)
* blocks-components-tests by [@FarukOzderim](https://github.com/FarukOzderim) in [PR 904](https://github.com/gradio-app/gradio/pull/904)
* fix unit + browser tests by [@pngwn](https://github.com/pngwn) in [PR 926](https://github.com/gradio-app/gradio/pull/926)
* blocks-move-test-data by [@FarukOzderim](https://github.com/FarukOzderim) in [PR 927](https://github.com/gradio-app/gradio/pull/927)
* remove debounce from form inputs by [@pngwn](https://github.com/pngwn) in [PR 932](https://github.com/gradio-app/gradio/pull/932)
* reimplement webcam video by [@pngwn](https://github.com/pngwn) in [PR 928](https://github.com/gradio-app/gradio/pull/928)
* blocks-move-test-data by [@FarukOzderim](https://github.com/FarukOzderim) in [PR 941](https://github.com/gradio-app/gradio/pull/941)
* allow audio components to take a string value by [@pngwn](https://github.com/pngwn) in [PR 930](https://github.com/gradio-app/gradio/pull/930)
* static mode for textbox by [@pngwn](https://github.com/pngwn) in [PR 929](https://github.com/gradio-app/gradio/pull/929)
* fix file upload text by [@pngwn](https://github.com/pngwn) in [PR 931](https://github.com/gradio-app/gradio/pull/931)
* tabbed-interface-rewritten by [@FarukOzderim](https://github.com/FarukOzderim) in [PR 958](https://github.com/gradio-app/gradio/pull/958)
* Gan demo fix by [@abidlabs](https://github.com/abidlabs) in [PR 965](https://github.com/gradio-app/gradio/pull/965)
* Blocks analytics by [@abidlabs](https://github.com/abidlabs) in [PR 947](https://github.com/gradio-app/gradio/pull/947)
* Blocks page load by [@FarukOzderim](https://github.com/FarukOzderim) in [PR 963](https://github.com/gradio-app/gradio/pull/963)
* add frontend for page load events by [@pngwn](https://github.com/pngwn) in [PR 967](https://github.com/gradio-app/gradio/pull/967)
* fix i18n and some tweaks by [@pngwn](https://github.com/pngwn) in [PR 966](https://github.com/gradio-app/gradio/pull/966)
* add jinja2 to reqs by [@FarukOzderim](https://github.com/FarukOzderim) in [PR 969](https://github.com/gradio-app/gradio/pull/969)
* Cleaning up `Launchable()` by [@abidlabs](https://github.com/abidlabs) in [PR 968](https://github.com/gradio-app/gradio/pull/968)
* Fix #944 by [@FarukOzderim](https://github.com/FarukOzderim) in [PR 971](https://github.com/gradio-app/gradio/pull/971)
* New Blocks Demo: neural instrument cloning by [@abidlabs](https://github.com/abidlabs) in [PR 975](https://github.com/gradio-app/gradio/pull/975)
* Add huggingface_hub client library by [@FarukOzderim](https://github.com/FarukOzderim) in [PR 973](https://github.com/gradio-app/gradio/pull/973)
* State and variables by [@aliabid94](https://github.com/aliabid94) in [PR 977](https://github.com/gradio-app/gradio/pull/977)
* update-components by [@FarukOzderim](https://github.com/FarukOzderim) in [PR 986](https://github.com/gradio-app/gradio/pull/986)
* ensure dataframe updates as expected by [@pngwn](https://github.com/pngwn) in [PR 981](https://github.com/gradio-app/gradio/pull/981)
* test-guideline by [@FarukOzderim](https://github.com/FarukOzderim) in [PR 990](https://github.com/gradio-app/gradio/pull/990)
* Issue #785: add footer by [@dawoodkhan82](https://github.com/dawoodkhan82) in [PR 972](https://github.com/gradio-app/gradio/pull/972)
* indentation fix by [@abidlabs](https://github.com/abidlabs) in [PR 993](https://github.com/gradio-app/gradio/pull/993)
* missing quote by [@aliabd](https://github.com/aliabd) in [PR 996](https://github.com/gradio-app/gradio/pull/996)
* added interactive parameter to components by [@abidlabs](https://github.com/abidlabs) in [PR 992](https://github.com/gradio-app/gradio/pull/992)
* custom-components by [@FarukOzderim](https://github.com/FarukOzderim) in [PR 985](https://github.com/gradio-app/gradio/pull/985)
* Refactor component shortcuts by [@FarukOzderim](https://github.com/FarukOzderim) in [PR 995](https://github.com/gradio-app/gradio/pull/995)
* Plot Component by [@dawoodkhan82](https://github.com/dawoodkhan82) in [PR 805](https://github.com/gradio-app/gradio/pull/805)
* updated PyPi version to 2.9.2 by [@abidlabs](https://github.com/abidlabs) in [PR 1002](https://github.com/gradio-app/gradio/pull/1002)
* Release 2.9.3 by [@abidlabs](https://github.com/abidlabs) in [PR 1003](https://github.com/gradio-app/gradio/pull/1003)
* Image3D Examples Fix by [@dawoodkhan82](https://github.com/dawoodkhan82) in [PR 1001](https://github.com/gradio-app/gradio/pull/1001)
* release 2.9.4 by [@abidlabs](https://github.com/abidlabs) in [PR 1006](https://github.com/gradio-app/gradio/pull/1006)
* templates import hotfix by [@FarukOzderim](https://github.com/FarukOzderim) in [PR 1008](https://github.com/gradio-app/gradio/pull/1008)
* Progress indicator bar by [@aliabid94](https://github.com/aliabid94) in [PR 997](https://github.com/gradio-app/gradio/pull/997)
* Fixed image input for absolute path by [@JefferyChiang](https://github.com/JefferyChiang) in [PR 1004](https://github.com/gradio-app/gradio/pull/1004)
* Model3D + Plot Components by [@dawoodkhan82](https://github.com/dawoodkhan82) in [PR 1010](https://github.com/gradio-app/gradio/pull/1010)
* Gradio Guides: Creating CryptoPunks with GANs by [@NimaBoscarino](https://github.com/NimaBoscarino) in [PR 1000](https://github.com/gradio-app/gradio/pull/1000)
* [BIG PR] Gradio blocks & redesigned components by [@abidlabs](https://github.com/abidlabs) in [PR 880](https://github.com/gradio-app/gradio/pull/880)
* fixed failing test on main by [@abidlabs](https://github.com/abidlabs) in [PR 1023](https://github.com/gradio-app/gradio/pull/1023)
* Use smaller ASR model in external test by [@abidlabs](https://github.com/abidlabs) in [PR 1024](https://github.com/gradio-app/gradio/pull/1024)
* updated PyPi version to 2.9.0b by [@abidlabs](https://github.com/abidlabs) in [PR 1026](https://github.com/gradio-app/gradio/pull/1026)
* Fixing import issues so that the package successfully installs on colab notebooks by [@abidlabs](https://github.com/abidlabs) in [PR 1027](https://github.com/gradio-app/gradio/pull/1027)
* Update website tracker slackbot  by [@aliabd](https://github.com/aliabd) in [PR 1037](https://github.com/gradio-app/gradio/pull/1037)
* textbox-autoheight by [@FarukOzderim](https://github.com/FarukOzderim) in [PR 1009](https://github.com/gradio-app/gradio/pull/1009)
* Model3D Examples fixes by [@dawoodkhan82](https://github.com/dawoodkhan82) in [PR 1035](https://github.com/gradio-app/gradio/pull/1035)
* GAN Gradio Guide: Adjustments to iframe heights by [@NimaBoscarino](https://github.com/NimaBoscarino) in [PR 1042](https://github.com/gradio-app/gradio/pull/1042)
* added better default labels to form components by [@abidlabs](https://github.com/abidlabs) in [PR 1040](https://github.com/gradio-app/gradio/pull/1040)
* Slackbot web tracker fix by [@aliabd](https://github.com/aliabd) in [PR 1043](https://github.com/gradio-app/gradio/pull/1043)
* Plot fixes by [@dawoodkhan82](https://github.com/dawoodkhan82) in [PR 1044](https://github.com/gradio-app/gradio/pull/1044)
* Small fixes to the demos by [@abidlabs](https://github.com/abidlabs) in [PR 1030](https://github.com/gradio-app/gradio/pull/1030)
* fixing demo issue with website by [@aliabd](https://github.com/aliabd) in [PR 1047](https://github.com/gradio-app/gradio/pull/1047)
* [hotfix] HighlightedText by [@aliabid94](https://github.com/aliabid94) in [PR 1046](https://github.com/gradio-app/gradio/pull/1046)
* Update text by [@ronvoluted](https://github.com/ronvoluted) in [PR 1050](https://github.com/gradio-app/gradio/pull/1050)
* Update CONTRIBUTING.md by [@FarukOzderim](https://github.com/FarukOzderim) in [PR 1052](https://github.com/gradio-app/gradio/pull/1052)
* fix(ui): Increase contrast for footer by [@ronvoluted](https://github.com/ronvoluted) in [PR 1048](https://github.com/gradio-app/gradio/pull/1048)
* UI design update by [@gary149](https://github.com/gary149) in [PR 1041](https://github.com/gradio-app/gradio/pull/1041)
* updated PyPi version to 2.9.0b8 by [@abidlabs](https://github.com/abidlabs) in [PR 1059](https://github.com/gradio-app/gradio/pull/1059)
* Running, testing, and fixing demos by [@abidlabs](https://github.com/abidlabs) in [PR 1060](https://github.com/gradio-app/gradio/pull/1060)
* Form layout by [@pngwn](https://github.com/pngwn) in [PR 1054](https://github.com/gradio-app/gradio/pull/1054)
* inputless-interfaces by [@FarukOzderim](https://github.com/FarukOzderim) in [PR 1038](https://github.com/gradio-app/gradio/pull/1038)
* Update PULL_REQUEST_TEMPLATE.md by [@FarukOzderim](https://github.com/FarukOzderim) in [PR 1068](https://github.com/gradio-app/gradio/pull/1068)
* Upgrading node memory to 4gb in website Docker by [@aliabd](https://github.com/aliabd) in [PR 1069](https://github.com/gradio-app/gradio/pull/1069)
* Website reload error by [@aliabd](https://github.com/aliabd) in [PR 1079](https://github.com/gradio-app/gradio/pull/1079)
* fixed favicon issue by [@abidlabs](https://github.com/abidlabs) in [PR 1064](https://github.com/gradio-app/gradio/pull/1064)
* remove-queue-from-events by [@FarukOzderim](https://github.com/FarukOzderim) in [PR 1056](https://github.com/gradio-app/gradio/pull/1056)
* Enable vertex colors for OBJs files by [@radames](https://github.com/radames) in [PR 1074](https://github.com/gradio-app/gradio/pull/1074)
* Dark text by [@ronvoluted](https://github.com/ronvoluted) in [PR 1049](https://github.com/gradio-app/gradio/pull/1049)
* Scroll to output by [@pngwn](https://github.com/pngwn) in [PR 1077](https://github.com/gradio-app/gradio/pull/1077)
* Explicitly list pnpm version 6 in contributing guide by [@freddyaboulton](https://github.com/freddyaboulton) in [PR 1085](https://github.com/gradio-app/gradio/pull/1085)
* hotfix for encrypt issue by [@abidlabs](https://github.com/abidlabs) in [PR 1096](https://github.com/gradio-app/gradio/pull/1096)
* Release 2.9b9 by [@abidlabs](https://github.com/abidlabs) in [PR 1098](https://github.com/gradio-app/gradio/pull/1098)
* tweak node circleci settings by [@pngwn](https://github.com/pngwn) in [PR 1091](https://github.com/gradio-app/gradio/pull/1091)
* Website Reload Error by [@aliabd](https://github.com/aliabd) in [PR 1099](https://github.com/gradio-app/gradio/pull/1099)
* Website Reload: README in demos docker by [@aliabd](https://github.com/aliabd) in [PR 1100](https://github.com/gradio-app/gradio/pull/1100)
* Flagging fixes by [@abidlabs](https://github.com/abidlabs) in [PR 1081](https://github.com/gradio-app/gradio/pull/1081)
* Backend for optional labels by [@abidlabs](https://github.com/abidlabs) in [PR 1080](https://github.com/gradio-app/gradio/pull/1080)
* Optional labels fe by [@pngwn](https://github.com/pngwn) in [PR 1105](https://github.com/gradio-app/gradio/pull/1105)
* clean-deprecated-parameters by [@FarukOzderim](https://github.com/FarukOzderim) in [PR 1090](https://github.com/gradio-app/gradio/pull/1090)
* Blocks rendering fix by [@abidlabs](https://github.com/abidlabs) in [PR 1102](https://github.com/gradio-app/gradio/pull/1102)
* Redos #1106 by [@abidlabs](https://github.com/abidlabs) in [PR 1112](https://github.com/gradio-app/gradio/pull/1112)
* Interface types: handle input-only, output-only, and unified interfaces by [@abidlabs](https://github.com/abidlabs) in [PR 1108](https://github.com/gradio-app/gradio/pull/1108)
* Hotfix + New pypi release 2.9b11 by [@abidlabs](https://github.com/abidlabs) in [PR 1118](https://github.com/gradio-app/gradio/pull/1118)
* issue-checkbox by [@FarukOzderim](https://github.com/FarukOzderim) in [PR 1122](https://github.com/gradio-app/gradio/pull/1122)
* issue-checkbox-hotfix by [@FarukOzderim](https://github.com/FarukOzderim) in [PR 1127](https://github.com/gradio-app/gradio/pull/1127)
* Fix demos in website by [@aliabd](https://github.com/aliabd) in [PR 1130](https://github.com/gradio-app/gradio/pull/1130)
* Guide for Gradio ONNX model zoo on Huggingface by [@AK391](https://github.com/AK391) in [PR 1073](https://github.com/gradio-app/gradio/pull/1073)
* ONNX guide fixes by [@aliabd](https://github.com/aliabd) in [PR 1131](https://github.com/gradio-app/gradio/pull/1131)
* Stacked form inputs css by [@gary149](https://github.com/gary149) in [PR 1134](https://github.com/gradio-app/gradio/pull/1134)
* made default value in textbox empty string by [@abidlabs](https://github.com/abidlabs) in [PR 1135](https://github.com/gradio-app/gradio/pull/1135)
* Examples UI by [@gary149](https://github.com/gary149) in [PR 1121](https://github.com/gradio-app/gradio/pull/1121)
* Chatbot custom color support by [@dawoodkhan82](https://github.com/dawoodkhan82) in [PR 1092](https://github.com/gradio-app/gradio/pull/1092)
* highlighted text colors by [@pngwn](https://github.com/pngwn) in [PR 1119](https://github.com/gradio-app/gradio/pull/1119)
* pin to pnpm 6 for now by [@pngwn](https://github.com/pngwn) in [PR 1147](https://github.com/gradio-app/gradio/pull/1147)
* Restore queue in Blocks by [@aliabid94](https://github.com/aliabid94) in [PR 1137](https://github.com/gradio-app/gradio/pull/1137)
* add select event for tabitems by [@pngwn](https://github.com/pngwn) in [PR 1154](https://github.com/gradio-app/gradio/pull/1154)
* max_lines + autoheight for textbox by [@pngwn](https://github.com/pngwn) in [PR 1153](https://github.com/gradio-app/gradio/pull/1153)
* use color palette for chatbot by [@pngwn](https://github.com/pngwn) in [PR 1152](https://github.com/gradio-app/gradio/pull/1152)
* Timeseries improvements by [@pngwn](https://github.com/pngwn) in [PR 1149](https://github.com/gradio-app/gradio/pull/1149)
* move styling for interface panels to frontend by [@pngwn](https://github.com/pngwn) in [PR 1146](https://github.com/gradio-app/gradio/pull/1146)
* html tweaks by [@pngwn](https://github.com/pngwn) in [PR 1145](https://github.com/gradio-app/gradio/pull/1145)
* Issue #768: Support passing none to resize and crop image by [@dawoodkhan82](https://github.com/dawoodkhan82) in [PR 1144](https://github.com/gradio-app/gradio/pull/1144)
* image gallery component + img css by [@aliabid94](https://github.com/aliabid94) in [PR 1140](https://github.com/gradio-app/gradio/pull/1140)
* networking tweak by [@abidlabs](https://github.com/abidlabs) in [PR 1143](https://github.com/gradio-app/gradio/pull/1143)
* Allow enabling queue per event listener by [@aliabid94](https://github.com/aliabid94) in [PR 1155](https://github.com/gradio-app/gradio/pull/1155)
* config hotfix and v. 2.9b23 by [@abidlabs](https://github.com/abidlabs) in [PR 1158](https://github.com/gradio-app/gradio/pull/1158)
* Custom JS calls by [@aliabid94](https://github.com/aliabid94) in [PR 1082](https://github.com/gradio-app/gradio/pull/1082)
* Small fixes: queue default fix, ffmpeg installation message by [@abidlabs](https://github.com/abidlabs) in [PR 1159](https://github.com/gradio-app/gradio/pull/1159)
* formatting by [@abidlabs](https://github.com/abidlabs) in [PR 1161](https://github.com/gradio-app/gradio/pull/1161)
* enable flex grow for gr-box by [@radames](https://github.com/radames) in [PR 1165](https://github.com/gradio-app/gradio/pull/1165)
* 1148 loading by [@pngwn](https://github.com/pngwn) in [PR 1164](https://github.com/gradio-app/gradio/pull/1164)
* Put enable_queue kwarg back in launch() by [@aliabid94](https://github.com/aliabid94) in [PR 1167](https://github.com/gradio-app/gradio/pull/1167)
* A few small fixes by [@abidlabs](https://github.com/abidlabs) in [PR 1171](https://github.com/gradio-app/gradio/pull/1171)
* Hotfix for dropdown component by [@abidlabs](https://github.com/abidlabs) in [PR 1172](https://github.com/gradio-app/gradio/pull/1172)
* use secondary buttons in interface by [@pngwn](https://github.com/pngwn) in [PR 1173](https://github.com/gradio-app/gradio/pull/1173)
* 1183 component height by [@pngwn](https://github.com/pngwn) in [PR 1185](https://github.com/gradio-app/gradio/pull/1185)
* 962 dataframe by [@pngwn](https://github.com/pngwn) in [PR 1186](https://github.com/gradio-app/gradio/pull/1186)
* update-contributing by [@FarukOzderim](https://github.com/FarukOzderim) in [PR 1188](https://github.com/gradio-app/gradio/pull/1188)
* Table tweaks by [@pngwn](https://github.com/pngwn) in [PR 1195](https://github.com/gradio-app/gradio/pull/1195)
* wrap tab content in column by [@pngwn](https://github.com/pngwn) in [PR 1200](https://github.com/gradio-app/gradio/pull/1200)
* WIP: Add dark mode support by [@gary149](https://github.com/gary149) in [PR 1187](https://github.com/gradio-app/gradio/pull/1187)
* Restored /api/predict/ endpoint for Interfaces by [@abidlabs](https://github.com/abidlabs) in [PR 1199](https://github.com/gradio-app/gradio/pull/1199)
* hltext-label by [@pngwn](https://github.com/pngwn) in [PR 1204](https://github.com/gradio-app/gradio/pull/1204)
* add copy functionality to json by [@pngwn](https://github.com/pngwn) in [PR 1205](https://github.com/gradio-app/gradio/pull/1205)
* Update component config by [@aliabid94](https://github.com/aliabid94) in [PR 1089](https://github.com/gradio-app/gradio/pull/1089)
* fix placeholder prompt by [@pngwn](https://github.com/pngwn) in [PR 1215](https://github.com/gradio-app/gradio/pull/1215)
* ensure webcam video value is propogated correctly by [@pngwn](https://github.com/pngwn) in [PR 1218](https://github.com/gradio-app/gradio/pull/1218)
* Automatic word-break in highlighted text, combine_adjacent support by [@aliabid94](https://github.com/aliabid94) in [PR 1209](https://github.com/gradio-app/gradio/pull/1209)
* async-function-support by [@FarukOzderim](https://github.com/FarukOzderim) in [PR 1190](https://github.com/gradio-app/gradio/pull/1190)
* Sharing fix for assets by [@aliabid94](https://github.com/aliabid94) in [PR 1208](https://github.com/gradio-app/gradio/pull/1208)
* Hotfixes for course demos by [@abidlabs](https://github.com/abidlabs) in [PR 1222](https://github.com/gradio-app/gradio/pull/1222)
* Allow Custom CSS by [@aliabid94](https://github.com/aliabid94) in [PR 1170](https://github.com/gradio-app/gradio/pull/1170)
* share-hotfix by [@FarukOzderim](https://github.com/FarukOzderim) in [PR 1226](https://github.com/gradio-app/gradio/pull/1226)
* tweaks by [@pngwn](https://github.com/pngwn) in [PR 1229](https://github.com/gradio-app/gradio/pull/1229)
* white space for class concatenation by [@radames](https://github.com/radames) in [PR 1228](https://github.com/gradio-app/gradio/pull/1228)
* Tweaks by [@pngwn](https://github.com/pngwn) in [PR 1230](https://github.com/gradio-app/gradio/pull/1230)
* css tweaks by [@pngwn](https://github.com/pngwn) in [PR 1235](https://github.com/gradio-app/gradio/pull/1235)
* ensure defaults height match for media inputs by [@pngwn](https://github.com/pngwn) in [PR 1236](https://github.com/gradio-app/gradio/pull/1236)
* Default Label label value by [@radames](https://github.com/radames) in [PR 1239](https://github.com/gradio-app/gradio/pull/1239)
* update-shortcut-syntax by [@FarukOzderim](https://github.com/FarukOzderim) in [PR 1234](https://github.com/gradio-app/gradio/pull/1234)
* Update version.txt by [@FarukOzderim](https://github.com/FarukOzderim) in [PR 1244](https://github.com/gradio-app/gradio/pull/1244)
* Layout bugs by [@pngwn](https://github.com/pngwn) in [PR 1246](https://github.com/gradio-app/gradio/pull/1246)
* Update demo by [@FarukOzderim](https://github.com/FarukOzderim) in [PR 1253](https://github.com/gradio-app/gradio/pull/1253)
* Button default name by [@FarukOzderim](https://github.com/FarukOzderim) in [PR 1243](https://github.com/gradio-app/gradio/pull/1243)
* Labels spacing by [@gary149](https://github.com/gary149) in [PR 1254](https://github.com/gradio-app/gradio/pull/1254)
* add global loader for gradio app by [@pngwn](https://github.com/pngwn) in [PR 1251](https://github.com/gradio-app/gradio/pull/1251)
* ui apis for dalle-mini by [@pngwn](https://github.com/pngwn) in [PR 1258](https://github.com/gradio-app/gradio/pull/1258)
* Add precision to Number, backend only by [@freddyaboulton](https://github.com/freddyaboulton) in [PR 1125](https://github.com/gradio-app/gradio/pull/1125)
* Website Design Changes by [@abidlabs](https://github.com/abidlabs) in [PR 1015](https://github.com/gradio-app/gradio/pull/1015)
* Small fixes for multiple demos compatible with 3.0 by [@radames](https://github.com/radames) in [PR 1257](https://github.com/gradio-app/gradio/pull/1257)
* Issue #1160: Model 3D component not destroyed correctly by [@dawoodkhan82](https://github.com/dawoodkhan82) in [PR 1219](https://github.com/gradio-app/gradio/pull/1219)
* Fixes to components by [@abidlabs](https://github.com/abidlabs) in [PR 1260](https://github.com/gradio-app/gradio/pull/1260)
* layout docs by [@abidlabs](https://github.com/abidlabs) in [PR 1263](https://github.com/gradio-app/gradio/pull/1263)
* Static forms by [@pngwn](https://github.com/pngwn) in [PR 1264](https://github.com/gradio-app/gradio/pull/1264)
* Cdn assets by [@pngwn](https://github.com/pngwn) in [PR 1265](https://github.com/gradio-app/gradio/pull/1265)
* update logo by [@gary149](https://github.com/gary149) in [PR 1266](https://github.com/gradio-app/gradio/pull/1266)
* fix slider by [@aliabid94](https://github.com/aliabid94) in [PR 1268](https://github.com/gradio-app/gradio/pull/1268)
* maybe fix auth in iframes by [@pngwn](https://github.com/pngwn) in [PR 1261](https://github.com/gradio-app/gradio/pull/1261)
* Improves "Getting Started" guide by [@abidlabs](https://github.com/abidlabs) in [PR 1269](https://github.com/gradio-app/gradio/pull/1269)
* Add embedded demos to website by [@aliabid94](https://github.com/aliabid94) in [PR 1270](https://github.com/gradio-app/gradio/pull/1270)
* Label hotfixes by [@abidlabs](https://github.com/abidlabs) in [PR 1281](https://github.com/gradio-app/gradio/pull/1281)
* General tweaks by [@pngwn](https://github.com/pngwn) in [PR 1276](https://github.com/gradio-app/gradio/pull/1276)
* only affect links within the document by [@pngwn](https://github.com/pngwn) in [PR 1282](https://github.com/gradio-app/gradio/pull/1282)
* release 3.0b9 by [@abidlabs](https://github.com/abidlabs) in [PR 1283](https://github.com/gradio-app/gradio/pull/1283)
* Dm by [@pngwn](https://github.com/pngwn) in [PR 1284](https://github.com/gradio-app/gradio/pull/1284)
* Website fixes by [@aliabd](https://github.com/aliabd) in [PR 1286](https://github.com/gradio-app/gradio/pull/1286)
* Create Streamables by [@aliabid94](https://github.com/aliabid94) in [PR 1279](https://github.com/gradio-app/gradio/pull/1279)
* ensure table works on mobile by [@pngwn](https://github.com/pngwn) in [PR 1277](https://github.com/gradio-app/gradio/pull/1277)
* changes by [@aliabid94](https://github.com/aliabid94) in [PR 1287](https://github.com/gradio-app/gradio/pull/1287)
* demo alignment on landing page by [@aliabd](https://github.com/aliabd) in [PR 1288](https://github.com/gradio-app/gradio/pull/1288)
* New meta img by [@aliabd](https://github.com/aliabd) in [PR 1289](https://github.com/gradio-app/gradio/pull/1289)
* updated PyPi version to 3.0 by [@abidlabs](https://github.com/abidlabs) in [PR 1290](https://github.com/gradio-app/gradio/pull/1290)
* Fix site by [@aliabid94](https://github.com/aliabid94) in [PR 1291](https://github.com/gradio-app/gradio/pull/1291)
* Mobile responsive guides by [@aliabd](https://github.com/aliabd) in [PR 1293](https://github.com/gradio-app/gradio/pull/1293)
* Update readme by [@abidlabs](https://github.com/abidlabs) in [PR 1292](https://github.com/gradio-app/gradio/pull/1292)
* gif by [@abidlabs](https://github.com/abidlabs) in [PR 1296](https://github.com/gradio-app/gradio/pull/1296)

## Contributors Shoutout:

* [@JefferyChiang](https://github.com/JefferyChiang) made their first contribution in [PR 1004](https://github.com/gradio-app/gradio/pull/1004)
* [@NimaBoscarino](https://github.com/NimaBoscarino) made their first contribution in [PR 1000](https://github.com/gradio-app/gradio/pull/1000)
* [@ronvoluted](https://github.com/ronvoluted) made their first contribution in [PR 1050](https://github.com/gradio-app/gradio/pull/1050)
* [@radames](https://github.com/radames) made their first contribution in [PR 1074](https://github.com/gradio-app/gradio/pull/1074)
* [@freddyaboulton](https://github.com/freddyaboulton) made their first contribution in [PR 1085](https://github.com/gradio-app/gradio/pull/1085)<|MERGE_RESOLUTION|>--- conflicted
+++ resolved
@@ -6,13 +6,10 @@
 ## Bug Fixes:
 * Fixes bug where interpretation event was not configured correctly by [@freddyaboulton](https://github.com/freddyaboulton) in [PR 2993](https://github.com/gradio-app/gradio/pull/2993) 
 * Fix relative import bug in reload mode by [@freddyaboulton](https://github.com/freddyaboulton) in [PR 2992](https://github.com/gradio-app/gradio/pull/2992) 
-<<<<<<< HEAD
 * Fixes bug where png files were not being recognized when uploadin images by [@abidlabs](https://github.com/abidlabs) in [PR 3002](https://github.com/gradio-app/gradio/pull/3002) 
 * Fixes bug where external Spaces could not be loaded and used as functions if they returned files by [@abidlabs](https://github.com/abidlabs) in [PR 3004](https://github.com/gradio-app/gradio/pull/3004) 
-=======
 * Fix bug where file serialization output was not JSON serializable by [@freddyaboulton](https://github.com/freddyaboulton) in [PR 2999](https://github.com/gradio-app/gradio/pull/2999)  
 * Fixes bug where png files were not being recognized when uploading images by [@abidlabs](https://github.com/abidlabs) in [PR 3002](https://github.com/gradio-app/gradio/pull/3002) 
->>>>>>> 2bbec4b4
 
 ## Documentation Changes:
 No changes to highlight.
