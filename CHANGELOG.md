# Upcoming Release

## New Features:

### Revamped Stop Button for Interfaces 🛑

If your Interface function is a generator, there used to be a separate `Stop` button displayed next
to the `Submit` button.

We've revamed the `Submit` button so that it turns into a `Stop` button during the generation process.
Clicking on the `Stop` button will cancel the generation and turn it back to a `Submit` button. 
The `Stop` button will automatically turn back to a `Submit` button at the end of the generation if you don't use it!

By [@freddyaboulton](https://github.com/freddyaboulton) in [PR 3124](https://github.com/gradio-app/gradio/pull/3124) 


### Queue now works with reload mode!

You can now call `queue` on your `demo` outside of the `if __name__ == "__main__"` block and
run the script in reload mode with the `gradio` command. 

Any changes to the `app.py` file will be reflected in the webpage automatically and the queue will work
properly!


By [@freddyaboulton](https://github.com/freddyaboulton) in [PR 3089](https://github.com/gradio-app/gradio/pull/3089) 


### Allow serving files from additional directories

```python
demo = gr.Interface(...)
demo.launch(
  file_directories=["/var/lib/demo/path/to/resources"]
)
```

By [@maxaudron](https://github.com/maxaudron) in [PR 3075](https://github.com/gradio-app/gradio/pull/3075) 

## Bug Fixes:
- Fixes URL resolution on Windows by [@abidlabs](https://github.com/abidlabs) in [PR 3108](https://github.com/gradio-app/gradio/pull/3108) 
- Example caching now works with components without a label attribute (e.g. `Column`) by [@abidlabs](https://github.com/abidlabs) in [PR 3123](https://github.com/gradio-app/gradio/pull/3123) 
- Ensure the Video component correctly resets the UI state whe a new video source is loaded and reduce choppiness of UI by [@pngwn](https://github.com/abidlabs) in [PR 3117](https://github.com/gradio-app/gradio/pull/3117)
- Fixes loading private Spaces by [@abidlabs](https://github.com/abidlabs) in [PR 3068](https://github.com/gradio-app/gradio/pull/3068) 
- Added a warning when attempting to launch an `Interface` via the `%%blocks` jupyter notebook magic command by [@freddyaboulton](https://github.com/freddyaboulton) in [PR 3126](https://github.com/gradio-app/gradio/pull/3126)
<<<<<<< HEAD
- Fixes bug where interactive output image cannot be set when in edit mode by [@dawoodkhan82](https://github.com/freddyaboulton) in [PR 3135](https://github.com/gradio-app/gradio/pull/3135)
=======
- A share link will automatically be created when running on Sagemaker notebooks so that the front-end is properly displayed by [@abidlabs](https://github.com/abidlabs) in [PR 3137](https://github.com/gradio-app/gradio/pull/3137) 
>>>>>>> 85e8f307

## Documentation Changes:
- Added a guide on the 4 kinds of Gradio Interfaces by [@yvrjsharma](https://github.com/yvrjsharma) and [@abidlabs](https://github.com/abidlabs) in [PR 3003](https://github.com/gradio-app/gradio/pull/3003) 
- Explained that the parameters in `launch` will not be respected when using reload mode, e.g. `gradio` command  by [@freddyaboulton](https://github.com/freddyaboulton) in [PR 3089](https://github.com/gradio-app/gradio/pull/3089) 
- Added a demo to show how to set up variable numbers of outputs in Gradio by  [@abidlabs](https://github.com/abidlabs) in [PR 3127](https://github.com/gradio-app/gradio/pull/3127) 
- Updated docs to reflect that the `equal_height` parameter should be passed to the `.style()` method of `gr.Row()` by [@freddyaboulton](https://github.com/freddyaboulton) in [PR 3125](https://github.com/gradio-app/gradio/pull/3125) 

## Testing and Infrastructure Changes:
No changes to highlight.

## Breaking Changes:
No changes to highlight.

## Full Changelog:
- Changed URL of final image for `fake_diffusion` demos by [@freddyaboulton](https://github.com/freddyaboulton) in [PR 3120](https://github.com/gradio-app/gradio/pull/3120)


## Contributors Shoutout:
No changes to highlight.


# Version 3.17.1

## New Features:

### iOS image rotation fixed 🔄

Previously photos uploaded via iOS would be rotated after processing. This has been fixed by [@freddyaboulton](https://github.com/freddyaboulton) in [PR 3089](https://github.com/gradio-app/gradio/pull/3091)

#### Before
![image](https://user-images.githubusercontent.com/41651716/215846507-a36e9d05-1ac2-4867-8ab3-ce045a9415d9.png)

#### After
![image](https://user-images.githubusercontent.com/41651716/215846554-e41773ed-70f0-491a-9952-6a18babf91ef.png)

### Run on Kaggle kernels 🧪

A share link will automatically be created when running on Kaggle kernels (notebooks) so that the front-end is properly displayed.

![image](https://user-images.githubusercontent.com/41651716/216104254-2cf55599-449c-436c-b57e-40f6a83f9eee.png)

By [@freddyaboulton](https://github.com/freddyaboulton) in [PR 3101](https://github.com/gradio-app/gradio/pull/3101)

## Bug Fixes:
- Fix bug where examples were not rendered correctly for demos created with Blocks api that had multiple input compinents by [@freddyaboulton](https://github.com/freddyaboulton) in [PR 3090](https://github.com/gradio-app/gradio/pull/3090)
- Fix change event listener for JSON, HighlightedText, Chatbot by [@aliabid94](https://github.com/aliabid94) in [PR 3095](https://github.com/gradio-app/gradio/pull/3095)
- Fixes bug where video and file change event not working [@tomchang25](https://github.com/tomchang25) in [PR 3098](https://github.com/gradio-app/gradio/pull/3098)
- Fixes bug where static_video play and pause event not working [@tomchang25](https://github.com/tomchang25) in [PR 3098](https://github.com/gradio-app/gradio/pull/3098)
- Fixed `Gallery.style(grid=...)` by by [@aliabd](https://github.com/aliabd) in [PR 3107](https://github.com/gradio-app/gradio/pull/3107)

## Documentation Changes:
* Update chatbot guide to include blocks demo and markdown support section by [@dawoodkhan82](https://github.com/dawoodkhan82) in [PR 3023](https://github.com/gradio-app/gradio/pull/3023)
- Fix a broken link in the Quick Start guide, by [@cakiki](https://github.com/cakiki) in [PR 3109](https://github.com/gradio-app/gradio/pull/3109)
- Add a guide on using Gradio with [Comet](https://comet.com/), by [@DN6](https://github.com/DN6/) in [PR 3058](https://github.com/gradio-app/gradio/pull/3058)

## Testing and Infrastructure Changes:
No changes to highlight.

## Breaking Changes:
No changes to highlight.

## Full Changelog:
* Set minimum `markdown-it-py` version to `2.0.0` so that the dollar math plugin is compatible by [@freddyaboulton](https://github.com/freddyaboulton) in [PR 3102](https://github.com/gradio-app/gradio/pull/3102)

## Contributors Shoutout:
No changes to highlight.

# Version 3.17.0

## New Features:

### Extended support for Interface.load! 🏗️

You can now load `image-to-text` and `conversational` pipelines from the hub!

### Image-to-text Demo
```python
io = gr.Interface.load("models/nlpconnect/vit-gpt2-image-captioning",
                       api_key="<optional-api-key>")
io.launch()
```
<img width="1087" alt="image" src="https://user-images.githubusercontent.com/41651716/213260197-dc5d80b4-6e50-4b3a-a764-94980930ac38.png">

### conversational Demo
```python
chatbot = gr.Interface.load("models/microsoft/DialoGPT-medium",
                           api_key="<optional-api-key>")
chatbot.launch()
```
![chatbot_load](https://user-images.githubusercontent.com/41651716/213260220-3eaa25b7-a38b-48c6-adeb-2718bdf297a2.gif)


By [@freddyaboulton](https://github.com/freddyaboulton) in [PR 3011](https://github.com/gradio-app/gradio/pull/3011)

### Download Button added to Model3D Output Component 📥

No need for an additional file output component to enable model3d file downloads anymore. We now added a download button to the model3d component itself.

<img width="739" alt="Screenshot 2023-01-18 at 3 52 45 PM" src="https://user-images.githubusercontent.com/12725292/213294198-5f4fda35-bde7-450c-864f-d5683e7fa29a.png">

By [@dawoodkhan82](https://github.com/dawoodkhan82) in [PR 3014](https://github.com/gradio-app/gradio/pull/3014)

### Fixing Auth on Spaces 🔑

Authentication on spaces works now! Third party cookies must be enabled on your browser to be able
to log in. Some browsers disable third party cookies by default (Safari, Chrome Incognito).

![auth_spaces](https://user-images.githubusercontent.com/41651716/215528417-09538933-0576-4d1d-b3b9-1e877ab01905.gif)


## Bug Fixes:
* Fixes bug where interpretation event was not configured correctly by [@freddyaboulton](https://github.com/freddyaboulton) in [PR 2993](https://github.com/gradio-app/gradio/pull/2993)
* Fix relative import bug in reload mode by [@freddyaboulton](https://github.com/freddyaboulton) in [PR 2992](https://github.com/gradio-app/gradio/pull/2992)
* Fixes bug where png files were not being recognized when uploading images by [@abidlabs](https://github.com/abidlabs) in [PR 3002](https://github.com/gradio-app/gradio/pull/3002)
* Fixes bug where external Spaces could not be loaded and used as functions if they returned files by [@abidlabs](https://github.com/abidlabs) in [PR 3004](https://github.com/gradio-app/gradio/pull/3004)
* Fix bug where file serialization output was not JSON serializable by [@freddyaboulton](https://github.com/freddyaboulton) in [PR 2999](https://github.com/gradio-app/gradio/pull/2999)
* Fixes bug where png files were not being recognized when uploading images by [@abidlabs](https://github.com/abidlabs) in [PR 3002](https://github.com/gradio-app/gradio/pull/3002)
* Fixes bug where temporary uploaded files were not being added to temp sets by [@abidlabs](https://github.com/abidlabs) in [PR 3005](https://github.com/gradio-app/gradio/pull/3005)
* Fixes issue where markdown support in chatbot breaks older demos [@dawoodkhan82](https://github.com/dawoodkhan82) in [PR 3006](https://github.com/gradio-app/gradio/pull/3006)
* Fixes the `/file/` route that was broken in a recent change in [PR 3010](https://github.com/gradio-app/gradio/pull/3010)
* Fix bug where the Image component could not serialize image urls by [@freddyaboulton](https://github.com/freddyaboulton) in [PR 2957](https://github.com/gradio-app/gradio/pull/2957)
* Fix forwarding for guides after SEO renaming by [@aliabd](https://github.com/aliabd) in [PR 3017](https://github.com/gradio-app/gradio/pull/3017)
* Switch all pages on the website to use latest stable gradio by [@aliabd](https://github.com/aliabd) in [PR 3016](https://github.com/gradio-app/gradio/pull/3016)
* Fix bug related to deprecated parameters in `huggingface_hub` for the HuggingFaceDatasetSaver in [PR 3025](https://github.com/gradio-app/gradio/pull/3025)
* Added better support for symlinks in the way absolute paths are resolved by [@abidlabs](https://github.com/abidlabs) in [PR 3037](https://github.com/gradio-app/gradio/pull/3037)
* Fix several minor frontend bugs (loading animation, examples as gallery) frontend [@aliabid94](https://github.com/3026) in [PR 2961](https://github.com/gradio-app/gradio/pull/3026).
* Fixes bug that the chatbot sample code does not work with certain input value by [@petrov826](https://github.com/petrov826) in [PR 3039](https://github.com/gradio-app/gradio/pull/3039).
* Fix shadows for form element and ensure focus styles more visible in dark mode   [@pngwn](https://github.com/pngwn) in [PR 3042](https://github.com/gradio-app/gradio/pull/3042).
* Fixed bug where the Checkbox and Dropdown change events were not triggered in response to other component changes by [@freddyaboulton](https://github.com/freddyaboulton) in [PR 3045](https://github.com/gradio-app/gradio/pull/3045)
* Fix bug where the queue was not properly restarted after launching a `closed` app by [@freddyaboulton](https://github.com/freddyaboulton) in [PR 3022](https://github.com/gradio-app/gradio/pull/3022)
* Adding missing embedded components on docs by [@aliabd](https://github.com/aliabd) in [PR 3027](https://github.com/gradio-app/gradio/pull/3027)
* Fixes bug where app would crash if the `file_types` parameter of `gr.File` or `gr.UploadButton` was not a list by [@freddyaboulton](https://github.com/freddyaboulton) in [PR 3048](https://github.com/gradio-app/gradio/pull/3048)
* Ensure CSS mounts correctly regardless of how many Gradio instances are on the page [@pngwn](https://github.com/pngwn) in [PR 3059](https://github.com/gradio-app/gradio/pull/3059).
* Fix bug where input component was not hidden in the frontend for `UploadButton` by  [@freddyaboulton](https://github.com/freddyaboulton) in [PR 3053](https://github.com/gradio-app/gradio/pull/3053)
* Fixes issue where after clicking submit or undo, the sketch output wouldn't clear. [@dawoodkhan82](https://github.com/dawoodkhan82) in [PR 3047](https://github.com/gradio-app/gradio/pull/3047)
* Ensure spaces embedded via the web component always use the correct URLs for server requests and change ports for testing to avoid strange collisions when users are working with embedded apps locally by [@pngwn](https://github.com/pngwn) in [PR 3065](https://github.com/gradio-app/gradio/pull/3065)
* Preserve selected image of Gallery through updated by [@freddyaboulton](https://github.com/freddyaboulton) in [PR 3061](https://github.com/gradio-app/gradio/pull/3061)
* Fix bug where auth was not respected on HF spaces by [@freddyaboulton](https://github.com/freddyaboulton) and [@aliabid94](https://github.com/aliabid94) in [PR 3049](https://github.com/gradio-app/gradio/pull/3049)
* Fixes bug where tabs selected attribute not working if manually change tab by [@tomchang25](https://github.com/tomchang25) in [3055](https://github.com/gradio-app/gradio/pull/3055)
* Change chatbot to show dots on progress, and fix bug where chatbot would not stick to bottom in the case of images by [@aliabid94](https://github.com/aliabid94) in [PR 3067](https://github.com/gradio-app/gradio/pull/3079)

## Documentation Changes:
* SEO improvements to guides by[@aliabd](https://github.com/aliabd) in [PR 2915](https://github.com/gradio-app/gradio/pull/2915)
* Use `gr.LinePlot` for the `blocks_kinematics` demo by [@freddyaboulton](https://github.com/freddyaboulton) in [PR 2998](https://github.com/gradio-app/gradio/pull/2998)
* Updated the `interface_series_load` to include some inline markdown code by [@abidlabs](https://github.com/abidlabs) in [PR 3051](https://github.com/gradio-app/gradio/pull/3051)

## Testing and Infrastructure Changes:
* Adds a GitHub action to test if any large files (> 5MB) are present by [@abidlabs](https://github.com/abidlabs) in [PR 3013](https://github.com/gradio-app/gradio/pull/3013)

## Breaking Changes:
No changes to highlight.

## Full Changelog:
* Rewrote frontend using CSS variables for themes by [@pngwn](https://github.com/pngwn) in [PR 2840](https://github.com/gradio-app/gradio/pull/2840)
* Moved telemetry requests to run on background threads by [@abidlabs](https://github.com/abidlabs) in [PR 3054](https://github.com/gradio-app/gradio/pull/3054)


## Contributors Shoutout:
No changes to highlight.


# Version 3.16.2

## New Features:
No changes to highlight.

## Bug Fixes:
* Fixed file upload fails for files with zero size by [@dawoodkhan82](https://github.com/dawoodkhan82) in [PR 2923](https://github.com/gradio-app/gradio/pull/2923)
* Fixed bug where `mount_gradio_app` would not launch if the queue was enabled in a gradio app by [@freddyaboulton](https://github.com/freddyaboulton) in [PR 2939](https://github.com/gradio-app/gradio/pull/2939)
* Fix custom long CSS handling in Blocks by [@anton-l](https://github.com/anton-l) in [PR 2953](https://github.com/gradio-app/gradio/pull/2953)
* Recovers the dropdown change event by [@abidlabs](https://github.com/abidlabs) in [PR 2954](https://github.com/gradio-app/gradio/pull/2954).
* Fix audio file output by [@aliabid94](https://github.com/aliabid94) in [PR 2961](https://github.com/gradio-app/gradio/pull/2961).
* Fixed bug where file extensions of really long files were not kept after download by [@freddyaboulton](https://github.com/freddyaboulton) in [PR 2929](https://github.com/gradio-app/gradio/pull/2929)
* Fix bug where outputs for examples where not being returned by the backend by [@freddyaboulton](https://github.com/freddyaboulton) in [PR 2955](https://github.com/gradio-app/gradio/pull/2955)
* Fix bug in `blocks_plug` demo that prevented switching tabs programmatically with python [@TashaSkyUp](https://github.com/https://github.com/TashaSkyUp) in [PR 2971](https://github.com/gradio-app/gradio/pull/2971).

## Documentation Changes:
No changes to highlight.

## Testing and Infrastructure Changes:
No changes to highlight.

## Breaking Changes:
No changes to highlight.

## Full Changelog:
No changes to highlight.

## Contributors Shoutout:
No changes to highlight.


# Version 3.16.1

## New Features:

No changes to highlight.

## Bug Fixes:
* Fix audio file output by [@aliabid94](https://github.com/aliabid94) in [PR 2950](https://github.com/gradio-app/gradio/pull/2950).

## Documentation Changes:
No changes to highlight.

## Testing and Infrastructure Changes:
No changes to highlight.

## Breaking Changes:
No changes to highlight.

## Full Changelog:
No changes to highlight.

## Contributors Shoutout:
No changes to highlight.

# Version 3.16.0

## New Features:

### Send custom progress updates by adding a `gr.Progress` argument after the input arguments to any function. Example:

```python
def reverse(word, progress=gr.Progress()):
    progress(0, desc="Starting")
    time.sleep(1)
    new_string = ""
    for letter in progress.tqdm(word, desc="Reversing"):
        time.sleep(0.25)
        new_string = letter + new_string
    return new_string

demo = gr.Interface(reverse, gr.Text(), gr.Text())
```

Progress indicator bar by [@aliabid94](https://github.com/aliabid94) in [PR 2750](https://github.com/gradio-app/gradio/pull/2750).

* Added `title` argument to `TabbedInterface` by @MohamedAliRashad in [#2888](https://github.com/gradio-app/gradio/pull/2888)
* Add support for specifying file extensions for `gr.File` and `gr.UploadButton`, using `file_types` parameter (e.g  `gr.File(file_count="multiple", file_types=["text", ".json", ".csv"])`) by @dawoodkhan82 in [#2901](https://github.com/gradio-app/gradio/pull/2901)
* Added `multiselect` option to `Dropdown` by @dawoodkhan82 in [#2871](https://github.com/gradio-app/gradio/pull/2871)

### With `multiselect` set to `true` a user can now select multiple options from the `gr.Dropdown` component.

```python
gr.Dropdown(["angola", "pakistan", "canada"], multiselect=True, value=["angola"])
```
<img width="610" alt="Screenshot 2023-01-03 at 4 14 36 PM" src="https://user-images.githubusercontent.com/12725292/210442547-c86975c9-4b4f-4b8e-8803-9d96e6a8583a.png">


## Bug Fixes:
* Fixed bug where an error opening an audio file led to a crash by [@FelixDombek](https://github.com/FelixDombek) in [PR 2898](https://github.com/gradio-app/gradio/pull/2898)
* Fixed bug where setting `default_enabled=False` made it so that the entire queue did not start by [@freddyaboulton](https://github.com/freddyaboulton) in [PR 2876](https://github.com/gradio-app/gradio/pull/2876)
* Fixed bug where csv preview for DataFrame examples would show filename instead of file contents by [@freddyaboulton](https://github.com/freddyaboulton) in [PR 2877](https://github.com/gradio-app/gradio/pull/2877)
* Fixed bug where an error raised after yielding iterative output would not be displayed in the browser by
[@JaySmithWpg](https://github.com/JaySmithWpg) in [PR 2889](https://github.com/gradio-app/gradio/pull/2889)
* Fixed bug in `blocks_style` demo that was preventing it from launching by [@freddyaboulton](https://github.com/freddyaboulton) in [PR 2890](https://github.com/gradio-app/gradio/pull/2890)
* Fixed bug where files could not be downloaded by [@freddyaboulton](https://github.com/freddyaboulton) in [PR 2926](https://github.com/gradio-app/gradio/pull/2926)
* Fixed bug where cached examples were not displaying properly by [@a-rogalska](https://github.com/a-rogalska) in [PR 2974](https://github.com/gradio-app/gradio/pull/2974)

## Documentation Changes:
* Added a Guide on using Google Sheets to create a real-time dashboard with Gradio's `DataFrame` and `LinePlot` component, by [@abidlabs](https://github.com/abidlabs) in [PR 2816](https://github.com/gradio-app/gradio/pull/2816)
* Add a components - events matrix on the docs by [@aliabd](https://github.com/aliabd) in [PR 2921](https://github.com/gradio-app/gradio/pull/2921)

## Testing and Infrastructure Changes:
* Deployed PRs from forks to spaces by [@freddyaboulton](https://github.com/freddyaboulton) in [PR 2895](https://github.com/gradio-app/gradio/pull/2895)

## Breaking Changes:
No changes to highlight.

## Full Changelog:
* The `default_enabled` parameter of the `Blocks.queue` method has no effect by [@freddyaboulton](https://github.com/freddyaboulton) in [PR 2876](https://github.com/gradio-app/gradio/pull/2876)
* Added typing to several Python files in codebase by [@abidlabs](https://github.com/abidlabs) in [PR 2887](https://github.com/gradio-app/gradio/pull/2887)
* Excluding untracked files from demo notebook check action by [@aliabd](https://github.com/aliabd) in [PR 2897](https://github.com/gradio-app/gradio/pull/2897)
* Optimize images and gifs by [@aliabd](https://github.com/aliabd) in [PR 2922](https://github.com/gradio-app/gradio/pull/2922)
* Updated typing by [@1nF0rmed](https://github.com/1nF0rmed) in [PR 2904](https://github.com/gradio-app/gradio/pull/2904)

## Contributors Shoutout:
* @JaySmithWpg for making their first contribution to gradio!
* @MohamedAliRashad for making their first contribution to gradio!

# Version 3.15.0

## New Features:

Gradio's newest plotting component `gr.LinePlot`! 📈

With this component you can easily create time series visualizations with customizable
appearance for your demos and dashboards ... all without having to know an external plotting library.

For an example of the api see below:

```python
gr.LinePlot(stocks,
            x="date",
            y="price",
            color="symbol",
            color_legend_position="bottom",
            width=600, height=400, title="Stock Prices")
```
![image](https://user-images.githubusercontent.com/41651716/208711646-81ae3745-149b-46a3-babd-0569aecdd409.png)


By [@freddyaboulton](https://github.com/freddyaboulton) in [PR 2807](https://github.com/gradio-app/gradio/pull/2807)

## Bug Fixes:
* Fixed bug where the `examples_per_page` parameter of the `Examples` component was not passed to the internal `Dataset` component by [@freddyaboulton](https://github.com/freddyaboulton) in [PR 2861](https://github.com/gradio-app/gradio/pull/2861)
* Fixes loading Spaces that have components with default values by [@abidlabs](https://github.com/abidlabs) in [PR 2855](https://github.com/gradio-app/gradio/pull/2855)
* Fixes flagging when `allow_flagging="auto"` in `gr.Interface()` by [@abidlabs](https://github.com/abidlabs) in [PR 2695](https://github.com/gradio-app/gradio/pull/2695)
* Fixed bug where passing a non-list value to `gr.CheckboxGroup` would crash the entire app by [@freddyaboulton](https://github.com/freddyaboulton) in [PR 2866](https://github.com/gradio-app/gradio/pull/2866)

## Documentation Changes:
* Added a Guide on using BigQuery with Gradio's `DataFrame` and `ScatterPlot` component,
by [@abidlabs](https://github.com/abidlabs) in [PR 2794](https://github.com/gradio-app/gradio/pull/2794)

## Testing and Infrastructure Changes:
No changes to highlight.

## Breaking Changes:
No changes to highlight.

## Full Changelog:
* Fixed importing gradio can cause PIL.Image.registered_extensions() to break by `[@aliencaocao](https://github.com/aliencaocao)` in `[PR 2846](https://github.com/gradio-app/gradio/pull/2846)`
* Fix css glitch and navigation in docs by [@aliabd](https://github.com/aliabd) in [PR 2856](https://github.com/gradio-app/gradio/pull/2856)
* Added the ability to set `x_lim`, `y_lim` and legend positions for `gr.ScatterPlot` by  [@freddyaboulton](https://github.com/freddyaboulton) in [PR 2807](https://github.com/gradio-app/gradio/pull/2807)
* Remove footers and min-height the correct way by [@aliabd](https://github.com/aliabd) in [PR 2860](https://github.com/gradio-app/gradio/pull/2860)

## Contributors Shoutout:
No changes to highlight.

# Version 3.14.0

## New Features:

### Add Waveform Visual Support to Audio
Adds a `gr.make_waveform()` function that creates a waveform video by combining an audio and an optional background image by [@dawoodkhan82](http://github.com/dawoodkhan82) and [@aliabid94](http://github.com/aliabid94) in [PR 2706](https://github.com/gradio-app/gradio/pull/2706. Helpful for making audio outputs much more shareable.

![waveform screenrecording](https://user-images.githubusercontent.com/7870876/206062396-164a5e71-451a-4fe0-94a7-cbe9269d57e6.gif)

### Allows Every Component to Accept an `every` Parameter

When a component's initial value is a function, the `every` parameter re-runs the function every `every` seconds. By [@abidlabs](https://github.com/abidlabs) in [PR 2806](https://github.com/gradio-app/gradio/pull/2806). Here's a code example:

```py
import gradio as gr

with gr.Blocks() as demo:
    df = gr.DataFrame(run_query, every=60*60)

demo.queue().launch()
```

## Bug Fixes:
* Fixed issue where too many temporary files were created, all with randomly generated
filepaths. Now fewer temporary files are created and are assigned a path that is a
hash based on the file contents by [@abidlabs](https://github.com/abidlabs) in [PR 2758](https://github.com/gradio-app/gradio/pull/2758)

## Documentation Changes:
No changes to highlight.

## Testing and Infrastructure Changes:
No changes to highlight.

## Breaking Changes:
No changes to highlight.

## Full Changelog:
No changes to highlight.

## Contributors Shoutout:
No changes to highlight.


# Version 3.13.2

## New Features:
No changes to highlight.

## Bug Fixes:
*No changes to highlight.
*
## Documentation Changes:
* Improves documentation of several queuing-related parameters by [@abidlabs](https://github.com/abidlabs) in [PR 2825](https://github.com/gradio-app/gradio/pull/2825)

## Testing and Infrastructure Changes:
* Remove h11 pinning by [@ecederstrand]([https://github.com/abidlabs](https://github.com/ecederstrand)) in [PR 2820]([https://github.com/gradio-app/gradio/pull/2808](https://github.com/gradio-app/gradio/pull/2820))

## Breaking Changes:
No changes to highlight.

## Full Changelog:
No changes to highlight.

## Contributors Shoutout:
No changes to highlight.

# Version 3.13.1

## New Features:

### New Shareable Links

Replaces tunneling logic based on ssh port-forwarding to that based on `frp` by [XciD](https://github.com/XciD) and [Wauplin](https://github.com/Wauplin) in [PR 2509](https://github.com/gradio-app/gradio/pull/2509)

You don't need to do anything differently, but when you set `share=True` in `launch()`,
you'll get this message and a public link that look a little bit different:

```bash
Setting up a public link... we have recently upgraded the way public links are generated. If you encounter any problems, please downgrade to gradio version 3.13.0
.
Running on public URL: https://bec81a83-5b5c-471e.gradio.live
```

These links are a more secure and scalable way to create shareable demos!

## Bug Fixes:
* Allows `gr.Dataframe()` to take a `pandas.DataFrame` that includes numpy array and other types as its initial value, by [@abidlabs](https://github.com/abidlabs) in [PR 2804](https://github.com/gradio-app/gradio/pull/2804)
* Add `altair` to requirements.txt by [@freddyaboulton](https://github.com/freddyaboulton) in [PR 2811](https://github.com/gradio-app/gradio/pull/2811)
* Added aria-labels to icon buttons that are built into UI components by [@emilyuhde](http://github.com/emilyuhde) in [PR 2791](https://github.com/gradio-app/gradio/pull/2791)

## Documentation Changes:
* Fixed some typos in the "Plot Component for Maps" guide by [@freddyaboulton](https://github.com/freddyaboulton) in [PR 2811](https://github.com/gradio-app/gradio/pull/2811)

## Testing and Infrastructure Changes:
* Fixed test for IP address by [@abidlabs](https://github.com/abidlabs) in [PR 2808](https://github.com/gradio-app/gradio/pull/2808)

## Breaking Changes:
No changes to highlight.

## Full Changelog:
* Fixed typo in parameter `visible` in classes in `templates.py` by [@abidlabs](https://github.com/abidlabs) in [PR 2805](https://github.com/gradio-app/gradio/pull/2805)
* Switched external service for getting IP address from `https://api.ipify.org` to `https://checkip.amazonaws.com/` by [@abidlabs](https://github.com/abidlabs) in [PR 2810](https://github.com/gradio-app/gradio/pull/2810)

## Contributors Shoutout:
No changes to highlight.

* Fixed typo in parameter `visible` in classes in `templates.py` by [@abidlabs](https://github.com/abidlabs) in [PR 2805](https://github.com/gradio-app/gradio/pull/2805)
* Switched external service for getting IP address from `https://api.ipify.org` to `https://checkip.amazonaws.com/` by [@abidlabs](https://github.com/abidlabs) in [PR 2810](https://github.com/gradio-app/gradio/pull/2810)


# Version 3.13.0

## New Features:

### Scatter plot component

It is now possible to create a scatter plot natively in Gradio!

The `gr.ScatterPlot` component accepts a pandas dataframe and some optional configuration parameters
and will automatically create a plot for you!

This is the first of many native plotting components in Gradio!

For an example of how to use `gr.ScatterPlot` see below:

```python
import gradio as gr
from vega_datasets import data

cars = data.cars()

with gr.Blocks() as demo:
    gr.ScatterPlot(show_label=False,
                   value=cars,
                   x="Horsepower",
                   y="Miles_per_Gallon",
                   color="Origin",
                   tooltip="Name",
                   title="Car Data",
                   y_title="Miles per Gallon",
                   color_legend_title="Origin of Car").style(container=False)

demo.launch()
```

<img width="404" alt="image" src="https://user-images.githubusercontent.com/41651716/206737726-4c4da5f0-dee8-4f0a-b1e1-e2b75c4638e9.png">


By [@freddyaboulton](https://github.com/freddyaboulton) in [PR 2764](https://github.com/gradio-app/gradio/pull/2764)


### Support for altair plots

The `Plot` component can now accept altair plots as values!
Simply return an altair plot from your event listener and gradio will display it in the front-end.
See the example below:

```python
import gradio as gr
import altair as alt
from vega_datasets import data

cars = data.cars()
chart = (
    alt.Chart(cars)
    .mark_point()
    .encode(
        x="Horsepower",
        y="Miles_per_Gallon",
        color="Origin",
    )
)

with gr.Blocks() as demo:
    gr.Plot(value=chart)
demo.launch()
```

<img width="1366" alt="image" src="https://user-images.githubusercontent.com/41651716/204660697-f994316f-5ca7-4e8a-93bc-eb5e0d556c91.png">

By [@freddyaboulton](https://github.com/freddyaboulton) in [PR 2741](https://github.com/gradio-app/gradio/pull/2741)

### Set the background color of a Label component

The `Label` component now accepts a `color` argument by [@freddyaboulton](https://github.com/freddyaboulton) in [PR 2736](https://github.com/gradio-app/gradio/pull/2736).
The `color` argument should either be a valid css color name or hexadecimal string.
You can update the color with `gr.Label.update`!

This lets you create Alert and Warning boxes with the `Label` component. See below:

```python
import gradio as gr
import random

def update_color(value):
    if value < 0:
        # This is bad so use red
        return "#FF0000"
    elif 0 <= value <= 20:
        # Ok but pay attention (use orange)
        return "#ff9966"
    else:
        # Nothing to worry about
        return None

def update_value():
    choice = random.choice(['good', 'bad', 'so-so'])
    color = update_color(choice)
    return gr.Label.update(value=choice, color=color)


with gr.Blocks() as demo:
    label = gr.Label(value=-10)
    demo.load(lambda: update_value(), inputs=None, outputs=[label], every=1)
demo.queue().launch()
```

![label_bg_color_update](https://user-images.githubusercontent.com/41651716/204400372-80e53857-f26f-4a38-a1ae-1acadff75e89.gif)

### Add Brazilian Portuguese translation

Add Brazilian Portuguese translation (pt-BR.json) by [@pstwh](http://github.com/pstwh) in [PR 2753](https://github.com/gradio-app/gradio/pull/2753):

<img width="951" alt="image" src="https://user-images.githubusercontent.com/1778297/206615305-4c52031e-3f7d-4df2-8805-a79894206911.png">

## Bug Fixes:
* Fixed issue where image thumbnails were not showing when an example directory was provided
by [@abidlabs](https://github.com/abidlabs) in [PR 2745](https://github.com/gradio-app/gradio/pull/2745)
* Fixed bug loading audio input models from the hub by [@freddyaboulton](https://github.com/freddyaboulton) in [PR 2779](https://github.com/gradio-app/gradio/pull/2779).
* Fixed issue where entities were not merged when highlighted text was generated from the
dictionary inputs [@payoto](https://github.com/payoto) in [PR 2767](https://github.com/gradio-app/gradio/pull/2767)
* Fixed bug where generating events did not finish running even if the websocket connection was closed by [@freddyaboulton](https://github.com/freddyaboulton) in [PR 2783](https://github.com/gradio-app/gradio/pull/2783).

## Documentation Changes:
No changes to highlight.

## Testing and Infrastructure Changes:
No changes to highlight.

## Breaking Changes:
No changes to highlight.

## Full Changelog:
* Images in the chatbot component are now resized if they exceed a max width by [@abidlabs](https://github.com/abidlabs) in [PR 2748](https://github.com/gradio-app/gradio/pull/2748)
* Missing parameters have been added to `gr.Blocks().load()` by [@abidlabs](https://github.com/abidlabs) in [PR 2755](https://github.com/gradio-app/gradio/pull/2755)
* Deindex share URLs from search by [@aliabd](https://github.com/aliabd) in [PR 2772](https://github.com/gradio-app/gradio/pull/2772)
* Redirect old links and fix broken ones by [@aliabd](https://github.com/aliabd) in [PR 2774](https://github.com/gradio-app/gradio/pull/2774)

## Contributors Shoutout:
No changes to highlight.

# Version 3.12.0

## New Features:

### The `Chatbot` component now supports a subset of Markdown (including bold, italics, code, images)

You can now pass in some Markdown to the Chatbot component and it will show up,
meaning that you can pass in images as well! by [@abidlabs](https://github.com/abidlabs) in [PR 2731](https://github.com/gradio-app/gradio/pull/2731)

Here's a simple example that references a local image `lion.jpg` that is in the same
folder as the Python script:

```py
import gradio as gr

with gr.Blocks() as demo:
    gr.Chatbot([("hi", "hello **abubakar**"), ("![](/file=lion.jpg)", "cool pic")])

demo.launch()
```

![Alt text](https://user-images.githubusercontent.com/1778297/204357455-5c1a4002-eee7-479d-9a1e-ba2c12522723.png)

To see a more realistic example, see the new demo `/demo/chatbot_multimodal/run.py`.


### Latex support
Added mathtext (a subset of latex) support to gr.Markdown. Added by [@kashif](https://github.com/kashif) and [@aliabid94](https://github.com/aliabid94) in [PR 2696](https://github.com/gradio-app/gradio/pull/2696).

Example of how it can be used:

```python
gr.Markdown(
    r"""
    # Hello World! $\frac{\sqrt{x + y}}{4}$ is today's lesson.
    """)
```

### Update Accordion properties from the backend

You can now update the Accordion `label` and `open` status with `gr.Accordion.update` by [@freddyaboulton](https://github.com/freddyaboulton) in [PR 2690](https://github.com/gradio-app/gradio/pull/2690)

```python
import gradio as gr

with gr.Blocks() as demo:
    with gr.Accordion(label="Open for greeting", open=False) as accordion:
        gr.Textbox("Hello!")
    open_btn = gr.Button(value="Open Accordion")
    close_btn = gr.Button(value="Close Accordion")
    open_btn.click(
        lambda: gr.Accordion.update(open=True, label="Open Accordion"),
        inputs=None,
        outputs=[accordion],
    )
    close_btn.click(
        lambda: gr.Accordion.update(open=False, label="Closed Accordion"),
        inputs=None,
        outputs=[accordion],
    )
demo.launch()
```

![update_accordion](https://user-images.githubusercontent.com/41651716/203164176-b102eae3-babe-4986-ae30-3ab4f400cedc.gif)

## Bug Fixes:
* Fixed bug where requests timeout is missing from utils.version_check() by [@yujiehecs](https://github.com/yujiehecs) in [PR 2729](https://github.com/gradio-app/gradio/pull/2729)
* Fixed bug where so that the `File` component can properly preprocess files to "binary" byte-string format by [CoffeeVampir3](https://github.com/CoffeeVampir3) in [PR 2727](https://github.com/gradio-app/gradio/pull/2727)
* Fixed bug to ensure that filenames are less than 200 characters even for non-English languages by [@SkyTNT](https://github.com/SkyTNT) in [PR 2685](https://github.com/gradio-app/gradio/pull/2685)

## Documentation Changes:
* Performance improvements to docs on mobile by  [@aliabd](https://github.com/aliabd) in [PR 2730](https://github.com/gradio-app/gradio/pull/2730)

## Testing and Infrastructure Changes:
No changes to highlight.

## Breaking Changes:
No changes to highlight.

## Full Changelog:
* Make try examples button more prominent by [@aliabd](https://github.com/aliabd) in [PR 2705](https://github.com/gradio-app/gradio/pull/2705)
* Fix id clashes in docs by [@aliabd](https://github.com/aliabd) in [PR 2713](https://github.com/gradio-app/gradio/pull/2713)
* Fix typos in guide docs by [@andridns](https://github.com/andridns) in [PR 2722](https://github.com/gradio-app/gradio/pull/2722)
* Add option to `include_audio` in Video component. When `True`, for `source="webcam"` this will record audio and video, for `source="upload"` this will retain  the audio in an uploaded video by [@mandargogate](https://github.com/MandarGogate) in [PR 2721](https://github.com/gradio-app/gradio/pull/2721)

## Contributors Shoutout:
* [@andridns](https://github.com/andridns) made their first contribution in [PR 2722](https://github.com/gradio-app/gradio/pull/2722)!


# Version 3.11.0

## New Features:

### Upload Button
There is now a new component called the `UploadButton` which is a file upload component but in button form! You can also specify what file types it should accept in the form of a list (ex: `image`, `video`, `audio`, `text`, or generic `file`). Added by [@dawoodkhan82](https://github.com/dawoodkhan82) in [PR 2591](https://github.com/gradio-app/gradio/pull/2591).

Example of how it can be used:

```python
import gradio as gr

def upload_file(files):
    file_paths = [file.name for file in files]
    return file_paths

with gr.Blocks() as demo:
    file_output = gr.File()
    upload_button = gr.UploadButton("Click to Upload a File", file_types=["image", "video"], file_count="multiple")
    upload_button.upload(upload_file, upload_button, file_output)

demo.launch()
```
### Revamped API documentation page

New API Docs page with in-browser playground and updated aesthetics. [@gary149](https://github.com/gary149) in [PR 2652](https://github.com/gradio-app/gradio/pull/2652)

### Revamped Login page

Previously our login page had its own CSS, had no dark mode, and had an ugly json message on the wrong credentials. Made the page more aesthetically consistent, added dark mode support, and a nicer error message. [@aliabid94](https://github.com/aliabid94) in [PR 2684](https://github.com/gradio-app/gradio/pull/2684)

### Accessing the Requests Object Directly

You can now access the Request object directly in your Python function by [@abidlabs](https://github.com/abidlabs) in [PR 2641](https://github.com/gradio-app/gradio/pull/2641). This means that you can access request headers, the client IP address, and so on. In order to use it, add a parameter to your function and set its type hint to be `gr.Request`. Here's a simple example:

```py
import gradio as gr

def echo(name, request: gr.Request):
    if request:
        print("Request headers dictionary:", request.headers)
        print("IP address:", request.client.host)
    return name

io = gr.Interface(echo, "textbox", "textbox").launch()
```

## Bug Fixes:
* Fixed bug that limited files from being sent over websockets to 16MB. The new limit
is now 1GB  by [@abidlabs](https://github.com/abidlabs) in [PR 2709](https://github.com/gradio-app/gradio/pull/2709)

## Documentation Changes:
* Updated documentation for embedding Gradio demos on Spaces as web components by
[@julien-c](https://github.com/julien-c) in [PR 2698](https://github.com/gradio-app/gradio/pull/2698)
* Updated IFrames in Guides to use the host URL instead of the Space name to be consistent with the new method for embedding Spaces, by
[@julien-c](https://github.com/julien-c) in [PR 2692](https://github.com/gradio-app/gradio/pull/2692)
 * Colab buttons on every demo in the website! Just click open in colab, and run the demo there.



https://user-images.githubusercontent.com/9021060/202878400-cb16ed47-f4dd-4cb0-b2f0-102a9ff64135.mov

## Testing and Infrastructure Changes:
No changes to highlight.

## Breaking Changes:
No changes to highlight.

## Full Changelog:
* Better warnings and error messages for `gr.Interface.load()` by [@abidlabs](https://github.com/abidlabs) in [PR 2694](https://github.com/gradio-app/gradio/pull/2694)
* Add open in colab buttons to demos in docs and /demos by [@aliabd](https://github.com/aliabd) in [PR 2608](https://github.com/gradio-app/gradio/pull/2608)
* Apply different formatting for the types in component docstrings by [@aliabd](https://github.com/aliabd) in [PR 2707](https://github.com/gradio-app/gradio/pull/2707)

## Contributors Shoutout:
No changes to highlight.

# Version 3.10.1

## New Features:
No changes to highlight.

## Bug Fixes:
* Passes kwargs into `gr.Interface.load()` by [@abidlabs](https://github.com/abidlabs) in [PR 2669](https://github.com/gradio-app/gradio/pull/2669)

## Documentation Changes:
No changes to highlight.

## Testing and Infrastructure Changes:
No changes to highlight.

## Breaking Changes:
No changes to highlight.

## Full Changelog:
* Clean up printed statements in Embedded Colab Mode by [@aliabid94](https://github.com/aliabid94) in [PR 2612](https://github.com/gradio-app/gradio/pull/2612)

## Contributors Shoutout:
No changes to highlight.


# Version 3.10.0

* Add support for `'password'` and `'email'` types to `Textbox`. [@pngwn](https://github.com/pngwn) in [PR 2653](https://github.com/gradio-app/gradio/pull/2653)
* `gr.Textbox` component will now raise an exception if `type` is not "text", "email", or "password" [@pngwn](https://github.com/pngwn) in [PR 2653](https://github.com/gradio-app/gradio/pull/2653). This will cause demos using the deprecated `gr.Textbox(type="number")` to raise an exception.

## Bug Fixes:
* Updated the minimum FastApi used in tests to version 0.87 by [@freddyaboulton](https://github.com/freddyaboulton) in [PR 2647](https://github.com/gradio-app/gradio/pull/2647)
* Fixed bug where interfaces with examples could not be loaded with `gr.Interface.load` by [@freddyaboulton](https://github.com/freddyaboulton) [PR 2640](https://github.com/gradio-app/gradio/pull/2640)
* Fixed bug where the `interactive` property of a component could not be updated by [@freddyaboulton](https://github.com/freddyaboulton) in [PR 2639](https://github.com/gradio-app/gradio/pull/2639)
* Fixed bug where some URLs were not being recognized as valid URLs and thus were not
loading correctly in various components by [@abidlabs](https://github.com/abidlabs) in [PR 2659](https://github.com/gradio-app/gradio/pull/2659)


## Documentation Changes:
* Fix some typos in the embedded demo names in "05_using_blocks_like_functions.md" by [@freddyaboulton](https://github.com/freddyaboulton) in [PR 2656](https://github.com/gradio-app/gradio/pull/2656)

## Testing and Infrastructure Changes:
No changes to highlight.

## Breaking Changes:
No changes to highlight.

## Full Changelog:
* Add support for `'password'` and `'email'` types to `Textbox`. [@pngwn](https://github.com/pngwn) in [PR 2653](https://github.com/gradio-app/gradio/pull/2653)

## Contributors Shoutout:
No changes to highlight.


# Version 3.9.1

## New Features:
No changes to highlight.

## Bug Fixes:
* Only set a min height on md and html when loading by [@pngwn](https://github.com/pngwn) in [PR 2623](https://github.com/gradio-app/gradio/pull/2623)

## Documentation Changes:
* See docs for the latest gradio commit to main as well the latest pip release:

![main-vs-pip](https://user-images.githubusercontent.com/9021060/199607887-aab1ae4e-a070-4527-966d-024397abe15b.gif)

* Modified the "Connecting To a Database Guide" to use `pd.read_sql` as opposed to low-level postgres connector by [@freddyaboulton](https://github.com/freddyaboulton) in [PR 2604](https://github.com/gradio-app/gradio/pull/2604)

## Testing and Infrastructure Changes:
No changes to highlight.

## Breaking Changes:
No changes to highlight.

## Full Changelog:
* Dropdown for seeing docs as latest or main by [@aliabd](https://github.com/aliabd) in [PR 2544](https://github.com/gradio-app/gradio/pull/2544)
* Allow `gr.Templates` to accept parameters to override the defaults by [@abidlabs](https://github.com/abidlabs) in [PR 2600](https://github.com/gradio-app/gradio/pull/2600)
* Components now throw a `ValueError()` if constructed with invalid parameters for `type` or `source` (for components that take those parameters) in [PR 2610](https://github.com/gradio-app/gradio/pull/2610)
* Allow auth with using queue by [@GLGDLY](https://github.com/GLGDLY) in [PR 2611](https://github.com/gradio-app/gradio/pull/2611)

## Contributors Shoutout:
No changes to highlight.


# Version 3.9

## New Features:
* Gradio is now embedded directly in colab without requiring the share link by [@aliabid94](https://github.com/aliabid94) in [PR 2455](https://github.com/gradio-app/gradio/pull/2455)

### Calling functions by api_name in loaded apps

When you load an upstream app with `gr.Blocks.load`, you can now specify which fn
to call with the `api_name` parameter.

```python
import gradio as gr
english_translator = gr.Blocks.load(name="spaces/gradio/english-translator")
german = english_translator("My name is Freddy", api_name='translate-to-german')
```

The `api_name` parameter will take precendence over the `fn_index` parameter.

## Bug Fixes:
* Fixed bug where None could not be used for File,Model3D, and Audio examples by [@freddyaboulton](https://github.com/freddyaboulton) in [PR 2588](https://github.com/gradio-app/gradio/pull/2588)
* Fixed links in Plotly map guide + demo by [@dawoodkhan82](https://github.com/dawoodkhan82) in [PR 2578](https://github.com/gradio-app/gradio/pull/2578)
* `gr.Blocks.load()` now correctly loads example files from Spaces [@abidlabs](https://github.com/abidlabs) in [PR 2594](https://github.com/gradio-app/gradio/pull/2594)
* Fixed bug when image clear started upload dialog [@mezotaken](https://github.com/mezotaken) in [PR 2577](https://github.com/gradio-app/gradio/pull/2577)

## Documentation Changes:
* Added a Guide on how to configure the queue for maximum performance by [@abidlabs](https://github.com/abidlabs) in [PR 2558](https://github.com/gradio-app/gradio/pull/2558)


## Testing and Infrastructure Changes:
No changes to highlight.

## Breaking Changes:
No changes to highlight.

## Full Changelog:
* Add `api_name` to `Blocks.__call__` by  [@freddyaboulton](https://github.com/freddyaboulton) in [PR 2593](https://github.com/gradio-app/gradio/pull/2593)
* Update queue with using deque & update requirements by [@GLGDLY](https://github.com/GLGDLY) in [PR 2428](https://github.com/gradio-app/gradio/pull/2428)


## Contributors Shoutout:
No changes to highlight.


# Version 3.8.2

## Bug Fixes:

* Ensure gradio apps embedded via spaces use the correct endpoint for predictions. [@pngwn](https://github.com/pngwn) in [PR 2567](https://github.com/gradio-app/gradio/pull/2567)
* Ensure gradio apps embedded via spaces use the correct websocket protocol. [@pngwn](https://github.com/pngwn) in [PR 2571](https://github.com/gradio-app/gradio/pull/2571)

## New Features:

### Running Events Continuously
Gradio now supports the ability to run an event continuously on a fixed schedule. To use this feature,
pass `every=# of seconds` to the event definition. This will run the event every given number of seconds!

This can be used to:
* Create live visualizations that show the most up to date data
* Refresh the state of the frontend automatically in response to changes in the backend

Here is an example of a live plot that refreshes every half second:
```python
import math
import gradio as gr
import plotly.express as px
import numpy as np


plot_end = 2 * math.pi


def get_plot(period=1):
    global plot_end
    x = np.arange(plot_end - 2 * math.pi, plot_end, 0.02)
    y = np.sin(2*math.pi*period * x)
    fig = px.line(x=x, y=y)
    plot_end += 2 * math.pi
    return fig


with gr.Blocks() as demo:
    with gr.Row():
        with gr.Column():
            gr.Markdown("Change the value of the slider to automatically update the plot")
            period = gr.Slider(label="Period of plot", value=1, minimum=0, maximum=10, step=1)
            plot = gr.Plot(label="Plot (updates every half second)")

    dep = demo.load(get_plot, None, plot, every=0.5)
    period.change(get_plot, period, plot, every=0.5, cancels=[dep])

demo.queue().launch()
```

![live_demo](https://user-images.githubusercontent.com/41651716/198357377-633ce460-4e31-47bd-8202-1440cdd6fe19.gif)


## Bug Fixes:
No changes to highlight.

## Documentation Changes:
* Explained how to set up `queue` and `auth` when working with reload mode by by [@freddyaboulton](https://github.com/freddyaboulton) in [PR 3089](https://github.com/gradio-app/gradio/pull/3089) 

## Testing and Infrastructure Changes:
No changes to highlight.

## Breaking Changes:
No changes to highlight.

## Full Changelog:
* Allows loading private Spaces by passing an an `api_key` to `gr.Interface.load()`
by [@abidlabs](https://github.com/abidlabs) in [PR 2568](https://github.com/gradio-app/gradio/pull/2568)

## Contributors Shoutout:
No changes to highlight.


# Version 3.8

## New Features:
* Allows event listeners to accept a single dictionary as its argument, where the keys are the components and the values are the component values. This is set by passing the input components in the event listener as a set instead of a list. [@aliabid94](https://github.com/aliabid94) in [PR 2550](https://github.com/gradio-app/gradio/pull/2550)

## Bug Fixes:
* Fix whitespace issue when using plotly. [@dawoodkhan82](https://github.com/dawoodkhan82) in [PR 2548](https://github.com/gradio-app/gradio/pull/2548)
* Apply appropriate alt text to all gallery images. [@camenduru](https://github.com/camenduru) in [PR 2358](https://github.com/gradio-app/gradio/pull/2538)
* Removed erroneous tkinter import in gradio.blocks by [@freddyaboulton](https://github.com/freddyaboulton) in [PR 2555](https://github.com/gradio-app/gradio/pull/2555)

## Documentation Changes:
No changes to highlight.

## Testing and Infrastructure Changes:
No changes to highlight.

## Breaking Changes:
No changes to highlight.

## Full Changelog:
* Added the `every` keyword to event listeners that runs events on a fixed schedule by [@freddyaboulton](https://github.com/freddyaboulton) in [PR 2512](https://github.com/gradio-app/gradio/pull/2512)
* Fix whitespace issue when using plotly. [@dawoodkhan82](https://github.com/dawoodkhan82) in [PR 2548](https://github.com/gradio-app/gradio/pull/2548)
* Apply appropriate alt text to all gallery images. [@camenduru](https://github.com/camenduru) in [PR 2358](https://github.com/gradio-app/gradio/pull/2538)

## Contributors Shoutout:
No changes to highlight.


# Version 3.7

## New Features:

### Batched Functions

Gradio now supports the ability to pass *batched* functions. Batched functions are just
functions which take in a list of inputs and return a list of predictions.

For example, here is a batched function that takes in two lists of inputs (a list of
words and a list of ints), and returns a list of trimmed words as output:

```py
import time

def trim_words(words, lens):
    trimmed_words = []
    time.sleep(5)
    for w, l in zip(words, lens):
        trimmed_words.append(w[:l])
    return [trimmed_words]
```

The advantage of using batched functions is that if you enable queuing, the Gradio
server can automatically *batch* incoming requests and process them in parallel,
potentially speeding up your demo. Here's what the Gradio code looks like (notice
the `batch=True` and `max_batch_size=16` -- both of these parameters can be passed
into event triggers or into the `Interface` class)

```py
import gradio as gr

with gr.Blocks() as demo:
    with gr.Row():
        word = gr.Textbox(label="word", value="abc")
        leng = gr.Number(label="leng", precision=0, value=1)
        output = gr.Textbox(label="Output")
    with gr.Row():
        run = gr.Button()

    event = run.click(trim_words, [word, leng], output, batch=True, max_batch_size=16)

demo.queue()
demo.launch()
```

In the example above, 16 requests could be processed in parallel (for a total inference
time of 5 seconds), instead of each request being processed separately (for a total
inference time of 80 seconds).

### Upload Event

`Video`, `Audio`, `Image`, and `File` components now support a `upload()` event that is triggered when a user uploads a file into any of these components.

Example usage:

```py
import gradio as gr

with gr.Blocks() as demo:
    with gr.Row():
        input_video = gr.Video()
        output_video = gr.Video()

     # Clears the output video when an input video is uploaded
    input_video.upload(lambda : None, None, output_video)
```


## Bug Fixes:
* Fixes issue where plotly animations, interactivity, titles, legends, were not working properly. [@dawoodkhan82](https://github.com/dawoodkhan82) in [PR 2486](https://github.com/gradio-app/gradio/pull/2486)
* Prevent requests to the `/api` endpoint from skipping the queue if the queue is enabled for that event by [@freddyaboulton](https://github.com/freddyaboulton) in [PR 2493](https://github.com/gradio-app/gradio/pull/2493)
* Fixes a bug with `cancels` in event triggers so that it works properly if multiple
Blocks are rendered by [@abidlabs](https://github.com/abidlabs) in [PR 2530](https://github.com/gradio-app/gradio/pull/2530)
* Prevent invalid targets of events from crashing the whole application. [@pngwn](https://github.com/pngwn) in [PR 2534](https://github.com/gradio-app/gradio/pull/2534)
* Properly dequeue cancelled events when multiple apps are rendered by [@freddyaboulton](https://github.com/freddyaboulton) in [PR 2540](https://github.com/gradio-app/gradio/pull/2540)

## Documentation Changes:
* Added an example interactive dashboard to the "Tabular & Plots" section of the Demos page by [@freddyaboulton](https://github.com/freddyaboulton) in [PR 2508](https://github.com/gradio-app/gradio/pull/2508)

## Testing and Infrastructure Changes:
No changes to highlight.

## Breaking Changes:
No changes to highlight.

## Full Changelog:
* Fixes the error message if a user builds Gradio locally and tries to use `share=True` by [@abidlabs](https://github.com/abidlabs) in [PR 2502](https://github.com/gradio-app/gradio/pull/2502)
* Allows the render() function to return self by [@Raul9595](https://github.com/Raul9595) in [PR 2514](https://github.com/gradio-app/gradio/pull/2514)
* Fixes issue where plotly animations, interactivity, titles, legends, were not working properly. [@dawoodkhan82](https://github.com/dawoodkhan82) in [PR 2486](https://github.com/gradio-app/gradio/pull/2486)
* Gradio now supports batched functions by [@abidlabs](https://github.com/abidlabs) in [PR 2218](https://github.com/gradio-app/gradio/pull/2218)
* Add `upload` event for `Video`, `Audio`, `Image`, and `File` components [@dawoodkhan82](https://github.com/dawoodkhan82) in [PR 2448](https://github.com/gradio-app/gradio/pull/2456)
* Changes websocket path for Spaces as it is no longer necessary to have a different URL for websocket connections on Spaces by [@abidlabs](https://github.com/abidlabs) in [PR 2528](https://github.com/gradio-app/gradio/pull/2528)
* Clearer error message when events are defined outside of a Blocks scope, and a warning if you
try to use `Series` or `Parallel` with `Blocks` by [@abidlabs](https://github.com/abidlabs) in [PR 2543](https://github.com/gradio-app/gradio/pull/2543)
* Adds support for audio samples that are in `float64`, `float16`, or `uint16` formats by [@abidlabs](https://github.com/abidlabs) in [PR 2545](https://github.com/gradio-app/gradio/pull/2545)

## Contributors Shoutout:
No changes to highlight.


# Version 3.6

## New Features:

### Cancelling Running Events
Running events can be cancelled when other events are triggered! To test this feature, pass the `cancels` parameter to the event listener.
For this feature to work, the queue must be enabled.

![cancel_on_change_rl](https://user-images.githubusercontent.com/41651716/195952623-61a606bd-e82b-4e1a-802e-223154cb8727.gif)

Code:
```python
import time
import gradio as gr

def fake_diffusion(steps):
    for i in range(steps):
        time.sleep(1)
        yield str(i)

def long_prediction(*args, **kwargs):
    time.sleep(10)
    return 42


with gr.Blocks() as demo:
    with gr.Row():
        with gr.Column():
            n = gr.Slider(1, 10, value=9, step=1, label="Number Steps")
            run = gr.Button()
            output = gr.Textbox(label="Iterative Output")
            stop = gr.Button(value="Stop Iterating")
        with gr.Column():
            prediction = gr.Number(label="Expensive Calculation")
            run_pred = gr.Button(value="Run Expensive Calculation")
        with gr.Column():
            cancel_on_change = gr.Textbox(label="Cancel Iteration and Expensive Calculation on Change")

    click_event = run.click(fake_diffusion, n, output)
    stop.click(fn=None, inputs=None, outputs=None, cancels=[click_event])
    pred_event = run_pred.click(fn=long_prediction, inputs=None, outputs=prediction)

    cancel_on_change.change(None, None, None, cancels=[click_event, pred_event])


demo.queue(concurrency_count=1, max_size=20).launch()
```

For interfaces, a stop button will be added automatically if the function uses a `yield` statement.

```python
import gradio as gr
import time

def iteration(steps):
    for i in range(steps):
       time.sleep(0.5)
       yield i

gr.Interface(iteration,
             inputs=gr.Slider(minimum=1, maximum=10, step=1, value=5),
             outputs=gr.Number()).queue().launch()
```

![stop_interface_rl](https://user-images.githubusercontent.com/41651716/195952883-e7ca4235-aae3-4852-8f28-96d01d0c5822.gif)


## Bug Fixes:
* Add loading status tracker UI to HTML and Markdown components. [@pngwn](https://github.com/pngwn) in [PR 2474](https://github.com/gradio-app/gradio/pull/2474)
* Fixed videos being mirrored in the front-end if source is not webcam by [@freddyaboulton](https://github.com/freddyaboulton) in [PR 2475](https://github.com/gradio-app/gradio/pull/2475)
* Add clear button for timeseries component [@dawoodkhan82](https://github.com/dawoodkhan82) in [PR 2487](https://github.com/gradio-app/gradio/pull/2487)
* Removes special characters from temporary filenames so that the files can be served by components [@abidlabs](https://github.com/abidlabs) in [PR 2480](https://github.com/gradio-app/gradio/pull/2480)
* Fixed infinite reload loop when mounting gradio as a sub application by [@freddyaboulton](https://github.com/freddyaboulton) in [PR 2477](https://github.com/gradio-app/gradio/pull/2477)

## Documentation Changes:
* Adds a demo to show how a sound alert can be played upon completion of a prediction by [@abidlabs](https://github.com/abidlabs) in [PR 2478](https://github.com/gradio-app/gradio/pull/2478)

## Testing and Infrastructure Changes:
No changes to highlight.

## Breaking Changes:
No changes to highlight.

## Full Changelog:
* Enable running events to be cancelled from other events by [@freddyaboulton](https://github.com/freddyaboulton) in [PR 2433](https://github.com/gradio-app/gradio/pull/2433)
* Small fix for version check before reuploading demos by [@aliabd](https://github.com/aliabd) in [PR 2469](https://github.com/gradio-app/gradio/pull/2469)
* Add loading status tracker UI to HTML and Markdown components. [@pngwn](https://github.com/pngwn) in [PR 2400](https://github.com/gradio-app/gradio/pull/2474)
* Add clear button for timeseries component [@dawoodkhan82](https://github.com/dawoodkhan82) in [PR 2487](https://github.com/gradio-app/gradio/pull/2487)

## Contributors Shoutout:
No changes to highlight.


# Version 3.5

## Bug Fixes:

* Ensure that Gradio does not take control of the HTML page title when embedding a gradio app as a web component, this behaviour flipped by adding `control_page_title="true"` to the webcomponent. [@pngwn](https://github.com/pngwn) in [PR 2400](https://github.com/gradio-app/gradio/pull/2400)
* Decreased latency in iterative-output demos by making the iteration asynchronous [@freddyaboulton](https://github.com/freddyaboulton) in [PR 2409](https://github.com/gradio-app/gradio/pull/2409)
* Fixed queue getting stuck under very high load by [@freddyaboulton](https://github.com/freddyaboulton) in [PR 2374](https://github.com/gradio-app/gradio/pull/2374)
* Ensure that components always behave as if `interactive=True` were set when the following conditions are true:
  - no default value is provided,
  - they are not set as the input or output of an event,
  - `interactive` kwarg is not set.

  [@pngwn](https://github.com/pngwn) in [PR 2459](https://github.com/gradio-app/gradio/pull/2459)

## New Features:

* When an `Image` component is set to `source="upload"`, it is now possible to drag and drop and image to replace a previously uploaded image by [@pngwn](https://github.com/pngwn) in [PR 1711](https://github.com/gradio-app/gradio/issues/1711)
* The `gr.Dataset` component now accepts `HTML` and `Markdown` components by [@abidlabs](https://github.com/abidlabs) in [PR 2437](https://github.com/gradio-app/gradio/pull/2437)


## Documentation Changes:
* Improved documentation for the `gr.Dataset` component by [@abidlabs](https://github.com/abidlabs) in [PR 2437](https://github.com/gradio-app/gradio/pull/2437)

## Testing and Infrastructure Changes:
No changes to highlight.

## Breaking Changes:
* The `Carousel` component is officially deprecated. Since gradio 3.0, code containing the `Carousel` component would throw warnings. As of the next release, the `Carousel` component will raise an exception.

## Full Changelog:
* Speeds up Gallery component by using temporary files instead of base64 representation in the front-end by [@proxyphi](https://github.com/proxyphi), [@pngwn](https://github.com/pngwn), and [@abidlabs](https://github.com/abidlabs) in [PR 2265](https://github.com/gradio-app/gradio/pull/2265)
* Fixed some embedded demos in the guides by not loading the gradio web component in some guides by [@freddyaboulton](https://github.com/freddyaboulton) in [PR 2403](https://github.com/gradio-app/gradio/pull/2403)
* When an `Image` component is set to `source="upload"`, it is now possible to drag and drop and image to replace a previously uploaded image by [@pngwn](https://github.com/pngwn) in [PR 2400](https://github.com/gradio-app/gradio/pull/2410)
* Improve documentation of the `Blocks.load()` event by [@abidlabs](https://github.com/abidlabs) in [PR 2413](https://github.com/gradio-app/gradio/pull/2413)
* Decreased latency in iterative-output demos by making the iteration asynchronous [@freddyaboulton](https://github.com/freddyaboulton) in [PR 2409](https://github.com/gradio-app/gradio/pull/2409)
* Updated share link message to reference new Spaces Hardware [@abidlabs](https://github.com/abidlabs) in [PR 2423](https://github.com/gradio-app/gradio/pull/2423)
* Automatically restart spaces if they're down by [@aliabd](https://github.com/aliabd) in [PR 2405](https://github.com/gradio-app/gradio/pull/2405)
* Carousel component is now deprecated by [@abidlabs](https://github.com/abidlabs) in [PR 2434](https://github.com/gradio-app/gradio/pull/2434)
* Build Gradio from source in ui tests by by [@freddyaboulton](https://github.com/freddyaboulton) in [PR 2440](https://github.com/gradio-app/gradio/pull/2440)
* Change "return ValueError" to "raise ValueError" by [@vzakharov](https://github.com/vzakharov) in [PR 2445](https://github.com/gradio-app/gradio/pull/2445)
* Add guide on creating a map demo using the `gr.Plot()` component [@dawoodkhan82](https://github.com/dawoodkhan82) in [PR 2402](https://github.com/gradio-app/gradio/pull/2402)
* Add blur event for `Textbox` and `Number` components [@dawoodkhan82](https://github.com/dawoodkhan82) in [PR 2448](https://github.com/gradio-app/gradio/pull/2448)
* Stops a gradio launch from hogging a port even after it's been killed [@aliabid94](https://github.com/aliabid94) in [PR 2453](https://github.com/gradio-app/gradio/pull/2453)
* Fix embedded interfaces on touch screen devices by [@aliabd](https://github.com/aliabd) in [PR 2457](https://github.com/gradio-app/gradio/pull/2457)
* Upload all demos to spaces by [@aliabd](https://github.com/aliabd) in [PR 2281](https://github.com/gradio-app/gradio/pull/2281)

## Contributors Shoutout:
No changes to highlight.


# Version 3.4.1

## New Features:

### 1. See Past and Upcoming Changes in the Release History 👀

You can now see gradio's release history directly on the website, and also keep track of upcoming changes. Just go [here](https://gradio.app/changelog/).

![release-history](https://user-images.githubusercontent.com/9021060/193145458-3de699f7-7620-45de-aa73-a1c1b9b96257.gif)

## Bug Fixes:

1. Fix typo in guide image path by [@freddyaboulton](https://github.com/freddyaboulton) in [PR 2357](https://github.com/gradio-app/gradio/pull/2357)
2. Raise error if Blocks has duplicate component with same IDs by [@abidlabs](https://github.com/abidlabs) in [PR 2359](https://github.com/gradio-app/gradio/pull/2359)
3. Catch the permission exception on the audio component by [@Ian-GL](https://github.com/Ian-GL) in [PR 2330](https://github.com/gradio-app/gradio/pull/2330)
4. Fix image_classifier_interface_load demo by [@freddyaboulton](https://github.com/freddyaboulton) in [PR 2365](https://github.com/gradio-app/gradio/pull/2365)
5. Fix combining adjacent components without gaps by introducing `gr.Row(variant="compact")` by [@aliabid94](https://github.com/aliabid94) in [PR 2291](https://github.com/gradio-app/gradio/pull/2291) This comes with deprecation of the following arguments for `Component.style`: `round`, `margin`, `border`.
6. Fix audio streaming, which was previously choppy in [PR 2351](https://github.com/gradio-app/gradio/pull/2351). Big thanks to [@yannickfunk](https://github.com/yannickfunk) for the proposed solution.
7. Fix bug where new typeable slider doesn't respect the minimum and maximum values [@dawoodkhan82](https://github.com/dawoodkhan82) in [PR 2380](https://github.com/gradio-app/gradio/pull/2380)


## Documentation Changes:

1. New Guide: Connecting to a Database 🗄️

    A new guide by [@freddyaboulton](https://github.com/freddyaboulton) that explains how you can use Gradio to connect your app to a database. Read more [here](https://gradio.app/connecting_to_a_database/).

2. New Guide: Running Background Tasks 🥷

    A new guide by [@freddyaboulton](https://github.com/freddyaboulton) that explains how you can run background tasks from your gradio app. Read more [here](https://gradio.app/running_background_tasks/).

3. Small fixes to docs for `Image` component by [@abidlabs](https://github.com/abidlabs) in [PR 2372](https://github.com/gradio-app/gradio/pull/2372)


## Testing and Infrastructure Changes:
No changes to highlight.

## Breaking Changes:
No changes to highlight.

## Full Changelog:

* Create a guide on how to connect an app to a database hosted on the cloud by [@freddyaboulton](https://github.com/freddyaboulton) in [PR 2341](https://github.com/gradio-app/gradio/pull/2341)
* Removes `analytics` dependency by [@abidlabs](https://github.com/abidlabs) in [PR 2347](https://github.com/gradio-app/gradio/pull/2347)
* Add guide on launching background tasks from your app by [@freddyaboulton](https://github.com/freddyaboulton) in [PR 2350](https://github.com/gradio-app/gradio/pull/2350)
* Fix typo in guide image path by [@freddyaboulton](https://github.com/freddyaboulton) in [PR 2357](https://github.com/gradio-app/gradio/pull/2357)
* Raise error if Blocks has duplicate component with same IDs by [@abidlabs](https://github.com/abidlabs) in [PR 2359](https://github.com/gradio-app/gradio/pull/2359)
* Hotfix: fix version back to 3.4 by [@abidlabs](https://github.com/abidlabs) in [PR 2361](https://github.com/gradio-app/gradio/pull/2361)
* Change version.txt to 3.4 instead of 3.4.0 by [@aliabd](https://github.com/aliabd) in [PR 2363](https://github.com/gradio-app/gradio/pull/2363)
* Catch the permission exception on the audio component by [@Ian-GL](https://github.com/Ian-GL) in [PR 2330](https://github.com/gradio-app/gradio/pull/2330)
* Fix image_classifier_interface_load demo by [@freddyaboulton](https://github.com/freddyaboulton) in [PR 2365](https://github.com/gradio-app/gradio/pull/2365)
* Small fixes to docs for `Image` component by [@abidlabs](https://github.com/abidlabs) in [PR 2372](https://github.com/gradio-app/gradio/pull/2372)
* Automated Release Notes by [@freddyaboulton](https://github.com/freddyaboulton) in [PR 2306](https://github.com/gradio-app/gradio/pull/2306)
* Fixed small typos in the docs [@julien-c](https://github.com/julien-c) in [PR 2373](https://github.com/gradio-app/gradio/pull/2373)
* Adds ability to disable pre/post-processing for examples [@abidlabs](https://github.com/abidlabs) in [PR 2383](https://github.com/gradio-app/gradio/pull/2383)
* Copy changelog file in website docker by [@aliabd](https://github.com/aliabd) in [PR 2384](https://github.com/gradio-app/gradio/pull/2384)
* Lets users provide a `gr.update()` dictionary even if post-processing is diabled [@abidlabs](https://github.com/abidlabs) in [PR 2385](https://github.com/gradio-app/gradio/pull/2385)
* Fix bug where errors would cause apps run in reload mode to hang forever by [@freddyaboulton](https://github.com/freddyaboulton) in [PR 2394](https://github.com/gradio-app/gradio/pull/2394)
* Fix bug where new typeable slider doesn't respect the minimum and maximum values [@dawoodkhan82](https://github.com/dawoodkhan82) in [PR 2380](https://github.com/gradio-app/gradio/pull/2380)


## Contributors Shoutout:
No changes to highlight.

# Version 3.4

## New Features:

### 1. Gallery Captions 🖼️

You can now pass captions to images in the Gallery component. To do so you need to pass a {List} of (image, {str} caption) tuples. This is optional and the component also accepts just a list of the images.

Here's an example:

```python
import gradio as gr

images_with_captions = [
    ("https://images.unsplash.com/photo-1551969014-7d2c4cddf0b6", "Cheetah by David Groves"),
    ("https://images.unsplash.com/photo-1546182990-dffeafbe841d", "Lion by Francesco"),
    ("https://images.unsplash.com/photo-1561731216-c3a4d99437d5", "Tiger by Mike Marrah")
    ]

with gr.Blocks() as demo:
    gr.Gallery(value=images_with_captions)

demo.launch()
```

<img src="https://user-images.githubusercontent.com/9021060/192399521-7360b1a9-7ce0-443e-8e94-863a230a7dbe.gif" alt="gallery_captions" width="1000"/>

### 2. Type Values into the Slider 🔢

You can now type values directly on the Slider component! Here's what it looks like:

![type-slider](https://user-images.githubusercontent.com/9021060/192399877-76b662a1-fede-4417-a932-fc15f0da7360.gif)

### 3. Better Sketching and Inpainting 🎨

We've made a lot of changes to our Image component so that it can support better sketching and inpainting.

Now supports:
* A standalone black-and-white sketch
```python
import gradio as gr
demo = gr.Interface(lambda x: x, gr.Sketchpad(), gr.Image())
demo.launch()
```
![bw](https://user-images.githubusercontent.com/9021060/192410264-b08632b5-7b2a-4f86-afb0-5760e7b474cf.gif)


* A standalone color sketch
```python
import gradio as gr
demo = gr.Interface(lambda x: x, gr.Paint(), gr.Image())
demo.launch()
```
![color-sketch](https://user-images.githubusercontent.com/9021060/192410500-3c8c3e64-a5fd-4df2-a991-f0a5cef93728.gif)


* An uploadable image with black-and-white or color sketching

```python
import gradio as gr
demo = gr.Interface(lambda x: x, gr.Image(source='upload', tool='color-sketch'), gr.Image()) # for black and white, tool = 'sketch'
demo.launch()
```
![sketch-new](https://user-images.githubusercontent.com/9021060/192402422-e53cb7b6-024e-448c-87eb-d6a35a63c476.gif)


* Webcam with black-and-white or color sketching

```python
import gradio as gr
demo = gr.Interface(lambda x: x, gr.Image(source='webcam', tool='color-sketch'), gr.Image()) # for black and white, tool = 'sketch'
demo.launch()
```
![webcam-sketch](https://user-images.githubusercontent.com/9021060/192410820-0ffaf324-776e-4e1f-9de6-0fdbbf4940fa.gif)


As well as other fixes


## Bug Fixes:
1. Fix bug where max concurrency count is not respected in queue by [@freddyaboulton](https://github.com/freddyaboulton) in [PR 2286](https://github.com/gradio-app/gradio/pull/2286)
2. fix : queue could be blocked by [@SkyTNT](https://github.com/SkyTNT) in [PR 2288](https://github.com/gradio-app/gradio/pull/2288)
3. Supports `gr.update()` in example caching by [@abidlabs](https://github.com/abidlabs) in [PR 2309](https://github.com/gradio-app/gradio/pull/2309)
4. Clipboard fix for iframes by [@abidlabs](https://github.com/abidlabs) in [PR 2321](https://github.com/gradio-app/gradio/pull/2321)
5. Fix: Dataframe column headers are reset when you add a new column by [@dawoodkhan82](https://github.com/dawoodkhan82) in [PR 2318](https://github.com/gradio-app/gradio/pull/2318)
6. Added support for URLs for Video, Audio, and Image by [@abidlabs](https://github.com/abidlabs) in [PR 2256](https://github.com/gradio-app/gradio/pull/2256)
7. Add documentation about how to create and use the Gradio FastAPI app by [@abidlabs](https://github.com/abidlabs) in [PR 2263](https://github.com/gradio-app/gradio/pull/2263)

## Documentation Changes:
1. Adding a Playground Tab to the Website by [@aliabd](https://github.com/aliabd) in [PR 1860](https://github.com/gradio-app/gradio/pull/1860)
3. Gradio for Tabular Data Science Workflows Guide by [@merveenoyan](https://github.com/merveenoyan) in [PR 2199](https://github.com/gradio-app/gradio/pull/2199)
4. Promotes `postprocess` and `preprocess` to documented parameters by [@abidlabs](https://github.com/abidlabs) in [PR 2293](https://github.com/gradio-app/gradio/pull/2293)
5. Update 2)key_features.md by [@voidxd](https://github.com/voidxd) in [PR 2326](https://github.com/gradio-app/gradio/pull/2326)
6. Add docs to blocks context postprocessing function by [@Ian-GL](https://github.com/Ian-GL) in [PR 2332](https://github.com/gradio-app/gradio/pull/2332)

## Testing and Infrastructure Changes
1. Website fixes and refactoring by [@aliabd](https://github.com/aliabd) in [PR 2280](https://github.com/gradio-app/gradio/pull/2280)
2. Don't deploy to spaces on release by [@freddyaboulton](https://github.com/freddyaboulton) in [PR 2313](https://github.com/gradio-app/gradio/pull/2313)

## Full Changelog:
* Website fixes and refactoring by [@aliabd](https://github.com/aliabd) in [PR 2280](https://github.com/gradio-app/gradio/pull/2280)
* Fix bug where max concurrency count is not respected in queue by [@freddyaboulton](https://github.com/freddyaboulton) in [PR 2286](https://github.com/gradio-app/gradio/pull/2286)
* Promotes `postprocess` and `preprocess` to documented parameters by [@abidlabs](https://github.com/abidlabs) in [PR 2293](https://github.com/gradio-app/gradio/pull/2293)
* Raise warning when trying to cache examples but not all inputs have examples by [@freddyaboulton](https://github.com/freddyaboulton) in [PR 2279](https://github.com/gradio-app/gradio/pull/2279)
* fix : queue could be blocked by [@SkyTNT](https://github.com/SkyTNT) in [PR 2288](https://github.com/gradio-app/gradio/pull/2288)
* Don't deploy to spaces on release by [@freddyaboulton](https://github.com/freddyaboulton) in [PR 2313](https://github.com/gradio-app/gradio/pull/2313)
* Supports `gr.update()` in example caching by [@abidlabs](https://github.com/abidlabs) in [PR 2309](https://github.com/gradio-app/gradio/pull/2309)
* Respect Upstream Queue when loading interfaces/blocks from Spaces by [@freddyaboulton](https://github.com/freddyaboulton) in [PR 2294](https://github.com/gradio-app/gradio/pull/2294)
* Clipboard fix for iframes by [@abidlabs](https://github.com/abidlabs) in [PR 2321](https://github.com/gradio-app/gradio/pull/2321)
* Sketching + Inpainting Capabilities to Gradio by [@abidlabs](https://github.com/abidlabs) in [PR 2144](https://github.com/gradio-app/gradio/pull/2144)
* Update 2)key_features.md by [@voidxd](https://github.com/voidxd) in [PR 2326](https://github.com/gradio-app/gradio/pull/2326)
* release 3.4b3 by [@abidlabs](https://github.com/abidlabs) in [PR 2328](https://github.com/gradio-app/gradio/pull/2328)
* Fix: Dataframe column headers are reset when you add a new column by [@dawoodkhan82](https://github.com/dawoodkhan82) in [PR 2318](https://github.com/gradio-app/gradio/pull/2318)
* Start queue when gradio is a sub application by [@freddyaboulton](https://github.com/freddyaboulton) in [PR 2319](https://github.com/gradio-app/gradio/pull/2319)
* Fix Web Tracker Script by [@aliabd](https://github.com/aliabd) in [PR 2308](https://github.com/gradio-app/gradio/pull/2308)
* Add docs to blocks context postprocessing function by [@Ian-GL](https://github.com/Ian-GL) in [PR 2332](https://github.com/gradio-app/gradio/pull/2332)
* Fix typo in iterator variable name in run_predict function by [@freddyaboulton](https://github.com/freddyaboulton) in [PR 2340](https://github.com/gradio-app/gradio/pull/2340)
* Add captions to galleries by [@aliabid94](https://github.com/aliabid94) in [PR 2284](https://github.com/gradio-app/gradio/pull/2284)
* Typeable value on gradio.Slider by [@dawoodkhan82](https://github.com/dawoodkhan82) in [PR 2329](https://github.com/gradio-app/gradio/pull/2329)

## Contributors Shoutout:
* [@SkyTNT](https://github.com/SkyTNT) made their first contribution in [PR 2288](https://github.com/gradio-app/gradio/pull/2288)
* [@voidxd](https://github.com/voidxd) made their first contribution in [PR 2326](https://github.com/gradio-app/gradio/pull/2326)


# Version 3.3

## New Features:

### 1. Iterative Outputs ⏳

You can now create an iterative output simply by having your function return a generator!

Here's (part of) an example that was used to generate the interface below it. [See full code](https://colab.research.google.com/drive/1m9bWS6B82CT7bw-m4L6AJR8za7fEK7Ov?usp=sharing).

```python
def predict(steps, seed):
    generator = torch.manual_seed(seed)
    for i in range(1,steps):
        yield pipeline(generator=generator, num_inference_steps=i)["sample"][0]
```


![example](https://user-images.githubusercontent.com/9021060/189086273-f5e7087d-71fa-4158-90a9-08e84da0421c.mp4)

### 2. Accordion Layout 🆕

This version of Gradio introduces a new layout component to Blocks: the Accordion. Wrap your elements in a neat, expandable layout that allows users to toggle them as needed.

Usage: ([Read the docs](https://gradio.app/docs/#accordion))

```python
with gr.Accordion("open up"):
# components here
```

![accordion](https://user-images.githubusercontent.com/9021060/189088465-f0ffd7f0-fc6a-42dc-9249-11c5e1e0529b.gif)

### 3. Skops Integration 📈

Our new integration with [skops](https://huggingface.co/blog/skops) allows you to load tabular classification and regression models directly from the [hub](https://huggingface.co/models).

Here's a classification example showing how quick it is to set up an interface for a [model](https://huggingface.co/scikit-learn/tabular-playground).

```python
import gradio as gr
gr.Interface.load("models/scikit-learn/tabular-playground").launch()
```

![187936493-5c90c01d-a6dd-400f-aa42-833a096156a1](https://user-images.githubusercontent.com/9021060/189090519-328fbcb4-120b-43c8-aa54-d6fccfa6b7e8.png)


## Bug Fixes:
No changes to highlight.
## Documentation Changes:
No changes to highlight.
## Testing and Infrastructure Changes:
No changes to highlight.
## Breaking Changes:
No changes to highlight.
## Full Changelog:

* safari fixes by [@pngwn](https://github.com/pngwn) in [PR 2138](https://github.com/gradio-app/gradio/pull/2138)
* Fix roundedness and form borders by [@aliabid94](https://github.com/aliabid94) in [PR 2147](https://github.com/gradio-app/gradio/pull/2147)
* Better processing of example data prior to creating dataset component by [@freddyaboulton](https://github.com/freddyaboulton) in [PR 2147](https://github.com/gradio-app/gradio/pull/2147)
* Show error on Connection drops by [@aliabid94](https://github.com/aliabid94) in [PR 2147](https://github.com/gradio-app/gradio/pull/2147)
* 3.2 release! by [@abidlabs](https://github.com/abidlabs) in [PR 2139](https://github.com/gradio-app/gradio/pull/2139)
* Fixed Named API Requests by [@abidlabs](https://github.com/abidlabs) in [PR 2151](https://github.com/gradio-app/gradio/pull/2151)
* Quick Fix: Cannot upload Model3D image after clearing it by [@dawoodkhan82](https://github.com/dawoodkhan82) in [PR 2168](https://github.com/gradio-app/gradio/pull/2168)
* Fixed misleading log when server_name is '0.0.0.0' by [@lamhoangtung](https://github.com/lamhoangtung) in [PR 2176](https://github.com/gradio-app/gradio/pull/2176)
* Keep embedded PngInfo metadata by [@cobryan05](https://github.com/cobryan05) in [PR 2170](https://github.com/gradio-app/gradio/pull/2170)
* Skops integration: Load tabular classification and regression models from the hub by [@freddyaboulton](https://github.com/freddyaboulton) in [PR 2126](https://github.com/gradio-app/gradio/pull/2126)
* Respect original filename when cached example files are downloaded by [@freddyaboulton](https://github.com/freddyaboulton) in [PR 2145](https://github.com/gradio-app/gradio/pull/2145)
* Add manual trigger to deploy to pypi by [@abidlabs](https://github.com/abidlabs) in [PR 2192](https://github.com/gradio-app/gradio/pull/2192)
* Fix bugs with gr.update by [@freddyaboulton](https://github.com/freddyaboulton) in [PR 2157](https://github.com/gradio-app/gradio/pull/2157)
* Make queue per app by [@aliabid94](https://github.com/aliabid94) in [PR 2193](https://github.com/gradio-app/gradio/pull/2193)
* Preserve Labels In Interpretation Components by [@freddyaboulton](https://github.com/freddyaboulton) in [PR 2166](https://github.com/gradio-app/gradio/pull/2166)
* Quick Fix: Multiple file download not working by [@dawoodkhan82](https://github.com/dawoodkhan82) in [PR 2169](https://github.com/gradio-app/gradio/pull/2169)
* use correct MIME type for js-script file by [@daspartho](https://github.com/daspartho) in [PR 2200](https://github.com/gradio-app/gradio/pull/2200)
* Add accordion component by [@aliabid94](https://github.com/aliabid94) in [PR 2208](https://github.com/gradio-app/gradio/pull/2208)


## Contributors Shoutout:

* [@lamhoangtung](https://github.com/lamhoangtung) made their first contribution in [PR 2176](https://github.com/gradio-app/gradio/pull/2176)
* [@cobryan05](https://github.com/cobryan05) made their first contribution in [PR 2170](https://github.com/gradio-app/gradio/pull/2170)
* [@daspartho](https://github.com/daspartho) made their first contribution in [PR 2200](https://github.com/gradio-app/gradio/pull/2200)

# Version 3.2

## New Features:

### 1. Improvements to Queuing 🥇

We've implemented a brand new queuing system based on **web sockets** instead of HTTP long polling. Among other things, this allows us to manage queue sizes better on Hugging Face Spaces. There are also additional queue-related parameters you can add:

* Now supports concurrent workers (parallelization)
```python
demo = gr.Interface(...)
demo.queue(concurrency_count=3)
demo.launch()
```
* Configure a maximum queue size
```python
demo = gr.Interface(...)
demo.queue(max_size=100)
demo.launch()
```

* If a user closes their tab / browser, they leave the queue, which means the demo will run faster for everyone else

### 2. Fixes to Examples

* Dataframe examples will render properly, and look much clearer in the UI: (thanks to PR #2125)

![Screen Shot 2022-08-30 at 8 29 58 PM](https://user-images.githubusercontent.com/9021060/187586561-d915bafb-f968-4966-b9a2-ef41119692b2.png)

* Image and Video thumbnails are cropped to look neater and more uniform: (thanks to PR #2109)


![Screen Shot 2022-08-30 at 8 32 15 PM](https://user-images.githubusercontent.com/9021060/187586890-56e1e4f0-1b84-42d9-a82f-911772c41030.png)

* Other fixes in PR #2131 and #2064  make it easier to design and use Examples

### 3. Component Fixes 🧱
* Specify the width and height of an image in its style tag (thanks to PR #2133)
```python
components.Image().style(height=260, width=300)
```
* Automatic conversion of videos so they are playable in the browser (thanks to PR #2003). Gradio will check if a video's format is playable  in the browser and, if it isn't, will automatically convert it to a format that is (mp4).
* Pass in a json filepath to the Label component (thanks to PR #2083)
* Randomize the default value of a Slider (thanks to PR #1935)

![slider-random](https://user-images.githubusercontent.com/9021060/187596230-3db9697f-9f4d-42f5-9387-d77573513448.gif)


* Improvements to State in PR #2100

### 4. Ability to Randomize Input Sliders and Reload Data whenever the Page Loads
* In some cases, you want to be able to show a different set of input data to every user as they load the page app. For example, you might want to randomize the value of a "seed" `Slider` input. Or you might want to show a `Textbox` with the current date. We now supporting passing _functions_ as the default value in input components. When you pass in a function, it gets **re-evaluated** every time someone loads the demo, allowing you to reload / change data for different users.

Here's an example loading the current date time into an input Textbox:

```python
import gradio as gr
import datetime

with gr.Blocks() as demo:
    gr.Textbox(datetime.datetime.now)

demo.launch()
```

Note that we don't evaluate the function -- `datetime.datetime.now()` -- we pass in the function itself to get this behavior -- `datetime.datetime.now`

Because randomizing the initial value of `Slider` is a common use case, we've added a `randomize` keyword argument you can use to randomize its initial value:

```python
import gradio as gr
demo = gr.Interface(lambda x:x, gr.Slider(0, 10, randomize=True), "number")
demo.launch()
```

### 5. New Guide 🖊️
* [Gradio and W&B Integration](https://gradio.app/Gradio_and_Wandb_Integration/)


## Full Changelog:

* Reset components to original state by setting value to None by [@freddyaboulton](https://github.com/freddyaboulton) in [PR 2044](https://github.com/gradio-app/gradio/pull/2044)
* Cleaning up the way data is processed for components by [@abidlabs](https://github.com/abidlabs) in [PR 1967](https://github.com/gradio-app/gradio/pull/1967)
* version 3.1.8b by [@abidlabs](https://github.com/abidlabs) in [PR 2063](https://github.com/gradio-app/gradio/pull/2063)
* Wandb guide  by [@AK391](https://github.com/AK391) in [PR 1898](https://github.com/gradio-app/gradio/pull/1898)
* Add a flagging callback to save json files to a hugging face dataset by [@chrisemezue](https://github.com/chrisemezue) in [PR 1821](https://github.com/gradio-app/gradio/pull/1821)
* Add data science demos to landing page by [@freddyaboulton](https://github.com/freddyaboulton) in [PR 2067](https://github.com/gradio-app/gradio/pull/2067)
* Hide time series + xgboost demos by default by [@freddyaboulton](https://github.com/freddyaboulton) in [PR 2079](https://github.com/gradio-app/gradio/pull/2079)
* Encourage people to keep trying when queue full by [@apolinario](https://github.com/apolinario) in [PR 2076](https://github.com/gradio-app/gradio/pull/2076)
* Updated our analytics on creation of Blocks/Interface by [@abidlabs](https://github.com/abidlabs) in [PR 2082](https://github.com/gradio-app/gradio/pull/2082)
* `Label` component now accepts file paths to `.json` files  by [@abidlabs](https://github.com/abidlabs) in [PR 2083](https://github.com/gradio-app/gradio/pull/2083)
* Fix issues related to demos in Spaces by [@abidlabs](https://github.com/abidlabs) in [PR 2086](https://github.com/gradio-app/gradio/pull/2086)
* Fix TimeSeries examples not properly displayed in UI by [@dawoodkhan82](https://github.com/dawoodkhan82) in [PR 2064](https://github.com/gradio-app/gradio/pull/2064)
* Fix infinite requests when doing tab item select by [@freddyaboulton](https://github.com/freddyaboulton) in [PR 2070](https://github.com/gradio-app/gradio/pull/2070)
* Accept deprecated `file` route as well by [@abidlabs](https://github.com/abidlabs) in [PR 2099](https://github.com/gradio-app/gradio/pull/2099)
* Allow frontend method execution on Block.load event by [@codedealer](https://github.com/codedealer) in [PR 2108](https://github.com/gradio-app/gradio/pull/2108)
* Improvements to `State` by [@abidlabs](https://github.com/abidlabs) in [PR 2100](https://github.com/gradio-app/gradio/pull/2100)
* Catch IndexError, KeyError in video_is_playable by [@freddyaboulton](https://github.com/freddyaboulton) in [PR 2113](https://github.com/gradio-app/gradio/pull/2113)
* Fix: Download button does not respect the filepath returned by the function by [@dawoodkhan82](https://github.com/dawoodkhan82) in [PR 2073](https://github.com/gradio-app/gradio/pull/2073)
* Refactoring Layout: Adding column widths, forms, and more. by [@aliabid94](https://github.com/aliabid94) in [PR 2097](https://github.com/gradio-app/gradio/pull/2097)
* Update CONTRIBUTING.md by [@abidlabs](https://github.com/abidlabs) in [PR 2118](https://github.com/gradio-app/gradio/pull/2118)
* 2092 df ex by [@pngwn](https://github.com/pngwn) in [PR 2125](https://github.com/gradio-app/gradio/pull/2125)
* feat(samples table/gallery): Crop thumbs to square by [@ronvoluted](https://github.com/ronvoluted) in [PR 2109](https://github.com/gradio-app/gradio/pull/2109)
* Some enhancements to `gr.Examples` by [@abidlabs](https://github.com/abidlabs) in [PR 2131](https://github.com/gradio-app/gradio/pull/2131)
* Image size fix by [@aliabid94](https://github.com/aliabid94) in [PR 2133](https://github.com/gradio-app/gradio/pull/2133)

## Contributors Shoutout:
* [@chrisemezue](https://github.com/chrisemezue) made their first contribution in [PR 1821](https://github.com/gradio-app/gradio/pull/1821)
* [@apolinario](https://github.com/apolinario) made their first contribution in [PR 2076](https://github.com/gradio-app/gradio/pull/2076)
* [@codedealer](https://github.com/codedealer) made their first contribution in [PR 2108](https://github.com/gradio-app/gradio/pull/2108)

# Version 3.1

## New Features:

### 1.  Embedding Demos on Any Website 💻

With PR #1444, Gradio is now distributed as a web component. This means demos can be natively embedded on websites. You'll just need to add two lines: one to load the gradio javascript, and one to link to the demos backend.

Here's a simple example that embeds the demo from a Hugging Face space:

```html
<script type="module" src="https://gradio.s3-us-west-2.amazonaws.com/3.0.18/gradio.js"></script>
<gradio-app space="abidlabs/pytorch-image-classifier"></gradio-app>
```

But you can also embed demos that are running anywhere, you just need to link the demo to `src` instead of `space`. In fact, all the demos on the gradio website are embedded this way:

<img width="1268" alt="Screen Shot 2022-07-14 at 2 41 44 PM" src="https://user-images.githubusercontent.com/9021060/178997124-b2f05af2-c18f-4716-bf1b-cb971d012636.png">


Read more in the [Embedding Gradio Demos](https://gradio.app/embedding_gradio_demos) guide.

### 2. Reload Mode 👨‍💻

Reload mode helps developers create gradio demos faster by automatically reloading the demo whenever the code changes. It can support development on Python IDEs (VS Code, PyCharm, etc), the terminal, as well as Jupyter notebooks.

If your demo code is in a script named `app.py`, instead of running `python app.py` you can now run `gradio app.py` and that will launch the demo in reload mode:

```bash
Launching in reload mode on: http://127.0.0.1:7860 (Press CTRL+C to quit)
Watching...
WARNING: The --reload flag should not be used in production on Windows.
```

If you're working from a Jupyter or Colab Notebook, use these magic commands instead: `%load_ext gradio` when you import gradio, and `%%blocks` in the top of the cell with the demo code. Here's an example that shows how much faster the development becomes:

![Blocks](https://user-images.githubusercontent.com/9021060/178986488-ed378cc8-5141-4330-ba41-672b676863d0.gif)

### 3. Inpainting Support on `gr.Image()` 🎨

We updated the Image component to add support for inpainting demos. It works by adding `tool="sketch"` as a parameter, that passes both an image and a sketchable mask to your prediction function.

Here's an example from the [LAMA space](https://huggingface.co/spaces/akhaliq/lama):

![FXApVlFVsAALSD-](https://user-images.githubusercontent.com/9021060/178989479-549867c8-7fb0-436a-a97d-1e91c9f5e611.jpeg)

### 4. Markdown and HTML support in Dataframes 🔢

We upgraded the Dataframe component in PR #1684 to support rendering Markdown and HTML inside the cells.

This means you can build Dataframes that look like the following:

![image (8)](https://user-images.githubusercontent.com/9021060/178991233-41cb07a5-e7a3-433e-89b8-319bc78eb9c2.png)


### 5. `gr.Examples()` for Blocks 🧱

We've added the `gr.Examples` component helper to allow you to add examples to any Blocks demo. This class is a wrapper over the `gr.Dataset` component.

<img width="1271" alt="Screen Shot 2022-07-14 at 2 23 50 PM" src="https://user-images.githubusercontent.com/9021060/178992715-c8bc7550-bc3d-4ddc-9fcb-548c159cd153.png">


gr.Examples takes two required parameters:

- `examples` which takes in a nested list
-  `inputs` which takes in a component or list of components

You can read more in the [Examples docs](https://gradio.app/docs/#examples) or the [Adding Examples to your Demos guide](https://gradio.app/adding_examples_to_your_app/).

### 6. Fixes to Audio Streaming

With [PR 1828](https://github.com/gradio-app/gradio/pull/1828) we now hide the status loading animation, as well as remove the echo in streaming. Check out the [stream_audio](https://github.com/gradio-app/gradio/blob/main/demo/stream_audio/run.py) demo for more or read through our [Real Time Speech Recognition](https://gradio.app/real_time_speech_recognition/) guide.

<img width="785" alt="Screen Shot 2022-07-19 at 6 02 35 PM" src="https://user-images.githubusercontent.com/9021060/179808136-9e84502c-f9ee-4f30-b5e9-1086f678fe91.png">


## Full Changelog:

* File component: list multiple files and allow for download #1446 by [@dawoodkhan82](https://github.com/dawoodkhan82) in [PR 1681](https://github.com/gradio-app/gradio/pull/1681)
* Add ColorPicker to docs by [@freddyaboulton](https://github.com/freddyaboulton) in [PR 1768](https://github.com/gradio-app/gradio/pull/1768)
* Mock out requests in TestRequest unit tests by [@freddyaboulton](https://github.com/freddyaboulton) in [PR 1794](https://github.com/gradio-app/gradio/pull/1794)
* Add requirements.txt and test_files to source dist by [@freddyaboulton](https://github.com/freddyaboulton) in [PR 1817](https://github.com/gradio-app/gradio/pull/1817)
* refactor: f-string for tunneling.py by [@nhankiet](https://github.com/nhankiet) in [PR 1819](https://github.com/gradio-app/gradio/pull/1819)
* Miscellaneous formatting improvements to website by [@aliabd](https://github.com/aliabd) in [PR 1754](https://github.com/gradio-app/gradio/pull/1754)
* `integrate()` method moved to `Blocks` by [@abidlabs](https://github.com/abidlabs) in [PR 1776](https://github.com/gradio-app/gradio/pull/1776)
* Add python-3.7 tests by [@freddyaboulton](https://github.com/freddyaboulton) in [PR 1818](https://github.com/gradio-app/gradio/pull/1818)
* Copy test dir in website dockers by [@aliabd](https://github.com/aliabd) in [PR 1827](https://github.com/gradio-app/gradio/pull/1827)
* Add info to docs on how to set default values for components by [@freddyaboulton](https://github.com/freddyaboulton) in [PR 1788](https://github.com/gradio-app/gradio/pull/1788)
* Embedding Components on Docs by [@aliabd](https://github.com/aliabd) in [PR 1726](https://github.com/gradio-app/gradio/pull/1726)
* Remove usage of deprecated gr.inputs and gr.outputs from website by [@freddyaboulton](https://github.com/freddyaboulton) in [PR 1796](https://github.com/gradio-app/gradio/pull/1796)
* Some cleanups to the docs page by [@abidlabs](https://github.com/abidlabs) in [PR 1822](https://github.com/gradio-app/gradio/pull/1822)

## Contributors Shoutout:
* [@nhankiet](https://github.com/nhankiet) made their first contribution in [PR 1819](https://github.com/gradio-app/gradio/pull/1819)

# Version 3.0

### 🔥 Gradio 3.0 is the biggest update to the library, ever.

## New Features:

### 1.  Blocks 🧱

Blocks is a new, low-level API that allows you to have full control over the data flows and layout of your application. It allows you to build very complex, multi-step applications. For example, you might want to:

* Group together related demos as multiple tabs in one web app
* Change the layout of your demo instead of just having all of the inputs on the left and outputs on the right
* Have multi-step interfaces, in which the output of one model becomes the input to the next model, or have more flexible data flows in general
* Change a component's properties (for example, the choices in a Dropdown) or its visibility based on user input

Here's a simple example that creates the demo below it:

```python
import gradio as gr

def update(name):
    return f"Welcome to Gradio, {name}!"

demo = gr.Blocks()

with demo:
    gr.Markdown(
    """
    # Hello World!
    Start typing below to see the output.
    """)
    inp = gr.Textbox(placeholder="What is your name?")
    out = gr.Textbox()

    inp.change(fn=update,
               inputs=inp,
               outputs=out)

demo.launch()
```

![hello-blocks](https://user-images.githubusercontent.com/9021060/168684108-78cbd24b-e6bd-4a04-a8d9-20d535203434.gif)


Read our [Introduction to Blocks](http://gradio.app/introduction_to_blocks/) guide for more, and join the 🎈 [Gradio Blocks Party](https://huggingface.co/spaces/Gradio-Blocks/README)!


### 2. Our Revamped Design 🎨

We've upgraded our design across the entire library: from components, and layouts all the way to dark mode.

![kitchen_sink](https://user-images.githubusercontent.com/9021060/168686333-7a6e3096-3e23-4309-abf2-5cd7736e0463.gif)


### 3. A New Website 💻

We've upgraded [gradio.app](https://gradio.app) to make it cleaner, faster and easier to use. Our docs now come with components and demos embedded directly on the page. So you can quickly get up to speed with what you're looking for.

![website](https://user-images.githubusercontent.com/9021060/168687191-10d6a3bd-101f-423a-8193-48f47a5e077d.gif)


### 4. New Components: Model3D, Dataset, and More..

We've introduced a lot of new components in `3.0`, including `Model3D`, `Dataset`, `Markdown`, `Button` and `Gallery`. You can find all the components and play around with them [here](https://gradio.app/docs/#components).


![Model3d](https://user-images.githubusercontent.com/9021060/168689062-6ad77151-8cc5-467d-916c-f7c78e52ec0c.gif)

## Full Changelog:

* Gradio dash fe by [@pngwn](https://github.com/pngwn) in [PR 807](https://github.com/gradio-app/gradio/pull/807)
* Blocks components by [@FarukOzderim](https://github.com/FarukOzderim) in [PR 765](https://github.com/gradio-app/gradio/pull/765)
* Blocks components V2 by [@FarukOzderim](https://github.com/FarukOzderim) in [PR 843](https://github.com/gradio-app/gradio/pull/843)
* Blocks-Backend-Events by [@FarukOzderim](https://github.com/FarukOzderim) in [PR 844](https://github.com/gradio-app/gradio/pull/844)
* Interfaces from Blocks by [@aliabid94](https://github.com/aliabid94) in [PR 849](https://github.com/gradio-app/gradio/pull/849)
* Blocks dev by [@aliabid94](https://github.com/aliabid94) in [PR 853](https://github.com/gradio-app/gradio/pull/853)
* Started updating demos to use the new `gradio.components` syntax by [@abidlabs](https://github.com/abidlabs) in [PR 848](https://github.com/gradio-app/gradio/pull/848)
* add test infra + add browser tests to CI by [@pngwn](https://github.com/pngwn) in [PR 852](https://github.com/gradio-app/gradio/pull/852)
* 854 textbox by [@pngwn](https://github.com/pngwn) in [PR 859](https://github.com/gradio-app/gradio/pull/859)
* Getting old Python unit tests to pass on `blocks-dev` by [@abidlabs](https://github.com/abidlabs) in [PR 861](https://github.com/gradio-app/gradio/pull/861)
* initialise chatbot with empty array of messages by [@pngwn](https://github.com/pngwn) in [PR 867](https://github.com/gradio-app/gradio/pull/867)
* add test for output to input by [@pngwn](https://github.com/pngwn) in [PR 866](https://github.com/gradio-app/gradio/pull/866)
* More Interface -> Blocks features by [@aliabid94](https://github.com/aliabid94) in [PR 864](https://github.com/gradio-app/gradio/pull/864)
* Fixing external.py in blocks-dev to reflect the new HF Spaces paths by [@abidlabs](https://github.com/abidlabs) in [PR 879](https://github.com/gradio-app/gradio/pull/879)
* backend_default_value_refactoring by [@FarukOzderim](https://github.com/FarukOzderim) in [PR 871](https://github.com/gradio-app/gradio/pull/871)
* fix default_value  by [@pngwn](https://github.com/pngwn) in [PR 869](https://github.com/gradio-app/gradio/pull/869)
* fix buttons by [@aliabid94](https://github.com/aliabid94) in [PR 883](https://github.com/gradio-app/gradio/pull/883)
* Checking and updating more demos to use 3.0 syntax by [@abidlabs](https://github.com/abidlabs) in [PR 892](https://github.com/gradio-app/gradio/pull/892)
* Blocks Tests by [@FarukOzderim](https://github.com/FarukOzderim) in [PR 902](https://github.com/gradio-app/gradio/pull/902)
* Interface fix by [@pngwn](https://github.com/pngwn) in [PR 901](https://github.com/gradio-app/gradio/pull/901)
* Quick fix: Issue 893 by [@dawoodkhan82](https://github.com/dawoodkhan82) in [PR 907](https://github.com/gradio-app/gradio/pull/907)
* 3d Image Component by [@dawoodkhan82](https://github.com/dawoodkhan82) in [PR 775](https://github.com/gradio-app/gradio/pull/775)
* fix endpoint url in prod by [@pngwn](https://github.com/pngwn) in [PR 911](https://github.com/gradio-app/gradio/pull/911)
* rename Model3d to Image3D by [@dawoodkhan82](https://github.com/dawoodkhan82) in [PR 912](https://github.com/gradio-app/gradio/pull/912)
* update pypi to 2.9.1 by [@abidlabs](https://github.com/abidlabs) in [PR 916](https://github.com/gradio-app/gradio/pull/916)
* blocks-with-fix by [@FarukOzderim](https://github.com/FarukOzderim) in [PR 917](https://github.com/gradio-app/gradio/pull/917)
* Restore Interpretation, Live, Auth, Queueing by [@aliabid94](https://github.com/aliabid94) in [PR 915](https://github.com/gradio-app/gradio/pull/915)
* Allow `Blocks` instances to be used like a `Block` in other `Blocks` by [@abidlabs](https://github.com/abidlabs) in [PR 919](https://github.com/gradio-app/gradio/pull/919)
* Redesign 1 by [@pngwn](https://github.com/pngwn) in [PR 918](https://github.com/gradio-app/gradio/pull/918)
* blocks-components-tests by [@FarukOzderim](https://github.com/FarukOzderim) in [PR 904](https://github.com/gradio-app/gradio/pull/904)
* fix unit + browser tests by [@pngwn](https://github.com/pngwn) in [PR 926](https://github.com/gradio-app/gradio/pull/926)
* blocks-move-test-data by [@FarukOzderim](https://github.com/FarukOzderim) in [PR 927](https://github.com/gradio-app/gradio/pull/927)
* remove debounce from form inputs by [@pngwn](https://github.com/pngwn) in [PR 932](https://github.com/gradio-app/gradio/pull/932)
* reimplement webcam video by [@pngwn](https://github.com/pngwn) in [PR 928](https://github.com/gradio-app/gradio/pull/928)
* blocks-move-test-data by [@FarukOzderim](https://github.com/FarukOzderim) in [PR 941](https://github.com/gradio-app/gradio/pull/941)
* allow audio components to take a string value by [@pngwn](https://github.com/pngwn) in [PR 930](https://github.com/gradio-app/gradio/pull/930)
* static mode for textbox by [@pngwn](https://github.com/pngwn) in [PR 929](https://github.com/gradio-app/gradio/pull/929)
* fix file upload text by [@pngwn](https://github.com/pngwn) in [PR 931](https://github.com/gradio-app/gradio/pull/931)
* tabbed-interface-rewritten by [@FarukOzderim](https://github.com/FarukOzderim) in [PR 958](https://github.com/gradio-app/gradio/pull/958)
* Gan demo fix by [@abidlabs](https://github.com/abidlabs) in [PR 965](https://github.com/gradio-app/gradio/pull/965)
* Blocks analytics by [@abidlabs](https://github.com/abidlabs) in [PR 947](https://github.com/gradio-app/gradio/pull/947)
* Blocks page load by [@FarukOzderim](https://github.com/FarukOzderim) in [PR 963](https://github.com/gradio-app/gradio/pull/963)
* add frontend for page load events by [@pngwn](https://github.com/pngwn) in [PR 967](https://github.com/gradio-app/gradio/pull/967)
* fix i18n and some tweaks by [@pngwn](https://github.com/pngwn) in [PR 966](https://github.com/gradio-app/gradio/pull/966)
* add jinja2 to reqs by [@FarukOzderim](https://github.com/FarukOzderim) in [PR 969](https://github.com/gradio-app/gradio/pull/969)
* Cleaning up `Launchable()` by [@abidlabs](https://github.com/abidlabs) in [PR 968](https://github.com/gradio-app/gradio/pull/968)
* Fix #944 by [@FarukOzderim](https://github.com/FarukOzderim) in [PR 971](https://github.com/gradio-app/gradio/pull/971)
* New Blocks Demo: neural instrument cloning by [@abidlabs](https://github.com/abidlabs) in [PR 975](https://github.com/gradio-app/gradio/pull/975)
* Add huggingface_hub client library by [@FarukOzderim](https://github.com/FarukOzderim) in [PR 973](https://github.com/gradio-app/gradio/pull/973)
* State and variables by [@aliabid94](https://github.com/aliabid94) in [PR 977](https://github.com/gradio-app/gradio/pull/977)
* update-components by [@FarukOzderim](https://github.com/FarukOzderim) in [PR 986](https://github.com/gradio-app/gradio/pull/986)
* ensure dataframe updates as expected by [@pngwn](https://github.com/pngwn) in [PR 981](https://github.com/gradio-app/gradio/pull/981)
* test-guideline by [@FarukOzderim](https://github.com/FarukOzderim) in [PR 990](https://github.com/gradio-app/gradio/pull/990)
* Issue #785: add footer by [@dawoodkhan82](https://github.com/dawoodkhan82) in [PR 972](https://github.com/gradio-app/gradio/pull/972)
* indentation fix by [@abidlabs](https://github.com/abidlabs) in [PR 993](https://github.com/gradio-app/gradio/pull/993)
* missing quote by [@aliabd](https://github.com/aliabd) in [PR 996](https://github.com/gradio-app/gradio/pull/996)
* added interactive parameter to components by [@abidlabs](https://github.com/abidlabs) in [PR 992](https://github.com/gradio-app/gradio/pull/992)
* custom-components by [@FarukOzderim](https://github.com/FarukOzderim) in [PR 985](https://github.com/gradio-app/gradio/pull/985)
* Refactor component shortcuts by [@FarukOzderim](https://github.com/FarukOzderim) in [PR 995](https://github.com/gradio-app/gradio/pull/995)
* Plot Component by [@dawoodkhan82](https://github.com/dawoodkhan82) in [PR 805](https://github.com/gradio-app/gradio/pull/805)
* updated PyPi version to 2.9.2 by [@abidlabs](https://github.com/abidlabs) in [PR 1002](https://github.com/gradio-app/gradio/pull/1002)
* Release 2.9.3 by [@abidlabs](https://github.com/abidlabs) in [PR 1003](https://github.com/gradio-app/gradio/pull/1003)
* Image3D Examples Fix by [@dawoodkhan82](https://github.com/dawoodkhan82) in [PR 1001](https://github.com/gradio-app/gradio/pull/1001)
* release 2.9.4 by [@abidlabs](https://github.com/abidlabs) in [PR 1006](https://github.com/gradio-app/gradio/pull/1006)
* templates import hotfix by [@FarukOzderim](https://github.com/FarukOzderim) in [PR 1008](https://github.com/gradio-app/gradio/pull/1008)
* Progress indicator bar by [@aliabid94](https://github.com/aliabid94) in [PR 997](https://github.com/gradio-app/gradio/pull/997)
* Fixed image input for absolute path by [@JefferyChiang](https://github.com/JefferyChiang) in [PR 1004](https://github.com/gradio-app/gradio/pull/1004)
* Model3D + Plot Components by [@dawoodkhan82](https://github.com/dawoodkhan82) in [PR 1010](https://github.com/gradio-app/gradio/pull/1010)
* Gradio Guides: Creating CryptoPunks with GANs by [@NimaBoscarino](https://github.com/NimaBoscarino) in [PR 1000](https://github.com/gradio-app/gradio/pull/1000)
* [BIG PR] Gradio blocks & redesigned components by [@abidlabs](https://github.com/abidlabs) in [PR 880](https://github.com/gradio-app/gradio/pull/880)
* fixed failing test on main by [@abidlabs](https://github.com/abidlabs) in [PR 1023](https://github.com/gradio-app/gradio/pull/1023)
* Use smaller ASR model in external test by [@abidlabs](https://github.com/abidlabs) in [PR 1024](https://github.com/gradio-app/gradio/pull/1024)
* updated PyPi version to 2.9.0b by [@abidlabs](https://github.com/abidlabs) in [PR 1026](https://github.com/gradio-app/gradio/pull/1026)
* Fixing import issues so that the package successfully installs on colab notebooks by [@abidlabs](https://github.com/abidlabs) in [PR 1027](https://github.com/gradio-app/gradio/pull/1027)
* Update website tracker slackbot  by [@aliabd](https://github.com/aliabd) in [PR 1037](https://github.com/gradio-app/gradio/pull/1037)
* textbox-autoheight by [@FarukOzderim](https://github.com/FarukOzderim) in [PR 1009](https://github.com/gradio-app/gradio/pull/1009)
* Model3D Examples fixes by [@dawoodkhan82](https://github.com/dawoodkhan82) in [PR 1035](https://github.com/gradio-app/gradio/pull/1035)
* GAN Gradio Guide: Adjustments to iframe heights by [@NimaBoscarino](https://github.com/NimaBoscarino) in [PR 1042](https://github.com/gradio-app/gradio/pull/1042)
* added better default labels to form components by [@abidlabs](https://github.com/abidlabs) in [PR 1040](https://github.com/gradio-app/gradio/pull/1040)
* Slackbot web tracker fix by [@aliabd](https://github.com/aliabd) in [PR 1043](https://github.com/gradio-app/gradio/pull/1043)
* Plot fixes by [@dawoodkhan82](https://github.com/dawoodkhan82) in [PR 1044](https://github.com/gradio-app/gradio/pull/1044)
* Small fixes to the demos by [@abidlabs](https://github.com/abidlabs) in [PR 1030](https://github.com/gradio-app/gradio/pull/1030)
* fixing demo issue with website by [@aliabd](https://github.com/aliabd) in [PR 1047](https://github.com/gradio-app/gradio/pull/1047)
* [hotfix] HighlightedText by [@aliabid94](https://github.com/aliabid94) in [PR 1046](https://github.com/gradio-app/gradio/pull/1046)
* Update text by [@ronvoluted](https://github.com/ronvoluted) in [PR 1050](https://github.com/gradio-app/gradio/pull/1050)
* Update CONTRIBUTING.md by [@FarukOzderim](https://github.com/FarukOzderim) in [PR 1052](https://github.com/gradio-app/gradio/pull/1052)
* fix(ui): Increase contrast for footer by [@ronvoluted](https://github.com/ronvoluted) in [PR 1048](https://github.com/gradio-app/gradio/pull/1048)
* UI design update by [@gary149](https://github.com/gary149) in [PR 1041](https://github.com/gradio-app/gradio/pull/1041)
* updated PyPi version to 2.9.0b8 by [@abidlabs](https://github.com/abidlabs) in [PR 1059](https://github.com/gradio-app/gradio/pull/1059)
* Running, testing, and fixing demos by [@abidlabs](https://github.com/abidlabs) in [PR 1060](https://github.com/gradio-app/gradio/pull/1060)
* Form layout by [@pngwn](https://github.com/pngwn) in [PR 1054](https://github.com/gradio-app/gradio/pull/1054)
* inputless-interfaces by [@FarukOzderim](https://github.com/FarukOzderim) in [PR 1038](https://github.com/gradio-app/gradio/pull/1038)
* Update PULL_REQUEST_TEMPLATE.md by [@FarukOzderim](https://github.com/FarukOzderim) in [PR 1068](https://github.com/gradio-app/gradio/pull/1068)
* Upgrading node memory to 4gb in website Docker by [@aliabd](https://github.com/aliabd) in [PR 1069](https://github.com/gradio-app/gradio/pull/1069)
* Website reload error by [@aliabd](https://github.com/aliabd) in [PR 1079](https://github.com/gradio-app/gradio/pull/1079)
* fixed favicon issue by [@abidlabs](https://github.com/abidlabs) in [PR 1064](https://github.com/gradio-app/gradio/pull/1064)
* remove-queue-from-events by [@FarukOzderim](https://github.com/FarukOzderim) in [PR 1056](https://github.com/gradio-app/gradio/pull/1056)
* Enable vertex colors for OBJs files by [@radames](https://github.com/radames) in [PR 1074](https://github.com/gradio-app/gradio/pull/1074)
* Dark text by [@ronvoluted](https://github.com/ronvoluted) in [PR 1049](https://github.com/gradio-app/gradio/pull/1049)
* Scroll to output by [@pngwn](https://github.com/pngwn) in [PR 1077](https://github.com/gradio-app/gradio/pull/1077)
* Explicitly list pnpm version 6 in contributing guide by [@freddyaboulton](https://github.com/freddyaboulton) in [PR 1085](https://github.com/gradio-app/gradio/pull/1085)
* hotfix for encrypt issue by [@abidlabs](https://github.com/abidlabs) in [PR 1096](https://github.com/gradio-app/gradio/pull/1096)
* Release 2.9b9 by [@abidlabs](https://github.com/abidlabs) in [PR 1098](https://github.com/gradio-app/gradio/pull/1098)
* tweak node circleci settings by [@pngwn](https://github.com/pngwn) in [PR 1091](https://github.com/gradio-app/gradio/pull/1091)
* Website Reload Error by [@aliabd](https://github.com/aliabd) in [PR 1099](https://github.com/gradio-app/gradio/pull/1099)
* Website Reload: README in demos docker by [@aliabd](https://github.com/aliabd) in [PR 1100](https://github.com/gradio-app/gradio/pull/1100)
* Flagging fixes by [@abidlabs](https://github.com/abidlabs) in [PR 1081](https://github.com/gradio-app/gradio/pull/1081)
* Backend for optional labels by [@abidlabs](https://github.com/abidlabs) in [PR 1080](https://github.com/gradio-app/gradio/pull/1080)
* Optional labels fe by [@pngwn](https://github.com/pngwn) in [PR 1105](https://github.com/gradio-app/gradio/pull/1105)
* clean-deprecated-parameters by [@FarukOzderim](https://github.com/FarukOzderim) in [PR 1090](https://github.com/gradio-app/gradio/pull/1090)
* Blocks rendering fix by [@abidlabs](https://github.com/abidlabs) in [PR 1102](https://github.com/gradio-app/gradio/pull/1102)
* Redos #1106 by [@abidlabs](https://github.com/abidlabs) in [PR 1112](https://github.com/gradio-app/gradio/pull/1112)
* Interface types: handle input-only, output-only, and unified interfaces by [@abidlabs](https://github.com/abidlabs) in [PR 1108](https://github.com/gradio-app/gradio/pull/1108)
* Hotfix + New pypi release 2.9b11 by [@abidlabs](https://github.com/abidlabs) in [PR 1118](https://github.com/gradio-app/gradio/pull/1118)
* issue-checkbox by [@FarukOzderim](https://github.com/FarukOzderim) in [PR 1122](https://github.com/gradio-app/gradio/pull/1122)
* issue-checkbox-hotfix by [@FarukOzderim](https://github.com/FarukOzderim) in [PR 1127](https://github.com/gradio-app/gradio/pull/1127)
* Fix demos in website by [@aliabd](https://github.com/aliabd) in [PR 1130](https://github.com/gradio-app/gradio/pull/1130)
* Guide for Gradio ONNX model zoo on Huggingface by [@AK391](https://github.com/AK391) in [PR 1073](https://github.com/gradio-app/gradio/pull/1073)
* ONNX guide fixes by [@aliabd](https://github.com/aliabd) in [PR 1131](https://github.com/gradio-app/gradio/pull/1131)
* Stacked form inputs css by [@gary149](https://github.com/gary149) in [PR 1134](https://github.com/gradio-app/gradio/pull/1134)
* made default value in textbox empty string by [@abidlabs](https://github.com/abidlabs) in [PR 1135](https://github.com/gradio-app/gradio/pull/1135)
* Examples UI by [@gary149](https://github.com/gary149) in [PR 1121](https://github.com/gradio-app/gradio/pull/1121)
* Chatbot custom color support by [@dawoodkhan82](https://github.com/dawoodkhan82) in [PR 1092](https://github.com/gradio-app/gradio/pull/1092)
* highlighted text colors by [@pngwn](https://github.com/pngwn) in [PR 1119](https://github.com/gradio-app/gradio/pull/1119)
* pin to pnpm 6 for now by [@pngwn](https://github.com/pngwn) in [PR 1147](https://github.com/gradio-app/gradio/pull/1147)
* Restore queue in Blocks by [@aliabid94](https://github.com/aliabid94) in [PR 1137](https://github.com/gradio-app/gradio/pull/1137)
* add select event for tabitems by [@pngwn](https://github.com/pngwn) in [PR 1154](https://github.com/gradio-app/gradio/pull/1154)
* max_lines + autoheight for textbox by [@pngwn](https://github.com/pngwn) in [PR 1153](https://github.com/gradio-app/gradio/pull/1153)
* use color palette for chatbot by [@pngwn](https://github.com/pngwn) in [PR 1152](https://github.com/gradio-app/gradio/pull/1152)
* Timeseries improvements by [@pngwn](https://github.com/pngwn) in [PR 1149](https://github.com/gradio-app/gradio/pull/1149)
* move styling for interface panels to frontend by [@pngwn](https://github.com/pngwn) in [PR 1146](https://github.com/gradio-app/gradio/pull/1146)
* html tweaks by [@pngwn](https://github.com/pngwn) in [PR 1145](https://github.com/gradio-app/gradio/pull/1145)
* Issue #768: Support passing none to resize and crop image by [@dawoodkhan82](https://github.com/dawoodkhan82) in [PR 1144](https://github.com/gradio-app/gradio/pull/1144)
* image gallery component + img css by [@aliabid94](https://github.com/aliabid94) in [PR 1140](https://github.com/gradio-app/gradio/pull/1140)
* networking tweak by [@abidlabs](https://github.com/abidlabs) in [PR 1143](https://github.com/gradio-app/gradio/pull/1143)
* Allow enabling queue per event listener by [@aliabid94](https://github.com/aliabid94) in [PR 1155](https://github.com/gradio-app/gradio/pull/1155)
* config hotfix and v. 2.9b23 by [@abidlabs](https://github.com/abidlabs) in [PR 1158](https://github.com/gradio-app/gradio/pull/1158)
* Custom JS calls by [@aliabid94](https://github.com/aliabid94) in [PR 1082](https://github.com/gradio-app/gradio/pull/1082)
* Small fixes: queue default fix, ffmpeg installation message by [@abidlabs](https://github.com/abidlabs) in [PR 1159](https://github.com/gradio-app/gradio/pull/1159)
* formatting by [@abidlabs](https://github.com/abidlabs) in [PR 1161](https://github.com/gradio-app/gradio/pull/1161)
* enable flex grow for gr-box by [@radames](https://github.com/radames) in [PR 1165](https://github.com/gradio-app/gradio/pull/1165)
* 1148 loading by [@pngwn](https://github.com/pngwn) in [PR 1164](https://github.com/gradio-app/gradio/pull/1164)
* Put enable_queue kwarg back in launch() by [@aliabid94](https://github.com/aliabid94) in [PR 1167](https://github.com/gradio-app/gradio/pull/1167)
* A few small fixes by [@abidlabs](https://github.com/abidlabs) in [PR 1171](https://github.com/gradio-app/gradio/pull/1171)
* Hotfix for dropdown component by [@abidlabs](https://github.com/abidlabs) in [PR 1172](https://github.com/gradio-app/gradio/pull/1172)
* use secondary buttons in interface by [@pngwn](https://github.com/pngwn) in [PR 1173](https://github.com/gradio-app/gradio/pull/1173)
* 1183 component height by [@pngwn](https://github.com/pngwn) in [PR 1185](https://github.com/gradio-app/gradio/pull/1185)
* 962 dataframe by [@pngwn](https://github.com/pngwn) in [PR 1186](https://github.com/gradio-app/gradio/pull/1186)
* update-contributing by [@FarukOzderim](https://github.com/FarukOzderim) in [PR 1188](https://github.com/gradio-app/gradio/pull/1188)
* Table tweaks by [@pngwn](https://github.com/pngwn) in [PR 1195](https://github.com/gradio-app/gradio/pull/1195)
* wrap tab content in column by [@pngwn](https://github.com/pngwn) in [PR 1200](https://github.com/gradio-app/gradio/pull/1200)
* WIP: Add dark mode support by [@gary149](https://github.com/gary149) in [PR 1187](https://github.com/gradio-app/gradio/pull/1187)
* Restored /api/predict/ endpoint for Interfaces by [@abidlabs](https://github.com/abidlabs) in [PR 1199](https://github.com/gradio-app/gradio/pull/1199)
* hltext-label by [@pngwn](https://github.com/pngwn) in [PR 1204](https://github.com/gradio-app/gradio/pull/1204)
* add copy functionality to json by [@pngwn](https://github.com/pngwn) in [PR 1205](https://github.com/gradio-app/gradio/pull/1205)
* Update component config by [@aliabid94](https://github.com/aliabid94) in [PR 1089](https://github.com/gradio-app/gradio/pull/1089)
* fix placeholder prompt by [@pngwn](https://github.com/pngwn) in [PR 1215](https://github.com/gradio-app/gradio/pull/1215)
* ensure webcam video value is propogated correctly by [@pngwn](https://github.com/pngwn) in [PR 1218](https://github.com/gradio-app/gradio/pull/1218)
* Automatic word-break in highlighted text, combine_adjacent support by [@aliabid94](https://github.com/aliabid94) in [PR 1209](https://github.com/gradio-app/gradio/pull/1209)
* async-function-support by [@FarukOzderim](https://github.com/FarukOzderim) in [PR 1190](https://github.com/gradio-app/gradio/pull/1190)
* Sharing fix for assets by [@aliabid94](https://github.com/aliabid94) in [PR 1208](https://github.com/gradio-app/gradio/pull/1208)
* Hotfixes for course demos by [@abidlabs](https://github.com/abidlabs) in [PR 1222](https://github.com/gradio-app/gradio/pull/1222)
* Allow Custom CSS by [@aliabid94](https://github.com/aliabid94) in [PR 1170](https://github.com/gradio-app/gradio/pull/1170)
* share-hotfix by [@FarukOzderim](https://github.com/FarukOzderim) in [PR 1226](https://github.com/gradio-app/gradio/pull/1226)
* tweaks by [@pngwn](https://github.com/pngwn) in [PR 1229](https://github.com/gradio-app/gradio/pull/1229)
* white space for class concatenation by [@radames](https://github.com/radames) in [PR 1228](https://github.com/gradio-app/gradio/pull/1228)
* Tweaks by [@pngwn](https://github.com/pngwn) in [PR 1230](https://github.com/gradio-app/gradio/pull/1230)
* css tweaks by [@pngwn](https://github.com/pngwn) in [PR 1235](https://github.com/gradio-app/gradio/pull/1235)
* ensure defaults height match for media inputs by [@pngwn](https://github.com/pngwn) in [PR 1236](https://github.com/gradio-app/gradio/pull/1236)
* Default Label label value by [@radames](https://github.com/radames) in [PR 1239](https://github.com/gradio-app/gradio/pull/1239)
* update-shortcut-syntax by [@FarukOzderim](https://github.com/FarukOzderim) in [PR 1234](https://github.com/gradio-app/gradio/pull/1234)
* Update version.txt by [@FarukOzderim](https://github.com/FarukOzderim) in [PR 1244](https://github.com/gradio-app/gradio/pull/1244)
* Layout bugs by [@pngwn](https://github.com/pngwn) in [PR 1246](https://github.com/gradio-app/gradio/pull/1246)
* Update demo by [@FarukOzderim](https://github.com/FarukOzderim) in [PR 1253](https://github.com/gradio-app/gradio/pull/1253)
* Button default name by [@FarukOzderim](https://github.com/FarukOzderim) in [PR 1243](https://github.com/gradio-app/gradio/pull/1243)
* Labels spacing by [@gary149](https://github.com/gary149) in [PR 1254](https://github.com/gradio-app/gradio/pull/1254)
* add global loader for gradio app by [@pngwn](https://github.com/pngwn) in [PR 1251](https://github.com/gradio-app/gradio/pull/1251)
* ui apis for dalle-mini by [@pngwn](https://github.com/pngwn) in [PR 1258](https://github.com/gradio-app/gradio/pull/1258)
* Add precision to Number, backend only by [@freddyaboulton](https://github.com/freddyaboulton) in [PR 1125](https://github.com/gradio-app/gradio/pull/1125)
* Website Design Changes by [@abidlabs](https://github.com/abidlabs) in [PR 1015](https://github.com/gradio-app/gradio/pull/1015)
* Small fixes for multiple demos compatible with 3.0 by [@radames](https://github.com/radames) in [PR 1257](https://github.com/gradio-app/gradio/pull/1257)
* Issue #1160: Model 3D component not destroyed correctly by [@dawoodkhan82](https://github.com/dawoodkhan82) in [PR 1219](https://github.com/gradio-app/gradio/pull/1219)
* Fixes to components by [@abidlabs](https://github.com/abidlabs) in [PR 1260](https://github.com/gradio-app/gradio/pull/1260)
* layout docs by [@abidlabs](https://github.com/abidlabs) in [PR 1263](https://github.com/gradio-app/gradio/pull/1263)
* Static forms by [@pngwn](https://github.com/pngwn) in [PR 1264](https://github.com/gradio-app/gradio/pull/1264)
* Cdn assets by [@pngwn](https://github.com/pngwn) in [PR 1265](https://github.com/gradio-app/gradio/pull/1265)
* update logo by [@gary149](https://github.com/gary149) in [PR 1266](https://github.com/gradio-app/gradio/pull/1266)
* fix slider by [@aliabid94](https://github.com/aliabid94) in [PR 1268](https://github.com/gradio-app/gradio/pull/1268)
* maybe fix auth in iframes by [@pngwn](https://github.com/pngwn) in [PR 1261](https://github.com/gradio-app/gradio/pull/1261)
* Improves "Getting Started" guide by [@abidlabs](https://github.com/abidlabs) in [PR 1269](https://github.com/gradio-app/gradio/pull/1269)
* Add embedded demos to website by [@aliabid94](https://github.com/aliabid94) in [PR 1270](https://github.com/gradio-app/gradio/pull/1270)
* Label hotfixes by [@abidlabs](https://github.com/abidlabs) in [PR 1281](https://github.com/gradio-app/gradio/pull/1281)
* General tweaks by [@pngwn](https://github.com/pngwn) in [PR 1276](https://github.com/gradio-app/gradio/pull/1276)
* only affect links within the document by [@pngwn](https://github.com/pngwn) in [PR 1282](https://github.com/gradio-app/gradio/pull/1282)
* release 3.0b9 by [@abidlabs](https://github.com/abidlabs) in [PR 1283](https://github.com/gradio-app/gradio/pull/1283)
* Dm by [@pngwn](https://github.com/pngwn) in [PR 1284](https://github.com/gradio-app/gradio/pull/1284)
* Website fixes by [@aliabd](https://github.com/aliabd) in [PR 1286](https://github.com/gradio-app/gradio/pull/1286)
* Create Streamables by [@aliabid94](https://github.com/aliabid94) in [PR 1279](https://github.com/gradio-app/gradio/pull/1279)
* ensure table works on mobile by [@pngwn](https://github.com/pngwn) in [PR 1277](https://github.com/gradio-app/gradio/pull/1277)
* changes by [@aliabid94](https://github.com/aliabid94) in [PR 1287](https://github.com/gradio-app/gradio/pull/1287)
* demo alignment on landing page by [@aliabd](https://github.com/aliabd) in [PR 1288](https://github.com/gradio-app/gradio/pull/1288)
* New meta img by [@aliabd](https://github.com/aliabd) in [PR 1289](https://github.com/gradio-app/gradio/pull/1289)
* updated PyPi version to 3.0 by [@abidlabs](https://github.com/abidlabs) in [PR 1290](https://github.com/gradio-app/gradio/pull/1290)
* Fix site by [@aliabid94](https://github.com/aliabid94) in [PR 1291](https://github.com/gradio-app/gradio/pull/1291)
* Mobile responsive guides by [@aliabd](https://github.com/aliabd) in [PR 1293](https://github.com/gradio-app/gradio/pull/1293)
* Update readme by [@abidlabs](https://github.com/abidlabs) in [PR 1292](https://github.com/gradio-app/gradio/pull/1292)
* gif by [@abidlabs](https://github.com/abidlabs) in [PR 1296](https://github.com/gradio-app/gradio/pull/1296)

## Contributors Shoutout:

* [@JefferyChiang](https://github.com/JefferyChiang) made their first contribution in [PR 1004](https://github.com/gradio-app/gradio/pull/1004)
* [@NimaBoscarino](https://github.com/NimaBoscarino) made their first contribution in [PR 1000](https://github.com/gradio-app/gradio/pull/1000)
* [@ronvoluted](https://github.com/ronvoluted) made their first contribution in [PR 1050](https://github.com/gradio-app/gradio/pull/1050)
* [@radames](https://github.com/radames) made their first contribution in [PR 1074](https://github.com/gradio-app/gradio/pull/1074)
* [@freddyaboulton](https://github.com/freddyaboulton) made their first contribution in [PR 1085](https://github.com/gradio-app/gradio/pull/1085)<|MERGE_RESOLUTION|>--- conflicted
+++ resolved
@@ -43,11 +43,8 @@
 - Ensure the Video component correctly resets the UI state whe a new video source is loaded and reduce choppiness of UI by [@pngwn](https://github.com/abidlabs) in [PR 3117](https://github.com/gradio-app/gradio/pull/3117)
 - Fixes loading private Spaces by [@abidlabs](https://github.com/abidlabs) in [PR 3068](https://github.com/gradio-app/gradio/pull/3068) 
 - Added a warning when attempting to launch an `Interface` via the `%%blocks` jupyter notebook magic command by [@freddyaboulton](https://github.com/freddyaboulton) in [PR 3126](https://github.com/gradio-app/gradio/pull/3126)
-<<<<<<< HEAD
 - Fixes bug where interactive output image cannot be set when in edit mode by [@dawoodkhan82](https://github.com/freddyaboulton) in [PR 3135](https://github.com/gradio-app/gradio/pull/3135)
-=======
 - A share link will automatically be created when running on Sagemaker notebooks so that the front-end is properly displayed by [@abidlabs](https://github.com/abidlabs) in [PR 3137](https://github.com/gradio-app/gradio/pull/3137) 
->>>>>>> 85e8f307
 
 ## Documentation Changes:
 - Added a guide on the 4 kinds of Gradio Interfaces by [@yvrjsharma](https://github.com/yvrjsharma) and [@abidlabs](https://github.com/abidlabs) in [PR 3003](https://github.com/gradio-app/gradio/pull/3003) 
