--- conflicted
+++ resolved
@@ -15,10 +15,7 @@
 ## Other Changes:
 
 - Clean up unnecessary `new Promise()`s by [@akx](https://github.com/akx) in [PR 4442](https://github.com/gradio-app/gradio/pull/4442).
-<<<<<<< HEAD
-=======
 - Minor UI cleanup for Examples and Dataframe components [@aliabid94](https://github.com/aliabid94) in [PR 4455](https://github.com/gradio-app/gradio/pull/4455). 
->>>>>>> 3d334e24
 
 ## Breaking Changes:
 
