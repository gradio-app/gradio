# Upcoming Release 

## New Features:
No changes to highlight.

## Bug Fixes:
<<<<<<< HEAD
* Fix whitespace issue when using plotly. [@dawoodkhan82](https://github.com/dawoodkhan82) in [PR 2548](https://github.com/gradio-app/gradio/pull/2548)


=======
* Apply appropriate alt text to all gallery images. [@camenduru](https://github.com/camenduru) in [PR 2358](https://github.com/gradio-app/gradio/pull/2538)
>>>>>>> cf7d4459
## Documentation Changes:
No changes to highlight.

## Testing and Infrastructure Changes:
No changes to highlight.

## Breaking Changes:
No changes to highlight.

## Full Changelog:
* Fix whitespace issue when using plotly. [@dawoodkhan82](https://github.com/dawoodkhan82) in [PR 2548](https://github.com/gradio-app/gradio/pull/2548)

## Contributors Shoutout:
No changes to highlight.


# Version 3.7

## New Features:

### Batched Functions

Gradio now supports the ability to pass *batched* functions. Batched functions are just
functions which take in a list of inputs and return a list of predictions.

For example, here is a batched function that takes in two lists of inputs (a list of 
words and a list of ints), and returns a list of trimmed words as output:

```py
import time

def trim_words(words, lens):
    trimmed_words = []
    time.sleep(5)
    for w, l in zip(words, lens):
        trimmed_words.append(w[:l])        
    return [trimmed_words]
```

The advantage of using batched functions is that if you enable queuing, the Gradio
server can automatically *batch* incoming requests and process them in parallel, 
potentially speeding up your demo. Here's what the Gradio code looks like (notice
the `batch=True` and `max_batch_size=16` -- both of these parameters can be passed
into event triggers or into the `Interface` class) 

```py
import gradio as gr

with gr.Blocks() as demo:
    with gr.Row():
        word = gr.Textbox(label="word", value="abc")
        leng = gr.Number(label="leng", precision=0, value=1)
        output = gr.Textbox(label="Output")
    with gr.Row():
        run = gr.Button()

    event = run.click(trim_words, [word, leng], output, batch=True, max_batch_size=16)

demo.queue()
demo.launch()
```

In the example above, 16 requests could be processed in parallel (for a total inference
time of 5 seconds), instead of each request being processed separately (for a total
inference time of 80 seconds).

### Upload Event

`Video`, `Audio`, `Image`, and `File` components now support a `upload()` event that is triggered when a user uploads a file into any of these components.

Example usage:

```py
import gradio as gr

with gr.Blocks() as demo:
    with gr.Row():
        input_video = gr.Video()
        output_video = gr.Video()

     # Clears the output video when an input video is uploaded
    input_video.upload(lambda : None, None, output_video)  
```


## Bug Fixes:
* Fixes issue where plotly animations, interactivity, titles, legends, were not working properly. [@dawoodkhan82](https://github.com/dawoodkhan82) in [PR 2486](https://github.com/gradio-app/gradio/pull/2486)
* Prevent requests to the `/api` endpoint from skipping the queue if the queue is enabled for that event by [@freddyaboulton](https://github.com/freddyaboulton) in [PR 2493](https://github.com/gradio-app/gradio/pull/2493)
* Fixes a bug with `cancels` in event triggers so that it works properly if multiple
Blocks are rendered by [@abidlabs](https://github.com/abidlabs) in [PR 2530](https://github.com/gradio-app/gradio/pull/2530)  
* Prevent invalid targets of events from crashing the whole application. [@pngwn](https://github.com/pngwn) in [PR 2534](https://github.com/gradio-app/gradio/pull/2534)
* Properly dequeue cancelled events when multiple apps are rendered by [@freddyaboulton](https://github.com/freddyaboulton) in [PR 2540](https://github.com/gradio-app/gradio/pull/2540) 

## Documentation Changes:
* Added an example interactive dashboard to the "Tabular & Plots" section of the Demos page by [@freddyaboulton](https://github.com/freddyaboulton) in [PR 2508](https://github.com/gradio-app/gradio/pull/2508)

## Testing and Infrastructure Changes:
No changes to highlight.

## Breaking Changes:
No changes to highlight.

## Full Changelog:
* Fixes the error message if a user builds Gradio locally and tries to use `share=True` by [@abidlabs](https://github.com/abidlabs) in [PR 2502](https://github.com/gradio-app/gradio/pull/2502)
* Allows the render() function to return self by [@Raul9595](https://github.com/Raul9595) in [PR 2514](https://github.com/gradio-app/gradio/pull/2514)
* Fixes issue where plotly animations, interactivity, titles, legends, were not working properly. [@dawoodkhan82](https://github.com/dawoodkhan82) in [PR 2486](https://github.com/gradio-app/gradio/pull/2486)
* Gradio now supports batched functions by [@abidlabs](https://github.com/abidlabs) in [PR 2218](https://github.com/gradio-app/gradio/pull/2218)
* Add `upload` event for `Video`, `Audio`, `Image`, and `File` components [@dawoodkhan82](https://github.com/dawoodkhan82) in [PR 2448](https://github.com/gradio-app/gradio/pull/2456)
* Changes websocket path for Spaces as it is no longer necessary to have a different URL for websocket connections on Spaces by [@abidlabs](https://github.com/abidlabs) in [PR 2528](https://github.com/gradio-app/gradio/pull/2528)
* Clearer error message when events are defined outside of a Blocks scope, and a warning if you
try to use `Series` or `Parallel` with `Blocks` by [@abidlabs](https://github.com/abidlabs) in [PR 2543](https://github.com/gradio-app/gradio/pull/2543)
* Adds support for audio samples that are in `float64`, `float16`, or `uint16` formats by [@abidlabs](https://github.com/abidlabs) in [PR 2545](https://github.com/gradio-app/gradio/pull/2545)


## Contributors Shoutout:
No changes to highlight.


# Version 3.6

## New Features:

### Cancelling Running Events
Running events can be cancelled when other events are triggered! To test this feature, pass the `cancels` parameter to the event listener.
For this feature to work, the queue must be enabled.

![cancel_on_change_rl](https://user-images.githubusercontent.com/41651716/195952623-61a606bd-e82b-4e1a-802e-223154cb8727.gif)

Code:
```python
import time
import gradio as gr

def fake_diffusion(steps):
    for i in range(steps):
        time.sleep(1)
        yield str(i)

def long_prediction(*args, **kwargs):
    time.sleep(10)
    return 42


with gr.Blocks() as demo:
    with gr.Row():
        with gr.Column():
            n = gr.Slider(1, 10, value=9, step=1, label="Number Steps")
            run = gr.Button()
            output = gr.Textbox(label="Iterative Output")
            stop = gr.Button(value="Stop Iterating")
        with gr.Column():
            prediction = gr.Number(label="Expensive Calculation")
            run_pred = gr.Button(value="Run Expensive Calculation")
        with gr.Column():
            cancel_on_change = gr.Textbox(label="Cancel Iteration and Expensive Calculation on Change")

    click_event = run.click(fake_diffusion, n, output)
    stop.click(fn=None, inputs=None, outputs=None, cancels=[click_event])
    pred_event = run_pred.click(fn=long_prediction, inputs=None, outputs=prediction)

    cancel_on_change.change(None, None, None, cancels=[click_event, pred_event])


demo.queue(concurrency_count=1, max_size=20).launch()
```

For interfaces, a stop button will be added automatically if the function uses a `yield` statement.

```python
import gradio as gr
import time

def iteration(steps):
    for i in range(steps):
       time.sleep(0.5)
       yield i

gr.Interface(iteration,
             inputs=gr.Slider(minimum=1, maximum=10, step=1, value=5),
             outputs=gr.Number()).queue().launch()
```

![stop_interface_rl](https://user-images.githubusercontent.com/41651716/195952883-e7ca4235-aae3-4852-8f28-96d01d0c5822.gif)


## Bug Fixes:
* Add loading status tracker UI to HTML and Markdown components. [@pngwn](https://github.com/pngwn) in [PR 2474](https://github.com/gradio-app/gradio/pull/2474)
* Fixed videos being mirrored in the front-end if source is not webcam by [@freddyaboulton](https://github.com/freddyaboulton) in [PR 2475](https://github.com/gradio-app/gradio/pull/2475)
* Add clear button for timeseries component [@dawoodkhan82](https://github.com/dawoodkhan82) in [PR 2487](https://github.com/gradio-app/gradio/pull/2487)
* Removes special characters from temporary filenames so that the files can be served by components [@abidlabs](https://github.com/abidlabs) in [PR 2480](https://github.com/gradio-app/gradio/pull/2480)
* Fixed infinite reload loop when mounting gradio as a sub application by [@freddyaboulton](https://github.com/freddyaboulton) in [PR 2477](https://github.com/gradio-app/gradio/pull/2477)

## Documentation Changes:
* Adds a demo to show how a sound alert can be played upon completion of a prediction by [@abidlabs](https://github.com/abidlabs) in [PR 2478](https://github.com/gradio-app/gradio/pull/2478)

## Testing and Infrastructure Changes:
No changes to highlight.

## Breaking Changes:
No changes to highlight.

## Full Changelog:
* Enable running events to be cancelled from other events by [@freddyaboulton](https://github.com/freddyaboulton) in [PR 2433](https://github.com/gradio-app/gradio/pull/2433)
* Small fix for version check before reuploading demos by [@aliabd](https://github.com/aliabd) in [PR 2469](https://github.com/gradio-app/gradio/pull/2469)
* Add loading status tracker UI to HTML and Markdown components. [@pngwn](https://github.com/pngwn) in [PR 2400](https://github.com/gradio-app/gradio/pull/2474)
* Add clear button for timeseries component [@dawoodkhan82](https://github.com/dawoodkhan82) in [PR 2487](https://github.com/gradio-app/gradio/pull/2487)

## Contributors Shoutout:
No changes to highlight.


# Version 3.5

## Bug Fixes:

* Ensure that Gradio does not take control of the HTML page title when embedding a gradio app as a web component, this behaviour flipped by adding `control_page_title="true"` to the webcomponent. [@pngwn](https://github.com/pngwn) in [PR 2400](https://github.com/gradio-app/gradio/pull/2400)
* Decreased latency in iterative-output demos by making the iteration asynchronous [@freddyaboulton](https://github.com/freddyaboulton) in [PR 2409](https://github.com/gradio-app/gradio/pull/2409)
* Fixed queue getting stuck under very high load by [@freddyaboulton](https://github.com/freddyaboulton) in [PR 2374](https://github.com/gradio-app/gradio/pull/2374)
* Ensure that components always behave as if `interactive=True` were set when the following conditions are true:
  - no default value is provided, 
  - they are not set as the input or output of an event,
  - `interactive` kwarg is not set. 

  [@pngwn](https://github.com/pngwn) in [PR 2459](https://github.com/gradio-app/gradio/pull/2459)

## New Features:

* When an `Image` component is set to `source="upload"`, it is now possible to drag and drop and image to replace a previously uploaded image by [@pngwn](https://github.com/pngwn) in [PR 1711](https://github.com/gradio-app/gradio/issues/1711)
* The `gr.Dataset` component now accepts `HTML` and `Markdown` components by [@abidlabs](https://github.com/abidlabs) in [PR 2437](https://github.com/gradio-app/gradio/pull/2437)


## Documentation Changes:
* Improved documentation for the `gr.Dataset` component by [@abidlabs](https://github.com/abidlabs) in [PR 2437](https://github.com/gradio-app/gradio/pull/2437)

## Testing and Infrastructure Changes:
No changes to highlight.

## Breaking Changes:
* The `Carousel` component is officially deprecated. Since gradio 3.0, code containing the `Carousel` component would throw warnings. As of the next release, the `Carousel` component will raise an exception.

## Full Changelog:
* Speeds up Gallery component by using temporary files instead of base64 representation in the front-end by [@proxyphi](https://github.com/proxyphi), [@pngwn](https://github.com/pngwn), and [@abidlabs](https://github.com/abidlabs) in [PR 2265](https://github.com/gradio-app/gradio/pull/2265)
* Fixed some embedded demos in the guides by not loading the gradio web component in some guides by [@freddyaboulton](https://github.com/freddyaboulton) in [PR 2403](https://github.com/gradio-app/gradio/pull/2403) 
* When an `Image` component is set to `source="upload"`, it is now possible to drag and drop and image to replace a previously uploaded image by [@pngwn](https://github.com/pngwn) in [PR 2400](https://github.com/gradio-app/gradio/pull/2410)
* Improve documentation of the `Blocks.load()` event by [@abidlabs](https://github.com/abidlabs) in [PR 2413](https://github.com/gradio-app/gradio/pull/2413)
* Decreased latency in iterative-output demos by making the iteration asynchronous [@freddyaboulton](https://github.com/freddyaboulton) in [PR 2409](https://github.com/gradio-app/gradio/pull/2409)
* Updated share link message to reference new Spaces Hardware [@abidlabs](https://github.com/abidlabs) in [PR 2423](https://github.com/gradio-app/gradio/pull/2423)
* Automatically restart spaces if they're down by [@aliabd](https://github.com/aliabd) in [PR 2405](https://github.com/gradio-app/gradio/pull/2405)
* Carousel component is now deprecated by [@abidlabs](https://github.com/abidlabs) in [PR 2434](https://github.com/gradio-app/gradio/pull/2434)
* Build Gradio from source in ui tests by by [@freddyaboulton](https://github.com/freddyaboulton) in [PR 2440](https://github.com/gradio-app/gradio/pull/2440) 
* Change "return ValueError" to "raise ValueError" by [@vzakharov](https://github.com/vzakharov) in [PR 2445](https://github.com/gradio-app/gradio/pull/2445)
* Add guide on creating a map demo using the `gr.Plot()` component [@dawoodkhan82](https://github.com/dawoodkhan82) in [PR 2402](https://github.com/gradio-app/gradio/pull/2402)
* Add blur event for `Textbox` and `Number` components [@dawoodkhan82](https://github.com/dawoodkhan82) in [PR 2448](https://github.com/gradio-app/gradio/pull/2448)
* Stops a gradio launch from hogging a port even after it's been killed [@aliabid94](https://github.com/aliabid94) in [PR 2453](https://github.com/gradio-app/gradio/pull/2453) 
* Fix embedded interfaces on touch screen devices by [@aliabd](https://github.com/aliabd) in [PR 2457](https://github.com/gradio-app/gradio/pull/2457)
* Upload all demos to spaces by [@aliabd](https://github.com/aliabd) in [PR 2281](https://github.com/gradio-app/gradio/pull/2281)

## Contributors Shoutout:
No changes to highlight.


# Version 3.4.1

## New Features:

### 1. See Past and Upcoming Changes in the Release History 👀

You can now see gradio's release history directly on the website, and also keep track of upcoming changes. Just go [here](https://gradio.app/changelog/).

![release-history](https://user-images.githubusercontent.com/9021060/193145458-3de699f7-7620-45de-aa73-a1c1b9b96257.gif)

## Bug Fixes:

1. Fix typo in guide image path by [@freddyaboulton](https://github.com/freddyaboulton) in [PR 2357](https://github.com/gradio-app/gradio/pull/2357)
2. Raise error if Blocks has duplicate component with same IDs by [@abidlabs](https://github.com/abidlabs) in [PR 2359](https://github.com/gradio-app/gradio/pull/2359)
3. Catch the permission exception on the audio component by [@Ian-GL](https://github.com/Ian-GL) in [PR 2330](https://github.com/gradio-app/gradio/pull/2330)
4. Fix image_classifier_interface_load demo by [@freddyaboulton](https://github.com/freddyaboulton) in [PR 2365](https://github.com/gradio-app/gradio/pull/2365)
5. Fix combining adjacent components without gaps by introducing `gr.Row(variant="compact")` by [@aliabid94](https://github.com/aliabid94) in [PR 2291](https://github.com/gradio-app/gradio/pull/2291) This comes with deprecation of the following arguments for `Component.style`: `round`, `margin`, `border`.
6. Fix audio streaming, which was previously choppy in [PR 2351](https://github.com/gradio-app/gradio/pull/2351). Big thanks to [@yannickfunk](https://github.com/yannickfunk) for the proposed solution.
7. Fix bug where new typeable slider doesn't respect the minimum and maximum values [@dawoodkhan82](https://github.com/dawoodkhan82) in [PR 2380](https://github.com/gradio-app/gradio/pull/2380)


## Documentation Changes:

1. New Guide: Connecting to a Database 🗄️

    A new guide by [@freddyaboulton](https://github.com/freddyaboulton) that explains how you can use Gradio to connect your app to a database. Read more [here](https://gradio.app/connecting_to_a_database/).

2. New Guide: Running Background Tasks 🥷

    A new guide by [@freddyaboulton](https://github.com/freddyaboulton) that explains how you can run background tasks from your gradio app. Read more [here](https://gradio.app/running_background_tasks/).

3. Small fixes to docs for `Image` component by [@abidlabs](https://github.com/abidlabs) in [PR 2372](https://github.com/gradio-app/gradio/pull/2372)


## Testing and Infrastructure Changes:
No changes to highlight.

## Breaking Changes:
No changes to highlight.

## Full Changelog:

* Create a guide on how to connect an app to a database hosted on the cloud by [@freddyaboulton](https://github.com/freddyaboulton) in [PR 2341](https://github.com/gradio-app/gradio/pull/2341)
* Removes `analytics` dependency by [@abidlabs](https://github.com/abidlabs) in [PR 2347](https://github.com/gradio-app/gradio/pull/2347)
* Add guide on launching background tasks from your app by [@freddyaboulton](https://github.com/freddyaboulton) in [PR 2350](https://github.com/gradio-app/gradio/pull/2350)
* Fix typo in guide image path by [@freddyaboulton](https://github.com/freddyaboulton) in [PR 2357](https://github.com/gradio-app/gradio/pull/2357)
* Raise error if Blocks has duplicate component with same IDs by [@abidlabs](https://github.com/abidlabs) in [PR 2359](https://github.com/gradio-app/gradio/pull/2359)
* Hotfix: fix version back to 3.4 by [@abidlabs](https://github.com/abidlabs) in [PR 2361](https://github.com/gradio-app/gradio/pull/2361)
* Change version.txt to 3.4 instead of 3.4.0 by [@aliabd](https://github.com/aliabd) in [PR 2363](https://github.com/gradio-app/gradio/pull/2363)
* Catch the permission exception on the audio component by [@Ian-GL](https://github.com/Ian-GL) in [PR 2330](https://github.com/gradio-app/gradio/pull/2330)
* Fix image_classifier_interface_load demo by [@freddyaboulton](https://github.com/freddyaboulton) in [PR 2365](https://github.com/gradio-app/gradio/pull/2365)
* Small fixes to docs for `Image` component by [@abidlabs](https://github.com/abidlabs) in [PR 2372](https://github.com/gradio-app/gradio/pull/2372)
* Automated Release Notes by [@freddyaboulton](https://github.com/freddyaboulton) in [PR 2306](https://github.com/gradio-app/gradio/pull/2306)
* Fixed small typos in the docs [@julien-c](https://github.com/julien-c) in [PR 2373](https://github.com/gradio-app/gradio/pull/2373)
* Adds ability to disable pre/post-processing for examples [@abidlabs](https://github.com/abidlabs) in [PR 2383](https://github.com/gradio-app/gradio/pull/2383)
* Copy changelog file in website docker by [@aliabd](https://github.com/aliabd) in [PR 2384](https://github.com/gradio-app/gradio/pull/2384)
* Lets users provide a `gr.update()` dictionary even if post-processing is diabled [@abidlabs](https://github.com/abidlabs) in [PR 2385](https://github.com/gradio-app/gradio/pull/2385)
* Fix bug where errors would cause apps run in reload mode to hang forever by [@freddyaboulton](https://github.com/freddyaboulton) in [PR 2394](https://github.com/gradio-app/gradio/pull/2394)
* Fix bug where new typeable slider doesn't respect the minimum and maximum values [@dawoodkhan82](https://github.com/dawoodkhan82) in [PR 2380](https://github.com/gradio-app/gradio/pull/2380)


## Contributors Shoutout:
No changes to highlight.

# Version 3.4

## New Features:

### 1. Gallery Captions 🖼️ 

You can now pass captions to images in the Gallery component. To do so you need to pass a {List} of (image, {str} caption) tuples. This is optional and the component also accepts just a list of the images. 

Here's an example: 

```python
import gradio as gr

images_with_captions = [
    ("https://images.unsplash.com/photo-1551969014-7d2c4cddf0b6", "Cheetah by David Groves"),
    ("https://images.unsplash.com/photo-1546182990-dffeafbe841d", "Lion by Francesco"), 
    ("https://images.unsplash.com/photo-1561731216-c3a4d99437d5", "Tiger by Mike Marrah")
    ]

with gr.Blocks() as demo:
    gr.Gallery(value=images_with_captions)

demo.launch()
```

<img src="https://user-images.githubusercontent.com/9021060/192399521-7360b1a9-7ce0-443e-8e94-863a230a7dbe.gif" alt="gallery_captions" width="1000"/>

### 2. Type Values into the Slider 🔢 

You can now type values directly on the Slider component! Here's what it looks like: 

![type-slider](https://user-images.githubusercontent.com/9021060/192399877-76b662a1-fede-4417-a932-fc15f0da7360.gif)

### 3. Better Sketching and Inpainting 🎨 

We've made a lot of changes to our Image component so that it can support better sketching and inpainting. 

Now supports:
* A standalone black-and-white sketch
```python
import gradio as gr
demo = gr.Interface(lambda x: x, gr.Sketchpad(), gr.Image())
demo.launch()
```
![bw](https://user-images.githubusercontent.com/9021060/192410264-b08632b5-7b2a-4f86-afb0-5760e7b474cf.gif)


* A standalone color sketch
```python
import gradio as gr
demo = gr.Interface(lambda x: x, gr.Paint(), gr.Image())
demo.launch()
```
![color-sketch](https://user-images.githubusercontent.com/9021060/192410500-3c8c3e64-a5fd-4df2-a991-f0a5cef93728.gif)


* An uploadable image with black-and-white or color sketching

```python
import gradio as gr
demo = gr.Interface(lambda x: x, gr.Image(source='upload', tool='color-sketch'), gr.Image()) # for black and white, tool = 'sketch'
demo.launch()
```
![sketch-new](https://user-images.githubusercontent.com/9021060/192402422-e53cb7b6-024e-448c-87eb-d6a35a63c476.gif)


* Webcam with black-and-white or color sketching

```python
import gradio as gr
demo = gr.Interface(lambda x: x, gr.Image(source='webcam', tool='color-sketch'), gr.Image()) # for black and white, tool = 'sketch'
demo.launch()
```
![webcam-sketch](https://user-images.githubusercontent.com/9021060/192410820-0ffaf324-776e-4e1f-9de6-0fdbbf4940fa.gif)


As well as other fixes 


## Bug Fixes:
1. Fix bug where max concurrency count is not respected in queue by [@freddyaboulton](https://github.com/freddyaboulton) in [PR 2286](https://github.com/gradio-app/gradio/pull/2286)
2. fix : queue could be blocked by [@SkyTNT](https://github.com/SkyTNT) in [PR 2288](https://github.com/gradio-app/gradio/pull/2288)
3. Supports `gr.update()` in example caching by [@abidlabs](https://github.com/abidlabs) in [PR 2309](https://github.com/gradio-app/gradio/pull/2309)
4. Clipboard fix for iframes by [@abidlabs](https://github.com/abidlabs) in [PR 2321](https://github.com/gradio-app/gradio/pull/2321)
5. Fix: Dataframe column headers are reset when you add a new column by [@dawoodkhan82](https://github.com/dawoodkhan82) in [PR 2318](https://github.com/gradio-app/gradio/pull/2318)
6. Added support for URLs for Video, Audio, and Image by [@abidlabs](https://github.com/abidlabs) in [PR 2256](https://github.com/gradio-app/gradio/pull/2256)
7. Add documentation about how to create and use the Gradio FastAPI app by [@abidlabs](https://github.com/abidlabs) in [PR 2263](https://github.com/gradio-app/gradio/pull/2263)

## Documentation Changes:
1. Adding a Playground Tab to the Website by [@aliabd](https://github.com/aliabd) in [PR 1860](https://github.com/gradio-app/gradio/pull/1860)
3. Gradio for Tabular Data Science Workflows Guide by [@merveenoyan](https://github.com/merveenoyan) in [PR 2199](https://github.com/gradio-app/gradio/pull/2199)
4. Promotes `postprocess` and `preprocess` to documented parameters by [@abidlabs](https://github.com/abidlabs) in [PR 2293](https://github.com/gradio-app/gradio/pull/2293)
5. Update 2)key_features.md by [@voidxd](https://github.com/voidxd) in [PR 2326](https://github.com/gradio-app/gradio/pull/2326)
6. Add docs to blocks context postprocessing function by [@Ian-GL](https://github.com/Ian-GL) in [PR 2332](https://github.com/gradio-app/gradio/pull/2332)

## Testing and Infrastructure Changes
1. Website fixes and refactoring by [@aliabd](https://github.com/aliabd) in [PR 2280](https://github.com/gradio-app/gradio/pull/2280)
2. Don't deploy to spaces on release by [@freddyaboulton](https://github.com/freddyaboulton) in [PR 2313](https://github.com/gradio-app/gradio/pull/2313)

## Full Changelog:
* Website fixes and refactoring by [@aliabd](https://github.com/aliabd) in [PR 2280](https://github.com/gradio-app/gradio/pull/2280)
* Fix bug where max concurrency count is not respected in queue by [@freddyaboulton](https://github.com/freddyaboulton) in [PR 2286](https://github.com/gradio-app/gradio/pull/2286)
* Promotes `postprocess` and `preprocess` to documented parameters by [@abidlabs](https://github.com/abidlabs) in [PR 2293](https://github.com/gradio-app/gradio/pull/2293)
* Raise warning when trying to cache examples but not all inputs have examples by [@freddyaboulton](https://github.com/freddyaboulton) in [PR 2279](https://github.com/gradio-app/gradio/pull/2279)
* fix : queue could be blocked by [@SkyTNT](https://github.com/SkyTNT) in [PR 2288](https://github.com/gradio-app/gradio/pull/2288)
* Don't deploy to spaces on release by [@freddyaboulton](https://github.com/freddyaboulton) in [PR 2313](https://github.com/gradio-app/gradio/pull/2313)
* Supports `gr.update()` in example caching by [@abidlabs](https://github.com/abidlabs) in [PR 2309](https://github.com/gradio-app/gradio/pull/2309)
* Respect Upstream Queue when loading interfaces/blocks from Spaces by [@freddyaboulton](https://github.com/freddyaboulton) in [PR 2294](https://github.com/gradio-app/gradio/pull/2294)
* Clipboard fix for iframes by [@abidlabs](https://github.com/abidlabs) in [PR 2321](https://github.com/gradio-app/gradio/pull/2321)
* Sketching + Inpainting Capabilities to Gradio by [@abidlabs](https://github.com/abidlabs) in [PR 2144](https://github.com/gradio-app/gradio/pull/2144)
* Update 2)key_features.md by [@voidxd](https://github.com/voidxd) in [PR 2326](https://github.com/gradio-app/gradio/pull/2326)
* release 3.4b3 by [@abidlabs](https://github.com/abidlabs) in [PR 2328](https://github.com/gradio-app/gradio/pull/2328)
* Fix: Dataframe column headers are reset when you add a new column by [@dawoodkhan82](https://github.com/dawoodkhan82) in [PR 2318](https://github.com/gradio-app/gradio/pull/2318)
* Start queue when gradio is a sub application by [@freddyaboulton](https://github.com/freddyaboulton) in [PR 2319](https://github.com/gradio-app/gradio/pull/2319)
* Fix Web Tracker Script by [@aliabd](https://github.com/aliabd) in [PR 2308](https://github.com/gradio-app/gradio/pull/2308)
* Add docs to blocks context postprocessing function by [@Ian-GL](https://github.com/Ian-GL) in [PR 2332](https://github.com/gradio-app/gradio/pull/2332)
* Fix typo in iterator variable name in run_predict function by [@freddyaboulton](https://github.com/freddyaboulton) in [PR 2340](https://github.com/gradio-app/gradio/pull/2340)
* Add captions to galleries by [@aliabid94](https://github.com/aliabid94) in [PR 2284](https://github.com/gradio-app/gradio/pull/2284)
* Typeable value on gradio.Slider by [@dawoodkhan82](https://github.com/dawoodkhan82) in [PR 2329](https://github.com/gradio-app/gradio/pull/2329)

## Contributors Shoutout:
* [@SkyTNT](https://github.com/SkyTNT) made their first contribution in [PR 2288](https://github.com/gradio-app/gradio/pull/2288)
* [@voidxd](https://github.com/voidxd) made their first contribution in [PR 2326](https://github.com/gradio-app/gradio/pull/2326)


# Version 3.3

## New Features:

### 1. Iterative Outputs ⏳  

You can now create an iterative output simply by having your function return a generator!

Here's (part of) an example that was used to generate the interface below it. [See full code](https://colab.research.google.com/drive/1m9bWS6B82CT7bw-m4L6AJR8za7fEK7Ov?usp=sharing).

```python
def predict(steps, seed):
    generator = torch.manual_seed(seed)
    for i in range(1,steps):
        yield pipeline(generator=generator, num_inference_steps=i)["sample"][0]
```


![example](https://user-images.githubusercontent.com/9021060/189086273-f5e7087d-71fa-4158-90a9-08e84da0421c.mp4)

### 2. Accordion Layout 🆕 

This version of Gradio introduces a new layout component to Blocks: the Accordion. Wrap your elements in a neat, expandable layout that allows users to toggle them as needed. 

Usage: ([Read the docs](https://gradio.app/docs/#accordion))

```python
with gr.Accordion("open up"):
# components here 
```

![accordion](https://user-images.githubusercontent.com/9021060/189088465-f0ffd7f0-fc6a-42dc-9249-11c5e1e0529b.gif)

### 3. Skops Integration 📈 

Our new integration with [skops](https://huggingface.co/blog/skops) allows you to load tabular classification and regression models directly from the [hub](https://huggingface.co/models). 

Here's a classification example showing how quick it is to set up an interface for a [model](https://huggingface.co/scikit-learn/tabular-playground).

```python
import gradio as gr
gr.Interface.load("models/scikit-learn/tabular-playground").launch()
```

![187936493-5c90c01d-a6dd-400f-aa42-833a096156a1](https://user-images.githubusercontent.com/9021060/189090519-328fbcb4-120b-43c8-aa54-d6fccfa6b7e8.png)


## Bug Fixes:
No changes to highlight.
## Documentation Changes:
No changes to highlight.
## Testing and Infrastructure Changes:
No changes to highlight.
## Breaking Changes:
No changes to highlight.
## Full Changelog:

* safari fixes by [@pngwn](https://github.com/pngwn) in [PR 2138](https://github.com/gradio-app/gradio/pull/2138)
* Fix roundedness and form borders by [@aliabid94](https://github.com/aliabid94) in [PR 2147](https://github.com/gradio-app/gradio/pull/2147)
* Better processing of example data prior to creating dataset component by [@freddyaboulton](https://github.com/freddyaboulton) in [PR 2147](https://github.com/gradio-app/gradio/pull/2147)
* Show error on Connection drops by [@aliabid94](https://github.com/aliabid94) in [PR 2147](https://github.com/gradio-app/gradio/pull/2147)
* 3.2 release! by [@abidlabs](https://github.com/abidlabs) in [PR 2139](https://github.com/gradio-app/gradio/pull/2139)
* Fixed Named API Requests by [@abidlabs](https://github.com/abidlabs) in [PR 2151](https://github.com/gradio-app/gradio/pull/2151)
* Quick Fix: Cannot upload Model3D image after clearing it by [@dawoodkhan82](https://github.com/dawoodkhan82) in [PR 2168](https://github.com/gradio-app/gradio/pull/2168)
* Fixed misleading log when server_name is '0.0.0.0' by [@lamhoangtung](https://github.com/lamhoangtung) in [PR 2176](https://github.com/gradio-app/gradio/pull/2176)
* Keep embedded PngInfo metadata by [@cobryan05](https://github.com/cobryan05) in [PR 2170](https://github.com/gradio-app/gradio/pull/2170)
* Skops integration: Load tabular classification and regression models from the hub by [@freddyaboulton](https://github.com/freddyaboulton) in [PR 2126](https://github.com/gradio-app/gradio/pull/2126)
* Respect original filename when cached example files are downloaded by [@freddyaboulton](https://github.com/freddyaboulton) in [PR 2145](https://github.com/gradio-app/gradio/pull/2145)
* Add manual trigger to deploy to pypi by [@abidlabs](https://github.com/abidlabs) in [PR 2192](https://github.com/gradio-app/gradio/pull/2192)
* Fix bugs with gr.update by [@freddyaboulton](https://github.com/freddyaboulton) in [PR 2157](https://github.com/gradio-app/gradio/pull/2157)
* Make queue per app by [@aliabid94](https://github.com/aliabid94) in [PR 2193](https://github.com/gradio-app/gradio/pull/2193)
* Preserve Labels In Interpretation Components by [@freddyaboulton](https://github.com/freddyaboulton) in [PR 2166](https://github.com/gradio-app/gradio/pull/2166)
* Quick Fix: Multiple file download not working by [@dawoodkhan82](https://github.com/dawoodkhan82) in [PR 2169](https://github.com/gradio-app/gradio/pull/2169)
* use correct MIME type for js-script file by [@daspartho](https://github.com/daspartho) in [PR 2200](https://github.com/gradio-app/gradio/pull/2200)
* Add accordion component by [@aliabid94](https://github.com/aliabid94) in [PR 2208](https://github.com/gradio-app/gradio/pull/2208)


## Contributors Shoutout:

* [@lamhoangtung](https://github.com/lamhoangtung) made their first contribution in [PR 2176](https://github.com/gradio-app/gradio/pull/2176)
* [@cobryan05](https://github.com/cobryan05) made their first contribution in [PR 2170](https://github.com/gradio-app/gradio/pull/2170)
* [@daspartho](https://github.com/daspartho) made their first contribution in [PR 2200](https://github.com/gradio-app/gradio/pull/2200)

# Version 3.2

## New Features:

### 1. Improvements to Queuing 🥇 

We've implemented a brand new queuing system based on **web sockets** instead of HTTP long polling. Among other things, this allows us to manage queue sizes better on Hugging Face Spaces. There are also additional queue-related parameters you can add:

* Now supports concurrent workers (parallelization) 
```python
demo = gr.Interface(...)
demo.queue(concurrency_count=3)
demo.launch()
```
* Configure a maximum queue size 
```python
demo = gr.Interface(...)
demo.queue(max_size=100)
demo.launch()
```

* If a user closes their tab / browser, they leave the queue, which means the demo will run faster for everyone else 

### 2. Fixes to Examples

* Dataframe examples will render properly, and look much clearer in the UI: (thanks to PR #2125)

![Screen Shot 2022-08-30 at 8 29 58 PM](https://user-images.githubusercontent.com/9021060/187586561-d915bafb-f968-4966-b9a2-ef41119692b2.png)

* Image and Video thumbnails are cropped to look neater and more uniform: (thanks to PR #2109) 

 
![Screen Shot 2022-08-30 at 8 32 15 PM](https://user-images.githubusercontent.com/9021060/187586890-56e1e4f0-1b84-42d9-a82f-911772c41030.png)

* Other fixes in PR #2131 and #2064  make it easier to design and use Examples

### 3. Component Fixes 🧱  
* Specify the width and height of an image in its style tag (thanks to PR #2133)
```python
components.Image().style(height=260, width=300)
```
* Automatic conversion of videos so they are playable in the browser (thanks to PR #2003). Gradio will check if a video's format is playable  in the browser and, if it isn't, will automatically convert it to a format that is (mp4).
* Pass in a json filepath to the Label component (thanks to PR #2083)   
* Randomize the default value of a Slider (thanks to PR #1935) 

![slider-random](https://user-images.githubusercontent.com/9021060/187596230-3db9697f-9f4d-42f5-9387-d77573513448.gif)


* Improvements to State in PR #2100 

### 4. Ability to Randomize Input Sliders and Reload Data whenever the Page Loads 
* In some cases, you want to be able to show a different set of input data to every user as they load the page app. For example, you might want to randomize the value of a "seed" `Slider` input. Or you might want to show a `Textbox` with the current date. We now supporting passing _functions_ as the default value in input components. When you pass in a function, it gets **re-evaluated** every time someone loads the demo, allowing you to reload / change data for different users. 

Here's an example loading the current date time into an input Textbox:

```python
import gradio as gr
import datetime

with gr.Blocks() as demo:
    gr.Textbox(datetime.datetime.now)
    
demo.launch()
```

Note that we don't evaluate the function -- `datetime.datetime.now()` -- we pass in the function itself to get this behavior -- `datetime.datetime.now`

Because randomizing the initial value of `Slider` is a common use case, we've added a `randomize` keyword argument you can use to randomize its initial value:

```python
import gradio as gr
demo = gr.Interface(lambda x:x, gr.Slider(0, 10, randomize=True), "number")
demo.launch()
```

### 5. New Guide 🖊️ 
* [Gradio and W&B Integration](https://gradio.app/Gradio_and_Wandb_Integration/)


## Full Changelog:

* Reset components to original state by setting value to None by [@freddyaboulton](https://github.com/freddyaboulton) in [PR 2044](https://github.com/gradio-app/gradio/pull/2044)
* Cleaning up the way data is processed for components by [@abidlabs](https://github.com/abidlabs) in [PR 1967](https://github.com/gradio-app/gradio/pull/1967)
* version 3.1.8b by [@abidlabs](https://github.com/abidlabs) in [PR 2063](https://github.com/gradio-app/gradio/pull/2063)
* Wandb guide  by [@AK391](https://github.com/AK391) in [PR 1898](https://github.com/gradio-app/gradio/pull/1898)
* Add a flagging callback to save json files to a hugging face dataset by [@chrisemezue](https://github.com/chrisemezue) in [PR 1821](https://github.com/gradio-app/gradio/pull/1821)
* Add data science demos to landing page by [@freddyaboulton](https://github.com/freddyaboulton) in [PR 2067](https://github.com/gradio-app/gradio/pull/2067)
* Hide time series + xgboost demos by default by [@freddyaboulton](https://github.com/freddyaboulton) in [PR 2079](https://github.com/gradio-app/gradio/pull/2079)
* Encourage people to keep trying when queue full by [@apolinario](https://github.com/apolinario) in [PR 2076](https://github.com/gradio-app/gradio/pull/2076)
* Updated our analytics on creation of Blocks/Interface by [@abidlabs](https://github.com/abidlabs) in [PR 2082](https://github.com/gradio-app/gradio/pull/2082)
* `Label` component now accepts file paths to `.json` files  by [@abidlabs](https://github.com/abidlabs) in [PR 2083](https://github.com/gradio-app/gradio/pull/2083)
* Fix issues related to demos in Spaces by [@abidlabs](https://github.com/abidlabs) in [PR 2086](https://github.com/gradio-app/gradio/pull/2086)
* Fix TimeSeries examples not properly displayed in UI by [@dawoodkhan82](https://github.com/dawoodkhan82) in [PR 2064](https://github.com/gradio-app/gradio/pull/2064)
* Fix infinite requests when doing tab item select by [@freddyaboulton](https://github.com/freddyaboulton) in [PR 2070](https://github.com/gradio-app/gradio/pull/2070)
* Accept deprecated `file` route as well by [@abidlabs](https://github.com/abidlabs) in [PR 2099](https://github.com/gradio-app/gradio/pull/2099)
* Allow frontend method execution on Block.load event by [@codedealer](https://github.com/codedealer) in [PR 2108](https://github.com/gradio-app/gradio/pull/2108)
* Improvements to `State` by [@abidlabs](https://github.com/abidlabs) in [PR 2100](https://github.com/gradio-app/gradio/pull/2100)
* Catch IndexError, KeyError in video_is_playable by [@freddyaboulton](https://github.com/freddyaboulton) in [PR 2113](https://github.com/gradio-app/gradio/pull/2113)
* Fix: Download button does not respect the filepath returned by the function by [@dawoodkhan82](https://github.com/dawoodkhan82) in [PR 2073](https://github.com/gradio-app/gradio/pull/2073)
* Refactoring Layout: Adding column widths, forms, and more. by [@aliabid94](https://github.com/aliabid94) in [PR 2097](https://github.com/gradio-app/gradio/pull/2097)
* Update CONTRIBUTING.md by [@abidlabs](https://github.com/abidlabs) in [PR 2118](https://github.com/gradio-app/gradio/pull/2118)
* 2092 df ex by [@pngwn](https://github.com/pngwn) in [PR 2125](https://github.com/gradio-app/gradio/pull/2125)
* feat(samples table/gallery): Crop thumbs to square by [@ronvoluted](https://github.com/ronvoluted) in [PR 2109](https://github.com/gradio-app/gradio/pull/2109)
* Some enhancements to `gr.Examples` by [@abidlabs](https://github.com/abidlabs) in [PR 2131](https://github.com/gradio-app/gradio/pull/2131)
* Image size fix by [@aliabid94](https://github.com/aliabid94) in [PR 2133](https://github.com/gradio-app/gradio/pull/2133)

## Contributors Shoutout:
* [@chrisemezue](https://github.com/chrisemezue) made their first contribution in [PR 1821](https://github.com/gradio-app/gradio/pull/1821)
* [@apolinario](https://github.com/apolinario) made their first contribution in [PR 2076](https://github.com/gradio-app/gradio/pull/2076)
* [@codedealer](https://github.com/codedealer) made their first contribution in [PR 2108](https://github.com/gradio-app/gradio/pull/2108)

# Version 3.1

## New Features:

### 1.  Embedding Demos on Any Website 💻 
 
With PR #1444, Gradio is now distributed as a web component. This means demos can be natively embedded on websites. You'll just need to add two lines: one to load the gradio javascript, and one to link to the demos backend.

Here's a simple example that embeds the demo from a Hugging Face space:

```html
<script type="module" src="https://gradio.s3-us-west-2.amazonaws.com/3.0.18/gradio.js"></script>
<gradio-app space="abidlabs/pytorch-image-classifier"></gradio-app>
```

But you can also embed demos that are running anywhere, you just need to link the demo to `src` instead of `space`. In fact, all the demos on the gradio website are embedded this way: 

<img width="1268" alt="Screen Shot 2022-07-14 at 2 41 44 PM" src="https://user-images.githubusercontent.com/9021060/178997124-b2f05af2-c18f-4716-bf1b-cb971d012636.png">


Read more in the [Embedding Gradio Demos](https://gradio.app/embedding_gradio_demos) guide.

### 2. Reload Mode 👨‍💻 

Reload mode helps developers create gradio demos faster by automatically reloading the demo whenever the code changes. It can support development on Python IDEs (VS Code, PyCharm, etc), the terminal, as well as Jupyter notebooks. 

If your demo code is in a script named `app.py`, instead of running `python app.py` you can now run `gradio app.py` and that will launch the demo in reload mode:

```bash
Launching in reload mode on: http://127.0.0.1:7860 (Press CTRL+C to quit)
Watching...
WARNING: The --reload flag should not be used in production on Windows.
```

If you're working from a Jupyter or Colab Notebook, use these magic commands instead: `%load_ext gradio` when you import gradio, and `%%blocks` in the top of the cell with the demo code. Here's an example that shows how much faster the development becomes:

![Blocks](https://user-images.githubusercontent.com/9021060/178986488-ed378cc8-5141-4330-ba41-672b676863d0.gif)

### 3. Inpainting Support on `gr.Image()` 🎨  

We updated the Image component to add support for inpainting demos. It works by adding `tool="sketch"` as a parameter, that passes both an image and a sketchable mask to your prediction function.

Here's an example from the [LAMA space](https://huggingface.co/spaces/akhaliq/lama):

![FXApVlFVsAALSD-](https://user-images.githubusercontent.com/9021060/178989479-549867c8-7fb0-436a-a97d-1e91c9f5e611.jpeg)

### 4. Markdown and HTML support in Dataframes 🔢 

We upgraded the Dataframe component in PR #1684 to support rendering Markdown and HTML inside the cells. 

This means you can build Dataframes that look like the following:

![image (8)](https://user-images.githubusercontent.com/9021060/178991233-41cb07a5-e7a3-433e-89b8-319bc78eb9c2.png)


### 5. `gr.Examples()` for Blocks 🧱 

We've added the `gr.Examples` component helper to allow you to add examples to any Blocks demo. This class is a wrapper over the `gr.Dataset` component. 

<img width="1271" alt="Screen Shot 2022-07-14 at 2 23 50 PM" src="https://user-images.githubusercontent.com/9021060/178992715-c8bc7550-bc3d-4ddc-9fcb-548c159cd153.png">


gr.Examples takes two required parameters: 

- `examples` which takes in a nested list
-  `inputs` which takes in a component or list of components

You can read more in the [Examples docs](https://gradio.app/docs/#examples) or the [Adding Examples to your Demos guide](https://gradio.app/adding_examples_to_your_app/).

### 6. Fixes to Audio Streaming

With PR [#1828]([PR 1828),](https://github.com/gradio-app/gradio/pull/1828),) we now hide the status loading animation, as well as remove the echo in streaming. Check out the [stream_audio](https://github.com/gradio-app/gradio/blob/main/demo/stream_audio/run.py) demo for more or read through our [Real Time Speech Recognition](https://gradio.app/real_time_speech_recognition/) guide.

<img width="785" alt="Screen Shot 2022-07-19 at 6 02 35 PM" src="https://user-images.githubusercontent.com/9021060/179808136-9e84502c-f9ee-4f30-b5e9-1086f678fe91.png">


## Full Changelog:

* File component: list multiple files and allow for download #1446 by [@dawoodkhan82](https://github.com/dawoodkhan82) in [PR 1681](https://github.com/gradio-app/gradio/pull/1681)
* Add ColorPicker to docs by [@freddyaboulton](https://github.com/freddyaboulton) in [PR 1768](https://github.com/gradio-app/gradio/pull/1768)
* Mock out requests in TestRequest unit tests by [@freddyaboulton](https://github.com/freddyaboulton) in [PR 1794](https://github.com/gradio-app/gradio/pull/1794)
* Add requirements.txt and test_files to source dist by [@freddyaboulton](https://github.com/freddyaboulton) in [PR 1817](https://github.com/gradio-app/gradio/pull/1817)
* refactor: f-string for tunneling.py by [@nhankiet](https://github.com/nhankiet) in [PR 1819](https://github.com/gradio-app/gradio/pull/1819)
* Miscellaneous formatting improvements to website by [@aliabd](https://github.com/aliabd) in [PR 1754](https://github.com/gradio-app/gradio/pull/1754)
* `integrate()` method moved to `Blocks` by [@abidlabs](https://github.com/abidlabs) in [PR 1776](https://github.com/gradio-app/gradio/pull/1776)
* Add python-3.7 tests by [@freddyaboulton](https://github.com/freddyaboulton) in [PR 1818](https://github.com/gradio-app/gradio/pull/1818)
* Copy test dir in website dockers by [@aliabd](https://github.com/aliabd) in [PR 1827](https://github.com/gradio-app/gradio/pull/1827)
* Add info to docs on how to set default values for components by [@freddyaboulton](https://github.com/freddyaboulton) in [PR 1788](https://github.com/gradio-app/gradio/pull/1788)
* Embedding Components on Docs by [@aliabd](https://github.com/aliabd) in [PR 1726](https://github.com/gradio-app/gradio/pull/1726)
* Remove usage of deprecated gr.inputs and gr.outputs from website by [@freddyaboulton](https://github.com/freddyaboulton) in [PR 1796](https://github.com/gradio-app/gradio/pull/1796)
* Some cleanups to the docs page by [@abidlabs](https://github.com/abidlabs) in [PR 1822](https://github.com/gradio-app/gradio/pull/1822)

## Contributors Shoutout:
* [@nhankiet](https://github.com/nhankiet) made their first contribution in [PR 1819](https://github.com/gradio-app/gradio/pull/1819)

# Version 3.0

### 🔥 Gradio 3.0 is the biggest update to the library, ever.  

## New Features:

### 1.  Blocks 🧱
 
Blocks is a new, low-level API that allows you to have full control over the data flows and layout of your application. It allows you to build very complex, multi-step applications. For example, you might want to:

* Group together related demos as multiple tabs in one web app
* Change the layout of your demo instead of just having all of the inputs on the left and outputs on the right
* Have multi-step interfaces, in which the output of one model becomes the input to the next model, or have more flexible data flows in general
* Change a component's properties (for example, the choices in a Dropdown) or its visibility based on user input

Here's a simple example that creates the demo below it:

```python
import gradio as gr

def update(name):
    return f"Welcome to Gradio, {name}!"

demo = gr.Blocks()

with demo:
    gr.Markdown(
    """
    # Hello World!
    Start typing below to see the output.
    """)
    inp = gr.Textbox(placeholder="What is your name?")
    out = gr.Textbox()

    inp.change(fn=update, 
               inputs=inp, 
               outputs=out)

demo.launch()
```

![hello-blocks](https://user-images.githubusercontent.com/9021060/168684108-78cbd24b-e6bd-4a04-a8d9-20d535203434.gif)


Read our [Introduction to Blocks](http://gradio.app/introduction_to_blocks/) guide for more, and join the 🎈 [Gradio Blocks Party](https://huggingface.co/spaces/Gradio-Blocks/README)!


### 2. Our Revamped Design 🎨 

We've upgraded our design across the entire library: from components, and layouts all the way to dark mode. 

![kitchen_sink](https://user-images.githubusercontent.com/9021060/168686333-7a6e3096-3e23-4309-abf2-5cd7736e0463.gif)


### 3. A New Website 💻 

We've upgraded [gradio.app](https://gradio.app) to make it cleaner, faster and easier to use. Our docs now come with components and demos embedded directly on the page. So you can quickly get up to speed with what you're looking for. 

![website](https://user-images.githubusercontent.com/9021060/168687191-10d6a3bd-101f-423a-8193-48f47a5e077d.gif)


### 4. New Components: Model3D, Dataset, and More..

We've introduced a lot of new components in `3.0`, including `Model3D`, `Dataset`, `Markdown`, `Button` and `Gallery`. You can find all the components and play around with them [here](https://gradio.app/docs/#components).


![Model3d](https://user-images.githubusercontent.com/9021060/168689062-6ad77151-8cc5-467d-916c-f7c78e52ec0c.gif)

## Full Changelog:

* Gradio dash fe by [@pngwn](https://github.com/pngwn) in [PR 807](https://github.com/gradio-app/gradio/pull/807)
* Blocks components by [@FarukOzderim](https://github.com/FarukOzderim) in [PR 765](https://github.com/gradio-app/gradio/pull/765)
* Blocks components V2 by [@FarukOzderim](https://github.com/FarukOzderim) in [PR 843](https://github.com/gradio-app/gradio/pull/843)
* Blocks-Backend-Events by [@FarukOzderim](https://github.com/FarukOzderim) in [PR 844](https://github.com/gradio-app/gradio/pull/844)
* Interfaces from Blocks by [@aliabid94](https://github.com/aliabid94) in [PR 849](https://github.com/gradio-app/gradio/pull/849)
* Blocks dev by [@aliabid94](https://github.com/aliabid94) in [PR 853](https://github.com/gradio-app/gradio/pull/853)
* Started updating demos to use the new `gradio.components` syntax by [@abidlabs](https://github.com/abidlabs) in [PR 848](https://github.com/gradio-app/gradio/pull/848)
* add test infra + add browser tests to CI by [@pngwn](https://github.com/pngwn) in [PR 852](https://github.com/gradio-app/gradio/pull/852)
* 854 textbox by [@pngwn](https://github.com/pngwn) in [PR 859](https://github.com/gradio-app/gradio/pull/859)
* Getting old Python unit tests to pass on `blocks-dev` by [@abidlabs](https://github.com/abidlabs) in [PR 861](https://github.com/gradio-app/gradio/pull/861)
* initialise chatbot with empty array of messages by [@pngwn](https://github.com/pngwn) in [PR 867](https://github.com/gradio-app/gradio/pull/867)
* add test for output to input by [@pngwn](https://github.com/pngwn) in [PR 866](https://github.com/gradio-app/gradio/pull/866)
* More Interface -> Blocks features by [@aliabid94](https://github.com/aliabid94) in [PR 864](https://github.com/gradio-app/gradio/pull/864)
* Fixing external.py in blocks-dev to reflect the new HF Spaces paths by [@abidlabs](https://github.com/abidlabs) in [PR 879](https://github.com/gradio-app/gradio/pull/879)
* backend_default_value_refactoring by [@FarukOzderim](https://github.com/FarukOzderim) in [PR 871](https://github.com/gradio-app/gradio/pull/871)
* fix default_value  by [@pngwn](https://github.com/pngwn) in [PR 869](https://github.com/gradio-app/gradio/pull/869)
* fix buttons by [@aliabid94](https://github.com/aliabid94) in [PR 883](https://github.com/gradio-app/gradio/pull/883)
* Checking and updating more demos to use 3.0 syntax by [@abidlabs](https://github.com/abidlabs) in [PR 892](https://github.com/gradio-app/gradio/pull/892)
* Blocks Tests by [@FarukOzderim](https://github.com/FarukOzderim) in [PR 902](https://github.com/gradio-app/gradio/pull/902)
* Interface fix by [@pngwn](https://github.com/pngwn) in [PR 901](https://github.com/gradio-app/gradio/pull/901)
* Quick fix: Issue 893 by [@dawoodkhan82](https://github.com/dawoodkhan82) in [PR 907](https://github.com/gradio-app/gradio/pull/907)
* 3d Image Component by [@dawoodkhan82](https://github.com/dawoodkhan82) in [PR 775](https://github.com/gradio-app/gradio/pull/775)
* fix endpoint url in prod by [@pngwn](https://github.com/pngwn) in [PR 911](https://github.com/gradio-app/gradio/pull/911)
* rename Model3d to Image3D by [@dawoodkhan82](https://github.com/dawoodkhan82) in [PR 912](https://github.com/gradio-app/gradio/pull/912)
* update pypi to 2.9.1 by [@abidlabs](https://github.com/abidlabs) in [PR 916](https://github.com/gradio-app/gradio/pull/916)
* blocks-with-fix by [@FarukOzderim](https://github.com/FarukOzderim) in [PR 917](https://github.com/gradio-app/gradio/pull/917)
* Restore Interpretation, Live, Auth, Queueing by [@aliabid94](https://github.com/aliabid94) in [PR 915](https://github.com/gradio-app/gradio/pull/915)
* Allow `Blocks` instances to be used like a `Block` in other `Blocks` by [@abidlabs](https://github.com/abidlabs) in [PR 919](https://github.com/gradio-app/gradio/pull/919)
* Redesign 1 by [@pngwn](https://github.com/pngwn) in [PR 918](https://github.com/gradio-app/gradio/pull/918)
* blocks-components-tests by [@FarukOzderim](https://github.com/FarukOzderim) in [PR 904](https://github.com/gradio-app/gradio/pull/904)
* fix unit + browser tests by [@pngwn](https://github.com/pngwn) in [PR 926](https://github.com/gradio-app/gradio/pull/926)
* blocks-move-test-data by [@FarukOzderim](https://github.com/FarukOzderim) in [PR 927](https://github.com/gradio-app/gradio/pull/927)
* remove debounce from form inputs by [@pngwn](https://github.com/pngwn) in [PR 932](https://github.com/gradio-app/gradio/pull/932)
* reimplement webcam video by [@pngwn](https://github.com/pngwn) in [PR 928](https://github.com/gradio-app/gradio/pull/928)
* blocks-move-test-data by [@FarukOzderim](https://github.com/FarukOzderim) in [PR 941](https://github.com/gradio-app/gradio/pull/941)
* allow audio components to take a string value by [@pngwn](https://github.com/pngwn) in [PR 930](https://github.com/gradio-app/gradio/pull/930)
* static mode for textbox by [@pngwn](https://github.com/pngwn) in [PR 929](https://github.com/gradio-app/gradio/pull/929)
* fix file upload text by [@pngwn](https://github.com/pngwn) in [PR 931](https://github.com/gradio-app/gradio/pull/931)
* tabbed-interface-rewritten by [@FarukOzderim](https://github.com/FarukOzderim) in [PR 958](https://github.com/gradio-app/gradio/pull/958)
* Gan demo fix by [@abidlabs](https://github.com/abidlabs) in [PR 965](https://github.com/gradio-app/gradio/pull/965)
* Blocks analytics by [@abidlabs](https://github.com/abidlabs) in [PR 947](https://github.com/gradio-app/gradio/pull/947)
* Blocks page load by [@FarukOzderim](https://github.com/FarukOzderim) in [PR 963](https://github.com/gradio-app/gradio/pull/963)
* add frontend for page load events by [@pngwn](https://github.com/pngwn) in [PR 967](https://github.com/gradio-app/gradio/pull/967)
* fix i18n and some tweaks by [@pngwn](https://github.com/pngwn) in [PR 966](https://github.com/gradio-app/gradio/pull/966)
* add jinja2 to reqs by [@FarukOzderim](https://github.com/FarukOzderim) in [PR 969](https://github.com/gradio-app/gradio/pull/969)
* Cleaning up `Launchable()` by [@abidlabs](https://github.com/abidlabs) in [PR 968](https://github.com/gradio-app/gradio/pull/968)
* Fix #944 by [@FarukOzderim](https://github.com/FarukOzderim) in [PR 971](https://github.com/gradio-app/gradio/pull/971)
* New Blocks Demo: neural instrument cloning by [@abidlabs](https://github.com/abidlabs) in [PR 975](https://github.com/gradio-app/gradio/pull/975)
* Add huggingface_hub client library by [@FarukOzderim](https://github.com/FarukOzderim) in [PR 973](https://github.com/gradio-app/gradio/pull/973)
* State and variables by [@aliabid94](https://github.com/aliabid94) in [PR 977](https://github.com/gradio-app/gradio/pull/977)
* update-components by [@FarukOzderim](https://github.com/FarukOzderim) in [PR 986](https://github.com/gradio-app/gradio/pull/986)
* ensure dataframe updates as expected by [@pngwn](https://github.com/pngwn) in [PR 981](https://github.com/gradio-app/gradio/pull/981)
* test-guideline by [@FarukOzderim](https://github.com/FarukOzderim) in [PR 990](https://github.com/gradio-app/gradio/pull/990)
* Issue #785: add footer by [@dawoodkhan82](https://github.com/dawoodkhan82) in [PR 972](https://github.com/gradio-app/gradio/pull/972)
* indentation fix by [@abidlabs](https://github.com/abidlabs) in [PR 993](https://github.com/gradio-app/gradio/pull/993)
* missing quote by [@aliabd](https://github.com/aliabd) in [PR 996](https://github.com/gradio-app/gradio/pull/996)
* added interactive parameter to components by [@abidlabs](https://github.com/abidlabs) in [PR 992](https://github.com/gradio-app/gradio/pull/992)
* custom-components by [@FarukOzderim](https://github.com/FarukOzderim) in [PR 985](https://github.com/gradio-app/gradio/pull/985)
* Refactor component shortcuts by [@FarukOzderim](https://github.com/FarukOzderim) in [PR 995](https://github.com/gradio-app/gradio/pull/995)
* Plot Component by [@dawoodkhan82](https://github.com/dawoodkhan82) in [PR 805](https://github.com/gradio-app/gradio/pull/805)
* updated PyPi version to 2.9.2 by [@abidlabs](https://github.com/abidlabs) in [PR 1002](https://github.com/gradio-app/gradio/pull/1002)
* Release 2.9.3 by [@abidlabs](https://github.com/abidlabs) in [PR 1003](https://github.com/gradio-app/gradio/pull/1003)
* Image3D Examples Fix by [@dawoodkhan82](https://github.com/dawoodkhan82) in [PR 1001](https://github.com/gradio-app/gradio/pull/1001)
* release 2.9.4 by [@abidlabs](https://github.com/abidlabs) in [PR 1006](https://github.com/gradio-app/gradio/pull/1006)
* templates import hotfix by [@FarukOzderim](https://github.com/FarukOzderim) in [PR 1008](https://github.com/gradio-app/gradio/pull/1008)
* Progress indicator bar by [@aliabid94](https://github.com/aliabid94) in [PR 997](https://github.com/gradio-app/gradio/pull/997)
* Fixed image input for absolute path by [@JefferyChiang](https://github.com/JefferyChiang) in [PR 1004](https://github.com/gradio-app/gradio/pull/1004)
* Model3D + Plot Components by [@dawoodkhan82](https://github.com/dawoodkhan82) in [PR 1010](https://github.com/gradio-app/gradio/pull/1010)
* Gradio Guides: Creating CryptoPunks with GANs by [@NimaBoscarino](https://github.com/NimaBoscarino) in [PR 1000](https://github.com/gradio-app/gradio/pull/1000)
* [BIG PR] Gradio blocks & redesigned components by [@abidlabs](https://github.com/abidlabs) in [PR 880](https://github.com/gradio-app/gradio/pull/880)
* fixed failing test on main by [@abidlabs](https://github.com/abidlabs) in [PR 1023](https://github.com/gradio-app/gradio/pull/1023)
* Use smaller ASR model in external test by [@abidlabs](https://github.com/abidlabs) in [PR 1024](https://github.com/gradio-app/gradio/pull/1024)
* updated PyPi version to 2.9.0b by [@abidlabs](https://github.com/abidlabs) in [PR 1026](https://github.com/gradio-app/gradio/pull/1026)
* Fixing import issues so that the package successfully installs on colab notebooks by [@abidlabs](https://github.com/abidlabs) in [PR 1027](https://github.com/gradio-app/gradio/pull/1027)
* Update website tracker slackbot  by [@aliabd](https://github.com/aliabd) in [PR 1037](https://github.com/gradio-app/gradio/pull/1037)
* textbox-autoheight by [@FarukOzderim](https://github.com/FarukOzderim) in [PR 1009](https://github.com/gradio-app/gradio/pull/1009)
* Model3D Examples fixes by [@dawoodkhan82](https://github.com/dawoodkhan82) in [PR 1035](https://github.com/gradio-app/gradio/pull/1035)
* GAN Gradio Guide: Adjustments to iframe heights by [@NimaBoscarino](https://github.com/NimaBoscarino) in [PR 1042](https://github.com/gradio-app/gradio/pull/1042)
* added better default labels to form components by [@abidlabs](https://github.com/abidlabs) in [PR 1040](https://github.com/gradio-app/gradio/pull/1040)
* Slackbot web tracker fix by [@aliabd](https://github.com/aliabd) in [PR 1043](https://github.com/gradio-app/gradio/pull/1043)
* Plot fixes by [@dawoodkhan82](https://github.com/dawoodkhan82) in [PR 1044](https://github.com/gradio-app/gradio/pull/1044)
* Small fixes to the demos by [@abidlabs](https://github.com/abidlabs) in [PR 1030](https://github.com/gradio-app/gradio/pull/1030)
* fixing demo issue with website by [@aliabd](https://github.com/aliabd) in [PR 1047](https://github.com/gradio-app/gradio/pull/1047)
* [hotfix] HighlightedText by [@aliabid94](https://github.com/aliabid94) in [PR 1046](https://github.com/gradio-app/gradio/pull/1046)
* Update text by [@ronvoluted](https://github.com/ronvoluted) in [PR 1050](https://github.com/gradio-app/gradio/pull/1050)
* Update CONTRIBUTING.md by [@FarukOzderim](https://github.com/FarukOzderim) in [PR 1052](https://github.com/gradio-app/gradio/pull/1052)
* fix(ui): Increase contrast for footer by [@ronvoluted](https://github.com/ronvoluted) in [PR 1048](https://github.com/gradio-app/gradio/pull/1048)
* UI design update by [@gary149](https://github.com/gary149) in [PR 1041](https://github.com/gradio-app/gradio/pull/1041)
* updated PyPi version to 2.9.0b8 by [@abidlabs](https://github.com/abidlabs) in [PR 1059](https://github.com/gradio-app/gradio/pull/1059)
* Running, testing, and fixing demos by [@abidlabs](https://github.com/abidlabs) in [PR 1060](https://github.com/gradio-app/gradio/pull/1060)
* Form layout by [@pngwn](https://github.com/pngwn) in [PR 1054](https://github.com/gradio-app/gradio/pull/1054)
* inputless-interfaces by [@FarukOzderim](https://github.com/FarukOzderim) in [PR 1038](https://github.com/gradio-app/gradio/pull/1038)
* Update PULL_REQUEST_TEMPLATE.md by [@FarukOzderim](https://github.com/FarukOzderim) in [PR 1068](https://github.com/gradio-app/gradio/pull/1068)
* Upgrading node memory to 4gb in website Docker by [@aliabd](https://github.com/aliabd) in [PR 1069](https://github.com/gradio-app/gradio/pull/1069)
* Website reload error by [@aliabd](https://github.com/aliabd) in [PR 1079](https://github.com/gradio-app/gradio/pull/1079)
* fixed favicon issue by [@abidlabs](https://github.com/abidlabs) in [PR 1064](https://github.com/gradio-app/gradio/pull/1064)
* remove-queue-from-events by [@FarukOzderim](https://github.com/FarukOzderim) in [PR 1056](https://github.com/gradio-app/gradio/pull/1056)
* Enable vertex colors for OBJs files by [@radames](https://github.com/radames) in [PR 1074](https://github.com/gradio-app/gradio/pull/1074)
* Dark text by [@ronvoluted](https://github.com/ronvoluted) in [PR 1049](https://github.com/gradio-app/gradio/pull/1049)
* Scroll to output by [@pngwn](https://github.com/pngwn) in [PR 1077](https://github.com/gradio-app/gradio/pull/1077)
* Explicitly list pnpm version 6 in contributing guide by [@freddyaboulton](https://github.com/freddyaboulton) in [PR 1085](https://github.com/gradio-app/gradio/pull/1085)
* hotfix for encrypt issue by [@abidlabs](https://github.com/abidlabs) in [PR 1096](https://github.com/gradio-app/gradio/pull/1096)
* Release 2.9b9 by [@abidlabs](https://github.com/abidlabs) in [PR 1098](https://github.com/gradio-app/gradio/pull/1098)
* tweak node circleci settings by [@pngwn](https://github.com/pngwn) in [PR 1091](https://github.com/gradio-app/gradio/pull/1091)
* Website Reload Error by [@aliabd](https://github.com/aliabd) in [PR 1099](https://github.com/gradio-app/gradio/pull/1099)
* Website Reload: README in demos docker by [@aliabd](https://github.com/aliabd) in [PR 1100](https://github.com/gradio-app/gradio/pull/1100)
* Flagging fixes by [@abidlabs](https://github.com/abidlabs) in [PR 1081](https://github.com/gradio-app/gradio/pull/1081)
* Backend for optional labels by [@abidlabs](https://github.com/abidlabs) in [PR 1080](https://github.com/gradio-app/gradio/pull/1080)
* Optional labels fe by [@pngwn](https://github.com/pngwn) in [PR 1105](https://github.com/gradio-app/gradio/pull/1105)
* clean-deprecated-parameters by [@FarukOzderim](https://github.com/FarukOzderim) in [PR 1090](https://github.com/gradio-app/gradio/pull/1090)
* Blocks rendering fix by [@abidlabs](https://github.com/abidlabs) in [PR 1102](https://github.com/gradio-app/gradio/pull/1102)
* Redos #1106 by [@abidlabs](https://github.com/abidlabs) in [PR 1112](https://github.com/gradio-app/gradio/pull/1112)
* Interface types: handle input-only, output-only, and unified interfaces by [@abidlabs](https://github.com/abidlabs) in [PR 1108](https://github.com/gradio-app/gradio/pull/1108)
* Hotfix + New pypi release 2.9b11 by [@abidlabs](https://github.com/abidlabs) in [PR 1118](https://github.com/gradio-app/gradio/pull/1118)
* issue-checkbox by [@FarukOzderim](https://github.com/FarukOzderim) in [PR 1122](https://github.com/gradio-app/gradio/pull/1122)
* issue-checkbox-hotfix by [@FarukOzderim](https://github.com/FarukOzderim) in [PR 1127](https://github.com/gradio-app/gradio/pull/1127)
* Fix demos in website by [@aliabd](https://github.com/aliabd) in [PR 1130](https://github.com/gradio-app/gradio/pull/1130)
* Guide for Gradio ONNX model zoo on Huggingface by [@AK391](https://github.com/AK391) in [PR 1073](https://github.com/gradio-app/gradio/pull/1073)
* ONNX guide fixes by [@aliabd](https://github.com/aliabd) in [PR 1131](https://github.com/gradio-app/gradio/pull/1131)
* Stacked form inputs css by [@gary149](https://github.com/gary149) in [PR 1134](https://github.com/gradio-app/gradio/pull/1134)
* made default value in textbox empty string by [@abidlabs](https://github.com/abidlabs) in [PR 1135](https://github.com/gradio-app/gradio/pull/1135)
* Examples UI by [@gary149](https://github.com/gary149) in [PR 1121](https://github.com/gradio-app/gradio/pull/1121)
* Chatbot custom color support by [@dawoodkhan82](https://github.com/dawoodkhan82) in [PR 1092](https://github.com/gradio-app/gradio/pull/1092)
* highlighted text colors by [@pngwn](https://github.com/pngwn) in [PR 1119](https://github.com/gradio-app/gradio/pull/1119)
* pin to pnpm 6 for now by [@pngwn](https://github.com/pngwn) in [PR 1147](https://github.com/gradio-app/gradio/pull/1147)
* Restore queue in Blocks by [@aliabid94](https://github.com/aliabid94) in [PR 1137](https://github.com/gradio-app/gradio/pull/1137)
* add select event for tabitems by [@pngwn](https://github.com/pngwn) in [PR 1154](https://github.com/gradio-app/gradio/pull/1154)
* max_lines + autoheight for textbox by [@pngwn](https://github.com/pngwn) in [PR 1153](https://github.com/gradio-app/gradio/pull/1153)
* use color palette for chatbot by [@pngwn](https://github.com/pngwn) in [PR 1152](https://github.com/gradio-app/gradio/pull/1152)
* Timeseries improvements by [@pngwn](https://github.com/pngwn) in [PR 1149](https://github.com/gradio-app/gradio/pull/1149)
* move styling for interface panels to frontend by [@pngwn](https://github.com/pngwn) in [PR 1146](https://github.com/gradio-app/gradio/pull/1146)
* html tweaks by [@pngwn](https://github.com/pngwn) in [PR 1145](https://github.com/gradio-app/gradio/pull/1145)
* Issue #768: Support passing none to resize and crop image by [@dawoodkhan82](https://github.com/dawoodkhan82) in [PR 1144](https://github.com/gradio-app/gradio/pull/1144)
* image gallery component + img css by [@aliabid94](https://github.com/aliabid94) in [PR 1140](https://github.com/gradio-app/gradio/pull/1140)
* networking tweak by [@abidlabs](https://github.com/abidlabs) in [PR 1143](https://github.com/gradio-app/gradio/pull/1143)
* Allow enabling queue per event listener by [@aliabid94](https://github.com/aliabid94) in [PR 1155](https://github.com/gradio-app/gradio/pull/1155)
* config hotfix and v. 2.9b23 by [@abidlabs](https://github.com/abidlabs) in [PR 1158](https://github.com/gradio-app/gradio/pull/1158)
* Custom JS calls by [@aliabid94](https://github.com/aliabid94) in [PR 1082](https://github.com/gradio-app/gradio/pull/1082)
* Small fixes: queue default fix, ffmpeg installation message by [@abidlabs](https://github.com/abidlabs) in [PR 1159](https://github.com/gradio-app/gradio/pull/1159)
* formatting by [@abidlabs](https://github.com/abidlabs) in [PR 1161](https://github.com/gradio-app/gradio/pull/1161)
* enable flex grow for gr-box by [@radames](https://github.com/radames) in [PR 1165](https://github.com/gradio-app/gradio/pull/1165)
* 1148 loading by [@pngwn](https://github.com/pngwn) in [PR 1164](https://github.com/gradio-app/gradio/pull/1164)
* Put enable_queue kwarg back in launch() by [@aliabid94](https://github.com/aliabid94) in [PR 1167](https://github.com/gradio-app/gradio/pull/1167)
* A few small fixes by [@abidlabs](https://github.com/abidlabs) in [PR 1171](https://github.com/gradio-app/gradio/pull/1171)
* Hotfix for dropdown component by [@abidlabs](https://github.com/abidlabs) in [PR 1172](https://github.com/gradio-app/gradio/pull/1172)
* use secondary buttons in interface by [@pngwn](https://github.com/pngwn) in [PR 1173](https://github.com/gradio-app/gradio/pull/1173)
* 1183 component height by [@pngwn](https://github.com/pngwn) in [PR 1185](https://github.com/gradio-app/gradio/pull/1185)
* 962 dataframe by [@pngwn](https://github.com/pngwn) in [PR 1186](https://github.com/gradio-app/gradio/pull/1186)
* update-contributing by [@FarukOzderim](https://github.com/FarukOzderim) in [PR 1188](https://github.com/gradio-app/gradio/pull/1188)
* Table tweaks by [@pngwn](https://github.com/pngwn) in [PR 1195](https://github.com/gradio-app/gradio/pull/1195)
* wrap tab content in column by [@pngwn](https://github.com/pngwn) in [PR 1200](https://github.com/gradio-app/gradio/pull/1200)
* WIP: Add dark mode support by [@gary149](https://github.com/gary149) in [PR 1187](https://github.com/gradio-app/gradio/pull/1187)
* Restored /api/predict/ endpoint for Interfaces by [@abidlabs](https://github.com/abidlabs) in [PR 1199](https://github.com/gradio-app/gradio/pull/1199)
* hltext-label by [@pngwn](https://github.com/pngwn) in [PR 1204](https://github.com/gradio-app/gradio/pull/1204)
* add copy functionality to json by [@pngwn](https://github.com/pngwn) in [PR 1205](https://github.com/gradio-app/gradio/pull/1205)
* Update component config by [@aliabid94](https://github.com/aliabid94) in [PR 1089](https://github.com/gradio-app/gradio/pull/1089)
* fix placeholder prompt by [@pngwn](https://github.com/pngwn) in [PR 1215](https://github.com/gradio-app/gradio/pull/1215)
* ensure webcam video value is propogated correctly by [@pngwn](https://github.com/pngwn) in [PR 1218](https://github.com/gradio-app/gradio/pull/1218)
* Automatic word-break in highlighted text, combine_adjacent support by [@aliabid94](https://github.com/aliabid94) in [PR 1209](https://github.com/gradio-app/gradio/pull/1209)
* async-function-support by [@FarukOzderim](https://github.com/FarukOzderim) in [PR 1190](https://github.com/gradio-app/gradio/pull/1190)
* Sharing fix for assets by [@aliabid94](https://github.com/aliabid94) in [PR 1208](https://github.com/gradio-app/gradio/pull/1208)
* Hotfixes for course demos by [@abidlabs](https://github.com/abidlabs) in [PR 1222](https://github.com/gradio-app/gradio/pull/1222)
* Allow Custom CSS by [@aliabid94](https://github.com/aliabid94) in [PR 1170](https://github.com/gradio-app/gradio/pull/1170)
* share-hotfix by [@FarukOzderim](https://github.com/FarukOzderim) in [PR 1226](https://github.com/gradio-app/gradio/pull/1226)
* tweaks by [@pngwn](https://github.com/pngwn) in [PR 1229](https://github.com/gradio-app/gradio/pull/1229)
* white space for class concatenation by [@radames](https://github.com/radames) in [PR 1228](https://github.com/gradio-app/gradio/pull/1228)
* Tweaks by [@pngwn](https://github.com/pngwn) in [PR 1230](https://github.com/gradio-app/gradio/pull/1230)
* css tweaks by [@pngwn](https://github.com/pngwn) in [PR 1235](https://github.com/gradio-app/gradio/pull/1235)
* ensure defaults height match for media inputs by [@pngwn](https://github.com/pngwn) in [PR 1236](https://github.com/gradio-app/gradio/pull/1236)
* Default Label label value by [@radames](https://github.com/radames) in [PR 1239](https://github.com/gradio-app/gradio/pull/1239)
* update-shortcut-syntax by [@FarukOzderim](https://github.com/FarukOzderim) in [PR 1234](https://github.com/gradio-app/gradio/pull/1234)
* Update version.txt by [@FarukOzderim](https://github.com/FarukOzderim) in [PR 1244](https://github.com/gradio-app/gradio/pull/1244)
* Layout bugs by [@pngwn](https://github.com/pngwn) in [PR 1246](https://github.com/gradio-app/gradio/pull/1246)
* Update demo by [@FarukOzderim](https://github.com/FarukOzderim) in [PR 1253](https://github.com/gradio-app/gradio/pull/1253)
* Button default name by [@FarukOzderim](https://github.com/FarukOzderim) in [PR 1243](https://github.com/gradio-app/gradio/pull/1243)
* Labels spacing by [@gary149](https://github.com/gary149) in [PR 1254](https://github.com/gradio-app/gradio/pull/1254)
* add global loader for gradio app by [@pngwn](https://github.com/pngwn) in [PR 1251](https://github.com/gradio-app/gradio/pull/1251)
* ui apis for dalle-mini by [@pngwn](https://github.com/pngwn) in [PR 1258](https://github.com/gradio-app/gradio/pull/1258)
* Add precision to Number, backend only by [@freddyaboulton](https://github.com/freddyaboulton) in [PR 1125](https://github.com/gradio-app/gradio/pull/1125)
* Website Design Changes by [@abidlabs](https://github.com/abidlabs) in [PR 1015](https://github.com/gradio-app/gradio/pull/1015)
* Small fixes for multiple demos compatible with 3.0 by [@radames](https://github.com/radames) in [PR 1257](https://github.com/gradio-app/gradio/pull/1257)
* Issue #1160: Model 3D component not destroyed correctly by [@dawoodkhan82](https://github.com/dawoodkhan82) in [PR 1219](https://github.com/gradio-app/gradio/pull/1219)
* Fixes to components by [@abidlabs](https://github.com/abidlabs) in [PR 1260](https://github.com/gradio-app/gradio/pull/1260)
* layout docs by [@abidlabs](https://github.com/abidlabs) in [PR 1263](https://github.com/gradio-app/gradio/pull/1263)
* Static forms by [@pngwn](https://github.com/pngwn) in [PR 1264](https://github.com/gradio-app/gradio/pull/1264)
* Cdn assets by [@pngwn](https://github.com/pngwn) in [PR 1265](https://github.com/gradio-app/gradio/pull/1265)
* update logo by [@gary149](https://github.com/gary149) in [PR 1266](https://github.com/gradio-app/gradio/pull/1266)
* fix slider by [@aliabid94](https://github.com/aliabid94) in [PR 1268](https://github.com/gradio-app/gradio/pull/1268)
* maybe fix auth in iframes by [@pngwn](https://github.com/pngwn) in [PR 1261](https://github.com/gradio-app/gradio/pull/1261)
* Improves "Getting Started" guide by [@abidlabs](https://github.com/abidlabs) in [PR 1269](https://github.com/gradio-app/gradio/pull/1269)
* Add embedded demos to website by [@aliabid94](https://github.com/aliabid94) in [PR 1270](https://github.com/gradio-app/gradio/pull/1270)
* Label hotfixes by [@abidlabs](https://github.com/abidlabs) in [PR 1281](https://github.com/gradio-app/gradio/pull/1281)
* General tweaks by [@pngwn](https://github.com/pngwn) in [PR 1276](https://github.com/gradio-app/gradio/pull/1276)
* only affect links within the document by [@pngwn](https://github.com/pngwn) in [PR 1282](https://github.com/gradio-app/gradio/pull/1282)
* release 3.0b9 by [@abidlabs](https://github.com/abidlabs) in [PR 1283](https://github.com/gradio-app/gradio/pull/1283)
* Dm by [@pngwn](https://github.com/pngwn) in [PR 1284](https://github.com/gradio-app/gradio/pull/1284)
* Website fixes by [@aliabd](https://github.com/aliabd) in [PR 1286](https://github.com/gradio-app/gradio/pull/1286)
* Create Streamables by [@aliabid94](https://github.com/aliabid94) in [PR 1279](https://github.com/gradio-app/gradio/pull/1279)
* ensure table works on mobile by [@pngwn](https://github.com/pngwn) in [PR 1277](https://github.com/gradio-app/gradio/pull/1277)
* changes by [@aliabid94](https://github.com/aliabid94) in [PR 1287](https://github.com/gradio-app/gradio/pull/1287)
* demo alignment on landing page by [@aliabd](https://github.com/aliabd) in [PR 1288](https://github.com/gradio-app/gradio/pull/1288)
* New meta img by [@aliabd](https://github.com/aliabd) in [PR 1289](https://github.com/gradio-app/gradio/pull/1289)
* updated PyPi version to 3.0 by [@abidlabs](https://github.com/abidlabs) in [PR 1290](https://github.com/gradio-app/gradio/pull/1290)
* Fix site by [@aliabid94](https://github.com/aliabid94) in [PR 1291](https://github.com/gradio-app/gradio/pull/1291)
* Mobile responsive guides by [@aliabd](https://github.com/aliabd) in [PR 1293](https://github.com/gradio-app/gradio/pull/1293)
* Update readme by [@abidlabs](https://github.com/abidlabs) in [PR 1292](https://github.com/gradio-app/gradio/pull/1292)
* gif by [@abidlabs](https://github.com/abidlabs) in [PR 1296](https://github.com/gradio-app/gradio/pull/1296)

## Contributors Shoutout:

* [@JefferyChiang](https://github.com/JefferyChiang) made their first contribution in [PR 1004](https://github.com/gradio-app/gradio/pull/1004)
* [@NimaBoscarino](https://github.com/NimaBoscarino) made their first contribution in [PR 1000](https://github.com/gradio-app/gradio/pull/1000)
* [@ronvoluted](https://github.com/ronvoluted) made their first contribution in [PR 1050](https://github.com/gradio-app/gradio/pull/1050)
* [@radames](https://github.com/radames) made their first contribution in [PR 1074](https://github.com/gradio-app/gradio/pull/1074)
* [@freddyaboulton](https://github.com/freddyaboulton) made their first contribution in [PR 1085](https://github.com/gradio-app/gradio/pull/1085)<|MERGE_RESOLUTION|>--- conflicted
+++ resolved
@@ -4,13 +4,9 @@
 No changes to highlight.
 
 ## Bug Fixes:
-<<<<<<< HEAD
 * Fix whitespace issue when using plotly. [@dawoodkhan82](https://github.com/dawoodkhan82) in [PR 2548](https://github.com/gradio-app/gradio/pull/2548)
-
-
-=======
 * Apply appropriate alt text to all gallery images. [@camenduru](https://github.com/camenduru) in [PR 2358](https://github.com/gradio-app/gradio/pull/2538)
->>>>>>> cf7d4459
+
 ## Documentation Changes:
 No changes to highlight.
 
@@ -22,6 +18,7 @@
 
 ## Full Changelog:
 * Fix whitespace issue when using plotly. [@dawoodkhan82](https://github.com/dawoodkhan82) in [PR 2548](https://github.com/gradio-app/gradio/pull/2548)
+* Apply appropriate alt text to all gallery images. [@camenduru](https://github.com/camenduru) in [PR 2358](https://github.com/gradio-app/gradio/pull/2538)
 
 ## Contributors Shoutout:
 No changes to highlight.
