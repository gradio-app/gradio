# Upcoming Release 

## New Features:
<<<<<<< HEAD

### Custom Progress Updates

Send custom progress updates by adding a `gr.Progress` argument after the input arguments to any function. Example:

```python
def clean_imgs(text, progress=gr.Progress()):
    progress(0.2, message="Collecting Images")
    time.sleep(1.5)
    progress(0.8, message="Sending Images")
    time.sleep(1.5)
    return "done"
clean_imgs_btn.click(clean_imgs, text, text2)
```

Progress indicator bar by [@aliabid94](https://github.com/aliabid94) in [PR 2750](https://github.com/gradio-app/gradio/pull/2750).

=======
* Added `title` argument to `TabbedInterface` by @MohamedAliRashad in [#2888](https://github.com/gradio-app/gradio/pull/2888)
>>>>>>> 9cce57e1

## Bug Fixes:
* Fixed bug where setting `default_enabled=False` made it so that the entire queue did not start by [@freddyaboulton](https://github.com/freddyaboulton) in [PR 2876](https://github.com/gradio-app/gradio/pull/2876)  
* Fixed bug where csv preview for DataFrame examples would show filename instead of file contents by [@freddyaboulton](https://github.com/freddyaboulton) in [PR 2877](https://github.com/gradio-app/gradio/pull/2877)
* Fixed bug where an error raised after yielding iterative output would not be displayed in the browser by 
[@JaySmithWpg](https://github.com/JaySmithWpg) in [PR 2889](https://github.com/gradio-app/gradio/pull/2889)
* Fixed bug in `blocks_style` demo that was preventing it from launching by [@freddyaboulton](https://github.com/freddyaboulton) in [PR 2876](https://github.com/gradio-app/gradio/pull/2890)  

## Documentation Changes:
* Added a Guide on using Google Sheets to create a real-time dashboard with Gradio's `DataFrame` and `LinePlot` component, by [@abidlabs](https://github.com/abidlabs) in [PR 2816](https://github.com/gradio-app/gradio/pull/2816) 

## Testing and Infrastructure Changes:
No changes to highlight.

## Breaking Changes:
No changes to highlight.

## Full Changelog:
* The `default_enabled` parameter of the `Blocks.queue` method has no effect by [@freddyaboulton](https://github.com/freddyaboulton) in [PR 2876](https://github.com/gradio-app/gradio/pull/2876) 
* Added typing to several Python files in codebase by [@abidlabs](https://github.com/abidlabs) in [PR 2887](https://github.com/gradio-app/gradio/pull/2887) 

## Contributors Shoutout:
* @JaySmithWpg for making their first contribution to gradio!
* @MohamedAliRashad for making their first contribution to gradio!


# Version 3.15.0

## New Features:

Gradio's newest plotting component `gr.LinePlot`! 📈

With this component you can easily create time series visualizations with customizable
appearance for your demos and dashboards ... all without having to know an external plotting library.

For an example of the api see below:

```python
gr.LinePlot(stocks,
            x="date",
            y="price",
            color="symbol",
            color_legend_position="bottom",
            width=600, height=400, title="Stock Prices")
```
![image](https://user-images.githubusercontent.com/41651716/208711646-81ae3745-149b-46a3-babd-0569aecdd409.png)


By [@freddyaboulton](https://github.com/freddyaboulton) in [PR 2807](https://github.com/gradio-app/gradio/pull/2807) 

## Bug Fixes:
* Fixed bug where the `examples_per_page` parameter of the `Examples` component was not passed to the internal `Dataset` component by [@freddyaboulton](https://github.com/freddyaboulton) in [PR 2861](https://github.com/gradio-app/gradio/pull/2861)  
* Fixes loading Spaces that have components with default values by [@abidlabs](https://github.com/abidlabs) in [PR 2855](https://github.com/gradio-app/gradio/pull/2855) 
* Fixes flagging when `allow_flagging="auto"` in `gr.Interface()` by [@abidlabs](https://github.com/abidlabs) in [PR 2695](https://github.com/gradio-app/gradio/pull/2695)
* Fixed bug where passing a non-list value to `gr.CheckboxGroup` would crash the entire app by [@freddyaboulton](https://github.com/freddyaboulton) in [PR 2866](https://github.com/gradio-app/gradio/pull/2866) 

## Documentation Changes:
* Added a Guide on using BigQuery with Gradio's `DataFrame` and `ScatterPlot` component,
by [@abidlabs](https://github.com/abidlabs) in [PR 2794](https://github.com/gradio-app/gradio/pull/2794) 

## Testing and Infrastructure Changes:
No changes to highlight.

## Breaking Changes:
No changes to highlight.

## Full Changelog:
* Fixed importing gradio can cause PIL.Image.registered_extensions() to break by `[@aliencaocao](https://github.com/aliencaocao)` in `[PR 2846](https://github.com/gradio-app/gradio/pull/2846)`
* Fix css glitch and navigation in docs by [@aliabd](https://github.com/aliabd) in [PR 2856](https://github.com/gradio-app/gradio/pull/2856)
* Added the ability to set `x_lim`, `y_lim` and legend positions for `gr.ScatterPlot` by  [@freddyaboulton](https://github.com/freddyaboulton) in [PR 2807](https://github.com/gradio-app/gradio/pull/2807)  
* Remove footers and min-height the correct way by [@aliabd](https://github.com/aliabd) in [PR 2860](https://github.com/gradio-app/gradio/pull/2860)

## Contributors Shoutout:
No changes to highlight.

# Version 3.14.0

## New Features:

### Add Waveform Visual Support to Audio
Adds a `gr.make_waveform()` function that creates a waveform video by combining an audio and an optional background image by [@dawoodkhan82](http://github.com/dawoodkhan82) and [@aliabid94](http://github.com/aliabid94) in [PR 2706](https://github.com/gradio-app/gradio/pull/2706. Helpful for making audio outputs much more shareable.

![waveform screenrecording](https://user-images.githubusercontent.com/7870876/206062396-164a5e71-451a-4fe0-94a7-cbe9269d57e6.gif)

### Allows Every Component to Accept an `every` Parameter

When a component's initial value is a function, the `every` parameter re-runs the function every `every` seconds. By [@abidlabs](https://github.com/abidlabs) in [PR 2806](https://github.com/gradio-app/gradio/pull/2806). Here's a code example:

```py
import gradio as gr

with gr.Blocks() as demo:
    df = gr.DataFrame(run_query, every=60*60)

demo.queue().launch() 
```

## Bug Fixes:
* Fixed issue where too many temporary files were created, all with randomly generated
filepaths. Now fewer temporary files are created and are assigned a path that is a 
hash based on the file contents by [@abidlabs](https://github.com/abidlabs) in [PR 2758](https://github.com/gradio-app/gradio/pull/2758) 

## Documentation Changes:
No changes to highlight.

## Testing and Infrastructure Changes:
No changes to highlight.

## Breaking Changes:
No changes to highlight.

## Full Changelog:
No changes to highlight.

## Contributors Shoutout:
No changes to highlight.


# Version 3.13.2

## New Features:
No changes to highlight.

## Bug Fixes:
No changes to highlight.

## Documentation Changes:
* Improves documentation of several queuing-related parameters by [@abidlabs](https://github.com/abidlabs) in [PR 2825](https://github.com/gradio-app/gradio/pull/2825) 

## Testing and Infrastructure Changes:
* Remove h11 pinning by [@ecederstrand]([https://github.com/abidlabs](https://github.com/ecederstrand)) in [PR 2820]([https://github.com/gradio-app/gradio/pull/2808](https://github.com/gradio-app/gradio/pull/2820)) 

## Breaking Changes:
No changes to highlight.

## Full Changelog:
No changes to highlight.

## Contributors Shoutout:
No changes to highlight.

# Version 3.13.1

## New Features:

### New Shareable Links

Replaces tunneling logic based on ssh port-forwarding to that based on `frp` by [XciD](https://github.com/XciD) and [Wauplin](https://github.com/Wauplin) in [PR 2509](https://github.com/gradio-app/gradio/pull/2509)

You don't need to do anything differently, but when you set `share=True` in `launch()`,
you'll get this message and a public link that look a little bit different:

```bash
Setting up a public link... we have recently upgraded the way public links are generated. If you encounter any problems, please downgrade to gradio version 3.13.0
.
Running on public URL: https://bec81a83-5b5c-471e.gradio.live
```

These links are a more secure and scalable way to create shareable demos!

## Bug Fixes:
* Allows `gr.Dataframe()` to take a `pandas.DataFrame` that includes numpy array and other types as its initial value, by [@abidlabs](https://github.com/abidlabs) in [PR 2804](https://github.com/gradio-app/gradio/pull/2804) 
* Add `altair` to requirements.txt by [@freddyaboulton](https://github.com/freddyaboulton) in [PR 2811](https://github.com/gradio-app/gradio/pull/2811)
* Added aria-labels to icon buttons that are built into UI components by [@emilyuhde](http://github.com/emilyuhde) in [PR 2791](https://github.com/gradio-app/gradio/pull/2791)

## Documentation Changes:
* Fixed some typos in the "Plot Component for Maps" guide by [@freddyaboulton](https://github.com/freddyaboulton) in [PR 2811](https://github.com/gradio-app/gradio/pull/2811)

## Testing and Infrastructure Changes:
* Fixed test for IP address by [@abidlabs](https://github.com/abidlabs) in [PR 2808](https://github.com/gradio-app/gradio/pull/2808) 

## Breaking Changes:
No changes to highlight.

## Full Changelog:
* Fixed typo in parameter `visible` in classes in `templates.py` by [@abidlabs](https://github.com/abidlabs) in [PR 2805](https://github.com/gradio-app/gradio/pull/2805) 
* Switched external service for getting IP address from `https://api.ipify.org` to `https://checkip.amazonaws.com/` by [@abidlabs](https://github.com/abidlabs) in [PR 2810](https://github.com/gradio-app/gradio/pull/2810) 

## Contributors Shoutout:
No changes to highlight.

* Fixed typo in parameter `visible` in classes in `templates.py` by [@abidlabs](https://github.com/abidlabs) in [PR 2805](https://github.com/gradio-app/gradio/pull/2805)
* Switched external service for getting IP address from `https://api.ipify.org` to `https://checkip.amazonaws.com/` by [@abidlabs](https://github.com/abidlabs) in [PR 2810](https://github.com/gradio-app/gradio/pull/2810)


# Version 3.13.0

## New Features:

### Scatter plot component

It is now possible to create a scatter plot natively in Gradio!

The `gr.ScatterPlot` component accepts a pandas dataframe and some optional configuration parameters
and will automatically create a plot for you!

This is the first of many native plotting components in Gradio!

For an example of how to use `gr.ScatterPlot` see below:

```python
import gradio as gr
from vega_datasets import data

cars = data.cars()

with gr.Blocks() as demo:
    gr.ScatterPlot(show_label=False,
                   value=cars,
                   x="Horsepower",
                   y="Miles_per_Gallon",
                   color="Origin",
                   tooltip="Name",
                   title="Car Data",
                   y_title="Miles per Gallon",
                   color_legend_title="Origin of Car").style(container=False)

demo.launch()
```

<img width="404" alt="image" src="https://user-images.githubusercontent.com/41651716/206737726-4c4da5f0-dee8-4f0a-b1e1-e2b75c4638e9.png">


By [@freddyaboulton](https://github.com/freddyaboulton) in [PR 2764](https://github.com/gradio-app/gradio/pull/2764)


### Support for altair plots

The `Plot` component can now accept altair plots as values!
Simply return an altair plot from your event listener and gradio will display it in the front-end.
See the example below:

```python
import gradio as gr
import altair as alt
from vega_datasets import data

cars = data.cars()
chart = (
    alt.Chart(cars)
    .mark_point()
    .encode(
        x="Horsepower",
        y="Miles_per_Gallon",
        color="Origin",
    )
)

with gr.Blocks() as demo:
    gr.Plot(value=chart)
demo.launch()
```

<img width="1366" alt="image" src="https://user-images.githubusercontent.com/41651716/204660697-f994316f-5ca7-4e8a-93bc-eb5e0d556c91.png">

By [@freddyaboulton](https://github.com/freddyaboulton) in [PR 2741](https://github.com/gradio-app/gradio/pull/2741)

### Set the background color of a Label component

The `Label` component now accepts a `color` argument by [@freddyaboulton](https://github.com/freddyaboulton) in [PR 2736](https://github.com/gradio-app/gradio/pull/2736).
The `color` argument should either be a valid css color name or hexadecimal string.
You can update the color with `gr.Label.update`!

This lets you create Alert and Warning boxes with the `Label` component. See below:

```python
import gradio as gr
import random

def update_color(value):
    if value < 0:
        # This is bad so use red
        return "#FF0000"
    elif 0 <= value <= 20:
        # Ok but pay attention (use orange)
        return "#ff9966"
    else:
        # Nothing to worry about
        return None

def update_value():
    choice = random.choice(['good', 'bad', 'so-so'])
    color = update_color(choice)
    return gr.Label.update(value=choice, color=color)


with gr.Blocks() as demo:
    label = gr.Label(value=-10)
    demo.load(lambda: update_value(), inputs=None, outputs=[label], every=1)
demo.queue().launch()
```

![label_bg_color_update](https://user-images.githubusercontent.com/41651716/204400372-80e53857-f26f-4a38-a1ae-1acadff75e89.gif)

### Add Brazilian Portuguese translation

Add Brazilian Portuguese translation (pt-BR.json) by [@pstwh](http://github.com/pstwh) in [PR 2753](https://github.com/gradio-app/gradio/pull/2753):

<img width="951" alt="image" src="https://user-images.githubusercontent.com/1778297/206615305-4c52031e-3f7d-4df2-8805-a79894206911.png">

## Bug Fixes:
* Fixed issue where image thumbnails were not showing when an example directory was provided
by [@abidlabs](https://github.com/abidlabs) in [PR 2745](https://github.com/gradio-app/gradio/pull/2745)
* Fixed bug loading audio input models from the hub by [@freddyaboulton](https://github.com/freddyaboulton) in [PR 2779](https://github.com/gradio-app/gradio/pull/2779).
* Fixed issue where entities were not merged when highlighted text was generated from the
dictionary inputs [@payoto](https://github.com/payoto) in [PR 2767](https://github.com/gradio-app/gradio/pull/2767)
* Fixed bug where generating events did not finish running even if the websocket connection was closed by [@freddyaboulton](https://github.com/freddyaboulton) in [PR 2783](https://github.com/gradio-app/gradio/pull/2783).

## Documentation Changes:
No changes to highlight.

## Testing and Infrastructure Changes:
No changes to highlight.

## Breaking Changes:
No changes to highlight.

## Full Changelog:
* Images in the chatbot component are now resized if they exceed a max width by [@abidlabs](https://github.com/abidlabs) in [PR 2748](https://github.com/gradio-app/gradio/pull/2748)
* Missing parameters have been added to `gr.Blocks().load()` by [@abidlabs](https://github.com/abidlabs) in [PR 2755](https://github.com/gradio-app/gradio/pull/2755)
* Deindex share URLs from search by [@aliabd](https://github.com/aliabd) in [PR 2772](https://github.com/gradio-app/gradio/pull/2772)
* Redirect old links and fix broken ones by [@aliabd](https://github.com/aliabd) in [PR 2774](https://github.com/gradio-app/gradio/pull/2774)

## Contributors Shoutout:
No changes to highlight.

# Version 3.12.0

## New Features:

### The `Chatbot` component now supports a subset of Markdown (including bold, italics, code, images)

You can now pass in some Markdown to the Chatbot component and it will show up,
meaning that you can pass in images as well! by [@abidlabs](https://github.com/abidlabs) in [PR 2731](https://github.com/gradio-app/gradio/pull/2731)

Here's a simple example that references a local image `lion.jpg` that is in the same
folder as the Python script:

```py
import gradio as gr

with gr.Blocks() as demo:
    gr.Chatbot([("hi", "hello **abubakar**"), ("![](/file=lion.jpg)", "cool pic")])

demo.launch()
```

![Alt text](https://user-images.githubusercontent.com/1778297/204357455-5c1a4002-eee7-479d-9a1e-ba2c12522723.png)

To see a more realistic example, see the new demo `/demo/chatbot_multimodal/run.py`.


### Latex support
Added mathtext (a subset of latex) support to gr.Markdown. Added by [@kashif](https://github.com/kashif) and [@aliabid94](https://github.com/aliabid94) in [PR 2696](https://github.com/gradio-app/gradio/pull/2696).

Example of how it can be used:

```python
gr.Markdown(
    r"""
    # Hello World! $\frac{\sqrt{x + y}}{4}$ is today's lesson.
    """)
```

### Update Accordion properties from the backend

You can now update the Accordion `label` and `open` status with `gr.Accordion.update` by [@freddyaboulton](https://github.com/freddyaboulton) in [PR 2690](https://github.com/gradio-app/gradio/pull/2690)

```python
import gradio as gr

with gr.Blocks() as demo:
    with gr.Accordion(label="Open for greeting", open=False) as accordion:
        gr.Textbox("Hello!")
    open_btn = gr.Button(value="Open Accordion")
    close_btn = gr.Button(value="Close Accordion")
    open_btn.click(
        lambda: gr.Accordion.update(open=True, label="Open Accordion"),
        inputs=None,
        outputs=[accordion],
    )
    close_btn.click(
        lambda: gr.Accordion.update(open=False, label="Closed Accordion"),
        inputs=None,
        outputs=[accordion],
    )
demo.launch()
```

![update_accordion](https://user-images.githubusercontent.com/41651716/203164176-b102eae3-babe-4986-ae30-3ab4f400cedc.gif)

## Bug Fixes:
* Fixed bug where requests timeout is missing from utils.version_check() by [@yujiehecs](https://github.com/yujiehecs) in [PR 2729](https://github.com/gradio-app/gradio/pull/2729)
* Fixed bug where so that the `File` component can properly preprocess files to "binary" byte-string format by [CoffeeVampir3](https://github.com/CoffeeVampir3) in [PR 2727](https://github.com/gradio-app/gradio/pull/2727)
* Fixed bug to ensure that filenames are less than 200 characters even for non-English languages by [@SkyTNT](https://github.com/SkyTNT) in [PR 2685](https://github.com/gradio-app/gradio/pull/2685)

## Documentation Changes:
* Performance improvements to docs on mobile by  [@aliabd](https://github.com/aliabd) in [PR 2730](https://github.com/gradio-app/gradio/pull/2730)

## Testing and Infrastructure Changes:
No changes to highlight.

## Breaking Changes:
No changes to highlight.

## Full Changelog:
* Make try examples button more prominent by [@aliabd](https://github.com/aliabd) in [PR 2705](https://github.com/gradio-app/gradio/pull/2705)
* Fix id clashes in docs by [@aliabd](https://github.com/aliabd) in [PR 2713](https://github.com/gradio-app/gradio/pull/2713)
* Fix typos in guide docs by [@andridns](https://github.com/andridns) in [PR 2722](https://github.com/gradio-app/gradio/pull/2722)
* Add option to `include_audio` in Video component. When `True`, for `source="webcam"` this will record audio and video, for `source="upload"` this will retain  the audio in an uploaded video by [@mandargogate](https://github.com/MandarGogate) in [PR 2721](https://github.com/gradio-app/gradio/pull/2721)

## Contributors Shoutout:
* [@andridns](https://github.com/andridns) made their first contribution in [PR 2722](https://github.com/gradio-app/gradio/pull/2722)!


# Version 3.11.0

## New Features:

### Upload Button
There is now a new component called the `UploadButton` which is a file upload component but in button form! You can also specify what file types it should accept in the form of a list (ex: `image`, `video`, `audio`, `text`, or generic `file`). Added by [@dawoodkhan82](https://github.com/dawoodkhan82) in [PR 2591](https://github.com/gradio-app/gradio/pull/2591).

Example of how it can be used:

```python
import gradio as gr

def upload_file(files):
    file_paths = [file.name for file in files]
    return file_paths

with gr.Blocks() as demo:
    file_output = gr.File()
    upload_button = gr.UploadButton("Click to Upload a File", file_types=["image", "video"], file_count="multiple")
    upload_button.upload(upload_file, upload_button, file_output)

demo.launch()
```
### Revamped API documentation page

New API Docs page with in-browser playground and updated aesthetics. [@gary149](https://github.com/gary149) in [PR 2652](https://github.com/gradio-app/gradio/pull/2652)

### Revamped Login page

Previously our login page had its own CSS, had no dark mode, and had an ugly json message on the wrong credentials. Made the page more aesthetically consistent, added dark mode support, and a nicer error message. [@aliabid94](https://github.com/aliabid94) in [PR 2684](https://github.com/gradio-app/gradio/pull/2684)

### Accessing the Requests Object Directly

You can now access the Request object directly in your Python function by [@abidlabs](https://github.com/abidlabs) in [PR 2641](https://github.com/gradio-app/gradio/pull/2641). This means that you can access request headers, the client IP address, and so on. In order to use it, add a parameter to your function and set its type hint to be `gr.Request`. Here's a simple example:

```py
import gradio as gr

def echo(name, request: gr.Request):
    if request:
        print("Request headers dictionary:", request.headers)
        print("IP address:", request.client.host)
    return name

io = gr.Interface(echo, "textbox", "textbox").launch()
```

## Bug Fixes:
* Fixed bug that limited files from being sent over websockets to 16MB. The new limit
is now 1GB  by [@abidlabs](https://github.com/abidlabs) in [PR 2709](https://github.com/gradio-app/gradio/pull/2709)

## Documentation Changes:
* Updated documentation for embedding Gradio demos on Spaces as web components by
[@julien-c](https://github.com/julien-c) in [PR 2698](https://github.com/gradio-app/gradio/pull/2698)
* Updated IFrames in Guides to use the host URL instead of the Space name to be consistent with the new method for embedding Spaces, by
[@julien-c](https://github.com/julien-c) in [PR 2692](https://github.com/gradio-app/gradio/pull/2692)
 * Colab buttons on every demo in the website! Just click open in colab, and run the demo there.



https://user-images.githubusercontent.com/9021060/202878400-cb16ed47-f4dd-4cb0-b2f0-102a9ff64135.mov

## Testing and Infrastructure Changes:
No changes to highlight.

## Breaking Changes:
No changes to highlight.

## Full Changelog:
* Better warnings and error messages for `gr.Interface.load()` by [@abidlabs](https://github.com/abidlabs) in [PR 2694](https://github.com/gradio-app/gradio/pull/2694)
* Add open in colab buttons to demos in docs and /demos by [@aliabd](https://github.com/aliabd) in [PR 2608](https://github.com/gradio-app/gradio/pull/2608)
* Apply different formatting for the types in component docstrings by [@aliabd](https://github.com/aliabd) in [PR 2707](https://github.com/gradio-app/gradio/pull/2707)

## Contributors Shoutout:
No changes to highlight.

# Version 3.10.1

## New Features:
No changes to highlight.

## Bug Fixes:
* Passes kwargs into `gr.Interface.load()` by [@abidlabs](https://github.com/abidlabs) in [PR 2669](https://github.com/gradio-app/gradio/pull/2669)

## Documentation Changes:
No changes to highlight.

## Testing and Infrastructure Changes:
No changes to highlight.

## Breaking Changes:
No changes to highlight.

## Full Changelog:
* Clean up printed statements in Embedded Colab Mode by [@aliabid94](https://github.com/aliabid94) in [PR 2612](https://github.com/gradio-app/gradio/pull/2612)

## Contributors Shoutout:
No changes to highlight.


# Version 3.10.0

* Add support for `'password'` and `'email'` types to `Textbox`. [@pngwn](https://github.com/pngwn) in [PR 2653](https://github.com/gradio-app/gradio/pull/2653)
* `gr.Textbox` component will now raise an exception if `type` is not "text", "email", or "password" [@pngwn](https://github.com/pngwn) in [PR 2653](https://github.com/gradio-app/gradio/pull/2653). This will cause demos using the deprecated `gr.Textbox(type="number")` to raise an exception.

## Bug Fixes:
* Updated the minimum FastApi used in tests to version 0.87 by [@freddyaboulton](https://github.com/freddyaboulton) in [PR 2647](https://github.com/gradio-app/gradio/pull/2647)
* Fixed bug where interfaces with examples could not be loaded with `gr.Interface.load` by [@freddyaboulton](https://github.com/freddyaboulton) [PR 2640](https://github.com/gradio-app/gradio/pull/2640)
* Fixed bug where the `interactive` property of a component could not be updated by [@freddyaboulton](https://github.com/freddyaboulton) in [PR 2639](https://github.com/gradio-app/gradio/pull/2639)
* Fixed bug where some URLs were not being recognized as valid URLs and thus were not
loading correctly in various components by [@abidlabs](https://github.com/abidlabs) in [PR 2659](https://github.com/gradio-app/gradio/pull/2659)


## Documentation Changes:
* Fix some typos in the embedded demo names in "05_using_blocks_like_functions.md" by [@freddyaboulton](https://github.com/freddyaboulton) in [PR 2656](https://github.com/gradio-app/gradio/pull/2656)

## Testing and Infrastructure Changes:
No changes to highlight.

## Breaking Changes:
No changes to highlight.

## Full Changelog:
* Add support for `'password'` and `'email'` types to `Textbox`. [@pngwn](https://github.com/pngwn) in [PR 2653](https://github.com/gradio-app/gradio/pull/2653)

## Contributors Shoutout:
No changes to highlight.


# Version 3.9.1

## New Features:
No changes to highlight.

## Bug Fixes:
* Only set a min height on md and html when loading by [@pngwn](https://github.com/pngwn) in [PR 2623](https://github.com/gradio-app/gradio/pull/2623)

## Documentation Changes:
* See docs for the latest gradio commit to main as well the latest pip release:

![main-vs-pip](https://user-images.githubusercontent.com/9021060/199607887-aab1ae4e-a070-4527-966d-024397abe15b.gif)

* Modified the "Connecting To a Database Guide" to use `pd.read_sql` as opposed to low-level postgres connector by [@freddyaboulton](https://github.com/freddyaboulton) in [PR 2604](https://github.com/gradio-app/gradio/pull/2604)

## Testing and Infrastructure Changes:
No changes to highlight.

## Breaking Changes:
No changes to highlight.

## Full Changelog:
* Dropdown for seeing docs as latest or main by [@aliabd](https://github.com/aliabd) in [PR 2544](https://github.com/gradio-app/gradio/pull/2544)
* Allow `gr.Templates` to accept parameters to override the defaults by [@abidlabs](https://github.com/abidlabs) in [PR 2600](https://github.com/gradio-app/gradio/pull/2600)
* Components now throw a `ValueError()` if constructed with invalid parameters for `type` or `source` (for components that take those parameters) in [PR 2610](https://github.com/gradio-app/gradio/pull/2610)
* Allow auth with using queue by [@GLGDLY](https://github.com/GLGDLY) in [PR 2611](https://github.com/gradio-app/gradio/pull/2611)

## Contributors Shoutout:
No changes to highlight.


# Version 3.9

## New Features:
* Gradio is now embedded directly in colab without requiring the share link by [@aliabid94](https://github.com/aliabid94) in [PR 2455](https://github.com/gradio-app/gradio/pull/2455)

### Calling functions by api_name in loaded apps

When you load an upstream app with `gr.Blocks.load`, you can now specify which fn
to call with the `api_name` parameter.

```python
import gradio as gr
english_translator = gr.Blocks.load(name="spaces/gradio/english-translator")
german = english_translator("My name is Freddy", api_name='translate-to-german')
```

The `api_name` parameter will take precendence over the `fn_index` parameter.

## Bug Fixes:
* Fixed bug where None could not be used for File,Model3D, and Audio examples by [@freddyaboulton](https://github.com/freddyaboulton) in [PR 2588](https://github.com/gradio-app/gradio/pull/2588)
* Fixed links in Plotly map guide + demo by [@dawoodkhan82](https://github.com/dawoodkhan82) in [PR 2578](https://github.com/gradio-app/gradio/pull/2578)
* `gr.Blocks.load()` now correctly loads example files from Spaces [@abidlabs](https://github.com/abidlabs) in [PR 2594](https://github.com/gradio-app/gradio/pull/2594)
* Fixed bug when image clear started upload dialog [@mezotaken](https://github.com/mezotaken) in [PR 2577](https://github.com/gradio-app/gradio/pull/2577)

## Documentation Changes:
* Added a Guide on how to configure the queue for maximum performance by [@abidlabs](https://github.com/abidlabs) in [PR 2558](https://github.com/gradio-app/gradio/pull/2558)


## Testing and Infrastructure Changes:
No changes to highlight.

## Breaking Changes:
No changes to highlight.

## Full Changelog:
* Add `api_name` to `Blocks.__call__` by  [@freddyaboulton](https://github.com/freddyaboulton) in [PR 2593](https://github.com/gradio-app/gradio/pull/2593)
* Update queue with using deque & update requirements by [@GLGDLY](https://github.com/GLGDLY) in [PR 2428](https://github.com/gradio-app/gradio/pull/2428)


## Contributors Shoutout:
No changes to highlight.


# Version 3.8.2

## Bug Fixes:

* Ensure gradio apps embedded via spaces use the correct endpoint for predictions. [@pngwn](https://github.com/pngwn) in [PR 2567](https://github.com/gradio-app/gradio/pull/2567)
* Ensure gradio apps embedded via spaces use the correct websocket protocol. [@pngwn](https://github.com/pngwn) in [PR 2571](https://github.com/gradio-app/gradio/pull/2571)

## New Features:

### Running Events Continuously
Gradio now supports the ability to run an event continuously on a fixed schedule. To use this feature,
pass `every=# of seconds` to the event definition. This will run the event every given number of seconds!

This can be used to:
* Create live visualizations that show the most up to date data
* Refresh the state of the frontend automatically in response to changes in the backend

Here is an example of a live plot that refreshes every half second:
```python
import math
import gradio as gr
import plotly.express as px
import numpy as np


plot_end = 2 * math.pi


def get_plot(period=1):
    global plot_end
    x = np.arange(plot_end - 2 * math.pi, plot_end, 0.02)
    y = np.sin(2*math.pi*period * x)
    fig = px.line(x=x, y=y)
    plot_end += 2 * math.pi
    return fig


with gr.Blocks() as demo:
    with gr.Row():
        with gr.Column():
            gr.Markdown("Change the value of the slider to automatically update the plot")
            period = gr.Slider(label="Period of plot", value=1, minimum=0, maximum=10, step=1)
            plot = gr.Plot(label="Plot (updates every half second)")

    dep = demo.load(get_plot, None, plot, every=0.5)
    period.change(get_plot, period, plot, every=0.5, cancels=[dep])

demo.queue().launch()
```

![live_demo](https://user-images.githubusercontent.com/41651716/198357377-633ce460-4e31-47bd-8202-1440cdd6fe19.gif)


## Bug Fixes:
No changes to highlight.

## Documentation Changes:
No changes to highlight.

## Testing and Infrastructure Changes:
No changes to highlight.

## Breaking Changes:
No changes to highlight.

## Full Changelog:
* Allows loading private Spaces by passing an an `api_key` to `gr.Interface.load()`
by [@abidlabs](https://github.com/abidlabs) in [PR 2568](https://github.com/gradio-app/gradio/pull/2568)

## Contributors Shoutout:
No changes to highlight.


# Version 3.8

## New Features:
* Allows event listeners to accept a single dictionary as its argument, where the keys are the components and the values are the component values. This is set by passing the input components in the event listener as a set instead of a list. [@aliabid94](https://github.com/aliabid94) in [PR 2550](https://github.com/gradio-app/gradio/pull/2550)

## Bug Fixes:
* Fix whitespace issue when using plotly. [@dawoodkhan82](https://github.com/dawoodkhan82) in [PR 2548](https://github.com/gradio-app/gradio/pull/2548)
* Apply appropriate alt text to all gallery images. [@camenduru](https://github.com/camenduru) in [PR 2358](https://github.com/gradio-app/gradio/pull/2538)
* Removed erroneous tkinter import in gradio.blocks by [@freddyaboulton](https://github.com/freddyaboulton) in [PR 2555](https://github.com/gradio-app/gradio/pull/2555)

## Documentation Changes:
No changes to highlight.

## Testing and Infrastructure Changes:
No changes to highlight.

## Breaking Changes:
No changes to highlight.

## Full Changelog:
* Added the `every` keyword to event listeners that runs events on a fixed schedule by [@freddyaboulton](https://github.com/freddyaboulton) in [PR 2512](https://github.com/gradio-app/gradio/pull/2512)
* Fix whitespace issue when using plotly. [@dawoodkhan82](https://github.com/dawoodkhan82) in [PR 2548](https://github.com/gradio-app/gradio/pull/2548)
* Apply appropriate alt text to all gallery images. [@camenduru](https://github.com/camenduru) in [PR 2358](https://github.com/gradio-app/gradio/pull/2538)

## Contributors Shoutout:
No changes to highlight.


# Version 3.7

## New Features:

### Batched Functions

Gradio now supports the ability to pass *batched* functions. Batched functions are just
functions which take in a list of inputs and return a list of predictions.

For example, here is a batched function that takes in two lists of inputs (a list of
words and a list of ints), and returns a list of trimmed words as output:

```py
import time

def trim_words(words, lens):
    trimmed_words = []
    time.sleep(5)
    for w, l in zip(words, lens):
        trimmed_words.append(w[:l])
    return [trimmed_words]
```

The advantage of using batched functions is that if you enable queuing, the Gradio
server can automatically *batch* incoming requests and process them in parallel,
potentially speeding up your demo. Here's what the Gradio code looks like (notice
the `batch=True` and `max_batch_size=16` -- both of these parameters can be passed
into event triggers or into the `Interface` class)

```py
import gradio as gr

with gr.Blocks() as demo:
    with gr.Row():
        word = gr.Textbox(label="word", value="abc")
        leng = gr.Number(label="leng", precision=0, value=1)
        output = gr.Textbox(label="Output")
    with gr.Row():
        run = gr.Button()

    event = run.click(trim_words, [word, leng], output, batch=True, max_batch_size=16)

demo.queue()
demo.launch()
```

In the example above, 16 requests could be processed in parallel (for a total inference
time of 5 seconds), instead of each request being processed separately (for a total
inference time of 80 seconds).

### Upload Event

`Video`, `Audio`, `Image`, and `File` components now support a `upload()` event that is triggered when a user uploads a file into any of these components.

Example usage:

```py
import gradio as gr

with gr.Blocks() as demo:
    with gr.Row():
        input_video = gr.Video()
        output_video = gr.Video()

     # Clears the output video when an input video is uploaded
    input_video.upload(lambda : None, None, output_video)
```


## Bug Fixes:
* Fixes issue where plotly animations, interactivity, titles, legends, were not working properly. [@dawoodkhan82](https://github.com/dawoodkhan82) in [PR 2486](https://github.com/gradio-app/gradio/pull/2486)
* Prevent requests to the `/api` endpoint from skipping the queue if the queue is enabled for that event by [@freddyaboulton](https://github.com/freddyaboulton) in [PR 2493](https://github.com/gradio-app/gradio/pull/2493)
* Fixes a bug with `cancels` in event triggers so that it works properly if multiple
Blocks are rendered by [@abidlabs](https://github.com/abidlabs) in [PR 2530](https://github.com/gradio-app/gradio/pull/2530)
* Prevent invalid targets of events from crashing the whole application. [@pngwn](https://github.com/pngwn) in [PR 2534](https://github.com/gradio-app/gradio/pull/2534)
* Properly dequeue cancelled events when multiple apps are rendered by [@freddyaboulton](https://github.com/freddyaboulton) in [PR 2540](https://github.com/gradio-app/gradio/pull/2540)

## Documentation Changes:
* Added an example interactive dashboard to the "Tabular & Plots" section of the Demos page by [@freddyaboulton](https://github.com/freddyaboulton) in [PR 2508](https://github.com/gradio-app/gradio/pull/2508)

## Testing and Infrastructure Changes:
No changes to highlight.

## Breaking Changes:
No changes to highlight.

## Full Changelog:
* Fixes the error message if a user builds Gradio locally and tries to use `share=True` by [@abidlabs](https://github.com/abidlabs) in [PR 2502](https://github.com/gradio-app/gradio/pull/2502)
* Allows the render() function to return self by [@Raul9595](https://github.com/Raul9595) in [PR 2514](https://github.com/gradio-app/gradio/pull/2514)
* Fixes issue where plotly animations, interactivity, titles, legends, were not working properly. [@dawoodkhan82](https://github.com/dawoodkhan82) in [PR 2486](https://github.com/gradio-app/gradio/pull/2486)
* Gradio now supports batched functions by [@abidlabs](https://github.com/abidlabs) in [PR 2218](https://github.com/gradio-app/gradio/pull/2218)
* Add `upload` event for `Video`, `Audio`, `Image`, and `File` components [@dawoodkhan82](https://github.com/dawoodkhan82) in [PR 2448](https://github.com/gradio-app/gradio/pull/2456)
* Changes websocket path for Spaces as it is no longer necessary to have a different URL for websocket connections on Spaces by [@abidlabs](https://github.com/abidlabs) in [PR 2528](https://github.com/gradio-app/gradio/pull/2528)
* Clearer error message when events are defined outside of a Blocks scope, and a warning if you
try to use `Series` or `Parallel` with `Blocks` by [@abidlabs](https://github.com/abidlabs) in [PR 2543](https://github.com/gradio-app/gradio/pull/2543)
* Adds support for audio samples that are in `float64`, `float16`, or `uint16` formats by [@abidlabs](https://github.com/abidlabs) in [PR 2545](https://github.com/gradio-app/gradio/pull/2545)

## Contributors Shoutout:
No changes to highlight.


# Version 3.6

## New Features:

### Cancelling Running Events
Running events can be cancelled when other events are triggered! To test this feature, pass the `cancels` parameter to the event listener.
For this feature to work, the queue must be enabled.

![cancel_on_change_rl](https://user-images.githubusercontent.com/41651716/195952623-61a606bd-e82b-4e1a-802e-223154cb8727.gif)

Code:
```python
import time
import gradio as gr

def fake_diffusion(steps):
    for i in range(steps):
        time.sleep(1)
        yield str(i)

def long_prediction(*args, **kwargs):
    time.sleep(10)
    return 42


with gr.Blocks() as demo:
    with gr.Row():
        with gr.Column():
            n = gr.Slider(1, 10, value=9, step=1, label="Number Steps")
            run = gr.Button()
            output = gr.Textbox(label="Iterative Output")
            stop = gr.Button(value="Stop Iterating")
        with gr.Column():
            prediction = gr.Number(label="Expensive Calculation")
            run_pred = gr.Button(value="Run Expensive Calculation")
        with gr.Column():
            cancel_on_change = gr.Textbox(label="Cancel Iteration and Expensive Calculation on Change")

    click_event = run.click(fake_diffusion, n, output)
    stop.click(fn=None, inputs=None, outputs=None, cancels=[click_event])
    pred_event = run_pred.click(fn=long_prediction, inputs=None, outputs=prediction)

    cancel_on_change.change(None, None, None, cancels=[click_event, pred_event])


demo.queue(concurrency_count=1, max_size=20).launch()
```

For interfaces, a stop button will be added automatically if the function uses a `yield` statement.

```python
import gradio as gr
import time

def iteration(steps):
    for i in range(steps):
       time.sleep(0.5)
       yield i

gr.Interface(iteration,
             inputs=gr.Slider(minimum=1, maximum=10, step=1, value=5),
             outputs=gr.Number()).queue().launch()
```

![stop_interface_rl](https://user-images.githubusercontent.com/41651716/195952883-e7ca4235-aae3-4852-8f28-96d01d0c5822.gif)


## Bug Fixes:
* Add loading status tracker UI to HTML and Markdown components. [@pngwn](https://github.com/pngwn) in [PR 2474](https://github.com/gradio-app/gradio/pull/2474)
* Fixed videos being mirrored in the front-end if source is not webcam by [@freddyaboulton](https://github.com/freddyaboulton) in [PR 2475](https://github.com/gradio-app/gradio/pull/2475)
* Add clear button for timeseries component [@dawoodkhan82](https://github.com/dawoodkhan82) in [PR 2487](https://github.com/gradio-app/gradio/pull/2487)
* Removes special characters from temporary filenames so that the files can be served by components [@abidlabs](https://github.com/abidlabs) in [PR 2480](https://github.com/gradio-app/gradio/pull/2480)
* Fixed infinite reload loop when mounting gradio as a sub application by [@freddyaboulton](https://github.com/freddyaboulton) in [PR 2477](https://github.com/gradio-app/gradio/pull/2477)

## Documentation Changes:
* Adds a demo to show how a sound alert can be played upon completion of a prediction by [@abidlabs](https://github.com/abidlabs) in [PR 2478](https://github.com/gradio-app/gradio/pull/2478)

## Testing and Infrastructure Changes:
No changes to highlight.

## Breaking Changes:
No changes to highlight.

## Full Changelog:
* Enable running events to be cancelled from other events by [@freddyaboulton](https://github.com/freddyaboulton) in [PR 2433](https://github.com/gradio-app/gradio/pull/2433)
* Small fix for version check before reuploading demos by [@aliabd](https://github.com/aliabd) in [PR 2469](https://github.com/gradio-app/gradio/pull/2469)
* Add loading status tracker UI to HTML and Markdown components. [@pngwn](https://github.com/pngwn) in [PR 2400](https://github.com/gradio-app/gradio/pull/2474)
* Add clear button for timeseries component [@dawoodkhan82](https://github.com/dawoodkhan82) in [PR 2487](https://github.com/gradio-app/gradio/pull/2487)

## Contributors Shoutout:
No changes to highlight.


# Version 3.5

## Bug Fixes:

* Ensure that Gradio does not take control of the HTML page title when embedding a gradio app as a web component, this behaviour flipped by adding `control_page_title="true"` to the webcomponent. [@pngwn](https://github.com/pngwn) in [PR 2400](https://github.com/gradio-app/gradio/pull/2400)
* Decreased latency in iterative-output demos by making the iteration asynchronous [@freddyaboulton](https://github.com/freddyaboulton) in [PR 2409](https://github.com/gradio-app/gradio/pull/2409)
* Fixed queue getting stuck under very high load by [@freddyaboulton](https://github.com/freddyaboulton) in [PR 2374](https://github.com/gradio-app/gradio/pull/2374)
* Ensure that components always behave as if `interactive=True` were set when the following conditions are true:
  - no default value is provided,
  - they are not set as the input or output of an event,
  - `interactive` kwarg is not set.

  [@pngwn](https://github.com/pngwn) in [PR 2459](https://github.com/gradio-app/gradio/pull/2459)

## New Features:

* When an `Image` component is set to `source="upload"`, it is now possible to drag and drop and image to replace a previously uploaded image by [@pngwn](https://github.com/pngwn) in [PR 1711](https://github.com/gradio-app/gradio/issues/1711)
* The `gr.Dataset` component now accepts `HTML` and `Markdown` components by [@abidlabs](https://github.com/abidlabs) in [PR 2437](https://github.com/gradio-app/gradio/pull/2437)


## Documentation Changes:
* Improved documentation for the `gr.Dataset` component by [@abidlabs](https://github.com/abidlabs) in [PR 2437](https://github.com/gradio-app/gradio/pull/2437)

## Testing and Infrastructure Changes:
No changes to highlight.

## Breaking Changes:
* The `Carousel` component is officially deprecated. Since gradio 3.0, code containing the `Carousel` component would throw warnings. As of the next release, the `Carousel` component will raise an exception.

## Full Changelog:
* Speeds up Gallery component by using temporary files instead of base64 representation in the front-end by [@proxyphi](https://github.com/proxyphi), [@pngwn](https://github.com/pngwn), and [@abidlabs](https://github.com/abidlabs) in [PR 2265](https://github.com/gradio-app/gradio/pull/2265)
* Fixed some embedded demos in the guides by not loading the gradio web component in some guides by [@freddyaboulton](https://github.com/freddyaboulton) in [PR 2403](https://github.com/gradio-app/gradio/pull/2403)
* When an `Image` component is set to `source="upload"`, it is now possible to drag and drop and image to replace a previously uploaded image by [@pngwn](https://github.com/pngwn) in [PR 2400](https://github.com/gradio-app/gradio/pull/2410)
* Improve documentation of the `Blocks.load()` event by [@abidlabs](https://github.com/abidlabs) in [PR 2413](https://github.com/gradio-app/gradio/pull/2413)
* Decreased latency in iterative-output demos by making the iteration asynchronous [@freddyaboulton](https://github.com/freddyaboulton) in [PR 2409](https://github.com/gradio-app/gradio/pull/2409)
* Updated share link message to reference new Spaces Hardware [@abidlabs](https://github.com/abidlabs) in [PR 2423](https://github.com/gradio-app/gradio/pull/2423)
* Automatically restart spaces if they're down by [@aliabd](https://github.com/aliabd) in [PR 2405](https://github.com/gradio-app/gradio/pull/2405)
* Carousel component is now deprecated by [@abidlabs](https://github.com/abidlabs) in [PR 2434](https://github.com/gradio-app/gradio/pull/2434)
* Build Gradio from source in ui tests by by [@freddyaboulton](https://github.com/freddyaboulton) in [PR 2440](https://github.com/gradio-app/gradio/pull/2440)
* Change "return ValueError" to "raise ValueError" by [@vzakharov](https://github.com/vzakharov) in [PR 2445](https://github.com/gradio-app/gradio/pull/2445)
* Add guide on creating a map demo using the `gr.Plot()` component [@dawoodkhan82](https://github.com/dawoodkhan82) in [PR 2402](https://github.com/gradio-app/gradio/pull/2402)
* Add blur event for `Textbox` and `Number` components [@dawoodkhan82](https://github.com/dawoodkhan82) in [PR 2448](https://github.com/gradio-app/gradio/pull/2448)
* Stops a gradio launch from hogging a port even after it's been killed [@aliabid94](https://github.com/aliabid94) in [PR 2453](https://github.com/gradio-app/gradio/pull/2453)
* Fix embedded interfaces on touch screen devices by [@aliabd](https://github.com/aliabd) in [PR 2457](https://github.com/gradio-app/gradio/pull/2457)
* Upload all demos to spaces by [@aliabd](https://github.com/aliabd) in [PR 2281](https://github.com/gradio-app/gradio/pull/2281)

## Contributors Shoutout:
No changes to highlight.


# Version 3.4.1

## New Features:

### 1. See Past and Upcoming Changes in the Release History 👀

You can now see gradio's release history directly on the website, and also keep track of upcoming changes. Just go [here](https://gradio.app/changelog/).

![release-history](https://user-images.githubusercontent.com/9021060/193145458-3de699f7-7620-45de-aa73-a1c1b9b96257.gif)

## Bug Fixes:

1. Fix typo in guide image path by [@freddyaboulton](https://github.com/freddyaboulton) in [PR 2357](https://github.com/gradio-app/gradio/pull/2357)
2. Raise error if Blocks has duplicate component with same IDs by [@abidlabs](https://github.com/abidlabs) in [PR 2359](https://github.com/gradio-app/gradio/pull/2359)
3. Catch the permission exception on the audio component by [@Ian-GL](https://github.com/Ian-GL) in [PR 2330](https://github.com/gradio-app/gradio/pull/2330)
4. Fix image_classifier_interface_load demo by [@freddyaboulton](https://github.com/freddyaboulton) in [PR 2365](https://github.com/gradio-app/gradio/pull/2365)
5. Fix combining adjacent components without gaps by introducing `gr.Row(variant="compact")` by [@aliabid94](https://github.com/aliabid94) in [PR 2291](https://github.com/gradio-app/gradio/pull/2291) This comes with deprecation of the following arguments for `Component.style`: `round`, `margin`, `border`.
6. Fix audio streaming, which was previously choppy in [PR 2351](https://github.com/gradio-app/gradio/pull/2351). Big thanks to [@yannickfunk](https://github.com/yannickfunk) for the proposed solution.
7. Fix bug where new typeable slider doesn't respect the minimum and maximum values [@dawoodkhan82](https://github.com/dawoodkhan82) in [PR 2380](https://github.com/gradio-app/gradio/pull/2380)


## Documentation Changes:

1. New Guide: Connecting to a Database 🗄️

    A new guide by [@freddyaboulton](https://github.com/freddyaboulton) that explains how you can use Gradio to connect your app to a database. Read more [here](https://gradio.app/connecting_to_a_database/).

2. New Guide: Running Background Tasks 🥷

    A new guide by [@freddyaboulton](https://github.com/freddyaboulton) that explains how you can run background tasks from your gradio app. Read more [here](https://gradio.app/running_background_tasks/).

3. Small fixes to docs for `Image` component by [@abidlabs](https://github.com/abidlabs) in [PR 2372](https://github.com/gradio-app/gradio/pull/2372)


## Testing and Infrastructure Changes:
No changes to highlight.

## Breaking Changes:
No changes to highlight.

## Full Changelog:

* Create a guide on how to connect an app to a database hosted on the cloud by [@freddyaboulton](https://github.com/freddyaboulton) in [PR 2341](https://github.com/gradio-app/gradio/pull/2341)
* Removes `analytics` dependency by [@abidlabs](https://github.com/abidlabs) in [PR 2347](https://github.com/gradio-app/gradio/pull/2347)
* Add guide on launching background tasks from your app by [@freddyaboulton](https://github.com/freddyaboulton) in [PR 2350](https://github.com/gradio-app/gradio/pull/2350)
* Fix typo in guide image path by [@freddyaboulton](https://github.com/freddyaboulton) in [PR 2357](https://github.com/gradio-app/gradio/pull/2357)
* Raise error if Blocks has duplicate component with same IDs by [@abidlabs](https://github.com/abidlabs) in [PR 2359](https://github.com/gradio-app/gradio/pull/2359)
* Hotfix: fix version back to 3.4 by [@abidlabs](https://github.com/abidlabs) in [PR 2361](https://github.com/gradio-app/gradio/pull/2361)
* Change version.txt to 3.4 instead of 3.4.0 by [@aliabd](https://github.com/aliabd) in [PR 2363](https://github.com/gradio-app/gradio/pull/2363)
* Catch the permission exception on the audio component by [@Ian-GL](https://github.com/Ian-GL) in [PR 2330](https://github.com/gradio-app/gradio/pull/2330)
* Fix image_classifier_interface_load demo by [@freddyaboulton](https://github.com/freddyaboulton) in [PR 2365](https://github.com/gradio-app/gradio/pull/2365)
* Small fixes to docs for `Image` component by [@abidlabs](https://github.com/abidlabs) in [PR 2372](https://github.com/gradio-app/gradio/pull/2372)
* Automated Release Notes by [@freddyaboulton](https://github.com/freddyaboulton) in [PR 2306](https://github.com/gradio-app/gradio/pull/2306)
* Fixed small typos in the docs [@julien-c](https://github.com/julien-c) in [PR 2373](https://github.com/gradio-app/gradio/pull/2373)
* Adds ability to disable pre/post-processing for examples [@abidlabs](https://github.com/abidlabs) in [PR 2383](https://github.com/gradio-app/gradio/pull/2383)
* Copy changelog file in website docker by [@aliabd](https://github.com/aliabd) in [PR 2384](https://github.com/gradio-app/gradio/pull/2384)
* Lets users provide a `gr.update()` dictionary even if post-processing is diabled [@abidlabs](https://github.com/abidlabs) in [PR 2385](https://github.com/gradio-app/gradio/pull/2385)
* Fix bug where errors would cause apps run in reload mode to hang forever by [@freddyaboulton](https://github.com/freddyaboulton) in [PR 2394](https://github.com/gradio-app/gradio/pull/2394)
* Fix bug where new typeable slider doesn't respect the minimum and maximum values [@dawoodkhan82](https://github.com/dawoodkhan82) in [PR 2380](https://github.com/gradio-app/gradio/pull/2380)


## Contributors Shoutout:
No changes to highlight.

# Version 3.4

## New Features:

### 1. Gallery Captions 🖼️

You can now pass captions to images in the Gallery component. To do so you need to pass a {List} of (image, {str} caption) tuples. This is optional and the component also accepts just a list of the images.

Here's an example:

```python
import gradio as gr

images_with_captions = [
    ("https://images.unsplash.com/photo-1551969014-7d2c4cddf0b6", "Cheetah by David Groves"),
    ("https://images.unsplash.com/photo-1546182990-dffeafbe841d", "Lion by Francesco"),
    ("https://images.unsplash.com/photo-1561731216-c3a4d99437d5", "Tiger by Mike Marrah")
    ]

with gr.Blocks() as demo:
    gr.Gallery(value=images_with_captions)

demo.launch()
```

<img src="https://user-images.githubusercontent.com/9021060/192399521-7360b1a9-7ce0-443e-8e94-863a230a7dbe.gif" alt="gallery_captions" width="1000"/>

### 2. Type Values into the Slider 🔢

You can now type values directly on the Slider component! Here's what it looks like:

![type-slider](https://user-images.githubusercontent.com/9021060/192399877-76b662a1-fede-4417-a932-fc15f0da7360.gif)

### 3. Better Sketching and Inpainting 🎨

We've made a lot of changes to our Image component so that it can support better sketching and inpainting.

Now supports:
* A standalone black-and-white sketch
```python
import gradio as gr
demo = gr.Interface(lambda x: x, gr.Sketchpad(), gr.Image())
demo.launch()
```
![bw](https://user-images.githubusercontent.com/9021060/192410264-b08632b5-7b2a-4f86-afb0-5760e7b474cf.gif)


* A standalone color sketch
```python
import gradio as gr
demo = gr.Interface(lambda x: x, gr.Paint(), gr.Image())
demo.launch()
```
![color-sketch](https://user-images.githubusercontent.com/9021060/192410500-3c8c3e64-a5fd-4df2-a991-f0a5cef93728.gif)


* An uploadable image with black-and-white or color sketching

```python
import gradio as gr
demo = gr.Interface(lambda x: x, gr.Image(source='upload', tool='color-sketch'), gr.Image()) # for black and white, tool = 'sketch'
demo.launch()
```
![sketch-new](https://user-images.githubusercontent.com/9021060/192402422-e53cb7b6-024e-448c-87eb-d6a35a63c476.gif)


* Webcam with black-and-white or color sketching

```python
import gradio as gr
demo = gr.Interface(lambda x: x, gr.Image(source='webcam', tool='color-sketch'), gr.Image()) # for black and white, tool = 'sketch'
demo.launch()
```
![webcam-sketch](https://user-images.githubusercontent.com/9021060/192410820-0ffaf324-776e-4e1f-9de6-0fdbbf4940fa.gif)


As well as other fixes


## Bug Fixes:
1. Fix bug where max concurrency count is not respected in queue by [@freddyaboulton](https://github.com/freddyaboulton) in [PR 2286](https://github.com/gradio-app/gradio/pull/2286)
2. fix : queue could be blocked by [@SkyTNT](https://github.com/SkyTNT) in [PR 2288](https://github.com/gradio-app/gradio/pull/2288)
3. Supports `gr.update()` in example caching by [@abidlabs](https://github.com/abidlabs) in [PR 2309](https://github.com/gradio-app/gradio/pull/2309)
4. Clipboard fix for iframes by [@abidlabs](https://github.com/abidlabs) in [PR 2321](https://github.com/gradio-app/gradio/pull/2321)
5. Fix: Dataframe column headers are reset when you add a new column by [@dawoodkhan82](https://github.com/dawoodkhan82) in [PR 2318](https://github.com/gradio-app/gradio/pull/2318)
6. Added support for URLs for Video, Audio, and Image by [@abidlabs](https://github.com/abidlabs) in [PR 2256](https://github.com/gradio-app/gradio/pull/2256)
7. Add documentation about how to create and use the Gradio FastAPI app by [@abidlabs](https://github.com/abidlabs) in [PR 2263](https://github.com/gradio-app/gradio/pull/2263)

## Documentation Changes:
1. Adding a Playground Tab to the Website by [@aliabd](https://github.com/aliabd) in [PR 1860](https://github.com/gradio-app/gradio/pull/1860)
3. Gradio for Tabular Data Science Workflows Guide by [@merveenoyan](https://github.com/merveenoyan) in [PR 2199](https://github.com/gradio-app/gradio/pull/2199)
4. Promotes `postprocess` and `preprocess` to documented parameters by [@abidlabs](https://github.com/abidlabs) in [PR 2293](https://github.com/gradio-app/gradio/pull/2293)
5. Update 2)key_features.md by [@voidxd](https://github.com/voidxd) in [PR 2326](https://github.com/gradio-app/gradio/pull/2326)
6. Add docs to blocks context postprocessing function by [@Ian-GL](https://github.com/Ian-GL) in [PR 2332](https://github.com/gradio-app/gradio/pull/2332)

## Testing and Infrastructure Changes
1. Website fixes and refactoring by [@aliabd](https://github.com/aliabd) in [PR 2280](https://github.com/gradio-app/gradio/pull/2280)
2. Don't deploy to spaces on release by [@freddyaboulton](https://github.com/freddyaboulton) in [PR 2313](https://github.com/gradio-app/gradio/pull/2313)

## Full Changelog:
* Website fixes and refactoring by [@aliabd](https://github.com/aliabd) in [PR 2280](https://github.com/gradio-app/gradio/pull/2280)
* Fix bug where max concurrency count is not respected in queue by [@freddyaboulton](https://github.com/freddyaboulton) in [PR 2286](https://github.com/gradio-app/gradio/pull/2286)
* Promotes `postprocess` and `preprocess` to documented parameters by [@abidlabs](https://github.com/abidlabs) in [PR 2293](https://github.com/gradio-app/gradio/pull/2293)
* Raise warning when trying to cache examples but not all inputs have examples by [@freddyaboulton](https://github.com/freddyaboulton) in [PR 2279](https://github.com/gradio-app/gradio/pull/2279)
* fix : queue could be blocked by [@SkyTNT](https://github.com/SkyTNT) in [PR 2288](https://github.com/gradio-app/gradio/pull/2288)
* Don't deploy to spaces on release by [@freddyaboulton](https://github.com/freddyaboulton) in [PR 2313](https://github.com/gradio-app/gradio/pull/2313)
* Supports `gr.update()` in example caching by [@abidlabs](https://github.com/abidlabs) in [PR 2309](https://github.com/gradio-app/gradio/pull/2309)
* Respect Upstream Queue when loading interfaces/blocks from Spaces by [@freddyaboulton](https://github.com/freddyaboulton) in [PR 2294](https://github.com/gradio-app/gradio/pull/2294)
* Clipboard fix for iframes by [@abidlabs](https://github.com/abidlabs) in [PR 2321](https://github.com/gradio-app/gradio/pull/2321)
* Sketching + Inpainting Capabilities to Gradio by [@abidlabs](https://github.com/abidlabs) in [PR 2144](https://github.com/gradio-app/gradio/pull/2144)
* Update 2)key_features.md by [@voidxd](https://github.com/voidxd) in [PR 2326](https://github.com/gradio-app/gradio/pull/2326)
* release 3.4b3 by [@abidlabs](https://github.com/abidlabs) in [PR 2328](https://github.com/gradio-app/gradio/pull/2328)
* Fix: Dataframe column headers are reset when you add a new column by [@dawoodkhan82](https://github.com/dawoodkhan82) in [PR 2318](https://github.com/gradio-app/gradio/pull/2318)
* Start queue when gradio is a sub application by [@freddyaboulton](https://github.com/freddyaboulton) in [PR 2319](https://github.com/gradio-app/gradio/pull/2319)
* Fix Web Tracker Script by [@aliabd](https://github.com/aliabd) in [PR 2308](https://github.com/gradio-app/gradio/pull/2308)
* Add docs to blocks context postprocessing function by [@Ian-GL](https://github.com/Ian-GL) in [PR 2332](https://github.com/gradio-app/gradio/pull/2332)
* Fix typo in iterator variable name in run_predict function by [@freddyaboulton](https://github.com/freddyaboulton) in [PR 2340](https://github.com/gradio-app/gradio/pull/2340)
* Add captions to galleries by [@aliabid94](https://github.com/aliabid94) in [PR 2284](https://github.com/gradio-app/gradio/pull/2284)
* Typeable value on gradio.Slider by [@dawoodkhan82](https://github.com/dawoodkhan82) in [PR 2329](https://github.com/gradio-app/gradio/pull/2329)

## Contributors Shoutout:
* [@SkyTNT](https://github.com/SkyTNT) made their first contribution in [PR 2288](https://github.com/gradio-app/gradio/pull/2288)
* [@voidxd](https://github.com/voidxd) made their first contribution in [PR 2326](https://github.com/gradio-app/gradio/pull/2326)


# Version 3.3

## New Features:

### 1. Iterative Outputs ⏳

You can now create an iterative output simply by having your function return a generator!

Here's (part of) an example that was used to generate the interface below it. [See full code](https://colab.research.google.com/drive/1m9bWS6B82CT7bw-m4L6AJR8za7fEK7Ov?usp=sharing).

```python
def predict(steps, seed):
    generator = torch.manual_seed(seed)
    for i in range(1,steps):
        yield pipeline(generator=generator, num_inference_steps=i)["sample"][0]
```


![example](https://user-images.githubusercontent.com/9021060/189086273-f5e7087d-71fa-4158-90a9-08e84da0421c.mp4)

### 2. Accordion Layout 🆕

This version of Gradio introduces a new layout component to Blocks: the Accordion. Wrap your elements in a neat, expandable layout that allows users to toggle them as needed.

Usage: ([Read the docs](https://gradio.app/docs/#accordion))

```python
with gr.Accordion("open up"):
# components here
```

![accordion](https://user-images.githubusercontent.com/9021060/189088465-f0ffd7f0-fc6a-42dc-9249-11c5e1e0529b.gif)

### 3. Skops Integration 📈

Our new integration with [skops](https://huggingface.co/blog/skops) allows you to load tabular classification and regression models directly from the [hub](https://huggingface.co/models).

Here's a classification example showing how quick it is to set up an interface for a [model](https://huggingface.co/scikit-learn/tabular-playground).

```python
import gradio as gr
gr.Interface.load("models/scikit-learn/tabular-playground").launch()
```

![187936493-5c90c01d-a6dd-400f-aa42-833a096156a1](https://user-images.githubusercontent.com/9021060/189090519-328fbcb4-120b-43c8-aa54-d6fccfa6b7e8.png)


## Bug Fixes:
No changes to highlight.
## Documentation Changes:
No changes to highlight.
## Testing and Infrastructure Changes:
No changes to highlight.
## Breaking Changes:
No changes to highlight.
## Full Changelog:

* safari fixes by [@pngwn](https://github.com/pngwn) in [PR 2138](https://github.com/gradio-app/gradio/pull/2138)
* Fix roundedness and form borders by [@aliabid94](https://github.com/aliabid94) in [PR 2147](https://github.com/gradio-app/gradio/pull/2147)
* Better processing of example data prior to creating dataset component by [@freddyaboulton](https://github.com/freddyaboulton) in [PR 2147](https://github.com/gradio-app/gradio/pull/2147)
* Show error on Connection drops by [@aliabid94](https://github.com/aliabid94) in [PR 2147](https://github.com/gradio-app/gradio/pull/2147)
* 3.2 release! by [@abidlabs](https://github.com/abidlabs) in [PR 2139](https://github.com/gradio-app/gradio/pull/2139)
* Fixed Named API Requests by [@abidlabs](https://github.com/abidlabs) in [PR 2151](https://github.com/gradio-app/gradio/pull/2151)
* Quick Fix: Cannot upload Model3D image after clearing it by [@dawoodkhan82](https://github.com/dawoodkhan82) in [PR 2168](https://github.com/gradio-app/gradio/pull/2168)
* Fixed misleading log when server_name is '0.0.0.0' by [@lamhoangtung](https://github.com/lamhoangtung) in [PR 2176](https://github.com/gradio-app/gradio/pull/2176)
* Keep embedded PngInfo metadata by [@cobryan05](https://github.com/cobryan05) in [PR 2170](https://github.com/gradio-app/gradio/pull/2170)
* Skops integration: Load tabular classification and regression models from the hub by [@freddyaboulton](https://github.com/freddyaboulton) in [PR 2126](https://github.com/gradio-app/gradio/pull/2126)
* Respect original filename when cached example files are downloaded by [@freddyaboulton](https://github.com/freddyaboulton) in [PR 2145](https://github.com/gradio-app/gradio/pull/2145)
* Add manual trigger to deploy to pypi by [@abidlabs](https://github.com/abidlabs) in [PR 2192](https://github.com/gradio-app/gradio/pull/2192)
* Fix bugs with gr.update by [@freddyaboulton](https://github.com/freddyaboulton) in [PR 2157](https://github.com/gradio-app/gradio/pull/2157)
* Make queue per app by [@aliabid94](https://github.com/aliabid94) in [PR 2193](https://github.com/gradio-app/gradio/pull/2193)
* Preserve Labels In Interpretation Components by [@freddyaboulton](https://github.com/freddyaboulton) in [PR 2166](https://github.com/gradio-app/gradio/pull/2166)
* Quick Fix: Multiple file download not working by [@dawoodkhan82](https://github.com/dawoodkhan82) in [PR 2169](https://github.com/gradio-app/gradio/pull/2169)
* use correct MIME type for js-script file by [@daspartho](https://github.com/daspartho) in [PR 2200](https://github.com/gradio-app/gradio/pull/2200)
* Add accordion component by [@aliabid94](https://github.com/aliabid94) in [PR 2208](https://github.com/gradio-app/gradio/pull/2208)


## Contributors Shoutout:

* [@lamhoangtung](https://github.com/lamhoangtung) made their first contribution in [PR 2176](https://github.com/gradio-app/gradio/pull/2176)
* [@cobryan05](https://github.com/cobryan05) made their first contribution in [PR 2170](https://github.com/gradio-app/gradio/pull/2170)
* [@daspartho](https://github.com/daspartho) made their first contribution in [PR 2200](https://github.com/gradio-app/gradio/pull/2200)

# Version 3.2

## New Features:

### 1. Improvements to Queuing 🥇

We've implemented a brand new queuing system based on **web sockets** instead of HTTP long polling. Among other things, this allows us to manage queue sizes better on Hugging Face Spaces. There are also additional queue-related parameters you can add:

* Now supports concurrent workers (parallelization)
```python
demo = gr.Interface(...)
demo.queue(concurrency_count=3)
demo.launch()
```
* Configure a maximum queue size
```python
demo = gr.Interface(...)
demo.queue(max_size=100)
demo.launch()
```

* If a user closes their tab / browser, they leave the queue, which means the demo will run faster for everyone else

### 2. Fixes to Examples

* Dataframe examples will render properly, and look much clearer in the UI: (thanks to PR #2125)

![Screen Shot 2022-08-30 at 8 29 58 PM](https://user-images.githubusercontent.com/9021060/187586561-d915bafb-f968-4966-b9a2-ef41119692b2.png)

* Image and Video thumbnails are cropped to look neater and more uniform: (thanks to PR #2109)


![Screen Shot 2022-08-30 at 8 32 15 PM](https://user-images.githubusercontent.com/9021060/187586890-56e1e4f0-1b84-42d9-a82f-911772c41030.png)

* Other fixes in PR #2131 and #2064  make it easier to design and use Examples

### 3. Component Fixes 🧱
* Specify the width and height of an image in its style tag (thanks to PR #2133)
```python
components.Image().style(height=260, width=300)
```
* Automatic conversion of videos so they are playable in the browser (thanks to PR #2003). Gradio will check if a video's format is playable  in the browser and, if it isn't, will automatically convert it to a format that is (mp4).
* Pass in a json filepath to the Label component (thanks to PR #2083)
* Randomize the default value of a Slider (thanks to PR #1935)

![slider-random](https://user-images.githubusercontent.com/9021060/187596230-3db9697f-9f4d-42f5-9387-d77573513448.gif)


* Improvements to State in PR #2100

### 4. Ability to Randomize Input Sliders and Reload Data whenever the Page Loads
* In some cases, you want to be able to show a different set of input data to every user as they load the page app. For example, you might want to randomize the value of a "seed" `Slider` input. Or you might want to show a `Textbox` with the current date. We now supporting passing _functions_ as the default value in input components. When you pass in a function, it gets **re-evaluated** every time someone loads the demo, allowing you to reload / change data for different users.

Here's an example loading the current date time into an input Textbox:

```python
import gradio as gr
import datetime

with gr.Blocks() as demo:
    gr.Textbox(datetime.datetime.now)

demo.launch()
```

Note that we don't evaluate the function -- `datetime.datetime.now()` -- we pass in the function itself to get this behavior -- `datetime.datetime.now`

Because randomizing the initial value of `Slider` is a common use case, we've added a `randomize` keyword argument you can use to randomize its initial value:

```python
import gradio as gr
demo = gr.Interface(lambda x:x, gr.Slider(0, 10, randomize=True), "number")
demo.launch()
```

### 5. New Guide 🖊️
* [Gradio and W&B Integration](https://gradio.app/Gradio_and_Wandb_Integration/)


## Full Changelog:

* Reset components to original state by setting value to None by [@freddyaboulton](https://github.com/freddyaboulton) in [PR 2044](https://github.com/gradio-app/gradio/pull/2044)
* Cleaning up the way data is processed for components by [@abidlabs](https://github.com/abidlabs) in [PR 1967](https://github.com/gradio-app/gradio/pull/1967)
* version 3.1.8b by [@abidlabs](https://github.com/abidlabs) in [PR 2063](https://github.com/gradio-app/gradio/pull/2063)
* Wandb guide  by [@AK391](https://github.com/AK391) in [PR 1898](https://github.com/gradio-app/gradio/pull/1898)
* Add a flagging callback to save json files to a hugging face dataset by [@chrisemezue](https://github.com/chrisemezue) in [PR 1821](https://github.com/gradio-app/gradio/pull/1821)
* Add data science demos to landing page by [@freddyaboulton](https://github.com/freddyaboulton) in [PR 2067](https://github.com/gradio-app/gradio/pull/2067)
* Hide time series + xgboost demos by default by [@freddyaboulton](https://github.com/freddyaboulton) in [PR 2079](https://github.com/gradio-app/gradio/pull/2079)
* Encourage people to keep trying when queue full by [@apolinario](https://github.com/apolinario) in [PR 2076](https://github.com/gradio-app/gradio/pull/2076)
* Updated our analytics on creation of Blocks/Interface by [@abidlabs](https://github.com/abidlabs) in [PR 2082](https://github.com/gradio-app/gradio/pull/2082)
* `Label` component now accepts file paths to `.json` files  by [@abidlabs](https://github.com/abidlabs) in [PR 2083](https://github.com/gradio-app/gradio/pull/2083)
* Fix issues related to demos in Spaces by [@abidlabs](https://github.com/abidlabs) in [PR 2086](https://github.com/gradio-app/gradio/pull/2086)
* Fix TimeSeries examples not properly displayed in UI by [@dawoodkhan82](https://github.com/dawoodkhan82) in [PR 2064](https://github.com/gradio-app/gradio/pull/2064)
* Fix infinite requests when doing tab item select by [@freddyaboulton](https://github.com/freddyaboulton) in [PR 2070](https://github.com/gradio-app/gradio/pull/2070)
* Accept deprecated `file` route as well by [@abidlabs](https://github.com/abidlabs) in [PR 2099](https://github.com/gradio-app/gradio/pull/2099)
* Allow frontend method execution on Block.load event by [@codedealer](https://github.com/codedealer) in [PR 2108](https://github.com/gradio-app/gradio/pull/2108)
* Improvements to `State` by [@abidlabs](https://github.com/abidlabs) in [PR 2100](https://github.com/gradio-app/gradio/pull/2100)
* Catch IndexError, KeyError in video_is_playable by [@freddyaboulton](https://github.com/freddyaboulton) in [PR 2113](https://github.com/gradio-app/gradio/pull/2113)
* Fix: Download button does not respect the filepath returned by the function by [@dawoodkhan82](https://github.com/dawoodkhan82) in [PR 2073](https://github.com/gradio-app/gradio/pull/2073)
* Refactoring Layout: Adding column widths, forms, and more. by [@aliabid94](https://github.com/aliabid94) in [PR 2097](https://github.com/gradio-app/gradio/pull/2097)
* Update CONTRIBUTING.md by [@abidlabs](https://github.com/abidlabs) in [PR 2118](https://github.com/gradio-app/gradio/pull/2118)
* 2092 df ex by [@pngwn](https://github.com/pngwn) in [PR 2125](https://github.com/gradio-app/gradio/pull/2125)
* feat(samples table/gallery): Crop thumbs to square by [@ronvoluted](https://github.com/ronvoluted) in [PR 2109](https://github.com/gradio-app/gradio/pull/2109)
* Some enhancements to `gr.Examples` by [@abidlabs](https://github.com/abidlabs) in [PR 2131](https://github.com/gradio-app/gradio/pull/2131)
* Image size fix by [@aliabid94](https://github.com/aliabid94) in [PR 2133](https://github.com/gradio-app/gradio/pull/2133)

## Contributors Shoutout:
* [@chrisemezue](https://github.com/chrisemezue) made their first contribution in [PR 1821](https://github.com/gradio-app/gradio/pull/1821)
* [@apolinario](https://github.com/apolinario) made their first contribution in [PR 2076](https://github.com/gradio-app/gradio/pull/2076)
* [@codedealer](https://github.com/codedealer) made their first contribution in [PR 2108](https://github.com/gradio-app/gradio/pull/2108)

# Version 3.1

## New Features:

### 1.  Embedding Demos on Any Website 💻

With PR #1444, Gradio is now distributed as a web component. This means demos can be natively embedded on websites. You'll just need to add two lines: one to load the gradio javascript, and one to link to the demos backend.

Here's a simple example that embeds the demo from a Hugging Face space:

```html
<script type="module" src="https://gradio.s3-us-west-2.amazonaws.com/3.0.18/gradio.js"></script>
<gradio-app space="abidlabs/pytorch-image-classifier"></gradio-app>
```

But you can also embed demos that are running anywhere, you just need to link the demo to `src` instead of `space`. In fact, all the demos on the gradio website are embedded this way:

<img width="1268" alt="Screen Shot 2022-07-14 at 2 41 44 PM" src="https://user-images.githubusercontent.com/9021060/178997124-b2f05af2-c18f-4716-bf1b-cb971d012636.png">


Read more in the [Embedding Gradio Demos](https://gradio.app/embedding_gradio_demos) guide.

### 2. Reload Mode 👨‍💻

Reload mode helps developers create gradio demos faster by automatically reloading the demo whenever the code changes. It can support development on Python IDEs (VS Code, PyCharm, etc), the terminal, as well as Jupyter notebooks.

If your demo code is in a script named `app.py`, instead of running `python app.py` you can now run `gradio app.py` and that will launch the demo in reload mode:

```bash
Launching in reload mode on: http://127.0.0.1:7860 (Press CTRL+C to quit)
Watching...
WARNING: The --reload flag should not be used in production on Windows.
```

If you're working from a Jupyter or Colab Notebook, use these magic commands instead: `%load_ext gradio` when you import gradio, and `%%blocks` in the top of the cell with the demo code. Here's an example that shows how much faster the development becomes:

![Blocks](https://user-images.githubusercontent.com/9021060/178986488-ed378cc8-5141-4330-ba41-672b676863d0.gif)

### 3. Inpainting Support on `gr.Image()` 🎨

We updated the Image component to add support for inpainting demos. It works by adding `tool="sketch"` as a parameter, that passes both an image and a sketchable mask to your prediction function.

Here's an example from the [LAMA space](https://huggingface.co/spaces/akhaliq/lama):

![FXApVlFVsAALSD-](https://user-images.githubusercontent.com/9021060/178989479-549867c8-7fb0-436a-a97d-1e91c9f5e611.jpeg)

### 4. Markdown and HTML support in Dataframes 🔢

We upgraded the Dataframe component in PR #1684 to support rendering Markdown and HTML inside the cells.

This means you can build Dataframes that look like the following:

![image (8)](https://user-images.githubusercontent.com/9021060/178991233-41cb07a5-e7a3-433e-89b8-319bc78eb9c2.png)


### 5. `gr.Examples()` for Blocks 🧱

We've added the `gr.Examples` component helper to allow you to add examples to any Blocks demo. This class is a wrapper over the `gr.Dataset` component.

<img width="1271" alt="Screen Shot 2022-07-14 at 2 23 50 PM" src="https://user-images.githubusercontent.com/9021060/178992715-c8bc7550-bc3d-4ddc-9fcb-548c159cd153.png">


gr.Examples takes two required parameters:

- `examples` which takes in a nested list
-  `inputs` which takes in a component or list of components

You can read more in the [Examples docs](https://gradio.app/docs/#examples) or the [Adding Examples to your Demos guide](https://gradio.app/adding_examples_to_your_app/).

### 6. Fixes to Audio Streaming

With [PR 1828](https://github.com/gradio-app/gradio/pull/1828) we now hide the status loading animation, as well as remove the echo in streaming. Check out the [stream_audio](https://github.com/gradio-app/gradio/blob/main/demo/stream_audio/run.py) demo for more or read through our [Real Time Speech Recognition](https://gradio.app/real_time_speech_recognition/) guide.

<img width="785" alt="Screen Shot 2022-07-19 at 6 02 35 PM" src="https://user-images.githubusercontent.com/9021060/179808136-9e84502c-f9ee-4f30-b5e9-1086f678fe91.png">


## Full Changelog:

* File component: list multiple files and allow for download #1446 by [@dawoodkhan82](https://github.com/dawoodkhan82) in [PR 1681](https://github.com/gradio-app/gradio/pull/1681)
* Add ColorPicker to docs by [@freddyaboulton](https://github.com/freddyaboulton) in [PR 1768](https://github.com/gradio-app/gradio/pull/1768)
* Mock out requests in TestRequest unit tests by [@freddyaboulton](https://github.com/freddyaboulton) in [PR 1794](https://github.com/gradio-app/gradio/pull/1794)
* Add requirements.txt and test_files to source dist by [@freddyaboulton](https://github.com/freddyaboulton) in [PR 1817](https://github.com/gradio-app/gradio/pull/1817)
* refactor: f-string for tunneling.py by [@nhankiet](https://github.com/nhankiet) in [PR 1819](https://github.com/gradio-app/gradio/pull/1819)
* Miscellaneous formatting improvements to website by [@aliabd](https://github.com/aliabd) in [PR 1754](https://github.com/gradio-app/gradio/pull/1754)
* `integrate()` method moved to `Blocks` by [@abidlabs](https://github.com/abidlabs) in [PR 1776](https://github.com/gradio-app/gradio/pull/1776)
* Add python-3.7 tests by [@freddyaboulton](https://github.com/freddyaboulton) in [PR 1818](https://github.com/gradio-app/gradio/pull/1818)
* Copy test dir in website dockers by [@aliabd](https://github.com/aliabd) in [PR 1827](https://github.com/gradio-app/gradio/pull/1827)
* Add info to docs on how to set default values for components by [@freddyaboulton](https://github.com/freddyaboulton) in [PR 1788](https://github.com/gradio-app/gradio/pull/1788)
* Embedding Components on Docs by [@aliabd](https://github.com/aliabd) in [PR 1726](https://github.com/gradio-app/gradio/pull/1726)
* Remove usage of deprecated gr.inputs and gr.outputs from website by [@freddyaboulton](https://github.com/freddyaboulton) in [PR 1796](https://github.com/gradio-app/gradio/pull/1796)
* Some cleanups to the docs page by [@abidlabs](https://github.com/abidlabs) in [PR 1822](https://github.com/gradio-app/gradio/pull/1822)

## Contributors Shoutout:
* [@nhankiet](https://github.com/nhankiet) made their first contribution in [PR 1819](https://github.com/gradio-app/gradio/pull/1819)

# Version 3.0

### 🔥 Gradio 3.0 is the biggest update to the library, ever.

## New Features:

### 1.  Blocks 🧱

Blocks is a new, low-level API that allows you to have full control over the data flows and layout of your application. It allows you to build very complex, multi-step applications. For example, you might want to:

* Group together related demos as multiple tabs in one web app
* Change the layout of your demo instead of just having all of the inputs on the left and outputs on the right
* Have multi-step interfaces, in which the output of one model becomes the input to the next model, or have more flexible data flows in general
* Change a component's properties (for example, the choices in a Dropdown) or its visibility based on user input

Here's a simple example that creates the demo below it:

```python
import gradio as gr

def update(name):
    return f"Welcome to Gradio, {name}!"

demo = gr.Blocks()

with demo:
    gr.Markdown(
    """
    # Hello World!
    Start typing below to see the output.
    """)
    inp = gr.Textbox(placeholder="What is your name?")
    out = gr.Textbox()

    inp.change(fn=update,
               inputs=inp,
               outputs=out)

demo.launch()
```

![hello-blocks](https://user-images.githubusercontent.com/9021060/168684108-78cbd24b-e6bd-4a04-a8d9-20d535203434.gif)


Read our [Introduction to Blocks](http://gradio.app/introduction_to_blocks/) guide for more, and join the 🎈 [Gradio Blocks Party](https://huggingface.co/spaces/Gradio-Blocks/README)!


### 2. Our Revamped Design 🎨

We've upgraded our design across the entire library: from components, and layouts all the way to dark mode.

![kitchen_sink](https://user-images.githubusercontent.com/9021060/168686333-7a6e3096-3e23-4309-abf2-5cd7736e0463.gif)


### 3. A New Website 💻

We've upgraded [gradio.app](https://gradio.app) to make it cleaner, faster and easier to use. Our docs now come with components and demos embedded directly on the page. So you can quickly get up to speed with what you're looking for.

![website](https://user-images.githubusercontent.com/9021060/168687191-10d6a3bd-101f-423a-8193-48f47a5e077d.gif)


### 4. New Components: Model3D, Dataset, and More..

We've introduced a lot of new components in `3.0`, including `Model3D`, `Dataset`, `Markdown`, `Button` and `Gallery`. You can find all the components and play around with them [here](https://gradio.app/docs/#components).


![Model3d](https://user-images.githubusercontent.com/9021060/168689062-6ad77151-8cc5-467d-916c-f7c78e52ec0c.gif)

## Full Changelog:

* Gradio dash fe by [@pngwn](https://github.com/pngwn) in [PR 807](https://github.com/gradio-app/gradio/pull/807)
* Blocks components by [@FarukOzderim](https://github.com/FarukOzderim) in [PR 765](https://github.com/gradio-app/gradio/pull/765)
* Blocks components V2 by [@FarukOzderim](https://github.com/FarukOzderim) in [PR 843](https://github.com/gradio-app/gradio/pull/843)
* Blocks-Backend-Events by [@FarukOzderim](https://github.com/FarukOzderim) in [PR 844](https://github.com/gradio-app/gradio/pull/844)
* Interfaces from Blocks by [@aliabid94](https://github.com/aliabid94) in [PR 849](https://github.com/gradio-app/gradio/pull/849)
* Blocks dev by [@aliabid94](https://github.com/aliabid94) in [PR 853](https://github.com/gradio-app/gradio/pull/853)
* Started updating demos to use the new `gradio.components` syntax by [@abidlabs](https://github.com/abidlabs) in [PR 848](https://github.com/gradio-app/gradio/pull/848)
* add test infra + add browser tests to CI by [@pngwn](https://github.com/pngwn) in [PR 852](https://github.com/gradio-app/gradio/pull/852)
* 854 textbox by [@pngwn](https://github.com/pngwn) in [PR 859](https://github.com/gradio-app/gradio/pull/859)
* Getting old Python unit tests to pass on `blocks-dev` by [@abidlabs](https://github.com/abidlabs) in [PR 861](https://github.com/gradio-app/gradio/pull/861)
* initialise chatbot with empty array of messages by [@pngwn](https://github.com/pngwn) in [PR 867](https://github.com/gradio-app/gradio/pull/867)
* add test for output to input by [@pngwn](https://github.com/pngwn) in [PR 866](https://github.com/gradio-app/gradio/pull/866)
* More Interface -> Blocks features by [@aliabid94](https://github.com/aliabid94) in [PR 864](https://github.com/gradio-app/gradio/pull/864)
* Fixing external.py in blocks-dev to reflect the new HF Spaces paths by [@abidlabs](https://github.com/abidlabs) in [PR 879](https://github.com/gradio-app/gradio/pull/879)
* backend_default_value_refactoring by [@FarukOzderim](https://github.com/FarukOzderim) in [PR 871](https://github.com/gradio-app/gradio/pull/871)
* fix default_value  by [@pngwn](https://github.com/pngwn) in [PR 869](https://github.com/gradio-app/gradio/pull/869)
* fix buttons by [@aliabid94](https://github.com/aliabid94) in [PR 883](https://github.com/gradio-app/gradio/pull/883)
* Checking and updating more demos to use 3.0 syntax by [@abidlabs](https://github.com/abidlabs) in [PR 892](https://github.com/gradio-app/gradio/pull/892)
* Blocks Tests by [@FarukOzderim](https://github.com/FarukOzderim) in [PR 902](https://github.com/gradio-app/gradio/pull/902)
* Interface fix by [@pngwn](https://github.com/pngwn) in [PR 901](https://github.com/gradio-app/gradio/pull/901)
* Quick fix: Issue 893 by [@dawoodkhan82](https://github.com/dawoodkhan82) in [PR 907](https://github.com/gradio-app/gradio/pull/907)
* 3d Image Component by [@dawoodkhan82](https://github.com/dawoodkhan82) in [PR 775](https://github.com/gradio-app/gradio/pull/775)
* fix endpoint url in prod by [@pngwn](https://github.com/pngwn) in [PR 911](https://github.com/gradio-app/gradio/pull/911)
* rename Model3d to Image3D by [@dawoodkhan82](https://github.com/dawoodkhan82) in [PR 912](https://github.com/gradio-app/gradio/pull/912)
* update pypi to 2.9.1 by [@abidlabs](https://github.com/abidlabs) in [PR 916](https://github.com/gradio-app/gradio/pull/916)
* blocks-with-fix by [@FarukOzderim](https://github.com/FarukOzderim) in [PR 917](https://github.com/gradio-app/gradio/pull/917)
* Restore Interpretation, Live, Auth, Queueing by [@aliabid94](https://github.com/aliabid94) in [PR 915](https://github.com/gradio-app/gradio/pull/915)
* Allow `Blocks` instances to be used like a `Block` in other `Blocks` by [@abidlabs](https://github.com/abidlabs) in [PR 919](https://github.com/gradio-app/gradio/pull/919)
* Redesign 1 by [@pngwn](https://github.com/pngwn) in [PR 918](https://github.com/gradio-app/gradio/pull/918)
* blocks-components-tests by [@FarukOzderim](https://github.com/FarukOzderim) in [PR 904](https://github.com/gradio-app/gradio/pull/904)
* fix unit + browser tests by [@pngwn](https://github.com/pngwn) in [PR 926](https://github.com/gradio-app/gradio/pull/926)
* blocks-move-test-data by [@FarukOzderim](https://github.com/FarukOzderim) in [PR 927](https://github.com/gradio-app/gradio/pull/927)
* remove debounce from form inputs by [@pngwn](https://github.com/pngwn) in [PR 932](https://github.com/gradio-app/gradio/pull/932)
* reimplement webcam video by [@pngwn](https://github.com/pngwn) in [PR 928](https://github.com/gradio-app/gradio/pull/928)
* blocks-move-test-data by [@FarukOzderim](https://github.com/FarukOzderim) in [PR 941](https://github.com/gradio-app/gradio/pull/941)
* allow audio components to take a string value by [@pngwn](https://github.com/pngwn) in [PR 930](https://github.com/gradio-app/gradio/pull/930)
* static mode for textbox by [@pngwn](https://github.com/pngwn) in [PR 929](https://github.com/gradio-app/gradio/pull/929)
* fix file upload text by [@pngwn](https://github.com/pngwn) in [PR 931](https://github.com/gradio-app/gradio/pull/931)
* tabbed-interface-rewritten by [@FarukOzderim](https://github.com/FarukOzderim) in [PR 958](https://github.com/gradio-app/gradio/pull/958)
* Gan demo fix by [@abidlabs](https://github.com/abidlabs) in [PR 965](https://github.com/gradio-app/gradio/pull/965)
* Blocks analytics by [@abidlabs](https://github.com/abidlabs) in [PR 947](https://github.com/gradio-app/gradio/pull/947)
* Blocks page load by [@FarukOzderim](https://github.com/FarukOzderim) in [PR 963](https://github.com/gradio-app/gradio/pull/963)
* add frontend for page load events by [@pngwn](https://github.com/pngwn) in [PR 967](https://github.com/gradio-app/gradio/pull/967)
* fix i18n and some tweaks by [@pngwn](https://github.com/pngwn) in [PR 966](https://github.com/gradio-app/gradio/pull/966)
* add jinja2 to reqs by [@FarukOzderim](https://github.com/FarukOzderim) in [PR 969](https://github.com/gradio-app/gradio/pull/969)
* Cleaning up `Launchable()` by [@abidlabs](https://github.com/abidlabs) in [PR 968](https://github.com/gradio-app/gradio/pull/968)
* Fix #944 by [@FarukOzderim](https://github.com/FarukOzderim) in [PR 971](https://github.com/gradio-app/gradio/pull/971)
* New Blocks Demo: neural instrument cloning by [@abidlabs](https://github.com/abidlabs) in [PR 975](https://github.com/gradio-app/gradio/pull/975)
* Add huggingface_hub client library by [@FarukOzderim](https://github.com/FarukOzderim) in [PR 973](https://github.com/gradio-app/gradio/pull/973)
* State and variables by [@aliabid94](https://github.com/aliabid94) in [PR 977](https://github.com/gradio-app/gradio/pull/977)
* update-components by [@FarukOzderim](https://github.com/FarukOzderim) in [PR 986](https://github.com/gradio-app/gradio/pull/986)
* ensure dataframe updates as expected by [@pngwn](https://github.com/pngwn) in [PR 981](https://github.com/gradio-app/gradio/pull/981)
* test-guideline by [@FarukOzderim](https://github.com/FarukOzderim) in [PR 990](https://github.com/gradio-app/gradio/pull/990)
* Issue #785: add footer by [@dawoodkhan82](https://github.com/dawoodkhan82) in [PR 972](https://github.com/gradio-app/gradio/pull/972)
* indentation fix by [@abidlabs](https://github.com/abidlabs) in [PR 993](https://github.com/gradio-app/gradio/pull/993)
* missing quote by [@aliabd](https://github.com/aliabd) in [PR 996](https://github.com/gradio-app/gradio/pull/996)
* added interactive parameter to components by [@abidlabs](https://github.com/abidlabs) in [PR 992](https://github.com/gradio-app/gradio/pull/992)
* custom-components by [@FarukOzderim](https://github.com/FarukOzderim) in [PR 985](https://github.com/gradio-app/gradio/pull/985)
* Refactor component shortcuts by [@FarukOzderim](https://github.com/FarukOzderim) in [PR 995](https://github.com/gradio-app/gradio/pull/995)
* Plot Component by [@dawoodkhan82](https://github.com/dawoodkhan82) in [PR 805](https://github.com/gradio-app/gradio/pull/805)
* updated PyPi version to 2.9.2 by [@abidlabs](https://github.com/abidlabs) in [PR 1002](https://github.com/gradio-app/gradio/pull/1002)
* Release 2.9.3 by [@abidlabs](https://github.com/abidlabs) in [PR 1003](https://github.com/gradio-app/gradio/pull/1003)
* Image3D Examples Fix by [@dawoodkhan82](https://github.com/dawoodkhan82) in [PR 1001](https://github.com/gradio-app/gradio/pull/1001)
* release 2.9.4 by [@abidlabs](https://github.com/abidlabs) in [PR 1006](https://github.com/gradio-app/gradio/pull/1006)
* templates import hotfix by [@FarukOzderim](https://github.com/FarukOzderim) in [PR 1008](https://github.com/gradio-app/gradio/pull/1008)
* Progress indicator bar by [@aliabid94](https://github.com/aliabid94) in [PR 997](https://github.com/gradio-app/gradio/pull/997)
* Fixed image input for absolute path by [@JefferyChiang](https://github.com/JefferyChiang) in [PR 1004](https://github.com/gradio-app/gradio/pull/1004)
* Model3D + Plot Components by [@dawoodkhan82](https://github.com/dawoodkhan82) in [PR 1010](https://github.com/gradio-app/gradio/pull/1010)
* Gradio Guides: Creating CryptoPunks with GANs by [@NimaBoscarino](https://github.com/NimaBoscarino) in [PR 1000](https://github.com/gradio-app/gradio/pull/1000)
* [BIG PR] Gradio blocks & redesigned components by [@abidlabs](https://github.com/abidlabs) in [PR 880](https://github.com/gradio-app/gradio/pull/880)
* fixed failing test on main by [@abidlabs](https://github.com/abidlabs) in [PR 1023](https://github.com/gradio-app/gradio/pull/1023)
* Use smaller ASR model in external test by [@abidlabs](https://github.com/abidlabs) in [PR 1024](https://github.com/gradio-app/gradio/pull/1024)
* updated PyPi version to 2.9.0b by [@abidlabs](https://github.com/abidlabs) in [PR 1026](https://github.com/gradio-app/gradio/pull/1026)
* Fixing import issues so that the package successfully installs on colab notebooks by [@abidlabs](https://github.com/abidlabs) in [PR 1027](https://github.com/gradio-app/gradio/pull/1027)
* Update website tracker slackbot  by [@aliabd](https://github.com/aliabd) in [PR 1037](https://github.com/gradio-app/gradio/pull/1037)
* textbox-autoheight by [@FarukOzderim](https://github.com/FarukOzderim) in [PR 1009](https://github.com/gradio-app/gradio/pull/1009)
* Model3D Examples fixes by [@dawoodkhan82](https://github.com/dawoodkhan82) in [PR 1035](https://github.com/gradio-app/gradio/pull/1035)
* GAN Gradio Guide: Adjustments to iframe heights by [@NimaBoscarino](https://github.com/NimaBoscarino) in [PR 1042](https://github.com/gradio-app/gradio/pull/1042)
* added better default labels to form components by [@abidlabs](https://github.com/abidlabs) in [PR 1040](https://github.com/gradio-app/gradio/pull/1040)
* Slackbot web tracker fix by [@aliabd](https://github.com/aliabd) in [PR 1043](https://github.com/gradio-app/gradio/pull/1043)
* Plot fixes by [@dawoodkhan82](https://github.com/dawoodkhan82) in [PR 1044](https://github.com/gradio-app/gradio/pull/1044)
* Small fixes to the demos by [@abidlabs](https://github.com/abidlabs) in [PR 1030](https://github.com/gradio-app/gradio/pull/1030)
* fixing demo issue with website by [@aliabd](https://github.com/aliabd) in [PR 1047](https://github.com/gradio-app/gradio/pull/1047)
* [hotfix] HighlightedText by [@aliabid94](https://github.com/aliabid94) in [PR 1046](https://github.com/gradio-app/gradio/pull/1046)
* Update text by [@ronvoluted](https://github.com/ronvoluted) in [PR 1050](https://github.com/gradio-app/gradio/pull/1050)
* Update CONTRIBUTING.md by [@FarukOzderim](https://github.com/FarukOzderim) in [PR 1052](https://github.com/gradio-app/gradio/pull/1052)
* fix(ui): Increase contrast for footer by [@ronvoluted](https://github.com/ronvoluted) in [PR 1048](https://github.com/gradio-app/gradio/pull/1048)
* UI design update by [@gary149](https://github.com/gary149) in [PR 1041](https://github.com/gradio-app/gradio/pull/1041)
* updated PyPi version to 2.9.0b8 by [@abidlabs](https://github.com/abidlabs) in [PR 1059](https://github.com/gradio-app/gradio/pull/1059)
* Running, testing, and fixing demos by [@abidlabs](https://github.com/abidlabs) in [PR 1060](https://github.com/gradio-app/gradio/pull/1060)
* Form layout by [@pngwn](https://github.com/pngwn) in [PR 1054](https://github.com/gradio-app/gradio/pull/1054)
* inputless-interfaces by [@FarukOzderim](https://github.com/FarukOzderim) in [PR 1038](https://github.com/gradio-app/gradio/pull/1038)
* Update PULL_REQUEST_TEMPLATE.md by [@FarukOzderim](https://github.com/FarukOzderim) in [PR 1068](https://github.com/gradio-app/gradio/pull/1068)
* Upgrading node memory to 4gb in website Docker by [@aliabd](https://github.com/aliabd) in [PR 1069](https://github.com/gradio-app/gradio/pull/1069)
* Website reload error by [@aliabd](https://github.com/aliabd) in [PR 1079](https://github.com/gradio-app/gradio/pull/1079)
* fixed favicon issue by [@abidlabs](https://github.com/abidlabs) in [PR 1064](https://github.com/gradio-app/gradio/pull/1064)
* remove-queue-from-events by [@FarukOzderim](https://github.com/FarukOzderim) in [PR 1056](https://github.com/gradio-app/gradio/pull/1056)
* Enable vertex colors for OBJs files by [@radames](https://github.com/radames) in [PR 1074](https://github.com/gradio-app/gradio/pull/1074)
* Dark text by [@ronvoluted](https://github.com/ronvoluted) in [PR 1049](https://github.com/gradio-app/gradio/pull/1049)
* Scroll to output by [@pngwn](https://github.com/pngwn) in [PR 1077](https://github.com/gradio-app/gradio/pull/1077)
* Explicitly list pnpm version 6 in contributing guide by [@freddyaboulton](https://github.com/freddyaboulton) in [PR 1085](https://github.com/gradio-app/gradio/pull/1085)
* hotfix for encrypt issue by [@abidlabs](https://github.com/abidlabs) in [PR 1096](https://github.com/gradio-app/gradio/pull/1096)
* Release 2.9b9 by [@abidlabs](https://github.com/abidlabs) in [PR 1098](https://github.com/gradio-app/gradio/pull/1098)
* tweak node circleci settings by [@pngwn](https://github.com/pngwn) in [PR 1091](https://github.com/gradio-app/gradio/pull/1091)
* Website Reload Error by [@aliabd](https://github.com/aliabd) in [PR 1099](https://github.com/gradio-app/gradio/pull/1099)
* Website Reload: README in demos docker by [@aliabd](https://github.com/aliabd) in [PR 1100](https://github.com/gradio-app/gradio/pull/1100)
* Flagging fixes by [@abidlabs](https://github.com/abidlabs) in [PR 1081](https://github.com/gradio-app/gradio/pull/1081)
* Backend for optional labels by [@abidlabs](https://github.com/abidlabs) in [PR 1080](https://github.com/gradio-app/gradio/pull/1080)
* Optional labels fe by [@pngwn](https://github.com/pngwn) in [PR 1105](https://github.com/gradio-app/gradio/pull/1105)
* clean-deprecated-parameters by [@FarukOzderim](https://github.com/FarukOzderim) in [PR 1090](https://github.com/gradio-app/gradio/pull/1090)
* Blocks rendering fix by [@abidlabs](https://github.com/abidlabs) in [PR 1102](https://github.com/gradio-app/gradio/pull/1102)
* Redos #1106 by [@abidlabs](https://github.com/abidlabs) in [PR 1112](https://github.com/gradio-app/gradio/pull/1112)
* Interface types: handle input-only, output-only, and unified interfaces by [@abidlabs](https://github.com/abidlabs) in [PR 1108](https://github.com/gradio-app/gradio/pull/1108)
* Hotfix + New pypi release 2.9b11 by [@abidlabs](https://github.com/abidlabs) in [PR 1118](https://github.com/gradio-app/gradio/pull/1118)
* issue-checkbox by [@FarukOzderim](https://github.com/FarukOzderim) in [PR 1122](https://github.com/gradio-app/gradio/pull/1122)
* issue-checkbox-hotfix by [@FarukOzderim](https://github.com/FarukOzderim) in [PR 1127](https://github.com/gradio-app/gradio/pull/1127)
* Fix demos in website by [@aliabd](https://github.com/aliabd) in [PR 1130](https://github.com/gradio-app/gradio/pull/1130)
* Guide for Gradio ONNX model zoo on Huggingface by [@AK391](https://github.com/AK391) in [PR 1073](https://github.com/gradio-app/gradio/pull/1073)
* ONNX guide fixes by [@aliabd](https://github.com/aliabd) in [PR 1131](https://github.com/gradio-app/gradio/pull/1131)
* Stacked form inputs css by [@gary149](https://github.com/gary149) in [PR 1134](https://github.com/gradio-app/gradio/pull/1134)
* made default value in textbox empty string by [@abidlabs](https://github.com/abidlabs) in [PR 1135](https://github.com/gradio-app/gradio/pull/1135)
* Examples UI by [@gary149](https://github.com/gary149) in [PR 1121](https://github.com/gradio-app/gradio/pull/1121)
* Chatbot custom color support by [@dawoodkhan82](https://github.com/dawoodkhan82) in [PR 1092](https://github.com/gradio-app/gradio/pull/1092)
* highlighted text colors by [@pngwn](https://github.com/pngwn) in [PR 1119](https://github.com/gradio-app/gradio/pull/1119)
* pin to pnpm 6 for now by [@pngwn](https://github.com/pngwn) in [PR 1147](https://github.com/gradio-app/gradio/pull/1147)
* Restore queue in Blocks by [@aliabid94](https://github.com/aliabid94) in [PR 1137](https://github.com/gradio-app/gradio/pull/1137)
* add select event for tabitems by [@pngwn](https://github.com/pngwn) in [PR 1154](https://github.com/gradio-app/gradio/pull/1154)
* max_lines + autoheight for textbox by [@pngwn](https://github.com/pngwn) in [PR 1153](https://github.com/gradio-app/gradio/pull/1153)
* use color palette for chatbot by [@pngwn](https://github.com/pngwn) in [PR 1152](https://github.com/gradio-app/gradio/pull/1152)
* Timeseries improvements by [@pngwn](https://github.com/pngwn) in [PR 1149](https://github.com/gradio-app/gradio/pull/1149)
* move styling for interface panels to frontend by [@pngwn](https://github.com/pngwn) in [PR 1146](https://github.com/gradio-app/gradio/pull/1146)
* html tweaks by [@pngwn](https://github.com/pngwn) in [PR 1145](https://github.com/gradio-app/gradio/pull/1145)
* Issue #768: Support passing none to resize and crop image by [@dawoodkhan82](https://github.com/dawoodkhan82) in [PR 1144](https://github.com/gradio-app/gradio/pull/1144)
* image gallery component + img css by [@aliabid94](https://github.com/aliabid94) in [PR 1140](https://github.com/gradio-app/gradio/pull/1140)
* networking tweak by [@abidlabs](https://github.com/abidlabs) in [PR 1143](https://github.com/gradio-app/gradio/pull/1143)
* Allow enabling queue per event listener by [@aliabid94](https://github.com/aliabid94) in [PR 1155](https://github.com/gradio-app/gradio/pull/1155)
* config hotfix and v. 2.9b23 by [@abidlabs](https://github.com/abidlabs) in [PR 1158](https://github.com/gradio-app/gradio/pull/1158)
* Custom JS calls by [@aliabid94](https://github.com/aliabid94) in [PR 1082](https://github.com/gradio-app/gradio/pull/1082)
* Small fixes: queue default fix, ffmpeg installation message by [@abidlabs](https://github.com/abidlabs) in [PR 1159](https://github.com/gradio-app/gradio/pull/1159)
* formatting by [@abidlabs](https://github.com/abidlabs) in [PR 1161](https://github.com/gradio-app/gradio/pull/1161)
* enable flex grow for gr-box by [@radames](https://github.com/radames) in [PR 1165](https://github.com/gradio-app/gradio/pull/1165)
* 1148 loading by [@pngwn](https://github.com/pngwn) in [PR 1164](https://github.com/gradio-app/gradio/pull/1164)
* Put enable_queue kwarg back in launch() by [@aliabid94](https://github.com/aliabid94) in [PR 1167](https://github.com/gradio-app/gradio/pull/1167)
* A few small fixes by [@abidlabs](https://github.com/abidlabs) in [PR 1171](https://github.com/gradio-app/gradio/pull/1171)
* Hotfix for dropdown component by [@abidlabs](https://github.com/abidlabs) in [PR 1172](https://github.com/gradio-app/gradio/pull/1172)
* use secondary buttons in interface by [@pngwn](https://github.com/pngwn) in [PR 1173](https://github.com/gradio-app/gradio/pull/1173)
* 1183 component height by [@pngwn](https://github.com/pngwn) in [PR 1185](https://github.com/gradio-app/gradio/pull/1185)
* 962 dataframe by [@pngwn](https://github.com/pngwn) in [PR 1186](https://github.com/gradio-app/gradio/pull/1186)
* update-contributing by [@FarukOzderim](https://github.com/FarukOzderim) in [PR 1188](https://github.com/gradio-app/gradio/pull/1188)
* Table tweaks by [@pngwn](https://github.com/pngwn) in [PR 1195](https://github.com/gradio-app/gradio/pull/1195)
* wrap tab content in column by [@pngwn](https://github.com/pngwn) in [PR 1200](https://github.com/gradio-app/gradio/pull/1200)
* WIP: Add dark mode support by [@gary149](https://github.com/gary149) in [PR 1187](https://github.com/gradio-app/gradio/pull/1187)
* Restored /api/predict/ endpoint for Interfaces by [@abidlabs](https://github.com/abidlabs) in [PR 1199](https://github.com/gradio-app/gradio/pull/1199)
* hltext-label by [@pngwn](https://github.com/pngwn) in [PR 1204](https://github.com/gradio-app/gradio/pull/1204)
* add copy functionality to json by [@pngwn](https://github.com/pngwn) in [PR 1205](https://github.com/gradio-app/gradio/pull/1205)
* Update component config by [@aliabid94](https://github.com/aliabid94) in [PR 1089](https://github.com/gradio-app/gradio/pull/1089)
* fix placeholder prompt by [@pngwn](https://github.com/pngwn) in [PR 1215](https://github.com/gradio-app/gradio/pull/1215)
* ensure webcam video value is propogated correctly by [@pngwn](https://github.com/pngwn) in [PR 1218](https://github.com/gradio-app/gradio/pull/1218)
* Automatic word-break in highlighted text, combine_adjacent support by [@aliabid94](https://github.com/aliabid94) in [PR 1209](https://github.com/gradio-app/gradio/pull/1209)
* async-function-support by [@FarukOzderim](https://github.com/FarukOzderim) in [PR 1190](https://github.com/gradio-app/gradio/pull/1190)
* Sharing fix for assets by [@aliabid94](https://github.com/aliabid94) in [PR 1208](https://github.com/gradio-app/gradio/pull/1208)
* Hotfixes for course demos by [@abidlabs](https://github.com/abidlabs) in [PR 1222](https://github.com/gradio-app/gradio/pull/1222)
* Allow Custom CSS by [@aliabid94](https://github.com/aliabid94) in [PR 1170](https://github.com/gradio-app/gradio/pull/1170)
* share-hotfix by [@FarukOzderim](https://github.com/FarukOzderim) in [PR 1226](https://github.com/gradio-app/gradio/pull/1226)
* tweaks by [@pngwn](https://github.com/pngwn) in [PR 1229](https://github.com/gradio-app/gradio/pull/1229)
* white space for class concatenation by [@radames](https://github.com/radames) in [PR 1228](https://github.com/gradio-app/gradio/pull/1228)
* Tweaks by [@pngwn](https://github.com/pngwn) in [PR 1230](https://github.com/gradio-app/gradio/pull/1230)
* css tweaks by [@pngwn](https://github.com/pngwn) in [PR 1235](https://github.com/gradio-app/gradio/pull/1235)
* ensure defaults height match for media inputs by [@pngwn](https://github.com/pngwn) in [PR 1236](https://github.com/gradio-app/gradio/pull/1236)
* Default Label label value by [@radames](https://github.com/radames) in [PR 1239](https://github.com/gradio-app/gradio/pull/1239)
* update-shortcut-syntax by [@FarukOzderim](https://github.com/FarukOzderim) in [PR 1234](https://github.com/gradio-app/gradio/pull/1234)
* Update version.txt by [@FarukOzderim](https://github.com/FarukOzderim) in [PR 1244](https://github.com/gradio-app/gradio/pull/1244)
* Layout bugs by [@pngwn](https://github.com/pngwn) in [PR 1246](https://github.com/gradio-app/gradio/pull/1246)
* Update demo by [@FarukOzderim](https://github.com/FarukOzderim) in [PR 1253](https://github.com/gradio-app/gradio/pull/1253)
* Button default name by [@FarukOzderim](https://github.com/FarukOzderim) in [PR 1243](https://github.com/gradio-app/gradio/pull/1243)
* Labels spacing by [@gary149](https://github.com/gary149) in [PR 1254](https://github.com/gradio-app/gradio/pull/1254)
* add global loader for gradio app by [@pngwn](https://github.com/pngwn) in [PR 1251](https://github.com/gradio-app/gradio/pull/1251)
* ui apis for dalle-mini by [@pngwn](https://github.com/pngwn) in [PR 1258](https://github.com/gradio-app/gradio/pull/1258)
* Add precision to Number, backend only by [@freddyaboulton](https://github.com/freddyaboulton) in [PR 1125](https://github.com/gradio-app/gradio/pull/1125)
* Website Design Changes by [@abidlabs](https://github.com/abidlabs) in [PR 1015](https://github.com/gradio-app/gradio/pull/1015)
* Small fixes for multiple demos compatible with 3.0 by [@radames](https://github.com/radames) in [PR 1257](https://github.com/gradio-app/gradio/pull/1257)
* Issue #1160: Model 3D component not destroyed correctly by [@dawoodkhan82](https://github.com/dawoodkhan82) in [PR 1219](https://github.com/gradio-app/gradio/pull/1219)
* Fixes to components by [@abidlabs](https://github.com/abidlabs) in [PR 1260](https://github.com/gradio-app/gradio/pull/1260)
* layout docs by [@abidlabs](https://github.com/abidlabs) in [PR 1263](https://github.com/gradio-app/gradio/pull/1263)
* Static forms by [@pngwn](https://github.com/pngwn) in [PR 1264](https://github.com/gradio-app/gradio/pull/1264)
* Cdn assets by [@pngwn](https://github.com/pngwn) in [PR 1265](https://github.com/gradio-app/gradio/pull/1265)
* update logo by [@gary149](https://github.com/gary149) in [PR 1266](https://github.com/gradio-app/gradio/pull/1266)
* fix slider by [@aliabid94](https://github.com/aliabid94) in [PR 1268](https://github.com/gradio-app/gradio/pull/1268)
* maybe fix auth in iframes by [@pngwn](https://github.com/pngwn) in [PR 1261](https://github.com/gradio-app/gradio/pull/1261)
* Improves "Getting Started" guide by [@abidlabs](https://github.com/abidlabs) in [PR 1269](https://github.com/gradio-app/gradio/pull/1269)
* Add embedded demos to website by [@aliabid94](https://github.com/aliabid94) in [PR 1270](https://github.com/gradio-app/gradio/pull/1270)
* Label hotfixes by [@abidlabs](https://github.com/abidlabs) in [PR 1281](https://github.com/gradio-app/gradio/pull/1281)
* General tweaks by [@pngwn](https://github.com/pngwn) in [PR 1276](https://github.com/gradio-app/gradio/pull/1276)
* only affect links within the document by [@pngwn](https://github.com/pngwn) in [PR 1282](https://github.com/gradio-app/gradio/pull/1282)
* release 3.0b9 by [@abidlabs](https://github.com/abidlabs) in [PR 1283](https://github.com/gradio-app/gradio/pull/1283)
* Dm by [@pngwn](https://github.com/pngwn) in [PR 1284](https://github.com/gradio-app/gradio/pull/1284)
* Website fixes by [@aliabd](https://github.com/aliabd) in [PR 1286](https://github.com/gradio-app/gradio/pull/1286)
* Create Streamables by [@aliabid94](https://github.com/aliabid94) in [PR 1279](https://github.com/gradio-app/gradio/pull/1279)
* ensure table works on mobile by [@pngwn](https://github.com/pngwn) in [PR 1277](https://github.com/gradio-app/gradio/pull/1277)
* changes by [@aliabid94](https://github.com/aliabid94) in [PR 1287](https://github.com/gradio-app/gradio/pull/1287)
* demo alignment on landing page by [@aliabd](https://github.com/aliabd) in [PR 1288](https://github.com/gradio-app/gradio/pull/1288)
* New meta img by [@aliabd](https://github.com/aliabd) in [PR 1289](https://github.com/gradio-app/gradio/pull/1289)
* updated PyPi version to 3.0 by [@abidlabs](https://github.com/abidlabs) in [PR 1290](https://github.com/gradio-app/gradio/pull/1290)
* Fix site by [@aliabid94](https://github.com/aliabid94) in [PR 1291](https://github.com/gradio-app/gradio/pull/1291)
* Mobile responsive guides by [@aliabd](https://github.com/aliabd) in [PR 1293](https://github.com/gradio-app/gradio/pull/1293)
* Update readme by [@abidlabs](https://github.com/abidlabs) in [PR 1292](https://github.com/gradio-app/gradio/pull/1292)
* gif by [@abidlabs](https://github.com/abidlabs) in [PR 1296](https://github.com/gradio-app/gradio/pull/1296)

## Contributors Shoutout:

* [@JefferyChiang](https://github.com/JefferyChiang) made their first contribution in [PR 1004](https://github.com/gradio-app/gradio/pull/1004)
* [@NimaBoscarino](https://github.com/NimaBoscarino) made their first contribution in [PR 1000](https://github.com/gradio-app/gradio/pull/1000)
* [@ronvoluted](https://github.com/ronvoluted) made their first contribution in [PR 1050](https://github.com/gradio-app/gradio/pull/1050)
* [@radames](https://github.com/radames) made their first contribution in [PR 1074](https://github.com/gradio-app/gradio/pull/1074)
* [@freddyaboulton](https://github.com/freddyaboulton) made their first contribution in [PR 1085](https://github.com/gradio-app/gradio/pull/1085)<|MERGE_RESOLUTION|>--- conflicted
+++ resolved
@@ -1,11 +1,8 @@
 # Upcoming Release 
 
 ## New Features:
-<<<<<<< HEAD
-
-### Custom Progress Updates
-
-Send custom progress updates by adding a `gr.Progress` argument after the input arguments to any function. Example:
+
+* Send custom progress updates by adding a `gr.Progress` argument after the input arguments to any function. Example:
 
 ```python
 def clean_imgs(text, progress=gr.Progress()):
@@ -19,9 +16,7 @@
 
 Progress indicator bar by [@aliabid94](https://github.com/aliabid94) in [PR 2750](https://github.com/gradio-app/gradio/pull/2750).
 
-=======
 * Added `title` argument to `TabbedInterface` by @MohamedAliRashad in [#2888](https://github.com/gradio-app/gradio/pull/2888)
->>>>>>> 9cce57e1
 
 ## Bug Fixes:
 * Fixed bug where setting `default_enabled=False` made it so that the entire queue did not start by [@freddyaboulton](https://github.com/freddyaboulton) in [PR 2876](https://github.com/gradio-app/gradio/pull/2876)  
