# Upcoming Release

## New Features:

<<<<<<< HEAD
### The `Chatbot` component now supports Markdown/HTML

You can now pass in Markdown or HTML to the Chatbot component and it will show up, 
meaning that you can pass in images, videos, or audio files as well! by [@abidlabs](https://github.com/abidlabs) in [PR 2731](https://github.com/gradio-app/gradio/pull/2731) 

Here's a simple example that references a local image `lion.jpg` that is in the same
folder as the Python script:

```py
import gradio as gr

with gr.Blocks() as demo:
    gr.Chatbot([("hi", "hello **abubakar**"), ("![](/file=lion.jpg)", "cool pic")])
    
demo.launch()
```

![Alt text](https://user-images.githubusercontent.com/1778297/204357455-5c1a4002-eee7-479d-9a1e-ba2c12522723.png)

To see a more realistic example, see the new demo `/demo/chatbot_multimodal/run.py`.
=======
### Update Accordion properties from the backend

You can now update the Accordion `label` and `open` status with `gr.Accordion.update` by [@freddyaboulton](https://github.com/freddyaboulton) in [PR 2690](https://github.com/gradio-app/gradio/pull/2690)

```python
import gradio as gr

with gr.Blocks() as demo:
    with gr.Accordion(label="Open for greeting", open=False) as accordion:
        gr.Textbox("Hello!")
    open_btn = gr.Button(value="Open Accordion")
    close_btn = gr.Button(value="Close Accordion")
    open_btn.click(
        lambda: gr.Accordion.update(open=True, label="Open Accordion"),
        inputs=None,
        outputs=[accordion],
    )
    close_btn.click(
        lambda: gr.Accordion.update(open=False, label="Closed Accordion"),
        inputs=None,
        outputs=[accordion],
    )
demo.launch()
```

![update_accordion](https://user-images.githubusercontent.com/41651716/203164176-b102eae3-babe-4986-ae30-3ab4f400cedc.gif)
>>>>>>> 182f79bf


## Bug Fixes:
* Fixed bug where requests timeout is missing from utils.version_check() by [@yujiehecs](https://github.com/yujiehecs) in [PR 2729](https://github.com/gradio-app/gradio/pull/2729)
* Fixed bug where so that the `File` component can properly preprocess files to "binary" byte-string format by [CoffeeVampir3](https://github.com/CoffeeVampir3) in [PR 2727](https://github.com/gradio-app/gradio/pull/2727)
* Fixed bug to ensure that filenames are less than 200 characters even for non-English languages by [@SkyTNT](https://github.com/SkyTNT) in [PR 2685](https://github.com/gradio-app/gradio/pull/2685) 

## Documentation Changes:
* Performance improvements to docs on mobile by  [@aliabd](https://github.com/aliabd) in [PR 2730](https://github.com/gradio-app/gradio/pull/2730)

## Testing and Infrastructure Changes:
No changes to highlight.

## Breaking Changes:
No changes to highlight.

## Full Changelog:
* Make try examples button more prominent by [@aliabd](https://github.com/aliabd) in [PR 2705](https://github.com/gradio-app/gradio/pull/2705)
* Fix id clashes in docs by [@aliabd](https://github.com/aliabd) in [PR 2713](https://github.com/gradio-app/gradio/pull/2713)
* Fix typos in guide docs by [@andridns](https://github.com/andridns) in [PR 2722](https://github.com/gradio-app/gradio/pull/2722)

## Contributors Shoutout:
* [@andridns](https://github.com/andridns) made their first contribution in [PR 2722](https://github.com/gradio-app/gradio/pull/2722)!


# 3.11.0

## New Features:

### Upload Button
There is now a new component called the `UploadButton` which is a file upload component but in button form! You can also specify what file types it should accept in the form of a list (ex: `image`, `video`, `audio`, `text`, or generic `file`). Added by [@dawoodkhan82](https://github.com/dawoodkhan82) in [PR 2591](https://github.com/gradio-app/gradio/pull/2591).

Example of how it can be used:

```python
import gradio as gr

def upload_file(files):
    file_paths = [file.name for file in files]
    return file_paths

with gr.Blocks() as demo:
    file_output = gr.File()
    upload_button = gr.UploadButton("Click to Upload a File", file_types=["image", "video"], file_count="multiple")
    upload_button.upload(upload_file, upload_button, file_output)

demo.launch()
```
### Revamped API documentation page

New API Docs page with in-browser playground and updated aesthetics. [@gary149](https://github.com/gary149) in [PR 2652](https://github.com/gradio-app/gradio/pull/2652)

### Revamped Login page

Previously our login page had its own CSS, had no dark mode, and had an ugly json message on the wrong credentials. Made the page more aesthetically consistent, added dark mode support, and a nicer error message. [@aliabid94](https://github.com/aliabid94) in [PR 2684](https://github.com/gradio-app/gradio/pull/2684)

### Accessing the Requests Object Directly

You can now access the Request object directly in your Python function by [@abidlabs](https://github.com/abidlabs) in [PR 2641](https://github.com/gradio-app/gradio/pull/2641). This means that you can access request headers, the client IP address, and so on. In order to use it, add a parameter to your function and set its type hint to be `gr.Request`. Here's a simple example:

```py
import gradio as gr

def echo(name, request: gr.Request):
    if request:
        print("Request headers dictionary:", request.headers)
        print("IP address:", request.client.host)
    return name

io = gr.Interface(echo, "textbox", "textbox").launch()
```

## Bug Fixes:
* Fixed bug that limited files from being sent over websockets to 16MB. The new limit
is now 1GB  by [@abidlabs](https://github.com/abidlabs) in [PR 2709](https://github.com/gradio-app/gradio/pull/2709)

## Documentation Changes:
* Updated documentation for embedding Gradio demos on Spaces as web components by 
[@julien-c](https://github.com/julien-c) in [PR 2698](https://github.com/gradio-app/gradio/pull/2698)
* Updated IFrames in Guides to use the host URL instead of the Space name to be consistent with the new method for embedding Spaces, by  
[@julien-c](https://github.com/julien-c) in [PR 2692](https://github.com/gradio-app/gradio/pull/2692)
 * Colab buttons on every demo in the website! Just click open in colab, and run the demo there. 



https://user-images.githubusercontent.com/9021060/202878400-cb16ed47-f4dd-4cb0-b2f0-102a9ff64135.mov

## Testing and Infrastructure Changes:
No changes to highlight.

## Breaking Changes:
No changes to highlight.

## Full Changelog:
* Better warnings and error messages for `gr.Interface.load()` by [@abidlabs](https://github.com/abidlabs) in [PR 2694](https://github.com/gradio-app/gradio/pull/2694) 
* Add open in colab buttons to demos in docs and /demos by [@aliabd](https://github.com/aliabd) in [PR 2608](https://github.com/gradio-app/gradio/pull/2608)
* Apply different formatting for the types in component docstrings by [@aliabd](https://github.com/aliabd) in [PR 2707](https://github.com/gradio-app/gradio/pull/2707)

## Contributors Shoutout:
No changes to highlight.

# 3.10.1

## New Features:
No changes to highlight.

## Bug Fixes:
* Passes kwargs into `gr.Interface.load()` by [@abidlabs](https://github.com/abidlabs) in [PR 2669](https://github.com/gradio-app/gradio/pull/2669)

## Documentation Changes:
No changes to highlight.

## Testing and Infrastructure Changes:
No changes to highlight.

## Breaking Changes:
No changes to highlight.

## Full Changelog:
* Clean up printed statements in Embedded Colab Mode by [@aliabid94](https://github.com/aliabid94) in [PR 2612](https://github.com/gradio-app/gradio/pull/2612) 

## Contributors Shoutout:
No changes to highlight.


# 3.10.0
* Add support for `'password'` and `'email'` types to `Textbox`. [@pngwn](https://github.com/pngwn) in [PR 2653](https://github.com/gradio-app/gradio/pull/2653)
* `gr.Textbox` component will now raise an exception if `type` is not "text", "email", or "password" [@pngwn](https://github.com/pngwn) in [PR 2653](https://github.com/gradio-app/gradio/pull/2653). This will cause demos using the deprecated `gr.Textbox(type="number")` to raise an exception.

## Bug Fixes:
* Updated the minimum FastApi used in tests to version 0.87 by [@freddyaboulton](https://github.com/freddyaboulton) in [PR 2647](https://github.com/gradio-app/gradio/pull/2647)
* Fixed bug where interfaces with examples could not be loaded with `gr.Interface.load` by [@freddyaboulton](https://github.com/freddyaboulton) [PR 2640](https://github.com/gradio-app/gradio/pull/2640)
* Fixed bug where the `interactive` property of a component could not be updated by [@freddyaboulton](https://github.com/freddyaboulton) in [PR 2639](https://github.com/gradio-app/gradio/pull/2639)
* Fixed bug where some URLs were not being recognized as valid URLs and thus were not
loading correctly in various components by [@abidlabs](https://github.com/abidlabs) in [PR 2659](https://github.com/gradio-app/gradio/pull/2659)


## Documentation Changes:
* Fix some typos in the embedded demo names in "05_using_blocks_like_functions.md" by [@freddyaboulton](https://github.com/freddyaboulton) in [PR 2656](https://github.com/gradio-app/gradio/pull/2656)

## Testing and Infrastructure Changes:
No changes to highlight.

## Breaking Changes:
No changes to highlight.

## Full Changelog:
* Add support for `'password'` and `'email'` types to `Textbox`. [@pngwn](https://github.com/pngwn) in [PR 2653](https://github.com/gradio-app/gradio/pull/2653)

## Contributors Shoutout:
No changes to highlight.


# Version 3.9.1

## New Features:
No changes to highlight.

## Bug Fixes:
* Only set a min height on md and html when loading by [@pngwn](https://github.com/pngwn) in [PR 2623](https://github.com/gradio-app/gradio/pull/2623)
 
## Documentation Changes:
* See docs for the latest gradio commit to main as well the latest pip release:

![main-vs-pip](https://user-images.githubusercontent.com/9021060/199607887-aab1ae4e-a070-4527-966d-024397abe15b.gif)

* Modified the "Connecting To a Database Guide" to use `pd.read_sql` as opposed to low-level postgres connector by [@freddyaboulton](https://github.com/freddyaboulton) in [PR 2604](https://github.com/gradio-app/gradio/pull/2604) 

## Testing and Infrastructure Changes:
No changes to highlight.

## Breaking Changes:
No changes to highlight.

## Full Changelog:
* Dropdown for seeing docs as latest or main by [@aliabd](https://github.com/aliabd) in [PR 2544](https://github.com/gradio-app/gradio/pull/2544)
* Allow `gr.Templates` to accept parameters to override the defaults by [@abidlabs](https://github.com/abidlabs) in [PR 2600](https://github.com/gradio-app/gradio/pull/2600) 
* Components now throw a `ValueError()` if constructed with invalid parameters for `type` or `source` (for components that take those parameters) in [PR 2610](https://github.com/gradio-app/gradio/pull/2610)
* Allow auth with using queue by [@GLGDLY](https://github.com/GLGDLY) in [PR 2611](https://github.com/gradio-app/gradio/pull/2611)

## Contributors Shoutout:
No changes to highlight.


# Version 3.9

## New Features:
* Gradio is now embedded directly in colab without requiring the share link by [@aliabid94](https://github.com/aliabid94) in [PR 2455](https://github.com/gradio-app/gradio/pull/2455) 

### Calling functions by api_name in loaded apps

When you load an upstream app with `gr.Blocks.load`, you can now specify which fn
to call with the `api_name` parameter.

```python
import gradio as gr
english_translator = gr.Blocks.load(name="spaces/gradio/english-translator")
german = english_translator("My name is Freddy", api_name='translate-to-german')
```

The `api_name` parameter will take precendence over the `fn_index` parameter.

## Bug Fixes:
* Fixed bug where None could not be used for File,Model3D, and Audio examples by [@freddyaboulton](https://github.com/freddyaboulton) in [PR 2588](https://github.com/gradio-app/gradio/pull/2588)
* Fixed links in Plotly map guide + demo by [@dawoodkhan82](https://github.com/dawoodkhan82) in [PR 2578](https://github.com/gradio-app/gradio/pull/2578)
* `gr.Blocks.load()` now correctly loads example files from Spaces [@abidlabs](https://github.com/abidlabs) in [PR 2594](https://github.com/gradio-app/gradio/pull/2594)
* Fixed bug when image clear started upload dialog [@mezotaken](https://github.com/mezotaken) in [PR 2577](https://github.com/gradio-app/gradio/pull/2577)

## Documentation Changes:
* Added a Guide on how to configure the queue for maximum performance by [@abidlabs](https://github.com/abidlabs) in [PR 2558](https://github.com/gradio-app/gradio/pull/2558)


## Testing and Infrastructure Changes:
No changes to highlight.

## Breaking Changes:
No changes to highlight.

## Full Changelog:
* Add `api_name` to `Blocks.__call__` by  [@freddyaboulton](https://github.com/freddyaboulton) in [PR 2593](https://github.com/gradio-app/gradio/pull/2593) 
* Update queue with using deque & update requirements by [@GLGDLY](https://github.com/GLGDLY) in [PR 2428](https://github.com/gradio-app/gradio/pull/2428)


## Contributors Shoutout:
No changes to highlight.


# Version 3.8.2

## Bug Fixes:

* Ensure gradio apps embedded via spaces use the correct endpoint for predictions. [@pngwn](https://github.com/pngwn) in [PR 2567](https://github.com/gradio-app/gradio/pull/2567)
* Ensure gradio apps embedded via spaces use the correct websocket protocol. [@pngwn](https://github.com/pngwn) in [PR 2571](https://github.com/gradio-app/gradio/pull/2571)

## New Features:

### Running Events Continuously
Gradio now supports the ability to run an event continuously on a fixed schedule. To use this feature,
pass `every=# of seconds` to the event definition. This will run the event every given number of seconds!

This can be used to:
* Create live visualizations that show the most up to date data 
* Refresh the state of the frontend automatically in response to changes in the backend

Here is an example of a live plot that refreshes every half second:
```python
import math
import gradio as gr
import plotly.express as px
import numpy as np


plot_end = 2 * math.pi


def get_plot(period=1):
    global plot_end
    x = np.arange(plot_end - 2 * math.pi, plot_end, 0.02)
    y = np.sin(2*math.pi*period * x)
    fig = px.line(x=x, y=y)
    plot_end += 2 * math.pi
    return fig


with gr.Blocks() as demo:
    with gr.Row():
        with gr.Column():
            gr.Markdown("Change the value of the slider to automatically update the plot")
            period = gr.Slider(label="Period of plot", value=1, minimum=0, maximum=10, step=1)
            plot = gr.Plot(label="Plot (updates every half second)")

    dep = demo.load(get_plot, None, plot, every=0.5)
    period.change(get_plot, period, plot, every=0.5, cancels=[dep])

demo.queue().launch()
```

![live_demo](https://user-images.githubusercontent.com/41651716/198357377-633ce460-4e31-47bd-8202-1440cdd6fe19.gif)


## Bug Fixes:
No changes to highlight.

## Documentation Changes:
No changes to highlight.

## Testing and Infrastructure Changes:
No changes to highlight.

## Breaking Changes:
No changes to highlight.

## Full Changelog:
* Allows loading private Spaces by passing an an `api_key` to `gr.Interface.load()`
by [@abidlabs](https://github.com/abidlabs) in [PR 2568](https://github.com/gradio-app/gradio/pull/2568)

## Contributors Shoutout:
No changes to highlight.


# Version 3.8

## New Features:
* Allows event listeners to accept a single dictionary as its argument, where the keys are the components and the values are the component values. This is set by passing the input components in the event listener as a set instead of a list. [@aliabid94](https://github.com/aliabid94) in [PR 2550](https://github.com/gradio-app/gradio/pull/2550)

## Bug Fixes:
* Fix whitespace issue when using plotly. [@dawoodkhan82](https://github.com/dawoodkhan82) in [PR 2548](https://github.com/gradio-app/gradio/pull/2548)
* Apply appropriate alt text to all gallery images. [@camenduru](https://github.com/camenduru) in [PR 2358](https://github.com/gradio-app/gradio/pull/2538)
* Removed erroneous tkinter import in gradio.blocks by [@freddyaboulton](https://github.com/freddyaboulton) in [PR 2555](https://github.com/gradio-app/gradio/pull/2555)

## Documentation Changes:
No changes to highlight.

## Testing and Infrastructure Changes:
No changes to highlight.

## Breaking Changes:
No changes to highlight.

## Full Changelog:
* Added the `every` keyword to event listeners that runs events on a fixed schedule by [@freddyaboulton](https://github.com/freddyaboulton) in [PR 2512](https://github.com/gradio-app/gradio/pull/2512)
* Fix whitespace issue when using plotly. [@dawoodkhan82](https://github.com/dawoodkhan82) in [PR 2548](https://github.com/gradio-app/gradio/pull/2548)
* Apply appropriate alt text to all gallery images. [@camenduru](https://github.com/camenduru) in [PR 2358](https://github.com/gradio-app/gradio/pull/2538)

## Contributors Shoutout:
No changes to highlight.


# Version 3.7

## New Features:

### Batched Functions

Gradio now supports the ability to pass *batched* functions. Batched functions are just
functions which take in a list of inputs and return a list of predictions.

For example, here is a batched function that takes in two lists of inputs (a list of 
words and a list of ints), and returns a list of trimmed words as output:

```py
import time

def trim_words(words, lens):
    trimmed_words = []
    time.sleep(5)
    for w, l in zip(words, lens):
        trimmed_words.append(w[:l])        
    return [trimmed_words]
```

The advantage of using batched functions is that if you enable queuing, the Gradio
server can automatically *batch* incoming requests and process them in parallel, 
potentially speeding up your demo. Here's what the Gradio code looks like (notice
the `batch=True` and `max_batch_size=16` -- both of these parameters can be passed
into event triggers or into the `Interface` class) 

```py
import gradio as gr

with gr.Blocks() as demo:
    with gr.Row():
        word = gr.Textbox(label="word", value="abc")
        leng = gr.Number(label="leng", precision=0, value=1)
        output = gr.Textbox(label="Output")
    with gr.Row():
        run = gr.Button()

    event = run.click(trim_words, [word, leng], output, batch=True, max_batch_size=16)

demo.queue()
demo.launch()
```

In the example above, 16 requests could be processed in parallel (for a total inference
time of 5 seconds), instead of each request being processed separately (for a total
inference time of 80 seconds).

### Upload Event

`Video`, `Audio`, `Image`, and `File` components now support a `upload()` event that is triggered when a user uploads a file into any of these components.

Example usage:

```py
import gradio as gr

with gr.Blocks() as demo:
    with gr.Row():
        input_video = gr.Video()
        output_video = gr.Video()

     # Clears the output video when an input video is uploaded
    input_video.upload(lambda : None, None, output_video)  
```


## Bug Fixes:
* Fixes issue where plotly animations, interactivity, titles, legends, were not working properly. [@dawoodkhan82](https://github.com/dawoodkhan82) in [PR 2486](https://github.com/gradio-app/gradio/pull/2486)
* Prevent requests to the `/api` endpoint from skipping the queue if the queue is enabled for that event by [@freddyaboulton](https://github.com/freddyaboulton) in [PR 2493](https://github.com/gradio-app/gradio/pull/2493)
* Fixes a bug with `cancels` in event triggers so that it works properly if multiple
Blocks are rendered by [@abidlabs](https://github.com/abidlabs) in [PR 2530](https://github.com/gradio-app/gradio/pull/2530)  
* Prevent invalid targets of events from crashing the whole application. [@pngwn](https://github.com/pngwn) in [PR 2534](https://github.com/gradio-app/gradio/pull/2534)
* Properly dequeue cancelled events when multiple apps are rendered by [@freddyaboulton](https://github.com/freddyaboulton) in [PR 2540](https://github.com/gradio-app/gradio/pull/2540) 

## Documentation Changes:
* Added an example interactive dashboard to the "Tabular & Plots" section of the Demos page by [@freddyaboulton](https://github.com/freddyaboulton) in [PR 2508](https://github.com/gradio-app/gradio/pull/2508)

## Testing and Infrastructure Changes:
No changes to highlight.

## Breaking Changes:
No changes to highlight.

## Full Changelog:
* Fixes the error message if a user builds Gradio locally and tries to use `share=True` by [@abidlabs](https://github.com/abidlabs) in [PR 2502](https://github.com/gradio-app/gradio/pull/2502)
* Allows the render() function to return self by [@Raul9595](https://github.com/Raul9595) in [PR 2514](https://github.com/gradio-app/gradio/pull/2514)
* Fixes issue where plotly animations, interactivity, titles, legends, were not working properly. [@dawoodkhan82](https://github.com/dawoodkhan82) in [PR 2486](https://github.com/gradio-app/gradio/pull/2486)
* Gradio now supports batched functions by [@abidlabs](https://github.com/abidlabs) in [PR 2218](https://github.com/gradio-app/gradio/pull/2218)
* Add `upload` event for `Video`, `Audio`, `Image`, and `File` components [@dawoodkhan82](https://github.com/dawoodkhan82) in [PR 2448](https://github.com/gradio-app/gradio/pull/2456)
* Changes websocket path for Spaces as it is no longer necessary to have a different URL for websocket connections on Spaces by [@abidlabs](https://github.com/abidlabs) in [PR 2528](https://github.com/gradio-app/gradio/pull/2528)
* Clearer error message when events are defined outside of a Blocks scope, and a warning if you
try to use `Series` or `Parallel` with `Blocks` by [@abidlabs](https://github.com/abidlabs) in [PR 2543](https://github.com/gradio-app/gradio/pull/2543)
* Adds support for audio samples that are in `float64`, `float16`, or `uint16` formats by [@abidlabs](https://github.com/abidlabs) in [PR 2545](https://github.com/gradio-app/gradio/pull/2545)


## Contributors Shoutout:
No changes to highlight.


# Version 3.6

## New Features:

### Cancelling Running Events
Running events can be cancelled when other events are triggered! To test this feature, pass the `cancels` parameter to the event listener.
For this feature to work, the queue must be enabled.

![cancel_on_change_rl](https://user-images.githubusercontent.com/41651716/195952623-61a606bd-e82b-4e1a-802e-223154cb8727.gif)

Code:
```python
import time
import gradio as gr

def fake_diffusion(steps):
    for i in range(steps):
        time.sleep(1)
        yield str(i)

def long_prediction(*args, **kwargs):
    time.sleep(10)
    return 42


with gr.Blocks() as demo:
    with gr.Row():
        with gr.Column():
            n = gr.Slider(1, 10, value=9, step=1, label="Number Steps")
            run = gr.Button()
            output = gr.Textbox(label="Iterative Output")
            stop = gr.Button(value="Stop Iterating")
        with gr.Column():
            prediction = gr.Number(label="Expensive Calculation")
            run_pred = gr.Button(value="Run Expensive Calculation")
        with gr.Column():
            cancel_on_change = gr.Textbox(label="Cancel Iteration and Expensive Calculation on Change")

    click_event = run.click(fake_diffusion, n, output)
    stop.click(fn=None, inputs=None, outputs=None, cancels=[click_event])
    pred_event = run_pred.click(fn=long_prediction, inputs=None, outputs=prediction)

    cancel_on_change.change(None, None, None, cancels=[click_event, pred_event])


demo.queue(concurrency_count=1, max_size=20).launch()
```

For interfaces, a stop button will be added automatically if the function uses a `yield` statement.

```python
import gradio as gr
import time

def iteration(steps):
    for i in range(steps):
       time.sleep(0.5)
       yield i

gr.Interface(iteration,
             inputs=gr.Slider(minimum=1, maximum=10, step=1, value=5),
             outputs=gr.Number()).queue().launch()
```

![stop_interface_rl](https://user-images.githubusercontent.com/41651716/195952883-e7ca4235-aae3-4852-8f28-96d01d0c5822.gif)


## Bug Fixes:
* Add loading status tracker UI to HTML and Markdown components. [@pngwn](https://github.com/pngwn) in [PR 2474](https://github.com/gradio-app/gradio/pull/2474)
* Fixed videos being mirrored in the front-end if source is not webcam by [@freddyaboulton](https://github.com/freddyaboulton) in [PR 2475](https://github.com/gradio-app/gradio/pull/2475)
* Add clear button for timeseries component [@dawoodkhan82](https://github.com/dawoodkhan82) in [PR 2487](https://github.com/gradio-app/gradio/pull/2487)
* Removes special characters from temporary filenames so that the files can be served by components [@abidlabs](https://github.com/abidlabs) in [PR 2480](https://github.com/gradio-app/gradio/pull/2480)
* Fixed infinite reload loop when mounting gradio as a sub application by [@freddyaboulton](https://github.com/freddyaboulton) in [PR 2477](https://github.com/gradio-app/gradio/pull/2477)

## Documentation Changes:
* Adds a demo to show how a sound alert can be played upon completion of a prediction by [@abidlabs](https://github.com/abidlabs) in [PR 2478](https://github.com/gradio-app/gradio/pull/2478)

## Testing and Infrastructure Changes:
No changes to highlight.

## Breaking Changes:
No changes to highlight.

## Full Changelog:
* Enable running events to be cancelled from other events by [@freddyaboulton](https://github.com/freddyaboulton) in [PR 2433](https://github.com/gradio-app/gradio/pull/2433)
* Small fix for version check before reuploading demos by [@aliabd](https://github.com/aliabd) in [PR 2469](https://github.com/gradio-app/gradio/pull/2469)
* Add loading status tracker UI to HTML and Markdown components. [@pngwn](https://github.com/pngwn) in [PR 2400](https://github.com/gradio-app/gradio/pull/2474)
* Add clear button for timeseries component [@dawoodkhan82](https://github.com/dawoodkhan82) in [PR 2487](https://github.com/gradio-app/gradio/pull/2487)

## Contributors Shoutout:
No changes to highlight.


# Version 3.5

## Bug Fixes:

* Ensure that Gradio does not take control of the HTML page title when embedding a gradio app as a web component, this behaviour flipped by adding `control_page_title="true"` to the webcomponent. [@pngwn](https://github.com/pngwn) in [PR 2400](https://github.com/gradio-app/gradio/pull/2400)
* Decreased latency in iterative-output demos by making the iteration asynchronous [@freddyaboulton](https://github.com/freddyaboulton) in [PR 2409](https://github.com/gradio-app/gradio/pull/2409)
* Fixed queue getting stuck under very high load by [@freddyaboulton](https://github.com/freddyaboulton) in [PR 2374](https://github.com/gradio-app/gradio/pull/2374)
* Ensure that components always behave as if `interactive=True` were set when the following conditions are true:
  - no default value is provided, 
  - they are not set as the input or output of an event,
  - `interactive` kwarg is not set. 

  [@pngwn](https://github.com/pngwn) in [PR 2459](https://github.com/gradio-app/gradio/pull/2459)

## New Features:

* When an `Image` component is set to `source="upload"`, it is now possible to drag and drop and image to replace a previously uploaded image by [@pngwn](https://github.com/pngwn) in [PR 1711](https://github.com/gradio-app/gradio/issues/1711)
* The `gr.Dataset` component now accepts `HTML` and `Markdown` components by [@abidlabs](https://github.com/abidlabs) in [PR 2437](https://github.com/gradio-app/gradio/pull/2437)


## Documentation Changes:
* Improved documentation for the `gr.Dataset` component by [@abidlabs](https://github.com/abidlabs) in [PR 2437](https://github.com/gradio-app/gradio/pull/2437)

## Testing and Infrastructure Changes:
No changes to highlight.

## Breaking Changes:
* The `Carousel` component is officially deprecated. Since gradio 3.0, code containing the `Carousel` component would throw warnings. As of the next release, the `Carousel` component will raise an exception.

## Full Changelog:
* Speeds up Gallery component by using temporary files instead of base64 representation in the front-end by [@proxyphi](https://github.com/proxyphi), [@pngwn](https://github.com/pngwn), and [@abidlabs](https://github.com/abidlabs) in [PR 2265](https://github.com/gradio-app/gradio/pull/2265)
* Fixed some embedded demos in the guides by not loading the gradio web component in some guides by [@freddyaboulton](https://github.com/freddyaboulton) in [PR 2403](https://github.com/gradio-app/gradio/pull/2403) 
* When an `Image` component is set to `source="upload"`, it is now possible to drag and drop and image to replace a previously uploaded image by [@pngwn](https://github.com/pngwn) in [PR 2400](https://github.com/gradio-app/gradio/pull/2410)
* Improve documentation of the `Blocks.load()` event by [@abidlabs](https://github.com/abidlabs) in [PR 2413](https://github.com/gradio-app/gradio/pull/2413)
* Decreased latency in iterative-output demos by making the iteration asynchronous [@freddyaboulton](https://github.com/freddyaboulton) in [PR 2409](https://github.com/gradio-app/gradio/pull/2409)
* Updated share link message to reference new Spaces Hardware [@abidlabs](https://github.com/abidlabs) in [PR 2423](https://github.com/gradio-app/gradio/pull/2423)
* Automatically restart spaces if they're down by [@aliabd](https://github.com/aliabd) in [PR 2405](https://github.com/gradio-app/gradio/pull/2405)
* Carousel component is now deprecated by [@abidlabs](https://github.com/abidlabs) in [PR 2434](https://github.com/gradio-app/gradio/pull/2434)
* Build Gradio from source in ui tests by by [@freddyaboulton](https://github.com/freddyaboulton) in [PR 2440](https://github.com/gradio-app/gradio/pull/2440) 
* Change "return ValueError" to "raise ValueError" by [@vzakharov](https://github.com/vzakharov) in [PR 2445](https://github.com/gradio-app/gradio/pull/2445)
* Add guide on creating a map demo using the `gr.Plot()` component [@dawoodkhan82](https://github.com/dawoodkhan82) in [PR 2402](https://github.com/gradio-app/gradio/pull/2402)
* Add blur event for `Textbox` and `Number` components [@dawoodkhan82](https://github.com/dawoodkhan82) in [PR 2448](https://github.com/gradio-app/gradio/pull/2448)
* Stops a gradio launch from hogging a port even after it's been killed [@aliabid94](https://github.com/aliabid94) in [PR 2453](https://github.com/gradio-app/gradio/pull/2453) 
* Fix embedded interfaces on touch screen devices by [@aliabd](https://github.com/aliabd) in [PR 2457](https://github.com/gradio-app/gradio/pull/2457)
* Upload all demos to spaces by [@aliabd](https://github.com/aliabd) in [PR 2281](https://github.com/gradio-app/gradio/pull/2281)

## Contributors Shoutout:
No changes to highlight.


# Version 3.4.1

## New Features:

### 1. See Past and Upcoming Changes in the Release History 👀

You can now see gradio's release history directly on the website, and also keep track of upcoming changes. Just go [here](https://gradio.app/changelog/).

![release-history](https://user-images.githubusercontent.com/9021060/193145458-3de699f7-7620-45de-aa73-a1c1b9b96257.gif)

## Bug Fixes:

1. Fix typo in guide image path by [@freddyaboulton](https://github.com/freddyaboulton) in [PR 2357](https://github.com/gradio-app/gradio/pull/2357)
2. Raise error if Blocks has duplicate component with same IDs by [@abidlabs](https://github.com/abidlabs) in [PR 2359](https://github.com/gradio-app/gradio/pull/2359)
3. Catch the permission exception on the audio component by [@Ian-GL](https://github.com/Ian-GL) in [PR 2330](https://github.com/gradio-app/gradio/pull/2330)
4. Fix image_classifier_interface_load demo by [@freddyaboulton](https://github.com/freddyaboulton) in [PR 2365](https://github.com/gradio-app/gradio/pull/2365)
5. Fix combining adjacent components without gaps by introducing `gr.Row(variant="compact")` by [@aliabid94](https://github.com/aliabid94) in [PR 2291](https://github.com/gradio-app/gradio/pull/2291) This comes with deprecation of the following arguments for `Component.style`: `round`, `margin`, `border`.
6. Fix audio streaming, which was previously choppy in [PR 2351](https://github.com/gradio-app/gradio/pull/2351). Big thanks to [@yannickfunk](https://github.com/yannickfunk) for the proposed solution.
7. Fix bug where new typeable slider doesn't respect the minimum and maximum values [@dawoodkhan82](https://github.com/dawoodkhan82) in [PR 2380](https://github.com/gradio-app/gradio/pull/2380)


## Documentation Changes:

1. New Guide: Connecting to a Database 🗄️

    A new guide by [@freddyaboulton](https://github.com/freddyaboulton) that explains how you can use Gradio to connect your app to a database. Read more [here](https://gradio.app/connecting_to_a_database/).

2. New Guide: Running Background Tasks 🥷

    A new guide by [@freddyaboulton](https://github.com/freddyaboulton) that explains how you can run background tasks from your gradio app. Read more [here](https://gradio.app/running_background_tasks/).

3. Small fixes to docs for `Image` component by [@abidlabs](https://github.com/abidlabs) in [PR 2372](https://github.com/gradio-app/gradio/pull/2372)


## Testing and Infrastructure Changes:
No changes to highlight.

## Breaking Changes:
No changes to highlight.

## Full Changelog:

* Create a guide on how to connect an app to a database hosted on the cloud by [@freddyaboulton](https://github.com/freddyaboulton) in [PR 2341](https://github.com/gradio-app/gradio/pull/2341)
* Removes `analytics` dependency by [@abidlabs](https://github.com/abidlabs) in [PR 2347](https://github.com/gradio-app/gradio/pull/2347)
* Add guide on launching background tasks from your app by [@freddyaboulton](https://github.com/freddyaboulton) in [PR 2350](https://github.com/gradio-app/gradio/pull/2350)
* Fix typo in guide image path by [@freddyaboulton](https://github.com/freddyaboulton) in [PR 2357](https://github.com/gradio-app/gradio/pull/2357)
* Raise error if Blocks has duplicate component with same IDs by [@abidlabs](https://github.com/abidlabs) in [PR 2359](https://github.com/gradio-app/gradio/pull/2359)
* Hotfix: fix version back to 3.4 by [@abidlabs](https://github.com/abidlabs) in [PR 2361](https://github.com/gradio-app/gradio/pull/2361)
* Change version.txt to 3.4 instead of 3.4.0 by [@aliabd](https://github.com/aliabd) in [PR 2363](https://github.com/gradio-app/gradio/pull/2363)
* Catch the permission exception on the audio component by [@Ian-GL](https://github.com/Ian-GL) in [PR 2330](https://github.com/gradio-app/gradio/pull/2330)
* Fix image_classifier_interface_load demo by [@freddyaboulton](https://github.com/freddyaboulton) in [PR 2365](https://github.com/gradio-app/gradio/pull/2365)
* Small fixes to docs for `Image` component by [@abidlabs](https://github.com/abidlabs) in [PR 2372](https://github.com/gradio-app/gradio/pull/2372)
* Automated Release Notes by [@freddyaboulton](https://github.com/freddyaboulton) in [PR 2306](https://github.com/gradio-app/gradio/pull/2306)
* Fixed small typos in the docs [@julien-c](https://github.com/julien-c) in [PR 2373](https://github.com/gradio-app/gradio/pull/2373)
* Adds ability to disable pre/post-processing for examples [@abidlabs](https://github.com/abidlabs) in [PR 2383](https://github.com/gradio-app/gradio/pull/2383)
* Copy changelog file in website docker by [@aliabd](https://github.com/aliabd) in [PR 2384](https://github.com/gradio-app/gradio/pull/2384)
* Lets users provide a `gr.update()` dictionary even if post-processing is diabled [@abidlabs](https://github.com/abidlabs) in [PR 2385](https://github.com/gradio-app/gradio/pull/2385)
* Fix bug where errors would cause apps run in reload mode to hang forever by [@freddyaboulton](https://github.com/freddyaboulton) in [PR 2394](https://github.com/gradio-app/gradio/pull/2394)
* Fix bug where new typeable slider doesn't respect the minimum and maximum values [@dawoodkhan82](https://github.com/dawoodkhan82) in [PR 2380](https://github.com/gradio-app/gradio/pull/2380)


## Contributors Shoutout:
No changes to highlight.

# Version 3.4

## New Features:

### 1. Gallery Captions 🖼️ 

You can now pass captions to images in the Gallery component. To do so you need to pass a {List} of (image, {str} caption) tuples. This is optional and the component also accepts just a list of the images. 

Here's an example: 

```python
import gradio as gr

images_with_captions = [
    ("https://images.unsplash.com/photo-1551969014-7d2c4cddf0b6", "Cheetah by David Groves"),
    ("https://images.unsplash.com/photo-1546182990-dffeafbe841d", "Lion by Francesco"), 
    ("https://images.unsplash.com/photo-1561731216-c3a4d99437d5", "Tiger by Mike Marrah")
    ]

with gr.Blocks() as demo:
    gr.Gallery(value=images_with_captions)

demo.launch()
```

<img src="https://user-images.githubusercontent.com/9021060/192399521-7360b1a9-7ce0-443e-8e94-863a230a7dbe.gif" alt="gallery_captions" width="1000"/>

### 2. Type Values into the Slider 🔢 

You can now type values directly on the Slider component! Here's what it looks like: 

![type-slider](https://user-images.githubusercontent.com/9021060/192399877-76b662a1-fede-4417-a932-fc15f0da7360.gif)

### 3. Better Sketching and Inpainting 🎨 

We've made a lot of changes to our Image component so that it can support better sketching and inpainting. 

Now supports:
* A standalone black-and-white sketch
```python
import gradio as gr
demo = gr.Interface(lambda x: x, gr.Sketchpad(), gr.Image())
demo.launch()
```
![bw](https://user-images.githubusercontent.com/9021060/192410264-b08632b5-7b2a-4f86-afb0-5760e7b474cf.gif)


* A standalone color sketch
```python
import gradio as gr
demo = gr.Interface(lambda x: x, gr.Paint(), gr.Image())
demo.launch()
```
![color-sketch](https://user-images.githubusercontent.com/9021060/192410500-3c8c3e64-a5fd-4df2-a991-f0a5cef93728.gif)


* An uploadable image with black-and-white or color sketching

```python
import gradio as gr
demo = gr.Interface(lambda x: x, gr.Image(source='upload', tool='color-sketch'), gr.Image()) # for black and white, tool = 'sketch'
demo.launch()
```
![sketch-new](https://user-images.githubusercontent.com/9021060/192402422-e53cb7b6-024e-448c-87eb-d6a35a63c476.gif)


* Webcam with black-and-white or color sketching

```python
import gradio as gr
demo = gr.Interface(lambda x: x, gr.Image(source='webcam', tool='color-sketch'), gr.Image()) # for black and white, tool = 'sketch'
demo.launch()
```
![webcam-sketch](https://user-images.githubusercontent.com/9021060/192410820-0ffaf324-776e-4e1f-9de6-0fdbbf4940fa.gif)


As well as other fixes 


## Bug Fixes:
1. Fix bug where max concurrency count is not respected in queue by [@freddyaboulton](https://github.com/freddyaboulton) in [PR 2286](https://github.com/gradio-app/gradio/pull/2286)
2. fix : queue could be blocked by [@SkyTNT](https://github.com/SkyTNT) in [PR 2288](https://github.com/gradio-app/gradio/pull/2288)
3. Supports `gr.update()` in example caching by [@abidlabs](https://github.com/abidlabs) in [PR 2309](https://github.com/gradio-app/gradio/pull/2309)
4. Clipboard fix for iframes by [@abidlabs](https://github.com/abidlabs) in [PR 2321](https://github.com/gradio-app/gradio/pull/2321)
5. Fix: Dataframe column headers are reset when you add a new column by [@dawoodkhan82](https://github.com/dawoodkhan82) in [PR 2318](https://github.com/gradio-app/gradio/pull/2318)
6. Added support for URLs for Video, Audio, and Image by [@abidlabs](https://github.com/abidlabs) in [PR 2256](https://github.com/gradio-app/gradio/pull/2256)
7. Add documentation about how to create and use the Gradio FastAPI app by [@abidlabs](https://github.com/abidlabs) in [PR 2263](https://github.com/gradio-app/gradio/pull/2263)

## Documentation Changes:
1. Adding a Playground Tab to the Website by [@aliabd](https://github.com/aliabd) in [PR 1860](https://github.com/gradio-app/gradio/pull/1860)
3. Gradio for Tabular Data Science Workflows Guide by [@merveenoyan](https://github.com/merveenoyan) in [PR 2199](https://github.com/gradio-app/gradio/pull/2199)
4. Promotes `postprocess` and `preprocess` to documented parameters by [@abidlabs](https://github.com/abidlabs) in [PR 2293](https://github.com/gradio-app/gradio/pull/2293)
5. Update 2)key_features.md by [@voidxd](https://github.com/voidxd) in [PR 2326](https://github.com/gradio-app/gradio/pull/2326)
6. Add docs to blocks context postprocessing function by [@Ian-GL](https://github.com/Ian-GL) in [PR 2332](https://github.com/gradio-app/gradio/pull/2332)

## Testing and Infrastructure Changes
1. Website fixes and refactoring by [@aliabd](https://github.com/aliabd) in [PR 2280](https://github.com/gradio-app/gradio/pull/2280)
2. Don't deploy to spaces on release by [@freddyaboulton](https://github.com/freddyaboulton) in [PR 2313](https://github.com/gradio-app/gradio/pull/2313)

## Full Changelog:
* Website fixes and refactoring by [@aliabd](https://github.com/aliabd) in [PR 2280](https://github.com/gradio-app/gradio/pull/2280)
* Fix bug where max concurrency count is not respected in queue by [@freddyaboulton](https://github.com/freddyaboulton) in [PR 2286](https://github.com/gradio-app/gradio/pull/2286)
* Promotes `postprocess` and `preprocess` to documented parameters by [@abidlabs](https://github.com/abidlabs) in [PR 2293](https://github.com/gradio-app/gradio/pull/2293)
* Raise warning when trying to cache examples but not all inputs have examples by [@freddyaboulton](https://github.com/freddyaboulton) in [PR 2279](https://github.com/gradio-app/gradio/pull/2279)
* fix : queue could be blocked by [@SkyTNT](https://github.com/SkyTNT) in [PR 2288](https://github.com/gradio-app/gradio/pull/2288)
* Don't deploy to spaces on release by [@freddyaboulton](https://github.com/freddyaboulton) in [PR 2313](https://github.com/gradio-app/gradio/pull/2313)
* Supports `gr.update()` in example caching by [@abidlabs](https://github.com/abidlabs) in [PR 2309](https://github.com/gradio-app/gradio/pull/2309)
* Respect Upstream Queue when loading interfaces/blocks from Spaces by [@freddyaboulton](https://github.com/freddyaboulton) in [PR 2294](https://github.com/gradio-app/gradio/pull/2294)
* Clipboard fix for iframes by [@abidlabs](https://github.com/abidlabs) in [PR 2321](https://github.com/gradio-app/gradio/pull/2321)
* Sketching + Inpainting Capabilities to Gradio by [@abidlabs](https://github.com/abidlabs) in [PR 2144](https://github.com/gradio-app/gradio/pull/2144)
* Update 2)key_features.md by [@voidxd](https://github.com/voidxd) in [PR 2326](https://github.com/gradio-app/gradio/pull/2326)
* release 3.4b3 by [@abidlabs](https://github.com/abidlabs) in [PR 2328](https://github.com/gradio-app/gradio/pull/2328)
* Fix: Dataframe column headers are reset when you add a new column by [@dawoodkhan82](https://github.com/dawoodkhan82) in [PR 2318](https://github.com/gradio-app/gradio/pull/2318)
* Start queue when gradio is a sub application by [@freddyaboulton](https://github.com/freddyaboulton) in [PR 2319](https://github.com/gradio-app/gradio/pull/2319)
* Fix Web Tracker Script by [@aliabd](https://github.com/aliabd) in [PR 2308](https://github.com/gradio-app/gradio/pull/2308)
* Add docs to blocks context postprocessing function by [@Ian-GL](https://github.com/Ian-GL) in [PR 2332](https://github.com/gradio-app/gradio/pull/2332)
* Fix typo in iterator variable name in run_predict function by [@freddyaboulton](https://github.com/freddyaboulton) in [PR 2340](https://github.com/gradio-app/gradio/pull/2340)
* Add captions to galleries by [@aliabid94](https://github.com/aliabid94) in [PR 2284](https://github.com/gradio-app/gradio/pull/2284)
* Typeable value on gradio.Slider by [@dawoodkhan82](https://github.com/dawoodkhan82) in [PR 2329](https://github.com/gradio-app/gradio/pull/2329)

## Contributors Shoutout:
* [@SkyTNT](https://github.com/SkyTNT) made their first contribution in [PR 2288](https://github.com/gradio-app/gradio/pull/2288)
* [@voidxd](https://github.com/voidxd) made their first contribution in [PR 2326](https://github.com/gradio-app/gradio/pull/2326)


# Version 3.3

## New Features:

### 1. Iterative Outputs ⏳  

You can now create an iterative output simply by having your function return a generator!

Here's (part of) an example that was used to generate the interface below it. [See full code](https://colab.research.google.com/drive/1m9bWS6B82CT7bw-m4L6AJR8za7fEK7Ov?usp=sharing).

```python
def predict(steps, seed):
    generator = torch.manual_seed(seed)
    for i in range(1,steps):
        yield pipeline(generator=generator, num_inference_steps=i)["sample"][0]
```


![example](https://user-images.githubusercontent.com/9021060/189086273-f5e7087d-71fa-4158-90a9-08e84da0421c.mp4)

### 2. Accordion Layout 🆕 

This version of Gradio introduces a new layout component to Blocks: the Accordion. Wrap your elements in a neat, expandable layout that allows users to toggle them as needed. 

Usage: ([Read the docs](https://gradio.app/docs/#accordion))

```python
with gr.Accordion("open up"):
# components here 
```

![accordion](https://user-images.githubusercontent.com/9021060/189088465-f0ffd7f0-fc6a-42dc-9249-11c5e1e0529b.gif)

### 3. Skops Integration 📈 

Our new integration with [skops](https://huggingface.co/blog/skops) allows you to load tabular classification and regression models directly from the [hub](https://huggingface.co/models). 

Here's a classification example showing how quick it is to set up an interface for a [model](https://huggingface.co/scikit-learn/tabular-playground).

```python
import gradio as gr
gr.Interface.load("models/scikit-learn/tabular-playground").launch()
```

![187936493-5c90c01d-a6dd-400f-aa42-833a096156a1](https://user-images.githubusercontent.com/9021060/189090519-328fbcb4-120b-43c8-aa54-d6fccfa6b7e8.png)


## Bug Fixes:
No changes to highlight.
## Documentation Changes:
No changes to highlight.
## Testing and Infrastructure Changes:
No changes to highlight.
## Breaking Changes:
No changes to highlight.
## Full Changelog:

* safari fixes by [@pngwn](https://github.com/pngwn) in [PR 2138](https://github.com/gradio-app/gradio/pull/2138)
* Fix roundedness and form borders by [@aliabid94](https://github.com/aliabid94) in [PR 2147](https://github.com/gradio-app/gradio/pull/2147)
* Better processing of example data prior to creating dataset component by [@freddyaboulton](https://github.com/freddyaboulton) in [PR 2147](https://github.com/gradio-app/gradio/pull/2147)
* Show error on Connection drops by [@aliabid94](https://github.com/aliabid94) in [PR 2147](https://github.com/gradio-app/gradio/pull/2147)
* 3.2 release! by [@abidlabs](https://github.com/abidlabs) in [PR 2139](https://github.com/gradio-app/gradio/pull/2139)
* Fixed Named API Requests by [@abidlabs](https://github.com/abidlabs) in [PR 2151](https://github.com/gradio-app/gradio/pull/2151)
* Quick Fix: Cannot upload Model3D image after clearing it by [@dawoodkhan82](https://github.com/dawoodkhan82) in [PR 2168](https://github.com/gradio-app/gradio/pull/2168)
* Fixed misleading log when server_name is '0.0.0.0' by [@lamhoangtung](https://github.com/lamhoangtung) in [PR 2176](https://github.com/gradio-app/gradio/pull/2176)
* Keep embedded PngInfo metadata by [@cobryan05](https://github.com/cobryan05) in [PR 2170](https://github.com/gradio-app/gradio/pull/2170)
* Skops integration: Load tabular classification and regression models from the hub by [@freddyaboulton](https://github.com/freddyaboulton) in [PR 2126](https://github.com/gradio-app/gradio/pull/2126)
* Respect original filename when cached example files are downloaded by [@freddyaboulton](https://github.com/freddyaboulton) in [PR 2145](https://github.com/gradio-app/gradio/pull/2145)
* Add manual trigger to deploy to pypi by [@abidlabs](https://github.com/abidlabs) in [PR 2192](https://github.com/gradio-app/gradio/pull/2192)
* Fix bugs with gr.update by [@freddyaboulton](https://github.com/freddyaboulton) in [PR 2157](https://github.com/gradio-app/gradio/pull/2157)
* Make queue per app by [@aliabid94](https://github.com/aliabid94) in [PR 2193](https://github.com/gradio-app/gradio/pull/2193)
* Preserve Labels In Interpretation Components by [@freddyaboulton](https://github.com/freddyaboulton) in [PR 2166](https://github.com/gradio-app/gradio/pull/2166)
* Quick Fix: Multiple file download not working by [@dawoodkhan82](https://github.com/dawoodkhan82) in [PR 2169](https://github.com/gradio-app/gradio/pull/2169)
* use correct MIME type for js-script file by [@daspartho](https://github.com/daspartho) in [PR 2200](https://github.com/gradio-app/gradio/pull/2200)
* Add accordion component by [@aliabid94](https://github.com/aliabid94) in [PR 2208](https://github.com/gradio-app/gradio/pull/2208)


## Contributors Shoutout:

* [@lamhoangtung](https://github.com/lamhoangtung) made their first contribution in [PR 2176](https://github.com/gradio-app/gradio/pull/2176)
* [@cobryan05](https://github.com/cobryan05) made their first contribution in [PR 2170](https://github.com/gradio-app/gradio/pull/2170)
* [@daspartho](https://github.com/daspartho) made their first contribution in [PR 2200](https://github.com/gradio-app/gradio/pull/2200)

# Version 3.2

## New Features:

### 1. Improvements to Queuing 🥇 

We've implemented a brand new queuing system based on **web sockets** instead of HTTP long polling. Among other things, this allows us to manage queue sizes better on Hugging Face Spaces. There are also additional queue-related parameters you can add:

* Now supports concurrent workers (parallelization) 
```python
demo = gr.Interface(...)
demo.queue(concurrency_count=3)
demo.launch()
```
* Configure a maximum queue size 
```python
demo = gr.Interface(...)
demo.queue(max_size=100)
demo.launch()
```

* If a user closes their tab / browser, they leave the queue, which means the demo will run faster for everyone else 

### 2. Fixes to Examples

* Dataframe examples will render properly, and look much clearer in the UI: (thanks to PR #2125)

![Screen Shot 2022-08-30 at 8 29 58 PM](https://user-images.githubusercontent.com/9021060/187586561-d915bafb-f968-4966-b9a2-ef41119692b2.png)

* Image and Video thumbnails are cropped to look neater and more uniform: (thanks to PR #2109) 

 
![Screen Shot 2022-08-30 at 8 32 15 PM](https://user-images.githubusercontent.com/9021060/187586890-56e1e4f0-1b84-42d9-a82f-911772c41030.png)

* Other fixes in PR #2131 and #2064  make it easier to design and use Examples

### 3. Component Fixes 🧱  
* Specify the width and height of an image in its style tag (thanks to PR #2133)
```python
components.Image().style(height=260, width=300)
```
* Automatic conversion of videos so they are playable in the browser (thanks to PR #2003). Gradio will check if a video's format is playable  in the browser and, if it isn't, will automatically convert it to a format that is (mp4).
* Pass in a json filepath to the Label component (thanks to PR #2083)   
* Randomize the default value of a Slider (thanks to PR #1935) 

![slider-random](https://user-images.githubusercontent.com/9021060/187596230-3db9697f-9f4d-42f5-9387-d77573513448.gif)


* Improvements to State in PR #2100 

### 4. Ability to Randomize Input Sliders and Reload Data whenever the Page Loads 
* In some cases, you want to be able to show a different set of input data to every user as they load the page app. For example, you might want to randomize the value of a "seed" `Slider` input. Or you might want to show a `Textbox` with the current date. We now supporting passing _functions_ as the default value in input components. When you pass in a function, it gets **re-evaluated** every time someone loads the demo, allowing you to reload / change data for different users. 

Here's an example loading the current date time into an input Textbox:

```python
import gradio as gr
import datetime

with gr.Blocks() as demo:
    gr.Textbox(datetime.datetime.now)
    
demo.launch()
```

Note that we don't evaluate the function -- `datetime.datetime.now()` -- we pass in the function itself to get this behavior -- `datetime.datetime.now`

Because randomizing the initial value of `Slider` is a common use case, we've added a `randomize` keyword argument you can use to randomize its initial value:

```python
import gradio as gr
demo = gr.Interface(lambda x:x, gr.Slider(0, 10, randomize=True), "number")
demo.launch()
```

### 5. New Guide 🖊️ 
* [Gradio and W&B Integration](https://gradio.app/Gradio_and_Wandb_Integration/)


## Full Changelog:

* Reset components to original state by setting value to None by [@freddyaboulton](https://github.com/freddyaboulton) in [PR 2044](https://github.com/gradio-app/gradio/pull/2044)
* Cleaning up the way data is processed for components by [@abidlabs](https://github.com/abidlabs) in [PR 1967](https://github.com/gradio-app/gradio/pull/1967)
* version 3.1.8b by [@abidlabs](https://github.com/abidlabs) in [PR 2063](https://github.com/gradio-app/gradio/pull/2063)
* Wandb guide  by [@AK391](https://github.com/AK391) in [PR 1898](https://github.com/gradio-app/gradio/pull/1898)
* Add a flagging callback to save json files to a hugging face dataset by [@chrisemezue](https://github.com/chrisemezue) in [PR 1821](https://github.com/gradio-app/gradio/pull/1821)
* Add data science demos to landing page by [@freddyaboulton](https://github.com/freddyaboulton) in [PR 2067](https://github.com/gradio-app/gradio/pull/2067)
* Hide time series + xgboost demos by default by [@freddyaboulton](https://github.com/freddyaboulton) in [PR 2079](https://github.com/gradio-app/gradio/pull/2079)
* Encourage people to keep trying when queue full by [@apolinario](https://github.com/apolinario) in [PR 2076](https://github.com/gradio-app/gradio/pull/2076)
* Updated our analytics on creation of Blocks/Interface by [@abidlabs](https://github.com/abidlabs) in [PR 2082](https://github.com/gradio-app/gradio/pull/2082)
* `Label` component now accepts file paths to `.json` files  by [@abidlabs](https://github.com/abidlabs) in [PR 2083](https://github.com/gradio-app/gradio/pull/2083)
* Fix issues related to demos in Spaces by [@abidlabs](https://github.com/abidlabs) in [PR 2086](https://github.com/gradio-app/gradio/pull/2086)
* Fix TimeSeries examples not properly displayed in UI by [@dawoodkhan82](https://github.com/dawoodkhan82) in [PR 2064](https://github.com/gradio-app/gradio/pull/2064)
* Fix infinite requests when doing tab item select by [@freddyaboulton](https://github.com/freddyaboulton) in [PR 2070](https://github.com/gradio-app/gradio/pull/2070)
* Accept deprecated `file` route as well by [@abidlabs](https://github.com/abidlabs) in [PR 2099](https://github.com/gradio-app/gradio/pull/2099)
* Allow frontend method execution on Block.load event by [@codedealer](https://github.com/codedealer) in [PR 2108](https://github.com/gradio-app/gradio/pull/2108)
* Improvements to `State` by [@abidlabs](https://github.com/abidlabs) in [PR 2100](https://github.com/gradio-app/gradio/pull/2100)
* Catch IndexError, KeyError in video_is_playable by [@freddyaboulton](https://github.com/freddyaboulton) in [PR 2113](https://github.com/gradio-app/gradio/pull/2113)
* Fix: Download button does not respect the filepath returned by the function by [@dawoodkhan82](https://github.com/dawoodkhan82) in [PR 2073](https://github.com/gradio-app/gradio/pull/2073)
* Refactoring Layout: Adding column widths, forms, and more. by [@aliabid94](https://github.com/aliabid94) in [PR 2097](https://github.com/gradio-app/gradio/pull/2097)
* Update CONTRIBUTING.md by [@abidlabs](https://github.com/abidlabs) in [PR 2118](https://github.com/gradio-app/gradio/pull/2118)
* 2092 df ex by [@pngwn](https://github.com/pngwn) in [PR 2125](https://github.com/gradio-app/gradio/pull/2125)
* feat(samples table/gallery): Crop thumbs to square by [@ronvoluted](https://github.com/ronvoluted) in [PR 2109](https://github.com/gradio-app/gradio/pull/2109)
* Some enhancements to `gr.Examples` by [@abidlabs](https://github.com/abidlabs) in [PR 2131](https://github.com/gradio-app/gradio/pull/2131)
* Image size fix by [@aliabid94](https://github.com/aliabid94) in [PR 2133](https://github.com/gradio-app/gradio/pull/2133)

## Contributors Shoutout:
* [@chrisemezue](https://github.com/chrisemezue) made their first contribution in [PR 1821](https://github.com/gradio-app/gradio/pull/1821)
* [@apolinario](https://github.com/apolinario) made their first contribution in [PR 2076](https://github.com/gradio-app/gradio/pull/2076)
* [@codedealer](https://github.com/codedealer) made their first contribution in [PR 2108](https://github.com/gradio-app/gradio/pull/2108)

# Version 3.1

## New Features:

### 1.  Embedding Demos on Any Website 💻 
 
With PR #1444, Gradio is now distributed as a web component. This means demos can be natively embedded on websites. You'll just need to add two lines: one to load the gradio javascript, and one to link to the demos backend.

Here's a simple example that embeds the demo from a Hugging Face space:

```html
<script type="module" src="https://gradio.s3-us-west-2.amazonaws.com/3.0.18/gradio.js"></script>
<gradio-app space="abidlabs/pytorch-image-classifier"></gradio-app>
```

But you can also embed demos that are running anywhere, you just need to link the demo to `src` instead of `space`. In fact, all the demos on the gradio website are embedded this way: 

<img width="1268" alt="Screen Shot 2022-07-14 at 2 41 44 PM" src="https://user-images.githubusercontent.com/9021060/178997124-b2f05af2-c18f-4716-bf1b-cb971d012636.png">


Read more in the [Embedding Gradio Demos](https://gradio.app/embedding_gradio_demos) guide.

### 2. Reload Mode 👨‍💻 

Reload mode helps developers create gradio demos faster by automatically reloading the demo whenever the code changes. It can support development on Python IDEs (VS Code, PyCharm, etc), the terminal, as well as Jupyter notebooks. 

If your demo code is in a script named `app.py`, instead of running `python app.py` you can now run `gradio app.py` and that will launch the demo in reload mode:

```bash
Launching in reload mode on: http://127.0.0.1:7860 (Press CTRL+C to quit)
Watching...
WARNING: The --reload flag should not be used in production on Windows.
```

If you're working from a Jupyter or Colab Notebook, use these magic commands instead: `%load_ext gradio` when you import gradio, and `%%blocks` in the top of the cell with the demo code. Here's an example that shows how much faster the development becomes:

![Blocks](https://user-images.githubusercontent.com/9021060/178986488-ed378cc8-5141-4330-ba41-672b676863d0.gif)

### 3. Inpainting Support on `gr.Image()` 🎨  

We updated the Image component to add support for inpainting demos. It works by adding `tool="sketch"` as a parameter, that passes both an image and a sketchable mask to your prediction function.

Here's an example from the [LAMA space](https://huggingface.co/spaces/akhaliq/lama):

![FXApVlFVsAALSD-](https://user-images.githubusercontent.com/9021060/178989479-549867c8-7fb0-436a-a97d-1e91c9f5e611.jpeg)

### 4. Markdown and HTML support in Dataframes 🔢 

We upgraded the Dataframe component in PR #1684 to support rendering Markdown and HTML inside the cells. 

This means you can build Dataframes that look like the following:

![image (8)](https://user-images.githubusercontent.com/9021060/178991233-41cb07a5-e7a3-433e-89b8-319bc78eb9c2.png)


### 5. `gr.Examples()` for Blocks 🧱 

We've added the `gr.Examples` component helper to allow you to add examples to any Blocks demo. This class is a wrapper over the `gr.Dataset` component. 

<img width="1271" alt="Screen Shot 2022-07-14 at 2 23 50 PM" src="https://user-images.githubusercontent.com/9021060/178992715-c8bc7550-bc3d-4ddc-9fcb-548c159cd153.png">


gr.Examples takes two required parameters: 

- `examples` which takes in a nested list
-  `inputs` which takes in a component or list of components

You can read more in the [Examples docs](https://gradio.app/docs/#examples) or the [Adding Examples to your Demos guide](https://gradio.app/adding_examples_to_your_app/).

### 6. Fixes to Audio Streaming

With PR [#1828]([PR 1828),](https://github.com/gradio-app/gradio/pull/1828),) we now hide the status loading animation, as well as remove the echo in streaming. Check out the [stream_audio](https://github.com/gradio-app/gradio/blob/main/demo/stream_audio/run.py) demo for more or read through our [Real Time Speech Recognition](https://gradio.app/real_time_speech_recognition/) guide.

<img width="785" alt="Screen Shot 2022-07-19 at 6 02 35 PM" src="https://user-images.githubusercontent.com/9021060/179808136-9e84502c-f9ee-4f30-b5e9-1086f678fe91.png">


## Full Changelog:

* File component: list multiple files and allow for download #1446 by [@dawoodkhan82](https://github.com/dawoodkhan82) in [PR 1681](https://github.com/gradio-app/gradio/pull/1681)
* Add ColorPicker to docs by [@freddyaboulton](https://github.com/freddyaboulton) in [PR 1768](https://github.com/gradio-app/gradio/pull/1768)
* Mock out requests in TestRequest unit tests by [@freddyaboulton](https://github.com/freddyaboulton) in [PR 1794](https://github.com/gradio-app/gradio/pull/1794)
* Add requirements.txt and test_files to source dist by [@freddyaboulton](https://github.com/freddyaboulton) in [PR 1817](https://github.com/gradio-app/gradio/pull/1817)
* refactor: f-string for tunneling.py by [@nhankiet](https://github.com/nhankiet) in [PR 1819](https://github.com/gradio-app/gradio/pull/1819)
* Miscellaneous formatting improvements to website by [@aliabd](https://github.com/aliabd) in [PR 1754](https://github.com/gradio-app/gradio/pull/1754)
* `integrate()` method moved to `Blocks` by [@abidlabs](https://github.com/abidlabs) in [PR 1776](https://github.com/gradio-app/gradio/pull/1776)
* Add python-3.7 tests by [@freddyaboulton](https://github.com/freddyaboulton) in [PR 1818](https://github.com/gradio-app/gradio/pull/1818)
* Copy test dir in website dockers by [@aliabd](https://github.com/aliabd) in [PR 1827](https://github.com/gradio-app/gradio/pull/1827)
* Add info to docs on how to set default values for components by [@freddyaboulton](https://github.com/freddyaboulton) in [PR 1788](https://github.com/gradio-app/gradio/pull/1788)
* Embedding Components on Docs by [@aliabd](https://github.com/aliabd) in [PR 1726](https://github.com/gradio-app/gradio/pull/1726)
* Remove usage of deprecated gr.inputs and gr.outputs from website by [@freddyaboulton](https://github.com/freddyaboulton) in [PR 1796](https://github.com/gradio-app/gradio/pull/1796)
* Some cleanups to the docs page by [@abidlabs](https://github.com/abidlabs) in [PR 1822](https://github.com/gradio-app/gradio/pull/1822)

## Contributors Shoutout:
* [@nhankiet](https://github.com/nhankiet) made their first contribution in [PR 1819](https://github.com/gradio-app/gradio/pull/1819)

# Version 3.0

### 🔥 Gradio 3.0 is the biggest update to the library, ever.  

## New Features:

### 1.  Blocks 🧱
 
Blocks is a new, low-level API that allows you to have full control over the data flows and layout of your application. It allows you to build very complex, multi-step applications. For example, you might want to:

* Group together related demos as multiple tabs in one web app
* Change the layout of your demo instead of just having all of the inputs on the left and outputs on the right
* Have multi-step interfaces, in which the output of one model becomes the input to the next model, or have more flexible data flows in general
* Change a component's properties (for example, the choices in a Dropdown) or its visibility based on user input

Here's a simple example that creates the demo below it:

```python
import gradio as gr

def update(name):
    return f"Welcome to Gradio, {name}!"

demo = gr.Blocks()

with demo:
    gr.Markdown(
    """
    # Hello World!
    Start typing below to see the output.
    """)
    inp = gr.Textbox(placeholder="What is your name?")
    out = gr.Textbox()

    inp.change(fn=update, 
               inputs=inp, 
               outputs=out)

demo.launch()
```

![hello-blocks](https://user-images.githubusercontent.com/9021060/168684108-78cbd24b-e6bd-4a04-a8d9-20d535203434.gif)


Read our [Introduction to Blocks](http://gradio.app/introduction_to_blocks/) guide for more, and join the 🎈 [Gradio Blocks Party](https://huggingface.co/spaces/Gradio-Blocks/README)!


### 2. Our Revamped Design 🎨 

We've upgraded our design across the entire library: from components, and layouts all the way to dark mode. 

![kitchen_sink](https://user-images.githubusercontent.com/9021060/168686333-7a6e3096-3e23-4309-abf2-5cd7736e0463.gif)


### 3. A New Website 💻 

We've upgraded [gradio.app](https://gradio.app) to make it cleaner, faster and easier to use. Our docs now come with components and demos embedded directly on the page. So you can quickly get up to speed with what you're looking for. 

![website](https://user-images.githubusercontent.com/9021060/168687191-10d6a3bd-101f-423a-8193-48f47a5e077d.gif)


### 4. New Components: Model3D, Dataset, and More..

We've introduced a lot of new components in `3.0`, including `Model3D`, `Dataset`, `Markdown`, `Button` and `Gallery`. You can find all the components and play around with them [here](https://gradio.app/docs/#components).


![Model3d](https://user-images.githubusercontent.com/9021060/168689062-6ad77151-8cc5-467d-916c-f7c78e52ec0c.gif)

## Full Changelog:

* Gradio dash fe by [@pngwn](https://github.com/pngwn) in [PR 807](https://github.com/gradio-app/gradio/pull/807)
* Blocks components by [@FarukOzderim](https://github.com/FarukOzderim) in [PR 765](https://github.com/gradio-app/gradio/pull/765)
* Blocks components V2 by [@FarukOzderim](https://github.com/FarukOzderim) in [PR 843](https://github.com/gradio-app/gradio/pull/843)
* Blocks-Backend-Events by [@FarukOzderim](https://github.com/FarukOzderim) in [PR 844](https://github.com/gradio-app/gradio/pull/844)
* Interfaces from Blocks by [@aliabid94](https://github.com/aliabid94) in [PR 849](https://github.com/gradio-app/gradio/pull/849)
* Blocks dev by [@aliabid94](https://github.com/aliabid94) in [PR 853](https://github.com/gradio-app/gradio/pull/853)
* Started updating demos to use the new `gradio.components` syntax by [@abidlabs](https://github.com/abidlabs) in [PR 848](https://github.com/gradio-app/gradio/pull/848)
* add test infra + add browser tests to CI by [@pngwn](https://github.com/pngwn) in [PR 852](https://github.com/gradio-app/gradio/pull/852)
* 854 textbox by [@pngwn](https://github.com/pngwn) in [PR 859](https://github.com/gradio-app/gradio/pull/859)
* Getting old Python unit tests to pass on `blocks-dev` by [@abidlabs](https://github.com/abidlabs) in [PR 861](https://github.com/gradio-app/gradio/pull/861)
* initialise chatbot with empty array of messages by [@pngwn](https://github.com/pngwn) in [PR 867](https://github.com/gradio-app/gradio/pull/867)
* add test for output to input by [@pngwn](https://github.com/pngwn) in [PR 866](https://github.com/gradio-app/gradio/pull/866)
* More Interface -> Blocks features by [@aliabid94](https://github.com/aliabid94) in [PR 864](https://github.com/gradio-app/gradio/pull/864)
* Fixing external.py in blocks-dev to reflect the new HF Spaces paths by [@abidlabs](https://github.com/abidlabs) in [PR 879](https://github.com/gradio-app/gradio/pull/879)
* backend_default_value_refactoring by [@FarukOzderim](https://github.com/FarukOzderim) in [PR 871](https://github.com/gradio-app/gradio/pull/871)
* fix default_value  by [@pngwn](https://github.com/pngwn) in [PR 869](https://github.com/gradio-app/gradio/pull/869)
* fix buttons by [@aliabid94](https://github.com/aliabid94) in [PR 883](https://github.com/gradio-app/gradio/pull/883)
* Checking and updating more demos to use 3.0 syntax by [@abidlabs](https://github.com/abidlabs) in [PR 892](https://github.com/gradio-app/gradio/pull/892)
* Blocks Tests by [@FarukOzderim](https://github.com/FarukOzderim) in [PR 902](https://github.com/gradio-app/gradio/pull/902)
* Interface fix by [@pngwn](https://github.com/pngwn) in [PR 901](https://github.com/gradio-app/gradio/pull/901)
* Quick fix: Issue 893 by [@dawoodkhan82](https://github.com/dawoodkhan82) in [PR 907](https://github.com/gradio-app/gradio/pull/907)
* 3d Image Component by [@dawoodkhan82](https://github.com/dawoodkhan82) in [PR 775](https://github.com/gradio-app/gradio/pull/775)
* fix endpoint url in prod by [@pngwn](https://github.com/pngwn) in [PR 911](https://github.com/gradio-app/gradio/pull/911)
* rename Model3d to Image3D by [@dawoodkhan82](https://github.com/dawoodkhan82) in [PR 912](https://github.com/gradio-app/gradio/pull/912)
* update pypi to 2.9.1 by [@abidlabs](https://github.com/abidlabs) in [PR 916](https://github.com/gradio-app/gradio/pull/916)
* blocks-with-fix by [@FarukOzderim](https://github.com/FarukOzderim) in [PR 917](https://github.com/gradio-app/gradio/pull/917)
* Restore Interpretation, Live, Auth, Queueing by [@aliabid94](https://github.com/aliabid94) in [PR 915](https://github.com/gradio-app/gradio/pull/915)
* Allow `Blocks` instances to be used like a `Block` in other `Blocks` by [@abidlabs](https://github.com/abidlabs) in [PR 919](https://github.com/gradio-app/gradio/pull/919)
* Redesign 1 by [@pngwn](https://github.com/pngwn) in [PR 918](https://github.com/gradio-app/gradio/pull/918)
* blocks-components-tests by [@FarukOzderim](https://github.com/FarukOzderim) in [PR 904](https://github.com/gradio-app/gradio/pull/904)
* fix unit + browser tests by [@pngwn](https://github.com/pngwn) in [PR 926](https://github.com/gradio-app/gradio/pull/926)
* blocks-move-test-data by [@FarukOzderim](https://github.com/FarukOzderim) in [PR 927](https://github.com/gradio-app/gradio/pull/927)
* remove debounce from form inputs by [@pngwn](https://github.com/pngwn) in [PR 932](https://github.com/gradio-app/gradio/pull/932)
* reimplement webcam video by [@pngwn](https://github.com/pngwn) in [PR 928](https://github.com/gradio-app/gradio/pull/928)
* blocks-move-test-data by [@FarukOzderim](https://github.com/FarukOzderim) in [PR 941](https://github.com/gradio-app/gradio/pull/941)
* allow audio components to take a string value by [@pngwn](https://github.com/pngwn) in [PR 930](https://github.com/gradio-app/gradio/pull/930)
* static mode for textbox by [@pngwn](https://github.com/pngwn) in [PR 929](https://github.com/gradio-app/gradio/pull/929)
* fix file upload text by [@pngwn](https://github.com/pngwn) in [PR 931](https://github.com/gradio-app/gradio/pull/931)
* tabbed-interface-rewritten by [@FarukOzderim](https://github.com/FarukOzderim) in [PR 958](https://github.com/gradio-app/gradio/pull/958)
* Gan demo fix by [@abidlabs](https://github.com/abidlabs) in [PR 965](https://github.com/gradio-app/gradio/pull/965)
* Blocks analytics by [@abidlabs](https://github.com/abidlabs) in [PR 947](https://github.com/gradio-app/gradio/pull/947)
* Blocks page load by [@FarukOzderim](https://github.com/FarukOzderim) in [PR 963](https://github.com/gradio-app/gradio/pull/963)
* add frontend for page load events by [@pngwn](https://github.com/pngwn) in [PR 967](https://github.com/gradio-app/gradio/pull/967)
* fix i18n and some tweaks by [@pngwn](https://github.com/pngwn) in [PR 966](https://github.com/gradio-app/gradio/pull/966)
* add jinja2 to reqs by [@FarukOzderim](https://github.com/FarukOzderim) in [PR 969](https://github.com/gradio-app/gradio/pull/969)
* Cleaning up `Launchable()` by [@abidlabs](https://github.com/abidlabs) in [PR 968](https://github.com/gradio-app/gradio/pull/968)
* Fix #944 by [@FarukOzderim](https://github.com/FarukOzderim) in [PR 971](https://github.com/gradio-app/gradio/pull/971)
* New Blocks Demo: neural instrument cloning by [@abidlabs](https://github.com/abidlabs) in [PR 975](https://github.com/gradio-app/gradio/pull/975)
* Add huggingface_hub client library by [@FarukOzderim](https://github.com/FarukOzderim) in [PR 973](https://github.com/gradio-app/gradio/pull/973)
* State and variables by [@aliabid94](https://github.com/aliabid94) in [PR 977](https://github.com/gradio-app/gradio/pull/977)
* update-components by [@FarukOzderim](https://github.com/FarukOzderim) in [PR 986](https://github.com/gradio-app/gradio/pull/986)
* ensure dataframe updates as expected by [@pngwn](https://github.com/pngwn) in [PR 981](https://github.com/gradio-app/gradio/pull/981)
* test-guideline by [@FarukOzderim](https://github.com/FarukOzderim) in [PR 990](https://github.com/gradio-app/gradio/pull/990)
* Issue #785: add footer by [@dawoodkhan82](https://github.com/dawoodkhan82) in [PR 972](https://github.com/gradio-app/gradio/pull/972)
* indentation fix by [@abidlabs](https://github.com/abidlabs) in [PR 993](https://github.com/gradio-app/gradio/pull/993)
* missing quote by [@aliabd](https://github.com/aliabd) in [PR 996](https://github.com/gradio-app/gradio/pull/996)
* added interactive parameter to components by [@abidlabs](https://github.com/abidlabs) in [PR 992](https://github.com/gradio-app/gradio/pull/992)
* custom-components by [@FarukOzderim](https://github.com/FarukOzderim) in [PR 985](https://github.com/gradio-app/gradio/pull/985)
* Refactor component shortcuts by [@FarukOzderim](https://github.com/FarukOzderim) in [PR 995](https://github.com/gradio-app/gradio/pull/995)
* Plot Component by [@dawoodkhan82](https://github.com/dawoodkhan82) in [PR 805](https://github.com/gradio-app/gradio/pull/805)
* updated PyPi version to 2.9.2 by [@abidlabs](https://github.com/abidlabs) in [PR 1002](https://github.com/gradio-app/gradio/pull/1002)
* Release 2.9.3 by [@abidlabs](https://github.com/abidlabs) in [PR 1003](https://github.com/gradio-app/gradio/pull/1003)
* Image3D Examples Fix by [@dawoodkhan82](https://github.com/dawoodkhan82) in [PR 1001](https://github.com/gradio-app/gradio/pull/1001)
* release 2.9.4 by [@abidlabs](https://github.com/abidlabs) in [PR 1006](https://github.com/gradio-app/gradio/pull/1006)
* templates import hotfix by [@FarukOzderim](https://github.com/FarukOzderim) in [PR 1008](https://github.com/gradio-app/gradio/pull/1008)
* Progress indicator bar by [@aliabid94](https://github.com/aliabid94) in [PR 997](https://github.com/gradio-app/gradio/pull/997)
* Fixed image input for absolute path by [@JefferyChiang](https://github.com/JefferyChiang) in [PR 1004](https://github.com/gradio-app/gradio/pull/1004)
* Model3D + Plot Components by [@dawoodkhan82](https://github.com/dawoodkhan82) in [PR 1010](https://github.com/gradio-app/gradio/pull/1010)
* Gradio Guides: Creating CryptoPunks with GANs by [@NimaBoscarino](https://github.com/NimaBoscarino) in [PR 1000](https://github.com/gradio-app/gradio/pull/1000)
* [BIG PR] Gradio blocks & redesigned components by [@abidlabs](https://github.com/abidlabs) in [PR 880](https://github.com/gradio-app/gradio/pull/880)
* fixed failing test on main by [@abidlabs](https://github.com/abidlabs) in [PR 1023](https://github.com/gradio-app/gradio/pull/1023)
* Use smaller ASR model in external test by [@abidlabs](https://github.com/abidlabs) in [PR 1024](https://github.com/gradio-app/gradio/pull/1024)
* updated PyPi version to 2.9.0b by [@abidlabs](https://github.com/abidlabs) in [PR 1026](https://github.com/gradio-app/gradio/pull/1026)
* Fixing import issues so that the package successfully installs on colab notebooks by [@abidlabs](https://github.com/abidlabs) in [PR 1027](https://github.com/gradio-app/gradio/pull/1027)
* Update website tracker slackbot  by [@aliabd](https://github.com/aliabd) in [PR 1037](https://github.com/gradio-app/gradio/pull/1037)
* textbox-autoheight by [@FarukOzderim](https://github.com/FarukOzderim) in [PR 1009](https://github.com/gradio-app/gradio/pull/1009)
* Model3D Examples fixes by [@dawoodkhan82](https://github.com/dawoodkhan82) in [PR 1035](https://github.com/gradio-app/gradio/pull/1035)
* GAN Gradio Guide: Adjustments to iframe heights by [@NimaBoscarino](https://github.com/NimaBoscarino) in [PR 1042](https://github.com/gradio-app/gradio/pull/1042)
* added better default labels to form components by [@abidlabs](https://github.com/abidlabs) in [PR 1040](https://github.com/gradio-app/gradio/pull/1040)
* Slackbot web tracker fix by [@aliabd](https://github.com/aliabd) in [PR 1043](https://github.com/gradio-app/gradio/pull/1043)
* Plot fixes by [@dawoodkhan82](https://github.com/dawoodkhan82) in [PR 1044](https://github.com/gradio-app/gradio/pull/1044)
* Small fixes to the demos by [@abidlabs](https://github.com/abidlabs) in [PR 1030](https://github.com/gradio-app/gradio/pull/1030)
* fixing demo issue with website by [@aliabd](https://github.com/aliabd) in [PR 1047](https://github.com/gradio-app/gradio/pull/1047)
* [hotfix] HighlightedText by [@aliabid94](https://github.com/aliabid94) in [PR 1046](https://github.com/gradio-app/gradio/pull/1046)
* Update text by [@ronvoluted](https://github.com/ronvoluted) in [PR 1050](https://github.com/gradio-app/gradio/pull/1050)
* Update CONTRIBUTING.md by [@FarukOzderim](https://github.com/FarukOzderim) in [PR 1052](https://github.com/gradio-app/gradio/pull/1052)
* fix(ui): Increase contrast for footer by [@ronvoluted](https://github.com/ronvoluted) in [PR 1048](https://github.com/gradio-app/gradio/pull/1048)
* UI design update by [@gary149](https://github.com/gary149) in [PR 1041](https://github.com/gradio-app/gradio/pull/1041)
* updated PyPi version to 2.9.0b8 by [@abidlabs](https://github.com/abidlabs) in [PR 1059](https://github.com/gradio-app/gradio/pull/1059)
* Running, testing, and fixing demos by [@abidlabs](https://github.com/abidlabs) in [PR 1060](https://github.com/gradio-app/gradio/pull/1060)
* Form layout by [@pngwn](https://github.com/pngwn) in [PR 1054](https://github.com/gradio-app/gradio/pull/1054)
* inputless-interfaces by [@FarukOzderim](https://github.com/FarukOzderim) in [PR 1038](https://github.com/gradio-app/gradio/pull/1038)
* Update PULL_REQUEST_TEMPLATE.md by [@FarukOzderim](https://github.com/FarukOzderim) in [PR 1068](https://github.com/gradio-app/gradio/pull/1068)
* Upgrading node memory to 4gb in website Docker by [@aliabd](https://github.com/aliabd) in [PR 1069](https://github.com/gradio-app/gradio/pull/1069)
* Website reload error by [@aliabd](https://github.com/aliabd) in [PR 1079](https://github.com/gradio-app/gradio/pull/1079)
* fixed favicon issue by [@abidlabs](https://github.com/abidlabs) in [PR 1064](https://github.com/gradio-app/gradio/pull/1064)
* remove-queue-from-events by [@FarukOzderim](https://github.com/FarukOzderim) in [PR 1056](https://github.com/gradio-app/gradio/pull/1056)
* Enable vertex colors for OBJs files by [@radames](https://github.com/radames) in [PR 1074](https://github.com/gradio-app/gradio/pull/1074)
* Dark text by [@ronvoluted](https://github.com/ronvoluted) in [PR 1049](https://github.com/gradio-app/gradio/pull/1049)
* Scroll to output by [@pngwn](https://github.com/pngwn) in [PR 1077](https://github.com/gradio-app/gradio/pull/1077)
* Explicitly list pnpm version 6 in contributing guide by [@freddyaboulton](https://github.com/freddyaboulton) in [PR 1085](https://github.com/gradio-app/gradio/pull/1085)
* hotfix for encrypt issue by [@abidlabs](https://github.com/abidlabs) in [PR 1096](https://github.com/gradio-app/gradio/pull/1096)
* Release 2.9b9 by [@abidlabs](https://github.com/abidlabs) in [PR 1098](https://github.com/gradio-app/gradio/pull/1098)
* tweak node circleci settings by [@pngwn](https://github.com/pngwn) in [PR 1091](https://github.com/gradio-app/gradio/pull/1091)
* Website Reload Error by [@aliabd](https://github.com/aliabd) in [PR 1099](https://github.com/gradio-app/gradio/pull/1099)
* Website Reload: README in demos docker by [@aliabd](https://github.com/aliabd) in [PR 1100](https://github.com/gradio-app/gradio/pull/1100)
* Flagging fixes by [@abidlabs](https://github.com/abidlabs) in [PR 1081](https://github.com/gradio-app/gradio/pull/1081)
* Backend for optional labels by [@abidlabs](https://github.com/abidlabs) in [PR 1080](https://github.com/gradio-app/gradio/pull/1080)
* Optional labels fe by [@pngwn](https://github.com/pngwn) in [PR 1105](https://github.com/gradio-app/gradio/pull/1105)
* clean-deprecated-parameters by [@FarukOzderim](https://github.com/FarukOzderim) in [PR 1090](https://github.com/gradio-app/gradio/pull/1090)
* Blocks rendering fix by [@abidlabs](https://github.com/abidlabs) in [PR 1102](https://github.com/gradio-app/gradio/pull/1102)
* Redos #1106 by [@abidlabs](https://github.com/abidlabs) in [PR 1112](https://github.com/gradio-app/gradio/pull/1112)
* Interface types: handle input-only, output-only, and unified interfaces by [@abidlabs](https://github.com/abidlabs) in [PR 1108](https://github.com/gradio-app/gradio/pull/1108)
* Hotfix + New pypi release 2.9b11 by [@abidlabs](https://github.com/abidlabs) in [PR 1118](https://github.com/gradio-app/gradio/pull/1118)
* issue-checkbox by [@FarukOzderim](https://github.com/FarukOzderim) in [PR 1122](https://github.com/gradio-app/gradio/pull/1122)
* issue-checkbox-hotfix by [@FarukOzderim](https://github.com/FarukOzderim) in [PR 1127](https://github.com/gradio-app/gradio/pull/1127)
* Fix demos in website by [@aliabd](https://github.com/aliabd) in [PR 1130](https://github.com/gradio-app/gradio/pull/1130)
* Guide for Gradio ONNX model zoo on Huggingface by [@AK391](https://github.com/AK391) in [PR 1073](https://github.com/gradio-app/gradio/pull/1073)
* ONNX guide fixes by [@aliabd](https://github.com/aliabd) in [PR 1131](https://github.com/gradio-app/gradio/pull/1131)
* Stacked form inputs css by [@gary149](https://github.com/gary149) in [PR 1134](https://github.com/gradio-app/gradio/pull/1134)
* made default value in textbox empty string by [@abidlabs](https://github.com/abidlabs) in [PR 1135](https://github.com/gradio-app/gradio/pull/1135)
* Examples UI by [@gary149](https://github.com/gary149) in [PR 1121](https://github.com/gradio-app/gradio/pull/1121)
* Chatbot custom color support by [@dawoodkhan82](https://github.com/dawoodkhan82) in [PR 1092](https://github.com/gradio-app/gradio/pull/1092)
* highlighted text colors by [@pngwn](https://github.com/pngwn) in [PR 1119](https://github.com/gradio-app/gradio/pull/1119)
* pin to pnpm 6 for now by [@pngwn](https://github.com/pngwn) in [PR 1147](https://github.com/gradio-app/gradio/pull/1147)
* Restore queue in Blocks by [@aliabid94](https://github.com/aliabid94) in [PR 1137](https://github.com/gradio-app/gradio/pull/1137)
* add select event for tabitems by [@pngwn](https://github.com/pngwn) in [PR 1154](https://github.com/gradio-app/gradio/pull/1154)
* max_lines + autoheight for textbox by [@pngwn](https://github.com/pngwn) in [PR 1153](https://github.com/gradio-app/gradio/pull/1153)
* use color palette for chatbot by [@pngwn](https://github.com/pngwn) in [PR 1152](https://github.com/gradio-app/gradio/pull/1152)
* Timeseries improvements by [@pngwn](https://github.com/pngwn) in [PR 1149](https://github.com/gradio-app/gradio/pull/1149)
* move styling for interface panels to frontend by [@pngwn](https://github.com/pngwn) in [PR 1146](https://github.com/gradio-app/gradio/pull/1146)
* html tweaks by [@pngwn](https://github.com/pngwn) in [PR 1145](https://github.com/gradio-app/gradio/pull/1145)
* Issue #768: Support passing none to resize and crop image by [@dawoodkhan82](https://github.com/dawoodkhan82) in [PR 1144](https://github.com/gradio-app/gradio/pull/1144)
* image gallery component + img css by [@aliabid94](https://github.com/aliabid94) in [PR 1140](https://github.com/gradio-app/gradio/pull/1140)
* networking tweak by [@abidlabs](https://github.com/abidlabs) in [PR 1143](https://github.com/gradio-app/gradio/pull/1143)
* Allow enabling queue per event listener by [@aliabid94](https://github.com/aliabid94) in [PR 1155](https://github.com/gradio-app/gradio/pull/1155)
* config hotfix and v. 2.9b23 by [@abidlabs](https://github.com/abidlabs) in [PR 1158](https://github.com/gradio-app/gradio/pull/1158)
* Custom JS calls by [@aliabid94](https://github.com/aliabid94) in [PR 1082](https://github.com/gradio-app/gradio/pull/1082)
* Small fixes: queue default fix, ffmpeg installation message by [@abidlabs](https://github.com/abidlabs) in [PR 1159](https://github.com/gradio-app/gradio/pull/1159)
* formatting by [@abidlabs](https://github.com/abidlabs) in [PR 1161](https://github.com/gradio-app/gradio/pull/1161)
* enable flex grow for gr-box by [@radames](https://github.com/radames) in [PR 1165](https://github.com/gradio-app/gradio/pull/1165)
* 1148 loading by [@pngwn](https://github.com/pngwn) in [PR 1164](https://github.com/gradio-app/gradio/pull/1164)
* Put enable_queue kwarg back in launch() by [@aliabid94](https://github.com/aliabid94) in [PR 1167](https://github.com/gradio-app/gradio/pull/1167)
* A few small fixes by [@abidlabs](https://github.com/abidlabs) in [PR 1171](https://github.com/gradio-app/gradio/pull/1171)
* Hotfix for dropdown component by [@abidlabs](https://github.com/abidlabs) in [PR 1172](https://github.com/gradio-app/gradio/pull/1172)
* use secondary buttons in interface by [@pngwn](https://github.com/pngwn) in [PR 1173](https://github.com/gradio-app/gradio/pull/1173)
* 1183 component height by [@pngwn](https://github.com/pngwn) in [PR 1185](https://github.com/gradio-app/gradio/pull/1185)
* 962 dataframe by [@pngwn](https://github.com/pngwn) in [PR 1186](https://github.com/gradio-app/gradio/pull/1186)
* update-contributing by [@FarukOzderim](https://github.com/FarukOzderim) in [PR 1188](https://github.com/gradio-app/gradio/pull/1188)
* Table tweaks by [@pngwn](https://github.com/pngwn) in [PR 1195](https://github.com/gradio-app/gradio/pull/1195)
* wrap tab content in column by [@pngwn](https://github.com/pngwn) in [PR 1200](https://github.com/gradio-app/gradio/pull/1200)
* WIP: Add dark mode support by [@gary149](https://github.com/gary149) in [PR 1187](https://github.com/gradio-app/gradio/pull/1187)
* Restored /api/predict/ endpoint for Interfaces by [@abidlabs](https://github.com/abidlabs) in [PR 1199](https://github.com/gradio-app/gradio/pull/1199)
* hltext-label by [@pngwn](https://github.com/pngwn) in [PR 1204](https://github.com/gradio-app/gradio/pull/1204)
* add copy functionality to json by [@pngwn](https://github.com/pngwn) in [PR 1205](https://github.com/gradio-app/gradio/pull/1205)
* Update component config by [@aliabid94](https://github.com/aliabid94) in [PR 1089](https://github.com/gradio-app/gradio/pull/1089)
* fix placeholder prompt by [@pngwn](https://github.com/pngwn) in [PR 1215](https://github.com/gradio-app/gradio/pull/1215)
* ensure webcam video value is propogated correctly by [@pngwn](https://github.com/pngwn) in [PR 1218](https://github.com/gradio-app/gradio/pull/1218)
* Automatic word-break in highlighted text, combine_adjacent support by [@aliabid94](https://github.com/aliabid94) in [PR 1209](https://github.com/gradio-app/gradio/pull/1209)
* async-function-support by [@FarukOzderim](https://github.com/FarukOzderim) in [PR 1190](https://github.com/gradio-app/gradio/pull/1190)
* Sharing fix for assets by [@aliabid94](https://github.com/aliabid94) in [PR 1208](https://github.com/gradio-app/gradio/pull/1208)
* Hotfixes for course demos by [@abidlabs](https://github.com/abidlabs) in [PR 1222](https://github.com/gradio-app/gradio/pull/1222)
* Allow Custom CSS by [@aliabid94](https://github.com/aliabid94) in [PR 1170](https://github.com/gradio-app/gradio/pull/1170)
* share-hotfix by [@FarukOzderim](https://github.com/FarukOzderim) in [PR 1226](https://github.com/gradio-app/gradio/pull/1226)
* tweaks by [@pngwn](https://github.com/pngwn) in [PR 1229](https://github.com/gradio-app/gradio/pull/1229)
* white space for class concatenation by [@radames](https://github.com/radames) in [PR 1228](https://github.com/gradio-app/gradio/pull/1228)
* Tweaks by [@pngwn](https://github.com/pngwn) in [PR 1230](https://github.com/gradio-app/gradio/pull/1230)
* css tweaks by [@pngwn](https://github.com/pngwn) in [PR 1235](https://github.com/gradio-app/gradio/pull/1235)
* ensure defaults height match for media inputs by [@pngwn](https://github.com/pngwn) in [PR 1236](https://github.com/gradio-app/gradio/pull/1236)
* Default Label label value by [@radames](https://github.com/radames) in [PR 1239](https://github.com/gradio-app/gradio/pull/1239)
* update-shortcut-syntax by [@FarukOzderim](https://github.com/FarukOzderim) in [PR 1234](https://github.com/gradio-app/gradio/pull/1234)
* Update version.txt by [@FarukOzderim](https://github.com/FarukOzderim) in [PR 1244](https://github.com/gradio-app/gradio/pull/1244)
* Layout bugs by [@pngwn](https://github.com/pngwn) in [PR 1246](https://github.com/gradio-app/gradio/pull/1246)
* Update demo by [@FarukOzderim](https://github.com/FarukOzderim) in [PR 1253](https://github.com/gradio-app/gradio/pull/1253)
* Button default name by [@FarukOzderim](https://github.com/FarukOzderim) in [PR 1243](https://github.com/gradio-app/gradio/pull/1243)
* Labels spacing by [@gary149](https://github.com/gary149) in [PR 1254](https://github.com/gradio-app/gradio/pull/1254)
* add global loader for gradio app by [@pngwn](https://github.com/pngwn) in [PR 1251](https://github.com/gradio-app/gradio/pull/1251)
* ui apis for dalle-mini by [@pngwn](https://github.com/pngwn) in [PR 1258](https://github.com/gradio-app/gradio/pull/1258)
* Add precision to Number, backend only by [@freddyaboulton](https://github.com/freddyaboulton) in [PR 1125](https://github.com/gradio-app/gradio/pull/1125)
* Website Design Changes by [@abidlabs](https://github.com/abidlabs) in [PR 1015](https://github.com/gradio-app/gradio/pull/1015)
* Small fixes for multiple demos compatible with 3.0 by [@radames](https://github.com/radames) in [PR 1257](https://github.com/gradio-app/gradio/pull/1257)
* Issue #1160: Model 3D component not destroyed correctly by [@dawoodkhan82](https://github.com/dawoodkhan82) in [PR 1219](https://github.com/gradio-app/gradio/pull/1219)
* Fixes to components by [@abidlabs](https://github.com/abidlabs) in [PR 1260](https://github.com/gradio-app/gradio/pull/1260)
* layout docs by [@abidlabs](https://github.com/abidlabs) in [PR 1263](https://github.com/gradio-app/gradio/pull/1263)
* Static forms by [@pngwn](https://github.com/pngwn) in [PR 1264](https://github.com/gradio-app/gradio/pull/1264)
* Cdn assets by [@pngwn](https://github.com/pngwn) in [PR 1265](https://github.com/gradio-app/gradio/pull/1265)
* update logo by [@gary149](https://github.com/gary149) in [PR 1266](https://github.com/gradio-app/gradio/pull/1266)
* fix slider by [@aliabid94](https://github.com/aliabid94) in [PR 1268](https://github.com/gradio-app/gradio/pull/1268)
* maybe fix auth in iframes by [@pngwn](https://github.com/pngwn) in [PR 1261](https://github.com/gradio-app/gradio/pull/1261)
* Improves "Getting Started" guide by [@abidlabs](https://github.com/abidlabs) in [PR 1269](https://github.com/gradio-app/gradio/pull/1269)
* Add embedded demos to website by [@aliabid94](https://github.com/aliabid94) in [PR 1270](https://github.com/gradio-app/gradio/pull/1270)
* Label hotfixes by [@abidlabs](https://github.com/abidlabs) in [PR 1281](https://github.com/gradio-app/gradio/pull/1281)
* General tweaks by [@pngwn](https://github.com/pngwn) in [PR 1276](https://github.com/gradio-app/gradio/pull/1276)
* only affect links within the document by [@pngwn](https://github.com/pngwn) in [PR 1282](https://github.com/gradio-app/gradio/pull/1282)
* release 3.0b9 by [@abidlabs](https://github.com/abidlabs) in [PR 1283](https://github.com/gradio-app/gradio/pull/1283)
* Dm by [@pngwn](https://github.com/pngwn) in [PR 1284](https://github.com/gradio-app/gradio/pull/1284)
* Website fixes by [@aliabd](https://github.com/aliabd) in [PR 1286](https://github.com/gradio-app/gradio/pull/1286)
* Create Streamables by [@aliabid94](https://github.com/aliabid94) in [PR 1279](https://github.com/gradio-app/gradio/pull/1279)
* ensure table works on mobile by [@pngwn](https://github.com/pngwn) in [PR 1277](https://github.com/gradio-app/gradio/pull/1277)
* changes by [@aliabid94](https://github.com/aliabid94) in [PR 1287](https://github.com/gradio-app/gradio/pull/1287)
* demo alignment on landing page by [@aliabd](https://github.com/aliabd) in [PR 1288](https://github.com/gradio-app/gradio/pull/1288)
* New meta img by [@aliabd](https://github.com/aliabd) in [PR 1289](https://github.com/gradio-app/gradio/pull/1289)
* updated PyPi version to 3.0 by [@abidlabs](https://github.com/abidlabs) in [PR 1290](https://github.com/gradio-app/gradio/pull/1290)
* Fix site by [@aliabid94](https://github.com/aliabid94) in [PR 1291](https://github.com/gradio-app/gradio/pull/1291)
* Mobile responsive guides by [@aliabd](https://github.com/aliabd) in [PR 1293](https://github.com/gradio-app/gradio/pull/1293)
* Update readme by [@abidlabs](https://github.com/abidlabs) in [PR 1292](https://github.com/gradio-app/gradio/pull/1292)
* gif by [@abidlabs](https://github.com/abidlabs) in [PR 1296](https://github.com/gradio-app/gradio/pull/1296)

## Contributors Shoutout:

* [@JefferyChiang](https://github.com/JefferyChiang) made their first contribution in [PR 1004](https://github.com/gradio-app/gradio/pull/1004)
* [@NimaBoscarino](https://github.com/NimaBoscarino) made their first contribution in [PR 1000](https://github.com/gradio-app/gradio/pull/1000)
* [@ronvoluted](https://github.com/ronvoluted) made their first contribution in [PR 1050](https://github.com/gradio-app/gradio/pull/1050)
* [@radames](https://github.com/radames) made their first contribution in [PR 1074](https://github.com/gradio-app/gradio/pull/1074)
* [@freddyaboulton](https://github.com/freddyaboulton) made their first contribution in [PR 1085](https://github.com/gradio-app/gradio/pull/1085)<|MERGE_RESOLUTION|>--- conflicted
+++ resolved
@@ -2,7 +2,6 @@
 
 ## New Features:
 
-<<<<<<< HEAD
 ### The `Chatbot` component now supports Markdown/HTML
 
 You can now pass in Markdown or HTML to the Chatbot component and it will show up, 
@@ -23,7 +22,8 @@
 ![Alt text](https://user-images.githubusercontent.com/1778297/204357455-5c1a4002-eee7-479d-9a1e-ba2c12522723.png)
 
 To see a more realistic example, see the new demo `/demo/chatbot_multimodal/run.py`.
-=======
+
+
 ### Update Accordion properties from the backend
 
 You can now update the Accordion `label` and `open` status with `gr.Accordion.update` by [@freddyaboulton](https://github.com/freddyaboulton) in [PR 2690](https://github.com/gradio-app/gradio/pull/2690)
@@ -50,7 +50,6 @@
 ```
 
 ![update_accordion](https://user-images.githubusercontent.com/41651716/203164176-b102eae3-babe-4986-ae30-3ab4f400cedc.gif)
->>>>>>> 182f79bf
 
 
 ## Bug Fixes:
