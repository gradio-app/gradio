--- conflicted
+++ resolved
@@ -1,8 +1,4 @@
 # Upcoming Release
-
-## Bug Fixes:
-
-- Fixes bug where tabs selected attribute not working if manually change tab. Issuse #3040
 
 ## New Features:
 
@@ -63,6 +59,7 @@
 - Fix bug where the queue was not properly restarted after launching a `closed` app by [@freddyaboulton](https://github.com/freddyaboulton) in [PR 3022](https://github.com/gradio-app/gradio/pull/3022)
 - Adding missing embedded components on docs by [@aliabd](https://github.com/aliabd) in [PR 3027](https://github.com/gradio-app/gradio/pull/3027)
 - Fixes bug where app would crash if the `file_types` parameter of `gr.File` or `gr.UploadButton` was not a list by [@freddyaboulton](https://github.com/freddyaboulton) in [PR 3048](https://github.com/gradio-app/gradio/pull/3048)
+- Fixes bug where tabs selected attribute not working if manually change tab by [@tomhang25](https://github.com/tomchang25) in [3055](https://github.com/gradio-app/gradio/pull/3055).
 
 ## Documentation Changes:
 
@@ -79,14 +76,9 @@
 No changes to highlight.
 
 ## Full Changelog:
-<<<<<<< HEAD
 
 - Rewrote frontend using CSS variables for themes by [@pngwn](https://github.com/pngwn) in [PR 2840](https://github.com/gradio-app/gradio/pull/2840)
-=======
-* Rewrote frontend using CSS variables for themes by [@pngwn](https://github.com/pngwn) in [PR 2840](https://github.com/gradio-app/gradio/pull/2840)
-* Moved telemetry requests to run on background threads by [@abidlabs](https://github.com/abidlabs) in [PR 3054](https://github.com/gradio-app/gradio/pull/3054)  
-
->>>>>>> df3a50b3
+- Moved telemetry requests to run on background threads by [@abidlabs](https://github.com/abidlabs) in [PR 3054](https://github.com/gradio-app/gradio/pull/3054)
 
 ## Contributors Shoutout:
 
