--- conflicted
+++ resolved
@@ -116,12 +116,10 @@
 ## Bug Fixes:
 * Fixed issue where image thumbnails were not showing when an example directory was provided
 by by [@abidlabs](https://github.com/abidlabs) in [PR 2745](https://github.com/gradio-app/gradio/pull/2745) 
-<<<<<<< HEAD
+* Fixed bug loading audio input models from the hub by [@freddyaboulton](https://github.com/freddyaboulton) in [PR 2779](https://github.com/gradio-app/gradio/pull/2779). 
 * Fixed issue where entities were not merged when highlighted text was generated from the
 dictionary inputs [@payoto](https://github.com/payoto) in [PR 2767](https://github.com/gradio-app/gradio/pull/2767)
-=======
-* Fixed bug loading audio input models from the hub by [@freddyaboulton](https://github.com/freddyaboulton) in [PR 2779](https://github.com/gradio-app/gradio/pull/2779). 
->>>>>>> 9e04e543
+
 
 ## Documentation Changes:
 No changes to highlight.
