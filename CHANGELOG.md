--- conflicted
+++ resolved
@@ -54,12 +54,9 @@
 
 ## Full Changelog:
 * Fix demos page css and add close demos button by [@aliabd](https://github.com/aliabd) in [PR 3151](https://github.com/gradio-app/gradio/pull/3151)
-<<<<<<< HEAD
-* Cahces temp files from base64 input data by giving them a deterministic path based on the contents of data by [@abidlabs](https://github.com/abidlabs) in [PR 3197](https://github.com/gradio-app/gradio/pull/3197) 
-=======
+* Caches temp files from base64 input data by giving them a deterministic path based on the contents of data by [@abidlabs](https://github.com/abidlabs) in [PR 3197](https://github.com/gradio-app/gradio/pull/3197) 
 * Better warnings (when there is a mismatch between the number of output components and values returned by a function, or when the `File` component or `UploadButton` component includes a `file_types` parameter along with `file_count=="dir"`) by [@abidlabs](https://github.com/abidlabs) in [PR 3194](https://github.com/gradio-app/gradio/pull/3194) 
-* Raises a `gr.Error` instead of a regular Python error when you use `gr.Interface.load()` to load a model and there's an error querying the HF API by [@abidlabs](https://github.com/abidlabs) in [PR 3194](https://github.com/gradio-app/gradio/pull/3194)
->>>>>>> 74d9080f
+* Raises a `gr.Error` instead of a regular Python error when you use `gr.Interface.load()` to load a model and there's an error querying the HF API by [@abidlabs](https://github.com/abidlabs) in [PR 3194](https://github.com/gradio-app/gradio/pull/3194)>>>>>>> main
 
 ## Contributors Shoutout:
 No changes to highlight.
