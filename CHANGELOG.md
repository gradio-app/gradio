--- conflicted
+++ resolved
@@ -5,7 +5,7 @@
 No changes to highlight.
 
 ## Bug Fixes:
-No changes to highlight.
+* Fixes flagging when `allow_flagging="auto"` in `gr.Interface()` by [@abidlabs](https://github.com/abidlabs) in [PR 2695](https://github.com/gradio-app/gradio/pull/2695)
 
 ## Documentation Changes:
 * Added a Guide on using BigQuery with Gradio's `DataFrame` and `ScatterPlot` component,
@@ -410,12 +410,8 @@
 ```
 
 ## Bug Fixes:
-<<<<<<< HEAD
-* Fixes flagging when `allow_flagging="auto"` in `gr.Interface()` by [@abidlabs](https://github.com/abidlabs) in [PR 2695](https://github.com/gradio-app/gradio/pull/2695)
-=======
 * Fixed bug that limited files from being sent over websockets to 16MB. The new limit
 is now 1GB  by [@abidlabs](https://github.com/abidlabs) in [PR 2709](https://github.com/gradio-app/gradio/pull/2709)
->>>>>>> 3cb2bb06
 
 ## Documentation Changes:
 * Updated documentation for embedding Gradio demos on Spaces as web components by
