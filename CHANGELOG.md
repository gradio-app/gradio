# Upcoming Release 

## New Features:
* Added `title` argument to `TabbedInterface` by @MohamedAliRashad in [#2888](https://github.com/gradio-app/gradio/pull/2888)

## Bug Fixes:
* Fixed bug where setting `default_enabled=False` made it so that the entire queue did not start by [@freddyaboulton](https://github.com/freddyaboulton) in [PR 2876](https://github.com/gradio-app/gradio/pull/2876)  
<<<<<<< HEAD
* Fixed bug where csv preview for DataFrame examples would show filename instead of file contents by [@freddyaboulton](https://github.com/freddyaboulton) in [PR 2877](https://github.com/gradio-app/gradio/pull/2877)
=======
* Fixed bug where an error raised after yielding iterative output would not be displayed in the browser by 
[@JaySmithWpg](https://github.com/JaySmithWpg) in [PR 2889](https://github.com/gradio-app/gradio/pull/2889)  
>>>>>>> 571e5eb6

## Documentation Changes:
* Added a Guide on using Google Sheets to create a real-time dashboard with Gradio's `DataFrame` and `LinePlot` component, by [@abidlabs](https://github.com/abidlabs) in [PR 2816](https://github.com/gradio-app/gradio/pull/2816) 

## Testing and Infrastructure Changes:
No changes to highlight.

## Breaking Changes:
No changes to highlight.

## Full Changelog:
* The `default_enabled` parameter of the `Blocks.queue` method has no effect by [@freddyaboulton](https://github.com/freddyaboulton) in [PR 2876](https://github.com/gradio-app/gradio/pull/2876) 

## Contributors Shoutout:
No changes to highlight.


# Version 3.15.0

## New Features:

Gradio's newest plotting component `gr.LinePlot`! 📈

With this component you can easily create time series visualizations with customizable
appearance for your demos and dashboards ... all without having to know an external plotting library.

For an example of the api see below:

```python
gr.LinePlot(stocks,
            x="date",
            y="price",
            color="symbol",
            color_legend_position="bottom",
            width=600, height=400, title="Stock Prices")
```
![image](https://user-images.githubusercontent.com/41651716/208711646-81ae3745-149b-46a3-babd-0569aecdd409.png)


By [@freddyaboulton](https://github.com/freddyaboulton) in [PR 2807](https://github.com/gradio-app/gradio/pull/2807) 

## Bug Fixes:
* Fixed bug where the `examples_per_page` parameter of the `Examples` component was not passed to the internal `Dataset` component by [@freddyaboulton](https://github.com/freddyaboulton) in [PR 2861](https://github.com/gradio-app/gradio/pull/2861)  
* Fixes loading Spaces that have components with default values by [@abidlabs](https://github.com/abidlabs) in [PR 2855](https://github.com/gradio-app/gradio/pull/2855) 
* Fixes flagging when `allow_flagging="auto"` in `gr.Interface()` by [@abidlabs](https://github.com/abidlabs) in [PR 2695](https://github.com/gradio-app/gradio/pull/2695)
* Fixed bug where passing a non-list value to `gr.CheckboxGroup` would crash the entire app by [@freddyaboulton](https://github.com/freddyaboulton) in [PR 2866](https://github.com/gradio-app/gradio/pull/2866) 

## Documentation Changes:
* Added a Guide on using BigQuery with Gradio's `DataFrame` and `ScatterPlot` component,
by [@abidlabs](https://github.com/abidlabs) in [PR 2794](https://github.com/gradio-app/gradio/pull/2794) 

## Testing and Infrastructure Changes:
No changes to highlight.

## Breaking Changes:
No changes to highlight.

## Full Changelog:
* Fixed importing gradio can cause PIL.Image.registered_extensions() to break by `[@aliencaocao](https://github.com/aliencaocao)` in `[PR 2846](https://github.com/gradio-app/gradio/pull/2846)`
* Fix css glitch and navigation in docs by [@aliabd](https://github.com/aliabd) in [PR 2856](https://github.com/gradio-app/gradio/pull/2856)
* Added the ability to set `x_lim`, `y_lim` and legend positions for `gr.ScatterPlot` by  [@freddyaboulton](https://github.com/freddyaboulton) in [PR 2807](https://github.com/gradio-app/gradio/pull/2807)  
* Remove footers and min-height the correct way by [@aliabd](https://github.com/aliabd) in [PR 2860](https://github.com/gradio-app/gradio/pull/2860)

## Contributors Shoutout:
No changes to highlight.

# Version 3.14.0

## New Features:

### Add Waveform Visual Support to Audio
Adds a `gr.make_waveform()` function that creates a waveform video by combining an audio and an optional background image by [@dawoodkhan82](http://github.com/dawoodkhan82) and [@aliabid94](http://github.com/aliabid94) in [PR 2706](https://github.com/gradio-app/gradio/pull/2706. Helpful for making audio outputs much more shareable.

![waveform screenrecording](https://user-images.githubusercontent.com/7870876/206062396-164a5e71-451a-4fe0-94a7-cbe9269d57e6.gif)

### Allows Every Component to Accept an `every` Parameter

When a component's initial value is a function, the `every` parameter re-runs the function every `every` seconds. By [@abidlabs](https://github.com/abidlabs) in [PR 2806](https://github.com/gradio-app/gradio/pull/2806). Here's a code example:

```py
import gradio as gr

with gr.Blocks() as demo:
    df = gr.DataFrame(run_query, every=60*60)

demo.queue().launch() 
```

## Bug Fixes:
* Fixed issue where too many temporary files were created, all with randomly generated
filepaths. Now fewer temporary files are created and are assigned a path that is a 
hash based on the file contents by [@abidlabs](https://github.com/abidlabs) in [PR 2758](https://github.com/gradio-app/gradio/pull/2758) 

## Documentation Changes:
No changes to highlight.

## Testing and Infrastructure Changes:
No changes to highlight.

## Breaking Changes:
No changes to highlight.

## Full Changelog:
No changes to highlight.

## Contributors Shoutout:
No changes to highlight.


# Version 3.13.2

## New Features:
No changes to highlight.

## Bug Fixes:
No changes to highlight.

## Documentation Changes:
* Improves documentation of several queuing-related parameters by [@abidlabs](https://github.com/abidlabs) in [PR 2825](https://github.com/gradio-app/gradio/pull/2825) 

## Testing and Infrastructure Changes:
* Remove h11 pinning by [@ecederstrand]([https://github.com/abidlabs](https://github.com/ecederstrand)) in [PR 2820]([https://github.com/gradio-app/gradio/pull/2808](https://github.com/gradio-app/gradio/pull/2820)) 

## Breaking Changes:
No changes to highlight.

## Full Changelog:
No changes to highlight.

## Contributors Shoutout:
No changes to highlight.

# Version 3.13.1

## New Features:

### New Shareable Links

Replaces tunneling logic based on ssh port-forwarding to that based on `frp` by [XciD](https://github.com/XciD) and [Wauplin](https://github.com/Wauplin) in [PR 2509](https://github.com/gradio-app/gradio/pull/2509)

You don't need to do anything differently, but when you set `share=True` in `launch()`,
you'll get this message and a public link that look a little bit different:

```bash
Setting up a public link... we have recently upgraded the way public links are generated. If you encounter any problems, please downgrade to gradio version 3.13.0
.
Running on public URL: https://bec81a83-5b5c-471e.gradio.live
```

These links are a more secure and scalable way to create shareable demos!

## Bug Fixes:
* Allows `gr.Dataframe()` to take a `pandas.DataFrame` that includes numpy array and other types as its initial value, by [@abidlabs](https://github.com/abidlabs) in [PR 2804](https://github.com/gradio-app/gradio/pull/2804) 
* Add `altair` to requirements.txt by [@freddyaboulton](https://github.com/freddyaboulton) in [PR 2811](https://github.com/gradio-app/gradio/pull/2811)
* Added aria-labels to icon buttons that are built into UI components by [@emilyuhde](http://github.com/emilyuhde) in [PR 2791](https://github.com/gradio-app/gradio/pull/2791)

## Documentation Changes:
* Fixed some typos in the "Plot Component for Maps" guide by [@freddyaboulton](https://github.com/freddyaboulton) in [PR 2811](https://github.com/gradio-app/gradio/pull/2811)

## Testing and Infrastructure Changes:
* Fixed test for IP address by [@abidlabs](https://github.com/abidlabs) in [PR 2808](https://github.com/gradio-app/gradio/pull/2808) 

## Breaking Changes:
No changes to highlight.

## Full Changelog:
* Fixed typo in parameter `visible` in classes in `templates.py` by [@abidlabs](https://github.com/abidlabs) in [PR 2805](https://github.com/gradio-app/gradio/pull/2805) 
* Switched external service for getting IP address from `https://api.ipify.org` to `https://checkip.amazonaws.com/` by [@abidlabs](https://github.com/abidlabs) in [PR 2810](https://github.com/gradio-app/gradio/pull/2810) 

## Contributors Shoutout:
No changes to highlight.

* Fixed typo in parameter `visible` in classes in `templates.py` by [@abidlabs](https://github.com/abidlabs) in [PR 2805](https://github.com/gradio-app/gradio/pull/2805)
* Switched external service for getting IP address from `https://api.ipify.org` to `https://checkip.amazonaws.com/` by [@abidlabs](https://github.com/abidlabs) in [PR 2810](https://github.com/gradio-app/gradio/pull/2810)


# Version 3.13.0

## New Features:

### Scatter plot component

It is now possible to create a scatter plot natively in Gradio!

The `gr.ScatterPlot` component accepts a pandas dataframe and some optional configuration parameters
and will automatically create a plot for you!

This is the first of many native plotting components in Gradio!

For an example of how to use `gr.ScatterPlot` see below:

```python
import gradio as gr
from vega_datasets import data

cars = data.cars()

with gr.Blocks() as demo:
    gr.ScatterPlot(show_label=False,
                   value=cars,
                   x="Horsepower",
                   y="Miles_per_Gallon",
                   color="Origin",
                   tooltip="Name",
                   title="Car Data",
                   y_title="Miles per Gallon",
                   color_legend_title="Origin of Car").style(container=False)

demo.launch()
```

<img width="404" alt="image" src="https://user-images.githubusercontent.com/41651716/206737726-4c4da5f0-dee8-4f0a-b1e1-e2b75c4638e9.png">


By [@freddyaboulton](https://github.com/freddyaboulton) in [PR 2764](https://github.com/gradio-app/gradio/pull/2764)


### Support for altair plots

The `Plot` component can now accept altair plots as values!
Simply return an altair plot from your event listener and gradio will display it in the front-end.
See the example below:

```python
import gradio as gr
import altair as alt
from vega_datasets import data

cars = data.cars()
chart = (
    alt.Chart(cars)
    .mark_point()
    .encode(
        x="Horsepower",
        y="Miles_per_Gallon",
        color="Origin",
    )
)

with gr.Blocks() as demo:
    gr.Plot(value=chart)
demo.launch()
```

<img width="1366" alt="image" src="https://user-images.githubusercontent.com/41651716/204660697-f994316f-5ca7-4e8a-93bc-eb5e0d556c91.png">

By [@freddyaboulton](https://github.com/freddyaboulton) in [PR 2741](https://github.com/gradio-app/gradio/pull/2741)

### Set the background color of a Label component

The `Label` component now accepts a `color` argument by [@freddyaboulton](https://github.com/freddyaboulton) in [PR 2736](https://github.com/gradio-app/gradio/pull/2736).
The `color` argument should either be a valid css color name or hexadecimal string.
You can update the color with `gr.Label.update`!

This lets you create Alert and Warning boxes with the `Label` component. See below:

```python
import gradio as gr
import random

def update_color(value):
    if value < 0:
        # This is bad so use red
        return "#FF0000"
    elif 0 <= value <= 20:
        # Ok but pay attention (use orange)
        return "#ff9966"
    else:
        # Nothing to worry about
        return None

def update_value():
    choice = random.choice(['good', 'bad', 'so-so'])
    color = update_color(choice)
    return gr.Label.update(value=choice, color=color)


with gr.Blocks() as demo:
    label = gr.Label(value=-10)
    demo.load(lambda: update_value(), inputs=None, outputs=[label], every=1)
demo.queue().launch()
```

![label_bg_color_update](https://user-images.githubusercontent.com/41651716/204400372-80e53857-f26f-4a38-a1ae-1acadff75e89.gif)

### Add Brazilian Portuguese translation

Add Brazilian Portuguese translation (pt-BR.json) by [@pstwh](http://github.com/pstwh) in [PR 2753](https://github.com/gradio-app/gradio/pull/2753):

<img width="951" alt="image" src="https://user-images.githubusercontent.com/1778297/206615305-4c52031e-3f7d-4df2-8805-a79894206911.png">

## Bug Fixes:
* Fixed issue where image thumbnails were not showing when an example directory was provided
by [@abidlabs](https://github.com/abidlabs) in [PR 2745](https://github.com/gradio-app/gradio/pull/2745)
* Fixed bug loading audio input models from the hub by [@freddyaboulton](https://github.com/freddyaboulton) in [PR 2779](https://github.com/gradio-app/gradio/pull/2779).
* Fixed issue where entities were not merged when highlighted text was generated from the
dictionary inputs [@payoto](https://github.com/payoto) in [PR 2767](https://github.com/gradio-app/gradio/pull/2767)
* Fixed bug where generating events did not finish running even if the websocket connection was closed by [@freddyaboulton](https://github.com/freddyaboulton) in [PR 2783](https://github.com/gradio-app/gradio/pull/2783).

## Documentation Changes:
No changes to highlight.

## Testing and Infrastructure Changes:
No changes to highlight.

## Breaking Changes:
No changes to highlight.

## Full Changelog:
* Images in the chatbot component are now resized if they exceed a max width by [@abidlabs](https://github.com/abidlabs) in [PR 2748](https://github.com/gradio-app/gradio/pull/2748)
* Missing parameters have been added to `gr.Blocks().load()` by [@abidlabs](https://github.com/abidlabs) in [PR 2755](https://github.com/gradio-app/gradio/pull/2755)
* Deindex share URLs from search by [@aliabd](https://github.com/aliabd) in [PR 2772](https://github.com/gradio-app/gradio/pull/2772)
* Redirect old links and fix broken ones by [@aliabd](https://github.com/aliabd) in [PR 2774](https://github.com/gradio-app/gradio/pull/2774)

## Contributors Shoutout:
No changes to highlight.

# Version 3.12.0

## New Features:

### The `Chatbot` component now supports a subset of Markdown (including bold, italics, code, images)

You can now pass in some Markdown to the Chatbot component and it will show up,
meaning that you can pass in images as well! by [@abidlabs](https://github.com/abidlabs) in [PR 2731](https://github.com/gradio-app/gradio/pull/2731)

Here's a simple example that references a local image `lion.jpg` that is in the same
folder as the Python script:

```py
import gradio as gr

with gr.Blocks() as demo:
    gr.Chatbot([("hi", "hello **abubakar**"), ("![](/file=lion.jpg)", "cool pic")])

demo.launch()
```

![Alt text](https://user-images.githubusercontent.com/1778297/204357455-5c1a4002-eee7-479d-9a1e-ba2c12522723.png)

To see a more realistic example, see the new demo `/demo/chatbot_multimodal/run.py`.


### Latex support
Added mathtext (a subset of latex) support to gr.Markdown. Added by [@kashif](https://github.com/kashif) and [@aliabid94](https://github.com/aliabid94) in [PR 2696](https://github.com/gradio-app/gradio/pull/2696).

Example of how it can be used:

```python
gr.Markdown(
    r"""
    # Hello World! $\frac{\sqrt{x + y}}{4}$ is today's lesson.
    """)
```

### Update Accordion properties from the backend

You can now update the Accordion `label` and `open` status with `gr.Accordion.update` by [@freddyaboulton](https://github.com/freddyaboulton) in [PR 2690](https://github.com/gradio-app/gradio/pull/2690)

```python
import gradio as gr

with gr.Blocks() as demo:
    with gr.Accordion(label="Open for greeting", open=False) as accordion:
        gr.Textbox("Hello!")
    open_btn = gr.Button(value="Open Accordion")
    close_btn = gr.Button(value="Close Accordion")
    open_btn.click(
        lambda: gr.Accordion.update(open=True, label="Open Accordion"),
        inputs=None,
        outputs=[accordion],
    )
    close_btn.click(
        lambda: gr.Accordion.update(open=False, label="Closed Accordion"),
        inputs=None,
        outputs=[accordion],
    )
demo.launch()
```

![update_accordion](https://user-images.githubusercontent.com/41651716/203164176-b102eae3-babe-4986-ae30-3ab4f400cedc.gif)

## Bug Fixes:
* Fixed bug where requests timeout is missing from utils.version_check() by [@yujiehecs](https://github.com/yujiehecs) in [PR 2729](https://github.com/gradio-app/gradio/pull/2729)
* Fixed bug where so that the `File` component can properly preprocess files to "binary" byte-string format by [CoffeeVampir3](https://github.com/CoffeeVampir3) in [PR 2727](https://github.com/gradio-app/gradio/pull/2727)
* Fixed bug to ensure that filenames are less than 200 characters even for non-English languages by [@SkyTNT](https://github.com/SkyTNT) in [PR 2685](https://github.com/gradio-app/gradio/pull/2685)

## Documentation Changes:
* Performance improvements to docs on mobile by  [@aliabd](https://github.com/aliabd) in [PR 2730](https://github.com/gradio-app/gradio/pull/2730)

## Testing and Infrastructure Changes:
No changes to highlight.

## Breaking Changes:
No changes to highlight.

## Full Changelog:
* Make try examples button more prominent by [@aliabd](https://github.com/aliabd) in [PR 2705](https://github.com/gradio-app/gradio/pull/2705)
* Fix id clashes in docs by [@aliabd](https://github.com/aliabd) in [PR 2713](https://github.com/gradio-app/gradio/pull/2713)
* Fix typos in guide docs by [@andridns](https://github.com/andridns) in [PR 2722](https://github.com/gradio-app/gradio/pull/2722)
* Add option to `include_audio` in Video component. When `True`, for `source="webcam"` this will record audio and video, for `source="upload"` this will retain  the audio in an uploaded video by [@mandargogate](https://github.com/MandarGogate) in [PR 2721](https://github.com/gradio-app/gradio/pull/2721)

## Contributors Shoutout:
* [@andridns](https://github.com/andridns) made their first contribution in [PR 2722](https://github.com/gradio-app/gradio/pull/2722)!


# Version 3.11.0

## New Features:

### Upload Button
There is now a new component called the `UploadButton` which is a file upload component but in button form! You can also specify what file types it should accept in the form of a list (ex: `image`, `video`, `audio`, `text`, or generic `file`). Added by [@dawoodkhan82](https://github.com/dawoodkhan82) in [PR 2591](https://github.com/gradio-app/gradio/pull/2591).

Example of how it can be used:

```python
import gradio as gr

def upload_file(files):
    file_paths = [file.name for file in files]
    return file_paths

with gr.Blocks() as demo:
    file_output = gr.File()
    upload_button = gr.UploadButton("Click to Upload a File", file_types=["image", "video"], file_count="multiple")
    upload_button.upload(upload_file, upload_button, file_output)

demo.launch()
```
### Revamped API documentation page

New API Docs page with in-browser playground and updated aesthetics. [@gary149](https://github.com/gary149) in [PR 2652](https://github.com/gradio-app/gradio/pull/2652)

### Revamped Login page

Previously our login page had its own CSS, had no dark mode, and had an ugly json message on the wrong credentials. Made the page more aesthetically consistent, added dark mode support, and a nicer error message. [@aliabid94](https://github.com/aliabid94) in [PR 2684](https://github.com/gradio-app/gradio/pull/2684)

### Accessing the Requests Object Directly

You can now access the Request object directly in your Python function by [@abidlabs](https://github.com/abidlabs) in [PR 2641](https://github.com/gradio-app/gradio/pull/2641). This means that you can access request headers, the client IP address, and so on. In order to use it, add a parameter to your function and set its type hint to be `gr.Request`. Here's a simple example:

```py
import gradio as gr

def echo(name, request: gr.Request):
    if request:
        print("Request headers dictionary:", request.headers)
        print("IP address:", request.client.host)
    return name

io = gr.Interface(echo, "textbox", "textbox").launch()
```

## Bug Fixes:
* Fixed bug that limited files from being sent over websockets to 16MB. The new limit
is now 1GB  by [@abidlabs](https://github.com/abidlabs) in [PR 2709](https://github.com/gradio-app/gradio/pull/2709)

## Documentation Changes:
* Updated documentation for embedding Gradio demos on Spaces as web components by
[@julien-c](https://github.com/julien-c) in [PR 2698](https://github.com/gradio-app/gradio/pull/2698)
* Updated IFrames in Guides to use the host URL instead of the Space name to be consistent with the new method for embedding Spaces, by
[@julien-c](https://github.com/julien-c) in [PR 2692](https://github.com/gradio-app/gradio/pull/2692)
 * Colab buttons on every demo in the website! Just click open in colab, and run the demo there.



https://user-images.githubusercontent.com/9021060/202878400-cb16ed47-f4dd-4cb0-b2f0-102a9ff64135.mov

## Testing and Infrastructure Changes:
No changes to highlight.

## Breaking Changes:
No changes to highlight.

## Full Changelog:
* Better warnings and error messages for `gr.Interface.load()` by [@abidlabs](https://github.com/abidlabs) in [PR 2694](https://github.com/gradio-app/gradio/pull/2694)
* Add open in colab buttons to demos in docs and /demos by [@aliabd](https://github.com/aliabd) in [PR 2608](https://github.com/gradio-app/gradio/pull/2608)
* Apply different formatting for the types in component docstrings by [@aliabd](https://github.com/aliabd) in [PR 2707](https://github.com/gradio-app/gradio/pull/2707)

## Contributors Shoutout:
No changes to highlight.

# Version 3.10.1

## New Features:
No changes to highlight.

## Bug Fixes:
* Passes kwargs into `gr.Interface.load()` by [@abidlabs](https://github.com/abidlabs) in [PR 2669](https://github.com/gradio-app/gradio/pull/2669)

## Documentation Changes:
No changes to highlight.

## Testing and Infrastructure Changes:
No changes to highlight.

## Breaking Changes:
No changes to highlight.

## Full Changelog:
* Clean up printed statements in Embedded Colab Mode by [@aliabid94](https://github.com/aliabid94) in [PR 2612](https://github.com/gradio-app/gradio/pull/2612)

## Contributors Shoutout:
No changes to highlight.


# Version 3.10.0

* Add support for `'password'` and `'email'` types to `Textbox`. [@pngwn](https://github.com/pngwn) in [PR 2653](https://github.com/gradio-app/gradio/pull/2653)
* `gr.Textbox` component will now raise an exception if `type` is not "text", "email", or "password" [@pngwn](https://github.com/pngwn) in [PR 2653](https://github.com/gradio-app/gradio/pull/2653). This will cause demos using the deprecated `gr.Textbox(type="number")` to raise an exception.

## Bug Fixes:
* Updated the minimum FastApi used in tests to version 0.87 by [@freddyaboulton](https://github.com/freddyaboulton) in [PR 2647](https://github.com/gradio-app/gradio/pull/2647)
* Fixed bug where interfaces with examples could not be loaded with `gr.Interface.load` by [@freddyaboulton](https://github.com/freddyaboulton) [PR 2640](https://github.com/gradio-app/gradio/pull/2640)
* Fixed bug where the `interactive` property of a component could not be updated by [@freddyaboulton](https://github.com/freddyaboulton) in [PR 2639](https://github.com/gradio-app/gradio/pull/2639)
* Fixed bug where some URLs were not being recognized as valid URLs and thus were not
loading correctly in various components by [@abidlabs](https://github.com/abidlabs) in [PR 2659](https://github.com/gradio-app/gradio/pull/2659)


## Documentation Changes:
* Fix some typos in the embedded demo names in "05_using_blocks_like_functions.md" by [@freddyaboulton](https://github.com/freddyaboulton) in [PR 2656](https://github.com/gradio-app/gradio/pull/2656)

## Testing and Infrastructure Changes:
No changes to highlight.

## Breaking Changes:
No changes to highlight.

## Full Changelog:
* Add support for `'password'` and `'email'` types to `Textbox`. [@pngwn](https://github.com/pngwn) in [PR 2653](https://github.com/gradio-app/gradio/pull/2653)

## Contributors Shoutout:
No changes to highlight.


# Version 3.9.1

## New Features:
No changes to highlight.

## Bug Fixes:
* Only set a min height on md and html when loading by [@pngwn](https://github.com/pngwn) in [PR 2623](https://github.com/gradio-app/gradio/pull/2623)

## Documentation Changes:
* See docs for the latest gradio commit to main as well the latest pip release:

![main-vs-pip](https://user-images.githubusercontent.com/9021060/199607887-aab1ae4e-a070-4527-966d-024397abe15b.gif)

* Modified the "Connecting To a Database Guide" to use `pd.read_sql` as opposed to low-level postgres connector by [@freddyaboulton](https://github.com/freddyaboulton) in [PR 2604](https://github.com/gradio-app/gradio/pull/2604)

## Testing and Infrastructure Changes:
No changes to highlight.

## Breaking Changes:
No changes to highlight.

## Full Changelog:
* Dropdown for seeing docs as latest or main by [@aliabd](https://github.com/aliabd) in [PR 2544](https://github.com/gradio-app/gradio/pull/2544)
* Allow `gr.Templates` to accept parameters to override the defaults by [@abidlabs](https://github.com/abidlabs) in [PR 2600](https://github.com/gradio-app/gradio/pull/2600)
* Components now throw a `ValueError()` if constructed with invalid parameters for `type` or `source` (for components that take those parameters) in [PR 2610](https://github.com/gradio-app/gradio/pull/2610)
* Allow auth with using queue by [@GLGDLY](https://github.com/GLGDLY) in [PR 2611](https://github.com/gradio-app/gradio/pull/2611)

## Contributors Shoutout:
No changes to highlight.


# Version 3.9

## New Features:
* Gradio is now embedded directly in colab without requiring the share link by [@aliabid94](https://github.com/aliabid94) in [PR 2455](https://github.com/gradio-app/gradio/pull/2455)

### Calling functions by api_name in loaded apps

When you load an upstream app with `gr.Blocks.load`, you can now specify which fn
to call with the `api_name` parameter.

```python
import gradio as gr
english_translator = gr.Blocks.load(name="spaces/gradio/english-translator")
german = english_translator("My name is Freddy", api_name='translate-to-german')
```

The `api_name` parameter will take precendence over the `fn_index` parameter.

## Bug Fixes:
* Fixed bug where None could not be used for File,Model3D, and Audio examples by [@freddyaboulton](https://github.com/freddyaboulton) in [PR 2588](https://github.com/gradio-app/gradio/pull/2588)
* Fixed links in Plotly map guide + demo by [@dawoodkhan82](https://github.com/dawoodkhan82) in [PR 2578](https://github.com/gradio-app/gradio/pull/2578)
* `gr.Blocks.load()` now correctly loads example files from Spaces [@abidlabs](https://github.com/abidlabs) in [PR 2594](https://github.com/gradio-app/gradio/pull/2594)
* Fixed bug when image clear started upload dialog [@mezotaken](https://github.com/mezotaken) in [PR 2577](https://github.com/gradio-app/gradio/pull/2577)

## Documentation Changes:
* Added a Guide on how to configure the queue for maximum performance by [@abidlabs](https://github.com/abidlabs) in [PR 2558](https://github.com/gradio-app/gradio/pull/2558)


## Testing and Infrastructure Changes:
No changes to highlight.

## Breaking Changes:
No changes to highlight.

## Full Changelog:
* Add `api_name` to `Blocks.__call__` by  [@freddyaboulton](https://github.com/freddyaboulton) in [PR 2593](https://github.com/gradio-app/gradio/pull/2593)
* Update queue with using deque & update requirements by [@GLGDLY](https://github.com/GLGDLY) in [PR 2428](https://github.com/gradio-app/gradio/pull/2428)


## Contributors Shoutout:
No changes to highlight.


# Version 3.8.2

## Bug Fixes:

* Ensure gradio apps embedded via spaces use the correct endpoint for predictions. [@pngwn](https://github.com/pngwn) in [PR 2567](https://github.com/gradio-app/gradio/pull/2567)
* Ensure gradio apps embedded via spaces use the correct websocket protocol. [@pngwn](https://github.com/pngwn) in [PR 2571](https://github.com/gradio-app/gradio/pull/2571)

## New Features:

### Running Events Continuously
Gradio now supports the ability to run an event continuously on a fixed schedule. To use this feature,
pass `every=# of seconds` to the event definition. This will run the event every given number of seconds!

This can be used to:
* Create live visualizations that show the most up to date data
* Refresh the state of the frontend automatically in response to changes in the backend

Here is an example of a live plot that refreshes every half second:
```python
import math
import gradio as gr
import plotly.express as px
import numpy as np


plot_end = 2 * math.pi


def get_plot(period=1):
    global plot_end
    x = np.arange(plot_end - 2 * math.pi, plot_end, 0.02)
    y = np.sin(2*math.pi*period * x)
    fig = px.line(x=x, y=y)
    plot_end += 2 * math.pi
    return fig


with gr.Blocks() as demo:
    with gr.Row():
        with gr.Column():
            gr.Markdown("Change the value of the slider to automatically update the plot")
            period = gr.Slider(label="Period of plot", value=1, minimum=0, maximum=10, step=1)
            plot = gr.Plot(label="Plot (updates every half second)")

    dep = demo.load(get_plot, None, plot, every=0.5)
    period.change(get_plot, period, plot, every=0.5, cancels=[dep])

demo.queue().launch()
```

![live_demo](https://user-images.githubusercontent.com/41651716/198357377-633ce460-4e31-47bd-8202-1440cdd6fe19.gif)


## Bug Fixes:
No changes to highlight.

## Documentation Changes:
No changes to highlight.

## Testing and Infrastructure Changes:
No changes to highlight.

## Breaking Changes:
No changes to highlight.

## Full Changelog:
* Allows loading private Spaces by passing an an `api_key` to `gr.Interface.load()`
by [@abidlabs](https://github.com/abidlabs) in [PR 2568](https://github.com/gradio-app/gradio/pull/2568)

## Contributors Shoutout:
No changes to highlight.


# Version 3.8

## New Features:
* Allows event listeners to accept a single dictionary as its argument, where the keys are the components and the values are the component values. This is set by passing the input components in the event listener as a set instead of a list. [@aliabid94](https://github.com/aliabid94) in [PR 2550](https://github.com/gradio-app/gradio/pull/2550)

## Bug Fixes:
* Fix whitespace issue when using plotly. [@dawoodkhan82](https://github.com/dawoodkhan82) in [PR 2548](https://github.com/gradio-app/gradio/pull/2548)
* Apply appropriate alt text to all gallery images. [@camenduru](https://github.com/camenduru) in [PR 2358](https://github.com/gradio-app/gradio/pull/2538)
* Removed erroneous tkinter import in gradio.blocks by [@freddyaboulton](https://github.com/freddyaboulton) in [PR 2555](https://github.com/gradio-app/gradio/pull/2555)

## Documentation Changes:
No changes to highlight.

## Testing and Infrastructure Changes:
No changes to highlight.

## Breaking Changes:
No changes to highlight.

## Full Changelog:
* Added the `every` keyword to event listeners that runs events on a fixed schedule by [@freddyaboulton](https://github.com/freddyaboulton) in [PR 2512](https://github.com/gradio-app/gradio/pull/2512)
* Fix whitespace issue when using plotly. [@dawoodkhan82](https://github.com/dawoodkhan82) in [PR 2548](https://github.com/gradio-app/gradio/pull/2548)
* Apply appropriate alt text to all gallery images. [@camenduru](https://github.com/camenduru) in [PR 2358](https://github.com/gradio-app/gradio/pull/2538)

## Contributors Shoutout:
No changes to highlight.


# Version 3.7

## New Features:

### Batched Functions

Gradio now supports the ability to pass *batched* functions. Batched functions are just
functions which take in a list of inputs and return a list of predictions.

For example, here is a batched function that takes in two lists of inputs (a list of
words and a list of ints), and returns a list of trimmed words as output:

```py
import time

def trim_words(words, lens):
    trimmed_words = []
    time.sleep(5)
    for w, l in zip(words, lens):
        trimmed_words.append(w[:l])
    return [trimmed_words]
```

The advantage of using batched functions is that if you enable queuing, the Gradio
server can automatically *batch* incoming requests and process them in parallel,
potentially speeding up your demo. Here's what the Gradio code looks like (notice
the `batch=True` and `max_batch_size=16` -- both of these parameters can be passed
into event triggers or into the `Interface` class)

```py
import gradio as gr

with gr.Blocks() as demo:
    with gr.Row():
        word = gr.Textbox(label="word", value="abc")
        leng = gr.Number(label="leng", precision=0, value=1)
        output = gr.Textbox(label="Output")
    with gr.Row():
        run = gr.Button()

    event = run.click(trim_words, [word, leng], output, batch=True, max_batch_size=16)

demo.queue()
demo.launch()
```

In the example above, 16 requests could be processed in parallel (for a total inference
time of 5 seconds), instead of each request being processed separately (for a total
inference time of 80 seconds).

### Upload Event

`Video`, `Audio`, `Image`, and `File` components now support a `upload()` event that is triggered when a user uploads a file into any of these components.

Example usage:

```py
import gradio as gr

with gr.Blocks() as demo:
    with gr.Row():
        input_video = gr.Video()
        output_video = gr.Video()

     # Clears the output video when an input video is uploaded
    input_video.upload(lambda : None, None, output_video)
```


## Bug Fixes:
* Fixes issue where plotly animations, interactivity, titles, legends, were not working properly. [@dawoodkhan82](https://github.com/dawoodkhan82) in [PR 2486](https://github.com/gradio-app/gradio/pull/2486)
* Prevent requests to the `/api` endpoint from skipping the queue if the queue is enabled for that event by [@freddyaboulton](https://github.com/freddyaboulton) in [PR 2493](https://github.com/gradio-app/gradio/pull/2493)
* Fixes a bug with `cancels` in event triggers so that it works properly if multiple
Blocks are rendered by [@abidlabs](https://github.com/abidlabs) in [PR 2530](https://github.com/gradio-app/gradio/pull/2530)
* Prevent invalid targets of events from crashing the whole application. [@pngwn](https://github.com/pngwn) in [PR 2534](https://github.com/gradio-app/gradio/pull/2534)
* Properly dequeue cancelled events when multiple apps are rendered by [@freddyaboulton](https://github.com/freddyaboulton) in [PR 2540](https://github.com/gradio-app/gradio/pull/2540)

## Documentation Changes:
* Added an example interactive dashboard to the "Tabular & Plots" section of the Demos page by [@freddyaboulton](https://github.com/freddyaboulton) in [PR 2508](https://github.com/gradio-app/gradio/pull/2508)

## Testing and Infrastructure Changes:
No changes to highlight.

## Breaking Changes:
No changes to highlight.

## Full Changelog:
* Fixes the error message if a user builds Gradio locally and tries to use `share=True` by [@abidlabs](https://github.com/abidlabs) in [PR 2502](https://github.com/gradio-app/gradio/pull/2502)
* Allows the render() function to return self by [@Raul9595](https://github.com/Raul9595) in [PR 2514](https://github.com/gradio-app/gradio/pull/2514)
* Fixes issue where plotly animations, interactivity, titles, legends, were not working properly. [@dawoodkhan82](https://github.com/dawoodkhan82) in [PR 2486](https://github.com/gradio-app/gradio/pull/2486)
* Gradio now supports batched functions by [@abidlabs](https://github.com/abidlabs) in [PR 2218](https://github.com/gradio-app/gradio/pull/2218)
* Add `upload` event for `Video`, `Audio`, `Image`, and `File` components [@dawoodkhan82](https://github.com/dawoodkhan82) in [PR 2448](https://github.com/gradio-app/gradio/pull/2456)
* Changes websocket path for Spaces as it is no longer necessary to have a different URL for websocket connections on Spaces by [@abidlabs](https://github.com/abidlabs) in [PR 2528](https://github.com/gradio-app/gradio/pull/2528)
* Clearer error message when events are defined outside of a Blocks scope, and a warning if you
try to use `Series` or `Parallel` with `Blocks` by [@abidlabs](https://github.com/abidlabs) in [PR 2543](https://github.com/gradio-app/gradio/pull/2543)
* Adds support for audio samples that are in `float64`, `float16`, or `uint16` formats by [@abidlabs](https://github.com/abidlabs) in [PR 2545](https://github.com/gradio-app/gradio/pull/2545)

## Contributors Shoutout:
No changes to highlight.


# Version 3.6

## New Features:

### Cancelling Running Events
Running events can be cancelled when other events are triggered! To test this feature, pass the `cancels` parameter to the event listener.
For this feature to work, the queue must be enabled.

![cancel_on_change_rl](https://user-images.githubusercontent.com/41651716/195952623-61a606bd-e82b-4e1a-802e-223154cb8727.gif)

Code:
```python
import time
import gradio as gr

def fake_diffusion(steps):
    for i in range(steps):
        time.sleep(1)
        yield str(i)

def long_prediction(*args, **kwargs):
    time.sleep(10)
    return 42


with gr.Blocks() as demo:
    with gr.Row():
        with gr.Column():
            n = gr.Slider(1, 10, value=9, step=1, label="Number Steps")
            run = gr.Button()
            output = gr.Textbox(label="Iterative Output")
            stop = gr.Button(value="Stop Iterating")
        with gr.Column():
            prediction = gr.Number(label="Expensive Calculation")
            run_pred = gr.Button(value="Run Expensive Calculation")
        with gr.Column():
            cancel_on_change = gr.Textbox(label="Cancel Iteration and Expensive Calculation on Change")

    click_event = run.click(fake_diffusion, n, output)
    stop.click(fn=None, inputs=None, outputs=None, cancels=[click_event])
    pred_event = run_pred.click(fn=long_prediction, inputs=None, outputs=prediction)

    cancel_on_change.change(None, None, None, cancels=[click_event, pred_event])


demo.queue(concurrency_count=1, max_size=20).launch()
```

For interfaces, a stop button will be added automatically if the function uses a `yield` statement.

```python
import gradio as gr
import time

def iteration(steps):
    for i in range(steps):
       time.sleep(0.5)
       yield i

gr.Interface(iteration,
             inputs=gr.Slider(minimum=1, maximum=10, step=1, value=5),
             outputs=gr.Number()).queue().launch()
```

![stop_interface_rl](https://user-images.githubusercontent.com/41651716/195952883-e7ca4235-aae3-4852-8f28-96d01d0c5822.gif)


## Bug Fixes:
* Add loading status tracker UI to HTML and Markdown components. [@pngwn](https://github.com/pngwn) in [PR 2474](https://github.com/gradio-app/gradio/pull/2474)
* Fixed videos being mirrored in the front-end if source is not webcam by [@freddyaboulton](https://github.com/freddyaboulton) in [PR 2475](https://github.com/gradio-app/gradio/pull/2475)
* Add clear button for timeseries component [@dawoodkhan82](https://github.com/dawoodkhan82) in [PR 2487](https://github.com/gradio-app/gradio/pull/2487)
* Removes special characters from temporary filenames so that the files can be served by components [@abidlabs](https://github.com/abidlabs) in [PR 2480](https://github.com/gradio-app/gradio/pull/2480)
* Fixed infinite reload loop when mounting gradio as a sub application by [@freddyaboulton](https://github.com/freddyaboulton) in [PR 2477](https://github.com/gradio-app/gradio/pull/2477)

## Documentation Changes:
* Adds a demo to show how a sound alert can be played upon completion of a prediction by [@abidlabs](https://github.com/abidlabs) in [PR 2478](https://github.com/gradio-app/gradio/pull/2478)

## Testing and Infrastructure Changes:
No changes to highlight.

## Breaking Changes:
No changes to highlight.

## Full Changelog:
* Enable running events to be cancelled from other events by [@freddyaboulton](https://github.com/freddyaboulton) in [PR 2433](https://github.com/gradio-app/gradio/pull/2433)
* Small fix for version check before reuploading demos by [@aliabd](https://github.com/aliabd) in [PR 2469](https://github.com/gradio-app/gradio/pull/2469)
* Add loading status tracker UI to HTML and Markdown components. [@pngwn](https://github.com/pngwn) in [PR 2400](https://github.com/gradio-app/gradio/pull/2474)
* Add clear button for timeseries component [@dawoodkhan82](https://github.com/dawoodkhan82) in [PR 2487](https://github.com/gradio-app/gradio/pull/2487)

## Contributors Shoutout:
No changes to highlight.


# Version 3.5

## Bug Fixes:

* Ensure that Gradio does not take control of the HTML page title when embedding a gradio app as a web component, this behaviour flipped by adding `control_page_title="true"` to the webcomponent. [@pngwn](https://github.com/pngwn) in [PR 2400](https://github.com/gradio-app/gradio/pull/2400)
* Decreased latency in iterative-output demos by making the iteration asynchronous [@freddyaboulton](https://github.com/freddyaboulton) in [PR 2409](https://github.com/gradio-app/gradio/pull/2409)
* Fixed queue getting stuck under very high load by [@freddyaboulton](https://github.com/freddyaboulton) in [PR 2374](https://github.com/gradio-app/gradio/pull/2374)
* Ensure that components always behave as if `interactive=True` were set when the following conditions are true:
  - no default value is provided,
  - they are not set as the input or output of an event,
  - `interactive` kwarg is not set.

  [@pngwn](https://github.com/pngwn) in [PR 2459](https://github.com/gradio-app/gradio/pull/2459)

## New Features:

* When an `Image` component is set to `source="upload"`, it is now possible to drag and drop and image to replace a previously uploaded image by [@pngwn](https://github.com/pngwn) in [PR 1711](https://github.com/gradio-app/gradio/issues/1711)
* The `gr.Dataset` component now accepts `HTML` and `Markdown` components by [@abidlabs](https://github.com/abidlabs) in [PR 2437](https://github.com/gradio-app/gradio/pull/2437)


## Documentation Changes:
* Improved documentation for the `gr.Dataset` component by [@abidlabs](https://github.com/abidlabs) in [PR 2437](https://github.com/gradio-app/gradio/pull/2437)

## Testing and Infrastructure Changes:
No changes to highlight.

## Breaking Changes:
* The `Carousel` component is officially deprecated. Since gradio 3.0, code containing the `Carousel` component would throw warnings. As of the next release, the `Carousel` component will raise an exception.

## Full Changelog:
* Speeds up Gallery component by using temporary files instead of base64 representation in the front-end by [@proxyphi](https://github.com/proxyphi), [@pngwn](https://github.com/pngwn), and [@abidlabs](https://github.com/abidlabs) in [PR 2265](https://github.com/gradio-app/gradio/pull/2265)
* Fixed some embedded demos in the guides by not loading the gradio web component in some guides by [@freddyaboulton](https://github.com/freddyaboulton) in [PR 2403](https://github.com/gradio-app/gradio/pull/2403)
* When an `Image` component is set to `source="upload"`, it is now possible to drag and drop and image to replace a previously uploaded image by [@pngwn](https://github.com/pngwn) in [PR 2400](https://github.com/gradio-app/gradio/pull/2410)
* Improve documentation of the `Blocks.load()` event by [@abidlabs](https://github.com/abidlabs) in [PR 2413](https://github.com/gradio-app/gradio/pull/2413)
* Decreased latency in iterative-output demos by making the iteration asynchronous [@freddyaboulton](https://github.com/freddyaboulton) in [PR 2409](https://github.com/gradio-app/gradio/pull/2409)
* Updated share link message to reference new Spaces Hardware [@abidlabs](https://github.com/abidlabs) in [PR 2423](https://github.com/gradio-app/gradio/pull/2423)
* Automatically restart spaces if they're down by [@aliabd](https://github.com/aliabd) in [PR 2405](https://github.com/gradio-app/gradio/pull/2405)
* Carousel component is now deprecated by [@abidlabs](https://github.com/abidlabs) in [PR 2434](https://github.com/gradio-app/gradio/pull/2434)
* Build Gradio from source in ui tests by by [@freddyaboulton](https://github.com/freddyaboulton) in [PR 2440](https://github.com/gradio-app/gradio/pull/2440)
* Change "return ValueError" to "raise ValueError" by [@vzakharov](https://github.com/vzakharov) in [PR 2445](https://github.com/gradio-app/gradio/pull/2445)
* Add guide on creating a map demo using the `gr.Plot()` component [@dawoodkhan82](https://github.com/dawoodkhan82) in [PR 2402](https://github.com/gradio-app/gradio/pull/2402)
* Add blur event for `Textbox` and `Number` components [@dawoodkhan82](https://github.com/dawoodkhan82) in [PR 2448](https://github.com/gradio-app/gradio/pull/2448)
* Stops a gradio launch from hogging a port even after it's been killed [@aliabid94](https://github.com/aliabid94) in [PR 2453](https://github.com/gradio-app/gradio/pull/2453)
* Fix embedded interfaces on touch screen devices by [@aliabd](https://github.com/aliabd) in [PR 2457](https://github.com/gradio-app/gradio/pull/2457)
* Upload all demos to spaces by [@aliabd](https://github.com/aliabd) in [PR 2281](https://github.com/gradio-app/gradio/pull/2281)

## Contributors Shoutout:
No changes to highlight.


# Version 3.4.1

## New Features:

### 1. See Past and Upcoming Changes in the Release History 👀

You can now see gradio's release history directly on the website, and also keep track of upcoming changes. Just go [here](https://gradio.app/changelog/).

![release-history](https://user-images.githubusercontent.com/9021060/193145458-3de699f7-7620-45de-aa73-a1c1b9b96257.gif)

## Bug Fixes:

1. Fix typo in guide image path by [@freddyaboulton](https://github.com/freddyaboulton) in [PR 2357](https://github.com/gradio-app/gradio/pull/2357)
2. Raise error if Blocks has duplicate component with same IDs by [@abidlabs](https://github.com/abidlabs) in [PR 2359](https://github.com/gradio-app/gradio/pull/2359)
3. Catch the permission exception on the audio component by [@Ian-GL](https://github.com/Ian-GL) in [PR 2330](https://github.com/gradio-app/gradio/pull/2330)
4. Fix image_classifier_interface_load demo by [@freddyaboulton](https://github.com/freddyaboulton) in [PR 2365](https://github.com/gradio-app/gradio/pull/2365)
5. Fix combining adjacent components without gaps by introducing `gr.Row(variant="compact")` by [@aliabid94](https://github.com/aliabid94) in [PR 2291](https://github.com/gradio-app/gradio/pull/2291) This comes with deprecation of the following arguments for `Component.style`: `round`, `margin`, `border`.
6. Fix audio streaming, which was previously choppy in [PR 2351](https://github.com/gradio-app/gradio/pull/2351). Big thanks to [@yannickfunk](https://github.com/yannickfunk) for the proposed solution.
7. Fix bug where new typeable slider doesn't respect the minimum and maximum values [@dawoodkhan82](https://github.com/dawoodkhan82) in [PR 2380](https://github.com/gradio-app/gradio/pull/2380)


## Documentation Changes:

1. New Guide: Connecting to a Database 🗄️

    A new guide by [@freddyaboulton](https://github.com/freddyaboulton) that explains how you can use Gradio to connect your app to a database. Read more [here](https://gradio.app/connecting_to_a_database/).

2. New Guide: Running Background Tasks 🥷

    A new guide by [@freddyaboulton](https://github.com/freddyaboulton) that explains how you can run background tasks from your gradio app. Read more [here](https://gradio.app/running_background_tasks/).

3. Small fixes to docs for `Image` component by [@abidlabs](https://github.com/abidlabs) in [PR 2372](https://github.com/gradio-app/gradio/pull/2372)


## Testing and Infrastructure Changes:
No changes to highlight.

## Breaking Changes:
No changes to highlight.

## Full Changelog:

* Create a guide on how to connect an app to a database hosted on the cloud by [@freddyaboulton](https://github.com/freddyaboulton) in [PR 2341](https://github.com/gradio-app/gradio/pull/2341)
* Removes `analytics` dependency by [@abidlabs](https://github.com/abidlabs) in [PR 2347](https://github.com/gradio-app/gradio/pull/2347)
* Add guide on launching background tasks from your app by [@freddyaboulton](https://github.com/freddyaboulton) in [PR 2350](https://github.com/gradio-app/gradio/pull/2350)
* Fix typo in guide image path by [@freddyaboulton](https://github.com/freddyaboulton) in [PR 2357](https://github.com/gradio-app/gradio/pull/2357)
* Raise error if Blocks has duplicate component with same IDs by [@abidlabs](https://github.com/abidlabs) in [PR 2359](https://github.com/gradio-app/gradio/pull/2359)
* Hotfix: fix version back to 3.4 by [@abidlabs](https://github.com/abidlabs) in [PR 2361](https://github.com/gradio-app/gradio/pull/2361)
* Change version.txt to 3.4 instead of 3.4.0 by [@aliabd](https://github.com/aliabd) in [PR 2363](https://github.com/gradio-app/gradio/pull/2363)
* Catch the permission exception on the audio component by [@Ian-GL](https://github.com/Ian-GL) in [PR 2330](https://github.com/gradio-app/gradio/pull/2330)
* Fix image_classifier_interface_load demo by [@freddyaboulton](https://github.com/freddyaboulton) in [PR 2365](https://github.com/gradio-app/gradio/pull/2365)
* Small fixes to docs for `Image` component by [@abidlabs](https://github.com/abidlabs) in [PR 2372](https://github.com/gradio-app/gradio/pull/2372)
* Automated Release Notes by [@freddyaboulton](https://github.com/freddyaboulton) in [PR 2306](https://github.com/gradio-app/gradio/pull/2306)
* Fixed small typos in the docs [@julien-c](https://github.com/julien-c) in [PR 2373](https://github.com/gradio-app/gradio/pull/2373)
* Adds ability to disable pre/post-processing for examples [@abidlabs](https://github.com/abidlabs) in [PR 2383](https://github.com/gradio-app/gradio/pull/2383)
* Copy changelog file in website docker by [@aliabd](https://github.com/aliabd) in [PR 2384](https://github.com/gradio-app/gradio/pull/2384)
* Lets users provide a `gr.update()` dictionary even if post-processing is diabled [@abidlabs](https://github.com/abidlabs) in [PR 2385](https://github.com/gradio-app/gradio/pull/2385)
* Fix bug where errors would cause apps run in reload mode to hang forever by [@freddyaboulton](https://github.com/freddyaboulton) in [PR 2394](https://github.com/gradio-app/gradio/pull/2394)
* Fix bug where new typeable slider doesn't respect the minimum and maximum values [@dawoodkhan82](https://github.com/dawoodkhan82) in [PR 2380](https://github.com/gradio-app/gradio/pull/2380)


## Contributors Shoutout:
No changes to highlight.

# Version 3.4

## New Features:

### 1. Gallery Captions 🖼️

You can now pass captions to images in the Gallery component. To do so you need to pass a {List} of (image, {str} caption) tuples. This is optional and the component also accepts just a list of the images.

Here's an example:

```python
import gradio as gr

images_with_captions = [
    ("https://images.unsplash.com/photo-1551969014-7d2c4cddf0b6", "Cheetah by David Groves"),
    ("https://images.unsplash.com/photo-1546182990-dffeafbe841d", "Lion by Francesco"),
    ("https://images.unsplash.com/photo-1561731216-c3a4d99437d5", "Tiger by Mike Marrah")
    ]

with gr.Blocks() as demo:
    gr.Gallery(value=images_with_captions)

demo.launch()
```

<img src="https://user-images.githubusercontent.com/9021060/192399521-7360b1a9-7ce0-443e-8e94-863a230a7dbe.gif" alt="gallery_captions" width="1000"/>

### 2. Type Values into the Slider 🔢

You can now type values directly on the Slider component! Here's what it looks like:

![type-slider](https://user-images.githubusercontent.com/9021060/192399877-76b662a1-fede-4417-a932-fc15f0da7360.gif)

### 3. Better Sketching and Inpainting 🎨

We've made a lot of changes to our Image component so that it can support better sketching and inpainting.

Now supports:
* A standalone black-and-white sketch
```python
import gradio as gr
demo = gr.Interface(lambda x: x, gr.Sketchpad(), gr.Image())
demo.launch()
```
![bw](https://user-images.githubusercontent.com/9021060/192410264-b08632b5-7b2a-4f86-afb0-5760e7b474cf.gif)


* A standalone color sketch
```python
import gradio as gr
demo = gr.Interface(lambda x: x, gr.Paint(), gr.Image())
demo.launch()
```
![color-sketch](https://user-images.githubusercontent.com/9021060/192410500-3c8c3e64-a5fd-4df2-a991-f0a5cef93728.gif)


* An uploadable image with black-and-white or color sketching

```python
import gradio as gr
demo = gr.Interface(lambda x: x, gr.Image(source='upload', tool='color-sketch'), gr.Image()) # for black and white, tool = 'sketch'
demo.launch()
```
![sketch-new](https://user-images.githubusercontent.com/9021060/192402422-e53cb7b6-024e-448c-87eb-d6a35a63c476.gif)


* Webcam with black-and-white or color sketching

```python
import gradio as gr
demo = gr.Interface(lambda x: x, gr.Image(source='webcam', tool='color-sketch'), gr.Image()) # for black and white, tool = 'sketch'
demo.launch()
```
![webcam-sketch](https://user-images.githubusercontent.com/9021060/192410820-0ffaf324-776e-4e1f-9de6-0fdbbf4940fa.gif)


As well as other fixes


## Bug Fixes:
1. Fix bug where max concurrency count is not respected in queue by [@freddyaboulton](https://github.com/freddyaboulton) in [PR 2286](https://github.com/gradio-app/gradio/pull/2286)
2. fix : queue could be blocked by [@SkyTNT](https://github.com/SkyTNT) in [PR 2288](https://github.com/gradio-app/gradio/pull/2288)
3. Supports `gr.update()` in example caching by [@abidlabs](https://github.com/abidlabs) in [PR 2309](https://github.com/gradio-app/gradio/pull/2309)
4. Clipboard fix for iframes by [@abidlabs](https://github.com/abidlabs) in [PR 2321](https://github.com/gradio-app/gradio/pull/2321)
5. Fix: Dataframe column headers are reset when you add a new column by [@dawoodkhan82](https://github.com/dawoodkhan82) in [PR 2318](https://github.com/gradio-app/gradio/pull/2318)
6. Added support for URLs for Video, Audio, and Image by [@abidlabs](https://github.com/abidlabs) in [PR 2256](https://github.com/gradio-app/gradio/pull/2256)
7. Add documentation about how to create and use the Gradio FastAPI app by [@abidlabs](https://github.com/abidlabs) in [PR 2263](https://github.com/gradio-app/gradio/pull/2263)

## Documentation Changes:
1. Adding a Playground Tab to the Website by [@aliabd](https://github.com/aliabd) in [PR 1860](https://github.com/gradio-app/gradio/pull/1860)
3. Gradio for Tabular Data Science Workflows Guide by [@merveenoyan](https://github.com/merveenoyan) in [PR 2199](https://github.com/gradio-app/gradio/pull/2199)
4. Promotes `postprocess` and `preprocess` to documented parameters by [@abidlabs](https://github.com/abidlabs) in [PR 2293](https://github.com/gradio-app/gradio/pull/2293)
5. Update 2)key_features.md by [@voidxd](https://github.com/voidxd) in [PR 2326](https://github.com/gradio-app/gradio/pull/2326)
6. Add docs to blocks context postprocessing function by [@Ian-GL](https://github.com/Ian-GL) in [PR 2332](https://github.com/gradio-app/gradio/pull/2332)

## Testing and Infrastructure Changes
1. Website fixes and refactoring by [@aliabd](https://github.com/aliabd) in [PR 2280](https://github.com/gradio-app/gradio/pull/2280)
2. Don't deploy to spaces on release by [@freddyaboulton](https://github.com/freddyaboulton) in [PR 2313](https://github.com/gradio-app/gradio/pull/2313)

## Full Changelog:
* Website fixes and refactoring by [@aliabd](https://github.com/aliabd) in [PR 2280](https://github.com/gradio-app/gradio/pull/2280)
* Fix bug where max concurrency count is not respected in queue by [@freddyaboulton](https://github.com/freddyaboulton) in [PR 2286](https://github.com/gradio-app/gradio/pull/2286)
* Promotes `postprocess` and `preprocess` to documented parameters by [@abidlabs](https://github.com/abidlabs) in [PR 2293](https://github.com/gradio-app/gradio/pull/2293)
* Raise warning when trying to cache examples but not all inputs have examples by [@freddyaboulton](https://github.com/freddyaboulton) in [PR 2279](https://github.com/gradio-app/gradio/pull/2279)
* fix : queue could be blocked by [@SkyTNT](https://github.com/SkyTNT) in [PR 2288](https://github.com/gradio-app/gradio/pull/2288)
* Don't deploy to spaces on release by [@freddyaboulton](https://github.com/freddyaboulton) in [PR 2313](https://github.com/gradio-app/gradio/pull/2313)
* Supports `gr.update()` in example caching by [@abidlabs](https://github.com/abidlabs) in [PR 2309](https://github.com/gradio-app/gradio/pull/2309)
* Respect Upstream Queue when loading interfaces/blocks from Spaces by [@freddyaboulton](https://github.com/freddyaboulton) in [PR 2294](https://github.com/gradio-app/gradio/pull/2294)
* Clipboard fix for iframes by [@abidlabs](https://github.com/abidlabs) in [PR 2321](https://github.com/gradio-app/gradio/pull/2321)
* Sketching + Inpainting Capabilities to Gradio by [@abidlabs](https://github.com/abidlabs) in [PR 2144](https://github.com/gradio-app/gradio/pull/2144)
* Update 2)key_features.md by [@voidxd](https://github.com/voidxd) in [PR 2326](https://github.com/gradio-app/gradio/pull/2326)
* release 3.4b3 by [@abidlabs](https://github.com/abidlabs) in [PR 2328](https://github.com/gradio-app/gradio/pull/2328)
* Fix: Dataframe column headers are reset when you add a new column by [@dawoodkhan82](https://github.com/dawoodkhan82) in [PR 2318](https://github.com/gradio-app/gradio/pull/2318)
* Start queue when gradio is a sub application by [@freddyaboulton](https://github.com/freddyaboulton) in [PR 2319](https://github.com/gradio-app/gradio/pull/2319)
* Fix Web Tracker Script by [@aliabd](https://github.com/aliabd) in [PR 2308](https://github.com/gradio-app/gradio/pull/2308)
* Add docs to blocks context postprocessing function by [@Ian-GL](https://github.com/Ian-GL) in [PR 2332](https://github.com/gradio-app/gradio/pull/2332)
* Fix typo in iterator variable name in run_predict function by [@freddyaboulton](https://github.com/freddyaboulton) in [PR 2340](https://github.com/gradio-app/gradio/pull/2340)
* Add captions to galleries by [@aliabid94](https://github.com/aliabid94) in [PR 2284](https://github.com/gradio-app/gradio/pull/2284)
* Typeable value on gradio.Slider by [@dawoodkhan82](https://github.com/dawoodkhan82) in [PR 2329](https://github.com/gradio-app/gradio/pull/2329)

## Contributors Shoutout:
* [@SkyTNT](https://github.com/SkyTNT) made their first contribution in [PR 2288](https://github.com/gradio-app/gradio/pull/2288)
* [@voidxd](https://github.com/voidxd) made their first contribution in [PR 2326](https://github.com/gradio-app/gradio/pull/2326)


# Version 3.3

## New Features:

### 1. Iterative Outputs ⏳

You can now create an iterative output simply by having your function return a generator!

Here's (part of) an example that was used to generate the interface below it. [See full code](https://colab.research.google.com/drive/1m9bWS6B82CT7bw-m4L6AJR8za7fEK7Ov?usp=sharing).

```python
def predict(steps, seed):
    generator = torch.manual_seed(seed)
    for i in range(1,steps):
        yield pipeline(generator=generator, num_inference_steps=i)["sample"][0]
```


![example](https://user-images.githubusercontent.com/9021060/189086273-f5e7087d-71fa-4158-90a9-08e84da0421c.mp4)

### 2. Accordion Layout 🆕

This version of Gradio introduces a new layout component to Blocks: the Accordion. Wrap your elements in a neat, expandable layout that allows users to toggle them as needed.

Usage: ([Read the docs](https://gradio.app/docs/#accordion))

```python
with gr.Accordion("open up"):
# components here
```

![accordion](https://user-images.githubusercontent.com/9021060/189088465-f0ffd7f0-fc6a-42dc-9249-11c5e1e0529b.gif)

### 3. Skops Integration 📈

Our new integration with [skops](https://huggingface.co/blog/skops) allows you to load tabular classification and regression models directly from the [hub](https://huggingface.co/models).

Here's a classification example showing how quick it is to set up an interface for a [model](https://huggingface.co/scikit-learn/tabular-playground).

```python
import gradio as gr
gr.Interface.load("models/scikit-learn/tabular-playground").launch()
```

![187936493-5c90c01d-a6dd-400f-aa42-833a096156a1](https://user-images.githubusercontent.com/9021060/189090519-328fbcb4-120b-43c8-aa54-d6fccfa6b7e8.png)


## Bug Fixes:
No changes to highlight.
## Documentation Changes:
No changes to highlight.
## Testing and Infrastructure Changes:
No changes to highlight.
## Breaking Changes:
No changes to highlight.
## Full Changelog:

* safari fixes by [@pngwn](https://github.com/pngwn) in [PR 2138](https://github.com/gradio-app/gradio/pull/2138)
* Fix roundedness and form borders by [@aliabid94](https://github.com/aliabid94) in [PR 2147](https://github.com/gradio-app/gradio/pull/2147)
* Better processing of example data prior to creating dataset component by [@freddyaboulton](https://github.com/freddyaboulton) in [PR 2147](https://github.com/gradio-app/gradio/pull/2147)
* Show error on Connection drops by [@aliabid94](https://github.com/aliabid94) in [PR 2147](https://github.com/gradio-app/gradio/pull/2147)
* 3.2 release! by [@abidlabs](https://github.com/abidlabs) in [PR 2139](https://github.com/gradio-app/gradio/pull/2139)
* Fixed Named API Requests by [@abidlabs](https://github.com/abidlabs) in [PR 2151](https://github.com/gradio-app/gradio/pull/2151)
* Quick Fix: Cannot upload Model3D image after clearing it by [@dawoodkhan82](https://github.com/dawoodkhan82) in [PR 2168](https://github.com/gradio-app/gradio/pull/2168)
* Fixed misleading log when server_name is '0.0.0.0' by [@lamhoangtung](https://github.com/lamhoangtung) in [PR 2176](https://github.com/gradio-app/gradio/pull/2176)
* Keep embedded PngInfo metadata by [@cobryan05](https://github.com/cobryan05) in [PR 2170](https://github.com/gradio-app/gradio/pull/2170)
* Skops integration: Load tabular classification and regression models from the hub by [@freddyaboulton](https://github.com/freddyaboulton) in [PR 2126](https://github.com/gradio-app/gradio/pull/2126)
* Respect original filename when cached example files are downloaded by [@freddyaboulton](https://github.com/freddyaboulton) in [PR 2145](https://github.com/gradio-app/gradio/pull/2145)
* Add manual trigger to deploy to pypi by [@abidlabs](https://github.com/abidlabs) in [PR 2192](https://github.com/gradio-app/gradio/pull/2192)
* Fix bugs with gr.update by [@freddyaboulton](https://github.com/freddyaboulton) in [PR 2157](https://github.com/gradio-app/gradio/pull/2157)
* Make queue per app by [@aliabid94](https://github.com/aliabid94) in [PR 2193](https://github.com/gradio-app/gradio/pull/2193)
* Preserve Labels In Interpretation Components by [@freddyaboulton](https://github.com/freddyaboulton) in [PR 2166](https://github.com/gradio-app/gradio/pull/2166)
* Quick Fix: Multiple file download not working by [@dawoodkhan82](https://github.com/dawoodkhan82) in [PR 2169](https://github.com/gradio-app/gradio/pull/2169)
* use correct MIME type for js-script file by [@daspartho](https://github.com/daspartho) in [PR 2200](https://github.com/gradio-app/gradio/pull/2200)
* Add accordion component by [@aliabid94](https://github.com/aliabid94) in [PR 2208](https://github.com/gradio-app/gradio/pull/2208)


## Contributors Shoutout:

* [@lamhoangtung](https://github.com/lamhoangtung) made their first contribution in [PR 2176](https://github.com/gradio-app/gradio/pull/2176)
* [@cobryan05](https://github.com/cobryan05) made their first contribution in [PR 2170](https://github.com/gradio-app/gradio/pull/2170)
* [@daspartho](https://github.com/daspartho) made their first contribution in [PR 2200](https://github.com/gradio-app/gradio/pull/2200)

# Version 3.2

## New Features:

### 1. Improvements to Queuing 🥇

We've implemented a brand new queuing system based on **web sockets** instead of HTTP long polling. Among other things, this allows us to manage queue sizes better on Hugging Face Spaces. There are also additional queue-related parameters you can add:

* Now supports concurrent workers (parallelization)
```python
demo = gr.Interface(...)
demo.queue(concurrency_count=3)
demo.launch()
```
* Configure a maximum queue size
```python
demo = gr.Interface(...)
demo.queue(max_size=100)
demo.launch()
```

* If a user closes their tab / browser, they leave the queue, which means the demo will run faster for everyone else

### 2. Fixes to Examples

* Dataframe examples will render properly, and look much clearer in the UI: (thanks to PR #2125)

![Screen Shot 2022-08-30 at 8 29 58 PM](https://user-images.githubusercontent.com/9021060/187586561-d915bafb-f968-4966-b9a2-ef41119692b2.png)

* Image and Video thumbnails are cropped to look neater and more uniform: (thanks to PR #2109)


![Screen Shot 2022-08-30 at 8 32 15 PM](https://user-images.githubusercontent.com/9021060/187586890-56e1e4f0-1b84-42d9-a82f-911772c41030.png)

* Other fixes in PR #2131 and #2064  make it easier to design and use Examples

### 3. Component Fixes 🧱
* Specify the width and height of an image in its style tag (thanks to PR #2133)
```python
components.Image().style(height=260, width=300)
```
* Automatic conversion of videos so they are playable in the browser (thanks to PR #2003). Gradio will check if a video's format is playable  in the browser and, if it isn't, will automatically convert it to a format that is (mp4).
* Pass in a json filepath to the Label component (thanks to PR #2083)
* Randomize the default value of a Slider (thanks to PR #1935)

![slider-random](https://user-images.githubusercontent.com/9021060/187596230-3db9697f-9f4d-42f5-9387-d77573513448.gif)


* Improvements to State in PR #2100

### 4. Ability to Randomize Input Sliders and Reload Data whenever the Page Loads
* In some cases, you want to be able to show a different set of input data to every user as they load the page app. For example, you might want to randomize the value of a "seed" `Slider` input. Or you might want to show a `Textbox` with the current date. We now supporting passing _functions_ as the default value in input components. When you pass in a function, it gets **re-evaluated** every time someone loads the demo, allowing you to reload / change data for different users.

Here's an example loading the current date time into an input Textbox:

```python
import gradio as gr
import datetime

with gr.Blocks() as demo:
    gr.Textbox(datetime.datetime.now)

demo.launch()
```

Note that we don't evaluate the function -- `datetime.datetime.now()` -- we pass in the function itself to get this behavior -- `datetime.datetime.now`

Because randomizing the initial value of `Slider` is a common use case, we've added a `randomize` keyword argument you can use to randomize its initial value:

```python
import gradio as gr
demo = gr.Interface(lambda x:x, gr.Slider(0, 10, randomize=True), "number")
demo.launch()
```

### 5. New Guide 🖊️
* [Gradio and W&B Integration](https://gradio.app/Gradio_and_Wandb_Integration/)


## Full Changelog:

* Reset components to original state by setting value to None by [@freddyaboulton](https://github.com/freddyaboulton) in [PR 2044](https://github.com/gradio-app/gradio/pull/2044)
* Cleaning up the way data is processed for components by [@abidlabs](https://github.com/abidlabs) in [PR 1967](https://github.com/gradio-app/gradio/pull/1967)
* version 3.1.8b by [@abidlabs](https://github.com/abidlabs) in [PR 2063](https://github.com/gradio-app/gradio/pull/2063)
* Wandb guide  by [@AK391](https://github.com/AK391) in [PR 1898](https://github.com/gradio-app/gradio/pull/1898)
* Add a flagging callback to save json files to a hugging face dataset by [@chrisemezue](https://github.com/chrisemezue) in [PR 1821](https://github.com/gradio-app/gradio/pull/1821)
* Add data science demos to landing page by [@freddyaboulton](https://github.com/freddyaboulton) in [PR 2067](https://github.com/gradio-app/gradio/pull/2067)
* Hide time series + xgboost demos by default by [@freddyaboulton](https://github.com/freddyaboulton) in [PR 2079](https://github.com/gradio-app/gradio/pull/2079)
* Encourage people to keep trying when queue full by [@apolinario](https://github.com/apolinario) in [PR 2076](https://github.com/gradio-app/gradio/pull/2076)
* Updated our analytics on creation of Blocks/Interface by [@abidlabs](https://github.com/abidlabs) in [PR 2082](https://github.com/gradio-app/gradio/pull/2082)
* `Label` component now accepts file paths to `.json` files  by [@abidlabs](https://github.com/abidlabs) in [PR 2083](https://github.com/gradio-app/gradio/pull/2083)
* Fix issues related to demos in Spaces by [@abidlabs](https://github.com/abidlabs) in [PR 2086](https://github.com/gradio-app/gradio/pull/2086)
* Fix TimeSeries examples not properly displayed in UI by [@dawoodkhan82](https://github.com/dawoodkhan82) in [PR 2064](https://github.com/gradio-app/gradio/pull/2064)
* Fix infinite requests when doing tab item select by [@freddyaboulton](https://github.com/freddyaboulton) in [PR 2070](https://github.com/gradio-app/gradio/pull/2070)
* Accept deprecated `file` route as well by [@abidlabs](https://github.com/abidlabs) in [PR 2099](https://github.com/gradio-app/gradio/pull/2099)
* Allow frontend method execution on Block.load event by [@codedealer](https://github.com/codedealer) in [PR 2108](https://github.com/gradio-app/gradio/pull/2108)
* Improvements to `State` by [@abidlabs](https://github.com/abidlabs) in [PR 2100](https://github.com/gradio-app/gradio/pull/2100)
* Catch IndexError, KeyError in video_is_playable by [@freddyaboulton](https://github.com/freddyaboulton) in [PR 2113](https://github.com/gradio-app/gradio/pull/2113)
* Fix: Download button does not respect the filepath returned by the function by [@dawoodkhan82](https://github.com/dawoodkhan82) in [PR 2073](https://github.com/gradio-app/gradio/pull/2073)
* Refactoring Layout: Adding column widths, forms, and more. by [@aliabid94](https://github.com/aliabid94) in [PR 2097](https://github.com/gradio-app/gradio/pull/2097)
* Update CONTRIBUTING.md by [@abidlabs](https://github.com/abidlabs) in [PR 2118](https://github.com/gradio-app/gradio/pull/2118)
* 2092 df ex by [@pngwn](https://github.com/pngwn) in [PR 2125](https://github.com/gradio-app/gradio/pull/2125)
* feat(samples table/gallery): Crop thumbs to square by [@ronvoluted](https://github.com/ronvoluted) in [PR 2109](https://github.com/gradio-app/gradio/pull/2109)
* Some enhancements to `gr.Examples` by [@abidlabs](https://github.com/abidlabs) in [PR 2131](https://github.com/gradio-app/gradio/pull/2131)
* Image size fix by [@aliabid94](https://github.com/aliabid94) in [PR 2133](https://github.com/gradio-app/gradio/pull/2133)

## Contributors Shoutout:
* [@chrisemezue](https://github.com/chrisemezue) made their first contribution in [PR 1821](https://github.com/gradio-app/gradio/pull/1821)
* [@apolinario](https://github.com/apolinario) made their first contribution in [PR 2076](https://github.com/gradio-app/gradio/pull/2076)
* [@codedealer](https://github.com/codedealer) made their first contribution in [PR 2108](https://github.com/gradio-app/gradio/pull/2108)

# Version 3.1

## New Features:

### 1.  Embedding Demos on Any Website 💻

With PR #1444, Gradio is now distributed as a web component. This means demos can be natively embedded on websites. You'll just need to add two lines: one to load the gradio javascript, and one to link to the demos backend.

Here's a simple example that embeds the demo from a Hugging Face space:

```html
<script type="module" src="https://gradio.s3-us-west-2.amazonaws.com/3.0.18/gradio.js"></script>
<gradio-app space="abidlabs/pytorch-image-classifier"></gradio-app>
```

But you can also embed demos that are running anywhere, you just need to link the demo to `src` instead of `space`. In fact, all the demos on the gradio website are embedded this way:

<img width="1268" alt="Screen Shot 2022-07-14 at 2 41 44 PM" src="https://user-images.githubusercontent.com/9021060/178997124-b2f05af2-c18f-4716-bf1b-cb971d012636.png">


Read more in the [Embedding Gradio Demos](https://gradio.app/embedding_gradio_demos) guide.

### 2. Reload Mode 👨‍💻

Reload mode helps developers create gradio demos faster by automatically reloading the demo whenever the code changes. It can support development on Python IDEs (VS Code, PyCharm, etc), the terminal, as well as Jupyter notebooks.

If your demo code is in a script named `app.py`, instead of running `python app.py` you can now run `gradio app.py` and that will launch the demo in reload mode:

```bash
Launching in reload mode on: http://127.0.0.1:7860 (Press CTRL+C to quit)
Watching...
WARNING: The --reload flag should not be used in production on Windows.
```

If you're working from a Jupyter or Colab Notebook, use these magic commands instead: `%load_ext gradio` when you import gradio, and `%%blocks` in the top of the cell with the demo code. Here's an example that shows how much faster the development becomes:

![Blocks](https://user-images.githubusercontent.com/9021060/178986488-ed378cc8-5141-4330-ba41-672b676863d0.gif)

### 3. Inpainting Support on `gr.Image()` 🎨

We updated the Image component to add support for inpainting demos. It works by adding `tool="sketch"` as a parameter, that passes both an image and a sketchable mask to your prediction function.

Here's an example from the [LAMA space](https://huggingface.co/spaces/akhaliq/lama):

![FXApVlFVsAALSD-](https://user-images.githubusercontent.com/9021060/178989479-549867c8-7fb0-436a-a97d-1e91c9f5e611.jpeg)

### 4. Markdown and HTML support in Dataframes 🔢

We upgraded the Dataframe component in PR #1684 to support rendering Markdown and HTML inside the cells.

This means you can build Dataframes that look like the following:

![image (8)](https://user-images.githubusercontent.com/9021060/178991233-41cb07a5-e7a3-433e-89b8-319bc78eb9c2.png)


### 5. `gr.Examples()` for Blocks 🧱

We've added the `gr.Examples` component helper to allow you to add examples to any Blocks demo. This class is a wrapper over the `gr.Dataset` component.

<img width="1271" alt="Screen Shot 2022-07-14 at 2 23 50 PM" src="https://user-images.githubusercontent.com/9021060/178992715-c8bc7550-bc3d-4ddc-9fcb-548c159cd153.png">


gr.Examples takes two required parameters:

- `examples` which takes in a nested list
-  `inputs` which takes in a component or list of components

You can read more in the [Examples docs](https://gradio.app/docs/#examples) or the [Adding Examples to your Demos guide](https://gradio.app/adding_examples_to_your_app/).

### 6. Fixes to Audio Streaming

With [PR 1828](https://github.com/gradio-app/gradio/pull/1828) we now hide the status loading animation, as well as remove the echo in streaming. Check out the [stream_audio](https://github.com/gradio-app/gradio/blob/main/demo/stream_audio/run.py) demo for more or read through our [Real Time Speech Recognition](https://gradio.app/real_time_speech_recognition/) guide.

<img width="785" alt="Screen Shot 2022-07-19 at 6 02 35 PM" src="https://user-images.githubusercontent.com/9021060/179808136-9e84502c-f9ee-4f30-b5e9-1086f678fe91.png">


## Full Changelog:

* File component: list multiple files and allow for download #1446 by [@dawoodkhan82](https://github.com/dawoodkhan82) in [PR 1681](https://github.com/gradio-app/gradio/pull/1681)
* Add ColorPicker to docs by [@freddyaboulton](https://github.com/freddyaboulton) in [PR 1768](https://github.com/gradio-app/gradio/pull/1768)
* Mock out requests in TestRequest unit tests by [@freddyaboulton](https://github.com/freddyaboulton) in [PR 1794](https://github.com/gradio-app/gradio/pull/1794)
* Add requirements.txt and test_files to source dist by [@freddyaboulton](https://github.com/freddyaboulton) in [PR 1817](https://github.com/gradio-app/gradio/pull/1817)
* refactor: f-string for tunneling.py by [@nhankiet](https://github.com/nhankiet) in [PR 1819](https://github.com/gradio-app/gradio/pull/1819)
* Miscellaneous formatting improvements to website by [@aliabd](https://github.com/aliabd) in [PR 1754](https://github.com/gradio-app/gradio/pull/1754)
* `integrate()` method moved to `Blocks` by [@abidlabs](https://github.com/abidlabs) in [PR 1776](https://github.com/gradio-app/gradio/pull/1776)
* Add python-3.7 tests by [@freddyaboulton](https://github.com/freddyaboulton) in [PR 1818](https://github.com/gradio-app/gradio/pull/1818)
* Copy test dir in website dockers by [@aliabd](https://github.com/aliabd) in [PR 1827](https://github.com/gradio-app/gradio/pull/1827)
* Add info to docs on how to set default values for components by [@freddyaboulton](https://github.com/freddyaboulton) in [PR 1788](https://github.com/gradio-app/gradio/pull/1788)
* Embedding Components on Docs by [@aliabd](https://github.com/aliabd) in [PR 1726](https://github.com/gradio-app/gradio/pull/1726)
* Remove usage of deprecated gr.inputs and gr.outputs from website by [@freddyaboulton](https://github.com/freddyaboulton) in [PR 1796](https://github.com/gradio-app/gradio/pull/1796)
* Some cleanups to the docs page by [@abidlabs](https://github.com/abidlabs) in [PR 1822](https://github.com/gradio-app/gradio/pull/1822)

## Contributors Shoutout:
* [@nhankiet](https://github.com/nhankiet) made their first contribution in [PR 1819](https://github.com/gradio-app/gradio/pull/1819)

# Version 3.0

### 🔥 Gradio 3.0 is the biggest update to the library, ever.

## New Features:

### 1.  Blocks 🧱

Blocks is a new, low-level API that allows you to have full control over the data flows and layout of your application. It allows you to build very complex, multi-step applications. For example, you might want to:

* Group together related demos as multiple tabs in one web app
* Change the layout of your demo instead of just having all of the inputs on the left and outputs on the right
* Have multi-step interfaces, in which the output of one model becomes the input to the next model, or have more flexible data flows in general
* Change a component's properties (for example, the choices in a Dropdown) or its visibility based on user input

Here's a simple example that creates the demo below it:

```python
import gradio as gr

def update(name):
    return f"Welcome to Gradio, {name}!"

demo = gr.Blocks()

with demo:
    gr.Markdown(
    """
    # Hello World!
    Start typing below to see the output.
    """)
    inp = gr.Textbox(placeholder="What is your name?")
    out = gr.Textbox()

    inp.change(fn=update,
               inputs=inp,
               outputs=out)

demo.launch()
```

![hello-blocks](https://user-images.githubusercontent.com/9021060/168684108-78cbd24b-e6bd-4a04-a8d9-20d535203434.gif)


Read our [Introduction to Blocks](http://gradio.app/introduction_to_blocks/) guide for more, and join the 🎈 [Gradio Blocks Party](https://huggingface.co/spaces/Gradio-Blocks/README)!


### 2. Our Revamped Design 🎨

We've upgraded our design across the entire library: from components, and layouts all the way to dark mode.

![kitchen_sink](https://user-images.githubusercontent.com/9021060/168686333-7a6e3096-3e23-4309-abf2-5cd7736e0463.gif)


### 3. A New Website 💻

We've upgraded [gradio.app](https://gradio.app) to make it cleaner, faster and easier to use. Our docs now come with components and demos embedded directly on the page. So you can quickly get up to speed with what you're looking for.

![website](https://user-images.githubusercontent.com/9021060/168687191-10d6a3bd-101f-423a-8193-48f47a5e077d.gif)


### 4. New Components: Model3D, Dataset, and More..

We've introduced a lot of new components in `3.0`, including `Model3D`, `Dataset`, `Markdown`, `Button` and `Gallery`. You can find all the components and play around with them [here](https://gradio.app/docs/#components).


![Model3d](https://user-images.githubusercontent.com/9021060/168689062-6ad77151-8cc5-467d-916c-f7c78e52ec0c.gif)

## Full Changelog:

* Gradio dash fe by [@pngwn](https://github.com/pngwn) in [PR 807](https://github.com/gradio-app/gradio/pull/807)
* Blocks components by [@FarukOzderim](https://github.com/FarukOzderim) in [PR 765](https://github.com/gradio-app/gradio/pull/765)
* Blocks components V2 by [@FarukOzderim](https://github.com/FarukOzderim) in [PR 843](https://github.com/gradio-app/gradio/pull/843)
* Blocks-Backend-Events by [@FarukOzderim](https://github.com/FarukOzderim) in [PR 844](https://github.com/gradio-app/gradio/pull/844)
* Interfaces from Blocks by [@aliabid94](https://github.com/aliabid94) in [PR 849](https://github.com/gradio-app/gradio/pull/849)
* Blocks dev by [@aliabid94](https://github.com/aliabid94) in [PR 853](https://github.com/gradio-app/gradio/pull/853)
* Started updating demos to use the new `gradio.components` syntax by [@abidlabs](https://github.com/abidlabs) in [PR 848](https://github.com/gradio-app/gradio/pull/848)
* add test infra + add browser tests to CI by [@pngwn](https://github.com/pngwn) in [PR 852](https://github.com/gradio-app/gradio/pull/852)
* 854 textbox by [@pngwn](https://github.com/pngwn) in [PR 859](https://github.com/gradio-app/gradio/pull/859)
* Getting old Python unit tests to pass on `blocks-dev` by [@abidlabs](https://github.com/abidlabs) in [PR 861](https://github.com/gradio-app/gradio/pull/861)
* initialise chatbot with empty array of messages by [@pngwn](https://github.com/pngwn) in [PR 867](https://github.com/gradio-app/gradio/pull/867)
* add test for output to input by [@pngwn](https://github.com/pngwn) in [PR 866](https://github.com/gradio-app/gradio/pull/866)
* More Interface -> Blocks features by [@aliabid94](https://github.com/aliabid94) in [PR 864](https://github.com/gradio-app/gradio/pull/864)
* Fixing external.py in blocks-dev to reflect the new HF Spaces paths by [@abidlabs](https://github.com/abidlabs) in [PR 879](https://github.com/gradio-app/gradio/pull/879)
* backend_default_value_refactoring by [@FarukOzderim](https://github.com/FarukOzderim) in [PR 871](https://github.com/gradio-app/gradio/pull/871)
* fix default_value  by [@pngwn](https://github.com/pngwn) in [PR 869](https://github.com/gradio-app/gradio/pull/869)
* fix buttons by [@aliabid94](https://github.com/aliabid94) in [PR 883](https://github.com/gradio-app/gradio/pull/883)
* Checking and updating more demos to use 3.0 syntax by [@abidlabs](https://github.com/abidlabs) in [PR 892](https://github.com/gradio-app/gradio/pull/892)
* Blocks Tests by [@FarukOzderim](https://github.com/FarukOzderim) in [PR 902](https://github.com/gradio-app/gradio/pull/902)
* Interface fix by [@pngwn](https://github.com/pngwn) in [PR 901](https://github.com/gradio-app/gradio/pull/901)
* Quick fix: Issue 893 by [@dawoodkhan82](https://github.com/dawoodkhan82) in [PR 907](https://github.com/gradio-app/gradio/pull/907)
* 3d Image Component by [@dawoodkhan82](https://github.com/dawoodkhan82) in [PR 775](https://github.com/gradio-app/gradio/pull/775)
* fix endpoint url in prod by [@pngwn](https://github.com/pngwn) in [PR 911](https://github.com/gradio-app/gradio/pull/911)
* rename Model3d to Image3D by [@dawoodkhan82](https://github.com/dawoodkhan82) in [PR 912](https://github.com/gradio-app/gradio/pull/912)
* update pypi to 2.9.1 by [@abidlabs](https://github.com/abidlabs) in [PR 916](https://github.com/gradio-app/gradio/pull/916)
* blocks-with-fix by [@FarukOzderim](https://github.com/FarukOzderim) in [PR 917](https://github.com/gradio-app/gradio/pull/917)
* Restore Interpretation, Live, Auth, Queueing by [@aliabid94](https://github.com/aliabid94) in [PR 915](https://github.com/gradio-app/gradio/pull/915)
* Allow `Blocks` instances to be used like a `Block` in other `Blocks` by [@abidlabs](https://github.com/abidlabs) in [PR 919](https://github.com/gradio-app/gradio/pull/919)
* Redesign 1 by [@pngwn](https://github.com/pngwn) in [PR 918](https://github.com/gradio-app/gradio/pull/918)
* blocks-components-tests by [@FarukOzderim](https://github.com/FarukOzderim) in [PR 904](https://github.com/gradio-app/gradio/pull/904)
* fix unit + browser tests by [@pngwn](https://github.com/pngwn) in [PR 926](https://github.com/gradio-app/gradio/pull/926)
* blocks-move-test-data by [@FarukOzderim](https://github.com/FarukOzderim) in [PR 927](https://github.com/gradio-app/gradio/pull/927)
* remove debounce from form inputs by [@pngwn](https://github.com/pngwn) in [PR 932](https://github.com/gradio-app/gradio/pull/932)
* reimplement webcam video by [@pngwn](https://github.com/pngwn) in [PR 928](https://github.com/gradio-app/gradio/pull/928)
* blocks-move-test-data by [@FarukOzderim](https://github.com/FarukOzderim) in [PR 941](https://github.com/gradio-app/gradio/pull/941)
* allow audio components to take a string value by [@pngwn](https://github.com/pngwn) in [PR 930](https://github.com/gradio-app/gradio/pull/930)
* static mode for textbox by [@pngwn](https://github.com/pngwn) in [PR 929](https://github.com/gradio-app/gradio/pull/929)
* fix file upload text by [@pngwn](https://github.com/pngwn) in [PR 931](https://github.com/gradio-app/gradio/pull/931)
* tabbed-interface-rewritten by [@FarukOzderim](https://github.com/FarukOzderim) in [PR 958](https://github.com/gradio-app/gradio/pull/958)
* Gan demo fix by [@abidlabs](https://github.com/abidlabs) in [PR 965](https://github.com/gradio-app/gradio/pull/965)
* Blocks analytics by [@abidlabs](https://github.com/abidlabs) in [PR 947](https://github.com/gradio-app/gradio/pull/947)
* Blocks page load by [@FarukOzderim](https://github.com/FarukOzderim) in [PR 963](https://github.com/gradio-app/gradio/pull/963)
* add frontend for page load events by [@pngwn](https://github.com/pngwn) in [PR 967](https://github.com/gradio-app/gradio/pull/967)
* fix i18n and some tweaks by [@pngwn](https://github.com/pngwn) in [PR 966](https://github.com/gradio-app/gradio/pull/966)
* add jinja2 to reqs by [@FarukOzderim](https://github.com/FarukOzderim) in [PR 969](https://github.com/gradio-app/gradio/pull/969)
* Cleaning up `Launchable()` by [@abidlabs](https://github.com/abidlabs) in [PR 968](https://github.com/gradio-app/gradio/pull/968)
* Fix #944 by [@FarukOzderim](https://github.com/FarukOzderim) in [PR 971](https://github.com/gradio-app/gradio/pull/971)
* New Blocks Demo: neural instrument cloning by [@abidlabs](https://github.com/abidlabs) in [PR 975](https://github.com/gradio-app/gradio/pull/975)
* Add huggingface_hub client library by [@FarukOzderim](https://github.com/FarukOzderim) in [PR 973](https://github.com/gradio-app/gradio/pull/973)
* State and variables by [@aliabid94](https://github.com/aliabid94) in [PR 977](https://github.com/gradio-app/gradio/pull/977)
* update-components by [@FarukOzderim](https://github.com/FarukOzderim) in [PR 986](https://github.com/gradio-app/gradio/pull/986)
* ensure dataframe updates as expected by [@pngwn](https://github.com/pngwn) in [PR 981](https://github.com/gradio-app/gradio/pull/981)
* test-guideline by [@FarukOzderim](https://github.com/FarukOzderim) in [PR 990](https://github.com/gradio-app/gradio/pull/990)
* Issue #785: add footer by [@dawoodkhan82](https://github.com/dawoodkhan82) in [PR 972](https://github.com/gradio-app/gradio/pull/972)
* indentation fix by [@abidlabs](https://github.com/abidlabs) in [PR 993](https://github.com/gradio-app/gradio/pull/993)
* missing quote by [@aliabd](https://github.com/aliabd) in [PR 996](https://github.com/gradio-app/gradio/pull/996)
* added interactive parameter to components by [@abidlabs](https://github.com/abidlabs) in [PR 992](https://github.com/gradio-app/gradio/pull/992)
* custom-components by [@FarukOzderim](https://github.com/FarukOzderim) in [PR 985](https://github.com/gradio-app/gradio/pull/985)
* Refactor component shortcuts by [@FarukOzderim](https://github.com/FarukOzderim) in [PR 995](https://github.com/gradio-app/gradio/pull/995)
* Plot Component by [@dawoodkhan82](https://github.com/dawoodkhan82) in [PR 805](https://github.com/gradio-app/gradio/pull/805)
* updated PyPi version to 2.9.2 by [@abidlabs](https://github.com/abidlabs) in [PR 1002](https://github.com/gradio-app/gradio/pull/1002)
* Release 2.9.3 by [@abidlabs](https://github.com/abidlabs) in [PR 1003](https://github.com/gradio-app/gradio/pull/1003)
* Image3D Examples Fix by [@dawoodkhan82](https://github.com/dawoodkhan82) in [PR 1001](https://github.com/gradio-app/gradio/pull/1001)
* release 2.9.4 by [@abidlabs](https://github.com/abidlabs) in [PR 1006](https://github.com/gradio-app/gradio/pull/1006)
* templates import hotfix by [@FarukOzderim](https://github.com/FarukOzderim) in [PR 1008](https://github.com/gradio-app/gradio/pull/1008)
* Progress indicator bar by [@aliabid94](https://github.com/aliabid94) in [PR 997](https://github.com/gradio-app/gradio/pull/997)
* Fixed image input for absolute path by [@JefferyChiang](https://github.com/JefferyChiang) in [PR 1004](https://github.com/gradio-app/gradio/pull/1004)
* Model3D + Plot Components by [@dawoodkhan82](https://github.com/dawoodkhan82) in [PR 1010](https://github.com/gradio-app/gradio/pull/1010)
* Gradio Guides: Creating CryptoPunks with GANs by [@NimaBoscarino](https://github.com/NimaBoscarino) in [PR 1000](https://github.com/gradio-app/gradio/pull/1000)
* [BIG PR] Gradio blocks & redesigned components by [@abidlabs](https://github.com/abidlabs) in [PR 880](https://github.com/gradio-app/gradio/pull/880)
* fixed failing test on main by [@abidlabs](https://github.com/abidlabs) in [PR 1023](https://github.com/gradio-app/gradio/pull/1023)
* Use smaller ASR model in external test by [@abidlabs](https://github.com/abidlabs) in [PR 1024](https://github.com/gradio-app/gradio/pull/1024)
* updated PyPi version to 2.9.0b by [@abidlabs](https://github.com/abidlabs) in [PR 1026](https://github.com/gradio-app/gradio/pull/1026)
* Fixing import issues so that the package successfully installs on colab notebooks by [@abidlabs](https://github.com/abidlabs) in [PR 1027](https://github.com/gradio-app/gradio/pull/1027)
* Update website tracker slackbot  by [@aliabd](https://github.com/aliabd) in [PR 1037](https://github.com/gradio-app/gradio/pull/1037)
* textbox-autoheight by [@FarukOzderim](https://github.com/FarukOzderim) in [PR 1009](https://github.com/gradio-app/gradio/pull/1009)
* Model3D Examples fixes by [@dawoodkhan82](https://github.com/dawoodkhan82) in [PR 1035](https://github.com/gradio-app/gradio/pull/1035)
* GAN Gradio Guide: Adjustments to iframe heights by [@NimaBoscarino](https://github.com/NimaBoscarino) in [PR 1042](https://github.com/gradio-app/gradio/pull/1042)
* added better default labels to form components by [@abidlabs](https://github.com/abidlabs) in [PR 1040](https://github.com/gradio-app/gradio/pull/1040)
* Slackbot web tracker fix by [@aliabd](https://github.com/aliabd) in [PR 1043](https://github.com/gradio-app/gradio/pull/1043)
* Plot fixes by [@dawoodkhan82](https://github.com/dawoodkhan82) in [PR 1044](https://github.com/gradio-app/gradio/pull/1044)
* Small fixes to the demos by [@abidlabs](https://github.com/abidlabs) in [PR 1030](https://github.com/gradio-app/gradio/pull/1030)
* fixing demo issue with website by [@aliabd](https://github.com/aliabd) in [PR 1047](https://github.com/gradio-app/gradio/pull/1047)
* [hotfix] HighlightedText by [@aliabid94](https://github.com/aliabid94) in [PR 1046](https://github.com/gradio-app/gradio/pull/1046)
* Update text by [@ronvoluted](https://github.com/ronvoluted) in [PR 1050](https://github.com/gradio-app/gradio/pull/1050)
* Update CONTRIBUTING.md by [@FarukOzderim](https://github.com/FarukOzderim) in [PR 1052](https://github.com/gradio-app/gradio/pull/1052)
* fix(ui): Increase contrast for footer by [@ronvoluted](https://github.com/ronvoluted) in [PR 1048](https://github.com/gradio-app/gradio/pull/1048)
* UI design update by [@gary149](https://github.com/gary149) in [PR 1041](https://github.com/gradio-app/gradio/pull/1041)
* updated PyPi version to 2.9.0b8 by [@abidlabs](https://github.com/abidlabs) in [PR 1059](https://github.com/gradio-app/gradio/pull/1059)
* Running, testing, and fixing demos by [@abidlabs](https://github.com/abidlabs) in [PR 1060](https://github.com/gradio-app/gradio/pull/1060)
* Form layout by [@pngwn](https://github.com/pngwn) in [PR 1054](https://github.com/gradio-app/gradio/pull/1054)
* inputless-interfaces by [@FarukOzderim](https://github.com/FarukOzderim) in [PR 1038](https://github.com/gradio-app/gradio/pull/1038)
* Update PULL_REQUEST_TEMPLATE.md by [@FarukOzderim](https://github.com/FarukOzderim) in [PR 1068](https://github.com/gradio-app/gradio/pull/1068)
* Upgrading node memory to 4gb in website Docker by [@aliabd](https://github.com/aliabd) in [PR 1069](https://github.com/gradio-app/gradio/pull/1069)
* Website reload error by [@aliabd](https://github.com/aliabd) in [PR 1079](https://github.com/gradio-app/gradio/pull/1079)
* fixed favicon issue by [@abidlabs](https://github.com/abidlabs) in [PR 1064](https://github.com/gradio-app/gradio/pull/1064)
* remove-queue-from-events by [@FarukOzderim](https://github.com/FarukOzderim) in [PR 1056](https://github.com/gradio-app/gradio/pull/1056)
* Enable vertex colors for OBJs files by [@radames](https://github.com/radames) in [PR 1074](https://github.com/gradio-app/gradio/pull/1074)
* Dark text by [@ronvoluted](https://github.com/ronvoluted) in [PR 1049](https://github.com/gradio-app/gradio/pull/1049)
* Scroll to output by [@pngwn](https://github.com/pngwn) in [PR 1077](https://github.com/gradio-app/gradio/pull/1077)
* Explicitly list pnpm version 6 in contributing guide by [@freddyaboulton](https://github.com/freddyaboulton) in [PR 1085](https://github.com/gradio-app/gradio/pull/1085)
* hotfix for encrypt issue by [@abidlabs](https://github.com/abidlabs) in [PR 1096](https://github.com/gradio-app/gradio/pull/1096)
* Release 2.9b9 by [@abidlabs](https://github.com/abidlabs) in [PR 1098](https://github.com/gradio-app/gradio/pull/1098)
* tweak node circleci settings by [@pngwn](https://github.com/pngwn) in [PR 1091](https://github.com/gradio-app/gradio/pull/1091)
* Website Reload Error by [@aliabd](https://github.com/aliabd) in [PR 1099](https://github.com/gradio-app/gradio/pull/1099)
* Website Reload: README in demos docker by [@aliabd](https://github.com/aliabd) in [PR 1100](https://github.com/gradio-app/gradio/pull/1100)
* Flagging fixes by [@abidlabs](https://github.com/abidlabs) in [PR 1081](https://github.com/gradio-app/gradio/pull/1081)
* Backend for optional labels by [@abidlabs](https://github.com/abidlabs) in [PR 1080](https://github.com/gradio-app/gradio/pull/1080)
* Optional labels fe by [@pngwn](https://github.com/pngwn) in [PR 1105](https://github.com/gradio-app/gradio/pull/1105)
* clean-deprecated-parameters by [@FarukOzderim](https://github.com/FarukOzderim) in [PR 1090](https://github.com/gradio-app/gradio/pull/1090)
* Blocks rendering fix by [@abidlabs](https://github.com/abidlabs) in [PR 1102](https://github.com/gradio-app/gradio/pull/1102)
* Redos #1106 by [@abidlabs](https://github.com/abidlabs) in [PR 1112](https://github.com/gradio-app/gradio/pull/1112)
* Interface types: handle input-only, output-only, and unified interfaces by [@abidlabs](https://github.com/abidlabs) in [PR 1108](https://github.com/gradio-app/gradio/pull/1108)
* Hotfix + New pypi release 2.9b11 by [@abidlabs](https://github.com/abidlabs) in [PR 1118](https://github.com/gradio-app/gradio/pull/1118)
* issue-checkbox by [@FarukOzderim](https://github.com/FarukOzderim) in [PR 1122](https://github.com/gradio-app/gradio/pull/1122)
* issue-checkbox-hotfix by [@FarukOzderim](https://github.com/FarukOzderim) in [PR 1127](https://github.com/gradio-app/gradio/pull/1127)
* Fix demos in website by [@aliabd](https://github.com/aliabd) in [PR 1130](https://github.com/gradio-app/gradio/pull/1130)
* Guide for Gradio ONNX model zoo on Huggingface by [@AK391](https://github.com/AK391) in [PR 1073](https://github.com/gradio-app/gradio/pull/1073)
* ONNX guide fixes by [@aliabd](https://github.com/aliabd) in [PR 1131](https://github.com/gradio-app/gradio/pull/1131)
* Stacked form inputs css by [@gary149](https://github.com/gary149) in [PR 1134](https://github.com/gradio-app/gradio/pull/1134)
* made default value in textbox empty string by [@abidlabs](https://github.com/abidlabs) in [PR 1135](https://github.com/gradio-app/gradio/pull/1135)
* Examples UI by [@gary149](https://github.com/gary149) in [PR 1121](https://github.com/gradio-app/gradio/pull/1121)
* Chatbot custom color support by [@dawoodkhan82](https://github.com/dawoodkhan82) in [PR 1092](https://github.com/gradio-app/gradio/pull/1092)
* highlighted text colors by [@pngwn](https://github.com/pngwn) in [PR 1119](https://github.com/gradio-app/gradio/pull/1119)
* pin to pnpm 6 for now by [@pngwn](https://github.com/pngwn) in [PR 1147](https://github.com/gradio-app/gradio/pull/1147)
* Restore queue in Blocks by [@aliabid94](https://github.com/aliabid94) in [PR 1137](https://github.com/gradio-app/gradio/pull/1137)
* add select event for tabitems by [@pngwn](https://github.com/pngwn) in [PR 1154](https://github.com/gradio-app/gradio/pull/1154)
* max_lines + autoheight for textbox by [@pngwn](https://github.com/pngwn) in [PR 1153](https://github.com/gradio-app/gradio/pull/1153)
* use color palette for chatbot by [@pngwn](https://github.com/pngwn) in [PR 1152](https://github.com/gradio-app/gradio/pull/1152)
* Timeseries improvements by [@pngwn](https://github.com/pngwn) in [PR 1149](https://github.com/gradio-app/gradio/pull/1149)
* move styling for interface panels to frontend by [@pngwn](https://github.com/pngwn) in [PR 1146](https://github.com/gradio-app/gradio/pull/1146)
* html tweaks by [@pngwn](https://github.com/pngwn) in [PR 1145](https://github.com/gradio-app/gradio/pull/1145)
* Issue #768: Support passing none to resize and crop image by [@dawoodkhan82](https://github.com/dawoodkhan82) in [PR 1144](https://github.com/gradio-app/gradio/pull/1144)
* image gallery component + img css by [@aliabid94](https://github.com/aliabid94) in [PR 1140](https://github.com/gradio-app/gradio/pull/1140)
* networking tweak by [@abidlabs](https://github.com/abidlabs) in [PR 1143](https://github.com/gradio-app/gradio/pull/1143)
* Allow enabling queue per event listener by [@aliabid94](https://github.com/aliabid94) in [PR 1155](https://github.com/gradio-app/gradio/pull/1155)
* config hotfix and v. 2.9b23 by [@abidlabs](https://github.com/abidlabs) in [PR 1158](https://github.com/gradio-app/gradio/pull/1158)
* Custom JS calls by [@aliabid94](https://github.com/aliabid94) in [PR 1082](https://github.com/gradio-app/gradio/pull/1082)
* Small fixes: queue default fix, ffmpeg installation message by [@abidlabs](https://github.com/abidlabs) in [PR 1159](https://github.com/gradio-app/gradio/pull/1159)
* formatting by [@abidlabs](https://github.com/abidlabs) in [PR 1161](https://github.com/gradio-app/gradio/pull/1161)
* enable flex grow for gr-box by [@radames](https://github.com/radames) in [PR 1165](https://github.com/gradio-app/gradio/pull/1165)
* 1148 loading by [@pngwn](https://github.com/pngwn) in [PR 1164](https://github.com/gradio-app/gradio/pull/1164)
* Put enable_queue kwarg back in launch() by [@aliabid94](https://github.com/aliabid94) in [PR 1167](https://github.com/gradio-app/gradio/pull/1167)
* A few small fixes by [@abidlabs](https://github.com/abidlabs) in [PR 1171](https://github.com/gradio-app/gradio/pull/1171)
* Hotfix for dropdown component by [@abidlabs](https://github.com/abidlabs) in [PR 1172](https://github.com/gradio-app/gradio/pull/1172)
* use secondary buttons in interface by [@pngwn](https://github.com/pngwn) in [PR 1173](https://github.com/gradio-app/gradio/pull/1173)
* 1183 component height by [@pngwn](https://github.com/pngwn) in [PR 1185](https://github.com/gradio-app/gradio/pull/1185)
* 962 dataframe by [@pngwn](https://github.com/pngwn) in [PR 1186](https://github.com/gradio-app/gradio/pull/1186)
* update-contributing by [@FarukOzderim](https://github.com/FarukOzderim) in [PR 1188](https://github.com/gradio-app/gradio/pull/1188)
* Table tweaks by [@pngwn](https://github.com/pngwn) in [PR 1195](https://github.com/gradio-app/gradio/pull/1195)
* wrap tab content in column by [@pngwn](https://github.com/pngwn) in [PR 1200](https://github.com/gradio-app/gradio/pull/1200)
* WIP: Add dark mode support by [@gary149](https://github.com/gary149) in [PR 1187](https://github.com/gradio-app/gradio/pull/1187)
* Restored /api/predict/ endpoint for Interfaces by [@abidlabs](https://github.com/abidlabs) in [PR 1199](https://github.com/gradio-app/gradio/pull/1199)
* hltext-label by [@pngwn](https://github.com/pngwn) in [PR 1204](https://github.com/gradio-app/gradio/pull/1204)
* add copy functionality to json by [@pngwn](https://github.com/pngwn) in [PR 1205](https://github.com/gradio-app/gradio/pull/1205)
* Update component config by [@aliabid94](https://github.com/aliabid94) in [PR 1089](https://github.com/gradio-app/gradio/pull/1089)
* fix placeholder prompt by [@pngwn](https://github.com/pngwn) in [PR 1215](https://github.com/gradio-app/gradio/pull/1215)
* ensure webcam video value is propogated correctly by [@pngwn](https://github.com/pngwn) in [PR 1218](https://github.com/gradio-app/gradio/pull/1218)
* Automatic word-break in highlighted text, combine_adjacent support by [@aliabid94](https://github.com/aliabid94) in [PR 1209](https://github.com/gradio-app/gradio/pull/1209)
* async-function-support by [@FarukOzderim](https://github.com/FarukOzderim) in [PR 1190](https://github.com/gradio-app/gradio/pull/1190)
* Sharing fix for assets by [@aliabid94](https://github.com/aliabid94) in [PR 1208](https://github.com/gradio-app/gradio/pull/1208)
* Hotfixes for course demos by [@abidlabs](https://github.com/abidlabs) in [PR 1222](https://github.com/gradio-app/gradio/pull/1222)
* Allow Custom CSS by [@aliabid94](https://github.com/aliabid94) in [PR 1170](https://github.com/gradio-app/gradio/pull/1170)
* share-hotfix by [@FarukOzderim](https://github.com/FarukOzderim) in [PR 1226](https://github.com/gradio-app/gradio/pull/1226)
* tweaks by [@pngwn](https://github.com/pngwn) in [PR 1229](https://github.com/gradio-app/gradio/pull/1229)
* white space for class concatenation by [@radames](https://github.com/radames) in [PR 1228](https://github.com/gradio-app/gradio/pull/1228)
* Tweaks by [@pngwn](https://github.com/pngwn) in [PR 1230](https://github.com/gradio-app/gradio/pull/1230)
* css tweaks by [@pngwn](https://github.com/pngwn) in [PR 1235](https://github.com/gradio-app/gradio/pull/1235)
* ensure defaults height match for media inputs by [@pngwn](https://github.com/pngwn) in [PR 1236](https://github.com/gradio-app/gradio/pull/1236)
* Default Label label value by [@radames](https://github.com/radames) in [PR 1239](https://github.com/gradio-app/gradio/pull/1239)
* update-shortcut-syntax by [@FarukOzderim](https://github.com/FarukOzderim) in [PR 1234](https://github.com/gradio-app/gradio/pull/1234)
* Update version.txt by [@FarukOzderim](https://github.com/FarukOzderim) in [PR 1244](https://github.com/gradio-app/gradio/pull/1244)
* Layout bugs by [@pngwn](https://github.com/pngwn) in [PR 1246](https://github.com/gradio-app/gradio/pull/1246)
* Update demo by [@FarukOzderim](https://github.com/FarukOzderim) in [PR 1253](https://github.com/gradio-app/gradio/pull/1253)
* Button default name by [@FarukOzderim](https://github.com/FarukOzderim) in [PR 1243](https://github.com/gradio-app/gradio/pull/1243)
* Labels spacing by [@gary149](https://github.com/gary149) in [PR 1254](https://github.com/gradio-app/gradio/pull/1254)
* add global loader for gradio app by [@pngwn](https://github.com/pngwn) in [PR 1251](https://github.com/gradio-app/gradio/pull/1251)
* ui apis for dalle-mini by [@pngwn](https://github.com/pngwn) in [PR 1258](https://github.com/gradio-app/gradio/pull/1258)
* Add precision to Number, backend only by [@freddyaboulton](https://github.com/freddyaboulton) in [PR 1125](https://github.com/gradio-app/gradio/pull/1125)
* Website Design Changes by [@abidlabs](https://github.com/abidlabs) in [PR 1015](https://github.com/gradio-app/gradio/pull/1015)
* Small fixes for multiple demos compatible with 3.0 by [@radames](https://github.com/radames) in [PR 1257](https://github.com/gradio-app/gradio/pull/1257)
* Issue #1160: Model 3D component not destroyed correctly by [@dawoodkhan82](https://github.com/dawoodkhan82) in [PR 1219](https://github.com/gradio-app/gradio/pull/1219)
* Fixes to components by [@abidlabs](https://github.com/abidlabs) in [PR 1260](https://github.com/gradio-app/gradio/pull/1260)
* layout docs by [@abidlabs](https://github.com/abidlabs) in [PR 1263](https://github.com/gradio-app/gradio/pull/1263)
* Static forms by [@pngwn](https://github.com/pngwn) in [PR 1264](https://github.com/gradio-app/gradio/pull/1264)
* Cdn assets by [@pngwn](https://github.com/pngwn) in [PR 1265](https://github.com/gradio-app/gradio/pull/1265)
* update logo by [@gary149](https://github.com/gary149) in [PR 1266](https://github.com/gradio-app/gradio/pull/1266)
* fix slider by [@aliabid94](https://github.com/aliabid94) in [PR 1268](https://github.com/gradio-app/gradio/pull/1268)
* maybe fix auth in iframes by [@pngwn](https://github.com/pngwn) in [PR 1261](https://github.com/gradio-app/gradio/pull/1261)
* Improves "Getting Started" guide by [@abidlabs](https://github.com/abidlabs) in [PR 1269](https://github.com/gradio-app/gradio/pull/1269)
* Add embedded demos to website by [@aliabid94](https://github.com/aliabid94) in [PR 1270](https://github.com/gradio-app/gradio/pull/1270)
* Label hotfixes by [@abidlabs](https://github.com/abidlabs) in [PR 1281](https://github.com/gradio-app/gradio/pull/1281)
* General tweaks by [@pngwn](https://github.com/pngwn) in [PR 1276](https://github.com/gradio-app/gradio/pull/1276)
* only affect links within the document by [@pngwn](https://github.com/pngwn) in [PR 1282](https://github.com/gradio-app/gradio/pull/1282)
* release 3.0b9 by [@abidlabs](https://github.com/abidlabs) in [PR 1283](https://github.com/gradio-app/gradio/pull/1283)
* Dm by [@pngwn](https://github.com/pngwn) in [PR 1284](https://github.com/gradio-app/gradio/pull/1284)
* Website fixes by [@aliabd](https://github.com/aliabd) in [PR 1286](https://github.com/gradio-app/gradio/pull/1286)
* Create Streamables by [@aliabid94](https://github.com/aliabid94) in [PR 1279](https://github.com/gradio-app/gradio/pull/1279)
* ensure table works on mobile by [@pngwn](https://github.com/pngwn) in [PR 1277](https://github.com/gradio-app/gradio/pull/1277)
* changes by [@aliabid94](https://github.com/aliabid94) in [PR 1287](https://github.com/gradio-app/gradio/pull/1287)
* demo alignment on landing page by [@aliabd](https://github.com/aliabd) in [PR 1288](https://github.com/gradio-app/gradio/pull/1288)
* New meta img by [@aliabd](https://github.com/aliabd) in [PR 1289](https://github.com/gradio-app/gradio/pull/1289)
* updated PyPi version to 3.0 by [@abidlabs](https://github.com/abidlabs) in [PR 1290](https://github.com/gradio-app/gradio/pull/1290)
* Fix site by [@aliabid94](https://github.com/aliabid94) in [PR 1291](https://github.com/gradio-app/gradio/pull/1291)
* Mobile responsive guides by [@aliabd](https://github.com/aliabd) in [PR 1293](https://github.com/gradio-app/gradio/pull/1293)
* Update readme by [@abidlabs](https://github.com/abidlabs) in [PR 1292](https://github.com/gradio-app/gradio/pull/1292)
* gif by [@abidlabs](https://github.com/abidlabs) in [PR 1296](https://github.com/gradio-app/gradio/pull/1296)

## Contributors Shoutout:

* [@JefferyChiang](https://github.com/JefferyChiang) made their first contribution in [PR 1004](https://github.com/gradio-app/gradio/pull/1004)
* [@NimaBoscarino](https://github.com/NimaBoscarino) made their first contribution in [PR 1000](https://github.com/gradio-app/gradio/pull/1000)
* [@ronvoluted](https://github.com/ronvoluted) made their first contribution in [PR 1050](https://github.com/gradio-app/gradio/pull/1050)
* [@radames](https://github.com/radames) made their first contribution in [PR 1074](https://github.com/gradio-app/gradio/pull/1074)
* [@freddyaboulton](https://github.com/freddyaboulton) made their first contribution in [PR 1085](https://github.com/gradio-app/gradio/pull/1085)<|MERGE_RESOLUTION|>--- conflicted
+++ resolved
@@ -5,12 +5,9 @@
 
 ## Bug Fixes:
 * Fixed bug where setting `default_enabled=False` made it so that the entire queue did not start by [@freddyaboulton](https://github.com/freddyaboulton) in [PR 2876](https://github.com/gradio-app/gradio/pull/2876)  
-<<<<<<< HEAD
 * Fixed bug where csv preview for DataFrame examples would show filename instead of file contents by [@freddyaboulton](https://github.com/freddyaboulton) in [PR 2877](https://github.com/gradio-app/gradio/pull/2877)
-=======
 * Fixed bug where an error raised after yielding iterative output would not be displayed in the browser by 
 [@JaySmithWpg](https://github.com/JaySmithWpg) in [PR 2889](https://github.com/gradio-app/gradio/pull/2889)  
->>>>>>> 571e5eb6
 
 ## Documentation Changes:
 * Added a Guide on using Google Sheets to create a real-time dashboard with Gradio's `DataFrame` and `LinePlot` component, by [@abidlabs](https://github.com/abidlabs) in [PR 2816](https://github.com/gradio-app/gradio/pull/2816) 
@@ -25,7 +22,8 @@
 * The `default_enabled` parameter of the `Blocks.queue` method has no effect by [@freddyaboulton](https://github.com/freddyaboulton) in [PR 2876](https://github.com/gradio-app/gradio/pull/2876) 
 
 ## Contributors Shoutout:
-No changes to highlight.
+* @JaySmithWpg for making their first contribution to gradio!
+* @MohamedAliRashad for making their first contribution to gradio!
 
 
 # Version 3.15.0
