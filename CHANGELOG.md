
# Upcoming Release

## New Features:

No changes to highlight.

## Bug Fixes:
- Fix the issue of the UI stuck caused by the 'selected' of DataFrame not being reset. by [@tomchang25](https://github.com/tomchang25) in [PR 3916](https://github.com/gradio-app/gradio/pull/3916).
- Fix issue where `gr.Video()` would not work inside a `gr.Tab()` by [@dawoodkhan82](https://github.com/dawoodkhan82) in [PR 3891](https://github.com/gradio-app/gradio/pull/3891)
- Fixed issue with old_value check in File. by [@tomchang25](https://github.com/tomchang25) in [PR 3859](https://github.com/gradio-app/gradio/pull/3859).
- Fixed bug where all bokeh plots appeared in the same div by [@freddyaboulton](https://github.com/freddyaboulton) in [PR 3896](https://github.com/gradio-app/gradio/pull/3896)
- Fixed image outputs to automatically take full output image height, unless explicitly set,  by [@aliabid94](https://github.com/aliabid94) in [PR 3905](https://github.com/gradio-app/gradio/pull/3905)
- Fix issue in `gr.Gallery()` where setting height causes aspect ratio of images to collapse by [@dawoodkhan82](https://github.com/dawoodkhan82) in [PR 3830](https://github.com/gradio-app/gradio/pull/3830)
- Fix issue where requesting for a non-existing file would trigger a 500 error by [@micky2be](https://github.com/micky2be) in `[PR 3895](https://github.com/gradio-app/gradio/pull/3895)`.
- Fix bugs with abspath about symlinks, and unresolvable path on Windows by [@micky2be](https://github.com/micky2be) in `[PR 3895](https://github.com/gradio-app/gradio/pull/3895)`.
- Fixes type in client `Status` enum by [@10zinten](https://github.com/10zinten) in [PR 3931](https://github.com/gradio-app/gradio/pull/3931)

## Documentation Changes:

- Make use of `gr` consistent across the docs by [@duerrsimon](https://github.com/duerrsimon) in [PR 3901](https://github.com/gradio-app/gradio/pull/3901)

## Testing and Infrastructure Changes:

No changes to highlight.

## Breaking Changes:

No changes to highlight.

## Full Changelog:

- Add DESCRIPTION.md to image_segmentation demo by [@aliabd](https://github.com/aliabd) in [PR 3866](https://github.com/gradio-app/gradio/pull/3866)
- Fix error in running `gr.themes.builder()` by [@deepkyu](https://github.com/deepkyu) in [PR 3869](https://github.com/gradio-app/gradio/pull/3869)
- Fixed a JavaScript TypeError when loading custom JS with `_js` and setting `outputs` to `None` in `gradio.Blocks()` by [@DavG25](https://github.com/DavG25) in [PR 3883](https://github.com/gradio-app/gradio/pull/3883)

## Contributors Shoutout:

No changes to highlight.

# Version 3.27.0

## New Features:

### AnnotatedImage Component

New AnnotatedImage component allows users to highlight regions of an image, either by providing bounding boxes, or 0-1 pixel masks. This component is useful for tasks such as image segmentation, object detection, and image captioning.

![AnnotatedImage screenshot](https://user-images.githubusercontent.com/7870876/232142720-86e0020f-beaf-47b9-a843-689c9621f09c.gif)

Example usage:

```python
with gr.Blocks() as demo:
    img = gr.Image()
    img_section = gr.AnnotatedImage()
    def mask(img):
        top_left_corner = [0, 0, 20, 20]
        random_mask = np.random.randint(0, 2, img.shape[:2])
        return (img, [(top_left_corner, "left corner"), (random_mask, "random")])
    img.change(mask, img, img_section)
```

See the [image_segmentation demo](https://github.com/gradio-app/gradio/tree/main/demo/image_segmentation) for a full example. By [@aliabid94](https://github.com/aliabid94) in [PR 3836](https://github.com/gradio-app/gradio/pull/3836)


## Bug Fixes:

No changes to highlight.

## Documentation Changes:

No changes to highlight.

## Testing and Infrastructure Changes:

No changes to highlight.

## Breaking Changes:

No changes to highlight.

## Full Changelog:

No changes to highlight.

## Contributors Shoutout:

No changes to highlight.

# Version 3.26.0

## New Features:

### `Video` component supports subtitles

- Allow the video component to accept subtitles as input, by [@tomchang25](https://github.com/tomchang25) in [PR 3673](https://github.com/gradio-app/gradio/pull/3673). To provide subtitles, simply return a tuple consisting of `(path_to_video, path_to_subtitles)` from your function. Both `.srt` and `.vtt` formats are supported:


```py
with gr.Blocks() as demo:
    gr.Video(("video.mp4", "captions.srt"))
```

## Bug Fixes:
- Fix code markdown support in `gr.Chatbot()` component by [@dawoodkhan82](https://github.com/dawoodkhan82) in [PR 3816](https://github.com/gradio-app/gradio/pull/3816)


## Documentation Changes:

- Updates the "view API" page in Gradio apps to use the `gradio_client` library by [@aliabd](https://github.com/aliabd) in [PR 3765](https://github.com/gradio-app/gradio/pull/3765)

- Read more about how to use the `gradio_client` library here: https://gradio.app/getting-started-with-the-python-client/

## Testing and Infrastructure Changes:

No changes to highlight.

## Breaking Changes:

No changes to highlight.

## Full Changelog:

No changes to highlight.

## Contributors Shoutout:

No changes to highlight.

# Version 3.25.0

## New Features:

- Improve error messages when number of inputs/outputs to event handlers mismatch, by [@space-nuko](https://github.com/space-nuko) in [PR 3519](https://github.com/gradio-app/gradio/pull/3519)

- Add `select` listener to Images, allowing users to click on any part of an image and get the coordinates of the click by [@aliabid94](https://github.com/aliabid94) in [PR 3786](https://github.com/gradio-app/gradio/pull/3786).

```python
with gr.Blocks() as demo:
    img = gr.Image()
    textbox = gr.Textbox()

    def select_handler(img, evt: gr.SelectData):
        selected_pixel = img[evt.index[1], evt.index[0]]
        return f"Selected pixel: {selected_pixel}"
    
    img.select(select_handler, img, textbox)    
```
![Recording 2023-04-08 at 17 44 39](https://user-images.githubusercontent.com/7870876/230748572-90a2a8d5-116d-4769-bb53-5516555fbd0f.gif)


## Bug Fixes:

- Increase timeout for sending analytics data by [@dawoodkhan82](https://github.com/dawoodkhan82) in [PR 3647](https://github.com/gradio-app/gradio/pull/3647)
- Fix bug where http token was not accessed over websocket connections by [@freddyaboulton](https://github.com/freddyaboulton) in [PR 3735](https://github.com/gradio-app/gradio/pull/3735)
- Add ability to specify `rows`, `columns` and `object-fit` in `style()` for `gr.Gallery()` component by [@dawoodkhan82](https://github.com/dawoodkhan82) in [PR 3586](https://github.com/gradio-app/gradio/pull/3586)
- Fix bug where recording an audio file through the microphone resulted in a corrupted file name by [@abidlabs](https://github.com/abidlabs) in [PR 3770](https://github.com/gradio-app/gradio/pull/3770)
- Added "ssl_verify" to blocks.launch method to allow for use of self-signed certs by [@garrettsutula](https://github.com/garrettsutula) in [PR 3873](https://github.com/gradio-app/gradio/pull/3873)
- Fix bug where iterators where not being reset for processes that terminated early by [@freddyaboulton](https://github.com/freddyaboulton) in [PR 3777](https://github.com/gradio-app/gradio/pull/3777)
- Fix bug where the upload button was not properly handling the `file_count='multiple'` case by [@freddyaboulton](https://github.com/freddyaboulton) in [PR 3782](https://github.com/gradio-app/gradio/pull/3782)
- Fix bug where use Via API button was giving error by [@Devang-C](https://github.com/Devang-C) in [PR 3783](https://github.com/gradio-app/gradio/pull/3783)

## Documentation Changes:

- Fix invalid argument docstrings, by [@akx](https://github.com/akx) in [PR 3740](https://github.com/gradio-app/gradio/pull/3740)

## Testing and Infrastructure Changes:

No changes to highlight.

## Breaking Changes:

No changes to highlight.

## Full Changelog:

- Fixed IPv6 listening to work with bracket [::1] notation, by [@dsully](https://github.com/dsully) in [PR 3695](https://github.com/gradio-app/gradio/pull/3695)

## Contributors Shoutout:

No changes to highlight.

# Version 3.24.1

## New Features:

- No changes to highlight.

## Bug Fixes:

- Fixes Chatbot issue where new lines were being created every time a message was sent back and forth by [@aliabid94](https://github.com/aliabid94) in [PR 3717](https://github.com/gradio-app/gradio/pull/3717).
<<<<<<< HEAD
- Fixes data updating in DataFrame invoking a `select` event once the dataframe has been selected. By [@yiyuezhuo](https://github.com/yiyuezhuo) in [PR 3861](https://github.com/gradio-app/gradio/pull/3861)
=======
- Fixes false postive warning which is due to too strict type checking by [@yiyuezhuo](https://github.com/yiyuezhuo) in [PR 3837](https://github.com/gradio-app/gradio/pull/3837).
>>>>>>> ad2ed23c

## Documentation Changes:

No changes to highlight.

## Testing and Infrastructure Changes:

No changes to highlight.

## Breaking Changes:

No changes to highlight.

## Full Changelog:

No changes to highlight.

## Contributors Shoutout:

No changes to highlight.



# Version 3.24.0

## New Features:

- Trigger the release event when Slider number input is released or unfocused  by [@freddyaboulton](https://github.com/freddyaboulton) in [PR 3589](https://github.com/gradio-app/gradio/pull/3589)
- Created Theme Builder, which allows users to create themes without writing any code, by [@aliabid94](https://github.com/aliabid94) in [PR 3664](https://github.com/gradio-app/gradio/pull/3664). Launch by:
    
    ```python
    import gradio as gr
    gr.themes.builder()
    ```

    ![Theme Builder](https://user-images.githubusercontent.com/7870876/228204929-d71cbba5-69c2-45b3-bd20-e3a201d98b12.png)

- The `Dropdown` component now has a `allow_custom_value` parameter that lets users type in custom values not in the original list of choices.
- The `Colorpicker` component now has a `.blur()` event

### Added a download button for videos! 📥

![download_video](https://user-images.githubusercontent.com/41651716/227009612-9bc5fb72-2a44-4c55-9b7b-a0fa098e7f25.gif)

By [@freddyaboulton](https://github.com/freddyaboulton) in [PR 3581](https://github.com/gradio-app/gradio/pull/3581).

- Trigger the release event when Slider number input is released or unfocused  by [@freddyaboulton](https://github.com/freddyaboulton) in [PR 3589](https://github.com/gradio-app/gradio/pull/3589)   


## Bug Fixes:

- Fixed bug where text for altair plots was not legible in dark mode by [@freddyaboulton](https://github.com/freddyaboulton) in [PR 3555](https://github.com/gradio-app/gradio/pull/3555)  
- Fixes `Chatbot` and `Image` components so that files passed during processing are added to a directory where they can be served from, by [@abidlabs](https://github.com/abidlabs) in [PR 3523](https://github.com/gradio-app/gradio/pull/3523)
- Use Gradio API server to send telemetry using `huggingface_hub` [@dawoodkhan82](https://github.com/dawoodkhan82) in [PR 3488](https://github.com/gradio-app/gradio/pull/3488)
- Fixes an an issue where if the Blocks scope was not exited, then State could be shared across sessions, by [@abidlabs](https://github.com/abidlabs) in [PR 3600](https://github.com/gradio-app/gradio/pull/3600)
- Ensures that `gr.load()` loads and applies the upstream theme, by [@abidlabs](https://github.com/abidlabs) in [PR 3641](https://github.com/gradio-app/gradio/pull/3641)
- Fixed bug where "or" was not being localized in file upload text by [@freddyaboulton](https://github.com/freddyaboulton) in [PR 3599](https://github.com/gradio-app/gradio/pull/3599)  
- Fixed bug where chatbot does not autoscroll inside of a tab, row or column by [@dawoodkhan82](https://github.com/dawoodkhan82) in [PR 3637](https://github.com/gradio-app/gradio/pull/3637)
- Fixed bug where textbox shrinks when  `lines` set to larger than 20 by [@dawoodkhan82](https://github.com/dawoodkhan82) in [PR 3637](https://github.com/gradio-app/gradio/pull/3637)
- Ensure CSS has fully loaded before rendering the application, by [@pngwn](https://github.com/pngwn) in [PR 3573](https://github.com/gradio-app/gradio/pull/3573)
- Support using an empty list as `gr.Dataframe` value, by [@space-nuko](https://github.com/space-nuko) in [PR 3646](https://github.com/gradio-app/gradio/pull/3646)
- Fixed `gr.Image` not filling the entire element size, by [@space-nuko](https://github.com/space-nuko) in [PR 3649](https://github.com/gradio-app/gradio/pull/3649)
- Make `gr.Code` support the `lines` property, by [@space-nuko](https://github.com/space-nuko) in [PR 3651](https://github.com/gradio-app/gradio/pull/3651)
- Fixes certain `_js` return values being double wrapped in an array, by [@space-nuko](https://github.com/space-nuko) in [PR 3594](https://github.com/gradio-app/gradio/pull/3594)
- Correct the documentation of `gr.File` component to state that its preprocessing method converts the uploaded file to a temporary file, by @RussellLuo in [PR 3660](https://github.com/gradio-app/gradio/pull/3660)
- Fixed bug in Serializer ValueError text by [@osanseviero](https://github.com/osanseviero) in [PR 3669](https://github.com/gradio-app/gradio/pull/3669)
- Fix default parameter argument and `gr.Progress` used in same function, by [@space-nuko](https://github.com/space-nuko) in [PR 3671](https://github.com/gradio-app/gradio/pull/3671)
- Hide `Remove All` button in `gr.Dropdown` single-select mode by [@space-nuko](https://github.com/space-nuko) in [PR 3678](https://github.com/gradio-app/gradio/pull/3678)
- Fix broken spaces in docs by [@aliabd](https://github.com/aliabd) in [PR 3698](https://github.com/gradio-app/gradio/pull/3698)
- Fix items in `gr.Dropdown` besides the selected item receiving a checkmark, by [@space-nuko](https://github.com/space-nuko) in [PR 3644](https://github.com/gradio-app/gradio/pull/3644)

## Documentation Changes:

- Makes some fixes to the Theme Guide related to naming of variables, by [@abidlabs](https://github.com/abidlabs) in [PR 3561](https://github.com/gradio-app/gradio/pull/3561)
- Documented `HuggingFaceDatasetJSONSaver` by [@osanseviero](https://github.com/osanseviero) in [PR 3604](https://github.com/gradio-app/gradio/pull/3604)
- Makes some additions to documentation of `Audio` and `State` components, and fixes the `pictionary` demo by [@abidlabs](https://github.com/abidlabs) in [PR 3611](https://github.com/gradio-app/gradio/pull/3611)
- Fix outdated sharing your app guide by [@aliabd](https://github.com/aliabd) in [PR 3699](https://github.com/gradio-app/gradio/pull/3699)


## Testing and Infrastructure Changes:

- Removed heavily-mocked tests related to comet_ml, wandb, and mlflow as they added a significant amount of test dependencies that prevented installation of test dependencies on Windows environemnts. By [@abidlabs](https://github.com/abidlabs) in [PR 3608](https://github.com/gradio-app/gradio/pull/3608)
- Added Windows continuous integration, by [@space-nuko](https://github.com/space-nuko) in [PR 3628](https://github.com/gradio-app/gradio/pull/3628)
- Switched linting from flake8 + isort to `ruff`, by [@akx](https://github.com/akx) in [PR 3710](https://github.com/gradio-app/gradio/pull/3710)

## Breaking Changes:

No changes to highlight.

## Full Changelog:

- Mobile responsive iframes in themes guide by [@aliabd](https://github.com/aliabd) in [PR 3562](https://github.com/gradio-app/gradio/pull/3562) 
- Remove extra $demo from theme guide by [@aliabd](https://github.com/aliabd) in [PR 3563](https://github.com/gradio-app/gradio/pull/3563)
- Set the theme name to be the upstream repo name when loading from the hub by [@freddyaboulton](https://github.com/freddyaboulton) in [PR 3595](https://github.com/gradio-app/gradio/pull/3595) 
- Copy everything in website Dockerfile, fix build issues by [@aliabd](https://github.com/aliabd) in [PR 3659](https://github.com/gradio-app/gradio/pull/3659) 
- Raise error when an event is queued but the queue is not configured by [@freddyaboulton](https://github.com/freddyaboulton) in [PR 3640](https://github.com/gradio-app/gradio/pull/3640)    
- Allows users to apss in a string name for a built-in theme, by [@abidlabs](https://github.com/abidlabs) in [PR 3641](https://github.com/gradio-app/gradio/pull/3641)  
- Added `orig_name` to Video output in the backend so that the front end can set the right name for downloaded video files by [@freddyaboulton](https://github.com/freddyaboulton) in [PR 3700](https://github.com/gradio-app/gradio/pull/3700)     

## Contributors Shoutout:

No changes to highlight.


# Version 3.23.0


## New Features:

### Theme Sharing! 

Once you have created a theme, you can upload it to the HuggingFace Hub to let others view it, use it, and build off of it! You can also download, reuse, and remix other peoples' themes. See https://gradio.app/theming-guide/ for more details. 

By [@freddyaboulton](https://github.com/freddyaboulton) in [PR 3428](https://github.com/gradio-app/gradio/pull/3428) 

## Bug Fixes:

- Removes leading spaces from all lines of code uniformly in the `gr.Code()` component. By [@abidlabs](https://github.com/abidlabs) in [PR 3556](https://github.com/gradio-app/gradio/pull/3556) 
- Fixed broken login page, by [@aliabid94](https://github.com/aliabid94) in [PR 3529](https://github.com/gradio-app/gradio/pull/3529)


## Documentation Changes:

No changes to highlight.

## Testing and Infrastructure Changes:

No changes to highlight.

## Breaking Changes:

No changes to highlight.

## Full Changelog:

- Fix rendering of dropdowns to take more space, and related bugs, by [@aliabid94](https://github.com/aliabid94) in [PR 3549](https://github.com/gradio-app/gradio/pull/3549)

## Contributors Shoutout:

No changes to highlight.


# Version 3.22.1


## New Features:

No changes to highlight.

## Bug Fixes:

- Restore label bars by [@aliabid94](https://github.com/aliabid94) in [PR 3507](https://github.com/gradio-app/gradio/pull/3507) 

## Documentation Changes:

No changes to highlight.

## Testing and Infrastructure Changes:

No changes to highlight.

## Breaking Changes:

No changes to highlight.

## Full Changelog:

No changes to highlight.

## Contributors Shoutout:

No changes to highlight.


# Version 3.22.0


## New Features:

### Official Theme release

Gradio now supports a new theme system, which allows you to customize the look and feel of your app. You can now use the `theme=` kwarg to pass in a prebuilt theme, or customize your own! See https://gradio.app/theming-guide/ for more details. By [@aliabid94](https://github.com/aliabid94) in [PR 3470](https://github.com/gradio-app/gradio/pull/3470) and [PR 3497](https://github.com/gradio-app/gradio/pull/3497)

### `elem_classes`

Add keyword argument `elem_classes` to Components to control class names of components, in the same manner as existing `elem_id`. 
By [@aliabid94](https://github.com/aliabid94) in [PR 3466](https://github.com/gradio-app/gradio/pull/3466)

## Bug Fixes:

- Fixes the File.upload() event trigger which broke as part of the change in how we uploaded files by [@abidlabs](https://github.com/abidlabs) in [PR 3462](https://github.com/gradio-app/gradio/pull/3462)
- Fixed issue with `gr.Request` object failing to handle dictionaries when nested keys couldn't be converted to variable names [#3454](https://github.com/gradio-app/gradio/issues/3454) by [@radames](https://github.com/radames) in [PR 3459](https://github.com/gradio-app/gradio/pull/3459)
- Fixed bug where css and client api was not working properly when mounted in a subpath by [@freddyaboulton](https://github.com/freddyaboulton) in [PR 3482](https://github.com/gradio-app/gradio/pull/3482) 

## Documentation Changes:

- Document gr.Error in the docs by [@aliabd](https://github.com/aliabd) in [PR 3465](https://github.com/gradio-app/gradio/pull/3465) 

## Testing and Infrastructure Changes:

- Pinned `pyright==1.1.298` for stability by [@abidlabs](https://github.com/abidlabs) in [PR 3475](https://github.com/gradio-app/gradio/pull/3475)
- Removed `IOComponent.add_interactive_to_config()` by [@space-nuko](https://github.com/space-nuko) in [PR 3476](https://github.com/gradio-app/gradio/pull/3476)
- Removed `IOComponent.generate_sample()` by [@space-nuko](https://github.com/space-nuko) in [PR 3475](https://github.com/gradio-app/gradio/pull/3483)

## Breaking Changes:

No changes to highlight.

## Full Changelog:

- Revert primary button background color in dark mode by [@aliabid94](https://github.com/aliabid94) in [PR 3468](https://github.com/gradio-app/gradio/pull/3468)

## Contributors Shoutout:

No changes to highlight.


# Version 3.21.0

## New Features:

### Theme Sharing 🎨 🤝

You can now share your gradio themes with the world!

After creating a theme, you can upload it to the HuggingFace Hub to let others view it, use it, and build off of it!

### Uploading
There are two ways to upload a theme, via the theme class instance or the command line.

1. Via the class instance

```python
my_theme.push_to_hub(repo_name="my_theme",
                     version="0.2.0",
                     hf_token="...")
```

2. Via the command line

First save the theme to disk
```python
my_theme.dump(filename="my_theme.json")
```

Then use the `upload_theme` command:

```bash
upload_theme\
"my_theme.json"\
"my_theme"\
"0.2.0"\
"<hf-token>"
```

The `version` must be a valid [semantic version](https://www.geeksforgeeks.org/introduction-semantic-versioning/) string.

This creates a space on the huggingface hub to host the theme files and show potential users a preview of your theme.

An example theme space is here: https://huggingface.co/spaces/freddyaboulton/dracula_revamped 

### Downloading
To use a theme from the hub, use the `from_hub` method on the `ThemeClass` and pass it to your app:

```python
my_theme = gr.Theme.from_hub("freddyaboulton/my_theme")

with gr.Blocks(theme=my_theme) as demo:
    ....
```

You can also pass the theme string directly to `Blocks` or `Interface` (`gr.Blocks(theme="freddyaboulton/my_theme")`)

You can pin your app to an upstream theme version by using semantic versioning expressions.

For example, the following would ensure the theme we load from the `my_theme` repo was between versions `0.1.0` and `0.2.0`:

```python
with gr.Blocks(theme="freddyaboulton/my_theme@>=0.1.0,<0.2.0") as demo:
    ....
```

by [@freddyaboulton](https://github.com/freddyaboulton) in [PR 3428](https://github.com/gradio-app/gradio/pull/3428)  


### Code component 🦾 

New code component allows you to enter, edit and display code with full syntax highlighting by [@pngwn](https://github.com/pngwn) in [PR 3421](https://github.com/gradio-app/gradio/pull/3421)

### The `Chatbot` component now supports audio, video, and images

The `Chatbot` component now supports audio, video, and images with a simple syntax: simply
pass in a tuple with the URL or filepath (the second optional element of the tuple is alt text), and the image/audio/video will be displayed:

```python
gr.Chatbot([
    (("driving.mp4",), "cool video"),
    (("cantina.wav",), "cool audio"),
    (("lion.jpg", "A lion"), "cool pic"),
]).style(height=800)
```

<img width="1054" alt="image" src="https://user-images.githubusercontent.com/1778297/224116682-5908db47-f0fa-405c-82ab-9c7453e8c4f1.png">


Note: images were previously supported via Markdown syntax and that is still supported for backwards compatibility. By [@dawoodkhan82](https://github.com/dawoodkhan82) in [PR 3413](https://github.com/gradio-app/gradio/pull/3413)

- Allow consecutive function triggers with `.then` and `.success` by [@aliabid94](https://github.com/aliabid94) in [PR 3430](https://github.com/gradio-app/gradio/pull/3430) 

- New code component allows you to enter, edit and display code with full syntax highlighting by [@pngwn](https://github.com/pngwn) in [PR 3421](https://github.com/gradio-app/gradio/pull/3421)

![](https://user-images.githubusercontent.com/12937446/224116643-5cfb94b3-93ce-43ee-bb7b-c25c3b66e0a1.png)
- Added the `.select()` event listener, which also includes event data that can be passed as an argument to a function with type hint `gr.SelectData`. The following components support the `.select()` event listener: Chatbot, CheckboxGroup, Dataframe, Dropdown, File, Gallery, HighlightedText, Label, Radio, TabItem, Tab, Textbox. Example usage:

```python
import gradio as gr

with gr.Blocks() as demo:
    gallery = gr.Gallery(["images/1.jpg", "images/2.jpg", "images/3.jpg"])
    selected_index = gr.Textbox()

    def on_select(evt: gr.SelectData):
        return evt.index
    
    gallery.select(on_select, None, selected_index)
```

By [@aliabid94](https://github.com/aliabid94) in [PR 3399](https://github.com/gradio-app/gradio/pull/3399)


- The `Textbox` component now includes a copy button by [@abidlabs](https://github.com/abidlabs) in [PR 3452](https://github.com/gradio-app/gradio/pull/3452)

## Bug Fixes:
- Use `huggingface_hub` to send telemetry on `interface` and `blocks`; eventually to replace segment by [@dawoodkhan82](https://github.com/dawoodkhan82) in [PR 3342](https://github.com/gradio-app/gradio/pull/3342)
- Ensure load events created by components (randomize for slider, callable values) are never queued unless every is passed by [@freddyaboulton](https://github.com/freddyaboulton) in [PR 3391](https://github.com/gradio-app/gradio/pull/3391) 
- Prevent in-place updates of `generic_update` by shallow copying by [@gitgithan](https://github.com/gitgithan) in [PR 3405](https://github.com/gradio-app/gradio/pull/3405) to fix [#3282](https://github.com/gradio-app/gradio/issues/3282)
- Fix bug caused by not importing `BlockContext` in `utils.py` by [@freddyaboulton](https://github.com/freddyaboulton) in [PR 3424](https://github.com/gradio-app/gradio/pull/3424)
- Ensure dropdown does not highlight partial matches by [@pngwn](https://github.com/pngwn) in [PR 3421](https://github.com/gradio-app/gradio/pull/3421)
- Fix mic button display by [@aliabid94](https://github.com/aliabid94) in [PR 3456](https://github.com/gradio-app/gradio/pull/3456)

## Documentation Changes:
- Added a section on security and access when sharing Gradio apps by [@abidlabs](https://github.com/abidlabs) in [PR 3408](https://github.com/gradio-app/gradio/pull/3408) 
- Add Chinese README by [@uanu2002](https://github.com/uanu2002) in [PR 3394](https://github.com/gradio-app/gradio/pull/3394)
- Adds documentation for web components by [@abidlabs](https://github.com/abidlabs) in [PR 3407](https://github.com/gradio-app/gradio/pull/3407)
- Fixed link in Chinese readme  by [@eltociear](https://github.com/eltociear) in [PR 3417](https://github.com/gradio-app/gradio/pull/3417)
- Document Blocks methods by [@aliabd](https://github.com/aliabd) in [PR 3427](https://github.com/gradio-app/gradio/pull/3427)
- Fixed bug where event handlers were not showing up in documentation by [@freddyaboulton](https://github.com/freddyaboulton) in [PR 3434](https://github.com/gradio-app/gradio/pull/3434)   

## Testing and Infrastructure Changes:
- Fixes tests that were failing locally but passing on CI by [@abidlabs](https://github.com/abidlabs) in [PR 3411](https://github.com/gradio-app/gradio/pull/3411)
- Remove codecov from the repo by [@aliabd](https://github.com/aliabd) in [PR 3415](https://github.com/gradio-app/gradio/pull/3415)

## Breaking Changes:

No changes to highlight.

## Full Changelog:
- Prevent in-place updates of `generic_update` by shallow copying by [@gitgithan](https://github.com/gitgithan) in [PR 3405](https://github.com/gradio-app/gradio/pull/3405) to fix [#3282](https://github.com/gradio-app/gradio/issues/3282)
- Persist file names of files uploaded through any Gradio component by [@abidlabs](https://github.com/abidlabs) in [PR 3412](https://github.com/gradio-app/gradio/pull/3412)
- Fix markdown embedded component in docs by [@aliabd](https://github.com/aliabd) in [PR 3410](https://github.com/gradio-app/gradio/pull/3410)
- Clean up event listeners code by [@aliabid94](https://github.com/aliabid94) in [PR 3420](https://github.com/gradio-app/gradio/pull/3420) 
- Fix css issue with spaces logo by [@aliabd](https://github.com/aliabd) in [PR 3422](https://github.com/gradio-app/gradio/pull/3422)
- Makes a few fixes to the `JSON` component (show_label parameter, icons) in [@abidlabs](https://github.com/abidlabs) in [PR 3451](https://github.com/gradio-app/gradio/pull/3451)

## Contributors Shoutout:

No changes to highlight.

# Version 3.20.1

## New Features:

- Add `height` kwarg to style in `gr.Chatbot()` component by [@dawoodkhan82](https://github.com/dawoodkhan82) in [PR 3369](https://github.com/gradio-app/gradio/pull/3369)

```python
chatbot = gr.Chatbot().style(height=500)
```

## Bug Fixes:

- Ensure uploaded images are always shown in the sketch tool by [@pngwn](https://github.com/pngwn) in [PR 3386](https://github.com/gradio-app/gradio/pull/3386)
- Fixes bug where when if fn is a non-static class member, then self should be ignored as the first param of the fn by [@or25](https://github.com/or25) in [PR #3227](https://github.com/gradio-app/gradio/pull/3227)

## Documentation Changes:

No changes to highlight.

## Testing and Infrastructure Changes:

No changes to highlight.

## Breaking Changes:

No changes to highlight.

## Full Changelog:

No changes to highlight.

## Contributors Shoutout:

No changes to highlight.

# Version 3.20.0

## New Features:

### Release event for Slider

Now you can trigger your python function to run when the slider is released as opposed to every slider change value!

Simply use the `release` method on the slider

```python
slider.release(function, inputs=[...], outputs=[...], api_name="predict")
```

By [@freddyaboulton](https://github.com/freddyaboulton) in [PR 3353](https://github.com/gradio-app/gradio/pull/3353)

### Dropdown Component Updates

The standard dropdown component now supports searching for choices. Also when `multiselect` is `True`, you can specify `max_choices` to set the maximum number of choices you want the user to be able to select from the dropdown component.

```python
gr.Dropdown(label="Choose your favorite colors", choices=["red", "blue", "green", "yellow", "orange"], multiselect=True, max_choices=2)
```

by [@dawoodkhan82](https://github.com/dawoodkhan82) in [PR 3211](https://github.com/gradio-app/gradio/pull/3211)

### Download button for images 🖼️

Output images will now automatically have a download button displayed to make it easier to save and share
the results of Machine Learning art models.

![download_sketch](https://user-images.githubusercontent.com/41651716/221025113-e693bf41-eabd-42b3-a4f2-26f2708d98fe.gif)

By [@freddyaboulton](https://github.com/freddyaboulton) in [PR 3297](https://github.com/gradio-app/gradio/pull/3297)

- Updated image upload component to accept all image formats, including lossless formats like .webp by [@fienestar](https://github.com/fienestar) in [PR 3225](https://github.com/gradio-app/gradio/pull/3225)
- Adds a disabled mode to the `gr.Button` component by setting `interactive=False` by [@abidlabs](https://github.com/abidlabs) in [PR 3266](https://github.com/gradio-app/gradio/pull/3266) and [PR 3288](https://github.com/gradio-app/gradio/pull/3288)
- Adds visual feedback to the when the Flag button is clicked, by [@abidlabs](https://github.com/abidlabs) in [PR 3289](https://github.com/gradio-app/gradio/pull/3289)
- Adds ability to set `flagging_options` display text and saved flag separately by [@abidlabs](https://github.com/abidlabs) in [PR 3289](https://github.com/gradio-app/gradio/pull/3289)
- Allow the setting of `brush_radius` for the `Image` component both as a default and via `Image.update()` by [@pngwn](https://github.com/pngwn) in [PR 3277](https://github.com/gradio-app/gradio/pull/3277)
- Added `info=` argument to form components to enable extra context provided to users, by [@aliabid94](https://github.com/aliabid94) in [PR 3291](https://github.com/gradio-app/gradio/pull/3291)
- Allow developers to access the username of a logged-in user from the `gr.Request()` object using the `.username` attribute by [@abidlabs](https://github.com/abidlabs) in [PR 3296](https://github.com/gradio-app/gradio/pull/3296)
- Add `preview` option to `Gallery.style` that launches the gallery in preview mode when first loaded by [@freddyaboulton](https://github.com/freddyaboulton) in [PR 3345](https://github.com/gradio-app/gradio/pull/3345)

## Bug Fixes:

- Ensure `mirror_webcam` is always respected by [@pngwn](https://github.com/pngwn) in [PR 3245](https://github.com/gradio-app/gradio/pull/3245)
- Fix issue where updated markdown links were not being opened in a new tab by [@gante](https://github.com/gante) in [PR 3236](https://github.com/gradio-app/gradio/pull/3236)
- API Docs Fixes by [@aliabd](https://github.com/aliabd) in [PR 3287](https://github.com/gradio-app/gradio/pull/3287)
- Added a timeout to queue messages as some demos were experiencing infinitely growing queues from active jobs waiting forever for clients to respond by [@freddyaboulton](https://github.com/freddyaboulton) in [PR 3196](https://github.com/gradio-app/gradio/pull/3196)
- Fixes the height of rendered LaTeX images so that they match the height of surrounding text by [@abidlabs](https://github.com/abidlabs) in [PR 3258](https://github.com/gradio-app/gradio/pull/3258) and in [PR 3276](https://github.com/gradio-app/gradio/pull/3276)
- Fix bug where matplotlib images where always too small on the front end by [@freddyaboulton](https://github.com/freddyaboulton) in [PR 3274](https://github.com/gradio-app/gradio/pull/3274)
- Remove embed's `initial_height` when loading is complete so the embed finds its natural height once it is loaded [@pngwn](https://github.com/pngwn) in [PR 3292](https://github.com/gradio-app/gradio/pull/3292)
- Prevent Sketch from crashing when a default image is provided by [@pngwn](https://github.com/pngwn) in [PR 3277](https://github.com/gradio-app/gradio/pull/3277)
- Respect the `shape` argument on the front end when creating Image Sketches by [@pngwn](https://github.com/pngwn) in [PR 3277](https://github.com/gradio-app/gradio/pull/3277)
- Fix infinite loop caused by setting `Dropdown's` value to be `[]` and adding a change event on the dropdown by [@freddyaboulton](https://github.com/freddyaboulton) in [PR 3295](https://github.com/gradio-app/gradio/pull/3295)
- Fix change event listed twice in image docs by [@aliabd](https://github.com/aliabd) in [PR 3318](https://github.com/gradio-app/gradio/pull/3318)
- Fix bug that cause UI to be vertically centered at all times by [@pngwn](https://github.com/pngwn) in [PR 3336](https://github.com/gradio-app/gradio/pull/3336)
- Fix bug where `height` set in `Gallery.style` was not respected by the front-end by [@freddyaboulton](https://github.com/freddyaboulton) in [PR 3343](https://github.com/gradio-app/gradio/pull/3343)
- Ensure markdown lists are rendered correctly by [@pngwn](https://github.com/pngwn) in [PR 3341](https://github.com/gradio-app/gradio/pull/3341)
- Ensure that the initial empty value for `gr.Dropdown(Multiselect=True)` is an empty list and the initial value for `gr.Dropdown(Multiselect=False)` is an empty string by [@pngwn](https://github.com/pngwn) in [PR 3338](https://github.com/gradio-app/gradio/pull/3338)
- Ensure uploaded images respect the shape property when the canvas is also enabled by [@pngwn](https://github.com/pngwn) in [PR 3351](https://github.com/gradio-app/gradio/pull/3351)
- Ensure that Google Analytics works correctly when gradio apps are created with `analytics_enabled=True` by [@abidlabs](https://github.com/abidlabs) in [PR 3349](https://github.com/gradio-app/gradio/pull/3349)
- Fix bug where files were being re-uploaded after updates by [@freddyaboulton](https://github.com/freddyaboulton) in [PR 3375](https://github.com/gradio-app/gradio/pull/3375)
- Fix error when using backen_fn and custom js at the same time by [@jialeicui](https://github.com/jialeicui) in [PR 3358](https://github.com/gradio-app/gradio/pull/3358)
- Support new embeds for huggingface spaces subdomains by [@pngwn](https://github.com/pngwn) in [PR 3367](https://github.com/gradio-app/gradio/pull/3367)

## Documentation Changes:

- Added the `types` field to the dependency field in the config by [@freddyaboulton](https://github.com/freddyaboulton) in [PR 3315](https://github.com/gradio-app/gradio/pull/3315)
- Gradio Status Page by [@aliabd](https://github.com/aliabd) in [PR 3331](https://github.com/gradio-app/gradio/pull/3331)
- Adds a Guide on setting up a dashboard from Supabase data using the `gr.BarPlot`
  component by [@abidlabs](https://github.com/abidlabs) in [PR 3275](https://github.com/gradio-app/gradio/pull/3275)

## Testing and Infrastructure Changes:

- Adds a script to benchmark the performance of the queue and adds some instructions on how to use it. By [@freddyaboulton](https://github.com/freddyaboulton) and [@abidlabs](https://github.com/abidlabs) in [PR 3272](https://github.com/gradio-app/gradio/pull/3272)
- Flaky python tests no longer cancel non-flaky tests by [@freddyaboulton](https://github.com/freddyaboulton) in [PR 3344](https://github.com/gradio-app/gradio/pull/3344)

## Breaking Changes:

- Chatbot bubble colors can no longer be set by `chatbot.style(color_map=)` by [@aliabid94] in [PR 3370](https://github.com/gradio-app/gradio/pull/3370)

## Full Changelog:

- Fixed comment typo in components.py by [@eltociear](https://github.com/eltociear) in [PR 3235](https://github.com/gradio-app/gradio/pull/3235)
- Cleaned up chatbot ui look and feel by [@aliabid94] in [PR 3370](https://github.com/gradio-app/gradio/pull/3370)

## Contributors Shoutout:

No changes to highlight.

# Version 3.19.1

## New Features:

No changes to highlight.

## Bug Fixes:

- UI fixes including footer and API docs by [@aliabid94](https://github.com/aliabid94) in [PR 3242](https://github.com/gradio-app/gradio/pull/3242)
- Updated image upload component to accept all image formats, including lossless formats like .webp by [@fienestar](https://github.com/fienestar) in [PR 3225](https://github.com/gradio-app/gradio/pull/3225)

## Documentation Changes:

No changes to highlight.

## Testing and Infrastructure Changes:

No changes to highlight.

## Breaking Changes:

No changes to highlight.

## Full Changelog:

- Added backend support for themes by [@aliabid94](https://github.com/aliabid94) in [PR 2931](https://github.com/gradio-app/gradio/pull/2931)
- Added support for button sizes "lg" (default) and "sm".

## Contributors Shoutout:

No changes to highlight.

# Version 3.19.0

## New Features:

### Improved embedding experience

When embedding a spaces-hosted gradio app as a web component, you now get an improved UI linking back to the original space, better error handling and more intelligent load performance. No changes are required to your code to benefit from this enhanced experience; simply upgrade your gradio SDK to the latest version.

![](https://user-images.githubusercontent.com/12937446/219653294-86937632-72c1-4e93-a77c-af705d49382a.png)

This behaviour is configurable. You can disable the info panel at the bottom by passing `info="false"`. You can disable the container entirely by passing `container="false"`.

Error statuses are reported in the UI with an easy way for end-users to report problems to the original space author via the community tab of that Hugginface space:

![](https://user-images.githubusercontent.com/12937446/219655499-88019443-d694-44e7-9e6d-242e19d10a5c.png)

By default, gradio apps are lazy loaded, vastly improving performance when there are several demos on the page. Metadata is loaded ahead of time, but the space will only be loaded and rendered when it is in view.

This behaviour is configurable. You can pass `eager="true"` to load and render the space regardless of whether or not it is currently on the screen.

by [@pngwn](https://github.com/pngwn) in [PR 3205](https://github.com/gradio-app/gradio/pull/3205)

### New `gr.BarPlot` component! 📊

Create interactive bar plots from a high-level interface with `gr.BarPlot`.
No need to remember matplotlib syntax anymore!

Example usage:

```python
import gradio as gr
import pandas as pd

simple = pd.DataFrame({
    'a': ['A', 'B', 'C', 'D', 'E', 'F', 'G', 'H', 'I'],
    'b': [28, 55, 43, 91, 81, 53, 19, 87, 52]
})

with gr.Blocks() as demo:
    gr.BarPlot(
        simple,
        x="a",
        y="b",
        title="Simple Bar Plot with made up data",
        tooltip=['a', 'b'],
    )

demo.launch()
```

By [@freddyaboulton](https://github.com/freddyaboulton) in [PR 3157](https://github.com/gradio-app/gradio/pull/3157)

### Bokeh plots are back! 🌠

Fixed a bug that prevented bokeh plots from being displayed on the front end and extended support for both 2.x and 3.x versions of bokeh!

![image](https://user-images.githubusercontent.com/41651716/219468324-0d82e07f-8fb4-4ff9-b40c-8250b29e45f7.png)

By [@freddyaboulton](https://github.com/freddyaboulton) in [PR 3212](https://github.com/gradio-app/gradio/pull/3212)

## Bug Fixes:

- Adds ability to add a single message from the bot or user side. Ex: specify `None` as the second value in the tuple, to add a single message in the chatbot from the "bot" side.

```python
gr.Chatbot([("Hi, I'm DialoGPT. Try asking me a question.", None)])
```

By [@dawoodkhan82](https://github.com/dawoodkhan82) in [PR 3165](https://github.com/gradio-app/gradio/pull/3165)

- Fixes `gr.utils.delete_none` to only remove props whose values are `None` from the config by [@abidlabs](https://github.com/abidlabs) in [PR 3188](https://github.com/gradio-app/gradio/pull/3188)
- Fix bug where embedded demos were not loading files properly by [@freddyaboulton](https://github.com/freddyaboulton) in [PR 3177](https://github.com/gradio-app/gradio/pull/3177)
- The `change` event is now triggered when users click the 'Clear All' button of the multiselect DropDown component by [@freddyaboulton](https://github.com/freddyaboulton) in [PR 3195](https://github.com/gradio-app/gradio/pull/3195)
- Stops File component from freezing when a large file is uploaded by [@aliabid94](https://github.com/aliabid94) in [PR 3191](https://github.com/gradio-app/gradio/pull/3191)
- Support Chinese pinyin in Dataframe by [@aliabid94](https://github.com/aliabid94) in [PR 3206](https://github.com/gradio-app/gradio/pull/3206)
- The `clear` event is now triggered when images are cleared by [@freddyaboulton](https://github.com/freddyaboulton) in [PR 3218](https://github.com/gradio-app/gradio/pull/3218)
- Fix bug where auth cookies where not sent when connecting to an app via http by [@freddyaboulton](https://github.com/freddyaboulton) in [PR 3223](https://github.com/gradio-app/gradio/pull/3223)
- Ensure latext CSS is always applied in light and dark mode by [@pngwn](https://github.com/pngwn) in [PR 3233](https://github.com/gradio-app/gradio/pull/3233)

## Documentation Changes:

- Sort components in docs by alphabetic order by [@aliabd](https://github.com/aliabd) in [PR 3152](https://github.com/gradio-app/gradio/pull/3152)
- Changes to W&B guide by [@scottire](https://github.com/scottire) in [PR 3153](https://github.com/gradio-app/gradio/pull/3153)
- Keep pnginfo metadata for gallery by [@wfng92](https://github.com/wfng92) in [PR 3150](https://github.com/gradio-app/gradio/pull/3150)
- Add a section on how to run a Gradio app locally [@osanseviero](https://github.com/osanseviero) in [PR 3170](https://github.com/gradio-app/gradio/pull/3170)
- Fixed typos in gradio events function documentation by [@vidalmaxime](https://github.com/vidalmaxime) in [PR 3168](https://github.com/gradio-app/gradio/pull/3168)
- Added an example using Gradio's batch mode with the diffusers library by [@abidlabs](https://github.com/abidlabs) in [PR 3224](https://github.com/gradio-app/gradio/pull/3224)

## Testing and Infrastructure Changes:

No changes to highlight.

## Breaking Changes:

No changes to highlight.

## Full Changelog:

- Fix demos page css and add close demos button by [@aliabd](https://github.com/aliabd) in [PR 3151](https://github.com/gradio-app/gradio/pull/3151)
- Caches temp files from base64 input data by giving them a deterministic path based on the contents of data by [@abidlabs](https://github.com/abidlabs) in [PR 3197](https://github.com/gradio-app/gradio/pull/3197)
- Better warnings (when there is a mismatch between the number of output components and values returned by a function, or when the `File` component or `UploadButton` component includes a `file_types` parameter along with `file_count=="dir"`) by [@abidlabs](https://github.com/abidlabs) in [PR 3194](https://github.com/gradio-app/gradio/pull/3194)
- Raises a `gr.Error` instead of a regular Python error when you use `gr.Interface.load()` to load a model and there's an error querying the HF API by [@abidlabs](https://github.com/abidlabs) in [PR 3194](https://github.com/gradio-app/gradio/pull/3194)
- Fixed gradio share links so that they are persistent and do not reset if network
  connection is disrupted by by [XciD](https://github.com/XciD), [Wauplin](https://github.com/Wauplin), and [@abidlabs](https://github.com/abidlabs) in [PR 3149](https://github.com/gradio-app/gradio/pull/3149) and a follow-up to allow it to work for users upgrading from a previous Gradio version in [PR 3221](https://github.com/gradio-app/gradio/pull/3221)

## Contributors Shoutout:

No changes to highlight.

# Version 3.18.0

## New Features:

### Revamped Stop Button for Interfaces 🛑

If your Interface function is a generator, there used to be a separate `Stop` button displayed next
to the `Submit` button.

We've revamed the `Submit` button so that it turns into a `Stop` button during the generation process.
Clicking on the `Stop` button will cancel the generation and turn it back to a `Submit` button.
The `Stop` button will automatically turn back to a `Submit` button at the end of the generation if you don't use it!

By [@freddyaboulton](https://github.com/freddyaboulton) in [PR 3124](https://github.com/gradio-app/gradio/pull/3124)

### Queue now works with reload mode!

You can now call `queue` on your `demo` outside of the `if __name__ == "__main__"` block and
run the script in reload mode with the `gradio` command.

Any changes to the `app.py` file will be reflected in the webpage automatically and the queue will work
properly!

By [@freddyaboulton](https://github.com/freddyaboulton) in [PR 3089](https://github.com/gradio-app/gradio/pull/3089)

### Allow serving files from additional directories

```python
demo = gr.Interface(...)
demo.launch(
  file_directories=["/var/lib/demo/path/to/resources"]
)
```

By [@maxaudron](https://github.com/maxaudron) in [PR 3075](https://github.com/gradio-app/gradio/pull/3075)

## Bug Fixes:

- Fixes URL resolution on Windows by [@abidlabs](https://github.com/abidlabs) in [PR 3108](https://github.com/gradio-app/gradio/pull/3108)
- Example caching now works with components without a label attribute (e.g. `Column`) by [@abidlabs](https://github.com/abidlabs) in [PR 3123](https://github.com/gradio-app/gradio/pull/3123)
- Ensure the Video component correctly resets the UI state whe a new video source is loaded and reduce choppiness of UI by [@pngwn](https://github.com/abidlabs) in [PR 3117](https://github.com/gradio-app/gradio/pull/3117)
- Fixes loading private Spaces by [@abidlabs](https://github.com/abidlabs) in [PR 3068](https://github.com/gradio-app/gradio/pull/3068)
- Added a warning when attempting to launch an `Interface` via the `%%blocks` jupyter notebook magic command by [@freddyaboulton](https://github.com/freddyaboulton) in [PR 3126](https://github.com/gradio-app/gradio/pull/3126)
- Fixes bug where interactive output image cannot be set when in edit mode by [@dawoodkhan82](https://github.com/@dawoodkhan82) in [PR 3135](https://github.com/gradio-app/gradio/pull/3135)
- A share link will automatically be created when running on Sagemaker notebooks so that the front-end is properly displayed by [@abidlabs](https://github.com/abidlabs) in [PR 3137](https://github.com/gradio-app/gradio/pull/3137)
- Fixes a few dropdown component issues; hide checkmark next to options as expected, and keyboard hover is visible by [@dawoodkhan82](https://github.com/dawoodkhan82) in [PR 3145]https://github.com/gradio-app/gradio/pull/3145)
- Fixed bug where example pagination buttons were not visible in dark mode or displayed under the examples table. By [@freddyaboulton](https://github.com/freddyaboulton) in [PR 3144](https://github.com/gradio-app/gradio/pull/3144)
- Fixed bug where the font color of axis labels and titles for native plots did not respond to dark mode preferences. By [@freddyaboulton](https://github.com/freddyaboulton) in [PR 3146](https://github.com/gradio-app/gradio/pull/3146)

## Documentation Changes:

- Added a guide on the 4 kinds of Gradio Interfaces by [@yvrjsharma](https://github.com/yvrjsharma) and [@abidlabs](https://github.com/abidlabs) in [PR 3003](https://github.com/gradio-app/gradio/pull/3003)
- Explained that the parameters in `launch` will not be respected when using reload mode, e.g. `gradio` command by [@freddyaboulton](https://github.com/freddyaboulton) in [PR 3089](https://github.com/gradio-app/gradio/pull/3089)
- Added a demo to show how to set up variable numbers of outputs in Gradio by [@abidlabs](https://github.com/abidlabs) in [PR 3127](https://github.com/gradio-app/gradio/pull/3127)
- Updated docs to reflect that the `equal_height` parameter should be passed to the `.style()` method of `gr.Row()` by [@freddyaboulton](https://github.com/freddyaboulton) in [PR 3125](https://github.com/gradio-app/gradio/pull/3125)

## Testing and Infrastructure Changes:

No changes to highlight.

## Breaking Changes:

No changes to highlight.

## Full Changelog:

- Changed URL of final image for `fake_diffusion` demos by [@freddyaboulton](https://github.com/freddyaboulton) in [PR 3120](https://github.com/gradio-app/gradio/pull/3120)

## Contributors Shoutout:

No changes to highlight.

# Version 3.17.1

## New Features:

### iOS image rotation fixed 🔄

Previously photos uploaded via iOS would be rotated after processing. This has been fixed by [@freddyaboulton](https://github.com/freddyaboulton) in [PR 3089](https://github.com/gradio-app/gradio/pull/3091)

#### Before

![image](https://user-images.githubusercontent.com/41651716/215846507-a36e9d05-1ac2-4867-8ab3-ce045a9415d9.png)

#### After

![image](https://user-images.githubusercontent.com/41651716/215846554-e41773ed-70f0-491a-9952-6a18babf91ef.png)

### Run on Kaggle kernels 🧪

A share link will automatically be created when running on Kaggle kernels (notebooks) so that the front-end is properly displayed.

![image](https://user-images.githubusercontent.com/41651716/216104254-2cf55599-449c-436c-b57e-40f6a83f9eee.png)

By [@freddyaboulton](https://github.com/freddyaboulton) in [PR 3101](https://github.com/gradio-app/gradio/pull/3101)

## Bug Fixes:

- Fix bug where examples were not rendered correctly for demos created with Blocks api that had multiple input compinents by [@freddyaboulton](https://github.com/freddyaboulton) in [PR 3090](https://github.com/gradio-app/gradio/pull/3090)
- Fix change event listener for JSON, HighlightedText, Chatbot by [@aliabid94](https://github.com/aliabid94) in [PR 3095](https://github.com/gradio-app/gradio/pull/3095)
- Fixes bug where video and file change event not working [@tomchang25](https://github.com/tomchang25) in [PR 3098](https://github.com/gradio-app/gradio/pull/3098)
- Fixes bug where static_video play and pause event not working [@tomchang25](https://github.com/tomchang25) in [PR 3098](https://github.com/gradio-app/gradio/pull/3098)
- Fixed `Gallery.style(grid=...)` by by [@aliabd](https://github.com/aliabd) in [PR 3107](https://github.com/gradio-app/gradio/pull/3107)

## Documentation Changes:

- Update chatbot guide to include blocks demo and markdown support section by [@dawoodkhan82](https://github.com/dawoodkhan82) in [PR 3023](https://github.com/gradio-app/gradio/pull/3023)

* Fix a broken link in the Quick Start guide, by [@cakiki](https://github.com/cakiki) in [PR 3109](https://github.com/gradio-app/gradio/pull/3109)
* Better docs navigation on mobile by [@aliabd](https://github.com/aliabd) in [PR 3112](https://github.com/gradio-app/gradio/pull/3112)
* Add a guide on using Gradio with [Comet](https://comet.com/), by [@DN6](https://github.com/DN6/) in [PR 3058](https://github.com/gradio-app/gradio/pull/3058)

## Testing and Infrastructure Changes:

No changes to highlight.

## Breaking Changes:

No changes to highlight.

## Full Changelog:

- Set minimum `markdown-it-py` version to `2.0.0` so that the dollar math plugin is compatible by [@freddyaboulton](https://github.com/freddyaboulton) in [PR 3102](https://github.com/gradio-app/gradio/pull/3102)

## Contributors Shoutout:

No changes to highlight.

# Version 3.17.0

## New Features:

### Extended support for Interface.load! 🏗️

You can now load `image-to-text` and `conversational` pipelines from the hub!

### Image-to-text Demo

```python
io = gr.Interface.load("models/nlpconnect/vit-gpt2-image-captioning",
                       api_key="<optional-api-key>")
io.launch()
```

<img width="1087" alt="image" src="https://user-images.githubusercontent.com/41651716/213260197-dc5d80b4-6e50-4b3a-a764-94980930ac38.png">

### conversational Demo

```python
chatbot = gr.Interface.load("models/microsoft/DialoGPT-medium",
                           api_key="<optional-api-key>")
chatbot.launch()
```

![chatbot_load](https://user-images.githubusercontent.com/41651716/213260220-3eaa25b7-a38b-48c6-adeb-2718bdf297a2.gif)

By [@freddyaboulton](https://github.com/freddyaboulton) in [PR 3011](https://github.com/gradio-app/gradio/pull/3011)

### Download Button added to Model3D Output Component 📥

No need for an additional file output component to enable model3d file downloads anymore. We now added a download button to the model3d component itself.

<img width="739" alt="Screenshot 2023-01-18 at 3 52 45 PM" src="https://user-images.githubusercontent.com/12725292/213294198-5f4fda35-bde7-450c-864f-d5683e7fa29a.png">

By [@dawoodkhan82](https://github.com/dawoodkhan82) in [PR 3014](https://github.com/gradio-app/gradio/pull/3014)

### Fixing Auth on Spaces 🔑

Authentication on spaces works now! Third party cookies must be enabled on your browser to be able
to log in. Some browsers disable third party cookies by default (Safari, Chrome Incognito).

![auth_spaces](https://user-images.githubusercontent.com/41651716/215528417-09538933-0576-4d1d-b3b9-1e877ab01905.gif)

## Bug Fixes:

- Fixes bug where interpretation event was not configured correctly by [@freddyaboulton](https://github.com/freddyaboulton) in [PR 2993](https://github.com/gradio-app/gradio/pull/2993)
- Fix relative import bug in reload mode by [@freddyaboulton](https://github.com/freddyaboulton) in [PR 2992](https://github.com/gradio-app/gradio/pull/2992)
- Fixes bug where png files were not being recognized when uploading images by [@abidlabs](https://github.com/abidlabs) in [PR 3002](https://github.com/gradio-app/gradio/pull/3002)
- Fixes bug where external Spaces could not be loaded and used as functions if they returned files by [@abidlabs](https://github.com/abidlabs) in [PR 3004](https://github.com/gradio-app/gradio/pull/3004)
- Fix bug where file serialization output was not JSON serializable by [@freddyaboulton](https://github.com/freddyaboulton) in [PR 2999](https://github.com/gradio-app/gradio/pull/2999)
- Fixes bug where png files were not being recognized when uploading images by [@abidlabs](https://github.com/abidlabs) in [PR 3002](https://github.com/gradio-app/gradio/pull/3002)
- Fixes bug where temporary uploaded files were not being added to temp sets by [@abidlabs](https://github.com/abidlabs) in [PR 3005](https://github.com/gradio-app/gradio/pull/3005)
- Fixes issue where markdown support in chatbot breaks older demos [@dawoodkhan82](https://github.com/dawoodkhan82) in [PR 3006](https://github.com/gradio-app/gradio/pull/3006)
- Fixes the `/file/` route that was broken in a recent change in [PR 3010](https://github.com/gradio-app/gradio/pull/3010)
- Fix bug where the Image component could not serialize image urls by [@freddyaboulton](https://github.com/freddyaboulton) in [PR 2957](https://github.com/gradio-app/gradio/pull/2957)
- Fix forwarding for guides after SEO renaming by [@aliabd](https://github.com/aliabd) in [PR 3017](https://github.com/gradio-app/gradio/pull/3017)
- Switch all pages on the website to use latest stable gradio by [@aliabd](https://github.com/aliabd) in [PR 3016](https://github.com/gradio-app/gradio/pull/3016)
- Fix bug related to deprecated parameters in `huggingface_hub` for the HuggingFaceDatasetSaver in [PR 3025](https://github.com/gradio-app/gradio/pull/3025)
- Added better support for symlinks in the way absolute paths are resolved by [@abidlabs](https://github.com/abidlabs) in [PR 3037](https://github.com/gradio-app/gradio/pull/3037)
- Fix several minor frontend bugs (loading animation, examples as gallery) frontend [@aliabid94](https://github.com/3026) in [PR 2961](https://github.com/gradio-app/gradio/pull/3026).
- Fixes bug that the chatbot sample code does not work with certain input value by [@petrov826](https://github.com/petrov826) in [PR 3039](https://github.com/gradio-app/gradio/pull/3039).
- Fix shadows for form element and ensure focus styles more visible in dark mode [@pngwn](https://github.com/pngwn) in [PR 3042](https://github.com/gradio-app/gradio/pull/3042).
- Fixed bug where the Checkbox and Dropdown change events were not triggered in response to other component changes by [@freddyaboulton](https://github.com/freddyaboulton) in [PR 3045](https://github.com/gradio-app/gradio/pull/3045)
- Fix bug where the queue was not properly restarted after launching a `closed` app by [@freddyaboulton](https://github.com/freddyaboulton) in [PR 3022](https://github.com/gradio-app/gradio/pull/3022)
- Adding missing embedded components on docs by [@aliabd](https://github.com/aliabd) in [PR 3027](https://github.com/gradio-app/gradio/pull/3027)
- Fixes bug where app would crash if the `file_types` parameter of `gr.File` or `gr.UploadButton` was not a list by [@freddyaboulton](https://github.com/freddyaboulton) in [PR 3048](https://github.com/gradio-app/gradio/pull/3048)
- Ensure CSS mounts correctly regardless of how many Gradio instances are on the page [@pngwn](https://github.com/pngwn) in [PR 3059](https://github.com/gradio-app/gradio/pull/3059).
- Fix bug where input component was not hidden in the frontend for `UploadButton` by [@freddyaboulton](https://github.com/freddyaboulton) in [PR 3053](https://github.com/gradio-app/gradio/pull/3053)
- Fixes issue where after clicking submit or undo, the sketch output wouldn't clear. [@dawoodkhan82](https://github.com/dawoodkhan82) in [PR 3047](https://github.com/gradio-app/gradio/pull/3047)
- Ensure spaces embedded via the web component always use the correct URLs for server requests and change ports for testing to avoid strange collisions when users are working with embedded apps locally by [@pngwn](https://github.com/pngwn) in [PR 3065](https://github.com/gradio-app/gradio/pull/3065)
- Preserve selected image of Gallery through updated by [@freddyaboulton](https://github.com/freddyaboulton) in [PR 3061](https://github.com/gradio-app/gradio/pull/3061)
- Fix bug where auth was not respected on HF spaces by [@freddyaboulton](https://github.com/freddyaboulton) and [@aliabid94](https://github.com/aliabid94) in [PR 3049](https://github.com/gradio-app/gradio/pull/3049)
- Fixes bug where tabs selected attribute not working if manually change tab by [@tomchang25](https://github.com/tomchang25) in [3055](https://github.com/gradio-app/gradio/pull/3055)
- Change chatbot to show dots on progress, and fix bug where chatbot would not stick to bottom in the case of images by [@aliabid94](https://github.com/aliabid94) in [PR 3067](https://github.com/gradio-app/gradio/pull/3079)

## Documentation Changes:

- SEO improvements to guides by[@aliabd](https://github.com/aliabd) in [PR 2915](https://github.com/gradio-app/gradio/pull/2915)
- Use `gr.LinePlot` for the `blocks_kinematics` demo by [@freddyaboulton](https://github.com/freddyaboulton) in [PR 2998](https://github.com/gradio-app/gradio/pull/2998)
- Updated the `interface_series_load` to include some inline markdown code by [@abidlabs](https://github.com/abidlabs) in [PR 3051](https://github.com/gradio-app/gradio/pull/3051)

## Testing and Infrastructure Changes:

- Adds a GitHub action to test if any large files (> 5MB) are present by [@abidlabs](https://github.com/abidlabs) in [PR 3013](https://github.com/gradio-app/gradio/pull/3013)

## Breaking Changes:

No changes to highlight.

## Full Changelog:

- Rewrote frontend using CSS variables for themes by [@pngwn](https://github.com/pngwn) in [PR 2840](https://github.com/gradio-app/gradio/pull/2840)
- Moved telemetry requests to run on background threads by [@abidlabs](https://github.com/abidlabs) in [PR 3054](https://github.com/gradio-app/gradio/pull/3054)

## Contributors Shoutout:

No changes to highlight.

# Version 3.16.2

## New Features:

No changes to highlight.

## Bug Fixes:

- Fixed file upload fails for files with zero size by [@dawoodkhan82](https://github.com/dawoodkhan82) in [PR 2923](https://github.com/gradio-app/gradio/pull/2923)
- Fixed bug where `mount_gradio_app` would not launch if the queue was enabled in a gradio app by [@freddyaboulton](https://github.com/freddyaboulton) in [PR 2939](https://github.com/gradio-app/gradio/pull/2939)
- Fix custom long CSS handling in Blocks by [@anton-l](https://github.com/anton-l) in [PR 2953](https://github.com/gradio-app/gradio/pull/2953)
- Recovers the dropdown change event by [@abidlabs](https://github.com/abidlabs) in [PR 2954](https://github.com/gradio-app/gradio/pull/2954).
- Fix audio file output by [@aliabid94](https://github.com/aliabid94) in [PR 2961](https://github.com/gradio-app/gradio/pull/2961).
- Fixed bug where file extensions of really long files were not kept after download by [@freddyaboulton](https://github.com/freddyaboulton) in [PR 2929](https://github.com/gradio-app/gradio/pull/2929)
- Fix bug where outputs for examples where not being returned by the backend by [@freddyaboulton](https://github.com/freddyaboulton) in [PR 2955](https://github.com/gradio-app/gradio/pull/2955)
- Fix bug in `blocks_plug` demo that prevented switching tabs programmatically with python [@TashaSkyUp](https://github.com/https://github.com/TashaSkyUp) in [PR 2971](https://github.com/gradio-app/gradio/pull/2971).

## Documentation Changes:

No changes to highlight.

## Testing and Infrastructure Changes:

No changes to highlight.

## Breaking Changes:

No changes to highlight.

## Full Changelog:

No changes to highlight.

## Contributors Shoutout:

No changes to highlight.

# Version 3.16.1

## New Features:

No changes to highlight.

## Bug Fixes:

- Fix audio file output by [@aliabid94](https://github.com/aliabid94) in [PR 2950](https://github.com/gradio-app/gradio/pull/2950).

## Documentation Changes:

No changes to highlight.

## Testing and Infrastructure Changes:

No changes to highlight.

## Breaking Changes:

No changes to highlight.

## Full Changelog:

No changes to highlight.

## Contributors Shoutout:

No changes to highlight.

# Version 3.16.0

## New Features:

### Send custom progress updates by adding a `gr.Progress` argument after the input arguments to any function. Example:

```python
def reverse(word, progress=gr.Progress()):
    progress(0, desc="Starting")
    time.sleep(1)
    new_string = ""
    for letter in progress.tqdm(word, desc="Reversing"):
        time.sleep(0.25)
        new_string = letter + new_string
    return new_string

demo = gr.Interface(reverse, gr.Text(), gr.Text())
```

Progress indicator bar by [@aliabid94](https://github.com/aliabid94) in [PR 2750](https://github.com/gradio-app/gradio/pull/2750).

- Added `title` argument to `TabbedInterface` by @MohamedAliRashad in [#2888](https://github.com/gradio-app/gradio/pull/2888)
- Add support for specifying file extensions for `gr.File` and `gr.UploadButton`, using `file_types` parameter (e.g `gr.File(file_count="multiple", file_types=["text", ".json", ".csv"])`) by @dawoodkhan82 in [#2901](https://github.com/gradio-app/gradio/pull/2901)
- Added `multiselect` option to `Dropdown` by @dawoodkhan82 in [#2871](https://github.com/gradio-app/gradio/pull/2871)

### With `multiselect` set to `true` a user can now select multiple options from the `gr.Dropdown` component.

```python
gr.Dropdown(["angola", "pakistan", "canada"], multiselect=True, value=["angola"])
```

<img width="610" alt="Screenshot 2023-01-03 at 4 14 36 PM" src="https://user-images.githubusercontent.com/12725292/210442547-c86975c9-4b4f-4b8e-8803-9d96e6a8583a.png">

## Bug Fixes:

- Fixed bug where an error opening an audio file led to a crash by [@FelixDombek](https://github.com/FelixDombek) in [PR 2898](https://github.com/gradio-app/gradio/pull/2898)
- Fixed bug where setting `default_enabled=False` made it so that the entire queue did not start by [@freddyaboulton](https://github.com/freddyaboulton) in [PR 2876](https://github.com/gradio-app/gradio/pull/2876)
- Fixed bug where csv preview for DataFrame examples would show filename instead of file contents by [@freddyaboulton](https://github.com/freddyaboulton) in [PR 2877](https://github.com/gradio-app/gradio/pull/2877)
- Fixed bug where an error raised after yielding iterative output would not be displayed in the browser by
  [@JaySmithWpg](https://github.com/JaySmithWpg) in [PR 2889](https://github.com/gradio-app/gradio/pull/2889)
- Fixed bug in `blocks_style` demo that was preventing it from launching by [@freddyaboulton](https://github.com/freddyaboulton) in [PR 2890](https://github.com/gradio-app/gradio/pull/2890)
- Fixed bug where files could not be downloaded by [@freddyaboulton](https://github.com/freddyaboulton) in [PR 2926](https://github.com/gradio-app/gradio/pull/2926)
- Fixed bug where cached examples were not displaying properly by [@a-rogalska](https://github.com/a-rogalska) in [PR 2974](https://github.com/gradio-app/gradio/pull/2974)

## Documentation Changes:

- Added a Guide on using Google Sheets to create a real-time dashboard with Gradio's `DataFrame` and `LinePlot` component, by [@abidlabs](https://github.com/abidlabs) in [PR 2816](https://github.com/gradio-app/gradio/pull/2816)
- Add a components - events matrix on the docs by [@aliabd](https://github.com/aliabd) in [PR 2921](https://github.com/gradio-app/gradio/pull/2921)

## Testing and Infrastructure Changes:

- Deployed PRs from forks to spaces by [@freddyaboulton](https://github.com/freddyaboulton) in [PR 2895](https://github.com/gradio-app/gradio/pull/2895)

## Breaking Changes:

No changes to highlight.

## Full Changelog:

- The `default_enabled` parameter of the `Blocks.queue` method has no effect by [@freddyaboulton](https://github.com/freddyaboulton) in [PR 2876](https://github.com/gradio-app/gradio/pull/2876)
- Added typing to several Python files in codebase by [@abidlabs](https://github.com/abidlabs) in [PR 2887](https://github.com/gradio-app/gradio/pull/2887)
- Excluding untracked files from demo notebook check action by [@aliabd](https://github.com/aliabd) in [PR 2897](https://github.com/gradio-app/gradio/pull/2897)
- Optimize images and gifs by [@aliabd](https://github.com/aliabd) in [PR 2922](https://github.com/gradio-app/gradio/pull/2922)
- Updated typing by [@1nF0rmed](https://github.com/1nF0rmed) in [PR 2904](https://github.com/gradio-app/gradio/pull/2904)

## Contributors Shoutout:

- @JaySmithWpg for making their first contribution to gradio!
- @MohamedAliRashad for making their first contribution to gradio!

# Version 3.15.0

## New Features:

Gradio's newest plotting component `gr.LinePlot`! 📈

With this component you can easily create time series visualizations with customizable
appearance for your demos and dashboards ... all without having to know an external plotting library.

For an example of the api see below:

```python
gr.LinePlot(stocks,
            x="date",
            y="price",
            color="symbol",
            color_legend_position="bottom",
            width=600, height=400, title="Stock Prices")
```

![image](https://user-images.githubusercontent.com/41651716/208711646-81ae3745-149b-46a3-babd-0569aecdd409.png)

By [@freddyaboulton](https://github.com/freddyaboulton) in [PR 2807](https://github.com/gradio-app/gradio/pull/2807)

## Bug Fixes:

- Fixed bug where the `examples_per_page` parameter of the `Examples` component was not passed to the internal `Dataset` component by [@freddyaboulton](https://github.com/freddyaboulton) in [PR 2861](https://github.com/gradio-app/gradio/pull/2861)
- Fixes loading Spaces that have components with default values by [@abidlabs](https://github.com/abidlabs) in [PR 2855](https://github.com/gradio-app/gradio/pull/2855)
- Fixes flagging when `allow_flagging="auto"` in `gr.Interface()` by [@abidlabs](https://github.com/abidlabs) in [PR 2695](https://github.com/gradio-app/gradio/pull/2695)
- Fixed bug where passing a non-list value to `gr.CheckboxGroup` would crash the entire app by [@freddyaboulton](https://github.com/freddyaboulton) in [PR 2866](https://github.com/gradio-app/gradio/pull/2866)

## Documentation Changes:

- Added a Guide on using BigQuery with Gradio's `DataFrame` and `ScatterPlot` component,
  by [@abidlabs](https://github.com/abidlabs) in [PR 2794](https://github.com/gradio-app/gradio/pull/2794)

## Testing and Infrastructure Changes:

No changes to highlight.

## Breaking Changes:

No changes to highlight.

## Full Changelog:

- Fixed importing gradio can cause PIL.Image.registered_extensions() to break by `[@aliencaocao](https://github.com/aliencaocao)` in `[PR 2846](https://github.com/gradio-app/gradio/pull/2846)`
- Fix css glitch and navigation in docs by [@aliabd](https://github.com/aliabd) in [PR 2856](https://github.com/gradio-app/gradio/pull/2856)
- Added the ability to set `x_lim`, `y_lim` and legend positions for `gr.ScatterPlot` by [@freddyaboulton](https://github.com/freddyaboulton) in [PR 2807](https://github.com/gradio-app/gradio/pull/2807)
- Remove footers and min-height the correct way by [@aliabd](https://github.com/aliabd) in [PR 2860](https://github.com/gradio-app/gradio/pull/2860)

## Contributors Shoutout:

No changes to highlight.

# Version 3.14.0

## New Features:

### Add Waveform Visual Support to Audio

Adds a `gr.make_waveform()` function that creates a waveform video by combining an audio and an optional background image by [@dawoodkhan82](http://github.com/dawoodkhan82) and [@aliabid94](http://github.com/aliabid94) in [PR 2706](https://github.com/gradio-app/gradio/pull/2706. Helpful for making audio outputs much more shareable.

![waveform screenrecording](https://user-images.githubusercontent.com/7870876/206062396-164a5e71-451a-4fe0-94a7-cbe9269d57e6.gif)

### Allows Every Component to Accept an `every` Parameter

When a component's initial value is a function, the `every` parameter re-runs the function every `every` seconds. By [@abidlabs](https://github.com/abidlabs) in [PR 2806](https://github.com/gradio-app/gradio/pull/2806). Here's a code example:

```py
import gradio as gr

with gr.Blocks() as demo:
    df = gr.DataFrame(run_query, every=60*60)

demo.queue().launch()
```

## Bug Fixes:

- Fixed issue where too many temporary files were created, all with randomly generated
  filepaths. Now fewer temporary files are created and are assigned a path that is a
  hash based on the file contents by [@abidlabs](https://github.com/abidlabs) in [PR 2758](https://github.com/gradio-app/gradio/pull/2758)

## Documentation Changes:

No changes to highlight.

## Testing and Infrastructure Changes:

No changes to highlight.

## Breaking Changes:

No changes to highlight.

## Full Changelog:

No changes to highlight.

## Contributors Shoutout:

No changes to highlight.

# Version 3.13.2

## New Features:

No changes to highlight.

## Bug Fixes:

\*No changes to highlight.

-

## Documentation Changes:

- Improves documentation of several queuing-related parameters by [@abidlabs](https://github.com/abidlabs) in [PR 2825](https://github.com/gradio-app/gradio/pull/2825)

## Testing and Infrastructure Changes:

- Remove h11 pinning by [@ecederstrand](<[https://github.com/abidlabs](https://github.com/ecederstrand)>) in [PR 2820](<[https://github.com/gradio-app/gradio/pull/2808](https://github.com/gradio-app/gradio/pull/2820)>)

## Breaking Changes:

No changes to highlight.

## Full Changelog:

No changes to highlight.

## Contributors Shoutout:

No changes to highlight.

# Version 3.13.1

## New Features:

### New Shareable Links

Replaces tunneling logic based on ssh port-forwarding to that based on `frp` by [XciD](https://github.com/XciD) and [Wauplin](https://github.com/Wauplin) in [PR 2509](https://github.com/gradio-app/gradio/pull/2509)

You don't need to do anything differently, but when you set `share=True` in `launch()`,
you'll get this message and a public link that look a little bit different:

```bash
Setting up a public link... we have recently upgraded the way public links are generated. If you encounter any problems, please downgrade to gradio version 3.13.0
.
Running on public URL: https://bec81a83-5b5c-471e.gradio.live
```

These links are a more secure and scalable way to create shareable demos!

## Bug Fixes:

- Allows `gr.Dataframe()` to take a `pandas.DataFrame` that includes numpy array and other types as its initial value, by [@abidlabs](https://github.com/abidlabs) in [PR 2804](https://github.com/gradio-app/gradio/pull/2804)
- Add `altair` to requirements.txt by [@freddyaboulton](https://github.com/freddyaboulton) in [PR 2811](https://github.com/gradio-app/gradio/pull/2811)
- Added aria-labels to icon buttons that are built into UI components by [@emilyuhde](http://github.com/emilyuhde) in [PR 2791](https://github.com/gradio-app/gradio/pull/2791)

## Documentation Changes:

- Fixed some typos in the "Plot Component for Maps" guide by [@freddyaboulton](https://github.com/freddyaboulton) in [PR 2811](https://github.com/gradio-app/gradio/pull/2811)

## Testing and Infrastructure Changes:

- Fixed test for IP address by [@abidlabs](https://github.com/abidlabs) in [PR 2808](https://github.com/gradio-app/gradio/pull/2808)

## Breaking Changes:

No changes to highlight.

## Full Changelog:

- Fixed typo in parameter `visible` in classes in `templates.py` by [@abidlabs](https://github.com/abidlabs) in [PR 2805](https://github.com/gradio-app/gradio/pull/2805)
- Switched external service for getting IP address from `https://api.ipify.org` to `https://checkip.amazonaws.com/` by [@abidlabs](https://github.com/abidlabs) in [PR 2810](https://github.com/gradio-app/gradio/pull/2810)

## Contributors Shoutout:

No changes to highlight.

- Fixed typo in parameter `visible` in classes in `templates.py` by [@abidlabs](https://github.com/abidlabs) in [PR 2805](https://github.com/gradio-app/gradio/pull/2805)
- Switched external service for getting IP address from `https://api.ipify.org` to `https://checkip.amazonaws.com/` by [@abidlabs](https://github.com/abidlabs) in [PR 2810](https://github.com/gradio-app/gradio/pull/2810)

# Version 3.13.0

## New Features:

### Scatter plot component

It is now possible to create a scatter plot natively in Gradio!

The `gr.ScatterPlot` component accepts a pandas dataframe and some optional configuration parameters
and will automatically create a plot for you!

This is the first of many native plotting components in Gradio!

For an example of how to use `gr.ScatterPlot` see below:

```python
import gradio as gr
from vega_datasets import data

cars = data.cars()

with gr.Blocks() as demo:
    gr.ScatterPlot(show_label=False,
                   value=cars,
                   x="Horsepower",
                   y="Miles_per_Gallon",
                   color="Origin",
                   tooltip="Name",
                   title="Car Data",
                   y_title="Miles per Gallon",
                   color_legend_title="Origin of Car").style(container=False)

demo.launch()
```

<img width="404" alt="image" src="https://user-images.githubusercontent.com/41651716/206737726-4c4da5f0-dee8-4f0a-b1e1-e2b75c4638e9.png">

By [@freddyaboulton](https://github.com/freddyaboulton) in [PR 2764](https://github.com/gradio-app/gradio/pull/2764)

### Support for altair plots

The `Plot` component can now accept altair plots as values!
Simply return an altair plot from your event listener and gradio will display it in the front-end.
See the example below:

```python
import gradio as gr
import altair as alt
from vega_datasets import data

cars = data.cars()
chart = (
    alt.Chart(cars)
    .mark_point()
    .encode(
        x="Horsepower",
        y="Miles_per_Gallon",
        color="Origin",
    )
)

with gr.Blocks() as demo:
    gr.Plot(value=chart)
demo.launch()
```

<img width="1366" alt="image" src="https://user-images.githubusercontent.com/41651716/204660697-f994316f-5ca7-4e8a-93bc-eb5e0d556c91.png">

By [@freddyaboulton](https://github.com/freddyaboulton) in [PR 2741](https://github.com/gradio-app/gradio/pull/2741)

### Set the background color of a Label component

The `Label` component now accepts a `color` argument by [@freddyaboulton](https://github.com/freddyaboulton) in [PR 2736](https://github.com/gradio-app/gradio/pull/2736).
The `color` argument should either be a valid css color name or hexadecimal string.
You can update the color with `gr.Label.update`!

This lets you create Alert and Warning boxes with the `Label` component. See below:

```python
import gradio as gr
import random

def update_color(value):
    if value < 0:
        # This is bad so use red
        return "#FF0000"
    elif 0 <= value <= 20:
        # Ok but pay attention (use orange)
        return "#ff9966"
    else:
        # Nothing to worry about
        return None

def update_value():
    choice = random.choice(['good', 'bad', 'so-so'])
    color = update_color(choice)
    return gr.Label.update(value=choice, color=color)


with gr.Blocks() as demo:
    label = gr.Label(value=-10)
    demo.load(lambda: update_value(), inputs=None, outputs=[label], every=1)
demo.queue().launch()
```

![label_bg_color_update](https://user-images.githubusercontent.com/41651716/204400372-80e53857-f26f-4a38-a1ae-1acadff75e89.gif)

### Add Brazilian Portuguese translation

Add Brazilian Portuguese translation (pt-BR.json) by [@pstwh](http://github.com/pstwh) in [PR 2753](https://github.com/gradio-app/gradio/pull/2753):

<img width="951" alt="image" src="https://user-images.githubusercontent.com/1778297/206615305-4c52031e-3f7d-4df2-8805-a79894206911.png">

## Bug Fixes:

- Fixed issue where image thumbnails were not showing when an example directory was provided
  by [@abidlabs](https://github.com/abidlabs) in [PR 2745](https://github.com/gradio-app/gradio/pull/2745)
- Fixed bug loading audio input models from the hub by [@freddyaboulton](https://github.com/freddyaboulton) in [PR 2779](https://github.com/gradio-app/gradio/pull/2779).
- Fixed issue where entities were not merged when highlighted text was generated from the
  dictionary inputs [@payoto](https://github.com/payoto) in [PR 2767](https://github.com/gradio-app/gradio/pull/2767)
- Fixed bug where generating events did not finish running even if the websocket connection was closed by [@freddyaboulton](https://github.com/freddyaboulton) in [PR 2783](https://github.com/gradio-app/gradio/pull/2783).

## Documentation Changes:

No changes to highlight.

## Testing and Infrastructure Changes:

No changes to highlight.

## Breaking Changes:

No changes to highlight.

## Full Changelog:

- Images in the chatbot component are now resized if they exceed a max width by [@abidlabs](https://github.com/abidlabs) in [PR 2748](https://github.com/gradio-app/gradio/pull/2748)
- Missing parameters have been added to `gr.Blocks().load()` by [@abidlabs](https://github.com/abidlabs) in [PR 2755](https://github.com/gradio-app/gradio/pull/2755)
- Deindex share URLs from search by [@aliabd](https://github.com/aliabd) in [PR 2772](https://github.com/gradio-app/gradio/pull/2772)
- Redirect old links and fix broken ones by [@aliabd](https://github.com/aliabd) in [PR 2774](https://github.com/gradio-app/gradio/pull/2774)

## Contributors Shoutout:

No changes to highlight.

# Version 3.12.0

## New Features:

### The `Chatbot` component now supports a subset of Markdown (including bold, italics, code, images)

You can now pass in some Markdown to the Chatbot component and it will show up,
meaning that you can pass in images as well! by [@abidlabs](https://github.com/abidlabs) in [PR 2731](https://github.com/gradio-app/gradio/pull/2731)

Here's a simple example that references a local image `lion.jpg` that is in the same
folder as the Python script:

```py
import gradio as gr

with gr.Blocks() as demo:
    gr.Chatbot([("hi", "hello **abubakar**"), ("![](/file=lion.jpg)", "cool pic")])

demo.launch()
```

![Alt text](https://user-images.githubusercontent.com/1778297/204357455-5c1a4002-eee7-479d-9a1e-ba2c12522723.png)

To see a more realistic example, see the new demo `/demo/chatbot_multimodal/run.py`.

### Latex support

Added mathtext (a subset of latex) support to gr.Markdown. Added by [@kashif](https://github.com/kashif) and [@aliabid94](https://github.com/aliabid94) in [PR 2696](https://github.com/gradio-app/gradio/pull/2696).

Example of how it can be used:

```python
gr.Markdown(
    r"""
    # Hello World! $\frac{\sqrt{x + y}}{4}$ is today's lesson.
    """)
```

### Update Accordion properties from the backend

You can now update the Accordion `label` and `open` status with `gr.Accordion.update` by [@freddyaboulton](https://github.com/freddyaboulton) in [PR 2690](https://github.com/gradio-app/gradio/pull/2690)

```python
import gradio as gr

with gr.Blocks() as demo:
    with gr.Accordion(label="Open for greeting", open=False) as accordion:
        gr.Textbox("Hello!")
    open_btn = gr.Button(value="Open Accordion")
    close_btn = gr.Button(value="Close Accordion")
    open_btn.click(
        lambda: gr.Accordion.update(open=True, label="Open Accordion"),
        inputs=None,
        outputs=[accordion],
    )
    close_btn.click(
        lambda: gr.Accordion.update(open=False, label="Closed Accordion"),
        inputs=None,
        outputs=[accordion],
    )
demo.launch()
```

![update_accordion](https://user-images.githubusercontent.com/41651716/203164176-b102eae3-babe-4986-ae30-3ab4f400cedc.gif)

## Bug Fixes:

- Fixed bug where requests timeout is missing from utils.version_check() by [@yujiehecs](https://github.com/yujiehecs) in [PR 2729](https://github.com/gradio-app/gradio/pull/2729)
- Fixed bug where so that the `File` component can properly preprocess files to "binary" byte-string format by [CoffeeVampir3](https://github.com/CoffeeVampir3) in [PR 2727](https://github.com/gradio-app/gradio/pull/2727)
- Fixed bug to ensure that filenames are less than 200 characters even for non-English languages by [@SkyTNT](https://github.com/SkyTNT) in [PR 2685](https://github.com/gradio-app/gradio/pull/2685)

## Documentation Changes:

- Performance improvements to docs on mobile by [@aliabd](https://github.com/aliabd) in [PR 2730](https://github.com/gradio-app/gradio/pull/2730)

## Testing and Infrastructure Changes:

No changes to highlight.

## Breaking Changes:

No changes to highlight.

## Full Changelog:

- Make try examples button more prominent by [@aliabd](https://github.com/aliabd) in [PR 2705](https://github.com/gradio-app/gradio/pull/2705)
- Fix id clashes in docs by [@aliabd](https://github.com/aliabd) in [PR 2713](https://github.com/gradio-app/gradio/pull/2713)
- Fix typos in guide docs by [@andridns](https://github.com/andridns) in [PR 2722](https://github.com/gradio-app/gradio/pull/2722)
- Add option to `include_audio` in Video component. When `True`, for `source="webcam"` this will record audio and video, for `source="upload"` this will retain the audio in an uploaded video by [@mandargogate](https://github.com/MandarGogate) in [PR 2721](https://github.com/gradio-app/gradio/pull/2721)

## Contributors Shoutout:

- [@andridns](https://github.com/andridns) made their first contribution in [PR 2722](https://github.com/gradio-app/gradio/pull/2722)!

# Version 3.11.0

## New Features:

### Upload Button

There is now a new component called the `UploadButton` which is a file upload component but in button form! You can also specify what file types it should accept in the form of a list (ex: `image`, `video`, `audio`, `text`, or generic `file`). Added by [@dawoodkhan82](https://github.com/dawoodkhan82) in [PR 2591](https://github.com/gradio-app/gradio/pull/2591).

Example of how it can be used:

```python
import gradio as gr

def upload_file(files):
    file_paths = [file.name for file in files]
    return file_paths

with gr.Blocks() as demo:
    file_output = gr.File()
    upload_button = gr.UploadButton("Click to Upload a File", file_types=["image", "video"], file_count="multiple")
    upload_button.upload(upload_file, upload_button, file_output)

demo.launch()
```

### Revamped API documentation page

New API Docs page with in-browser playground and updated aesthetics. [@gary149](https://github.com/gary149) in [PR 2652](https://github.com/gradio-app/gradio/pull/2652)

### Revamped Login page

Previously our login page had its own CSS, had no dark mode, and had an ugly json message on the wrong credentials. Made the page more aesthetically consistent, added dark mode support, and a nicer error message. [@aliabid94](https://github.com/aliabid94) in [PR 2684](https://github.com/gradio-app/gradio/pull/2684)

### Accessing the Requests Object Directly

You can now access the Request object directly in your Python function by [@abidlabs](https://github.com/abidlabs) in [PR 2641](https://github.com/gradio-app/gradio/pull/2641). This means that you can access request headers, the client IP address, and so on. In order to use it, add a parameter to your function and set its type hint to be `gr.Request`. Here's a simple example:

```py
import gradio as gr

def echo(name, request: gr.Request):
    if request:
        print("Request headers dictionary:", request.headers)
        print("IP address:", request.client.host)
    return name

io = gr.Interface(echo, "textbox", "textbox").launch()
```

## Bug Fixes:

- Fixed bug that limited files from being sent over websockets to 16MB. The new limit
  is now 1GB by [@abidlabs](https://github.com/abidlabs) in [PR 2709](https://github.com/gradio-app/gradio/pull/2709)

## Documentation Changes:

- Updated documentation for embedding Gradio demos on Spaces as web components by
  [@julien-c](https://github.com/julien-c) in [PR 2698](https://github.com/gradio-app/gradio/pull/2698)
- Updated IFrames in Guides to use the host URL instead of the Space name to be consistent with the new method for embedding Spaces, by
  [@julien-c](https://github.com/julien-c) in [PR 2692](https://github.com/gradio-app/gradio/pull/2692)
- Colab buttons on every demo in the website! Just click open in colab, and run the demo there.

https://user-images.githubusercontent.com/9021060/202878400-cb16ed47-f4dd-4cb0-b2f0-102a9ff64135.mov

## Testing and Infrastructure Changes:

No changes to highlight.

## Breaking Changes:

No changes to highlight.

## Full Changelog:

- Better warnings and error messages for `gr.Interface.load()` by [@abidlabs](https://github.com/abidlabs) in [PR 2694](https://github.com/gradio-app/gradio/pull/2694)
- Add open in colab buttons to demos in docs and /demos by [@aliabd](https://github.com/aliabd) in [PR 2608](https://github.com/gradio-app/gradio/pull/2608)
- Apply different formatting for the types in component docstrings by [@aliabd](https://github.com/aliabd) in [PR 2707](https://github.com/gradio-app/gradio/pull/2707)

## Contributors Shoutout:

No changes to highlight.

# Version 3.10.1

## New Features:

No changes to highlight.

## Bug Fixes:

- Passes kwargs into `gr.Interface.load()` by [@abidlabs](https://github.com/abidlabs) in [PR 2669](https://github.com/gradio-app/gradio/pull/2669)

## Documentation Changes:

No changes to highlight.

## Testing and Infrastructure Changes:

No changes to highlight.

## Breaking Changes:

No changes to highlight.

## Full Changelog:

- Clean up printed statements in Embedded Colab Mode by [@aliabid94](https://github.com/aliabid94) in [PR 2612](https://github.com/gradio-app/gradio/pull/2612)

## Contributors Shoutout:

No changes to highlight.

# Version 3.10.0

- Add support for `'password'` and `'email'` types to `Textbox`. [@pngwn](https://github.com/pngwn) in [PR 2653](https://github.com/gradio-app/gradio/pull/2653)
- `gr.Textbox` component will now raise an exception if `type` is not "text", "email", or "password" [@pngwn](https://github.com/pngwn) in [PR 2653](https://github.com/gradio-app/gradio/pull/2653). This will cause demos using the deprecated `gr.Textbox(type="number")` to raise an exception.

## Bug Fixes:

- Updated the minimum FastApi used in tests to version 0.87 by [@freddyaboulton](https://github.com/freddyaboulton) in [PR 2647](https://github.com/gradio-app/gradio/pull/2647)
- Fixed bug where interfaces with examples could not be loaded with `gr.Interface.load` by [@freddyaboulton](https://github.com/freddyaboulton) [PR 2640](https://github.com/gradio-app/gradio/pull/2640)
- Fixed bug where the `interactive` property of a component could not be updated by [@freddyaboulton](https://github.com/freddyaboulton) in [PR 2639](https://github.com/gradio-app/gradio/pull/2639)
- Fixed bug where some URLs were not being recognized as valid URLs and thus were not
  loading correctly in various components by [@abidlabs](https://github.com/abidlabs) in [PR 2659](https://github.com/gradio-app/gradio/pull/2659)

## Documentation Changes:

- Fix some typos in the embedded demo names in "05_using_blocks_like_functions.md" by [@freddyaboulton](https://github.com/freddyaboulton) in [PR 2656](https://github.com/gradio-app/gradio/pull/2656)

## Testing and Infrastructure Changes:

No changes to highlight.

## Breaking Changes:

No changes to highlight.

## Full Changelog:

- Add support for `'password'` and `'email'` types to `Textbox`. [@pngwn](https://github.com/pngwn) in [PR 2653](https://github.com/gradio-app/gradio/pull/2653)

## Contributors Shoutout:

No changes to highlight.

# Version 3.9.1

## New Features:

No changes to highlight.

## Bug Fixes:

- Only set a min height on md and html when loading by [@pngwn](https://github.com/pngwn) in [PR 2623](https://github.com/gradio-app/gradio/pull/2623)

## Documentation Changes:

- See docs for the latest gradio commit to main as well the latest pip release:

![main-vs-pip](https://user-images.githubusercontent.com/9021060/199607887-aab1ae4e-a070-4527-966d-024397abe15b.gif)

- Modified the "Connecting To a Database Guide" to use `pd.read_sql` as opposed to low-level postgres connector by [@freddyaboulton](https://github.com/freddyaboulton) in [PR 2604](https://github.com/gradio-app/gradio/pull/2604)

## Testing and Infrastructure Changes:

No changes to highlight.

## Breaking Changes:

No changes to highlight.

## Full Changelog:

- Dropdown for seeing docs as latest or main by [@aliabd](https://github.com/aliabd) in [PR 2544](https://github.com/gradio-app/gradio/pull/2544)
- Allow `gr.Templates` to accept parameters to override the defaults by [@abidlabs](https://github.com/abidlabs) in [PR 2600](https://github.com/gradio-app/gradio/pull/2600)
- Components now throw a `ValueError()` if constructed with invalid parameters for `type` or `source` (for components that take those parameters) in [PR 2610](https://github.com/gradio-app/gradio/pull/2610)
- Allow auth with using queue by [@GLGDLY](https://github.com/GLGDLY) in [PR 2611](https://github.com/gradio-app/gradio/pull/2611)

## Contributors Shoutout:

No changes to highlight.

# Version 3.9

## New Features:

- Gradio is now embedded directly in colab without requiring the share link by [@aliabid94](https://github.com/aliabid94) in [PR 2455](https://github.com/gradio-app/gradio/pull/2455)

### Calling functions by api_name in loaded apps

When you load an upstream app with `gr.Blocks.load`, you can now specify which fn
to call with the `api_name` parameter.

```python
import gradio as gr
english_translator = gr.Blocks.load(name="spaces/gradio/english-translator")
german = english_translator("My name is Freddy", api_name='translate-to-german')
```

The `api_name` parameter will take precendence over the `fn_index` parameter.

## Bug Fixes:

- Fixed bug where None could not be used for File,Model3D, and Audio examples by [@freddyaboulton](https://github.com/freddyaboulton) in [PR 2588](https://github.com/gradio-app/gradio/pull/2588)
- Fixed links in Plotly map guide + demo by [@dawoodkhan82](https://github.com/dawoodkhan82) in [PR 2578](https://github.com/gradio-app/gradio/pull/2578)
- `gr.Blocks.load()` now correctly loads example files from Spaces [@abidlabs](https://github.com/abidlabs) in [PR 2594](https://github.com/gradio-app/gradio/pull/2594)
- Fixed bug when image clear started upload dialog [@mezotaken](https://github.com/mezotaken) in [PR 2577](https://github.com/gradio-app/gradio/pull/2577)

## Documentation Changes:

- Added a Guide on how to configure the queue for maximum performance by [@abidlabs](https://github.com/abidlabs) in [PR 2558](https://github.com/gradio-app/gradio/pull/2558)

## Testing and Infrastructure Changes:

No changes to highlight.

## Breaking Changes:

No changes to highlight.

## Full Changelog:

- Add `api_name` to `Blocks.__call__` by [@freddyaboulton](https://github.com/freddyaboulton) in [PR 2593](https://github.com/gradio-app/gradio/pull/2593)
- Update queue with using deque & update requirements by [@GLGDLY](https://github.com/GLGDLY) in [PR 2428](https://github.com/gradio-app/gradio/pull/2428)

## Contributors Shoutout:

No changes to highlight.

# Version 3.8.2

## Bug Fixes:

- Ensure gradio apps embedded via spaces use the correct endpoint for predictions. [@pngwn](https://github.com/pngwn) in [PR 2567](https://github.com/gradio-app/gradio/pull/2567)
- Ensure gradio apps embedded via spaces use the correct websocket protocol. [@pngwn](https://github.com/pngwn) in [PR 2571](https://github.com/gradio-app/gradio/pull/2571)

## New Features:

### Running Events Continuously

Gradio now supports the ability to run an event continuously on a fixed schedule. To use this feature,
pass `every=# of seconds` to the event definition. This will run the event every given number of seconds!

This can be used to:

- Create live visualizations that show the most up to date data
- Refresh the state of the frontend automatically in response to changes in the backend

Here is an example of a live plot that refreshes every half second:

```python
import math
import gradio as gr
import plotly.express as px
import numpy as np


plot_end = 2 * math.pi


def get_plot(period=1):
    global plot_end
    x = np.arange(plot_end - 2 * math.pi, plot_end, 0.02)
    y = np.sin(2*math.pi*period * x)
    fig = px.line(x=x, y=y)
    plot_end += 2 * math.pi
    return fig


with gr.Blocks() as demo:
    with gr.Row():
        with gr.Column():
            gr.Markdown("Change the value of the slider to automatically update the plot")
            period = gr.Slider(label="Period of plot", value=1, minimum=0, maximum=10, step=1)
            plot = gr.Plot(label="Plot (updates every half second)")

    dep = demo.load(get_plot, None, plot, every=0.5)
    period.change(get_plot, period, plot, every=0.5, cancels=[dep])

demo.queue().launch()
```

![live_demo](https://user-images.githubusercontent.com/41651716/198357377-633ce460-4e31-47bd-8202-1440cdd6fe19.gif)

## Bug Fixes:

No changes to highlight.

## Documentation Changes:

- Explained how to set up `queue` and `auth` when working with reload mode by by [@freddyaboulton](https://github.com/freddyaboulton) in [PR 3089](https://github.com/gradio-app/gradio/pull/3089)

## Testing and Infrastructure Changes:

No changes to highlight.

## Breaking Changes:

No changes to highlight.

## Full Changelog:

- Allows loading private Spaces by passing an an `api_key` to `gr.Interface.load()`
  by [@abidlabs](https://github.com/abidlabs) in [PR 2568](https://github.com/gradio-app/gradio/pull/2568)

## Contributors Shoutout:

No changes to highlight.

# Version 3.8

## New Features:

- Allows event listeners to accept a single dictionary as its argument, where the keys are the components and the values are the component values. This is set by passing the input components in the event listener as a set instead of a list. [@aliabid94](https://github.com/aliabid94) in [PR 2550](https://github.com/gradio-app/gradio/pull/2550)

## Bug Fixes:

- Fix whitespace issue when using plotly. [@dawoodkhan82](https://github.com/dawoodkhan82) in [PR 2548](https://github.com/gradio-app/gradio/pull/2548)
- Apply appropriate alt text to all gallery images. [@camenduru](https://github.com/camenduru) in [PR 2358](https://github.com/gradio-app/gradio/pull/2538)
- Removed erroneous tkinter import in gradio.blocks by [@freddyaboulton](https://github.com/freddyaboulton) in [PR 2555](https://github.com/gradio-app/gradio/pull/2555)

## Documentation Changes:

No changes to highlight.

## Testing and Infrastructure Changes:

No changes to highlight.

## Breaking Changes:

No changes to highlight.

## Full Changelog:

- Added the `every` keyword to event listeners that runs events on a fixed schedule by [@freddyaboulton](https://github.com/freddyaboulton) in [PR 2512](https://github.com/gradio-app/gradio/pull/2512)
- Fix whitespace issue when using plotly. [@dawoodkhan82](https://github.com/dawoodkhan82) in [PR 2548](https://github.com/gradio-app/gradio/pull/2548)
- Apply appropriate alt text to all gallery images. [@camenduru](https://github.com/camenduru) in [PR 2358](https://github.com/gradio-app/gradio/pull/2538)

## Contributors Shoutout:

No changes to highlight.

# Version 3.7

## New Features:

### Batched Functions

Gradio now supports the ability to pass _batched_ functions. Batched functions are just
functions which take in a list of inputs and return a list of predictions.

For example, here is a batched function that takes in two lists of inputs (a list of
words and a list of ints), and returns a list of trimmed words as output:

```py
import time

def trim_words(words, lens):
    trimmed_words = []
    time.sleep(5)
    for w, l in zip(words, lens):
        trimmed_words.append(w[:l])
    return [trimmed_words]
```

The advantage of using batched functions is that if you enable queuing, the Gradio
server can automatically _batch_ incoming requests and process them in parallel,
potentially speeding up your demo. Here's what the Gradio code looks like (notice
the `batch=True` and `max_batch_size=16` -- both of these parameters can be passed
into event triggers or into the `Interface` class)

```py
import gradio as gr

with gr.Blocks() as demo:
    with gr.Row():
        word = gr.Textbox(label="word", value="abc")
        leng = gr.Number(label="leng", precision=0, value=1)
        output = gr.Textbox(label="Output")
    with gr.Row():
        run = gr.Button()

    event = run.click(trim_words, [word, leng], output, batch=True, max_batch_size=16)

demo.queue()
demo.launch()
```

In the example above, 16 requests could be processed in parallel (for a total inference
time of 5 seconds), instead of each request being processed separately (for a total
inference time of 80 seconds).

### Upload Event

`Video`, `Audio`, `Image`, and `File` components now support a `upload()` event that is triggered when a user uploads a file into any of these components.

Example usage:

```py
import gradio as gr

with gr.Blocks() as demo:
    with gr.Row():
        input_video = gr.Video()
        output_video = gr.Video()

     # Clears the output video when an input video is uploaded
    input_video.upload(lambda : None, None, output_video)
```

## Bug Fixes:

- Fixes issue where plotly animations, interactivity, titles, legends, were not working properly. [@dawoodkhan82](https://github.com/dawoodkhan82) in [PR 2486](https://github.com/gradio-app/gradio/pull/2486)
- Prevent requests to the `/api` endpoint from skipping the queue if the queue is enabled for that event by [@freddyaboulton](https://github.com/freddyaboulton) in [PR 2493](https://github.com/gradio-app/gradio/pull/2493)
- Fixes a bug with `cancels` in event triggers so that it works properly if multiple
  Blocks are rendered by [@abidlabs](https://github.com/abidlabs) in [PR 2530](https://github.com/gradio-app/gradio/pull/2530)
- Prevent invalid targets of events from crashing the whole application. [@pngwn](https://github.com/pngwn) in [PR 2534](https://github.com/gradio-app/gradio/pull/2534)
- Properly dequeue cancelled events when multiple apps are rendered by [@freddyaboulton](https://github.com/freddyaboulton) in [PR 2540](https://github.com/gradio-app/gradio/pull/2540)

## Documentation Changes:

- Added an example interactive dashboard to the "Tabular & Plots" section of the Demos page by [@freddyaboulton](https://github.com/freddyaboulton) in [PR 2508](https://github.com/gradio-app/gradio/pull/2508)

## Testing and Infrastructure Changes:

No changes to highlight.

## Breaking Changes:

No changes to highlight.

## Full Changelog:

- Fixes the error message if a user builds Gradio locally and tries to use `share=True` by [@abidlabs](https://github.com/abidlabs) in [PR 2502](https://github.com/gradio-app/gradio/pull/2502)
- Allows the render() function to return self by [@Raul9595](https://github.com/Raul9595) in [PR 2514](https://github.com/gradio-app/gradio/pull/2514)
- Fixes issue where plotly animations, interactivity, titles, legends, were not working properly. [@dawoodkhan82](https://github.com/dawoodkhan82) in [PR 2486](https://github.com/gradio-app/gradio/pull/2486)
- Gradio now supports batched functions by [@abidlabs](https://github.com/abidlabs) in [PR 2218](https://github.com/gradio-app/gradio/pull/2218)
- Add `upload` event for `Video`, `Audio`, `Image`, and `File` components [@dawoodkhan82](https://github.com/dawoodkhan82) in [PR 2448](https://github.com/gradio-app/gradio/pull/2456)
- Changes websocket path for Spaces as it is no longer necessary to have a different URL for websocket connections on Spaces by [@abidlabs](https://github.com/abidlabs) in [PR 2528](https://github.com/gradio-app/gradio/pull/2528)
- Clearer error message when events are defined outside of a Blocks scope, and a warning if you
  try to use `Series` or `Parallel` with `Blocks` by [@abidlabs](https://github.com/abidlabs) in [PR 2543](https://github.com/gradio-app/gradio/pull/2543)
- Adds support for audio samples that are in `float64`, `float16`, or `uint16` formats by [@abidlabs](https://github.com/abidlabs) in [PR 2545](https://github.com/gradio-app/gradio/pull/2545)

## Contributors Shoutout:

No changes to highlight.

# Version 3.6

## New Features:

### Cancelling Running Events

Running events can be cancelled when other events are triggered! To test this feature, pass the `cancels` parameter to the event listener.
For this feature to work, the queue must be enabled.

![cancel_on_change_rl](https://user-images.githubusercontent.com/41651716/195952623-61a606bd-e82b-4e1a-802e-223154cb8727.gif)

Code:

```python
import time
import gradio as gr

def fake_diffusion(steps):
    for i in range(steps):
        time.sleep(1)
        yield str(i)

def long_prediction(*args, **kwargs):
    time.sleep(10)
    return 42


with gr.Blocks() as demo:
    with gr.Row():
        with gr.Column():
            n = gr.Slider(1, 10, value=9, step=1, label="Number Steps")
            run = gr.Button()
            output = gr.Textbox(label="Iterative Output")
            stop = gr.Button(value="Stop Iterating")
        with gr.Column():
            prediction = gr.Number(label="Expensive Calculation")
            run_pred = gr.Button(value="Run Expensive Calculation")
        with gr.Column():
            cancel_on_change = gr.Textbox(label="Cancel Iteration and Expensive Calculation on Change")

    click_event = run.click(fake_diffusion, n, output)
    stop.click(fn=None, inputs=None, outputs=None, cancels=[click_event])
    pred_event = run_pred.click(fn=long_prediction, inputs=None, outputs=prediction)

    cancel_on_change.change(None, None, None, cancels=[click_event, pred_event])


demo.queue(concurrency_count=1, max_size=20).launch()
```

For interfaces, a stop button will be added automatically if the function uses a `yield` statement.

```python
import gradio as gr
import time

def iteration(steps):
    for i in range(steps):
       time.sleep(0.5)
       yield i

gr.Interface(iteration,
             inputs=gr.Slider(minimum=1, maximum=10, step=1, value=5),
             outputs=gr.Number()).queue().launch()
```

![stop_interface_rl](https://user-images.githubusercontent.com/41651716/195952883-e7ca4235-aae3-4852-8f28-96d01d0c5822.gif)

## Bug Fixes:

- Add loading status tracker UI to HTML and Markdown components. [@pngwn](https://github.com/pngwn) in [PR 2474](https://github.com/gradio-app/gradio/pull/2474)
- Fixed videos being mirrored in the front-end if source is not webcam by [@freddyaboulton](https://github.com/freddyaboulton) in [PR 2475](https://github.com/gradio-app/gradio/pull/2475)
- Add clear button for timeseries component [@dawoodkhan82](https://github.com/dawoodkhan82) in [PR 2487](https://github.com/gradio-app/gradio/pull/2487)
- Removes special characters from temporary filenames so that the files can be served by components [@abidlabs](https://github.com/abidlabs) in [PR 2480](https://github.com/gradio-app/gradio/pull/2480)
- Fixed infinite reload loop when mounting gradio as a sub application by [@freddyaboulton](https://github.com/freddyaboulton) in [PR 2477](https://github.com/gradio-app/gradio/pull/2477)

## Documentation Changes:

- Adds a demo to show how a sound alert can be played upon completion of a prediction by [@abidlabs](https://github.com/abidlabs) in [PR 2478](https://github.com/gradio-app/gradio/pull/2478)

## Testing and Infrastructure Changes:

No changes to highlight.

## Breaking Changes:

No changes to highlight.

## Full Changelog:

- Enable running events to be cancelled from other events by [@freddyaboulton](https://github.com/freddyaboulton) in [PR 2433](https://github.com/gradio-app/gradio/pull/2433)
- Small fix for version check before reuploading demos by [@aliabd](https://github.com/aliabd) in [PR 2469](https://github.com/gradio-app/gradio/pull/2469)
- Add loading status tracker UI to HTML and Markdown components. [@pngwn](https://github.com/pngwn) in [PR 2400](https://github.com/gradio-app/gradio/pull/2474)
- Add clear button for timeseries component [@dawoodkhan82](https://github.com/dawoodkhan82) in [PR 2487](https://github.com/gradio-app/gradio/pull/2487)

## Contributors Shoutout:

No changes to highlight.

# Version 3.5

## Bug Fixes:

- Ensure that Gradio does not take control of the HTML page title when embedding a gradio app as a web component, this behaviour flipped by adding `control_page_title="true"` to the webcomponent. [@pngwn](https://github.com/pngwn) in [PR 2400](https://github.com/gradio-app/gradio/pull/2400)
- Decreased latency in iterative-output demos by making the iteration asynchronous [@freddyaboulton](https://github.com/freddyaboulton) in [PR 2409](https://github.com/gradio-app/gradio/pull/2409)
- Fixed queue getting stuck under very high load by [@freddyaboulton](https://github.com/freddyaboulton) in [PR 2374](https://github.com/gradio-app/gradio/pull/2374)
- Ensure that components always behave as if `interactive=True` were set when the following conditions are true:

  - no default value is provided,
  - they are not set as the input or output of an event,
  - `interactive` kwarg is not set.

  [@pngwn](https://github.com/pngwn) in [PR 2459](https://github.com/gradio-app/gradio/pull/2459)

## New Features:

- When an `Image` component is set to `source="upload"`, it is now possible to drag and drop and image to replace a previously uploaded image by [@pngwn](https://github.com/pngwn) in [PR 1711](https://github.com/gradio-app/gradio/issues/1711)
- The `gr.Dataset` component now accepts `HTML` and `Markdown` components by [@abidlabs](https://github.com/abidlabs) in [PR 2437](https://github.com/gradio-app/gradio/pull/2437)

## Documentation Changes:

- Improved documentation for the `gr.Dataset` component by [@abidlabs](https://github.com/abidlabs) in [PR 2437](https://github.com/gradio-app/gradio/pull/2437)

## Testing and Infrastructure Changes:

No changes to highlight.

## Breaking Changes:

- The `Carousel` component is officially deprecated. Since gradio 3.0, code containing the `Carousel` component would throw warnings. As of the next release, the `Carousel` component will raise an exception.

## Full Changelog:

- Speeds up Gallery component by using temporary files instead of base64 representation in the front-end by [@proxyphi](https://github.com/proxyphi), [@pngwn](https://github.com/pngwn), and [@abidlabs](https://github.com/abidlabs) in [PR 2265](https://github.com/gradio-app/gradio/pull/2265)
- Fixed some embedded demos in the guides by not loading the gradio web component in some guides by [@freddyaboulton](https://github.com/freddyaboulton) in [PR 2403](https://github.com/gradio-app/gradio/pull/2403)
- When an `Image` component is set to `source="upload"`, it is now possible to drag and drop and image to replace a previously uploaded image by [@pngwn](https://github.com/pngwn) in [PR 2400](https://github.com/gradio-app/gradio/pull/2410)
- Improve documentation of the `Blocks.load()` event by [@abidlabs](https://github.com/abidlabs) in [PR 2413](https://github.com/gradio-app/gradio/pull/2413)
- Decreased latency in iterative-output demos by making the iteration asynchronous [@freddyaboulton](https://github.com/freddyaboulton) in [PR 2409](https://github.com/gradio-app/gradio/pull/2409)
- Updated share link message to reference new Spaces Hardware [@abidlabs](https://github.com/abidlabs) in [PR 2423](https://github.com/gradio-app/gradio/pull/2423)
- Automatically restart spaces if they're down by [@aliabd](https://github.com/aliabd) in [PR 2405](https://github.com/gradio-app/gradio/pull/2405)
- Carousel component is now deprecated by [@abidlabs](https://github.com/abidlabs) in [PR 2434](https://github.com/gradio-app/gradio/pull/2434)
- Build Gradio from source in ui tests by by [@freddyaboulton](https://github.com/freddyaboulton) in [PR 2440](https://github.com/gradio-app/gradio/pull/2440)
- Change "return ValueError" to "raise ValueError" by [@vzakharov](https://github.com/vzakharov) in [PR 2445](https://github.com/gradio-app/gradio/pull/2445)
- Add guide on creating a map demo using the `gr.Plot()` component [@dawoodkhan82](https://github.com/dawoodkhan82) in [PR 2402](https://github.com/gradio-app/gradio/pull/2402)
- Add blur event for `Textbox` and `Number` components [@dawoodkhan82](https://github.com/dawoodkhan82) in [PR 2448](https://github.com/gradio-app/gradio/pull/2448)
- Stops a gradio launch from hogging a port even after it's been killed [@aliabid94](https://github.com/aliabid94) in [PR 2453](https://github.com/gradio-app/gradio/pull/2453)
- Fix embedded interfaces on touch screen devices by [@aliabd](https://github.com/aliabd) in [PR 2457](https://github.com/gradio-app/gradio/pull/2457)
- Upload all demos to spaces by [@aliabd](https://github.com/aliabd) in [PR 2281](https://github.com/gradio-app/gradio/pull/2281)

## Contributors Shoutout:

No changes to highlight.

# Version 3.4.1

## New Features:

### 1. See Past and Upcoming Changes in the Release History 👀

You can now see gradio's release history directly on the website, and also keep track of upcoming changes. Just go [here](https://gradio.app/changelog/).

![release-history](https://user-images.githubusercontent.com/9021060/193145458-3de699f7-7620-45de-aa73-a1c1b9b96257.gif)

## Bug Fixes:

1. Fix typo in guide image path by [@freddyaboulton](https://github.com/freddyaboulton) in [PR 2357](https://github.com/gradio-app/gradio/pull/2357)
2. Raise error if Blocks has duplicate component with same IDs by [@abidlabs](https://github.com/abidlabs) in [PR 2359](https://github.com/gradio-app/gradio/pull/2359)
3. Catch the permission exception on the audio component by [@Ian-GL](https://github.com/Ian-GL) in [PR 2330](https://github.com/gradio-app/gradio/pull/2330)
4. Fix image_classifier_interface_load demo by [@freddyaboulton](https://github.com/freddyaboulton) in [PR 2365](https://github.com/gradio-app/gradio/pull/2365)
5. Fix combining adjacent components without gaps by introducing `gr.Row(variant="compact")` by [@aliabid94](https://github.com/aliabid94) in [PR 2291](https://github.com/gradio-app/gradio/pull/2291) This comes with deprecation of the following arguments for `Component.style`: `round`, `margin`, `border`.
6. Fix audio streaming, which was previously choppy in [PR 2351](https://github.com/gradio-app/gradio/pull/2351). Big thanks to [@yannickfunk](https://github.com/yannickfunk) for the proposed solution.
7. Fix bug where new typeable slider doesn't respect the minimum and maximum values [@dawoodkhan82](https://github.com/dawoodkhan82) in [PR 2380](https://github.com/gradio-app/gradio/pull/2380)

## Documentation Changes:

1. New Guide: Connecting to a Database 🗄️

   A new guide by [@freddyaboulton](https://github.com/freddyaboulton) that explains how you can use Gradio to connect your app to a database. Read more [here](https://gradio.app/connecting_to_a_database/).

2. New Guide: Running Background Tasks 🥷

   A new guide by [@freddyaboulton](https://github.com/freddyaboulton) that explains how you can run background tasks from your gradio app. Read more [here](https://gradio.app/running_background_tasks/).

3. Small fixes to docs for `Image` component by [@abidlabs](https://github.com/abidlabs) in [PR 2372](https://github.com/gradio-app/gradio/pull/2372)

## Testing and Infrastructure Changes:

No changes to highlight.

## Breaking Changes:

No changes to highlight.

## Full Changelog:

- Create a guide on how to connect an app to a database hosted on the cloud by [@freddyaboulton](https://github.com/freddyaboulton) in [PR 2341](https://github.com/gradio-app/gradio/pull/2341)
- Removes `analytics` dependency by [@abidlabs](https://github.com/abidlabs) in [PR 2347](https://github.com/gradio-app/gradio/pull/2347)
- Add guide on launching background tasks from your app by [@freddyaboulton](https://github.com/freddyaboulton) in [PR 2350](https://github.com/gradio-app/gradio/pull/2350)
- Fix typo in guide image path by [@freddyaboulton](https://github.com/freddyaboulton) in [PR 2357](https://github.com/gradio-app/gradio/pull/2357)
- Raise error if Blocks has duplicate component with same IDs by [@abidlabs](https://github.com/abidlabs) in [PR 2359](https://github.com/gradio-app/gradio/pull/2359)
- Hotfix: fix version back to 3.4 by [@abidlabs](https://github.com/abidlabs) in [PR 2361](https://github.com/gradio-app/gradio/pull/2361)
- Change version.txt to 3.4 instead of 3.4.0 by [@aliabd](https://github.com/aliabd) in [PR 2363](https://github.com/gradio-app/gradio/pull/2363)
- Catch the permission exception on the audio component by [@Ian-GL](https://github.com/Ian-GL) in [PR 2330](https://github.com/gradio-app/gradio/pull/2330)
- Fix image_classifier_interface_load demo by [@freddyaboulton](https://github.com/freddyaboulton) in [PR 2365](https://github.com/gradio-app/gradio/pull/2365)
- Small fixes to docs for `Image` component by [@abidlabs](https://github.com/abidlabs) in [PR 2372](https://github.com/gradio-app/gradio/pull/2372)
- Automated Release Notes by [@freddyaboulton](https://github.com/freddyaboulton) in [PR 2306](https://github.com/gradio-app/gradio/pull/2306)
- Fixed small typos in the docs [@julien-c](https://github.com/julien-c) in [PR 2373](https://github.com/gradio-app/gradio/pull/2373)
- Adds ability to disable pre/post-processing for examples [@abidlabs](https://github.com/abidlabs) in [PR 2383](https://github.com/gradio-app/gradio/pull/2383)
- Copy changelog file in website docker by [@aliabd](https://github.com/aliabd) in [PR 2384](https://github.com/gradio-app/gradio/pull/2384)
- Lets users provide a `gr.update()` dictionary even if post-processing is diabled [@abidlabs](https://github.com/abidlabs) in [PR 2385](https://github.com/gradio-app/gradio/pull/2385)
- Fix bug where errors would cause apps run in reload mode to hang forever by [@freddyaboulton](https://github.com/freddyaboulton) in [PR 2394](https://github.com/gradio-app/gradio/pull/2394)
- Fix bug where new typeable slider doesn't respect the minimum and maximum values [@dawoodkhan82](https://github.com/dawoodkhan82) in [PR 2380](https://github.com/gradio-app/gradio/pull/2380)

## Contributors Shoutout:

No changes to highlight.

# Version 3.4

## New Features:

### 1. Gallery Captions 🖼️

You can now pass captions to images in the Gallery component. To do so you need to pass a {List} of (image, {str} caption) tuples. This is optional and the component also accepts just a list of the images.

Here's an example:

```python
import gradio as gr

images_with_captions = [
    ("https://images.unsplash.com/photo-1551969014-7d2c4cddf0b6", "Cheetah by David Groves"),
    ("https://images.unsplash.com/photo-1546182990-dffeafbe841d", "Lion by Francesco"),
    ("https://images.unsplash.com/photo-1561731216-c3a4d99437d5", "Tiger by Mike Marrah")
    ]

with gr.Blocks() as demo:
    gr.Gallery(value=images_with_captions)

demo.launch()
```

<img src="https://user-images.githubusercontent.com/9021060/192399521-7360b1a9-7ce0-443e-8e94-863a230a7dbe.gif" alt="gallery_captions" width="1000"/>

### 2. Type Values into the Slider 🔢

You can now type values directly on the Slider component! Here's what it looks like:

![type-slider](https://user-images.githubusercontent.com/9021060/192399877-76b662a1-fede-4417-a932-fc15f0da7360.gif)

### 3. Better Sketching and Inpainting 🎨

We've made a lot of changes to our Image component so that it can support better sketching and inpainting.

Now supports:

- A standalone black-and-white sketch

```python
import gradio as gr
demo = gr.Interface(lambda x: x, gr.Sketchpad(), gr.Image())
demo.launch()
```

![bw](https://user-images.githubusercontent.com/9021060/192410264-b08632b5-7b2a-4f86-afb0-5760e7b474cf.gif)

- A standalone color sketch

```python
import gradio as gr
demo = gr.Interface(lambda x: x, gr.Paint(), gr.Image())
demo.launch()
```

![color-sketch](https://user-images.githubusercontent.com/9021060/192410500-3c8c3e64-a5fd-4df2-a991-f0a5cef93728.gif)

- An uploadable image with black-and-white or color sketching

```python
import gradio as gr
demo = gr.Interface(lambda x: x, gr.Image(source='upload', tool='color-sketch'), gr.Image()) # for black and white, tool = 'sketch'
demo.launch()
```

![sketch-new](https://user-images.githubusercontent.com/9021060/192402422-e53cb7b6-024e-448c-87eb-d6a35a63c476.gif)

- Webcam with black-and-white or color sketching

```python
import gradio as gr
demo = gr.Interface(lambda x: x, gr.Image(source='webcam', tool='color-sketch'), gr.Image()) # for black and white, tool = 'sketch'
demo.launch()
```

![webcam-sketch](https://user-images.githubusercontent.com/9021060/192410820-0ffaf324-776e-4e1f-9de6-0fdbbf4940fa.gif)

As well as other fixes

## Bug Fixes:

1. Fix bug where max concurrency count is not respected in queue by [@freddyaboulton](https://github.com/freddyaboulton) in [PR 2286](https://github.com/gradio-app/gradio/pull/2286)
2. fix : queue could be blocked by [@SkyTNT](https://github.com/SkyTNT) in [PR 2288](https://github.com/gradio-app/gradio/pull/2288)
3. Supports `gr.update()` in example caching by [@abidlabs](https://github.com/abidlabs) in [PR 2309](https://github.com/gradio-app/gradio/pull/2309)
4. Clipboard fix for iframes by [@abidlabs](https://github.com/abidlabs) in [PR 2321](https://github.com/gradio-app/gradio/pull/2321)
5. Fix: Dataframe column headers are reset when you add a new column by [@dawoodkhan82](https://github.com/dawoodkhan82) in [PR 2318](https://github.com/gradio-app/gradio/pull/2318)
6. Added support for URLs for Video, Audio, and Image by [@abidlabs](https://github.com/abidlabs) in [PR 2256](https://github.com/gradio-app/gradio/pull/2256)
7. Add documentation about how to create and use the Gradio FastAPI app by [@abidlabs](https://github.com/abidlabs) in [PR 2263](https://github.com/gradio-app/gradio/pull/2263)

## Documentation Changes:

1. Adding a Playground Tab to the Website by [@aliabd](https://github.com/aliabd) in [PR 1860](https://github.com/gradio-app/gradio/pull/1860)
2. Gradio for Tabular Data Science Workflows Guide by [@merveenoyan](https://github.com/merveenoyan) in [PR 2199](https://github.com/gradio-app/gradio/pull/2199)
3. Promotes `postprocess` and `preprocess` to documented parameters by [@abidlabs](https://github.com/abidlabs) in [PR 2293](https://github.com/gradio-app/gradio/pull/2293)
4. Update 2)key_features.md by [@voidxd](https://github.com/voidxd) in [PR 2326](https://github.com/gradio-app/gradio/pull/2326)
5. Add docs to blocks context postprocessing function by [@Ian-GL](https://github.com/Ian-GL) in [PR 2332](https://github.com/gradio-app/gradio/pull/2332)

## Testing and Infrastructure Changes

1. Website fixes and refactoring by [@aliabd](https://github.com/aliabd) in [PR 2280](https://github.com/gradio-app/gradio/pull/2280)
2. Don't deploy to spaces on release by [@freddyaboulton](https://github.com/freddyaboulton) in [PR 2313](https://github.com/gradio-app/gradio/pull/2313)

## Full Changelog:

- Website fixes and refactoring by [@aliabd](https://github.com/aliabd) in [PR 2280](https://github.com/gradio-app/gradio/pull/2280)
- Fix bug where max concurrency count is not respected in queue by [@freddyaboulton](https://github.com/freddyaboulton) in [PR 2286](https://github.com/gradio-app/gradio/pull/2286)
- Promotes `postprocess` and `preprocess` to documented parameters by [@abidlabs](https://github.com/abidlabs) in [PR 2293](https://github.com/gradio-app/gradio/pull/2293)
- Raise warning when trying to cache examples but not all inputs have examples by [@freddyaboulton](https://github.com/freddyaboulton) in [PR 2279](https://github.com/gradio-app/gradio/pull/2279)
- fix : queue could be blocked by [@SkyTNT](https://github.com/SkyTNT) in [PR 2288](https://github.com/gradio-app/gradio/pull/2288)
- Don't deploy to spaces on release by [@freddyaboulton](https://github.com/freddyaboulton) in [PR 2313](https://github.com/gradio-app/gradio/pull/2313)
- Supports `gr.update()` in example caching by [@abidlabs](https://github.com/abidlabs) in [PR 2309](https://github.com/gradio-app/gradio/pull/2309)
- Respect Upstream Queue when loading interfaces/blocks from Spaces by [@freddyaboulton](https://github.com/freddyaboulton) in [PR 2294](https://github.com/gradio-app/gradio/pull/2294)
- Clipboard fix for iframes by [@abidlabs](https://github.com/abidlabs) in [PR 2321](https://github.com/gradio-app/gradio/pull/2321)
- Sketching + Inpainting Capabilities to Gradio by [@abidlabs](https://github.com/abidlabs) in [PR 2144](https://github.com/gradio-app/gradio/pull/2144)
- Update 2)key_features.md by [@voidxd](https://github.com/voidxd) in [PR 2326](https://github.com/gradio-app/gradio/pull/2326)
- release 3.4b3 by [@abidlabs](https://github.com/abidlabs) in [PR 2328](https://github.com/gradio-app/gradio/pull/2328)
- Fix: Dataframe column headers are reset when you add a new column by [@dawoodkhan82](https://github.com/dawoodkhan82) in [PR 2318](https://github.com/gradio-app/gradio/pull/2318)
- Start queue when gradio is a sub application by [@freddyaboulton](https://github.com/freddyaboulton) in [PR 2319](https://github.com/gradio-app/gradio/pull/2319)
- Fix Web Tracker Script by [@aliabd](https://github.com/aliabd) in [PR 2308](https://github.com/gradio-app/gradio/pull/2308)
- Add docs to blocks context postprocessing function by [@Ian-GL](https://github.com/Ian-GL) in [PR 2332](https://github.com/gradio-app/gradio/pull/2332)
- Fix typo in iterator variable name in run_predict function by [@freddyaboulton](https://github.com/freddyaboulton) in [PR 2340](https://github.com/gradio-app/gradio/pull/2340)
- Add captions to galleries by [@aliabid94](https://github.com/aliabid94) in [PR 2284](https://github.com/gradio-app/gradio/pull/2284)
- Typeable value on gradio.Slider by [@dawoodkhan82](https://github.com/dawoodkhan82) in [PR 2329](https://github.com/gradio-app/gradio/pull/2329)

## Contributors Shoutout:

- [@SkyTNT](https://github.com/SkyTNT) made their first contribution in [PR 2288](https://github.com/gradio-app/gradio/pull/2288)
- [@voidxd](https://github.com/voidxd) made their first contribution in [PR 2326](https://github.com/gradio-app/gradio/pull/2326)

# Version 3.3

## New Features:

### 1. Iterative Outputs ⏳

You can now create an iterative output simply by having your function return a generator!

Here's (part of) an example that was used to generate the interface below it. [See full code](https://colab.research.google.com/drive/1m9bWS6B82CT7bw-m4L6AJR8za7fEK7Ov?usp=sharing).

```python
def predict(steps, seed):
    generator = torch.manual_seed(seed)
    for i in range(1,steps):
        yield pipeline(generator=generator, num_inference_steps=i)["sample"][0]
```

![example](https://user-images.githubusercontent.com/9021060/189086273-f5e7087d-71fa-4158-90a9-08e84da0421c.mp4)

### 2. Accordion Layout 🆕

This version of Gradio introduces a new layout component to Blocks: the Accordion. Wrap your elements in a neat, expandable layout that allows users to toggle them as needed.

Usage: ([Read the docs](https://gradio.app/docs/#accordion))

```python
with gr.Accordion("open up"):
# components here
```

![accordion](https://user-images.githubusercontent.com/9021060/189088465-f0ffd7f0-fc6a-42dc-9249-11c5e1e0529b.gif)

### 3. Skops Integration 📈

Our new integration with [skops](https://huggingface.co/blog/skops) allows you to load tabular classification and regression models directly from the [hub](https://huggingface.co/models).

Here's a classification example showing how quick it is to set up an interface for a [model](https://huggingface.co/scikit-learn/tabular-playground).

```python
import gradio as gr
gr.Interface.load("models/scikit-learn/tabular-playground").launch()
```

![187936493-5c90c01d-a6dd-400f-aa42-833a096156a1](https://user-images.githubusercontent.com/9021060/189090519-328fbcb4-120b-43c8-aa54-d6fccfa6b7e8.png)

## Bug Fixes:

No changes to highlight.

## Documentation Changes:

No changes to highlight.

## Testing and Infrastructure Changes:

No changes to highlight.

## Breaking Changes:

No changes to highlight.

## Full Changelog:

- safari fixes by [@pngwn](https://github.com/pngwn) in [PR 2138](https://github.com/gradio-app/gradio/pull/2138)
- Fix roundedness and form borders by [@aliabid94](https://github.com/aliabid94) in [PR 2147](https://github.com/gradio-app/gradio/pull/2147)
- Better processing of example data prior to creating dataset component by [@freddyaboulton](https://github.com/freddyaboulton) in [PR 2147](https://github.com/gradio-app/gradio/pull/2147)
- Show error on Connection drops by [@aliabid94](https://github.com/aliabid94) in [PR 2147](https://github.com/gradio-app/gradio/pull/2147)
- 3.2 release! by [@abidlabs](https://github.com/abidlabs) in [PR 2139](https://github.com/gradio-app/gradio/pull/2139)
- Fixed Named API Requests by [@abidlabs](https://github.com/abidlabs) in [PR 2151](https://github.com/gradio-app/gradio/pull/2151)
- Quick Fix: Cannot upload Model3D image after clearing it by [@dawoodkhan82](https://github.com/dawoodkhan82) in [PR 2168](https://github.com/gradio-app/gradio/pull/2168)
- Fixed misleading log when server_name is '0.0.0.0' by [@lamhoangtung](https://github.com/lamhoangtung) in [PR 2176](https://github.com/gradio-app/gradio/pull/2176)
- Keep embedded PngInfo metadata by [@cobryan05](https://github.com/cobryan05) in [PR 2170](https://github.com/gradio-app/gradio/pull/2170)
- Skops integration: Load tabular classification and regression models from the hub by [@freddyaboulton](https://github.com/freddyaboulton) in [PR 2126](https://github.com/gradio-app/gradio/pull/2126)
- Respect original filename when cached example files are downloaded by [@freddyaboulton](https://github.com/freddyaboulton) in [PR 2145](https://github.com/gradio-app/gradio/pull/2145)
- Add manual trigger to deploy to pypi by [@abidlabs](https://github.com/abidlabs) in [PR 2192](https://github.com/gradio-app/gradio/pull/2192)
- Fix bugs with gr.update by [@freddyaboulton](https://github.com/freddyaboulton) in [PR 2157](https://github.com/gradio-app/gradio/pull/2157)
- Make queue per app by [@aliabid94](https://github.com/aliabid94) in [PR 2193](https://github.com/gradio-app/gradio/pull/2193)
- Preserve Labels In Interpretation Components by [@freddyaboulton](https://github.com/freddyaboulton) in [PR 2166](https://github.com/gradio-app/gradio/pull/2166)
- Quick Fix: Multiple file download not working by [@dawoodkhan82](https://github.com/dawoodkhan82) in [PR 2169](https://github.com/gradio-app/gradio/pull/2169)
- use correct MIME type for js-script file by [@daspartho](https://github.com/daspartho) in [PR 2200](https://github.com/gradio-app/gradio/pull/2200)
- Add accordion component by [@aliabid94](https://github.com/aliabid94) in [PR 2208](https://github.com/gradio-app/gradio/pull/2208)

## Contributors Shoutout:

- [@lamhoangtung](https://github.com/lamhoangtung) made their first contribution in [PR 2176](https://github.com/gradio-app/gradio/pull/2176)
- [@cobryan05](https://github.com/cobryan05) made their first contribution in [PR 2170](https://github.com/gradio-app/gradio/pull/2170)
- [@daspartho](https://github.com/daspartho) made their first contribution in [PR 2200](https://github.com/gradio-app/gradio/pull/2200)

# Version 3.2

## New Features:

### 1. Improvements to Queuing 🥇

We've implemented a brand new queuing system based on **web sockets** instead of HTTP long polling. Among other things, this allows us to manage queue sizes better on Hugging Face Spaces. There are also additional queue-related parameters you can add:

- Now supports concurrent workers (parallelization)

```python
demo = gr.Interface(...)
demo.queue(concurrency_count=3)
demo.launch()
```

- Configure a maximum queue size

```python
demo = gr.Interface(...)
demo.queue(max_size=100)
demo.launch()
```

- If a user closes their tab / browser, they leave the queue, which means the demo will run faster for everyone else

### 2. Fixes to Examples

- Dataframe examples will render properly, and look much clearer in the UI: (thanks to PR #2125)

![Screen Shot 2022-08-30 at 8 29 58 PM](https://user-images.githubusercontent.com/9021060/187586561-d915bafb-f968-4966-b9a2-ef41119692b2.png)

- Image and Video thumbnails are cropped to look neater and more uniform: (thanks to PR #2109)

![Screen Shot 2022-08-30 at 8 32 15 PM](https://user-images.githubusercontent.com/9021060/187586890-56e1e4f0-1b84-42d9-a82f-911772c41030.png)

- Other fixes in PR #2131 and #2064 make it easier to design and use Examples

### 3. Component Fixes 🧱

- Specify the width and height of an image in its style tag (thanks to PR #2133)

```python
components.Image().style(height=260, width=300)
```

- Automatic conversion of videos so they are playable in the browser (thanks to PR #2003). Gradio will check if a video's format is playable in the browser and, if it isn't, will automatically convert it to a format that is (mp4).
- Pass in a json filepath to the Label component (thanks to PR #2083)
- Randomize the default value of a Slider (thanks to PR #1935)

![slider-random](https://user-images.githubusercontent.com/9021060/187596230-3db9697f-9f4d-42f5-9387-d77573513448.gif)

- Improvements to State in PR #2100

### 4. Ability to Randomize Input Sliders and Reload Data whenever the Page Loads

- In some cases, you want to be able to show a different set of input data to every user as they load the page app. For example, you might want to randomize the value of a "seed" `Slider` input. Or you might want to show a `Textbox` with the current date. We now supporting passing _functions_ as the default value in input components. When you pass in a function, it gets **re-evaluated** every time someone loads the demo, allowing you to reload / change data for different users.

Here's an example loading the current date time into an input Textbox:

```python
import gradio as gr
import datetime

with gr.Blocks() as demo:
    gr.Textbox(datetime.datetime.now)

demo.launch()
```

Note that we don't evaluate the function -- `datetime.datetime.now()` -- we pass in the function itself to get this behavior -- `datetime.datetime.now`

Because randomizing the initial value of `Slider` is a common use case, we've added a `randomize` keyword argument you can use to randomize its initial value:

```python
import gradio as gr
demo = gr.Interface(lambda x:x, gr.Slider(0, 10, randomize=True), "number")
demo.launch()
```

### 5. New Guide 🖊️

- [Gradio and W&B Integration](https://gradio.app/Gradio_and_Wandb_Integration/)

## Full Changelog:

- Reset components to original state by setting value to None by [@freddyaboulton](https://github.com/freddyaboulton) in [PR 2044](https://github.com/gradio-app/gradio/pull/2044)
- Cleaning up the way data is processed for components by [@abidlabs](https://github.com/abidlabs) in [PR 1967](https://github.com/gradio-app/gradio/pull/1967)
- version 3.1.8b by [@abidlabs](https://github.com/abidlabs) in [PR 2063](https://github.com/gradio-app/gradio/pull/2063)
- Wandb guide by [@AK391](https://github.com/AK391) in [PR 1898](https://github.com/gradio-app/gradio/pull/1898)
- Add a flagging callback to save json files to a hugging face dataset by [@chrisemezue](https://github.com/chrisemezue) in [PR 1821](https://github.com/gradio-app/gradio/pull/1821)
- Add data science demos to landing page by [@freddyaboulton](https://github.com/freddyaboulton) in [PR 2067](https://github.com/gradio-app/gradio/pull/2067)
- Hide time series + xgboost demos by default by [@freddyaboulton](https://github.com/freddyaboulton) in [PR 2079](https://github.com/gradio-app/gradio/pull/2079)
- Encourage people to keep trying when queue full by [@apolinario](https://github.com/apolinario) in [PR 2076](https://github.com/gradio-app/gradio/pull/2076)
- Updated our analytics on creation of Blocks/Interface by [@abidlabs](https://github.com/abidlabs) in [PR 2082](https://github.com/gradio-app/gradio/pull/2082)
- `Label` component now accepts file paths to `.json` files by [@abidlabs](https://github.com/abidlabs) in [PR 2083](https://github.com/gradio-app/gradio/pull/2083)
- Fix issues related to demos in Spaces by [@abidlabs](https://github.com/abidlabs) in [PR 2086](https://github.com/gradio-app/gradio/pull/2086)
- Fix TimeSeries examples not properly displayed in UI by [@dawoodkhan82](https://github.com/dawoodkhan82) in [PR 2064](https://github.com/gradio-app/gradio/pull/2064)
- Fix infinite requests when doing tab item select by [@freddyaboulton](https://github.com/freddyaboulton) in [PR 2070](https://github.com/gradio-app/gradio/pull/2070)
- Accept deprecated `file` route as well by [@abidlabs](https://github.com/abidlabs) in [PR 2099](https://github.com/gradio-app/gradio/pull/2099)
- Allow frontend method execution on Block.load event by [@codedealer](https://github.com/codedealer) in [PR 2108](https://github.com/gradio-app/gradio/pull/2108)
- Improvements to `State` by [@abidlabs](https://github.com/abidlabs) in [PR 2100](https://github.com/gradio-app/gradio/pull/2100)
- Catch IndexError, KeyError in video_is_playable by [@freddyaboulton](https://github.com/freddyaboulton) in [PR 2113](https://github.com/gradio-app/gradio/pull/2113)
- Fix: Download button does not respect the filepath returned by the function by [@dawoodkhan82](https://github.com/dawoodkhan82) in [PR 2073](https://github.com/gradio-app/gradio/pull/2073)
- Refactoring Layout: Adding column widths, forms, and more. by [@aliabid94](https://github.com/aliabid94) in [PR 2097](https://github.com/gradio-app/gradio/pull/2097)
- Update CONTRIBUTING.md by [@abidlabs](https://github.com/abidlabs) in [PR 2118](https://github.com/gradio-app/gradio/pull/2118)
- 2092 df ex by [@pngwn](https://github.com/pngwn) in [PR 2125](https://github.com/gradio-app/gradio/pull/2125)
- feat(samples table/gallery): Crop thumbs to square by [@ronvoluted](https://github.com/ronvoluted) in [PR 2109](https://github.com/gradio-app/gradio/pull/2109)
- Some enhancements to `gr.Examples` by [@abidlabs](https://github.com/abidlabs) in [PR 2131](https://github.com/gradio-app/gradio/pull/2131)
- Image size fix by [@aliabid94](https://github.com/aliabid94) in [PR 2133](https://github.com/gradio-app/gradio/pull/2133)

## Contributors Shoutout:

- [@chrisemezue](https://github.com/chrisemezue) made their first contribution in [PR 1821](https://github.com/gradio-app/gradio/pull/1821)
- [@apolinario](https://github.com/apolinario) made their first contribution in [PR 2076](https://github.com/gradio-app/gradio/pull/2076)
- [@codedealer](https://github.com/codedealer) made their first contribution in [PR 2108](https://github.com/gradio-app/gradio/pull/2108)

# Version 3.1

## New Features:

### 1. Embedding Demos on Any Website 💻

With PR #1444, Gradio is now distributed as a web component. This means demos can be natively embedded on websites. You'll just need to add two lines: one to load the gradio javascript, and one to link to the demos backend.

Here's a simple example that embeds the demo from a Hugging Face space:

```html
<script
  type="module"
  src="https://gradio.s3-us-west-2.amazonaws.com/3.0.18/gradio.js"
></script>
<gradio-app space="abidlabs/pytorch-image-classifier"></gradio-app>
```

But you can also embed demos that are running anywhere, you just need to link the demo to `src` instead of `space`. In fact, all the demos on the gradio website are embedded this way:

<img width="1268" alt="Screen Shot 2022-07-14 at 2 41 44 PM" src="https://user-images.githubusercontent.com/9021060/178997124-b2f05af2-c18f-4716-bf1b-cb971d012636.png">

Read more in the [Embedding Gradio Demos](https://gradio.app/embedding_gradio_demos) guide.

### 2. Reload Mode 👨‍💻

Reload mode helps developers create gradio demos faster by automatically reloading the demo whenever the code changes. It can support development on Python IDEs (VS Code, PyCharm, etc), the terminal, as well as Jupyter notebooks.

If your demo code is in a script named `app.py`, instead of running `python app.py` you can now run `gradio app.py` and that will launch the demo in reload mode:

```bash
Launching in reload mode on: http://127.0.0.1:7860 (Press CTRL+C to quit)
Watching...
WARNING: The --reload flag should not be used in production on Windows.
```

If you're working from a Jupyter or Colab Notebook, use these magic commands instead: `%load_ext gradio` when you import gradio, and `%%blocks` in the top of the cell with the demo code. Here's an example that shows how much faster the development becomes:

![Blocks](https://user-images.githubusercontent.com/9021060/178986488-ed378cc8-5141-4330-ba41-672b676863d0.gif)

### 3. Inpainting Support on `gr.Image()` 🎨

We updated the Image component to add support for inpainting demos. It works by adding `tool="sketch"` as a parameter, that passes both an image and a sketchable mask to your prediction function.

Here's an example from the [LAMA space](https://huggingface.co/spaces/akhaliq/lama):

![FXApVlFVsAALSD-](https://user-images.githubusercontent.com/9021060/178989479-549867c8-7fb0-436a-a97d-1e91c9f5e611.jpeg)

### 4. Markdown and HTML support in Dataframes 🔢

We upgraded the Dataframe component in PR #1684 to support rendering Markdown and HTML inside the cells.

This means you can build Dataframes that look like the following:

![image (8)](https://user-images.githubusercontent.com/9021060/178991233-41cb07a5-e7a3-433e-89b8-319bc78eb9c2.png)

### 5. `gr.Examples()` for Blocks 🧱

We've added the `gr.Examples` component helper to allow you to add examples to any Blocks demo. This class is a wrapper over the `gr.Dataset` component.

<img width="1271" alt="Screen Shot 2022-07-14 at 2 23 50 PM" src="https://user-images.githubusercontent.com/9021060/178992715-c8bc7550-bc3d-4ddc-9fcb-548c159cd153.png">

gr.Examples takes two required parameters:

- `examples` which takes in a nested list
- `inputs` which takes in a component or list of components

You can read more in the [Examples docs](https://gradio.app/docs/#examples) or the [Adding Examples to your Demos guide](https://gradio.app/adding_examples_to_your_app/).

### 6. Fixes to Audio Streaming

With [PR 1828](https://github.com/gradio-app/gradio/pull/1828) we now hide the status loading animation, as well as remove the echo in streaming. Check out the [stream_audio](https://github.com/gradio-app/gradio/blob/main/demo/stream_audio/run.py) demo for more or read through our [Real Time Speech Recognition](https://gradio.app/real_time_speech_recognition/) guide.

<img width="785" alt="Screen Shot 2022-07-19 at 6 02 35 PM" src="https://user-images.githubusercontent.com/9021060/179808136-9e84502c-f9ee-4f30-b5e9-1086f678fe91.png">

## Full Changelog:

- File component: list multiple files and allow for download #1446 by [@dawoodkhan82](https://github.com/dawoodkhan82) in [PR 1681](https://github.com/gradio-app/gradio/pull/1681)
- Add ColorPicker to docs by [@freddyaboulton](https://github.com/freddyaboulton) in [PR 1768](https://github.com/gradio-app/gradio/pull/1768)
- Mock out requests in TestRequest unit tests by [@freddyaboulton](https://github.com/freddyaboulton) in [PR 1794](https://github.com/gradio-app/gradio/pull/1794)
- Add requirements.txt and test_files to source dist by [@freddyaboulton](https://github.com/freddyaboulton) in [PR 1817](https://github.com/gradio-app/gradio/pull/1817)
- refactor: f-string for tunneling.py by [@nhankiet](https://github.com/nhankiet) in [PR 1819](https://github.com/gradio-app/gradio/pull/1819)
- Miscellaneous formatting improvements to website by [@aliabd](https://github.com/aliabd) in [PR 1754](https://github.com/gradio-app/gradio/pull/1754)
- `integrate()` method moved to `Blocks` by [@abidlabs](https://github.com/abidlabs) in [PR 1776](https://github.com/gradio-app/gradio/pull/1776)
- Add python-3.7 tests by [@freddyaboulton](https://github.com/freddyaboulton) in [PR 1818](https://github.com/gradio-app/gradio/pull/1818)
- Copy test dir in website dockers by [@aliabd](https://github.com/aliabd) in [PR 1827](https://github.com/gradio-app/gradio/pull/1827)
- Add info to docs on how to set default values for components by [@freddyaboulton](https://github.com/freddyaboulton) in [PR 1788](https://github.com/gradio-app/gradio/pull/1788)
- Embedding Components on Docs by [@aliabd](https://github.com/aliabd) in [PR 1726](https://github.com/gradio-app/gradio/pull/1726)
- Remove usage of deprecated gr.inputs and gr.outputs from website by [@freddyaboulton](https://github.com/freddyaboulton) in [PR 1796](https://github.com/gradio-app/gradio/pull/1796)
- Some cleanups to the docs page by [@abidlabs](https://github.com/abidlabs) in [PR 1822](https://github.com/gradio-app/gradio/pull/1822)

## Contributors Shoutout:

- [@nhankiet](https://github.com/nhankiet) made their first contribution in [PR 1819](https://github.com/gradio-app/gradio/pull/1819)

# Version 3.0

### 🔥 Gradio 3.0 is the biggest update to the library, ever.

## New Features:

### 1. Blocks 🧱

Blocks is a new, low-level API that allows you to have full control over the data flows and layout of your application. It allows you to build very complex, multi-step applications. For example, you might want to:

- Group together related demos as multiple tabs in one web app
- Change the layout of your demo instead of just having all of the inputs on the left and outputs on the right
- Have multi-step interfaces, in which the output of one model becomes the input to the next model, or have more flexible data flows in general
- Change a component's properties (for example, the choices in a Dropdown) or its visibility based on user input

Here's a simple example that creates the demo below it:

```python
import gradio as gr

def update(name):
    return f"Welcome to Gradio, {name}!"

demo = gr.Blocks()

with demo:
    gr.Markdown(
    """
    # Hello World!
    Start typing below to see the output.
    """)
    inp = gr.Textbox(placeholder="What is your name?")
    out = gr.Textbox()

    inp.change(fn=update,
               inputs=inp,
               outputs=out)

demo.launch()
```

![hello-blocks](https://user-images.githubusercontent.com/9021060/168684108-78cbd24b-e6bd-4a04-a8d9-20d535203434.gif)

Read our [Introduction to Blocks](http://gradio.app/introduction_to_blocks/) guide for more, and join the 🎈 [Gradio Blocks Party](https://huggingface.co/spaces/Gradio-Blocks/README)!

### 2. Our Revamped Design 🎨

We've upgraded our design across the entire library: from components, and layouts all the way to dark mode.

![kitchen_sink](https://user-images.githubusercontent.com/9021060/168686333-7a6e3096-3e23-4309-abf2-5cd7736e0463.gif)

### 3. A New Website 💻

We've upgraded [gradio.app](https://gradio.app) to make it cleaner, faster and easier to use. Our docs now come with components and demos embedded directly on the page. So you can quickly get up to speed with what you're looking for.

![website](https://user-images.githubusercontent.com/9021060/168687191-10d6a3bd-101f-423a-8193-48f47a5e077d.gif)

### 4. New Components: Model3D, Dataset, and More..

We've introduced a lot of new components in `3.0`, including `Model3D`, `Dataset`, `Markdown`, `Button` and `Gallery`. You can find all the components and play around with them [here](https://gradio.app/docs/#components).

![Model3d](https://user-images.githubusercontent.com/9021060/168689062-6ad77151-8cc5-467d-916c-f7c78e52ec0c.gif)

## Full Changelog:

- Gradio dash fe by [@pngwn](https://github.com/pngwn) in [PR 807](https://github.com/gradio-app/gradio/pull/807)
- Blocks components by [@FarukOzderim](https://github.com/FarukOzderim) in [PR 765](https://github.com/gradio-app/gradio/pull/765)
- Blocks components V2 by [@FarukOzderim](https://github.com/FarukOzderim) in [PR 843](https://github.com/gradio-app/gradio/pull/843)
- Blocks-Backend-Events by [@FarukOzderim](https://github.com/FarukOzderim) in [PR 844](https://github.com/gradio-app/gradio/pull/844)
- Interfaces from Blocks by [@aliabid94](https://github.com/aliabid94) in [PR 849](https://github.com/gradio-app/gradio/pull/849)
- Blocks dev by [@aliabid94](https://github.com/aliabid94) in [PR 853](https://github.com/gradio-app/gradio/pull/853)
- Started updating demos to use the new `gradio.components` syntax by [@abidlabs](https://github.com/abidlabs) in [PR 848](https://github.com/gradio-app/gradio/pull/848)
- add test infra + add browser tests to CI by [@pngwn](https://github.com/pngwn) in [PR 852](https://github.com/gradio-app/gradio/pull/852)
- 854 textbox by [@pngwn](https://github.com/pngwn) in [PR 859](https://github.com/gradio-app/gradio/pull/859)
- Getting old Python unit tests to pass on `blocks-dev` by [@abidlabs](https://github.com/abidlabs) in [PR 861](https://github.com/gradio-app/gradio/pull/861)
- initialise chatbot with empty array of messages by [@pngwn](https://github.com/pngwn) in [PR 867](https://github.com/gradio-app/gradio/pull/867)
- add test for output to input by [@pngwn](https://github.com/pngwn) in [PR 866](https://github.com/gradio-app/gradio/pull/866)
- More Interface -> Blocks features by [@aliabid94](https://github.com/aliabid94) in [PR 864](https://github.com/gradio-app/gradio/pull/864)
- Fixing external.py in blocks-dev to reflect the new HF Spaces paths by [@abidlabs](https://github.com/abidlabs) in [PR 879](https://github.com/gradio-app/gradio/pull/879)
- backend_default_value_refactoring by [@FarukOzderim](https://github.com/FarukOzderim) in [PR 871](https://github.com/gradio-app/gradio/pull/871)
- fix default_value by [@pngwn](https://github.com/pngwn) in [PR 869](https://github.com/gradio-app/gradio/pull/869)
- fix buttons by [@aliabid94](https://github.com/aliabid94) in [PR 883](https://github.com/gradio-app/gradio/pull/883)
- Checking and updating more demos to use 3.0 syntax by [@abidlabs](https://github.com/abidlabs) in [PR 892](https://github.com/gradio-app/gradio/pull/892)
- Blocks Tests by [@FarukOzderim](https://github.com/FarukOzderim) in [PR 902](https://github.com/gradio-app/gradio/pull/902)
- Interface fix by [@pngwn](https://github.com/pngwn) in [PR 901](https://github.com/gradio-app/gradio/pull/901)
- Quick fix: Issue 893 by [@dawoodkhan82](https://github.com/dawoodkhan82) in [PR 907](https://github.com/gradio-app/gradio/pull/907)
- 3d Image Component by [@dawoodkhan82](https://github.com/dawoodkhan82) in [PR 775](https://github.com/gradio-app/gradio/pull/775)
- fix endpoint url in prod by [@pngwn](https://github.com/pngwn) in [PR 911](https://github.com/gradio-app/gradio/pull/911)
- rename Model3d to Image3D by [@dawoodkhan82](https://github.com/dawoodkhan82) in [PR 912](https://github.com/gradio-app/gradio/pull/912)
- update pypi to 2.9.1 by [@abidlabs](https://github.com/abidlabs) in [PR 916](https://github.com/gradio-app/gradio/pull/916)
- blocks-with-fix by [@FarukOzderim](https://github.com/FarukOzderim) in [PR 917](https://github.com/gradio-app/gradio/pull/917)
- Restore Interpretation, Live, Auth, Queueing by [@aliabid94](https://github.com/aliabid94) in [PR 915](https://github.com/gradio-app/gradio/pull/915)
- Allow `Blocks` instances to be used like a `Block` in other `Blocks` by [@abidlabs](https://github.com/abidlabs) in [PR 919](https://github.com/gradio-app/gradio/pull/919)
- Redesign 1 by [@pngwn](https://github.com/pngwn) in [PR 918](https://github.com/gradio-app/gradio/pull/918)
- blocks-components-tests by [@FarukOzderim](https://github.com/FarukOzderim) in [PR 904](https://github.com/gradio-app/gradio/pull/904)
- fix unit + browser tests by [@pngwn](https://github.com/pngwn) in [PR 926](https://github.com/gradio-app/gradio/pull/926)
- blocks-move-test-data by [@FarukOzderim](https://github.com/FarukOzderim) in [PR 927](https://github.com/gradio-app/gradio/pull/927)
- remove debounce from form inputs by [@pngwn](https://github.com/pngwn) in [PR 932](https://github.com/gradio-app/gradio/pull/932)
- reimplement webcam video by [@pngwn](https://github.com/pngwn) in [PR 928](https://github.com/gradio-app/gradio/pull/928)
- blocks-move-test-data by [@FarukOzderim](https://github.com/FarukOzderim) in [PR 941](https://github.com/gradio-app/gradio/pull/941)
- allow audio components to take a string value by [@pngwn](https://github.com/pngwn) in [PR 930](https://github.com/gradio-app/gradio/pull/930)
- static mode for textbox by [@pngwn](https://github.com/pngwn) in [PR 929](https://github.com/gradio-app/gradio/pull/929)
- fix file upload text by [@pngwn](https://github.com/pngwn) in [PR 931](https://github.com/gradio-app/gradio/pull/931)
- tabbed-interface-rewritten by [@FarukOzderim](https://github.com/FarukOzderim) in [PR 958](https://github.com/gradio-app/gradio/pull/958)
- Gan demo fix by [@abidlabs](https://github.com/abidlabs) in [PR 965](https://github.com/gradio-app/gradio/pull/965)
- Blocks analytics by [@abidlabs](https://github.com/abidlabs) in [PR 947](https://github.com/gradio-app/gradio/pull/947)
- Blocks page load by [@FarukOzderim](https://github.com/FarukOzderim) in [PR 963](https://github.com/gradio-app/gradio/pull/963)
- add frontend for page load events by [@pngwn](https://github.com/pngwn) in [PR 967](https://github.com/gradio-app/gradio/pull/967)
- fix i18n and some tweaks by [@pngwn](https://github.com/pngwn) in [PR 966](https://github.com/gradio-app/gradio/pull/966)
- add jinja2 to reqs by [@FarukOzderim](https://github.com/FarukOzderim) in [PR 969](https://github.com/gradio-app/gradio/pull/969)
- Cleaning up `Launchable()` by [@abidlabs](https://github.com/abidlabs) in [PR 968](https://github.com/gradio-app/gradio/pull/968)
- Fix #944 by [@FarukOzderim](https://github.com/FarukOzderim) in [PR 971](https://github.com/gradio-app/gradio/pull/971)
- New Blocks Demo: neural instrument cloning by [@abidlabs](https://github.com/abidlabs) in [PR 975](https://github.com/gradio-app/gradio/pull/975)
- Add huggingface_hub client library by [@FarukOzderim](https://github.com/FarukOzderim) in [PR 973](https://github.com/gradio-app/gradio/pull/973)
- State and variables by [@aliabid94](https://github.com/aliabid94) in [PR 977](https://github.com/gradio-app/gradio/pull/977)
- update-components by [@FarukOzderim](https://github.com/FarukOzderim) in [PR 986](https://github.com/gradio-app/gradio/pull/986)
- ensure dataframe updates as expected by [@pngwn](https://github.com/pngwn) in [PR 981](https://github.com/gradio-app/gradio/pull/981)
- test-guideline by [@FarukOzderim](https://github.com/FarukOzderim) in [PR 990](https://github.com/gradio-app/gradio/pull/990)
- Issue #785: add footer by [@dawoodkhan82](https://github.com/dawoodkhan82) in [PR 972](https://github.com/gradio-app/gradio/pull/972)
- indentation fix by [@abidlabs](https://github.com/abidlabs) in [PR 993](https://github.com/gradio-app/gradio/pull/993)
- missing quote by [@aliabd](https://github.com/aliabd) in [PR 996](https://github.com/gradio-app/gradio/pull/996)
- added interactive parameter to components by [@abidlabs](https://github.com/abidlabs) in [PR 992](https://github.com/gradio-app/gradio/pull/992)
- custom-components by [@FarukOzderim](https://github.com/FarukOzderim) in [PR 985](https://github.com/gradio-app/gradio/pull/985)
- Refactor component shortcuts by [@FarukOzderim](https://github.com/FarukOzderim) in [PR 995](https://github.com/gradio-app/gradio/pull/995)
- Plot Component by [@dawoodkhan82](https://github.com/dawoodkhan82) in [PR 805](https://github.com/gradio-app/gradio/pull/805)
- updated PyPi version to 2.9.2 by [@abidlabs](https://github.com/abidlabs) in [PR 1002](https://github.com/gradio-app/gradio/pull/1002)
- Release 2.9.3 by [@abidlabs](https://github.com/abidlabs) in [PR 1003](https://github.com/gradio-app/gradio/pull/1003)
- Image3D Examples Fix by [@dawoodkhan82](https://github.com/dawoodkhan82) in [PR 1001](https://github.com/gradio-app/gradio/pull/1001)
- release 2.9.4 by [@abidlabs](https://github.com/abidlabs) in [PR 1006](https://github.com/gradio-app/gradio/pull/1006)
- templates import hotfix by [@FarukOzderim](https://github.com/FarukOzderim) in [PR 1008](https://github.com/gradio-app/gradio/pull/1008)
- Progress indicator bar by [@aliabid94](https://github.com/aliabid94) in [PR 997](https://github.com/gradio-app/gradio/pull/997)
- Fixed image input for absolute path by [@JefferyChiang](https://github.com/JefferyChiang) in [PR 1004](https://github.com/gradio-app/gradio/pull/1004)
- Model3D + Plot Components by [@dawoodkhan82](https://github.com/dawoodkhan82) in [PR 1010](https://github.com/gradio-app/gradio/pull/1010)
- Gradio Guides: Creating CryptoPunks with GANs by [@NimaBoscarino](https://github.com/NimaBoscarino) in [PR 1000](https://github.com/gradio-app/gradio/pull/1000)
- [BIG PR] Gradio blocks & redesigned components by [@abidlabs](https://github.com/abidlabs) in [PR 880](https://github.com/gradio-app/gradio/pull/880)
- fixed failing test on main by [@abidlabs](https://github.com/abidlabs) in [PR 1023](https://github.com/gradio-app/gradio/pull/1023)
- Use smaller ASR model in external test by [@abidlabs](https://github.com/abidlabs) in [PR 1024](https://github.com/gradio-app/gradio/pull/1024)
- updated PyPi version to 2.9.0b by [@abidlabs](https://github.com/abidlabs) in [PR 1026](https://github.com/gradio-app/gradio/pull/1026)
- Fixing import issues so that the package successfully installs on colab notebooks by [@abidlabs](https://github.com/abidlabs) in [PR 1027](https://github.com/gradio-app/gradio/pull/1027)
- Update website tracker slackbot by [@aliabd](https://github.com/aliabd) in [PR 1037](https://github.com/gradio-app/gradio/pull/1037)
- textbox-autoheight by [@FarukOzderim](https://github.com/FarukOzderim) in [PR 1009](https://github.com/gradio-app/gradio/pull/1009)
- Model3D Examples fixes by [@dawoodkhan82](https://github.com/dawoodkhan82) in [PR 1035](https://github.com/gradio-app/gradio/pull/1035)
- GAN Gradio Guide: Adjustments to iframe heights by [@NimaBoscarino](https://github.com/NimaBoscarino) in [PR 1042](https://github.com/gradio-app/gradio/pull/1042)
- added better default labels to form components by [@abidlabs](https://github.com/abidlabs) in [PR 1040](https://github.com/gradio-app/gradio/pull/1040)
- Slackbot web tracker fix by [@aliabd](https://github.com/aliabd) in [PR 1043](https://github.com/gradio-app/gradio/pull/1043)
- Plot fixes by [@dawoodkhan82](https://github.com/dawoodkhan82) in [PR 1044](https://github.com/gradio-app/gradio/pull/1044)
- Small fixes to the demos by [@abidlabs](https://github.com/abidlabs) in [PR 1030](https://github.com/gradio-app/gradio/pull/1030)
- fixing demo issue with website by [@aliabd](https://github.com/aliabd) in [PR 1047](https://github.com/gradio-app/gradio/pull/1047)
- [hotfix] HighlightedText by [@aliabid94](https://github.com/aliabid94) in [PR 1046](https://github.com/gradio-app/gradio/pull/1046)
- Update text by [@ronvoluted](https://github.com/ronvoluted) in [PR 1050](https://github.com/gradio-app/gradio/pull/1050)
- Update CONTRIBUTING.md by [@FarukOzderim](https://github.com/FarukOzderim) in [PR 1052](https://github.com/gradio-app/gradio/pull/1052)
- fix(ui): Increase contrast for footer by [@ronvoluted](https://github.com/ronvoluted) in [PR 1048](https://github.com/gradio-app/gradio/pull/1048)
- UI design update by [@gary149](https://github.com/gary149) in [PR 1041](https://github.com/gradio-app/gradio/pull/1041)
- updated PyPi version to 2.9.0b8 by [@abidlabs](https://github.com/abidlabs) in [PR 1059](https://github.com/gradio-app/gradio/pull/1059)
- Running, testing, and fixing demos by [@abidlabs](https://github.com/abidlabs) in [PR 1060](https://github.com/gradio-app/gradio/pull/1060)
- Form layout by [@pngwn](https://github.com/pngwn) in [PR 1054](https://github.com/gradio-app/gradio/pull/1054)
- inputless-interfaces by [@FarukOzderim](https://github.com/FarukOzderim) in [PR 1038](https://github.com/gradio-app/gradio/pull/1038)
- Update PULL_REQUEST_TEMPLATE.md by [@FarukOzderim](https://github.com/FarukOzderim) in [PR 1068](https://github.com/gradio-app/gradio/pull/1068)
- Upgrading node memory to 4gb in website Docker by [@aliabd](https://github.com/aliabd) in [PR 1069](https://github.com/gradio-app/gradio/pull/1069)
- Website reload error by [@aliabd](https://github.com/aliabd) in [PR 1079](https://github.com/gradio-app/gradio/pull/1079)
- fixed favicon issue by [@abidlabs](https://github.com/abidlabs) in [PR 1064](https://github.com/gradio-app/gradio/pull/1064)
- remove-queue-from-events by [@FarukOzderim](https://github.com/FarukOzderim) in [PR 1056](https://github.com/gradio-app/gradio/pull/1056)
- Enable vertex colors for OBJs files by [@radames](https://github.com/radames) in [PR 1074](https://github.com/gradio-app/gradio/pull/1074)
- Dark text by [@ronvoluted](https://github.com/ronvoluted) in [PR 1049](https://github.com/gradio-app/gradio/pull/1049)
- Scroll to output by [@pngwn](https://github.com/pngwn) in [PR 1077](https://github.com/gradio-app/gradio/pull/1077)
- Explicitly list pnpm version 6 in contributing guide by [@freddyaboulton](https://github.com/freddyaboulton) in [PR 1085](https://github.com/gradio-app/gradio/pull/1085)
- hotfix for encrypt issue by [@abidlabs](https://github.com/abidlabs) in [PR 1096](https://github.com/gradio-app/gradio/pull/1096)
- Release 2.9b9 by [@abidlabs](https://github.com/abidlabs) in [PR 1098](https://github.com/gradio-app/gradio/pull/1098)
- tweak node circleci settings by [@pngwn](https://github.com/pngwn) in [PR 1091](https://github.com/gradio-app/gradio/pull/1091)
- Website Reload Error by [@aliabd](https://github.com/aliabd) in [PR 1099](https://github.com/gradio-app/gradio/pull/1099)
- Website Reload: README in demos docker by [@aliabd](https://github.com/aliabd) in [PR 1100](https://github.com/gradio-app/gradio/pull/1100)
- Flagging fixes by [@abidlabs](https://github.com/abidlabs) in [PR 1081](https://github.com/gradio-app/gradio/pull/1081)
- Backend for optional labels by [@abidlabs](https://github.com/abidlabs) in [PR 1080](https://github.com/gradio-app/gradio/pull/1080)
- Optional labels fe by [@pngwn](https://github.com/pngwn) in [PR 1105](https://github.com/gradio-app/gradio/pull/1105)
- clean-deprecated-parameters by [@FarukOzderim](https://github.com/FarukOzderim) in [PR 1090](https://github.com/gradio-app/gradio/pull/1090)
- Blocks rendering fix by [@abidlabs](https://github.com/abidlabs) in [PR 1102](https://github.com/gradio-app/gradio/pull/1102)
- Redos #1106 by [@abidlabs](https://github.com/abidlabs) in [PR 1112](https://github.com/gradio-app/gradio/pull/1112)
- Interface types: handle input-only, output-only, and unified interfaces by [@abidlabs](https://github.com/abidlabs) in [PR 1108](https://github.com/gradio-app/gradio/pull/1108)
- Hotfix + New pypi release 2.9b11 by [@abidlabs](https://github.com/abidlabs) in [PR 1118](https://github.com/gradio-app/gradio/pull/1118)
- issue-checkbox by [@FarukOzderim](https://github.com/FarukOzderim) in [PR 1122](https://github.com/gradio-app/gradio/pull/1122)
- issue-checkbox-hotfix by [@FarukOzderim](https://github.com/FarukOzderim) in [PR 1127](https://github.com/gradio-app/gradio/pull/1127)
- Fix demos in website by [@aliabd](https://github.com/aliabd) in [PR 1130](https://github.com/gradio-app/gradio/pull/1130)
- Guide for Gradio ONNX model zoo on Huggingface by [@AK391](https://github.com/AK391) in [PR 1073](https://github.com/gradio-app/gradio/pull/1073)
- ONNX guide fixes by [@aliabd](https://github.com/aliabd) in [PR 1131](https://github.com/gradio-app/gradio/pull/1131)
- Stacked form inputs css by [@gary149](https://github.com/gary149) in [PR 1134](https://github.com/gradio-app/gradio/pull/1134)
- made default value in textbox empty string by [@abidlabs](https://github.com/abidlabs) in [PR 1135](https://github.com/gradio-app/gradio/pull/1135)
- Examples UI by [@gary149](https://github.com/gary149) in [PR 1121](https://github.com/gradio-app/gradio/pull/1121)
- Chatbot custom color support by [@dawoodkhan82](https://github.com/dawoodkhan82) in [PR 1092](https://github.com/gradio-app/gradio/pull/1092)
- highlighted text colors by [@pngwn](https://github.com/pngwn) in [PR 1119](https://github.com/gradio-app/gradio/pull/1119)
- pin to pnpm 6 for now by [@pngwn](https://github.com/pngwn) in [PR 1147](https://github.com/gradio-app/gradio/pull/1147)
- Restore queue in Blocks by [@aliabid94](https://github.com/aliabid94) in [PR 1137](https://github.com/gradio-app/gradio/pull/1137)
- add select event for tabitems by [@pngwn](https://github.com/pngwn) in [PR 1154](https://github.com/gradio-app/gradio/pull/1154)
- max_lines + autoheight for textbox by [@pngwn](https://github.com/pngwn) in [PR 1153](https://github.com/gradio-app/gradio/pull/1153)
- use color palette for chatbot by [@pngwn](https://github.com/pngwn) in [PR 1152](https://github.com/gradio-app/gradio/pull/1152)
- Timeseries improvements by [@pngwn](https://github.com/pngwn) in [PR 1149](https://github.com/gradio-app/gradio/pull/1149)
- move styling for interface panels to frontend by [@pngwn](https://github.com/pngwn) in [PR 1146](https://github.com/gradio-app/gradio/pull/1146)
- html tweaks by [@pngwn](https://github.com/pngwn) in [PR 1145](https://github.com/gradio-app/gradio/pull/1145)
- Issue #768: Support passing none to resize and crop image by [@dawoodkhan82](https://github.com/dawoodkhan82) in [PR 1144](https://github.com/gradio-app/gradio/pull/1144)
- image gallery component + img css by [@aliabid94](https://github.com/aliabid94) in [PR 1140](https://github.com/gradio-app/gradio/pull/1140)
- networking tweak by [@abidlabs](https://github.com/abidlabs) in [PR 1143](https://github.com/gradio-app/gradio/pull/1143)
- Allow enabling queue per event listener by [@aliabid94](https://github.com/aliabid94) in [PR 1155](https://github.com/gradio-app/gradio/pull/1155)
- config hotfix and v. 2.9b23 by [@abidlabs](https://github.com/abidlabs) in [PR 1158](https://github.com/gradio-app/gradio/pull/1158)
- Custom JS calls by [@aliabid94](https://github.com/aliabid94) in [PR 1082](https://github.com/gradio-app/gradio/pull/1082)
- Small fixes: queue default fix, ffmpeg installation message by [@abidlabs](https://github.com/abidlabs) in [PR 1159](https://github.com/gradio-app/gradio/pull/1159)
- formatting by [@abidlabs](https://github.com/abidlabs) in [PR 1161](https://github.com/gradio-app/gradio/pull/1161)
- enable flex grow for gr-box by [@radames](https://github.com/radames) in [PR 1165](https://github.com/gradio-app/gradio/pull/1165)
- 1148 loading by [@pngwn](https://github.com/pngwn) in [PR 1164](https://github.com/gradio-app/gradio/pull/1164)
- Put enable_queue kwarg back in launch() by [@aliabid94](https://github.com/aliabid94) in [PR 1167](https://github.com/gradio-app/gradio/pull/1167)
- A few small fixes by [@abidlabs](https://github.com/abidlabs) in [PR 1171](https://github.com/gradio-app/gradio/pull/1171)
- Hotfix for dropdown component by [@abidlabs](https://github.com/abidlabs) in [PR 1172](https://github.com/gradio-app/gradio/pull/1172)
- use secondary buttons in interface by [@pngwn](https://github.com/pngwn) in [PR 1173](https://github.com/gradio-app/gradio/pull/1173)
- 1183 component height by [@pngwn](https://github.com/pngwn) in [PR 1185](https://github.com/gradio-app/gradio/pull/1185)
- 962 dataframe by [@pngwn](https://github.com/pngwn) in [PR 1186](https://github.com/gradio-app/gradio/pull/1186)
- update-contributing by [@FarukOzderim](https://github.com/FarukOzderim) in [PR 1188](https://github.com/gradio-app/gradio/pull/1188)
- Table tweaks by [@pngwn](https://github.com/pngwn) in [PR 1195](https://github.com/gradio-app/gradio/pull/1195)
- wrap tab content in column by [@pngwn](https://github.com/pngwn) in [PR 1200](https://github.com/gradio-app/gradio/pull/1200)
- WIP: Add dark mode support by [@gary149](https://github.com/gary149) in [PR 1187](https://github.com/gradio-app/gradio/pull/1187)
- Restored /api/predict/ endpoint for Interfaces by [@abidlabs](https://github.com/abidlabs) in [PR 1199](https://github.com/gradio-app/gradio/pull/1199)
- hltext-label by [@pngwn](https://github.com/pngwn) in [PR 1204](https://github.com/gradio-app/gradio/pull/1204)
- add copy functionality to json by [@pngwn](https://github.com/pngwn) in [PR 1205](https://github.com/gradio-app/gradio/pull/1205)
- Update component config by [@aliabid94](https://github.com/aliabid94) in [PR 1089](https://github.com/gradio-app/gradio/pull/1089)
- fix placeholder prompt by [@pngwn](https://github.com/pngwn) in [PR 1215](https://github.com/gradio-app/gradio/pull/1215)
- ensure webcam video value is propogated correctly by [@pngwn](https://github.com/pngwn) in [PR 1218](https://github.com/gradio-app/gradio/pull/1218)
- Automatic word-break in highlighted text, combine_adjacent support by [@aliabid94](https://github.com/aliabid94) in [PR 1209](https://github.com/gradio-app/gradio/pull/1209)
- async-function-support by [@FarukOzderim](https://github.com/FarukOzderim) in [PR 1190](https://github.com/gradio-app/gradio/pull/1190)
- Sharing fix for assets by [@aliabid94](https://github.com/aliabid94) in [PR 1208](https://github.com/gradio-app/gradio/pull/1208)
- Hotfixes for course demos by [@abidlabs](https://github.com/abidlabs) in [PR 1222](https://github.com/gradio-app/gradio/pull/1222)
- Allow Custom CSS by [@aliabid94](https://github.com/aliabid94) in [PR 1170](https://github.com/gradio-app/gradio/pull/1170)
- share-hotfix by [@FarukOzderim](https://github.com/FarukOzderim) in [PR 1226](https://github.com/gradio-app/gradio/pull/1226)
- tweaks by [@pngwn](https://github.com/pngwn) in [PR 1229](https://github.com/gradio-app/gradio/pull/1229)
- white space for class concatenation by [@radames](https://github.com/radames) in [PR 1228](https://github.com/gradio-app/gradio/pull/1228)
- Tweaks by [@pngwn](https://github.com/pngwn) in [PR 1230](https://github.com/gradio-app/gradio/pull/1230)
- css tweaks by [@pngwn](https://github.com/pngwn) in [PR 1235](https://github.com/gradio-app/gradio/pull/1235)
- ensure defaults height match for media inputs by [@pngwn](https://github.com/pngwn) in [PR 1236](https://github.com/gradio-app/gradio/pull/1236)
- Default Label label value by [@radames](https://github.com/radames) in [PR 1239](https://github.com/gradio-app/gradio/pull/1239)
- update-shortcut-syntax by [@FarukOzderim](https://github.com/FarukOzderim) in [PR 1234](https://github.com/gradio-app/gradio/pull/1234)
- Update version.txt by [@FarukOzderim](https://github.com/FarukOzderim) in [PR 1244](https://github.com/gradio-app/gradio/pull/1244)
- Layout bugs by [@pngwn](https://github.com/pngwn) in [PR 1246](https://github.com/gradio-app/gradio/pull/1246)
- Update demo by [@FarukOzderim](https://github.com/FarukOzderim) in [PR 1253](https://github.com/gradio-app/gradio/pull/1253)
- Button default name by [@FarukOzderim](https://github.com/FarukOzderim) in [PR 1243](https://github.com/gradio-app/gradio/pull/1243)
- Labels spacing by [@gary149](https://github.com/gary149) in [PR 1254](https://github.com/gradio-app/gradio/pull/1254)
- add global loader for gradio app by [@pngwn](https://github.com/pngwn) in [PR 1251](https://github.com/gradio-app/gradio/pull/1251)
- ui apis for dalle-mini by [@pngwn](https://github.com/pngwn) in [PR 1258](https://github.com/gradio-app/gradio/pull/1258)
- Add precision to Number, backend only by [@freddyaboulton](https://github.com/freddyaboulton) in [PR 1125](https://github.com/gradio-app/gradio/pull/1125)
- Website Design Changes by [@abidlabs](https://github.com/abidlabs) in [PR 1015](https://github.com/gradio-app/gradio/pull/1015)
- Small fixes for multiple demos compatible with 3.0 by [@radames](https://github.com/radames) in [PR 1257](https://github.com/gradio-app/gradio/pull/1257)
- Issue #1160: Model 3D component not destroyed correctly by [@dawoodkhan82](https://github.com/dawoodkhan82) in [PR 1219](https://github.com/gradio-app/gradio/pull/1219)
- Fixes to components by [@abidlabs](https://github.com/abidlabs) in [PR 1260](https://github.com/gradio-app/gradio/pull/1260)
- layout docs by [@abidlabs](https://github.com/abidlabs) in [PR 1263](https://github.com/gradio-app/gradio/pull/1263)
- Static forms by [@pngwn](https://github.com/pngwn) in [PR 1264](https://github.com/gradio-app/gradio/pull/1264)
- Cdn assets by [@pngwn](https://github.com/pngwn) in [PR 1265](https://github.com/gradio-app/gradio/pull/1265)
- update logo by [@gary149](https://github.com/gary149) in [PR 1266](https://github.com/gradio-app/gradio/pull/1266)
- fix slider by [@aliabid94](https://github.com/aliabid94) in [PR 1268](https://github.com/gradio-app/gradio/pull/1268)
- maybe fix auth in iframes by [@pngwn](https://github.com/pngwn) in [PR 1261](https://github.com/gradio-app/gradio/pull/1261)
- Improves "Getting Started" guide by [@abidlabs](https://github.com/abidlabs) in [PR 1269](https://github.com/gradio-app/gradio/pull/1269)
- Add embedded demos to website by [@aliabid94](https://github.com/aliabid94) in [PR 1270](https://github.com/gradio-app/gradio/pull/1270)
- Label hotfixes by [@abidlabs](https://github.com/abidlabs) in [PR 1281](https://github.com/gradio-app/gradio/pull/1281)
- General tweaks by [@pngwn](https://github.com/pngwn) in [PR 1276](https://github.com/gradio-app/gradio/pull/1276)
- only affect links within the document by [@pngwn](https://github.com/pngwn) in [PR 1282](https://github.com/gradio-app/gradio/pull/1282)
- release 3.0b9 by [@abidlabs](https://github.com/abidlabs) in [PR 1283](https://github.com/gradio-app/gradio/pull/1283)
- Dm by [@pngwn](https://github.com/pngwn) in [PR 1284](https://github.com/gradio-app/gradio/pull/1284)
- Website fixes by [@aliabd](https://github.com/aliabd) in [PR 1286](https://github.com/gradio-app/gradio/pull/1286)
- Create Streamables by [@aliabid94](https://github.com/aliabid94) in [PR 1279](https://github.com/gradio-app/gradio/pull/1279)
- ensure table works on mobile by [@pngwn](https://github.com/pngwn) in [PR 1277](https://github.com/gradio-app/gradio/pull/1277)
- changes by [@aliabid94](https://github.com/aliabid94) in [PR 1287](https://github.com/gradio-app/gradio/pull/1287)
- demo alignment on landing page by [@aliabd](https://github.com/aliabd) in [PR 1288](https://github.com/gradio-app/gradio/pull/1288)
- New meta img by [@aliabd](https://github.com/aliabd) in [PR 1289](https://github.com/gradio-app/gradio/pull/1289)
- updated PyPi version to 3.0 by [@abidlabs](https://github.com/abidlabs) in [PR 1290](https://github.com/gradio-app/gradio/pull/1290)
- Fix site by [@aliabid94](https://github.com/aliabid94) in [PR 1291](https://github.com/gradio-app/gradio/pull/1291)
- Mobile responsive guides by [@aliabd](https://github.com/aliabd) in [PR 1293](https://github.com/gradio-app/gradio/pull/1293)
- Update readme by [@abidlabs](https://github.com/abidlabs) in [PR 1292](https://github.com/gradio-app/gradio/pull/1292)
- gif by [@abidlabs](https://github.com/abidlabs) in [PR 1296](https://github.com/gradio-app/gradio/pull/1296)

## Contributors Shoutout:

- [@JefferyChiang](https://github.com/JefferyChiang) made their first contribution in [PR 1004](https://github.com/gradio-app/gradio/pull/1004)
- [@NimaBoscarino](https://github.com/NimaBoscarino) made their first contribution in [PR 1000](https://github.com/gradio-app/gradio/pull/1000)
- [@ronvoluted](https://github.com/ronvoluted) made their first contribution in [PR 1050](https://github.com/gradio-app/gradio/pull/1050)
- [@radames](https://github.com/radames) made their first contribution in [PR 1074](https://github.com/gradio-app/gradio/pull/1074)
- [@freddyaboulton](https://github.com/freddyaboulton) made their first contribution in [PR 1085](https://github.com/gradio-app/gradio/pull/1085)<|MERGE_RESOLUTION|>--- conflicted
+++ resolved
@@ -190,11 +190,8 @@
 ## Bug Fixes:
 
 - Fixes Chatbot issue where new lines were being created every time a message was sent back and forth by [@aliabid94](https://github.com/aliabid94) in [PR 3717](https://github.com/gradio-app/gradio/pull/3717).
-<<<<<<< HEAD
 - Fixes data updating in DataFrame invoking a `select` event once the dataframe has been selected. By [@yiyuezhuo](https://github.com/yiyuezhuo) in [PR 3861](https://github.com/gradio-app/gradio/pull/3861)
-=======
 - Fixes false postive warning which is due to too strict type checking by [@yiyuezhuo](https://github.com/yiyuezhuo) in [PR 3837](https://github.com/gradio-app/gradio/pull/3837).
->>>>>>> ad2ed23c
 
 ## Documentation Changes:
 
