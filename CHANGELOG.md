--- conflicted
+++ resolved
@@ -2,7 +2,6 @@
 
 ## New Features:
 
-<<<<<<< HEAD
 ### Dropdown Component Updates
 
 The standard dropdown component now supports searching for choices. Also when `multiselect` is `True`, you can specify `max_choices` to set the maximum number of choices you want the user to be able to select from the dropdown component.
@@ -11,7 +10,7 @@
 gr.Dropdown(label="Choose your favorite colors", choices=["red", "blue", "green", "yellow", "orange"], multiselect=True, max_choices=2)
 ```
 by [@dawoodkhan82](https://github.com/dawoodkhan82) in [PR 3211](https://github.com/gradio-app/gradio/pull/3211)
-=======
+
 ### Download button for images 🖼️
 
 Output images will now automatically have a download button displayed to make it easier to save and share
@@ -20,7 +19,6 @@
 ![download_sketch](https://user-images.githubusercontent.com/41651716/221025113-e693bf41-eabd-42b3-a4f2-26f2708d98fe.gif)
 
 By [@freddyaboulton](https://github.com/freddyaboulton) in [PR 3297](https://github.com/gradio-app/gradio/pull/3297)  
->>>>>>> ed33e8f1
 
 - Updated image upload component to accept all image formats, including lossless formats like .webp by [@fienestar](https://github.com/fienestar) in [PR 3225](https://github.com/gradio-app/gradio/pull/3225)
 - Adds a disabled mode to the `gr.Button` component by setting `interactive=False` by [@abidlabs](https://github.com/abidlabs) in [PR 3266](https://github.com/gradio-app/gradio/pull/3266) and [PR 3288](https://github.com/gradio-app/gradio/pull/3288)
