# Upcoming Release 

## New Features:

### Cancelling Running Events
Running events can be cancelled when other events are triggered! To test this feature, pass the `cancels` parameter to the event listener.
For this feature to work, the queue must be enabled.

![cancel_on_change_rl](https://user-images.githubusercontent.com/41651716/195952623-61a606bd-e82b-4e1a-802e-223154cb8727.gif)

Code:
```python
import time
import gradio as gr

def fake_diffusion(steps):
    for i in range(steps):
        time.sleep(1)
        yield str(i)

def long_prediction(*args, **kwargs):
    time.sleep(10)
    return 42


with gr.Blocks() as demo:
    with gr.Row():
        with gr.Column():
            n = gr.Slider(1, 10, value=9, step=1, label="Number Steps")
            run = gr.Button()
            output = gr.Textbox(label="Iterative Output")
            stop = gr.Button(value="Stop Iterating")
        with gr.Column():
            prediction = gr.Number(label="Expensive Calculation")
            run_pred = gr.Button(value="Run Expensive Calculation")
        with gr.Column():
            cancel_on_change = gr.Textbox(label="Cancel Iteration and Expensive Calculation on Change")

    click_event = run.click(fake_diffusion, n, output)
    stop.click(fn=None, inputs=None, outputs=None, cancels=[click_event])
    pred_event = run_pred.click(fn=long_prediction, inputs=None, outputs=prediction)

    cancel_on_change.change(None, None, None, cancels=[click_event, pred_event])


demo.queue(concurrency_count=1, max_size=20).launch()
```

For interfaces, a stop button will be added automatically if the function uses a `yield` statement.

```python
import gradio as gr
import time

def iteration(steps):
    for i in range(steps):
       time.sleep(0.5)
       yield i

gr.Interface(iteration,
             inputs=gr.Slider(minimum=1, maximum=10, step=1, value=5),
             outputs=gr.Number()).queue().launch()
```

![stop_interface_rl](https://user-images.githubusercontent.com/41651716/195952883-e7ca4235-aae3-4852-8f28-96d01d0c5822.gif)


## Bug Fixes:
* Add loading status tracker UI to HTML and Markdown components. [@pngwn](https://github.com/pngwn) in [PR 2474](https://github.com/gradio-app/gradio/pull/2474)
<<<<<<< HEAD
* Removes special characters from temporary filenames so that the files can be served by components [@abidlabs](https://github.com/abidlabs) in [PR 2480](https://github.com/gradio-app/gradio/pull/2480)

=======
* Fixed videos being mirrored in the front-end if source is not webcam by [@freddyaboulton](https://github.com/freddyaboulton) in [PR 2475](https://github.com/gradio-app/gradio/pull/2475)
>>>>>>> dae17bb7

## Documentation Changes:
No changes to highlight.

## Testing and Infrastructure Changes:
No changes to highlight.

## Breaking Changes:
No changes to highlight.

## Full Changelog:
* Enable running events to be cancelled from other events by [@freddyaboulton](https://github.com/freddyaboulton) in [PR 2433](https://github.com/gradio-app/gradio/pull/2433)
* Small fix for version check before reuploading demos by [@aliabd](https://github.com/aliabd) in [PR 2469](https://github.com/gradio-app/gradio/pull/2469)
* Add loading status tracker UI to HTML and Markdown components. [@pngwn](https://github.com/pngwn) in [PR 2400](https://github.com/gradio-app/gradio/pull/2474)

## Contributors Shoutout:
No changes to highlight.


# Version 3.5

## Bug Fixes:

* Ensure that Gradio does not take control of the HTML page title when embedding a gradio app as a web component, this behaviour flipped by adding `control_page_title="true"` to the webcomponent. [@pngwn](https://github.com/pngwn) in [PR 2400](https://github.com/gradio-app/gradio/pull/2400)
* Decreased latency in iterative-output demos by making the iteration asynchronous [@freddyaboulton](https://github.com/freddyaboulton) in [PR 2409](https://github.com/gradio-app/gradio/pull/2409)
* Fixed queue getting stuck under very high load by [@freddyaboulton](https://github.com/freddyaboulton) in [PR 2374](https://github.com/gradio-app/gradio/pull/2374)
* Ensure that components always behave as if `interactive=True` were set when the following conditions are true:
  - no default value is provided, 
  - they are not set as the input or output of an event,
  - `interactive` kwarg is not set. 

  [@pngwn](https://github.com/pngwn) in [PR 2459](https://github.com/gradio-app/gradio/pull/2459)

## New Features:

* When an `Image` component is set to `source="upload"`, it is now possible to drag and drop and image to replace a previously uploaded image by [@pngwn](https://github.com/pngwn) in [PR 1711](https://github.com/gradio-app/gradio/issues/1711)
* The `gr.Dataset` component now accepts `HTML` and `Markdown` components by [@abidlabs](https://github.com/abidlabs) in [PR 2437](https://github.com/gradio-app/gradio/pull/2437)


## Documentation Changes:
* Improved documentation for the `gr.Dataset` component by [@abidlabs](https://github.com/abidlabs) in [PR 2437](https://github.com/gradio-app/gradio/pull/2437)

## Testing and Infrastructure Changes:
No changes to highlight.

## Breaking Changes:
* The `Carousel` component is officially deprecated. Since gradio 3.0, code containing the `Carousel` component would throw warnings. As of the next release, the `Carousel` component will raise an exception.

## Full Changelog:
* Speeds up Gallery component by using temporary files instead of base64 representation in the front-end by [@proxyphi](https://github.com/proxyphi), [@pngwn](https://github.com/pngwn), and [@abidlabs](https://github.com/abidlabs) in [PR 2265](https://github.com/gradio-app/gradio/pull/2265)
* Fixed some embedded demos in the guides by not loading the gradio web component in some guides by [@freddyaboulton](https://github.com/freddyaboulton) in [PR 2403](https://github.com/gradio-app/gradio/pull/2403) 
* When an `Image` component is set to `source="upload"`, it is now possible to drag and drop and image to replace a previously uploaded image by [@pngwn](https://github.com/pngwn) in [PR 2400](https://github.com/gradio-app/gradio/pull/2410)
* Improve documentation of the `Blocks.load()` event by [@abidlabs](https://github.com/abidlabs) in [PR 2413](https://github.com/gradio-app/gradio/pull/2413)
* Decreased latency in iterative-output demos by making the iteration asynchronous [@freddyaboulton](https://github.com/freddyaboulton) in [PR 2409](https://github.com/gradio-app/gradio/pull/2409)
* Updated share link message to reference new Spaces Hardware [@abidlabs](https://github.com/abidlabs) in [PR 2423](https://github.com/gradio-app/gradio/pull/2423)
* Automatically restart spaces if they're down by [@aliabd](https://github.com/aliabd) in [PR 2405](https://github.com/gradio-app/gradio/pull/2405)
* Carousel component is now deprecated by [@abidlabs](https://github.com/abidlabs) in [PR 2434](https://github.com/gradio-app/gradio/pull/2434)
* Build Gradio from source in ui tests by by [@freddyaboulton](https://github.com/freddyaboulton) in [PR 2440](https://github.com/gradio-app/gradio/pull/2440) 
* Change "return ValueError" to "raise ValueError" by [@vzakharov](https://github.com/vzakharov) in [PR 2445](https://github.com/gradio-app/gradio/pull/2445) 
* Stops a gradio launch from hogging a port even after it's been killed [@aliabid94](https://github.com/aliabid94) in [PR 2453](https://github.com/gradio-app/gradio/pull/2453) 
* Fix embedded interfaces on touch screen devices by [@aliabd](https://github.com/aliabd) in [PR 2457](https://github.com/gradio-app/gradio/pull/2457)
* Upload all demos to spaces by [@aliabd](https://github.com/aliabd) in [PR 2281](https://github.com/gradio-app/gradio/pull/2281)

## Contributors Shoutout:
No changes to highlight.


# Version 3.4.1

## New Features:

### 1. See Past and Upcoming Changes in the Release History 👀

You can now see gradio's release history directly on the website, and also keep track of upcoming changes. Just go [here](https://gradio.app/changelog/).

![release-history](https://user-images.githubusercontent.com/9021060/193145458-3de699f7-7620-45de-aa73-a1c1b9b96257.gif)

## Bug Fixes:

1. Fix typo in guide image path by [@freddyaboulton](https://github.com/freddyaboulton) in [PR 2357](https://github.com/gradio-app/gradio/pull/2357)
2. Raise error if Blocks has duplicate component with same IDs by [@abidlabs](https://github.com/abidlabs) in [PR 2359](https://github.com/gradio-app/gradio/pull/2359)
3. Catch the permission exception on the audio component by [@Ian-GL](https://github.com/Ian-GL) in [PR 2330](https://github.com/gradio-app/gradio/pull/2330)
4. Fix image_classifier_interface_load demo by [@freddyaboulton](https://github.com/freddyaboulton) in [PR 2365](https://github.com/gradio-app/gradio/pull/2365)
5. Fix combining adjacent components without gaps by introducing `gr.Row(variant="compact")` by [@aliabid94](https://github.com/aliabid94) in [PR 2291](https://github.com/gradio-app/gradio/pull/2291) This comes with deprecation of the following arguments for `Component.style`: `round`, `margin`, `border`.
6. Fix audio streaming, which was previously choppy in [PR 2351](https://github.com/gradio-app/gradio/pull/2351). Big thanks to [@yannickfunk](https://github.com/yannickfunk) for the proposed solution.

## Documentation Changes:

1. New Guide: Connecting to a Database 🗄️

    A new guide by [@freddyaboulton](https://github.com/freddyaboulton) that explains how you can use Gradio to connect your app to a database. Read more [here](https://gradio.app/connecting_to_a_database/).

2. New Guide: Running Background Tasks 🥷

    A new guide by [@freddyaboulton](https://github.com/freddyaboulton) that explains how you can run background tasks from your gradio app. Read more [here](https://gradio.app/running_background_tasks/).

3. Small fixes to docs for `Image` component by [@abidlabs](https://github.com/abidlabs) in [PR 2372](https://github.com/gradio-app/gradio/pull/2372)


## Testing and Infrastructure Changes:
No changes to highlight.

## Breaking Changes:
No changes to highlight.

## Full Changelog:

* Create a guide on how to connect an app to a database hosted on the cloud by [@freddyaboulton](https://github.com/freddyaboulton) in [PR 2341](https://github.com/gradio-app/gradio/pull/2341)
* Removes `analytics` dependency by [@abidlabs](https://github.com/abidlabs) in [PR 2347](https://github.com/gradio-app/gradio/pull/2347)
* Add guide on launching background tasks from your app by [@freddyaboulton](https://github.com/freddyaboulton) in [PR 2350](https://github.com/gradio-app/gradio/pull/2350)
* Fix typo in guide image path by [@freddyaboulton](https://github.com/freddyaboulton) in [PR 2357](https://github.com/gradio-app/gradio/pull/2357)
* Raise error if Blocks has duplicate component with same IDs by [@abidlabs](https://github.com/abidlabs) in [PR 2359](https://github.com/gradio-app/gradio/pull/2359)
* Hotfix: fix version back to 3.4 by [@abidlabs](https://github.com/abidlabs) in [PR 2361](https://github.com/gradio-app/gradio/pull/2361)
* Change version.txt to 3.4 instead of 3.4.0 by [@aliabd](https://github.com/aliabd) in [PR 2363](https://github.com/gradio-app/gradio/pull/2363)
* Catch the permission exception on the audio component by [@Ian-GL](https://github.com/Ian-GL) in [PR 2330](https://github.com/gradio-app/gradio/pull/2330)
* Fix image_classifier_interface_load demo by [@freddyaboulton](https://github.com/freddyaboulton) in [PR 2365](https://github.com/gradio-app/gradio/pull/2365)
* Small fixes to docs for `Image` component by [@abidlabs](https://github.com/abidlabs) in [PR 2372](https://github.com/gradio-app/gradio/pull/2372)
* Automated Release Notes by [@freddyaboulton](https://github.com/freddyaboulton) in [PR 2306](https://github.com/gradio-app/gradio/pull/2306)
* Fixed small typos in the docs [@julien-c](https://github.com/julien-c) in [PR 2373](https://github.com/gradio-app/gradio/pull/2373)
* Adds ability to disable pre/post-processing for examples [@abidlabs](https://github.com/abidlabs) in [PR 2383](https://github.com/gradio-app/gradio/pull/2383)
* Copy changelog file in website docker by [@aliabd](https://github.com/aliabd) in [PR 2384](https://github.com/gradio-app/gradio/pull/2384)
* Lets users provide a `gr.update()` dictionary even if post-processing is diabled [@abidlabs](https://github.com/abidlabs) in [PR 2385](https://github.com/gradio-app/gradio/pull/2385)
* Fix bug where errors would cause apps run in reload mode to hang forever by [@freddyaboulton](https://github.com/freddyaboulton) in [PR 2394](https://github.com/gradio-app/gradio/pull/2394)
* Fix bug where new typeable slider doesn't respect the minimum and maximum values [@dawoodkhan82](https://github.com/dawoodkhan82) in [PR 2380](https://github.com/gradio-app/gradio/pull/2380)
* Add guide on creating a map demo using the `gr.Plot()` component [@dawoodkhan82](https://github.com/dawoodkhan82) in [PR 2402](https://github.com/gradio-app/gradio/pull/2402)
* Add blur event for `Textbox` and `Number` components [@dawoodkhan82](https://github.com/dawoodkhan82) in [PR 2448](https://github.com/gradio-app/gradio/pull/2448)

## Contributors Shoutout:
No changes to highlight.

# Version 3.4

## New Features:

### 1. Gallery Captions 🖼️ 

You can now pass captions to images in the Gallery component. To do so you need to pass a {List} of (image, {str} caption) tuples. This is optional and the component also accepts just a list of the images. 

Here's an example: 

```python
import gradio as gr

images_with_captions = [
    ("https://images.unsplash.com/photo-1551969014-7d2c4cddf0b6", "Cheetah by David Groves"),
    ("https://images.unsplash.com/photo-1546182990-dffeafbe841d", "Lion by Francesco"), 
    ("https://images.unsplash.com/photo-1561731216-c3a4d99437d5", "Tiger by Mike Marrah")
    ]

with gr.Blocks() as demo:
    gr.Gallery(value=images_with_captions)

demo.launch()
```

<img src="https://user-images.githubusercontent.com/9021060/192399521-7360b1a9-7ce0-443e-8e94-863a230a7dbe.gif" alt="gallery_captions" width="1000"/>

### 2. Type Values into the Slider 🔢 

You can now type values directly on the Slider component! Here's what it looks like: 

![type-slider](https://user-images.githubusercontent.com/9021060/192399877-76b662a1-fede-4417-a932-fc15f0da7360.gif)

### 3. Better Sketching and Inpainting 🎨 

We've made a lot of changes to our Image component so that it can support better sketching and inpainting. 

Now supports:
* A standalone black-and-white sketch
```python
import gradio as gr
demo = gr.Interface(lambda x: x, gr.Sketchpad(), gr.Image())
demo.launch()
```
![bw](https://user-images.githubusercontent.com/9021060/192410264-b08632b5-7b2a-4f86-afb0-5760e7b474cf.gif)


* A standalone color sketch
```python
import gradio as gr
demo = gr.Interface(lambda x: x, gr.Paint(), gr.Image())
demo.launch()
```
![color-sketch](https://user-images.githubusercontent.com/9021060/192410500-3c8c3e64-a5fd-4df2-a991-f0a5cef93728.gif)


* An uploadable image with black-and-white or color sketching

```python
import gradio as gr
demo = gr.Interface(lambda x: x, gr.Image(source='upload', tool='color-sketch'), gr.Image()) # for black and white, tool = 'sketch'
demo.launch()
```
![sketch-new](https://user-images.githubusercontent.com/9021060/192402422-e53cb7b6-024e-448c-87eb-d6a35a63c476.gif)


* Webcam with black-and-white or color sketching

```python
import gradio as gr
demo = gr.Interface(lambda x: x, gr.Image(source='webcam', tool='color-sketch'), gr.Image()) # for black and white, tool = 'sketch'
demo.launch()
```
![webcam-sketch](https://user-images.githubusercontent.com/9021060/192410820-0ffaf324-776e-4e1f-9de6-0fdbbf4940fa.gif)


As well as other fixes 


## Bug Fixes:
1. Fix bug where max concurrency count is not respected in queue by [@freddyaboulton](https://github.com/freddyaboulton) in [PR 2286](https://github.com/gradio-app/gradio/pull/2286)
2. fix : queue could be blocked by [@SkyTNT](https://github.com/SkyTNT) in [PR 2288](https://github.com/gradio-app/gradio/pull/2288)
3. Supports `gr.update()` in example caching by [@abidlabs](https://github.com/abidlabs) in [PR 2309](https://github.com/gradio-app/gradio/pull/2309)
4. Clipboard fix for iframes by [@abidlabs](https://github.com/abidlabs) in [PR 2321](https://github.com/gradio-app/gradio/pull/2321)
5. Fix: Dataframe column headers are reset when you add a new column by [@dawoodkhan82](https://github.com/dawoodkhan82) in [PR 2318](https://github.com/gradio-app/gradio/pull/2318)
6. Added support for URLs for Video, Audio, and Image by [@abidlabs](https://github.com/abidlabs) in [PR 2256](https://github.com/gradio-app/gradio/pull/2256)
7. Add documentation about how to create and use the Gradio FastAPI app by [@abidlabs](https://github.com/abidlabs) in [PR 2263](https://github.com/gradio-app/gradio/pull/2263)

## Documentation Changes:
1. Adding a Playground Tab to the Website by [@aliabd](https://github.com/aliabd) in [PR 1860](https://github.com/gradio-app/gradio/pull/1860)
3. Gradio for Tabular Data Science Workflows Guide by [@merveenoyan](https://github.com/merveenoyan) in [PR 2199](https://github.com/gradio-app/gradio/pull/2199)
4. Promotes `postprocess` and `preprocess` to documented parameters by [@abidlabs](https://github.com/abidlabs) in [PR 2293](https://github.com/gradio-app/gradio/pull/2293)
5. Update 2)key_features.md by [@voidxd](https://github.com/voidxd) in [PR 2326](https://github.com/gradio-app/gradio/pull/2326)
6. Add docs to blocks context postprocessing function by [@Ian-GL](https://github.com/Ian-GL) in [PR 2332](https://github.com/gradio-app/gradio/pull/2332)

## Testing and Infrastructure Changes
1. Website fixes and refactoring by [@aliabd](https://github.com/aliabd) in [PR 2280](https://github.com/gradio-app/gradio/pull/2280)
2. Don't deploy to spaces on release by [@freddyaboulton](https://github.com/freddyaboulton) in [PR 2313](https://github.com/gradio-app/gradio/pull/2313)

## Full Changelog:
* Website fixes and refactoring by [@aliabd](https://github.com/aliabd) in [PR 2280](https://github.com/gradio-app/gradio/pull/2280)
* Fix bug where max concurrency count is not respected in queue by [@freddyaboulton](https://github.com/freddyaboulton) in [PR 2286](https://github.com/gradio-app/gradio/pull/2286)
* Promotes `postprocess` and `preprocess` to documented parameters by [@abidlabs](https://github.com/abidlabs) in [PR 2293](https://github.com/gradio-app/gradio/pull/2293)
* Raise warning when trying to cache examples but not all inputs have examples by [@freddyaboulton](https://github.com/freddyaboulton) in [PR 2279](https://github.com/gradio-app/gradio/pull/2279)
* fix : queue could be blocked by [@SkyTNT](https://github.com/SkyTNT) in [PR 2288](https://github.com/gradio-app/gradio/pull/2288)
* Don't deploy to spaces on release by [@freddyaboulton](https://github.com/freddyaboulton) in [PR 2313](https://github.com/gradio-app/gradio/pull/2313)
* Supports `gr.update()` in example caching by [@abidlabs](https://github.com/abidlabs) in [PR 2309](https://github.com/gradio-app/gradio/pull/2309)
* Respect Upstream Queue when loading interfaces/blocks from Spaces by [@freddyaboulton](https://github.com/freddyaboulton) in [PR 2294](https://github.com/gradio-app/gradio/pull/2294)
* Clipboard fix for iframes by [@abidlabs](https://github.com/abidlabs) in [PR 2321](https://github.com/gradio-app/gradio/pull/2321)
* Sketching + Inpainting Capabilities to Gradio by [@abidlabs](https://github.com/abidlabs) in [PR 2144](https://github.com/gradio-app/gradio/pull/2144)
* Update 2)key_features.md by [@voidxd](https://github.com/voidxd) in [PR 2326](https://github.com/gradio-app/gradio/pull/2326)
* release 3.4b3 by [@abidlabs](https://github.com/abidlabs) in [PR 2328](https://github.com/gradio-app/gradio/pull/2328)
* Fix: Dataframe column headers are reset when you add a new column by [@dawoodkhan82](https://github.com/dawoodkhan82) in [PR 2318](https://github.com/gradio-app/gradio/pull/2318)
* Start queue when gradio is a sub application by [@freddyaboulton](https://github.com/freddyaboulton) in [PR 2319](https://github.com/gradio-app/gradio/pull/2319)
* Fix Web Tracker Script by [@aliabd](https://github.com/aliabd) in [PR 2308](https://github.com/gradio-app/gradio/pull/2308)
* Add docs to blocks context postprocessing function by [@Ian-GL](https://github.com/Ian-GL) in [PR 2332](https://github.com/gradio-app/gradio/pull/2332)
* Fix typo in iterator variable name in run_predict function by [@freddyaboulton](https://github.com/freddyaboulton) in [PR 2340](https://github.com/gradio-app/gradio/pull/2340)
* Add captions to galleries by [@aliabid94](https://github.com/aliabid94) in [PR 2284](https://github.com/gradio-app/gradio/pull/2284)
* Typeable value on gradio.Slider by [@dawoodkhan82](https://github.com/dawoodkhan82) in [PR 2329](https://github.com/gradio-app/gradio/pull/2329)

## Contributors Shoutout:
* [@SkyTNT](https://github.com/SkyTNT) made their first contribution in [PR 2288](https://github.com/gradio-app/gradio/pull/2288)
* [@voidxd](https://github.com/voidxd) made their first contribution in [PR 2326](https://github.com/gradio-app/gradio/pull/2326)


# Version 3.3

## New Features:

### 1. Iterative Outputs ⏳  

You can now create an iterative output simply by having your function return a generator!

Here's (part of) an example that was used to generate the interface below it. [See full code](https://colab.research.google.com/drive/1m9bWS6B82CT7bw-m4L6AJR8za7fEK7Ov?usp=sharing).

```python
def predict(steps, seed):
    generator = torch.manual_seed(seed)
    for i in range(1,steps):
        yield pipeline(generator=generator, num_inference_steps=i)["sample"][0]
```


![example](https://user-images.githubusercontent.com/9021060/189086273-f5e7087d-71fa-4158-90a9-08e84da0421c.mp4)

### 2. Accordion Layout 🆕 

This version of Gradio introduces a new layout component to Blocks: the Accordion. Wrap your elements in a neat, expandable layout that allows users to toggle them as needed. 

Usage: ([Read the docs](https://gradio.app/docs/#accordion))

```python
with gr.Accordion("open up"):
# components here 
```

![accordion](https://user-images.githubusercontent.com/9021060/189088465-f0ffd7f0-fc6a-42dc-9249-11c5e1e0529b.gif)

### 3. Skops Integration 📈 

Our new integration with [skops](https://huggingface.co/blog/skops) allows you to load tabular classification and regression models directly from the [hub](https://huggingface.co/models). 

Here's a classification example showing how quick it is to set up an interface for a [model](https://huggingface.co/scikit-learn/tabular-playground).

```python
import gradio as gr
gr.Interface.load("models/scikit-learn/tabular-playground").launch()
```

![187936493-5c90c01d-a6dd-400f-aa42-833a096156a1](https://user-images.githubusercontent.com/9021060/189090519-328fbcb4-120b-43c8-aa54-d6fccfa6b7e8.png)


## Bug Fixes:
No changes to highlight.
## Documentation Changes:
No changes to highlight.
## Testing and Infrastructure Changes:
No changes to highlight.
## Breaking Changes:
No changes to highlight.
## Full Changelog:

* safari fixes by [@pngwn](https://github.com/pngwn) in [PR 2138](https://github.com/gradio-app/gradio/pull/2138)
* Fix roundedness and form borders by [@aliabid94](https://github.com/aliabid94) in [PR 2147](https://github.com/gradio-app/gradio/pull/2147)
* Better processing of example data prior to creating dataset component by [@freddyaboulton](https://github.com/freddyaboulton) in [PR 2147](https://github.com/gradio-app/gradio/pull/2147)
* Show error on Connection drops by [@aliabid94](https://github.com/aliabid94) in [PR 2147](https://github.com/gradio-app/gradio/pull/2147)
* 3.2 release! by [@abidlabs](https://github.com/abidlabs) in [PR 2139](https://github.com/gradio-app/gradio/pull/2139)
* Fixed Named API Requests by [@abidlabs](https://github.com/abidlabs) in [PR 2151](https://github.com/gradio-app/gradio/pull/2151)
* Quick Fix: Cannot upload Model3D image after clearing it by [@dawoodkhan82](https://github.com/dawoodkhan82) in [PR 2168](https://github.com/gradio-app/gradio/pull/2168)
* Fixed misleading log when server_name is '0.0.0.0' by [@lamhoangtung](https://github.com/lamhoangtung) in [PR 2176](https://github.com/gradio-app/gradio/pull/2176)
* Keep embedded PngInfo metadata by [@cobryan05](https://github.com/cobryan05) in [PR 2170](https://github.com/gradio-app/gradio/pull/2170)
* Skops integration: Load tabular classification and regression models from the hub by [@freddyaboulton](https://github.com/freddyaboulton) in [PR 2126](https://github.com/gradio-app/gradio/pull/2126)
* Respect original filename when cached example files are downloaded by [@freddyaboulton](https://github.com/freddyaboulton) in [PR 2145](https://github.com/gradio-app/gradio/pull/2145)
* Add manual trigger to deploy to pypi by [@abidlabs](https://github.com/abidlabs) in [PR 2192](https://github.com/gradio-app/gradio/pull/2192)
* Fix bugs with gr.update by [@freddyaboulton](https://github.com/freddyaboulton) in [PR 2157](https://github.com/gradio-app/gradio/pull/2157)
* Make queue per app by [@aliabid94](https://github.com/aliabid94) in [PR 2193](https://github.com/gradio-app/gradio/pull/2193)
* Preserve Labels In Interpretation Components by [@freddyaboulton](https://github.com/freddyaboulton) in [PR 2166](https://github.com/gradio-app/gradio/pull/2166)
* Quick Fix: Multiple file download not working by [@dawoodkhan82](https://github.com/dawoodkhan82) in [PR 2169](https://github.com/gradio-app/gradio/pull/2169)
* use correct MIME type for js-script file by [@daspartho](https://github.com/daspartho) in [PR 2200](https://github.com/gradio-app/gradio/pull/2200)
* Add accordion component by [@aliabid94](https://github.com/aliabid94) in [PR 2208](https://github.com/gradio-app/gradio/pull/2208)


## Contributors Shoutout:

* [@lamhoangtung](https://github.com/lamhoangtung) made their first contribution in [PR 2176](https://github.com/gradio-app/gradio/pull/2176)
* [@cobryan05](https://github.com/cobryan05) made their first contribution in [PR 2170](https://github.com/gradio-app/gradio/pull/2170)
* [@daspartho](https://github.com/daspartho) made their first contribution in [PR 2200](https://github.com/gradio-app/gradio/pull/2200)

# Version 3.2

## New Features:

### 1. Improvements to Queuing 🥇 

We've implemented a brand new queuing system based on **web sockets** instead of HTTP long polling. Among other things, this allows us to manage queue sizes better on Hugging Face Spaces. There are also additional queue-related parameters you can add:

* Now supports concurrent workers (parallelization) 
```python
demo = gr.Interface(...)
demo.queue(concurrency_count=3)
demo.launch()
```
* Configure a maximum queue size 
```python
demo = gr.Interface(...)
demo.queue(max_size=100)
demo.launch()
```

* If a user closes their tab / browser, they leave the queue, which means the demo will run faster for everyone else 

### 2. Fixes to Examples

* Dataframe examples will render properly, and look much clearer in the UI: (thanks to PR #2125)

![Screen Shot 2022-08-30 at 8 29 58 PM](https://user-images.githubusercontent.com/9021060/187586561-d915bafb-f968-4966-b9a2-ef41119692b2.png)

* Image and Video thumbnails are cropped to look neater and more uniform: (thanks to PR #2109) 

 
![Screen Shot 2022-08-30 at 8 32 15 PM](https://user-images.githubusercontent.com/9021060/187586890-56e1e4f0-1b84-42d9-a82f-911772c41030.png)

* Other fixes in PR #2131 and #2064  make it easier to design and use Examples

### 3. Component Fixes 🧱  
* Specify the width and height of an image in its style tag (thanks to PR #2133)
```python
components.Image().style(height=260, width=300)
```
* Automatic conversion of videos so they are playable in the browser (thanks to PR #2003). Gradio will check if a video's format is playable  in the browser and, if it isn't, will automatically convert it to a format that is (mp4).
* Pass in a json filepath to the Label component (thanks to PR #2083)   
* Randomize the default value of a Slider (thanks to PR #1935) 

![slider-random](https://user-images.githubusercontent.com/9021060/187596230-3db9697f-9f4d-42f5-9387-d77573513448.gif)


* Improvements to State in PR #2100 

### 4. Ability to Randomize Input Sliders and Reload Data whenever the Page Loads 
* In some cases, you want to be able to show a different set of input data to every user as they load the page app. For example, you might want to randomize the value of a "seed" `Slider` input. Or you might want to show a `Textbox` with the current date. We now supporting passing _functions_ as the default value in input components. When you pass in a function, it gets **re-evaluated** every time someone loads the demo, allowing you to reload / change data for different users. 

Here's an example loading the current date time into an input Textbox:

```python
import gradio as gr
import datetime

with gr.Blocks() as demo:
    gr.Textbox(datetime.datetime.now)
    
demo.launch()
```

Note that we don't evaluate the function -- `datetime.datetime.now()` -- we pass in the function itself to get this behavior -- `datetime.datetime.now`

Because randomizing the initial value of `Slider` is a common use case, we've added a `randomize` keyword argument you can use to randomize its initial value:

```python
import gradio as gr
demo = gr.Interface(lambda x:x, gr.Slider(0, 10, randomize=True), "number")
demo.launch()
```

### 5. New Guide 🖊️ 
* [Gradio and W&B Integration](https://gradio.app/Gradio_and_Wandb_Integration/)


## Full Changelog:

* Reset components to original state by setting value to None by [@freddyaboulton](https://github.com/freddyaboulton) in [PR 2044](https://github.com/gradio-app/gradio/pull/2044)
* Cleaning up the way data is processed for components by [@abidlabs](https://github.com/abidlabs) in [PR 1967](https://github.com/gradio-app/gradio/pull/1967)
* version 3.1.8b by [@abidlabs](https://github.com/abidlabs) in [PR 2063](https://github.com/gradio-app/gradio/pull/2063)
* Wandb guide  by [@AK391](https://github.com/AK391) in [PR 1898](https://github.com/gradio-app/gradio/pull/1898)
* Add a flagging callback to save json files to a hugging face dataset by [@chrisemezue](https://github.com/chrisemezue) in [PR 1821](https://github.com/gradio-app/gradio/pull/1821)
* Add data science demos to landing page by [@freddyaboulton](https://github.com/freddyaboulton) in [PR 2067](https://github.com/gradio-app/gradio/pull/2067)
* Hide time series + xgboost demos by default by [@freddyaboulton](https://github.com/freddyaboulton) in [PR 2079](https://github.com/gradio-app/gradio/pull/2079)
* Encourage people to keep trying when queue full by [@apolinario](https://github.com/apolinario) in [PR 2076](https://github.com/gradio-app/gradio/pull/2076)
* Updated our analytics on creation of Blocks/Interface by [@abidlabs](https://github.com/abidlabs) in [PR 2082](https://github.com/gradio-app/gradio/pull/2082)
* `Label` component now accepts file paths to `.json` files  by [@abidlabs](https://github.com/abidlabs) in [PR 2083](https://github.com/gradio-app/gradio/pull/2083)
* Fix issues related to demos in Spaces by [@abidlabs](https://github.com/abidlabs) in [PR 2086](https://github.com/gradio-app/gradio/pull/2086)
* Fix TimeSeries examples not properly displayed in UI by [@dawoodkhan82](https://github.com/dawoodkhan82) in [PR 2064](https://github.com/gradio-app/gradio/pull/2064)
* Fix infinite requests when doing tab item select by [@freddyaboulton](https://github.com/freddyaboulton) in [PR 2070](https://github.com/gradio-app/gradio/pull/2070)
* Accept deprecated `file` route as well by [@abidlabs](https://github.com/abidlabs) in [PR 2099](https://github.com/gradio-app/gradio/pull/2099)
* Allow frontend method execution on Block.load event by [@codedealer](https://github.com/codedealer) in [PR 2108](https://github.com/gradio-app/gradio/pull/2108)
* Improvements to `State` by [@abidlabs](https://github.com/abidlabs) in [PR 2100](https://github.com/gradio-app/gradio/pull/2100)
* Catch IndexError, KeyError in video_is_playable by [@freddyaboulton](https://github.com/freddyaboulton) in [PR 2113](https://github.com/gradio-app/gradio/pull/2113)
* Fix: Download button does not respect the filepath returned by the function by [@dawoodkhan82](https://github.com/dawoodkhan82) in [PR 2073](https://github.com/gradio-app/gradio/pull/2073)
* Refactoring Layout: Adding column widths, forms, and more. by [@aliabid94](https://github.com/aliabid94) in [PR 2097](https://github.com/gradio-app/gradio/pull/2097)
* Update CONTRIBUTING.md by [@abidlabs](https://github.com/abidlabs) in [PR 2118](https://github.com/gradio-app/gradio/pull/2118)
* 2092 df ex by [@pngwn](https://github.com/pngwn) in [PR 2125](https://github.com/gradio-app/gradio/pull/2125)
* feat(samples table/gallery): Crop thumbs to square by [@ronvoluted](https://github.com/ronvoluted) in [PR 2109](https://github.com/gradio-app/gradio/pull/2109)
* Some enhancements to `gr.Examples` by [@abidlabs](https://github.com/abidlabs) in [PR 2131](https://github.com/gradio-app/gradio/pull/2131)
* Image size fix by [@aliabid94](https://github.com/aliabid94) in [PR 2133](https://github.com/gradio-app/gradio/pull/2133)

## Contributors Shoutout:
* [@chrisemezue](https://github.com/chrisemezue) made their first contribution in [PR 1821](https://github.com/gradio-app/gradio/pull/1821)
* [@apolinario](https://github.com/apolinario) made their first contribution in [PR 2076](https://github.com/gradio-app/gradio/pull/2076)
* [@codedealer](https://github.com/codedealer) made their first contribution in [PR 2108](https://github.com/gradio-app/gradio/pull/2108)

# Version 3.1

## New Features:

### 1.  Embedding Demos on Any Website 💻 
 
With PR #1444, Gradio is now distributed as a web component. This means demos can be natively embedded on websites. You'll just need to add two lines: one to load the gradio javascript, and one to link to the demos backend.

Here's a simple example that embeds the demo from a Hugging Face space:

```html
<script type="module" src="https://gradio.s3-us-west-2.amazonaws.com/3.0.18/gradio.js"></script>
<gradio-app space="abidlabs/pytorch-image-classifier"></gradio-app>
```

But you can also embed demos that are running anywhere, you just need to link the demo to `src` instead of `space`. In fact, all the demos on the gradio website are embedded this way: 

<img width="1268" alt="Screen Shot 2022-07-14 at 2 41 44 PM" src="https://user-images.githubusercontent.com/9021060/178997124-b2f05af2-c18f-4716-bf1b-cb971d012636.png">


Read more in the [Embedding Gradio Demos](https://gradio.app/embedding_gradio_demos) guide.

### 2. Reload Mode 👨‍💻 

Reload mode helps developers create gradio demos faster by automatically reloading the demo whenever the code changes. It can support development on Python IDEs (VS Code, PyCharm, etc), the terminal, as well as Jupyter notebooks. 

If your demo code is in a script named `app.py`, instead of running `python app.py` you can now run `gradio app.py` and that will launch the demo in reload mode:

```bash
Launching in reload mode on: http://127.0.0.1:7860 (Press CTRL+C to quit)
Watching...
WARNING: The --reload flag should not be used in production on Windows.
```

If you're working from a Jupyter or Colab Notebook, use these magic commands instead: `%load_ext gradio` when you import gradio, and `%%blocks` in the top of the cell with the demo code. Here's an example that shows how much faster the development becomes:

![Blocks](https://user-images.githubusercontent.com/9021060/178986488-ed378cc8-5141-4330-ba41-672b676863d0.gif)

### 3. Inpainting Support on `gr.Image()` 🎨  

We updated the Image component to add support for inpainting demos. It works by adding `tool="sketch"` as a parameter, that passes both an image and a sketchable mask to your prediction function.

Here's an example from the [LAMA space](https://huggingface.co/spaces/akhaliq/lama):

![FXApVlFVsAALSD-](https://user-images.githubusercontent.com/9021060/178989479-549867c8-7fb0-436a-a97d-1e91c9f5e611.jpeg)

### 4. Markdown and HTML support in Dataframes 🔢 

We upgraded the Dataframe component in PR #1684 to support rendering Markdown and HTML inside the cells. 

This means you can build Dataframes that look like the following:

![image (8)](https://user-images.githubusercontent.com/9021060/178991233-41cb07a5-e7a3-433e-89b8-319bc78eb9c2.png)


### 5. `gr.Examples()` for Blocks 🧱 

We've added the `gr.Examples` component helper to allow you to add examples to any Blocks demo. This class is a wrapper over the `gr.Dataset` component. 

<img width="1271" alt="Screen Shot 2022-07-14 at 2 23 50 PM" src="https://user-images.githubusercontent.com/9021060/178992715-c8bc7550-bc3d-4ddc-9fcb-548c159cd153.png">


gr.Examples takes two required parameters: 

- `examples` which takes in a nested list
-  `inputs` which takes in a component or list of components

You can read more in the [Examples docs](https://gradio.app/docs/#examples) or the [Adding Examples to your Demos guide](https://gradio.app/adding_examples_to_your_app/).

### 6. Fixes to Audio Streaming

With PR [#1828]([PR 1828),](https://github.com/gradio-app/gradio/pull/1828),) we now hide the status loading animation, as well as remove the echo in streaming. Check out the [stream_audio](https://github.com/gradio-app/gradio/blob/main/demo/stream_audio/run.py) demo for more or read through our [Real Time Speech Recognition](https://gradio.app/real_time_speech_recognition/) guide.

<img width="785" alt="Screen Shot 2022-07-19 at 6 02 35 PM" src="https://user-images.githubusercontent.com/9021060/179808136-9e84502c-f9ee-4f30-b5e9-1086f678fe91.png">


## Full Changelog:

* File component: list multiple files and allow for download #1446 by [@dawoodkhan82](https://github.com/dawoodkhan82) in [PR 1681](https://github.com/gradio-app/gradio/pull/1681)
* Add ColorPicker to docs by [@freddyaboulton](https://github.com/freddyaboulton) in [PR 1768](https://github.com/gradio-app/gradio/pull/1768)
* Mock out requests in TestRequest unit tests by [@freddyaboulton](https://github.com/freddyaboulton) in [PR 1794](https://github.com/gradio-app/gradio/pull/1794)
* Add requirements.txt and test_files to source dist by [@freddyaboulton](https://github.com/freddyaboulton) in [PR 1817](https://github.com/gradio-app/gradio/pull/1817)
* refactor: f-string for tunneling.py by [@nhankiet](https://github.com/nhankiet) in [PR 1819](https://github.com/gradio-app/gradio/pull/1819)
* Miscellaneous formatting improvements to website by [@aliabd](https://github.com/aliabd) in [PR 1754](https://github.com/gradio-app/gradio/pull/1754)
* `integrate()` method moved to `Blocks` by [@abidlabs](https://github.com/abidlabs) in [PR 1776](https://github.com/gradio-app/gradio/pull/1776)
* Add python-3.7 tests by [@freddyaboulton](https://github.com/freddyaboulton) in [PR 1818](https://github.com/gradio-app/gradio/pull/1818)
* Copy test dir in website dockers by [@aliabd](https://github.com/aliabd) in [PR 1827](https://github.com/gradio-app/gradio/pull/1827)
* Add info to docs on how to set default values for components by [@freddyaboulton](https://github.com/freddyaboulton) in [PR 1788](https://github.com/gradio-app/gradio/pull/1788)
* Embedding Components on Docs by [@aliabd](https://github.com/aliabd) in [PR 1726](https://github.com/gradio-app/gradio/pull/1726)
* Remove usage of deprecated gr.inputs and gr.outputs from website by [@freddyaboulton](https://github.com/freddyaboulton) in [PR 1796](https://github.com/gradio-app/gradio/pull/1796)
* Some cleanups to the docs page by [@abidlabs](https://github.com/abidlabs) in [PR 1822](https://github.com/gradio-app/gradio/pull/1822)

## Contributors Shoutout:
* [@nhankiet](https://github.com/nhankiet) made their first contribution in [PR 1819](https://github.com/gradio-app/gradio/pull/1819)

# Version 3.0

### 🔥 Gradio 3.0 is the biggest update to the library, ever.  

## New Features:

### 1.  Blocks 🧱
 
Blocks is a new, low-level API that allows you to have full control over the data flows and layout of your application. It allows you to build very complex, multi-step applications. For example, you might want to:

* Group together related demos as multiple tabs in one web app
* Change the layout of your demo instead of just having all of the inputs on the left and outputs on the right
* Have multi-step interfaces, in which the output of one model becomes the input to the next model, or have more flexible data flows in general
* Change a component's properties (for example, the choices in a Dropdown) or its visibility based on user input

Here's a simple example that creates the demo below it:

```python
import gradio as gr

def update(name):
    return f"Welcome to Gradio, {name}!"

demo = gr.Blocks()

with demo:
    gr.Markdown(
    """
    # Hello World!
    Start typing below to see the output.
    """)
    inp = gr.Textbox(placeholder="What is your name?")
    out = gr.Textbox()

    inp.change(fn=update, 
               inputs=inp, 
               outputs=out)

demo.launch()
```

![hello-blocks](https://user-images.githubusercontent.com/9021060/168684108-78cbd24b-e6bd-4a04-a8d9-20d535203434.gif)


Read our [Introduction to Blocks](http://gradio.app/introduction_to_blocks/) guide for more, and join the 🎈 [Gradio Blocks Party](https://huggingface.co/spaces/Gradio-Blocks/README)!


### 2. Our Revamped Design 🎨 

We've upgraded our design across the entire library: from components, and layouts all the way to dark mode. 

![kitchen_sink](https://user-images.githubusercontent.com/9021060/168686333-7a6e3096-3e23-4309-abf2-5cd7736e0463.gif)


### 3. A New Website 💻 

We've upgraded [gradio.app](https://gradio.app) to make it cleaner, faster and easier to use. Our docs now come with components and demos embedded directly on the page. So you can quickly get up to speed with what you're looking for. 

![website](https://user-images.githubusercontent.com/9021060/168687191-10d6a3bd-101f-423a-8193-48f47a5e077d.gif)


### 4. New Components: Model3D, Dataset, and More..

We've introduced a lot of new components in `3.0`, including `Model3D`, `Dataset`, `Markdown`, `Button` and `Gallery`. You can find all the components and play around with them [here](https://gradio.app/docs/#components).


![Model3d](https://user-images.githubusercontent.com/9021060/168689062-6ad77151-8cc5-467d-916c-f7c78e52ec0c.gif)

## Full Changelog:

* Gradio dash fe by [@pngwn](https://github.com/pngwn) in [PR 807](https://github.com/gradio-app/gradio/pull/807)
* Blocks components by [@FarukOzderim](https://github.com/FarukOzderim) in [PR 765](https://github.com/gradio-app/gradio/pull/765)
* Blocks components V2 by [@FarukOzderim](https://github.com/FarukOzderim) in [PR 843](https://github.com/gradio-app/gradio/pull/843)
* Blocks-Backend-Events by [@FarukOzderim](https://github.com/FarukOzderim) in [PR 844](https://github.com/gradio-app/gradio/pull/844)
* Interfaces from Blocks by [@aliabid94](https://github.com/aliabid94) in [PR 849](https://github.com/gradio-app/gradio/pull/849)
* Blocks dev by [@aliabid94](https://github.com/aliabid94) in [PR 853](https://github.com/gradio-app/gradio/pull/853)
* Started updating demos to use the new `gradio.components` syntax by [@abidlabs](https://github.com/abidlabs) in [PR 848](https://github.com/gradio-app/gradio/pull/848)
* add test infra + add browser tests to CI by [@pngwn](https://github.com/pngwn) in [PR 852](https://github.com/gradio-app/gradio/pull/852)
* 854 textbox by [@pngwn](https://github.com/pngwn) in [PR 859](https://github.com/gradio-app/gradio/pull/859)
* Getting old Python unit tests to pass on `blocks-dev` by [@abidlabs](https://github.com/abidlabs) in [PR 861](https://github.com/gradio-app/gradio/pull/861)
* initialise chatbot with empty array of messages by [@pngwn](https://github.com/pngwn) in [PR 867](https://github.com/gradio-app/gradio/pull/867)
* add test for output to input by [@pngwn](https://github.com/pngwn) in [PR 866](https://github.com/gradio-app/gradio/pull/866)
* More Interface -> Blocks features by [@aliabid94](https://github.com/aliabid94) in [PR 864](https://github.com/gradio-app/gradio/pull/864)
* Fixing external.py in blocks-dev to reflect the new HF Spaces paths by [@abidlabs](https://github.com/abidlabs) in [PR 879](https://github.com/gradio-app/gradio/pull/879)
* backend_default_value_refactoring by [@FarukOzderim](https://github.com/FarukOzderim) in [PR 871](https://github.com/gradio-app/gradio/pull/871)
* fix default_value  by [@pngwn](https://github.com/pngwn) in [PR 869](https://github.com/gradio-app/gradio/pull/869)
* fix buttons by [@aliabid94](https://github.com/aliabid94) in [PR 883](https://github.com/gradio-app/gradio/pull/883)
* Checking and updating more demos to use 3.0 syntax by [@abidlabs](https://github.com/abidlabs) in [PR 892](https://github.com/gradio-app/gradio/pull/892)
* Blocks Tests by [@FarukOzderim](https://github.com/FarukOzderim) in [PR 902](https://github.com/gradio-app/gradio/pull/902)
* Interface fix by [@pngwn](https://github.com/pngwn) in [PR 901](https://github.com/gradio-app/gradio/pull/901)
* Quick fix: Issue 893 by [@dawoodkhan82](https://github.com/dawoodkhan82) in [PR 907](https://github.com/gradio-app/gradio/pull/907)
* 3d Image Component by [@dawoodkhan82](https://github.com/dawoodkhan82) in [PR 775](https://github.com/gradio-app/gradio/pull/775)
* fix endpoint url in prod by [@pngwn](https://github.com/pngwn) in [PR 911](https://github.com/gradio-app/gradio/pull/911)
* rename Model3d to Image3D by [@dawoodkhan82](https://github.com/dawoodkhan82) in [PR 912](https://github.com/gradio-app/gradio/pull/912)
* update pypi to 2.9.1 by [@abidlabs](https://github.com/abidlabs) in [PR 916](https://github.com/gradio-app/gradio/pull/916)
* blocks-with-fix by [@FarukOzderim](https://github.com/FarukOzderim) in [PR 917](https://github.com/gradio-app/gradio/pull/917)
* Restore Interpretation, Live, Auth, Queueing by [@aliabid94](https://github.com/aliabid94) in [PR 915](https://github.com/gradio-app/gradio/pull/915)
* Allow `Blocks` instances to be used like a `Block` in other `Blocks` by [@abidlabs](https://github.com/abidlabs) in [PR 919](https://github.com/gradio-app/gradio/pull/919)
* Redesign 1 by [@pngwn](https://github.com/pngwn) in [PR 918](https://github.com/gradio-app/gradio/pull/918)
* blocks-components-tests by [@FarukOzderim](https://github.com/FarukOzderim) in [PR 904](https://github.com/gradio-app/gradio/pull/904)
* fix unit + browser tests by [@pngwn](https://github.com/pngwn) in [PR 926](https://github.com/gradio-app/gradio/pull/926)
* blocks-move-test-data by [@FarukOzderim](https://github.com/FarukOzderim) in [PR 927](https://github.com/gradio-app/gradio/pull/927)
* remove debounce from form inputs by [@pngwn](https://github.com/pngwn) in [PR 932](https://github.com/gradio-app/gradio/pull/932)
* reimplement webcam video by [@pngwn](https://github.com/pngwn) in [PR 928](https://github.com/gradio-app/gradio/pull/928)
* blocks-move-test-data by [@FarukOzderim](https://github.com/FarukOzderim) in [PR 941](https://github.com/gradio-app/gradio/pull/941)
* allow audio components to take a string value by [@pngwn](https://github.com/pngwn) in [PR 930](https://github.com/gradio-app/gradio/pull/930)
* static mode for textbox by [@pngwn](https://github.com/pngwn) in [PR 929](https://github.com/gradio-app/gradio/pull/929)
* fix file upload text by [@pngwn](https://github.com/pngwn) in [PR 931](https://github.com/gradio-app/gradio/pull/931)
* tabbed-interface-rewritten by [@FarukOzderim](https://github.com/FarukOzderim) in [PR 958](https://github.com/gradio-app/gradio/pull/958)
* Gan demo fix by [@abidlabs](https://github.com/abidlabs) in [PR 965](https://github.com/gradio-app/gradio/pull/965)
* Blocks analytics by [@abidlabs](https://github.com/abidlabs) in [PR 947](https://github.com/gradio-app/gradio/pull/947)
* Blocks page load by [@FarukOzderim](https://github.com/FarukOzderim) in [PR 963](https://github.com/gradio-app/gradio/pull/963)
* add frontend for page load events by [@pngwn](https://github.com/pngwn) in [PR 967](https://github.com/gradio-app/gradio/pull/967)
* fix i18n and some tweaks by [@pngwn](https://github.com/pngwn) in [PR 966](https://github.com/gradio-app/gradio/pull/966)
* add jinja2 to reqs by [@FarukOzderim](https://github.com/FarukOzderim) in [PR 969](https://github.com/gradio-app/gradio/pull/969)
* Cleaning up `Launchable()` by [@abidlabs](https://github.com/abidlabs) in [PR 968](https://github.com/gradio-app/gradio/pull/968)
* Fix #944 by [@FarukOzderim](https://github.com/FarukOzderim) in [PR 971](https://github.com/gradio-app/gradio/pull/971)
* New Blocks Demo: neural instrument cloning by [@abidlabs](https://github.com/abidlabs) in [PR 975](https://github.com/gradio-app/gradio/pull/975)
* Add huggingface_hub client library by [@FarukOzderim](https://github.com/FarukOzderim) in [PR 973](https://github.com/gradio-app/gradio/pull/973)
* State and variables by [@aliabid94](https://github.com/aliabid94) in [PR 977](https://github.com/gradio-app/gradio/pull/977)
* update-components by [@FarukOzderim](https://github.com/FarukOzderim) in [PR 986](https://github.com/gradio-app/gradio/pull/986)
* ensure dataframe updates as expected by [@pngwn](https://github.com/pngwn) in [PR 981](https://github.com/gradio-app/gradio/pull/981)
* test-guideline by [@FarukOzderim](https://github.com/FarukOzderim) in [PR 990](https://github.com/gradio-app/gradio/pull/990)
* Issue #785: add footer by [@dawoodkhan82](https://github.com/dawoodkhan82) in [PR 972](https://github.com/gradio-app/gradio/pull/972)
* indentation fix by [@abidlabs](https://github.com/abidlabs) in [PR 993](https://github.com/gradio-app/gradio/pull/993)
* missing quote by [@aliabd](https://github.com/aliabd) in [PR 996](https://github.com/gradio-app/gradio/pull/996)
* added interactive parameter to components by [@abidlabs](https://github.com/abidlabs) in [PR 992](https://github.com/gradio-app/gradio/pull/992)
* custom-components by [@FarukOzderim](https://github.com/FarukOzderim) in [PR 985](https://github.com/gradio-app/gradio/pull/985)
* Refactor component shortcuts by [@FarukOzderim](https://github.com/FarukOzderim) in [PR 995](https://github.com/gradio-app/gradio/pull/995)
* Plot Component by [@dawoodkhan82](https://github.com/dawoodkhan82) in [PR 805](https://github.com/gradio-app/gradio/pull/805)
* updated PyPi version to 2.9.2 by [@abidlabs](https://github.com/abidlabs) in [PR 1002](https://github.com/gradio-app/gradio/pull/1002)
* Release 2.9.3 by [@abidlabs](https://github.com/abidlabs) in [PR 1003](https://github.com/gradio-app/gradio/pull/1003)
* Image3D Examples Fix by [@dawoodkhan82](https://github.com/dawoodkhan82) in [PR 1001](https://github.com/gradio-app/gradio/pull/1001)
* release 2.9.4 by [@abidlabs](https://github.com/abidlabs) in [PR 1006](https://github.com/gradio-app/gradio/pull/1006)
* templates import hotfix by [@FarukOzderim](https://github.com/FarukOzderim) in [PR 1008](https://github.com/gradio-app/gradio/pull/1008)
* Progress indicator bar by [@aliabid94](https://github.com/aliabid94) in [PR 997](https://github.com/gradio-app/gradio/pull/997)
* Fixed image input for absolute path by [@JefferyChiang](https://github.com/JefferyChiang) in [PR 1004](https://github.com/gradio-app/gradio/pull/1004)
* Model3D + Plot Components by [@dawoodkhan82](https://github.com/dawoodkhan82) in [PR 1010](https://github.com/gradio-app/gradio/pull/1010)
* Gradio Guides: Creating CryptoPunks with GANs by [@NimaBoscarino](https://github.com/NimaBoscarino) in [PR 1000](https://github.com/gradio-app/gradio/pull/1000)
* [BIG PR] Gradio blocks & redesigned components by [@abidlabs](https://github.com/abidlabs) in [PR 880](https://github.com/gradio-app/gradio/pull/880)
* fixed failing test on main by [@abidlabs](https://github.com/abidlabs) in [PR 1023](https://github.com/gradio-app/gradio/pull/1023)
* Use smaller ASR model in external test by [@abidlabs](https://github.com/abidlabs) in [PR 1024](https://github.com/gradio-app/gradio/pull/1024)
* updated PyPi version to 2.9.0b by [@abidlabs](https://github.com/abidlabs) in [PR 1026](https://github.com/gradio-app/gradio/pull/1026)
* Fixing import issues so that the package successfully installs on colab notebooks by [@abidlabs](https://github.com/abidlabs) in [PR 1027](https://github.com/gradio-app/gradio/pull/1027)
* Update website tracker slackbot  by [@aliabd](https://github.com/aliabd) in [PR 1037](https://github.com/gradio-app/gradio/pull/1037)
* textbox-autoheight by [@FarukOzderim](https://github.com/FarukOzderim) in [PR 1009](https://github.com/gradio-app/gradio/pull/1009)
* Model3D Examples fixes by [@dawoodkhan82](https://github.com/dawoodkhan82) in [PR 1035](https://github.com/gradio-app/gradio/pull/1035)
* GAN Gradio Guide: Adjustments to iframe heights by [@NimaBoscarino](https://github.com/NimaBoscarino) in [PR 1042](https://github.com/gradio-app/gradio/pull/1042)
* added better default labels to form components by [@abidlabs](https://github.com/abidlabs) in [PR 1040](https://github.com/gradio-app/gradio/pull/1040)
* Slackbot web tracker fix by [@aliabd](https://github.com/aliabd) in [PR 1043](https://github.com/gradio-app/gradio/pull/1043)
* Plot fixes by [@dawoodkhan82](https://github.com/dawoodkhan82) in [PR 1044](https://github.com/gradio-app/gradio/pull/1044)
* Small fixes to the demos by [@abidlabs](https://github.com/abidlabs) in [PR 1030](https://github.com/gradio-app/gradio/pull/1030)
* fixing demo issue with website by [@aliabd](https://github.com/aliabd) in [PR 1047](https://github.com/gradio-app/gradio/pull/1047)
* [hotfix] HighlightedText by [@aliabid94](https://github.com/aliabid94) in [PR 1046](https://github.com/gradio-app/gradio/pull/1046)
* Update text by [@ronvoluted](https://github.com/ronvoluted) in [PR 1050](https://github.com/gradio-app/gradio/pull/1050)
* Update CONTRIBUTING.md by [@FarukOzderim](https://github.com/FarukOzderim) in [PR 1052](https://github.com/gradio-app/gradio/pull/1052)
* fix(ui): Increase contrast for footer by [@ronvoluted](https://github.com/ronvoluted) in [PR 1048](https://github.com/gradio-app/gradio/pull/1048)
* UI design update by [@gary149](https://github.com/gary149) in [PR 1041](https://github.com/gradio-app/gradio/pull/1041)
* updated PyPi version to 2.9.0b8 by [@abidlabs](https://github.com/abidlabs) in [PR 1059](https://github.com/gradio-app/gradio/pull/1059)
* Running, testing, and fixing demos by [@abidlabs](https://github.com/abidlabs) in [PR 1060](https://github.com/gradio-app/gradio/pull/1060)
* Form layout by [@pngwn](https://github.com/pngwn) in [PR 1054](https://github.com/gradio-app/gradio/pull/1054)
* inputless-interfaces by [@FarukOzderim](https://github.com/FarukOzderim) in [PR 1038](https://github.com/gradio-app/gradio/pull/1038)
* Update PULL_REQUEST_TEMPLATE.md by [@FarukOzderim](https://github.com/FarukOzderim) in [PR 1068](https://github.com/gradio-app/gradio/pull/1068)
* Upgrading node memory to 4gb in website Docker by [@aliabd](https://github.com/aliabd) in [PR 1069](https://github.com/gradio-app/gradio/pull/1069)
* Website reload error by [@aliabd](https://github.com/aliabd) in [PR 1079](https://github.com/gradio-app/gradio/pull/1079)
* fixed favicon issue by [@abidlabs](https://github.com/abidlabs) in [PR 1064](https://github.com/gradio-app/gradio/pull/1064)
* remove-queue-from-events by [@FarukOzderim](https://github.com/FarukOzderim) in [PR 1056](https://github.com/gradio-app/gradio/pull/1056)
* Enable vertex colors for OBJs files by [@radames](https://github.com/radames) in [PR 1074](https://github.com/gradio-app/gradio/pull/1074)
* Dark text by [@ronvoluted](https://github.com/ronvoluted) in [PR 1049](https://github.com/gradio-app/gradio/pull/1049)
* Scroll to output by [@pngwn](https://github.com/pngwn) in [PR 1077](https://github.com/gradio-app/gradio/pull/1077)
* Explicitly list pnpm version 6 in contributing guide by [@freddyaboulton](https://github.com/freddyaboulton) in [PR 1085](https://github.com/gradio-app/gradio/pull/1085)
* hotfix for encrypt issue by [@abidlabs](https://github.com/abidlabs) in [PR 1096](https://github.com/gradio-app/gradio/pull/1096)
* Release 2.9b9 by [@abidlabs](https://github.com/abidlabs) in [PR 1098](https://github.com/gradio-app/gradio/pull/1098)
* tweak node circleci settings by [@pngwn](https://github.com/pngwn) in [PR 1091](https://github.com/gradio-app/gradio/pull/1091)
* Website Reload Error by [@aliabd](https://github.com/aliabd) in [PR 1099](https://github.com/gradio-app/gradio/pull/1099)
* Website Reload: README in demos docker by [@aliabd](https://github.com/aliabd) in [PR 1100](https://github.com/gradio-app/gradio/pull/1100)
* Flagging fixes by [@abidlabs](https://github.com/abidlabs) in [PR 1081](https://github.com/gradio-app/gradio/pull/1081)
* Backend for optional labels by [@abidlabs](https://github.com/abidlabs) in [PR 1080](https://github.com/gradio-app/gradio/pull/1080)
* Optional labels fe by [@pngwn](https://github.com/pngwn) in [PR 1105](https://github.com/gradio-app/gradio/pull/1105)
* clean-deprecated-parameters by [@FarukOzderim](https://github.com/FarukOzderim) in [PR 1090](https://github.com/gradio-app/gradio/pull/1090)
* Blocks rendering fix by [@abidlabs](https://github.com/abidlabs) in [PR 1102](https://github.com/gradio-app/gradio/pull/1102)
* Redos #1106 by [@abidlabs](https://github.com/abidlabs) in [PR 1112](https://github.com/gradio-app/gradio/pull/1112)
* Interface types: handle input-only, output-only, and unified interfaces by [@abidlabs](https://github.com/abidlabs) in [PR 1108](https://github.com/gradio-app/gradio/pull/1108)
* Hotfix + New pypi release 2.9b11 by [@abidlabs](https://github.com/abidlabs) in [PR 1118](https://github.com/gradio-app/gradio/pull/1118)
* issue-checkbox by [@FarukOzderim](https://github.com/FarukOzderim) in [PR 1122](https://github.com/gradio-app/gradio/pull/1122)
* issue-checkbox-hotfix by [@FarukOzderim](https://github.com/FarukOzderim) in [PR 1127](https://github.com/gradio-app/gradio/pull/1127)
* Fix demos in website by [@aliabd](https://github.com/aliabd) in [PR 1130](https://github.com/gradio-app/gradio/pull/1130)
* Guide for Gradio ONNX model zoo on Huggingface by [@AK391](https://github.com/AK391) in [PR 1073](https://github.com/gradio-app/gradio/pull/1073)
* ONNX guide fixes by [@aliabd](https://github.com/aliabd) in [PR 1131](https://github.com/gradio-app/gradio/pull/1131)
* Stacked form inputs css by [@gary149](https://github.com/gary149) in [PR 1134](https://github.com/gradio-app/gradio/pull/1134)
* made default value in textbox empty string by [@abidlabs](https://github.com/abidlabs) in [PR 1135](https://github.com/gradio-app/gradio/pull/1135)
* Examples UI by [@gary149](https://github.com/gary149) in [PR 1121](https://github.com/gradio-app/gradio/pull/1121)
* Chatbot custom color support by [@dawoodkhan82](https://github.com/dawoodkhan82) in [PR 1092](https://github.com/gradio-app/gradio/pull/1092)
* highlighted text colors by [@pngwn](https://github.com/pngwn) in [PR 1119](https://github.com/gradio-app/gradio/pull/1119)
* pin to pnpm 6 for now by [@pngwn](https://github.com/pngwn) in [PR 1147](https://github.com/gradio-app/gradio/pull/1147)
* Restore queue in Blocks by [@aliabid94](https://github.com/aliabid94) in [PR 1137](https://github.com/gradio-app/gradio/pull/1137)
* add select event for tabitems by [@pngwn](https://github.com/pngwn) in [PR 1154](https://github.com/gradio-app/gradio/pull/1154)
* max_lines + autoheight for textbox by [@pngwn](https://github.com/pngwn) in [PR 1153](https://github.com/gradio-app/gradio/pull/1153)
* use color palette for chatbot by [@pngwn](https://github.com/pngwn) in [PR 1152](https://github.com/gradio-app/gradio/pull/1152)
* Timeseries improvements by [@pngwn](https://github.com/pngwn) in [PR 1149](https://github.com/gradio-app/gradio/pull/1149)
* move styling for interface panels to frontend by [@pngwn](https://github.com/pngwn) in [PR 1146](https://github.com/gradio-app/gradio/pull/1146)
* html tweaks by [@pngwn](https://github.com/pngwn) in [PR 1145](https://github.com/gradio-app/gradio/pull/1145)
* Issue #768: Support passing none to resize and crop image by [@dawoodkhan82](https://github.com/dawoodkhan82) in [PR 1144](https://github.com/gradio-app/gradio/pull/1144)
* image gallery component + img css by [@aliabid94](https://github.com/aliabid94) in [PR 1140](https://github.com/gradio-app/gradio/pull/1140)
* networking tweak by [@abidlabs](https://github.com/abidlabs) in [PR 1143](https://github.com/gradio-app/gradio/pull/1143)
* Allow enabling queue per event listener by [@aliabid94](https://github.com/aliabid94) in [PR 1155](https://github.com/gradio-app/gradio/pull/1155)
* config hotfix and v. 2.9b23 by [@abidlabs](https://github.com/abidlabs) in [PR 1158](https://github.com/gradio-app/gradio/pull/1158)
* Custom JS calls by [@aliabid94](https://github.com/aliabid94) in [PR 1082](https://github.com/gradio-app/gradio/pull/1082)
* Small fixes: queue default fix, ffmpeg installation message by [@abidlabs](https://github.com/abidlabs) in [PR 1159](https://github.com/gradio-app/gradio/pull/1159)
* formatting by [@abidlabs](https://github.com/abidlabs) in [PR 1161](https://github.com/gradio-app/gradio/pull/1161)
* enable flex grow for gr-box by [@radames](https://github.com/radames) in [PR 1165](https://github.com/gradio-app/gradio/pull/1165)
* 1148 loading by [@pngwn](https://github.com/pngwn) in [PR 1164](https://github.com/gradio-app/gradio/pull/1164)
* Put enable_queue kwarg back in launch() by [@aliabid94](https://github.com/aliabid94) in [PR 1167](https://github.com/gradio-app/gradio/pull/1167)
* A few small fixes by [@abidlabs](https://github.com/abidlabs) in [PR 1171](https://github.com/gradio-app/gradio/pull/1171)
* Hotfix for dropdown component by [@abidlabs](https://github.com/abidlabs) in [PR 1172](https://github.com/gradio-app/gradio/pull/1172)
* use secondary buttons in interface by [@pngwn](https://github.com/pngwn) in [PR 1173](https://github.com/gradio-app/gradio/pull/1173)
* 1183 component height by [@pngwn](https://github.com/pngwn) in [PR 1185](https://github.com/gradio-app/gradio/pull/1185)
* 962 dataframe by [@pngwn](https://github.com/pngwn) in [PR 1186](https://github.com/gradio-app/gradio/pull/1186)
* update-contributing by [@FarukOzderim](https://github.com/FarukOzderim) in [PR 1188](https://github.com/gradio-app/gradio/pull/1188)
* Table tweaks by [@pngwn](https://github.com/pngwn) in [PR 1195](https://github.com/gradio-app/gradio/pull/1195)
* wrap tab content in column by [@pngwn](https://github.com/pngwn) in [PR 1200](https://github.com/gradio-app/gradio/pull/1200)
* WIP: Add dark mode support by [@gary149](https://github.com/gary149) in [PR 1187](https://github.com/gradio-app/gradio/pull/1187)
* Restored /api/predict/ endpoint for Interfaces by [@abidlabs](https://github.com/abidlabs) in [PR 1199](https://github.com/gradio-app/gradio/pull/1199)
* hltext-label by [@pngwn](https://github.com/pngwn) in [PR 1204](https://github.com/gradio-app/gradio/pull/1204)
* add copy functionality to json by [@pngwn](https://github.com/pngwn) in [PR 1205](https://github.com/gradio-app/gradio/pull/1205)
* Update component config by [@aliabid94](https://github.com/aliabid94) in [PR 1089](https://github.com/gradio-app/gradio/pull/1089)
* fix placeholder prompt by [@pngwn](https://github.com/pngwn) in [PR 1215](https://github.com/gradio-app/gradio/pull/1215)
* ensure webcam video value is propogated correctly by [@pngwn](https://github.com/pngwn) in [PR 1218](https://github.com/gradio-app/gradio/pull/1218)
* Automatic word-break in highlighted text, combine_adjacent support by [@aliabid94](https://github.com/aliabid94) in [PR 1209](https://github.com/gradio-app/gradio/pull/1209)
* async-function-support by [@FarukOzderim](https://github.com/FarukOzderim) in [PR 1190](https://github.com/gradio-app/gradio/pull/1190)
* Sharing fix for assets by [@aliabid94](https://github.com/aliabid94) in [PR 1208](https://github.com/gradio-app/gradio/pull/1208)
* Hotfixes for course demos by [@abidlabs](https://github.com/abidlabs) in [PR 1222](https://github.com/gradio-app/gradio/pull/1222)
* Allow Custom CSS by [@aliabid94](https://github.com/aliabid94) in [PR 1170](https://github.com/gradio-app/gradio/pull/1170)
* share-hotfix by [@FarukOzderim](https://github.com/FarukOzderim) in [PR 1226](https://github.com/gradio-app/gradio/pull/1226)
* tweaks by [@pngwn](https://github.com/pngwn) in [PR 1229](https://github.com/gradio-app/gradio/pull/1229)
* white space for class concatenation by [@radames](https://github.com/radames) in [PR 1228](https://github.com/gradio-app/gradio/pull/1228)
* Tweaks by [@pngwn](https://github.com/pngwn) in [PR 1230](https://github.com/gradio-app/gradio/pull/1230)
* css tweaks by [@pngwn](https://github.com/pngwn) in [PR 1235](https://github.com/gradio-app/gradio/pull/1235)
* ensure defaults height match for media inputs by [@pngwn](https://github.com/pngwn) in [PR 1236](https://github.com/gradio-app/gradio/pull/1236)
* Default Label label value by [@radames](https://github.com/radames) in [PR 1239](https://github.com/gradio-app/gradio/pull/1239)
* update-shortcut-syntax by [@FarukOzderim](https://github.com/FarukOzderim) in [PR 1234](https://github.com/gradio-app/gradio/pull/1234)
* Update version.txt by [@FarukOzderim](https://github.com/FarukOzderim) in [PR 1244](https://github.com/gradio-app/gradio/pull/1244)
* Layout bugs by [@pngwn](https://github.com/pngwn) in [PR 1246](https://github.com/gradio-app/gradio/pull/1246)
* Update demo by [@FarukOzderim](https://github.com/FarukOzderim) in [PR 1253](https://github.com/gradio-app/gradio/pull/1253)
* Button default name by [@FarukOzderim](https://github.com/FarukOzderim) in [PR 1243](https://github.com/gradio-app/gradio/pull/1243)
* Labels spacing by [@gary149](https://github.com/gary149) in [PR 1254](https://github.com/gradio-app/gradio/pull/1254)
* add global loader for gradio app by [@pngwn](https://github.com/pngwn) in [PR 1251](https://github.com/gradio-app/gradio/pull/1251)
* ui apis for dalle-mini by [@pngwn](https://github.com/pngwn) in [PR 1258](https://github.com/gradio-app/gradio/pull/1258)
* Add precision to Number, backend only by [@freddyaboulton](https://github.com/freddyaboulton) in [PR 1125](https://github.com/gradio-app/gradio/pull/1125)
* Website Design Changes by [@abidlabs](https://github.com/abidlabs) in [PR 1015](https://github.com/gradio-app/gradio/pull/1015)
* Small fixes for multiple demos compatible with 3.0 by [@radames](https://github.com/radames) in [PR 1257](https://github.com/gradio-app/gradio/pull/1257)
* Issue #1160: Model 3D component not destroyed correctly by [@dawoodkhan82](https://github.com/dawoodkhan82) in [PR 1219](https://github.com/gradio-app/gradio/pull/1219)
* Fixes to components by [@abidlabs](https://github.com/abidlabs) in [PR 1260](https://github.com/gradio-app/gradio/pull/1260)
* layout docs by [@abidlabs](https://github.com/abidlabs) in [PR 1263](https://github.com/gradio-app/gradio/pull/1263)
* Static forms by [@pngwn](https://github.com/pngwn) in [PR 1264](https://github.com/gradio-app/gradio/pull/1264)
* Cdn assets by [@pngwn](https://github.com/pngwn) in [PR 1265](https://github.com/gradio-app/gradio/pull/1265)
* update logo by [@gary149](https://github.com/gary149) in [PR 1266](https://github.com/gradio-app/gradio/pull/1266)
* fix slider by [@aliabid94](https://github.com/aliabid94) in [PR 1268](https://github.com/gradio-app/gradio/pull/1268)
* maybe fix auth in iframes by [@pngwn](https://github.com/pngwn) in [PR 1261](https://github.com/gradio-app/gradio/pull/1261)
* Improves "Getting Started" guide by [@abidlabs](https://github.com/abidlabs) in [PR 1269](https://github.com/gradio-app/gradio/pull/1269)
* Add embedded demos to website by [@aliabid94](https://github.com/aliabid94) in [PR 1270](https://github.com/gradio-app/gradio/pull/1270)
* Label hotfixes by [@abidlabs](https://github.com/abidlabs) in [PR 1281](https://github.com/gradio-app/gradio/pull/1281)
* General tweaks by [@pngwn](https://github.com/pngwn) in [PR 1276](https://github.com/gradio-app/gradio/pull/1276)
* only affect links within the document by [@pngwn](https://github.com/pngwn) in [PR 1282](https://github.com/gradio-app/gradio/pull/1282)
* release 3.0b9 by [@abidlabs](https://github.com/abidlabs) in [PR 1283](https://github.com/gradio-app/gradio/pull/1283)
* Dm by [@pngwn](https://github.com/pngwn) in [PR 1284](https://github.com/gradio-app/gradio/pull/1284)
* Website fixes by [@aliabd](https://github.com/aliabd) in [PR 1286](https://github.com/gradio-app/gradio/pull/1286)
* Create Streamables by [@aliabid94](https://github.com/aliabid94) in [PR 1279](https://github.com/gradio-app/gradio/pull/1279)
* ensure table works on mobile by [@pngwn](https://github.com/pngwn) in [PR 1277](https://github.com/gradio-app/gradio/pull/1277)
* changes by [@aliabid94](https://github.com/aliabid94) in [PR 1287](https://github.com/gradio-app/gradio/pull/1287)
* demo alignment on landing page by [@aliabd](https://github.com/aliabd) in [PR 1288](https://github.com/gradio-app/gradio/pull/1288)
* New meta img by [@aliabd](https://github.com/aliabd) in [PR 1289](https://github.com/gradio-app/gradio/pull/1289)
* updated PyPi version to 3.0 by [@abidlabs](https://github.com/abidlabs) in [PR 1290](https://github.com/gradio-app/gradio/pull/1290)
* Fix site by [@aliabid94](https://github.com/aliabid94) in [PR 1291](https://github.com/gradio-app/gradio/pull/1291)
* Mobile responsive guides by [@aliabd](https://github.com/aliabd) in [PR 1293](https://github.com/gradio-app/gradio/pull/1293)
* Update readme by [@abidlabs](https://github.com/abidlabs) in [PR 1292](https://github.com/gradio-app/gradio/pull/1292)
* gif by [@abidlabs](https://github.com/abidlabs) in [PR 1296](https://github.com/gradio-app/gradio/pull/1296)

## Contributors Shoutout:

* [@JefferyChiang](https://github.com/JefferyChiang) made their first contribution in [PR 1004](https://github.com/gradio-app/gradio/pull/1004)
* [@NimaBoscarino](https://github.com/NimaBoscarino) made their first contribution in [PR 1000](https://github.com/gradio-app/gradio/pull/1000)
* [@ronvoluted](https://github.com/ronvoluted) made their first contribution in [PR 1050](https://github.com/gradio-app/gradio/pull/1050)
* [@radames](https://github.com/radames) made their first contribution in [PR 1074](https://github.com/gradio-app/gradio/pull/1074)
* [@freddyaboulton](https://github.com/freddyaboulton) made their first contribution in [PR 1085](https://github.com/gradio-app/gradio/pull/1085)<|MERGE_RESOLUTION|>--- conflicted
+++ resolved
@@ -67,12 +67,8 @@
 
 ## Bug Fixes:
 * Add loading status tracker UI to HTML and Markdown components. [@pngwn](https://github.com/pngwn) in [PR 2474](https://github.com/gradio-app/gradio/pull/2474)
-<<<<<<< HEAD
+* Fixed videos being mirrored in the front-end if source is not webcam by [@freddyaboulton](https://github.com/freddyaboulton) in [PR 2475](https://github.com/gradio-app/gradio/pull/2475)
 * Removes special characters from temporary filenames so that the files can be served by components [@abidlabs](https://github.com/abidlabs) in [PR 2480](https://github.com/gradio-app/gradio/pull/2480)
-
-=======
-* Fixed videos being mirrored in the front-end if source is not webcam by [@freddyaboulton](https://github.com/freddyaboulton) in [PR 2475](https://github.com/gradio-app/gradio/pull/2475)
->>>>>>> dae17bb7
 
 ## Documentation Changes:
 No changes to highlight.
