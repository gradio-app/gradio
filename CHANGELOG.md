--- conflicted
+++ resolved
@@ -1,9 +1,7 @@
 # Upcoming Release 
 
 ## New Features:
-<<<<<<< HEAD
 * Gradio is now embedded directly in colab without requiring the share link by [@aliabid94](https://github.com/aliabid94) in [PR 2455](https://github.com/gradio-app/gradio/pull/2455) 
-=======
 
 ### Calling functions by api_name in loaded apps
 
@@ -17,8 +15,6 @@
 ```
 
 The `api_name` parameter will take precendence over the `fn_index` parameter.
-
->>>>>>> 43f5cf5f
 
 ## Bug Fixes:
 * Fixed bug where None could not be used for File,Model3D, and Audio examples by [@freddyaboulton](https://github.com/freddyaboulton) in [PR 2588](https://github.com/gradio-app/gradio/pull/2588)
