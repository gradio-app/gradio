
# Upcoming Release


## New Features:

- Trigger the release event when Slider number input is released or unfocused  by [@freddyaboulton](https://github.com/freddyaboulton) in [PR 3589](https://github.com/gradio-app/gradio/pull/3589)   

## Bug Fixes:

- Fixed bug where text for altair plots was not legible in dark mode by [@freddyaboulton](https://github.com/freddyaboulton) in [PR 3555](https://github.com/gradio-app/gradio/pull/3555)  
- Fixes `Chatbot` and `Image` components so that files passed during processing are added to a directory where they can be served from, by [@abidlabs](https://github.com/abidlabs) in [PR 3523](https://github.com/gradio-app/gradio/pull/3523)
- Use Gradio API server to send telemetry using `huggingface_hub` [@dawoodkhan82](https://github.com/dawoodkhan82) in [PR 3488](https://github.com/gradio-app/gradio/pull/3488)
- Fixes an an issue where if the Blocks scope was not exited, then State could be shared across sessions, by [@abidlabs](https://github.com/abidlabs) in [PR 3600](https://github.com/gradio-app/gradio/pull/3600)
- Fixed bug where "or" was not being localized in file upload text by [@freddyaboulton](https://github.com/freddyaboulton) in [PR 3599](https://github.com/gradio-app/gradio/pull/3599)   

## Documentation Changes:

- Makes some fixes to the Theme Guide related to naming of variables, by [@abidlabs](https://github.com/abidlabs) in [PR 3561](https://github.com/gradio-app/gradio/pull/3561)
- Makes some additions to documentation of `Audio` and `State` components, and fixes the `pictionary` demo by [@abidlabs](https://github.com/abidlabs) in [PR 3611](https://github.com/gradio-app/gradio/pull/3611)


## Testing and Infrastructure Changes:

- Removed heavily-mocked tests related to comet_ml, wandb, and mlflow as they added a significant amount of test dependencies that prevented installation of test dependencies on Windows environemnts. By [@abidlabs](https://github.com/abidlabs) in [PR 3608](https://github.com/gradio-app/gradio/pull/3608)

## Breaking Changes:

No changes to highlight.

## Full Changelog:

* Mobile responsive iframes in themes guide by [@aliabd](https://github.com/aliabd) in [PR 3562](https://github.com/gradio-app/gradio/pull/3562) 
* Remove extra $demo from theme guide by [@aliabd](https://github.com/aliabd) in [PR 3563](https://github.com/gradio-app/gradio/pull/3563)
<<<<<<< HEAD
* Fixed bg_background_fill theme property to expand to whole background, block_radius to affect form elements as well, and added block_label_shadow theme property  by [@aliabid94](https://github.com/aliabid94) in [PR 3590](https://github.com/gradio-app/gradio/pull/3590)

=======
* Set the theme name to be the upstream repo name when loading from the hub by [@freddyaboulton](https://github.com/freddyaboulton) in [PR 3595](https://github.com/gradio-app/gradio/pull/3595)   
>>>>>>> c9b8a0c4

## Contributors Shoutout:

No changes to highlight.


# 3.23.0


## New Features:

### Theme Sharing! 

Once you have created a theme, you can upload it to the HuggingFace Hub to let others view it, use it, and build off of it! You can also download, reuse, and remix other peoples' themes. See https://gradio.app/theming-guide/ for more details. 

By [@freddyaboulton](https://github.com/freddyaboulton) in [PR 3428](https://github.com/gradio-app/gradio/pull/3428) 

## Bug Fixes:

- Removes leading spaces from all lines of code uniformly in the `gr.Code()` component. By [@abidlabs](https://github.com/abidlabs) in [PR 3556](https://github.com/gradio-app/gradio/pull/3556) 
- Fixed broken login page, by [@aliabid94](https://github.com/aliabid94) in [PR 3529](https://github.com/gradio-app/gradio/pull/3529)


## Documentation Changes:

No changes to highlight.

## Testing and Infrastructure Changes:

No changes to highlight.

## Breaking Changes:

No changes to highlight.

## Full Changelog:

- Fix rendering of dropdowns to take more space, and related bugs, by [@aliabid94](https://github.com/aliabid94) in [PR 3549](https://github.com/gradio-app/gradio/pull/3549)

## Contributors Shoutout:

No changes to highlight.


# 3.22.1


## New Features:

No changes to highlight.

## Bug Fixes:

- Restore label bars by [@aliabid94](https://github.com/aliabid94) in [PR 3507](https://github.com/gradio-app/gradio/pull/3507) 

## Documentation Changes:

No changes to highlight.

## Testing and Infrastructure Changes:

No changes to highlight.

## Breaking Changes:

No changes to highlight.

## Full Changelog:

No changes to highlight.

## Contributors Shoutout:

No changes to highlight.


# 3.22.0


## New Features:

### Official Theme release

Gradio now supports a new theme system, which allows you to customize the look and feel of your app. You can now use the `theme=` kwarg to pass in a prebuilt theme, or customize your own! See https://gradio.app/theming-guide/ for more details. By [@aliabid94](https://github.com/aliabid94) in [PR 3470](https://github.com/gradio-app/gradio/pull/3470) and [PR 3497](https://github.com/gradio-app/gradio/pull/3497)

### `elem_classes`

Add keyword argument `elem_classes` to Components to control class names of components, in the same manner as existing `elem_id`. 
By [@aliabid94](https://github.com/aliabid94) in [PR 3466](https://github.com/gradio-app/gradio/pull/3466)

## Bug Fixes:

- Fixes the File.upload() event trigger which broke as part of the change in how we uploaded files by [@abidlabs](https://github.com/abidlabs) in [PR 3462](https://github.com/gradio-app/gradio/pull/3462)
- Fixed issue with `gr.Request` object failing to handle dictionaries when nested keys couldn't be converted to variable names [#3454](https://github.com/gradio-app/gradio/issues/3454) by [@radames](https://github.com/radames) in [PR 3459](https://github.com/gradio-app/gradio/pull/3459)
- Fixed bug where css and client api was not working properly when mounted in a subpath by [@freddyaboulton](https://github.com/freddyaboulton) in [PR 3482](https://github.com/gradio-app/gradio/pull/3482) 

## Documentation Changes:

- Document gr.Error in the docs by [@aliabd](https://github.com/aliabd) in [PR 3465](https://github.com/gradio-app/gradio/pull/3465) 

## Testing and Infrastructure Changes:

- Pinned `pyright==1.1.298` for stability by [@abidlabs](https://github.com/abidlabs) in [PR 3475](https://github.com/gradio-app/gradio/pull/3475)
- Removed `IOComponent.add_interactive_to_config()` by [@space-nuko](https://github.com/space-nuko) in [PR 3476](https://github.com/gradio-app/gradio/pull/3476)
- Removed `IOComponent.generate_sample()` by [@space-nuko](https://github.com/space-nuko) in [PR 3475](https://github.com/gradio-app/gradio/pull/3483)

## Breaking Changes:

No changes to highlight.

## Full Changelog:

- Revert primary button background color in dark mode by [@aliabid94](https://github.com/aliabid94) in [PR 3468](https://github.com/gradio-app/gradio/pull/3468)

## Contributors Shoutout:

No changes to highlight.


# 3.21.0

## New Features:

### Theme Sharing 🎨 🤝

You can now share your gradio themes with the world!

After creating a theme, you can upload it to the HuggingFace Hub to let others view it, use it, and build off of it!

### Uploading
There are two ways to upload a theme, via the theme class instance or the command line.

1. Via the class instance

```python
my_theme.push_to_hub(repo_name="my_theme",
                     version="0.2.0",
                     hf_token="...")
```

2. Via the command line

First save the theme to disk
```python
my_theme.dump(filename="my_theme.json")
```

Then use the `upload_theme` command:

```bash
upload_theme\
"my_theme.json"\
"my_theme"\
"0.2.0"\
"<hf-token>"
```

The `version` must be a valid [semantic version](https://www.geeksforgeeks.org/introduction-semantic-versioning/) string.

This creates a space on the huggingface hub to host the theme files and show potential users a preview of your theme.

An example theme space is here: https://huggingface.co/spaces/freddyaboulton/dracula_revamped 

### Downloading
To use a theme from the hub, use the `from_hub` method on the `ThemeClass` and pass it to your app:

```python
my_theme = gr.Theme.from_hub("freddyaboulton/my_theme")

with gr.Blocks(theme=my_theme) as demo:
    ....
```

You can also pass the theme string directly to `Blocks` or `Interface` (`gr.Blocks(theme="freddyaboulton/my_theme")`)

You can pin your app to an upstream theme version by using semantic versioning expressions.

For example, the following would ensure the theme we load from the `my_theme` repo was between versions `0.1.0` and `0.2.0`:

```python
with gr.Blocks(theme="freddyaboulton/my_theme@>=0.1.0,<0.2.0") as demo:
    ....
```

by [@freddyaboulton](https://github.com/freddyaboulton) in [PR 3428](https://github.com/gradio-app/gradio/pull/3428)  


### Code component 🦾 

New code component allows you to enter, edit and display code with full syntax highlighting by [@pngwn](https://github.com/pngwn) in [PR 3421](https://github.com/gradio-app/gradio/pull/3421)

### The `Chatbot` component now supports audio, video, and images

The `Chatbot` component now supports audio, video, and images with a simple syntax: simply
pass in a tuple with the URL or filepath (the second optional element of the tuple is alt text), and the image/audio/video will be displayed:

```python
gr.Chatbot([
    (("driving.mp4",), "cool video"),
    (("cantina.wav",), "cool audio"),
    (("lion.jpg", "A lion"), "cool pic"),
]).style(height=800)
```

<img width="1054" alt="image" src="https://user-images.githubusercontent.com/1778297/224116682-5908db47-f0fa-405c-82ab-9c7453e8c4f1.png">


Note: images were previously supported via Markdown syntax and that is still supported for backwards compatibility. By [@dawoodkhan82](https://github.com/dawoodkhan82) in [PR 3413](https://github.com/gradio-app/gradio/pull/3413)

- Allow consecutive function triggers with `.then` and `.success` by [@aliabid94](https://github.com/aliabid94) in [PR 3430](https://github.com/gradio-app/gradio/pull/3430) 

- New code component allows you to enter, edit and display code with full syntax highlighting by [@pngwn](https://github.com/pngwn) in [PR 3421](https://github.com/gradio-app/gradio/pull/3421)

![](https://user-images.githubusercontent.com/12937446/224116643-5cfb94b3-93ce-43ee-bb7b-c25c3b66e0a1.png)
- Added the `.select()` event listener, which also includes event data that can be passed as an argument to a function with type hint `gr.SelectData`. The following components support the `.select()` event listener: Chatbot, CheckboxGroup, Dataframe, Dropdown, File, Gallery, HighlightedText, Label, Radio, TabItem, Tab, Textbox. Example usage:

```python
import gradio as gr

with gr.Blocks() as demo:
    gallery = gr.Gallery(["images/1.jpg", "images/2.jpg", "images/3.jpg"])
    selected_index = gr.Textbox()

    def on_select(evt: gr.SelectData):
        return evt.index
    
    gallery.select(on_select, None, selected_index)
```

By [@aliabid94](https://github.com/aliabid94) in [PR 3399](https://github.com/gradio-app/gradio/pull/3399)


- The `Textbox` component now includes a copy button by [@abidlabs](https://github.com/abidlabs) in [PR 3452](https://github.com/gradio-app/gradio/pull/3452)

## Bug Fixes:
- Use `huggingface_hub` to send telemetry on `interface` and `blocks`; eventually to replace segment by [@dawoodkhan82](https://github.com/dawoodkhan82) in [PR 3342](https://github.com/gradio-app/gradio/pull/3342)
- Ensure load events created by components (randomize for slider, callable values) are never queued unless every is passed by [@freddyaboulton](https://github.com/freddyaboulton) in [PR 3391](https://github.com/gradio-app/gradio/pull/3391) 
- Prevent in-place updates of `generic_update` by shallow copying by [@gitgithan](https://github.com/gitgithan) in [PR 3405](https://github.com/gradio-app/gradio/pull/3405) to fix [#3282](https://github.com/gradio-app/gradio/issues/3282)
- Fix bug caused by not importing `BlockContext` in `utils.py` by [@freddyaboulton](https://github.com/freddyaboulton) in [PR 3424](https://github.com/gradio-app/gradio/pull/3424)
- Ensure dropdown does not highlight partial matches by [@pngwn](https://github.com/pngwn) in [PR 3421](https://github.com/gradio-app/gradio/pull/3421)
- Fix mic button display by [@aliabid94](https://github.com/aliabid94) in [PR 3456](https://github.com/gradio-app/gradio/pull/3456)

## Documentation Changes:
- Added a section on security and access when sharing Gradio apps by [@abidlabs](https://github.com/abidlabs) in [PR 3408](https://github.com/gradio-app/gradio/pull/3408) 
- Add Chinese README by [@uanu2002](https://github.com/uanu2002) in [PR 3394](https://github.com/gradio-app/gradio/pull/3394)
- Adds documentation for web components by [@abidlabs](https://github.com/abidlabs) in [PR 3407](https://github.com/gradio-app/gradio/pull/3407)
- Fixed link in Chinese readme  by [@eltociear](https://github.com/eltociear) in [PR 3417](https://github.com/gradio-app/gradio/pull/3417)
- Document Blocks methods by [@aliabd](https://github.com/aliabd) in [PR 3427](https://github.com/gradio-app/gradio/pull/3427)
- Fixed bug where event handlers were not showing up in documentation by [@freddyaboulton](https://github.com/freddyaboulton) in [PR 3434](https://github.com/gradio-app/gradio/pull/3434)   

## Testing and Infrastructure Changes:
- Fixes tests that were failing locally but passing on CI by [@abidlabs](https://github.com/abidlabs) in [PR 3411](https://github.com/gradio-app/gradio/pull/3411)
- Remove codecov from the repo by [@aliabd](https://github.com/aliabd) in [PR 3415](https://github.com/gradio-app/gradio/pull/3415)

## Breaking Changes:

No changes to highlight.

## Full Changelog:
- Prevent in-place updates of `generic_update` by shallow copying by [@gitgithan](https://github.com/gitgithan) in [PR 3405](https://github.com/gradio-app/gradio/pull/3405) to fix [#3282](https://github.com/gradio-app/gradio/issues/3282)
- Persist file names of files uploaded through any Gradio component by [@abidlabs](https://github.com/abidlabs) in [PR 3412](https://github.com/gradio-app/gradio/pull/3412)
- Fix markdown embedded component in docs by [@aliabd](https://github.com/aliabd) in [PR 3410](https://github.com/gradio-app/gradio/pull/3410)
- Clean up event listeners code by [@aliabid94](https://github.com/aliabid94) in [PR 3420](https://github.com/gradio-app/gradio/pull/3420) 
- Fix css issue with spaces logo by [@aliabd](https://github.com/aliabd) in [PR 3422](https://github.com/gradio-app/gradio/pull/3422)
- Makes a few fixes to the `JSON` component (show_label parameter, icons) in [@abidlabs](https://github.com/abidlabs) in [PR 3451](https://github.com/gradio-app/gradio/pull/3451)

## Contributors Shoutout:

No changes to highlight.

# 3.20.1

## New Features:

- Add `height` kwarg to style in `gr.Chatbot()` component by [@dawoodkhan82](https://github.com/dawoodkhan82) in [PR 3369](https://github.com/gradio-app/gradio/pull/3369)

```python
chatbot = gr.Chatbot().style(height=500)
```

## Bug Fixes:

- Ensure uploaded images are always shown in the sketch tool by [@pngwn](https://github.com/pngwn) in [PR 3386](https://github.com/gradio-app/gradio/pull/3386)
- Fixes bug where when if fn is a non-static class member, then self should be ignored as the first param of the fn by [@or25](https://github.com/or25) in [PR #3227](https://github.com/gradio-app/gradio/pull/3227)

## Documentation Changes:

No changes to highlight.

## Testing and Infrastructure Changes:

No changes to highlight.

## Breaking Changes:

No changes to highlight.

## Full Changelog:

No changes to highlight.

## Contributors Shoutout:

No changes to highlight.

# 3.20.0

## New Features:

### Release event for Slider

Now you can trigger your python function to run when the slider is released as opposed to every slider change value!

Simply use the `release` method on the slider

```python
slider.release(function, inputs=[...], outputs=[...], api_name="predict")
```

By [@freddyaboulton](https://github.com/freddyaboulton) in [PR 3353](https://github.com/gradio-app/gradio/pull/3353)

### Dropdown Component Updates

The standard dropdown component now supports searching for choices. Also when `multiselect` is `True`, you can specify `max_choices` to set the maximum number of choices you want the user to be able to select from the dropdown component.

```python
gr.Dropdown(label="Choose your favorite colors", choices=["red", "blue", "green", "yellow", "orange"], multiselect=True, max_choices=2)
```

by [@dawoodkhan82](https://github.com/dawoodkhan82) in [PR 3211](https://github.com/gradio-app/gradio/pull/3211)

### Download button for images 🖼️

Output images will now automatically have a download button displayed to make it easier to save and share
the results of Machine Learning art models.

![download_sketch](https://user-images.githubusercontent.com/41651716/221025113-e693bf41-eabd-42b3-a4f2-26f2708d98fe.gif)

By [@freddyaboulton](https://github.com/freddyaboulton) in [PR 3297](https://github.com/gradio-app/gradio/pull/3297)

- Updated image upload component to accept all image formats, including lossless formats like .webp by [@fienestar](https://github.com/fienestar) in [PR 3225](https://github.com/gradio-app/gradio/pull/3225)
- Adds a disabled mode to the `gr.Button` component by setting `interactive=False` by [@abidlabs](https://github.com/abidlabs) in [PR 3266](https://github.com/gradio-app/gradio/pull/3266) and [PR 3288](https://github.com/gradio-app/gradio/pull/3288)
- Adds visual feedback to the when the Flag button is clicked, by [@abidlabs](https://github.com/abidlabs) in [PR 3289](https://github.com/gradio-app/gradio/pull/3289)
- Adds ability to set `flagging_options` display text and saved flag separately by [@abidlabs](https://github.com/abidlabs) in [PR 3289](https://github.com/gradio-app/gradio/pull/3289)
- Allow the setting of `brush_radius` for the `Image` component both as a default and via `Image.update()` by [@pngwn](https://github.com/pngwn) in [PR 3277](https://github.com/gradio-app/gradio/pull/3277)
- Added `info=` argument to form components to enable extra context provided to users, by [@aliabid94](https://github.com/aliabid94) in [PR 3291](https://github.com/gradio-app/gradio/pull/3291)
- Allow developers to access the username of a logged-in user from the `gr.Request()` object using the `.username` attribute by [@abidlabs](https://github.com/abidlabs) in [PR 3296](https://github.com/gradio-app/gradio/pull/3296)
- Add `preview` option to `Gallery.style` that launches the gallery in preview mode when first loaded by [@freddyaboulton](https://github.com/freddyaboulton) in [PR 3345](https://github.com/gradio-app/gradio/pull/3345)

## Bug Fixes:

- Ensure `mirror_webcam` is always respected by [@pngwn](https://github.com/pngwn) in [PR 3245](https://github.com/gradio-app/gradio/pull/3245)
- Fix issue where updated markdown links were not being opened in a new tab by [@gante](https://github.com/gante) in [PR 3236](https://github.com/gradio-app/gradio/pull/3236)
- API Docs Fixes by [@aliabd](https://github.com/aliabd) in [PR 3287](https://github.com/gradio-app/gradio/pull/3287)
- Added a timeout to queue messages as some demos were experiencing infinitely growing queues from active jobs waiting forever for clients to respond by [@freddyaboulton](https://github.com/freddyaboulton) in [PR 3196](https://github.com/gradio-app/gradio/pull/3196)
- Fixes the height of rendered LaTeX images so that they match the height of surrounding text by [@abidlabs](https://github.com/abidlabs) in [PR 3258](https://github.com/gradio-app/gradio/pull/3258) and in [PR 3276](https://github.com/gradio-app/gradio/pull/3276)
- Fix bug where matplotlib images where always too small on the front end by [@freddyaboulton](https://github.com/freddyaboulton) in [PR 3274](https://github.com/gradio-app/gradio/pull/3274)
- Remove embed's `initial_height` when loading is complete so the embed finds its natural height once it is loaded [@pngwn](https://github.com/pngwn) in [PR 3292](https://github.com/gradio-app/gradio/pull/3292)
- Prevent Sketch from crashing when a default image is provided by [@pngwn](https://github.com/pngwn) in [PR 3277](https://github.com/gradio-app/gradio/pull/3277)
- Respect the `shape` argument on the front end when creating Image Sketches by [@pngwn](https://github.com/pngwn) in [PR 3277](https://github.com/gradio-app/gradio/pull/3277)
- Fix infinite loop caused by setting `Dropdown's` value to be `[]` and adding a change event on the dropdown by [@freddyaboulton](https://github.com/freddyaboulton) in [PR 3295](https://github.com/gradio-app/gradio/pull/3295)
- Fix change event listed twice in image docs by [@aliabd](https://github.com/aliabd) in [PR 3318](https://github.com/gradio-app/gradio/pull/3318)
- Fix bug that cause UI to be vertically centered at all times by [@pngwn](https://github.com/pngwn) in [PR 3336](https://github.com/gradio-app/gradio/pull/3336)
- Fix bug where `height` set in `Gallery.style` was not respected by the front-end by [@freddyaboulton](https://github.com/freddyaboulton) in [PR 3343](https://github.com/gradio-app/gradio/pull/3343)
- Ensure markdown lists are rendered correctly by [@pngwn](https://github.com/pngwn) in [PR 3341](https://github.com/gradio-app/gradio/pull/3341)
- Ensure that the initial empty value for `gr.Dropdown(Multiselect=True)` is an empty list and the initial value for `gr.Dropdown(Multiselect=False)` is an empty string by [@pngwn](https://github.com/pngwn) in [PR 3338](https://github.com/gradio-app/gradio/pull/3338)
- Ensure uploaded images respect the shape property when the canvas is also enabled by [@pngwn](https://github.com/pngwn) in [PR 3351](https://github.com/gradio-app/gradio/pull/3351)
- Ensure that Google Analytics works correctly when gradio apps are created with `analytics_enabled=True` by [@abidlabs](https://github.com/abidlabs) in [PR 3349](https://github.com/gradio-app/gradio/pull/3349)
- Fix bug where files were being re-uploaded after updates by [@freddyaboulton](https://github.com/freddyaboulton) in [PR 3375](https://github.com/gradio-app/gradio/pull/3375)
- Fix error when using backen_fn and custom js at the same time by [@jialeicui](https://github.com/jialeicui) in [PR 3358](https://github.com/gradio-app/gradio/pull/3358)
- Support new embeds for huggingface spaces subdomains by [@pngwn](https://github.com/pngwn) in [PR 3367](https://github.com/gradio-app/gradio/pull/3367)

## Documentation Changes:

- Added the `types` field to the dependency field in the config by [@freddyaboulton](https://github.com/freddyaboulton) in [PR 3315](https://github.com/gradio-app/gradio/pull/3315)
- Gradio Status Page by [@aliabd](https://github.com/aliabd) in [PR 3331](https://github.com/gradio-app/gradio/pull/3331)
- Adds a Guide on setting up a dashboard from Supabase data using the `gr.BarPlot`
  component by [@abidlabs](https://github.com/abidlabs) in [PR 3275](https://github.com/gradio-app/gradio/pull/3275)

## Testing and Infrastructure Changes:

- Adds a script to benchmark the performance of the queue and adds some instructions on how to use it. By [@freddyaboulton](https://github.com/freddyaboulton) and [@abidlabs](https://github.com/abidlabs) in [PR 3272](https://github.com/gradio-app/gradio/pull/3272)
- Flaky python tests no longer cancel non-flaky tests by [@freddyaboulton](https://github.com/freddyaboulton) in [PR 3344](https://github.com/gradio-app/gradio/pull/3344)

## Breaking Changes:

- Chatbot bubble colors can no longer be set by `chatbot.style(color_map=)` by [@aliabid94] in [PR 3370](https://github.com/gradio-app/gradio/pull/3370)

## Full Changelog:

- Fixed comment typo in components.py by [@eltociear](https://github.com/eltociear) in [PR 3235](https://github.com/gradio-app/gradio/pull/3235)
- Cleaned up chatbot ui look and feel by [@aliabid94] in [PR 3370](https://github.com/gradio-app/gradio/pull/3370)

## Contributors Shoutout:

No changes to highlight.

# 3.19.1

## New Features:

No changes to highlight.

## Bug Fixes:

- UI fixes including footer and API docs by [@aliabid94](https://github.com/aliabid94) in [PR 3242](https://github.com/gradio-app/gradio/pull/3242)
- Updated image upload component to accept all image formats, including lossless formats like .webp by [@fienestar](https://github.com/fienestar) in [PR 3225](https://github.com/gradio-app/gradio/pull/3225)

## Documentation Changes:

No changes to highlight.

## Testing and Infrastructure Changes:

No changes to highlight.

## Breaking Changes:

No changes to highlight.

## Full Changelog:

- Added backend support for themes by [@aliabid94](https://github.com/aliabid94) in [PR 2931](https://github.com/gradio-app/gradio/pull/2931)
- Added support for button sizes "lg" (default) and "sm".

## Contributors Shoutout:

No changes to highlight.

# 3.19.0

## New Features:

### Improved embedding experience

When embedding a spaces-hosted gradio app as a web component, you now get an improved UI linking back to the original space, better error handling and more intelligent load performance. No changes are required to your code to benefit from this enhanced experience; simply upgrade your gradio SDK to the latest version.

![](https://user-images.githubusercontent.com/12937446/219653294-86937632-72c1-4e93-a77c-af705d49382a.png)

This behaviour is configurable. You can disable the info panel at the bottom by passing `info="false"`. You can disable the container entirely by passing `container="false"`.

Error statuses are reported in the UI with an easy way for end-users to report problems to the original space author via the community tab of that Hugginface space:

![](https://user-images.githubusercontent.com/12937446/219655499-88019443-d694-44e7-9e6d-242e19d10a5c.png)

By default, gradio apps are lazy loaded, vastly improving performance when there are several demos on the page. Metadata is loaded ahead of time, but the space will only be loaded and rendered when it is in view.

This behaviour is configurable. You can pass `eager="true"` to load and render the space regardless of whether or not it is currently on the screen.

by [@pngwn](https://github.com/pngwn) in [PR 3205](https://github.com/gradio-app/gradio/pull/3205)

### New `gr.BarPlot` component! 📊

Create interactive bar plots from a high-level interface with `gr.BarPlot`.
No need to remember matplotlib syntax anymore!

Example usage:

```python
import gradio as gr
import pandas as pd

simple = pd.DataFrame({
    'a': ['A', 'B', 'C', 'D', 'E', 'F', 'G', 'H', 'I'],
    'b': [28, 55, 43, 91, 81, 53, 19, 87, 52]
})

with gr.Blocks() as demo:
    gr.BarPlot(
        simple,
        x="a",
        y="b",
        title="Simple Bar Plot with made up data",
        tooltip=['a', 'b'],
    )

demo.launch()
```

By [@freddyaboulton](https://github.com/freddyaboulton) in [PR 3157](https://github.com/gradio-app/gradio/pull/3157)

### Bokeh plots are back! 🌠

Fixed a bug that prevented bokeh plots from being displayed on the front end and extended support for both 2.x and 3.x versions of bokeh!

![image](https://user-images.githubusercontent.com/41651716/219468324-0d82e07f-8fb4-4ff9-b40c-8250b29e45f7.png)

By [@freddyaboulton](https://github.com/freddyaboulton) in [PR 3212](https://github.com/gradio-app/gradio/pull/3212)

## Bug Fixes:

- Adds ability to add a single message from the bot or user side. Ex: specify `None` as the second value in the tuple, to add a single message in the chatbot from the "bot" side.

```python
gr.Chatbot([("Hi, I'm DialoGPT. Try asking me a question.", None)])
```

By [@dawoodkhan82](https://github.com/dawoodkhan82) in [PR 3165](https://github.com/gradio-app/gradio/pull/3165)

- Fixes `gr.utils.delete_none` to only remove props whose values are `None` from the config by [@abidlabs](https://github.com/abidlabs) in [PR 3188](https://github.com/gradio-app/gradio/pull/3188)
- Fix bug where embedded demos were not loading files properly by [@freddyaboulton](https://github.com/freddyaboulton) in [PR 3177](https://github.com/gradio-app/gradio/pull/3177)
- The `change` event is now triggered when users click the 'Clear All' button of the multiselect DropDown component by [@freddyaboulton](https://github.com/freddyaboulton) in [PR 3195](https://github.com/gradio-app/gradio/pull/3195)
- Stops File component from freezing when a large file is uploaded by [@aliabid94](https://github.com/aliabid94) in [PR 3191](https://github.com/gradio-app/gradio/pull/3191)
- Support Chinese pinyin in Dataframe by [@aliabid94](https://github.com/aliabid94) in [PR 3206](https://github.com/gradio-app/gradio/pull/3206)
- The `clear` event is now triggered when images are cleared by [@freddyaboulton](https://github.com/freddyaboulton) in [PR 3218](https://github.com/gradio-app/gradio/pull/3218)
- Fix bug where auth cookies where not sent when connecting to an app via http by [@freddyaboulton](https://github.com/freddyaboulton) in [PR 3223](https://github.com/gradio-app/gradio/pull/3223)
- Ensure latext CSS is always applied in light and dark mode by [@pngwn](https://github.com/pngwn) in [PR 3233](https://github.com/gradio-app/gradio/pull/3233)

## Documentation Changes:

- Sort components in docs by alphabetic order by [@aliabd](https://github.com/aliabd) in [PR 3152](https://github.com/gradio-app/gradio/pull/3152)
- Changes to W&B guide by [@scottire](https://github.com/scottire) in [PR 3153](https://github.com/gradio-app/gradio/pull/3153)
- Keep pnginfo metadata for gallery by [@wfng92](https://github.com/wfng92) in [PR 3150](https://github.com/gradio-app/gradio/pull/3150)
- Add a section on how to run a Gradio app locally [@osanseviero](https://github.com/osanseviero) in [PR 3170](https://github.com/gradio-app/gradio/pull/3170)
- Fixed typos in gradio events function documentation by [@vidalmaxime](https://github.com/vidalmaxime) in [PR 3168](https://github.com/gradio-app/gradio/pull/3168)
- Added an example using Gradio's batch mode with the diffusers library by [@abidlabs](https://github.com/abidlabs) in [PR 3224](https://github.com/gradio-app/gradio/pull/3224)

## Testing and Infrastructure Changes:

No changes to highlight.

## Breaking Changes:

No changes to highlight.

## Full Changelog:

- Fix demos page css and add close demos button by [@aliabd](https://github.com/aliabd) in [PR 3151](https://github.com/gradio-app/gradio/pull/3151)
- Caches temp files from base64 input data by giving them a deterministic path based on the contents of data by [@abidlabs](https://github.com/abidlabs) in [PR 3197](https://github.com/gradio-app/gradio/pull/3197)
- Better warnings (when there is a mismatch between the number of output components and values returned by a function, or when the `File` component or `UploadButton` component includes a `file_types` parameter along with `file_count=="dir"`) by [@abidlabs](https://github.com/abidlabs) in [PR 3194](https://github.com/gradio-app/gradio/pull/3194)
- Raises a `gr.Error` instead of a regular Python error when you use `gr.Interface.load()` to load a model and there's an error querying the HF API by [@abidlabs](https://github.com/abidlabs) in [PR 3194](https://github.com/gradio-app/gradio/pull/3194)
- Fixed gradio share links so that they are persistent and do not reset if network
  connection is disrupted by by [XciD](https://github.com/XciD), [Wauplin](https://github.com/Wauplin), and [@abidlabs](https://github.com/abidlabs) in [PR 3149](https://github.com/gradio-app/gradio/pull/3149) and a follow-up to allow it to work for users upgrading from a previous Gradio version in [PR 3221](https://github.com/gradio-app/gradio/pull/3221)

## Contributors Shoutout:

No changes to highlight.

# Version 3.18.0

## New Features:

### Revamped Stop Button for Interfaces 🛑

If your Interface function is a generator, there used to be a separate `Stop` button displayed next
to the `Submit` button.

We've revamed the `Submit` button so that it turns into a `Stop` button during the generation process.
Clicking on the `Stop` button will cancel the generation and turn it back to a `Submit` button.
The `Stop` button will automatically turn back to a `Submit` button at the end of the generation if you don't use it!

By [@freddyaboulton](https://github.com/freddyaboulton) in [PR 3124](https://github.com/gradio-app/gradio/pull/3124)

### Queue now works with reload mode!

You can now call `queue` on your `demo` outside of the `if __name__ == "__main__"` block and
run the script in reload mode with the `gradio` command.

Any changes to the `app.py` file will be reflected in the webpage automatically and the queue will work
properly!

By [@freddyaboulton](https://github.com/freddyaboulton) in [PR 3089](https://github.com/gradio-app/gradio/pull/3089)

### Allow serving files from additional directories

```python
demo = gr.Interface(...)
demo.launch(
  file_directories=["/var/lib/demo/path/to/resources"]
)
```

By [@maxaudron](https://github.com/maxaudron) in [PR 3075](https://github.com/gradio-app/gradio/pull/3075)

## Bug Fixes:

- Fixes URL resolution on Windows by [@abidlabs](https://github.com/abidlabs) in [PR 3108](https://github.com/gradio-app/gradio/pull/3108)
- Example caching now works with components without a label attribute (e.g. `Column`) by [@abidlabs](https://github.com/abidlabs) in [PR 3123](https://github.com/gradio-app/gradio/pull/3123)
- Ensure the Video component correctly resets the UI state whe a new video source is loaded and reduce choppiness of UI by [@pngwn](https://github.com/abidlabs) in [PR 3117](https://github.com/gradio-app/gradio/pull/3117)
- Fixes loading private Spaces by [@abidlabs](https://github.com/abidlabs) in [PR 3068](https://github.com/gradio-app/gradio/pull/3068)
- Added a warning when attempting to launch an `Interface` via the `%%blocks` jupyter notebook magic command by [@freddyaboulton](https://github.com/freddyaboulton) in [PR 3126](https://github.com/gradio-app/gradio/pull/3126)
- Fixes bug where interactive output image cannot be set when in edit mode by [@dawoodkhan82](https://github.com/@dawoodkhan82) in [PR 3135](https://github.com/gradio-app/gradio/pull/3135)
- A share link will automatically be created when running on Sagemaker notebooks so that the front-end is properly displayed by [@abidlabs](https://github.com/abidlabs) in [PR 3137](https://github.com/gradio-app/gradio/pull/3137)
- Fixes a few dropdown component issues; hide checkmark next to options as expected, and keyboard hover is visible by [@dawoodkhan82](https://github.com/dawoodkhan82) in [PR 3145]https://github.com/gradio-app/gradio/pull/3145)
- Fixed bug where example pagination buttons were not visible in dark mode or displayed under the examples table. By [@freddyaboulton](https://github.com/freddyaboulton) in [PR 3144](https://github.com/gradio-app/gradio/pull/3144)
- Fixed bug where the font color of axis labels and titles for native plots did not respond to dark mode preferences. By [@freddyaboulton](https://github.com/freddyaboulton) in [PR 3146](https://github.com/gradio-app/gradio/pull/3146)

## Documentation Changes:

- Added a guide on the 4 kinds of Gradio Interfaces by [@yvrjsharma](https://github.com/yvrjsharma) and [@abidlabs](https://github.com/abidlabs) in [PR 3003](https://github.com/gradio-app/gradio/pull/3003)
- Explained that the parameters in `launch` will not be respected when using reload mode, e.g. `gradio` command by [@freddyaboulton](https://github.com/freddyaboulton) in [PR 3089](https://github.com/gradio-app/gradio/pull/3089)
- Added a demo to show how to set up variable numbers of outputs in Gradio by [@abidlabs](https://github.com/abidlabs) in [PR 3127](https://github.com/gradio-app/gradio/pull/3127)
- Updated docs to reflect that the `equal_height` parameter should be passed to the `.style()` method of `gr.Row()` by [@freddyaboulton](https://github.com/freddyaboulton) in [PR 3125](https://github.com/gradio-app/gradio/pull/3125)

## Testing and Infrastructure Changes:

No changes to highlight.

## Breaking Changes:

No changes to highlight.

## Full Changelog:

- Changed URL of final image for `fake_diffusion` demos by [@freddyaboulton](https://github.com/freddyaboulton) in [PR 3120](https://github.com/gradio-app/gradio/pull/3120)

## Contributors Shoutout:

No changes to highlight.

# Version 3.17.1

## New Features:

### iOS image rotation fixed 🔄

Previously photos uploaded via iOS would be rotated after processing. This has been fixed by [@freddyaboulton](https://github.com/freddyaboulton) in [PR 3089](https://github.com/gradio-app/gradio/pull/3091)

#### Before

![image](https://user-images.githubusercontent.com/41651716/215846507-a36e9d05-1ac2-4867-8ab3-ce045a9415d9.png)

#### After

![image](https://user-images.githubusercontent.com/41651716/215846554-e41773ed-70f0-491a-9952-6a18babf91ef.png)

### Run on Kaggle kernels 🧪

A share link will automatically be created when running on Kaggle kernels (notebooks) so that the front-end is properly displayed.

![image](https://user-images.githubusercontent.com/41651716/216104254-2cf55599-449c-436c-b57e-40f6a83f9eee.png)

By [@freddyaboulton](https://github.com/freddyaboulton) in [PR 3101](https://github.com/gradio-app/gradio/pull/3101)

## Bug Fixes:

- Fix bug where examples were not rendered correctly for demos created with Blocks api that had multiple input compinents by [@freddyaboulton](https://github.com/freddyaboulton) in [PR 3090](https://github.com/gradio-app/gradio/pull/3090)
- Fix change event listener for JSON, HighlightedText, Chatbot by [@aliabid94](https://github.com/aliabid94) in [PR 3095](https://github.com/gradio-app/gradio/pull/3095)
- Fixes bug where video and file change event not working [@tomchang25](https://github.com/tomchang25) in [PR 3098](https://github.com/gradio-app/gradio/pull/3098)
- Fixes bug where static_video play and pause event not working [@tomchang25](https://github.com/tomchang25) in [PR 3098](https://github.com/gradio-app/gradio/pull/3098)
- Fixed `Gallery.style(grid=...)` by by [@aliabd](https://github.com/aliabd) in [PR 3107](https://github.com/gradio-app/gradio/pull/3107)

## Documentation Changes:

- Update chatbot guide to include blocks demo and markdown support section by [@dawoodkhan82](https://github.com/dawoodkhan82) in [PR 3023](https://github.com/gradio-app/gradio/pull/3023)

* Fix a broken link in the Quick Start guide, by [@cakiki](https://github.com/cakiki) in [PR 3109](https://github.com/gradio-app/gradio/pull/3109)
* Better docs navigation on mobile by [@aliabd](https://github.com/aliabd) in [PR 3112](https://github.com/gradio-app/gradio/pull/3112)
* Add a guide on using Gradio with [Comet](https://comet.com/), by [@DN6](https://github.com/DN6/) in [PR 3058](https://github.com/gradio-app/gradio/pull/3058)

## Testing and Infrastructure Changes:

No changes to highlight.

## Breaking Changes:

No changes to highlight.

## Full Changelog:

- Set minimum `markdown-it-py` version to `2.0.0` so that the dollar math plugin is compatible by [@freddyaboulton](https://github.com/freddyaboulton) in [PR 3102](https://github.com/gradio-app/gradio/pull/3102)

## Contributors Shoutout:

No changes to highlight.

# Version 3.17.0

## New Features:

### Extended support for Interface.load! 🏗️

You can now load `image-to-text` and `conversational` pipelines from the hub!

### Image-to-text Demo

```python
io = gr.Interface.load("models/nlpconnect/vit-gpt2-image-captioning",
                       api_key="<optional-api-key>")
io.launch()
```

<img width="1087" alt="image" src="https://user-images.githubusercontent.com/41651716/213260197-dc5d80b4-6e50-4b3a-a764-94980930ac38.png">

### conversational Demo

```python
chatbot = gr.Interface.load("models/microsoft/DialoGPT-medium",
                           api_key="<optional-api-key>")
chatbot.launch()
```

![chatbot_load](https://user-images.githubusercontent.com/41651716/213260220-3eaa25b7-a38b-48c6-adeb-2718bdf297a2.gif)

By [@freddyaboulton](https://github.com/freddyaboulton) in [PR 3011](https://github.com/gradio-app/gradio/pull/3011)

### Download Button added to Model3D Output Component 📥

No need for an additional file output component to enable model3d file downloads anymore. We now added a download button to the model3d component itself.

<img width="739" alt="Screenshot 2023-01-18 at 3 52 45 PM" src="https://user-images.githubusercontent.com/12725292/213294198-5f4fda35-bde7-450c-864f-d5683e7fa29a.png">

By [@dawoodkhan82](https://github.com/dawoodkhan82) in [PR 3014](https://github.com/gradio-app/gradio/pull/3014)

### Fixing Auth on Spaces 🔑

Authentication on spaces works now! Third party cookies must be enabled on your browser to be able
to log in. Some browsers disable third party cookies by default (Safari, Chrome Incognito).

![auth_spaces](https://user-images.githubusercontent.com/41651716/215528417-09538933-0576-4d1d-b3b9-1e877ab01905.gif)

## Bug Fixes:

- Fixes bug where interpretation event was not configured correctly by [@freddyaboulton](https://github.com/freddyaboulton) in [PR 2993](https://github.com/gradio-app/gradio/pull/2993)
- Fix relative import bug in reload mode by [@freddyaboulton](https://github.com/freddyaboulton) in [PR 2992](https://github.com/gradio-app/gradio/pull/2992)
- Fixes bug where png files were not being recognized when uploading images by [@abidlabs](https://github.com/abidlabs) in [PR 3002](https://github.com/gradio-app/gradio/pull/3002)
- Fixes bug where external Spaces could not be loaded and used as functions if they returned files by [@abidlabs](https://github.com/abidlabs) in [PR 3004](https://github.com/gradio-app/gradio/pull/3004)
- Fix bug where file serialization output was not JSON serializable by [@freddyaboulton](https://github.com/freddyaboulton) in [PR 2999](https://github.com/gradio-app/gradio/pull/2999)
- Fixes bug where png files were not being recognized when uploading images by [@abidlabs](https://github.com/abidlabs) in [PR 3002](https://github.com/gradio-app/gradio/pull/3002)
- Fixes bug where temporary uploaded files were not being added to temp sets by [@abidlabs](https://github.com/abidlabs) in [PR 3005](https://github.com/gradio-app/gradio/pull/3005)
- Fixes issue where markdown support in chatbot breaks older demos [@dawoodkhan82](https://github.com/dawoodkhan82) in [PR 3006](https://github.com/gradio-app/gradio/pull/3006)
- Fixes the `/file/` route that was broken in a recent change in [PR 3010](https://github.com/gradio-app/gradio/pull/3010)
- Fix bug where the Image component could not serialize image urls by [@freddyaboulton](https://github.com/freddyaboulton) in [PR 2957](https://github.com/gradio-app/gradio/pull/2957)
- Fix forwarding for guides after SEO renaming by [@aliabd](https://github.com/aliabd) in [PR 3017](https://github.com/gradio-app/gradio/pull/3017)
- Switch all pages on the website to use latest stable gradio by [@aliabd](https://github.com/aliabd) in [PR 3016](https://github.com/gradio-app/gradio/pull/3016)
- Fix bug related to deprecated parameters in `huggingface_hub` for the HuggingFaceDatasetSaver in [PR 3025](https://github.com/gradio-app/gradio/pull/3025)
- Added better support for symlinks in the way absolute paths are resolved by [@abidlabs](https://github.com/abidlabs) in [PR 3037](https://github.com/gradio-app/gradio/pull/3037)
- Fix several minor frontend bugs (loading animation, examples as gallery) frontend [@aliabid94](https://github.com/3026) in [PR 2961](https://github.com/gradio-app/gradio/pull/3026).
- Fixes bug that the chatbot sample code does not work with certain input value by [@petrov826](https://github.com/petrov826) in [PR 3039](https://github.com/gradio-app/gradio/pull/3039).
- Fix shadows for form element and ensure focus styles more visible in dark mode [@pngwn](https://github.com/pngwn) in [PR 3042](https://github.com/gradio-app/gradio/pull/3042).
- Fixed bug where the Checkbox and Dropdown change events were not triggered in response to other component changes by [@freddyaboulton](https://github.com/freddyaboulton) in [PR 3045](https://github.com/gradio-app/gradio/pull/3045)
- Fix bug where the queue was not properly restarted after launching a `closed` app by [@freddyaboulton](https://github.com/freddyaboulton) in [PR 3022](https://github.com/gradio-app/gradio/pull/3022)
- Adding missing embedded components on docs by [@aliabd](https://github.com/aliabd) in [PR 3027](https://github.com/gradio-app/gradio/pull/3027)
- Fixes bug where app would crash if the `file_types` parameter of `gr.File` or `gr.UploadButton` was not a list by [@freddyaboulton](https://github.com/freddyaboulton) in [PR 3048](https://github.com/gradio-app/gradio/pull/3048)
- Ensure CSS mounts correctly regardless of how many Gradio instances are on the page [@pngwn](https://github.com/pngwn) in [PR 3059](https://github.com/gradio-app/gradio/pull/3059).
- Fix bug where input component was not hidden in the frontend for `UploadButton` by [@freddyaboulton](https://github.com/freddyaboulton) in [PR 3053](https://github.com/gradio-app/gradio/pull/3053)
- Fixes issue where after clicking submit or undo, the sketch output wouldn't clear. [@dawoodkhan82](https://github.com/dawoodkhan82) in [PR 3047](https://github.com/gradio-app/gradio/pull/3047)
- Ensure spaces embedded via the web component always use the correct URLs for server requests and change ports for testing to avoid strange collisions when users are working with embedded apps locally by [@pngwn](https://github.com/pngwn) in [PR 3065](https://github.com/gradio-app/gradio/pull/3065)
- Preserve selected image of Gallery through updated by [@freddyaboulton](https://github.com/freddyaboulton) in [PR 3061](https://github.com/gradio-app/gradio/pull/3061)
- Fix bug where auth was not respected on HF spaces by [@freddyaboulton](https://github.com/freddyaboulton) and [@aliabid94](https://github.com/aliabid94) in [PR 3049](https://github.com/gradio-app/gradio/pull/3049)
- Fixes bug where tabs selected attribute not working if manually change tab by [@tomchang25](https://github.com/tomchang25) in [3055](https://github.com/gradio-app/gradio/pull/3055)
- Change chatbot to show dots on progress, and fix bug where chatbot would not stick to bottom in the case of images by [@aliabid94](https://github.com/aliabid94) in [PR 3067](https://github.com/gradio-app/gradio/pull/3079)

## Documentation Changes:

- SEO improvements to guides by[@aliabd](https://github.com/aliabd) in [PR 2915](https://github.com/gradio-app/gradio/pull/2915)
- Use `gr.LinePlot` for the `blocks_kinematics` demo by [@freddyaboulton](https://github.com/freddyaboulton) in [PR 2998](https://github.com/gradio-app/gradio/pull/2998)
- Updated the `interface_series_load` to include some inline markdown code by [@abidlabs](https://github.com/abidlabs) in [PR 3051](https://github.com/gradio-app/gradio/pull/3051)

## Testing and Infrastructure Changes:

- Adds a GitHub action to test if any large files (> 5MB) are present by [@abidlabs](https://github.com/abidlabs) in [PR 3013](https://github.com/gradio-app/gradio/pull/3013)

## Breaking Changes:

No changes to highlight.

## Full Changelog:

- Rewrote frontend using CSS variables for themes by [@pngwn](https://github.com/pngwn) in [PR 2840](https://github.com/gradio-app/gradio/pull/2840)
- Moved telemetry requests to run on background threads by [@abidlabs](https://github.com/abidlabs) in [PR 3054](https://github.com/gradio-app/gradio/pull/3054)

## Contributors Shoutout:

No changes to highlight.

# Version 3.16.2

## New Features:

No changes to highlight.

## Bug Fixes:

- Fixed file upload fails for files with zero size by [@dawoodkhan82](https://github.com/dawoodkhan82) in [PR 2923](https://github.com/gradio-app/gradio/pull/2923)
- Fixed bug where `mount_gradio_app` would not launch if the queue was enabled in a gradio app by [@freddyaboulton](https://github.com/freddyaboulton) in [PR 2939](https://github.com/gradio-app/gradio/pull/2939)
- Fix custom long CSS handling in Blocks by [@anton-l](https://github.com/anton-l) in [PR 2953](https://github.com/gradio-app/gradio/pull/2953)
- Recovers the dropdown change event by [@abidlabs](https://github.com/abidlabs) in [PR 2954](https://github.com/gradio-app/gradio/pull/2954).
- Fix audio file output by [@aliabid94](https://github.com/aliabid94) in [PR 2961](https://github.com/gradio-app/gradio/pull/2961).
- Fixed bug where file extensions of really long files were not kept after download by [@freddyaboulton](https://github.com/freddyaboulton) in [PR 2929](https://github.com/gradio-app/gradio/pull/2929)
- Fix bug where outputs for examples where not being returned by the backend by [@freddyaboulton](https://github.com/freddyaboulton) in [PR 2955](https://github.com/gradio-app/gradio/pull/2955)
- Fix bug in `blocks_plug` demo that prevented switching tabs programmatically with python [@TashaSkyUp](https://github.com/https://github.com/TashaSkyUp) in [PR 2971](https://github.com/gradio-app/gradio/pull/2971).

## Documentation Changes:

No changes to highlight.

## Testing and Infrastructure Changes:

No changes to highlight.

## Breaking Changes:

No changes to highlight.

## Full Changelog:

No changes to highlight.

## Contributors Shoutout:

No changes to highlight.

# Version 3.16.1

## New Features:

No changes to highlight.

## Bug Fixes:

- Fix audio file output by [@aliabid94](https://github.com/aliabid94) in [PR 2950](https://github.com/gradio-app/gradio/pull/2950).

## Documentation Changes:

No changes to highlight.

## Testing and Infrastructure Changes:

No changes to highlight.

## Breaking Changes:

No changes to highlight.

## Full Changelog:

No changes to highlight.

## Contributors Shoutout:

No changes to highlight.

# Version 3.16.0

## New Features:

### Send custom progress updates by adding a `gr.Progress` argument after the input arguments to any function. Example:

```python
def reverse(word, progress=gr.Progress()):
    progress(0, desc="Starting")
    time.sleep(1)
    new_string = ""
    for letter in progress.tqdm(word, desc="Reversing"):
        time.sleep(0.25)
        new_string = letter + new_string
    return new_string

demo = gr.Interface(reverse, gr.Text(), gr.Text())
```

Progress indicator bar by [@aliabid94](https://github.com/aliabid94) in [PR 2750](https://github.com/gradio-app/gradio/pull/2750).

- Added `title` argument to `TabbedInterface` by @MohamedAliRashad in [#2888](https://github.com/gradio-app/gradio/pull/2888)
- Add support for specifying file extensions for `gr.File` and `gr.UploadButton`, using `file_types` parameter (e.g `gr.File(file_count="multiple", file_types=["text", ".json", ".csv"])`) by @dawoodkhan82 in [#2901](https://github.com/gradio-app/gradio/pull/2901)
- Added `multiselect` option to `Dropdown` by @dawoodkhan82 in [#2871](https://github.com/gradio-app/gradio/pull/2871)

### With `multiselect` set to `true` a user can now select multiple options from the `gr.Dropdown` component.

```python
gr.Dropdown(["angola", "pakistan", "canada"], multiselect=True, value=["angola"])
```

<img width="610" alt="Screenshot 2023-01-03 at 4 14 36 PM" src="https://user-images.githubusercontent.com/12725292/210442547-c86975c9-4b4f-4b8e-8803-9d96e6a8583a.png">

## Bug Fixes:

- Fixed bug where an error opening an audio file led to a crash by [@FelixDombek](https://github.com/FelixDombek) in [PR 2898](https://github.com/gradio-app/gradio/pull/2898)
- Fixed bug where setting `default_enabled=False` made it so that the entire queue did not start by [@freddyaboulton](https://github.com/freddyaboulton) in [PR 2876](https://github.com/gradio-app/gradio/pull/2876)
- Fixed bug where csv preview for DataFrame examples would show filename instead of file contents by [@freddyaboulton](https://github.com/freddyaboulton) in [PR 2877](https://github.com/gradio-app/gradio/pull/2877)
- Fixed bug where an error raised after yielding iterative output would not be displayed in the browser by
  [@JaySmithWpg](https://github.com/JaySmithWpg) in [PR 2889](https://github.com/gradio-app/gradio/pull/2889)
- Fixed bug in `blocks_style` demo that was preventing it from launching by [@freddyaboulton](https://github.com/freddyaboulton) in [PR 2890](https://github.com/gradio-app/gradio/pull/2890)
- Fixed bug where files could not be downloaded by [@freddyaboulton](https://github.com/freddyaboulton) in [PR 2926](https://github.com/gradio-app/gradio/pull/2926)
- Fixed bug where cached examples were not displaying properly by [@a-rogalska](https://github.com/a-rogalska) in [PR 2974](https://github.com/gradio-app/gradio/pull/2974)

## Documentation Changes:

- Added a Guide on using Google Sheets to create a real-time dashboard with Gradio's `DataFrame` and `LinePlot` component, by [@abidlabs](https://github.com/abidlabs) in [PR 2816](https://github.com/gradio-app/gradio/pull/2816)
- Add a components - events matrix on the docs by [@aliabd](https://github.com/aliabd) in [PR 2921](https://github.com/gradio-app/gradio/pull/2921)

## Testing and Infrastructure Changes:

- Deployed PRs from forks to spaces by [@freddyaboulton](https://github.com/freddyaboulton) in [PR 2895](https://github.com/gradio-app/gradio/pull/2895)

## Breaking Changes:

No changes to highlight.

## Full Changelog:

- The `default_enabled` parameter of the `Blocks.queue` method has no effect by [@freddyaboulton](https://github.com/freddyaboulton) in [PR 2876](https://github.com/gradio-app/gradio/pull/2876)
- Added typing to several Python files in codebase by [@abidlabs](https://github.com/abidlabs) in [PR 2887](https://github.com/gradio-app/gradio/pull/2887)
- Excluding untracked files from demo notebook check action by [@aliabd](https://github.com/aliabd) in [PR 2897](https://github.com/gradio-app/gradio/pull/2897)
- Optimize images and gifs by [@aliabd](https://github.com/aliabd) in [PR 2922](https://github.com/gradio-app/gradio/pull/2922)
- Updated typing by [@1nF0rmed](https://github.com/1nF0rmed) in [PR 2904](https://github.com/gradio-app/gradio/pull/2904)

## Contributors Shoutout:

- @JaySmithWpg for making their first contribution to gradio!
- @MohamedAliRashad for making their first contribution to gradio!

# Version 3.15.0

## New Features:

Gradio's newest plotting component `gr.LinePlot`! 📈

With this component you can easily create time series visualizations with customizable
appearance for your demos and dashboards ... all without having to know an external plotting library.

For an example of the api see below:

```python
gr.LinePlot(stocks,
            x="date",
            y="price",
            color="symbol",
            color_legend_position="bottom",
            width=600, height=400, title="Stock Prices")
```

![image](https://user-images.githubusercontent.com/41651716/208711646-81ae3745-149b-46a3-babd-0569aecdd409.png)

By [@freddyaboulton](https://github.com/freddyaboulton) in [PR 2807](https://github.com/gradio-app/gradio/pull/2807)

## Bug Fixes:

- Fixed bug where the `examples_per_page` parameter of the `Examples` component was not passed to the internal `Dataset` component by [@freddyaboulton](https://github.com/freddyaboulton) in [PR 2861](https://github.com/gradio-app/gradio/pull/2861)
- Fixes loading Spaces that have components with default values by [@abidlabs](https://github.com/abidlabs) in [PR 2855](https://github.com/gradio-app/gradio/pull/2855)
- Fixes flagging when `allow_flagging="auto"` in `gr.Interface()` by [@abidlabs](https://github.com/abidlabs) in [PR 2695](https://github.com/gradio-app/gradio/pull/2695)
- Fixed bug where passing a non-list value to `gr.CheckboxGroup` would crash the entire app by [@freddyaboulton](https://github.com/freddyaboulton) in [PR 2866](https://github.com/gradio-app/gradio/pull/2866)

## Documentation Changes:

- Added a Guide on using BigQuery with Gradio's `DataFrame` and `ScatterPlot` component,
  by [@abidlabs](https://github.com/abidlabs) in [PR 2794](https://github.com/gradio-app/gradio/pull/2794)

## Testing and Infrastructure Changes:

No changes to highlight.

## Breaking Changes:

No changes to highlight.

## Full Changelog:

- Fixed importing gradio can cause PIL.Image.registered_extensions() to break by `[@aliencaocao](https://github.com/aliencaocao)` in `[PR 2846](https://github.com/gradio-app/gradio/pull/2846)`
- Fix css glitch and navigation in docs by [@aliabd](https://github.com/aliabd) in [PR 2856](https://github.com/gradio-app/gradio/pull/2856)
- Added the ability to set `x_lim`, `y_lim` and legend positions for `gr.ScatterPlot` by [@freddyaboulton](https://github.com/freddyaboulton) in [PR 2807](https://github.com/gradio-app/gradio/pull/2807)
- Remove footers and min-height the correct way by [@aliabd](https://github.com/aliabd) in [PR 2860](https://github.com/gradio-app/gradio/pull/2860)

## Contributors Shoutout:

No changes to highlight.

# Version 3.14.0

## New Features:

### Add Waveform Visual Support to Audio

Adds a `gr.make_waveform()` function that creates a waveform video by combining an audio and an optional background image by [@dawoodkhan82](http://github.com/dawoodkhan82) and [@aliabid94](http://github.com/aliabid94) in [PR 2706](https://github.com/gradio-app/gradio/pull/2706. Helpful for making audio outputs much more shareable.

![waveform screenrecording](https://user-images.githubusercontent.com/7870876/206062396-164a5e71-451a-4fe0-94a7-cbe9269d57e6.gif)

### Allows Every Component to Accept an `every` Parameter

When a component's initial value is a function, the `every` parameter re-runs the function every `every` seconds. By [@abidlabs](https://github.com/abidlabs) in [PR 2806](https://github.com/gradio-app/gradio/pull/2806). Here's a code example:

```py
import gradio as gr

with gr.Blocks() as demo:
    df = gr.DataFrame(run_query, every=60*60)

demo.queue().launch()
```

## Bug Fixes:

- Fixed issue where too many temporary files were created, all with randomly generated
  filepaths. Now fewer temporary files are created and are assigned a path that is a
  hash based on the file contents by [@abidlabs](https://github.com/abidlabs) in [PR 2758](https://github.com/gradio-app/gradio/pull/2758)

## Documentation Changes:

No changes to highlight.

## Testing and Infrastructure Changes:

No changes to highlight.

## Breaking Changes:

No changes to highlight.

## Full Changelog:

No changes to highlight.

## Contributors Shoutout:

No changes to highlight.

# Version 3.13.2

## New Features:

No changes to highlight.

## Bug Fixes:

\*No changes to highlight.

-

## Documentation Changes:

- Improves documentation of several queuing-related parameters by [@abidlabs](https://github.com/abidlabs) in [PR 2825](https://github.com/gradio-app/gradio/pull/2825)

## Testing and Infrastructure Changes:

- Remove h11 pinning by [@ecederstrand](<[https://github.com/abidlabs](https://github.com/ecederstrand)>) in [PR 2820](<[https://github.com/gradio-app/gradio/pull/2808](https://github.com/gradio-app/gradio/pull/2820)>)

## Breaking Changes:

No changes to highlight.

## Full Changelog:

No changes to highlight.

## Contributors Shoutout:

No changes to highlight.

# Version 3.13.1

## New Features:

### New Shareable Links

Replaces tunneling logic based on ssh port-forwarding to that based on `frp` by [XciD](https://github.com/XciD) and [Wauplin](https://github.com/Wauplin) in [PR 2509](https://github.com/gradio-app/gradio/pull/2509)

You don't need to do anything differently, but when you set `share=True` in `launch()`,
you'll get this message and a public link that look a little bit different:

```bash
Setting up a public link... we have recently upgraded the way public links are generated. If you encounter any problems, please downgrade to gradio version 3.13.0
.
Running on public URL: https://bec81a83-5b5c-471e.gradio.live
```

These links are a more secure and scalable way to create shareable demos!

## Bug Fixes:

- Allows `gr.Dataframe()` to take a `pandas.DataFrame` that includes numpy array and other types as its initial value, by [@abidlabs](https://github.com/abidlabs) in [PR 2804](https://github.com/gradio-app/gradio/pull/2804)
- Add `altair` to requirements.txt by [@freddyaboulton](https://github.com/freddyaboulton) in [PR 2811](https://github.com/gradio-app/gradio/pull/2811)
- Added aria-labels to icon buttons that are built into UI components by [@emilyuhde](http://github.com/emilyuhde) in [PR 2791](https://github.com/gradio-app/gradio/pull/2791)

## Documentation Changes:

- Fixed some typos in the "Plot Component for Maps" guide by [@freddyaboulton](https://github.com/freddyaboulton) in [PR 2811](https://github.com/gradio-app/gradio/pull/2811)

## Testing and Infrastructure Changes:

- Fixed test for IP address by [@abidlabs](https://github.com/abidlabs) in [PR 2808](https://github.com/gradio-app/gradio/pull/2808)

## Breaking Changes:

No changes to highlight.

## Full Changelog:

- Fixed typo in parameter `visible` in classes in `templates.py` by [@abidlabs](https://github.com/abidlabs) in [PR 2805](https://github.com/gradio-app/gradio/pull/2805)
- Switched external service for getting IP address from `https://api.ipify.org` to `https://checkip.amazonaws.com/` by [@abidlabs](https://github.com/abidlabs) in [PR 2810](https://github.com/gradio-app/gradio/pull/2810)

## Contributors Shoutout:

No changes to highlight.

- Fixed typo in parameter `visible` in classes in `templates.py` by [@abidlabs](https://github.com/abidlabs) in [PR 2805](https://github.com/gradio-app/gradio/pull/2805)
- Switched external service for getting IP address from `https://api.ipify.org` to `https://checkip.amazonaws.com/` by [@abidlabs](https://github.com/abidlabs) in [PR 2810](https://github.com/gradio-app/gradio/pull/2810)

# Version 3.13.0

## New Features:

### Scatter plot component

It is now possible to create a scatter plot natively in Gradio!

The `gr.ScatterPlot` component accepts a pandas dataframe and some optional configuration parameters
and will automatically create a plot for you!

This is the first of many native plotting components in Gradio!

For an example of how to use `gr.ScatterPlot` see below:

```python
import gradio as gr
from vega_datasets import data

cars = data.cars()

with gr.Blocks() as demo:
    gr.ScatterPlot(show_label=False,
                   value=cars,
                   x="Horsepower",
                   y="Miles_per_Gallon",
                   color="Origin",
                   tooltip="Name",
                   title="Car Data",
                   y_title="Miles per Gallon",
                   color_legend_title="Origin of Car").style(container=False)

demo.launch()
```

<img width="404" alt="image" src="https://user-images.githubusercontent.com/41651716/206737726-4c4da5f0-dee8-4f0a-b1e1-e2b75c4638e9.png">

By [@freddyaboulton](https://github.com/freddyaboulton) in [PR 2764](https://github.com/gradio-app/gradio/pull/2764)

### Support for altair plots

The `Plot` component can now accept altair plots as values!
Simply return an altair plot from your event listener and gradio will display it in the front-end.
See the example below:

```python
import gradio as gr
import altair as alt
from vega_datasets import data

cars = data.cars()
chart = (
    alt.Chart(cars)
    .mark_point()
    .encode(
        x="Horsepower",
        y="Miles_per_Gallon",
        color="Origin",
    )
)

with gr.Blocks() as demo:
    gr.Plot(value=chart)
demo.launch()
```

<img width="1366" alt="image" src="https://user-images.githubusercontent.com/41651716/204660697-f994316f-5ca7-4e8a-93bc-eb5e0d556c91.png">

By [@freddyaboulton](https://github.com/freddyaboulton) in [PR 2741](https://github.com/gradio-app/gradio/pull/2741)

### Set the background color of a Label component

The `Label` component now accepts a `color` argument by [@freddyaboulton](https://github.com/freddyaboulton) in [PR 2736](https://github.com/gradio-app/gradio/pull/2736).
The `color` argument should either be a valid css color name or hexadecimal string.
You can update the color with `gr.Label.update`!

This lets you create Alert and Warning boxes with the `Label` component. See below:

```python
import gradio as gr
import random

def update_color(value):
    if value < 0:
        # This is bad so use red
        return "#FF0000"
    elif 0 <= value <= 20:
        # Ok but pay attention (use orange)
        return "#ff9966"
    else:
        # Nothing to worry about
        return None

def update_value():
    choice = random.choice(['good', 'bad', 'so-so'])
    color = update_color(choice)
    return gr.Label.update(value=choice, color=color)


with gr.Blocks() as demo:
    label = gr.Label(value=-10)
    demo.load(lambda: update_value(), inputs=None, outputs=[label], every=1)
demo.queue().launch()
```

![label_bg_color_update](https://user-images.githubusercontent.com/41651716/204400372-80e53857-f26f-4a38-a1ae-1acadff75e89.gif)

### Add Brazilian Portuguese translation

Add Brazilian Portuguese translation (pt-BR.json) by [@pstwh](http://github.com/pstwh) in [PR 2753](https://github.com/gradio-app/gradio/pull/2753):

<img width="951" alt="image" src="https://user-images.githubusercontent.com/1778297/206615305-4c52031e-3f7d-4df2-8805-a79894206911.png">

## Bug Fixes:

- Fixed issue where image thumbnails were not showing when an example directory was provided
  by [@abidlabs](https://github.com/abidlabs) in [PR 2745](https://github.com/gradio-app/gradio/pull/2745)
- Fixed bug loading audio input models from the hub by [@freddyaboulton](https://github.com/freddyaboulton) in [PR 2779](https://github.com/gradio-app/gradio/pull/2779).
- Fixed issue where entities were not merged when highlighted text was generated from the
  dictionary inputs [@payoto](https://github.com/payoto) in [PR 2767](https://github.com/gradio-app/gradio/pull/2767)
- Fixed bug where generating events did not finish running even if the websocket connection was closed by [@freddyaboulton](https://github.com/freddyaboulton) in [PR 2783](https://github.com/gradio-app/gradio/pull/2783).

## Documentation Changes:

No changes to highlight.

## Testing and Infrastructure Changes:

No changes to highlight.

## Breaking Changes:

No changes to highlight.

## Full Changelog:

- Images in the chatbot component are now resized if they exceed a max width by [@abidlabs](https://github.com/abidlabs) in [PR 2748](https://github.com/gradio-app/gradio/pull/2748)
- Missing parameters have been added to `gr.Blocks().load()` by [@abidlabs](https://github.com/abidlabs) in [PR 2755](https://github.com/gradio-app/gradio/pull/2755)
- Deindex share URLs from search by [@aliabd](https://github.com/aliabd) in [PR 2772](https://github.com/gradio-app/gradio/pull/2772)
- Redirect old links and fix broken ones by [@aliabd](https://github.com/aliabd) in [PR 2774](https://github.com/gradio-app/gradio/pull/2774)

## Contributors Shoutout:

No changes to highlight.

# Version 3.12.0

## New Features:

### The `Chatbot` component now supports a subset of Markdown (including bold, italics, code, images)

You can now pass in some Markdown to the Chatbot component and it will show up,
meaning that you can pass in images as well! by [@abidlabs](https://github.com/abidlabs) in [PR 2731](https://github.com/gradio-app/gradio/pull/2731)

Here's a simple example that references a local image `lion.jpg` that is in the same
folder as the Python script:

```py
import gradio as gr

with gr.Blocks() as demo:
    gr.Chatbot([("hi", "hello **abubakar**"), ("![](/file=lion.jpg)", "cool pic")])

demo.launch()
```

![Alt text](https://user-images.githubusercontent.com/1778297/204357455-5c1a4002-eee7-479d-9a1e-ba2c12522723.png)

To see a more realistic example, see the new demo `/demo/chatbot_multimodal/run.py`.

### Latex support

Added mathtext (a subset of latex) support to gr.Markdown. Added by [@kashif](https://github.com/kashif) and [@aliabid94](https://github.com/aliabid94) in [PR 2696](https://github.com/gradio-app/gradio/pull/2696).

Example of how it can be used:

```python
gr.Markdown(
    r"""
    # Hello World! $\frac{\sqrt{x + y}}{4}$ is today's lesson.
    """)
```

### Update Accordion properties from the backend

You can now update the Accordion `label` and `open` status with `gr.Accordion.update` by [@freddyaboulton](https://github.com/freddyaboulton) in [PR 2690](https://github.com/gradio-app/gradio/pull/2690)

```python
import gradio as gr

with gr.Blocks() as demo:
    with gr.Accordion(label="Open for greeting", open=False) as accordion:
        gr.Textbox("Hello!")
    open_btn = gr.Button(value="Open Accordion")
    close_btn = gr.Button(value="Close Accordion")
    open_btn.click(
        lambda: gr.Accordion.update(open=True, label="Open Accordion"),
        inputs=None,
        outputs=[accordion],
    )
    close_btn.click(
        lambda: gr.Accordion.update(open=False, label="Closed Accordion"),
        inputs=None,
        outputs=[accordion],
    )
demo.launch()
```

![update_accordion](https://user-images.githubusercontent.com/41651716/203164176-b102eae3-babe-4986-ae30-3ab4f400cedc.gif)

## Bug Fixes:

- Fixed bug where requests timeout is missing from utils.version_check() by [@yujiehecs](https://github.com/yujiehecs) in [PR 2729](https://github.com/gradio-app/gradio/pull/2729)
- Fixed bug where so that the `File` component can properly preprocess files to "binary" byte-string format by [CoffeeVampir3](https://github.com/CoffeeVampir3) in [PR 2727](https://github.com/gradio-app/gradio/pull/2727)
- Fixed bug to ensure that filenames are less than 200 characters even for non-English languages by [@SkyTNT](https://github.com/SkyTNT) in [PR 2685](https://github.com/gradio-app/gradio/pull/2685)

## Documentation Changes:

- Performance improvements to docs on mobile by [@aliabd](https://github.com/aliabd) in [PR 2730](https://github.com/gradio-app/gradio/pull/2730)

## Testing and Infrastructure Changes:

No changes to highlight.

## Breaking Changes:

No changes to highlight.

## Full Changelog:

- Make try examples button more prominent by [@aliabd](https://github.com/aliabd) in [PR 2705](https://github.com/gradio-app/gradio/pull/2705)
- Fix id clashes in docs by [@aliabd](https://github.com/aliabd) in [PR 2713](https://github.com/gradio-app/gradio/pull/2713)
- Fix typos in guide docs by [@andridns](https://github.com/andridns) in [PR 2722](https://github.com/gradio-app/gradio/pull/2722)
- Add option to `include_audio` in Video component. When `True`, for `source="webcam"` this will record audio and video, for `source="upload"` this will retain the audio in an uploaded video by [@mandargogate](https://github.com/MandarGogate) in [PR 2721](https://github.com/gradio-app/gradio/pull/2721)

## Contributors Shoutout:

- [@andridns](https://github.com/andridns) made their first contribution in [PR 2722](https://github.com/gradio-app/gradio/pull/2722)!

# Version 3.11.0

## New Features:

### Upload Button

There is now a new component called the `UploadButton` which is a file upload component but in button form! You can also specify what file types it should accept in the form of a list (ex: `image`, `video`, `audio`, `text`, or generic `file`). Added by [@dawoodkhan82](https://github.com/dawoodkhan82) in [PR 2591](https://github.com/gradio-app/gradio/pull/2591).

Example of how it can be used:

```python
import gradio as gr

def upload_file(files):
    file_paths = [file.name for file in files]
    return file_paths

with gr.Blocks() as demo:
    file_output = gr.File()
    upload_button = gr.UploadButton("Click to Upload a File", file_types=["image", "video"], file_count="multiple")
    upload_button.upload(upload_file, upload_button, file_output)

demo.launch()
```

### Revamped API documentation page

New API Docs page with in-browser playground and updated aesthetics. [@gary149](https://github.com/gary149) in [PR 2652](https://github.com/gradio-app/gradio/pull/2652)

### Revamped Login page

Previously our login page had its own CSS, had no dark mode, and had an ugly json message on the wrong credentials. Made the page more aesthetically consistent, added dark mode support, and a nicer error message. [@aliabid94](https://github.com/aliabid94) in [PR 2684](https://github.com/gradio-app/gradio/pull/2684)

### Accessing the Requests Object Directly

You can now access the Request object directly in your Python function by [@abidlabs](https://github.com/abidlabs) in [PR 2641](https://github.com/gradio-app/gradio/pull/2641). This means that you can access request headers, the client IP address, and so on. In order to use it, add a parameter to your function and set its type hint to be `gr.Request`. Here's a simple example:

```py
import gradio as gr

def echo(name, request: gr.Request):
    if request:
        print("Request headers dictionary:", request.headers)
        print("IP address:", request.client.host)
    return name

io = gr.Interface(echo, "textbox", "textbox").launch()
```

## Bug Fixes:

- Fixed bug that limited files from being sent over websockets to 16MB. The new limit
  is now 1GB by [@abidlabs](https://github.com/abidlabs) in [PR 2709](https://github.com/gradio-app/gradio/pull/2709)

## Documentation Changes:

- Updated documentation for embedding Gradio demos on Spaces as web components by
  [@julien-c](https://github.com/julien-c) in [PR 2698](https://github.com/gradio-app/gradio/pull/2698)
- Updated IFrames in Guides to use the host URL instead of the Space name to be consistent with the new method for embedding Spaces, by
  [@julien-c](https://github.com/julien-c) in [PR 2692](https://github.com/gradio-app/gradio/pull/2692)
- Colab buttons on every demo in the website! Just click open in colab, and run the demo there.

https://user-images.githubusercontent.com/9021060/202878400-cb16ed47-f4dd-4cb0-b2f0-102a9ff64135.mov

## Testing and Infrastructure Changes:

No changes to highlight.

## Breaking Changes:

No changes to highlight.

## Full Changelog:

- Better warnings and error messages for `gr.Interface.load()` by [@abidlabs](https://github.com/abidlabs) in [PR 2694](https://github.com/gradio-app/gradio/pull/2694)
- Add open in colab buttons to demos in docs and /demos by [@aliabd](https://github.com/aliabd) in [PR 2608](https://github.com/gradio-app/gradio/pull/2608)
- Apply different formatting for the types in component docstrings by [@aliabd](https://github.com/aliabd) in [PR 2707](https://github.com/gradio-app/gradio/pull/2707)

## Contributors Shoutout:

No changes to highlight.

# Version 3.10.1

## New Features:

No changes to highlight.

## Bug Fixes:

- Passes kwargs into `gr.Interface.load()` by [@abidlabs](https://github.com/abidlabs) in [PR 2669](https://github.com/gradio-app/gradio/pull/2669)

## Documentation Changes:

No changes to highlight.

## Testing and Infrastructure Changes:

No changes to highlight.

## Breaking Changes:

No changes to highlight.

## Full Changelog:

- Clean up printed statements in Embedded Colab Mode by [@aliabid94](https://github.com/aliabid94) in [PR 2612](https://github.com/gradio-app/gradio/pull/2612)

## Contributors Shoutout:

No changes to highlight.

# Version 3.10.0

- Add support for `'password'` and `'email'` types to `Textbox`. [@pngwn](https://github.com/pngwn) in [PR 2653](https://github.com/gradio-app/gradio/pull/2653)
- `gr.Textbox` component will now raise an exception if `type` is not "text", "email", or "password" [@pngwn](https://github.com/pngwn) in [PR 2653](https://github.com/gradio-app/gradio/pull/2653). This will cause demos using the deprecated `gr.Textbox(type="number")` to raise an exception.

## Bug Fixes:

- Updated the minimum FastApi used in tests to version 0.87 by [@freddyaboulton](https://github.com/freddyaboulton) in [PR 2647](https://github.com/gradio-app/gradio/pull/2647)
- Fixed bug where interfaces with examples could not be loaded with `gr.Interface.load` by [@freddyaboulton](https://github.com/freddyaboulton) [PR 2640](https://github.com/gradio-app/gradio/pull/2640)
- Fixed bug where the `interactive` property of a component could not be updated by [@freddyaboulton](https://github.com/freddyaboulton) in [PR 2639](https://github.com/gradio-app/gradio/pull/2639)
- Fixed bug where some URLs were not being recognized as valid URLs and thus were not
  loading correctly in various components by [@abidlabs](https://github.com/abidlabs) in [PR 2659](https://github.com/gradio-app/gradio/pull/2659)

## Documentation Changes:

- Fix some typos in the embedded demo names in "05_using_blocks_like_functions.md" by [@freddyaboulton](https://github.com/freddyaboulton) in [PR 2656](https://github.com/gradio-app/gradio/pull/2656)

## Testing and Infrastructure Changes:

No changes to highlight.

## Breaking Changes:

No changes to highlight.

## Full Changelog:

- Add support for `'password'` and `'email'` types to `Textbox`. [@pngwn](https://github.com/pngwn) in [PR 2653](https://github.com/gradio-app/gradio/pull/2653)

## Contributors Shoutout:

No changes to highlight.

# Version 3.9.1

## New Features:

No changes to highlight.

## Bug Fixes:

- Only set a min height on md and html when loading by [@pngwn](https://github.com/pngwn) in [PR 2623](https://github.com/gradio-app/gradio/pull/2623)

## Documentation Changes:

- See docs for the latest gradio commit to main as well the latest pip release:

![main-vs-pip](https://user-images.githubusercontent.com/9021060/199607887-aab1ae4e-a070-4527-966d-024397abe15b.gif)

- Modified the "Connecting To a Database Guide" to use `pd.read_sql` as opposed to low-level postgres connector by [@freddyaboulton](https://github.com/freddyaboulton) in [PR 2604](https://github.com/gradio-app/gradio/pull/2604)

## Testing and Infrastructure Changes:

No changes to highlight.

## Breaking Changes:

No changes to highlight.

## Full Changelog:

- Dropdown for seeing docs as latest or main by [@aliabd](https://github.com/aliabd) in [PR 2544](https://github.com/gradio-app/gradio/pull/2544)
- Allow `gr.Templates` to accept parameters to override the defaults by [@abidlabs](https://github.com/abidlabs) in [PR 2600](https://github.com/gradio-app/gradio/pull/2600)
- Components now throw a `ValueError()` if constructed with invalid parameters for `type` or `source` (for components that take those parameters) in [PR 2610](https://github.com/gradio-app/gradio/pull/2610)
- Allow auth with using queue by [@GLGDLY](https://github.com/GLGDLY) in [PR 2611](https://github.com/gradio-app/gradio/pull/2611)

## Contributors Shoutout:

No changes to highlight.

# Version 3.9

## New Features:

- Gradio is now embedded directly in colab without requiring the share link by [@aliabid94](https://github.com/aliabid94) in [PR 2455](https://github.com/gradio-app/gradio/pull/2455)

### Calling functions by api_name in loaded apps

When you load an upstream app with `gr.Blocks.load`, you can now specify which fn
to call with the `api_name` parameter.

```python
import gradio as gr
english_translator = gr.Blocks.load(name="spaces/gradio/english-translator")
german = english_translator("My name is Freddy", api_name='translate-to-german')
```

The `api_name` parameter will take precendence over the `fn_index` parameter.

## Bug Fixes:

- Fixed bug where None could not be used for File,Model3D, and Audio examples by [@freddyaboulton](https://github.com/freddyaboulton) in [PR 2588](https://github.com/gradio-app/gradio/pull/2588)
- Fixed links in Plotly map guide + demo by [@dawoodkhan82](https://github.com/dawoodkhan82) in [PR 2578](https://github.com/gradio-app/gradio/pull/2578)
- `gr.Blocks.load()` now correctly loads example files from Spaces [@abidlabs](https://github.com/abidlabs) in [PR 2594](https://github.com/gradio-app/gradio/pull/2594)
- Fixed bug when image clear started upload dialog [@mezotaken](https://github.com/mezotaken) in [PR 2577](https://github.com/gradio-app/gradio/pull/2577)

## Documentation Changes:

- Added a Guide on how to configure the queue for maximum performance by [@abidlabs](https://github.com/abidlabs) in [PR 2558](https://github.com/gradio-app/gradio/pull/2558)

## Testing and Infrastructure Changes:

No changes to highlight.

## Breaking Changes:

No changes to highlight.

## Full Changelog:

- Add `api_name` to `Blocks.__call__` by [@freddyaboulton](https://github.com/freddyaboulton) in [PR 2593](https://github.com/gradio-app/gradio/pull/2593)
- Update queue with using deque & update requirements by [@GLGDLY](https://github.com/GLGDLY) in [PR 2428](https://github.com/gradio-app/gradio/pull/2428)

## Contributors Shoutout:

No changes to highlight.

# Version 3.8.2

## Bug Fixes:

- Ensure gradio apps embedded via spaces use the correct endpoint for predictions. [@pngwn](https://github.com/pngwn) in [PR 2567](https://github.com/gradio-app/gradio/pull/2567)
- Ensure gradio apps embedded via spaces use the correct websocket protocol. [@pngwn](https://github.com/pngwn) in [PR 2571](https://github.com/gradio-app/gradio/pull/2571)

## New Features:

### Running Events Continuously

Gradio now supports the ability to run an event continuously on a fixed schedule. To use this feature,
pass `every=# of seconds` to the event definition. This will run the event every given number of seconds!

This can be used to:

- Create live visualizations that show the most up to date data
- Refresh the state of the frontend automatically in response to changes in the backend

Here is an example of a live plot that refreshes every half second:

```python
import math
import gradio as gr
import plotly.express as px
import numpy as np


plot_end = 2 * math.pi


def get_plot(period=1):
    global plot_end
    x = np.arange(plot_end - 2 * math.pi, plot_end, 0.02)
    y = np.sin(2*math.pi*period * x)
    fig = px.line(x=x, y=y)
    plot_end += 2 * math.pi
    return fig


with gr.Blocks() as demo:
    with gr.Row():
        with gr.Column():
            gr.Markdown("Change the value of the slider to automatically update the plot")
            period = gr.Slider(label="Period of plot", value=1, minimum=0, maximum=10, step=1)
            plot = gr.Plot(label="Plot (updates every half second)")

    dep = demo.load(get_plot, None, plot, every=0.5)
    period.change(get_plot, period, plot, every=0.5, cancels=[dep])

demo.queue().launch()
```

![live_demo](https://user-images.githubusercontent.com/41651716/198357377-633ce460-4e31-47bd-8202-1440cdd6fe19.gif)

## Bug Fixes:

No changes to highlight.

## Documentation Changes:

- Explained how to set up `queue` and `auth` when working with reload mode by by [@freddyaboulton](https://github.com/freddyaboulton) in [PR 3089](https://github.com/gradio-app/gradio/pull/3089)

## Testing and Infrastructure Changes:

No changes to highlight.

## Breaking Changes:

No changes to highlight.

## Full Changelog:

- Allows loading private Spaces by passing an an `api_key` to `gr.Interface.load()`
  by [@abidlabs](https://github.com/abidlabs) in [PR 2568](https://github.com/gradio-app/gradio/pull/2568)

## Contributors Shoutout:

No changes to highlight.

# Version 3.8

## New Features:

- Allows event listeners to accept a single dictionary as its argument, where the keys are the components and the values are the component values. This is set by passing the input components in the event listener as a set instead of a list. [@aliabid94](https://github.com/aliabid94) in [PR 2550](https://github.com/gradio-app/gradio/pull/2550)

## Bug Fixes:

- Fix whitespace issue when using plotly. [@dawoodkhan82](https://github.com/dawoodkhan82) in [PR 2548](https://github.com/gradio-app/gradio/pull/2548)
- Apply appropriate alt text to all gallery images. [@camenduru](https://github.com/camenduru) in [PR 2358](https://github.com/gradio-app/gradio/pull/2538)
- Removed erroneous tkinter import in gradio.blocks by [@freddyaboulton](https://github.com/freddyaboulton) in [PR 2555](https://github.com/gradio-app/gradio/pull/2555)

## Documentation Changes:

No changes to highlight.

## Testing and Infrastructure Changes:

No changes to highlight.

## Breaking Changes:

No changes to highlight.

## Full Changelog:

- Added the `every` keyword to event listeners that runs events on a fixed schedule by [@freddyaboulton](https://github.com/freddyaboulton) in [PR 2512](https://github.com/gradio-app/gradio/pull/2512)
- Fix whitespace issue when using plotly. [@dawoodkhan82](https://github.com/dawoodkhan82) in [PR 2548](https://github.com/gradio-app/gradio/pull/2548)
- Apply appropriate alt text to all gallery images. [@camenduru](https://github.com/camenduru) in [PR 2358](https://github.com/gradio-app/gradio/pull/2538)

## Contributors Shoutout:

No changes to highlight.

# Version 3.7

## New Features:

### Batched Functions

Gradio now supports the ability to pass _batched_ functions. Batched functions are just
functions which take in a list of inputs and return a list of predictions.

For example, here is a batched function that takes in two lists of inputs (a list of
words and a list of ints), and returns a list of trimmed words as output:

```py
import time

def trim_words(words, lens):
    trimmed_words = []
    time.sleep(5)
    for w, l in zip(words, lens):
        trimmed_words.append(w[:l])
    return [trimmed_words]
```

The advantage of using batched functions is that if you enable queuing, the Gradio
server can automatically _batch_ incoming requests and process them in parallel,
potentially speeding up your demo. Here's what the Gradio code looks like (notice
the `batch=True` and `max_batch_size=16` -- both of these parameters can be passed
into event triggers or into the `Interface` class)

```py
import gradio as gr

with gr.Blocks() as demo:
    with gr.Row():
        word = gr.Textbox(label="word", value="abc")
        leng = gr.Number(label="leng", precision=0, value=1)
        output = gr.Textbox(label="Output")
    with gr.Row():
        run = gr.Button()

    event = run.click(trim_words, [word, leng], output, batch=True, max_batch_size=16)

demo.queue()
demo.launch()
```

In the example above, 16 requests could be processed in parallel (for a total inference
time of 5 seconds), instead of each request being processed separately (for a total
inference time of 80 seconds).

### Upload Event

`Video`, `Audio`, `Image`, and `File` components now support a `upload()` event that is triggered when a user uploads a file into any of these components.

Example usage:

```py
import gradio as gr

with gr.Blocks() as demo:
    with gr.Row():
        input_video = gr.Video()
        output_video = gr.Video()

     # Clears the output video when an input video is uploaded
    input_video.upload(lambda : None, None, output_video)
```

## Bug Fixes:

- Fixes issue where plotly animations, interactivity, titles, legends, were not working properly. [@dawoodkhan82](https://github.com/dawoodkhan82) in [PR 2486](https://github.com/gradio-app/gradio/pull/2486)
- Prevent requests to the `/api` endpoint from skipping the queue if the queue is enabled for that event by [@freddyaboulton](https://github.com/freddyaboulton) in [PR 2493](https://github.com/gradio-app/gradio/pull/2493)
- Fixes a bug with `cancels` in event triggers so that it works properly if multiple
  Blocks are rendered by [@abidlabs](https://github.com/abidlabs) in [PR 2530](https://github.com/gradio-app/gradio/pull/2530)
- Prevent invalid targets of events from crashing the whole application. [@pngwn](https://github.com/pngwn) in [PR 2534](https://github.com/gradio-app/gradio/pull/2534)
- Properly dequeue cancelled events when multiple apps are rendered by [@freddyaboulton](https://github.com/freddyaboulton) in [PR 2540](https://github.com/gradio-app/gradio/pull/2540)

## Documentation Changes:

- Added an example interactive dashboard to the "Tabular & Plots" section of the Demos page by [@freddyaboulton](https://github.com/freddyaboulton) in [PR 2508](https://github.com/gradio-app/gradio/pull/2508)

## Testing and Infrastructure Changes:

No changes to highlight.

## Breaking Changes:

No changes to highlight.

## Full Changelog:

- Fixes the error message if a user builds Gradio locally and tries to use `share=True` by [@abidlabs](https://github.com/abidlabs) in [PR 2502](https://github.com/gradio-app/gradio/pull/2502)
- Allows the render() function to return self by [@Raul9595](https://github.com/Raul9595) in [PR 2514](https://github.com/gradio-app/gradio/pull/2514)
- Fixes issue where plotly animations, interactivity, titles, legends, were not working properly. [@dawoodkhan82](https://github.com/dawoodkhan82) in [PR 2486](https://github.com/gradio-app/gradio/pull/2486)
- Gradio now supports batched functions by [@abidlabs](https://github.com/abidlabs) in [PR 2218](https://github.com/gradio-app/gradio/pull/2218)
- Add `upload` event for `Video`, `Audio`, `Image`, and `File` components [@dawoodkhan82](https://github.com/dawoodkhan82) in [PR 2448](https://github.com/gradio-app/gradio/pull/2456)
- Changes websocket path for Spaces as it is no longer necessary to have a different URL for websocket connections on Spaces by [@abidlabs](https://github.com/abidlabs) in [PR 2528](https://github.com/gradio-app/gradio/pull/2528)
- Clearer error message when events are defined outside of a Blocks scope, and a warning if you
  try to use `Series` or `Parallel` with `Blocks` by [@abidlabs](https://github.com/abidlabs) in [PR 2543](https://github.com/gradio-app/gradio/pull/2543)
- Adds support for audio samples that are in `float64`, `float16`, or `uint16` formats by [@abidlabs](https://github.com/abidlabs) in [PR 2545](https://github.com/gradio-app/gradio/pull/2545)

## Contributors Shoutout:

No changes to highlight.

# Version 3.6

## New Features:

### Cancelling Running Events

Running events can be cancelled when other events are triggered! To test this feature, pass the `cancels` parameter to the event listener.
For this feature to work, the queue must be enabled.

![cancel_on_change_rl](https://user-images.githubusercontent.com/41651716/195952623-61a606bd-e82b-4e1a-802e-223154cb8727.gif)

Code:

```python
import time
import gradio as gr

def fake_diffusion(steps):
    for i in range(steps):
        time.sleep(1)
        yield str(i)

def long_prediction(*args, **kwargs):
    time.sleep(10)
    return 42


with gr.Blocks() as demo:
    with gr.Row():
        with gr.Column():
            n = gr.Slider(1, 10, value=9, step=1, label="Number Steps")
            run = gr.Button()
            output = gr.Textbox(label="Iterative Output")
            stop = gr.Button(value="Stop Iterating")
        with gr.Column():
            prediction = gr.Number(label="Expensive Calculation")
            run_pred = gr.Button(value="Run Expensive Calculation")
        with gr.Column():
            cancel_on_change = gr.Textbox(label="Cancel Iteration and Expensive Calculation on Change")

    click_event = run.click(fake_diffusion, n, output)
    stop.click(fn=None, inputs=None, outputs=None, cancels=[click_event])
    pred_event = run_pred.click(fn=long_prediction, inputs=None, outputs=prediction)

    cancel_on_change.change(None, None, None, cancels=[click_event, pred_event])


demo.queue(concurrency_count=1, max_size=20).launch()
```

For interfaces, a stop button will be added automatically if the function uses a `yield` statement.

```python
import gradio as gr
import time

def iteration(steps):
    for i in range(steps):
       time.sleep(0.5)
       yield i

gr.Interface(iteration,
             inputs=gr.Slider(minimum=1, maximum=10, step=1, value=5),
             outputs=gr.Number()).queue().launch()
```

![stop_interface_rl](https://user-images.githubusercontent.com/41651716/195952883-e7ca4235-aae3-4852-8f28-96d01d0c5822.gif)

## Bug Fixes:

- Add loading status tracker UI to HTML and Markdown components. [@pngwn](https://github.com/pngwn) in [PR 2474](https://github.com/gradio-app/gradio/pull/2474)
- Fixed videos being mirrored in the front-end if source is not webcam by [@freddyaboulton](https://github.com/freddyaboulton) in [PR 2475](https://github.com/gradio-app/gradio/pull/2475)
- Add clear button for timeseries component [@dawoodkhan82](https://github.com/dawoodkhan82) in [PR 2487](https://github.com/gradio-app/gradio/pull/2487)
- Removes special characters from temporary filenames so that the files can be served by components [@abidlabs](https://github.com/abidlabs) in [PR 2480](https://github.com/gradio-app/gradio/pull/2480)
- Fixed infinite reload loop when mounting gradio as a sub application by [@freddyaboulton](https://github.com/freddyaboulton) in [PR 2477](https://github.com/gradio-app/gradio/pull/2477)

## Documentation Changes:

- Adds a demo to show how a sound alert can be played upon completion of a prediction by [@abidlabs](https://github.com/abidlabs) in [PR 2478](https://github.com/gradio-app/gradio/pull/2478)

## Testing and Infrastructure Changes:

No changes to highlight.

## Breaking Changes:

No changes to highlight.

## Full Changelog:

- Enable running events to be cancelled from other events by [@freddyaboulton](https://github.com/freddyaboulton) in [PR 2433](https://github.com/gradio-app/gradio/pull/2433)
- Small fix for version check before reuploading demos by [@aliabd](https://github.com/aliabd) in [PR 2469](https://github.com/gradio-app/gradio/pull/2469)
- Add loading status tracker UI to HTML and Markdown components. [@pngwn](https://github.com/pngwn) in [PR 2400](https://github.com/gradio-app/gradio/pull/2474)
- Add clear button for timeseries component [@dawoodkhan82](https://github.com/dawoodkhan82) in [PR 2487](https://github.com/gradio-app/gradio/pull/2487)

## Contributors Shoutout:

No changes to highlight.

# Version 3.5

## Bug Fixes:

- Ensure that Gradio does not take control of the HTML page title when embedding a gradio app as a web component, this behaviour flipped by adding `control_page_title="true"` to the webcomponent. [@pngwn](https://github.com/pngwn) in [PR 2400](https://github.com/gradio-app/gradio/pull/2400)
- Decreased latency in iterative-output demos by making the iteration asynchronous [@freddyaboulton](https://github.com/freddyaboulton) in [PR 2409](https://github.com/gradio-app/gradio/pull/2409)
- Fixed queue getting stuck under very high load by [@freddyaboulton](https://github.com/freddyaboulton) in [PR 2374](https://github.com/gradio-app/gradio/pull/2374)
- Ensure that components always behave as if `interactive=True` were set when the following conditions are true:

  - no default value is provided,
  - they are not set as the input or output of an event,
  - `interactive` kwarg is not set.

  [@pngwn](https://github.com/pngwn) in [PR 2459](https://github.com/gradio-app/gradio/pull/2459)

## New Features:

- When an `Image` component is set to `source="upload"`, it is now possible to drag and drop and image to replace a previously uploaded image by [@pngwn](https://github.com/pngwn) in [PR 1711](https://github.com/gradio-app/gradio/issues/1711)
- The `gr.Dataset` component now accepts `HTML` and `Markdown` components by [@abidlabs](https://github.com/abidlabs) in [PR 2437](https://github.com/gradio-app/gradio/pull/2437)

## Documentation Changes:

- Improved documentation for the `gr.Dataset` component by [@abidlabs](https://github.com/abidlabs) in [PR 2437](https://github.com/gradio-app/gradio/pull/2437)

## Testing and Infrastructure Changes:

No changes to highlight.

## Breaking Changes:

- The `Carousel` component is officially deprecated. Since gradio 3.0, code containing the `Carousel` component would throw warnings. As of the next release, the `Carousel` component will raise an exception.

## Full Changelog:

- Speeds up Gallery component by using temporary files instead of base64 representation in the front-end by [@proxyphi](https://github.com/proxyphi), [@pngwn](https://github.com/pngwn), and [@abidlabs](https://github.com/abidlabs) in [PR 2265](https://github.com/gradio-app/gradio/pull/2265)
- Fixed some embedded demos in the guides by not loading the gradio web component in some guides by [@freddyaboulton](https://github.com/freddyaboulton) in [PR 2403](https://github.com/gradio-app/gradio/pull/2403)
- When an `Image` component is set to `source="upload"`, it is now possible to drag and drop and image to replace a previously uploaded image by [@pngwn](https://github.com/pngwn) in [PR 2400](https://github.com/gradio-app/gradio/pull/2410)
- Improve documentation of the `Blocks.load()` event by [@abidlabs](https://github.com/abidlabs) in [PR 2413](https://github.com/gradio-app/gradio/pull/2413)
- Decreased latency in iterative-output demos by making the iteration asynchronous [@freddyaboulton](https://github.com/freddyaboulton) in [PR 2409](https://github.com/gradio-app/gradio/pull/2409)
- Updated share link message to reference new Spaces Hardware [@abidlabs](https://github.com/abidlabs) in [PR 2423](https://github.com/gradio-app/gradio/pull/2423)
- Automatically restart spaces if they're down by [@aliabd](https://github.com/aliabd) in [PR 2405](https://github.com/gradio-app/gradio/pull/2405)
- Carousel component is now deprecated by [@abidlabs](https://github.com/abidlabs) in [PR 2434](https://github.com/gradio-app/gradio/pull/2434)
- Build Gradio from source in ui tests by by [@freddyaboulton](https://github.com/freddyaboulton) in [PR 2440](https://github.com/gradio-app/gradio/pull/2440)
- Change "return ValueError" to "raise ValueError" by [@vzakharov](https://github.com/vzakharov) in [PR 2445](https://github.com/gradio-app/gradio/pull/2445)
- Add guide on creating a map demo using the `gr.Plot()` component [@dawoodkhan82](https://github.com/dawoodkhan82) in [PR 2402](https://github.com/gradio-app/gradio/pull/2402)
- Add blur event for `Textbox` and `Number` components [@dawoodkhan82](https://github.com/dawoodkhan82) in [PR 2448](https://github.com/gradio-app/gradio/pull/2448)
- Stops a gradio launch from hogging a port even after it's been killed [@aliabid94](https://github.com/aliabid94) in [PR 2453](https://github.com/gradio-app/gradio/pull/2453)
- Fix embedded interfaces on touch screen devices by [@aliabd](https://github.com/aliabd) in [PR 2457](https://github.com/gradio-app/gradio/pull/2457)
- Upload all demos to spaces by [@aliabd](https://github.com/aliabd) in [PR 2281](https://github.com/gradio-app/gradio/pull/2281)

## Contributors Shoutout:

No changes to highlight.

# Version 3.4.1

## New Features:

### 1. See Past and Upcoming Changes in the Release History 👀

You can now see gradio's release history directly on the website, and also keep track of upcoming changes. Just go [here](https://gradio.app/changelog/).

![release-history](https://user-images.githubusercontent.com/9021060/193145458-3de699f7-7620-45de-aa73-a1c1b9b96257.gif)

## Bug Fixes:

1. Fix typo in guide image path by [@freddyaboulton](https://github.com/freddyaboulton) in [PR 2357](https://github.com/gradio-app/gradio/pull/2357)
2. Raise error if Blocks has duplicate component with same IDs by [@abidlabs](https://github.com/abidlabs) in [PR 2359](https://github.com/gradio-app/gradio/pull/2359)
3. Catch the permission exception on the audio component by [@Ian-GL](https://github.com/Ian-GL) in [PR 2330](https://github.com/gradio-app/gradio/pull/2330)
4. Fix image_classifier_interface_load demo by [@freddyaboulton](https://github.com/freddyaboulton) in [PR 2365](https://github.com/gradio-app/gradio/pull/2365)
5. Fix combining adjacent components without gaps by introducing `gr.Row(variant="compact")` by [@aliabid94](https://github.com/aliabid94) in [PR 2291](https://github.com/gradio-app/gradio/pull/2291) This comes with deprecation of the following arguments for `Component.style`: `round`, `margin`, `border`.
6. Fix audio streaming, which was previously choppy in [PR 2351](https://github.com/gradio-app/gradio/pull/2351). Big thanks to [@yannickfunk](https://github.com/yannickfunk) for the proposed solution.
7. Fix bug where new typeable slider doesn't respect the minimum and maximum values [@dawoodkhan82](https://github.com/dawoodkhan82) in [PR 2380](https://github.com/gradio-app/gradio/pull/2380)

## Documentation Changes:

1. New Guide: Connecting to a Database 🗄️

   A new guide by [@freddyaboulton](https://github.com/freddyaboulton) that explains how you can use Gradio to connect your app to a database. Read more [here](https://gradio.app/connecting_to_a_database/).

2. New Guide: Running Background Tasks 🥷

   A new guide by [@freddyaboulton](https://github.com/freddyaboulton) that explains how you can run background tasks from your gradio app. Read more [here](https://gradio.app/running_background_tasks/).

3. Small fixes to docs for `Image` component by [@abidlabs](https://github.com/abidlabs) in [PR 2372](https://github.com/gradio-app/gradio/pull/2372)

## Testing and Infrastructure Changes:

No changes to highlight.

## Breaking Changes:

No changes to highlight.

## Full Changelog:

- Create a guide on how to connect an app to a database hosted on the cloud by [@freddyaboulton](https://github.com/freddyaboulton) in [PR 2341](https://github.com/gradio-app/gradio/pull/2341)
- Removes `analytics` dependency by [@abidlabs](https://github.com/abidlabs) in [PR 2347](https://github.com/gradio-app/gradio/pull/2347)
- Add guide on launching background tasks from your app by [@freddyaboulton](https://github.com/freddyaboulton) in [PR 2350](https://github.com/gradio-app/gradio/pull/2350)
- Fix typo in guide image path by [@freddyaboulton](https://github.com/freddyaboulton) in [PR 2357](https://github.com/gradio-app/gradio/pull/2357)
- Raise error if Blocks has duplicate component with same IDs by [@abidlabs](https://github.com/abidlabs) in [PR 2359](https://github.com/gradio-app/gradio/pull/2359)
- Hotfix: fix version back to 3.4 by [@abidlabs](https://github.com/abidlabs) in [PR 2361](https://github.com/gradio-app/gradio/pull/2361)
- Change version.txt to 3.4 instead of 3.4.0 by [@aliabd](https://github.com/aliabd) in [PR 2363](https://github.com/gradio-app/gradio/pull/2363)
- Catch the permission exception on the audio component by [@Ian-GL](https://github.com/Ian-GL) in [PR 2330](https://github.com/gradio-app/gradio/pull/2330)
- Fix image_classifier_interface_load demo by [@freddyaboulton](https://github.com/freddyaboulton) in [PR 2365](https://github.com/gradio-app/gradio/pull/2365)
- Small fixes to docs for `Image` component by [@abidlabs](https://github.com/abidlabs) in [PR 2372](https://github.com/gradio-app/gradio/pull/2372)
- Automated Release Notes by [@freddyaboulton](https://github.com/freddyaboulton) in [PR 2306](https://github.com/gradio-app/gradio/pull/2306)
- Fixed small typos in the docs [@julien-c](https://github.com/julien-c) in [PR 2373](https://github.com/gradio-app/gradio/pull/2373)
- Adds ability to disable pre/post-processing for examples [@abidlabs](https://github.com/abidlabs) in [PR 2383](https://github.com/gradio-app/gradio/pull/2383)
- Copy changelog file in website docker by [@aliabd](https://github.com/aliabd) in [PR 2384](https://github.com/gradio-app/gradio/pull/2384)
- Lets users provide a `gr.update()` dictionary even if post-processing is diabled [@abidlabs](https://github.com/abidlabs) in [PR 2385](https://github.com/gradio-app/gradio/pull/2385)
- Fix bug where errors would cause apps run in reload mode to hang forever by [@freddyaboulton](https://github.com/freddyaboulton) in [PR 2394](https://github.com/gradio-app/gradio/pull/2394)
- Fix bug where new typeable slider doesn't respect the minimum and maximum values [@dawoodkhan82](https://github.com/dawoodkhan82) in [PR 2380](https://github.com/gradio-app/gradio/pull/2380)

## Contributors Shoutout:

No changes to highlight.

# Version 3.4

## New Features:

### 1. Gallery Captions 🖼️

You can now pass captions to images in the Gallery component. To do so you need to pass a {List} of (image, {str} caption) tuples. This is optional and the component also accepts just a list of the images.

Here's an example:

```python
import gradio as gr

images_with_captions = [
    ("https://images.unsplash.com/photo-1551969014-7d2c4cddf0b6", "Cheetah by David Groves"),
    ("https://images.unsplash.com/photo-1546182990-dffeafbe841d", "Lion by Francesco"),
    ("https://images.unsplash.com/photo-1561731216-c3a4d99437d5", "Tiger by Mike Marrah")
    ]

with gr.Blocks() as demo:
    gr.Gallery(value=images_with_captions)

demo.launch()
```

<img src="https://user-images.githubusercontent.com/9021060/192399521-7360b1a9-7ce0-443e-8e94-863a230a7dbe.gif" alt="gallery_captions" width="1000"/>

### 2. Type Values into the Slider 🔢

You can now type values directly on the Slider component! Here's what it looks like:

![type-slider](https://user-images.githubusercontent.com/9021060/192399877-76b662a1-fede-4417-a932-fc15f0da7360.gif)

### 3. Better Sketching and Inpainting 🎨

We've made a lot of changes to our Image component so that it can support better sketching and inpainting.

Now supports:

- A standalone black-and-white sketch

```python
import gradio as gr
demo = gr.Interface(lambda x: x, gr.Sketchpad(), gr.Image())
demo.launch()
```

![bw](https://user-images.githubusercontent.com/9021060/192410264-b08632b5-7b2a-4f86-afb0-5760e7b474cf.gif)

- A standalone color sketch

```python
import gradio as gr
demo = gr.Interface(lambda x: x, gr.Paint(), gr.Image())
demo.launch()
```

![color-sketch](https://user-images.githubusercontent.com/9021060/192410500-3c8c3e64-a5fd-4df2-a991-f0a5cef93728.gif)

- An uploadable image with black-and-white or color sketching

```python
import gradio as gr
demo = gr.Interface(lambda x: x, gr.Image(source='upload', tool='color-sketch'), gr.Image()) # for black and white, tool = 'sketch'
demo.launch()
```

![sketch-new](https://user-images.githubusercontent.com/9021060/192402422-e53cb7b6-024e-448c-87eb-d6a35a63c476.gif)

- Webcam with black-and-white or color sketching

```python
import gradio as gr
demo = gr.Interface(lambda x: x, gr.Image(source='webcam', tool='color-sketch'), gr.Image()) # for black and white, tool = 'sketch'
demo.launch()
```

![webcam-sketch](https://user-images.githubusercontent.com/9021060/192410820-0ffaf324-776e-4e1f-9de6-0fdbbf4940fa.gif)

As well as other fixes

## Bug Fixes:

1. Fix bug where max concurrency count is not respected in queue by [@freddyaboulton](https://github.com/freddyaboulton) in [PR 2286](https://github.com/gradio-app/gradio/pull/2286)
2. fix : queue could be blocked by [@SkyTNT](https://github.com/SkyTNT) in [PR 2288](https://github.com/gradio-app/gradio/pull/2288)
3. Supports `gr.update()` in example caching by [@abidlabs](https://github.com/abidlabs) in [PR 2309](https://github.com/gradio-app/gradio/pull/2309)
4. Clipboard fix for iframes by [@abidlabs](https://github.com/abidlabs) in [PR 2321](https://github.com/gradio-app/gradio/pull/2321)
5. Fix: Dataframe column headers are reset when you add a new column by [@dawoodkhan82](https://github.com/dawoodkhan82) in [PR 2318](https://github.com/gradio-app/gradio/pull/2318)
6. Added support for URLs for Video, Audio, and Image by [@abidlabs](https://github.com/abidlabs) in [PR 2256](https://github.com/gradio-app/gradio/pull/2256)
7. Add documentation about how to create and use the Gradio FastAPI app by [@abidlabs](https://github.com/abidlabs) in [PR 2263](https://github.com/gradio-app/gradio/pull/2263)

## Documentation Changes:

1. Adding a Playground Tab to the Website by [@aliabd](https://github.com/aliabd) in [PR 1860](https://github.com/gradio-app/gradio/pull/1860)
2. Gradio for Tabular Data Science Workflows Guide by [@merveenoyan](https://github.com/merveenoyan) in [PR 2199](https://github.com/gradio-app/gradio/pull/2199)
3. Promotes `postprocess` and `preprocess` to documented parameters by [@abidlabs](https://github.com/abidlabs) in [PR 2293](https://github.com/gradio-app/gradio/pull/2293)
4. Update 2)key_features.md by [@voidxd](https://github.com/voidxd) in [PR 2326](https://github.com/gradio-app/gradio/pull/2326)
5. Add docs to blocks context postprocessing function by [@Ian-GL](https://github.com/Ian-GL) in [PR 2332](https://github.com/gradio-app/gradio/pull/2332)

## Testing and Infrastructure Changes

1. Website fixes and refactoring by [@aliabd](https://github.com/aliabd) in [PR 2280](https://github.com/gradio-app/gradio/pull/2280)
2. Don't deploy to spaces on release by [@freddyaboulton](https://github.com/freddyaboulton) in [PR 2313](https://github.com/gradio-app/gradio/pull/2313)

## Full Changelog:

- Website fixes and refactoring by [@aliabd](https://github.com/aliabd) in [PR 2280](https://github.com/gradio-app/gradio/pull/2280)
- Fix bug where max concurrency count is not respected in queue by [@freddyaboulton](https://github.com/freddyaboulton) in [PR 2286](https://github.com/gradio-app/gradio/pull/2286)
- Promotes `postprocess` and `preprocess` to documented parameters by [@abidlabs](https://github.com/abidlabs) in [PR 2293](https://github.com/gradio-app/gradio/pull/2293)
- Raise warning when trying to cache examples but not all inputs have examples by [@freddyaboulton](https://github.com/freddyaboulton) in [PR 2279](https://github.com/gradio-app/gradio/pull/2279)
- fix : queue could be blocked by [@SkyTNT](https://github.com/SkyTNT) in [PR 2288](https://github.com/gradio-app/gradio/pull/2288)
- Don't deploy to spaces on release by [@freddyaboulton](https://github.com/freddyaboulton) in [PR 2313](https://github.com/gradio-app/gradio/pull/2313)
- Supports `gr.update()` in example caching by [@abidlabs](https://github.com/abidlabs) in [PR 2309](https://github.com/gradio-app/gradio/pull/2309)
- Respect Upstream Queue when loading interfaces/blocks from Spaces by [@freddyaboulton](https://github.com/freddyaboulton) in [PR 2294](https://github.com/gradio-app/gradio/pull/2294)
- Clipboard fix for iframes by [@abidlabs](https://github.com/abidlabs) in [PR 2321](https://github.com/gradio-app/gradio/pull/2321)
- Sketching + Inpainting Capabilities to Gradio by [@abidlabs](https://github.com/abidlabs) in [PR 2144](https://github.com/gradio-app/gradio/pull/2144)
- Update 2)key_features.md by [@voidxd](https://github.com/voidxd) in [PR 2326](https://github.com/gradio-app/gradio/pull/2326)
- release 3.4b3 by [@abidlabs](https://github.com/abidlabs) in [PR 2328](https://github.com/gradio-app/gradio/pull/2328)
- Fix: Dataframe column headers are reset when you add a new column by [@dawoodkhan82](https://github.com/dawoodkhan82) in [PR 2318](https://github.com/gradio-app/gradio/pull/2318)
- Start queue when gradio is a sub application by [@freddyaboulton](https://github.com/freddyaboulton) in [PR 2319](https://github.com/gradio-app/gradio/pull/2319)
- Fix Web Tracker Script by [@aliabd](https://github.com/aliabd) in [PR 2308](https://github.com/gradio-app/gradio/pull/2308)
- Add docs to blocks context postprocessing function by [@Ian-GL](https://github.com/Ian-GL) in [PR 2332](https://github.com/gradio-app/gradio/pull/2332)
- Fix typo in iterator variable name in run_predict function by [@freddyaboulton](https://github.com/freddyaboulton) in [PR 2340](https://github.com/gradio-app/gradio/pull/2340)
- Add captions to galleries by [@aliabid94](https://github.com/aliabid94) in [PR 2284](https://github.com/gradio-app/gradio/pull/2284)
- Typeable value on gradio.Slider by [@dawoodkhan82](https://github.com/dawoodkhan82) in [PR 2329](https://github.com/gradio-app/gradio/pull/2329)

## Contributors Shoutout:

- [@SkyTNT](https://github.com/SkyTNT) made their first contribution in [PR 2288](https://github.com/gradio-app/gradio/pull/2288)
- [@voidxd](https://github.com/voidxd) made their first contribution in [PR 2326](https://github.com/gradio-app/gradio/pull/2326)

# Version 3.3

## New Features:

### 1. Iterative Outputs ⏳

You can now create an iterative output simply by having your function return a generator!

Here's (part of) an example that was used to generate the interface below it. [See full code](https://colab.research.google.com/drive/1m9bWS6B82CT7bw-m4L6AJR8za7fEK7Ov?usp=sharing).

```python
def predict(steps, seed):
    generator = torch.manual_seed(seed)
    for i in range(1,steps):
        yield pipeline(generator=generator, num_inference_steps=i)["sample"][0]
```

![example](https://user-images.githubusercontent.com/9021060/189086273-f5e7087d-71fa-4158-90a9-08e84da0421c.mp4)

### 2. Accordion Layout 🆕

This version of Gradio introduces a new layout component to Blocks: the Accordion. Wrap your elements in a neat, expandable layout that allows users to toggle them as needed.

Usage: ([Read the docs](https://gradio.app/docs/#accordion))

```python
with gr.Accordion("open up"):
# components here
```

![accordion](https://user-images.githubusercontent.com/9021060/189088465-f0ffd7f0-fc6a-42dc-9249-11c5e1e0529b.gif)

### 3. Skops Integration 📈

Our new integration with [skops](https://huggingface.co/blog/skops) allows you to load tabular classification and regression models directly from the [hub](https://huggingface.co/models).

Here's a classification example showing how quick it is to set up an interface for a [model](https://huggingface.co/scikit-learn/tabular-playground).

```python
import gradio as gr
gr.Interface.load("models/scikit-learn/tabular-playground").launch()
```

![187936493-5c90c01d-a6dd-400f-aa42-833a096156a1](https://user-images.githubusercontent.com/9021060/189090519-328fbcb4-120b-43c8-aa54-d6fccfa6b7e8.png)

## Bug Fixes:

No changes to highlight.

## Documentation Changes:

No changes to highlight.

## Testing and Infrastructure Changes:

No changes to highlight.

## Breaking Changes:

No changes to highlight.

## Full Changelog:

- safari fixes by [@pngwn](https://github.com/pngwn) in [PR 2138](https://github.com/gradio-app/gradio/pull/2138)
- Fix roundedness and form borders by [@aliabid94](https://github.com/aliabid94) in [PR 2147](https://github.com/gradio-app/gradio/pull/2147)
- Better processing of example data prior to creating dataset component by [@freddyaboulton](https://github.com/freddyaboulton) in [PR 2147](https://github.com/gradio-app/gradio/pull/2147)
- Show error on Connection drops by [@aliabid94](https://github.com/aliabid94) in [PR 2147](https://github.com/gradio-app/gradio/pull/2147)
- 3.2 release! by [@abidlabs](https://github.com/abidlabs) in [PR 2139](https://github.com/gradio-app/gradio/pull/2139)
- Fixed Named API Requests by [@abidlabs](https://github.com/abidlabs) in [PR 2151](https://github.com/gradio-app/gradio/pull/2151)
- Quick Fix: Cannot upload Model3D image after clearing it by [@dawoodkhan82](https://github.com/dawoodkhan82) in [PR 2168](https://github.com/gradio-app/gradio/pull/2168)
- Fixed misleading log when server_name is '0.0.0.0' by [@lamhoangtung](https://github.com/lamhoangtung) in [PR 2176](https://github.com/gradio-app/gradio/pull/2176)
- Keep embedded PngInfo metadata by [@cobryan05](https://github.com/cobryan05) in [PR 2170](https://github.com/gradio-app/gradio/pull/2170)
- Skops integration: Load tabular classification and regression models from the hub by [@freddyaboulton](https://github.com/freddyaboulton) in [PR 2126](https://github.com/gradio-app/gradio/pull/2126)
- Respect original filename when cached example files are downloaded by [@freddyaboulton](https://github.com/freddyaboulton) in [PR 2145](https://github.com/gradio-app/gradio/pull/2145)
- Add manual trigger to deploy to pypi by [@abidlabs](https://github.com/abidlabs) in [PR 2192](https://github.com/gradio-app/gradio/pull/2192)
- Fix bugs with gr.update by [@freddyaboulton](https://github.com/freddyaboulton) in [PR 2157](https://github.com/gradio-app/gradio/pull/2157)
- Make queue per app by [@aliabid94](https://github.com/aliabid94) in [PR 2193](https://github.com/gradio-app/gradio/pull/2193)
- Preserve Labels In Interpretation Components by [@freddyaboulton](https://github.com/freddyaboulton) in [PR 2166](https://github.com/gradio-app/gradio/pull/2166)
- Quick Fix: Multiple file download not working by [@dawoodkhan82](https://github.com/dawoodkhan82) in [PR 2169](https://github.com/gradio-app/gradio/pull/2169)
- use correct MIME type for js-script file by [@daspartho](https://github.com/daspartho) in [PR 2200](https://github.com/gradio-app/gradio/pull/2200)
- Add accordion component by [@aliabid94](https://github.com/aliabid94) in [PR 2208](https://github.com/gradio-app/gradio/pull/2208)

## Contributors Shoutout:

- [@lamhoangtung](https://github.com/lamhoangtung) made their first contribution in [PR 2176](https://github.com/gradio-app/gradio/pull/2176)
- [@cobryan05](https://github.com/cobryan05) made their first contribution in [PR 2170](https://github.com/gradio-app/gradio/pull/2170)
- [@daspartho](https://github.com/daspartho) made their first contribution in [PR 2200](https://github.com/gradio-app/gradio/pull/2200)

# Version 3.2

## New Features:

### 1. Improvements to Queuing 🥇

We've implemented a brand new queuing system based on **web sockets** instead of HTTP long polling. Among other things, this allows us to manage queue sizes better on Hugging Face Spaces. There are also additional queue-related parameters you can add:

- Now supports concurrent workers (parallelization)

```python
demo = gr.Interface(...)
demo.queue(concurrency_count=3)
demo.launch()
```

- Configure a maximum queue size

```python
demo = gr.Interface(...)
demo.queue(max_size=100)
demo.launch()
```

- If a user closes their tab / browser, they leave the queue, which means the demo will run faster for everyone else

### 2. Fixes to Examples

- Dataframe examples will render properly, and look much clearer in the UI: (thanks to PR #2125)

![Screen Shot 2022-08-30 at 8 29 58 PM](https://user-images.githubusercontent.com/9021060/187586561-d915bafb-f968-4966-b9a2-ef41119692b2.png)

- Image and Video thumbnails are cropped to look neater and more uniform: (thanks to PR #2109)

![Screen Shot 2022-08-30 at 8 32 15 PM](https://user-images.githubusercontent.com/9021060/187586890-56e1e4f0-1b84-42d9-a82f-911772c41030.png)

- Other fixes in PR #2131 and #2064 make it easier to design and use Examples

### 3. Component Fixes 🧱

- Specify the width and height of an image in its style tag (thanks to PR #2133)

```python
components.Image().style(height=260, width=300)
```

- Automatic conversion of videos so they are playable in the browser (thanks to PR #2003). Gradio will check if a video's format is playable in the browser and, if it isn't, will automatically convert it to a format that is (mp4).
- Pass in a json filepath to the Label component (thanks to PR #2083)
- Randomize the default value of a Slider (thanks to PR #1935)

![slider-random](https://user-images.githubusercontent.com/9021060/187596230-3db9697f-9f4d-42f5-9387-d77573513448.gif)

- Improvements to State in PR #2100

### 4. Ability to Randomize Input Sliders and Reload Data whenever the Page Loads

- In some cases, you want to be able to show a different set of input data to every user as they load the page app. For example, you might want to randomize the value of a "seed" `Slider` input. Or you might want to show a `Textbox` with the current date. We now supporting passing _functions_ as the default value in input components. When you pass in a function, it gets **re-evaluated** every time someone loads the demo, allowing you to reload / change data for different users.

Here's an example loading the current date time into an input Textbox:

```python
import gradio as gr
import datetime

with gr.Blocks() as demo:
    gr.Textbox(datetime.datetime.now)

demo.launch()
```

Note that we don't evaluate the function -- `datetime.datetime.now()` -- we pass in the function itself to get this behavior -- `datetime.datetime.now`

Because randomizing the initial value of `Slider` is a common use case, we've added a `randomize` keyword argument you can use to randomize its initial value:

```python
import gradio as gr
demo = gr.Interface(lambda x:x, gr.Slider(0, 10, randomize=True), "number")
demo.launch()
```

### 5. New Guide 🖊️

- [Gradio and W&B Integration](https://gradio.app/Gradio_and_Wandb_Integration/)

## Full Changelog:

- Reset components to original state by setting value to None by [@freddyaboulton](https://github.com/freddyaboulton) in [PR 2044](https://github.com/gradio-app/gradio/pull/2044)
- Cleaning up the way data is processed for components by [@abidlabs](https://github.com/abidlabs) in [PR 1967](https://github.com/gradio-app/gradio/pull/1967)
- version 3.1.8b by [@abidlabs](https://github.com/abidlabs) in [PR 2063](https://github.com/gradio-app/gradio/pull/2063)
- Wandb guide by [@AK391](https://github.com/AK391) in [PR 1898](https://github.com/gradio-app/gradio/pull/1898)
- Add a flagging callback to save json files to a hugging face dataset by [@chrisemezue](https://github.com/chrisemezue) in [PR 1821](https://github.com/gradio-app/gradio/pull/1821)
- Add data science demos to landing page by [@freddyaboulton](https://github.com/freddyaboulton) in [PR 2067](https://github.com/gradio-app/gradio/pull/2067)
- Hide time series + xgboost demos by default by [@freddyaboulton](https://github.com/freddyaboulton) in [PR 2079](https://github.com/gradio-app/gradio/pull/2079)
- Encourage people to keep trying when queue full by [@apolinario](https://github.com/apolinario) in [PR 2076](https://github.com/gradio-app/gradio/pull/2076)
- Updated our analytics on creation of Blocks/Interface by [@abidlabs](https://github.com/abidlabs) in [PR 2082](https://github.com/gradio-app/gradio/pull/2082)
- `Label` component now accepts file paths to `.json` files by [@abidlabs](https://github.com/abidlabs) in [PR 2083](https://github.com/gradio-app/gradio/pull/2083)
- Fix issues related to demos in Spaces by [@abidlabs](https://github.com/abidlabs) in [PR 2086](https://github.com/gradio-app/gradio/pull/2086)
- Fix TimeSeries examples not properly displayed in UI by [@dawoodkhan82](https://github.com/dawoodkhan82) in [PR 2064](https://github.com/gradio-app/gradio/pull/2064)
- Fix infinite requests when doing tab item select by [@freddyaboulton](https://github.com/freddyaboulton) in [PR 2070](https://github.com/gradio-app/gradio/pull/2070)
- Accept deprecated `file` route as well by [@abidlabs](https://github.com/abidlabs) in [PR 2099](https://github.com/gradio-app/gradio/pull/2099)
- Allow frontend method execution on Block.load event by [@codedealer](https://github.com/codedealer) in [PR 2108](https://github.com/gradio-app/gradio/pull/2108)
- Improvements to `State` by [@abidlabs](https://github.com/abidlabs) in [PR 2100](https://github.com/gradio-app/gradio/pull/2100)
- Catch IndexError, KeyError in video_is_playable by [@freddyaboulton](https://github.com/freddyaboulton) in [PR 2113](https://github.com/gradio-app/gradio/pull/2113)
- Fix: Download button does not respect the filepath returned by the function by [@dawoodkhan82](https://github.com/dawoodkhan82) in [PR 2073](https://github.com/gradio-app/gradio/pull/2073)
- Refactoring Layout: Adding column widths, forms, and more. by [@aliabid94](https://github.com/aliabid94) in [PR 2097](https://github.com/gradio-app/gradio/pull/2097)
- Update CONTRIBUTING.md by [@abidlabs](https://github.com/abidlabs) in [PR 2118](https://github.com/gradio-app/gradio/pull/2118)
- 2092 df ex by [@pngwn](https://github.com/pngwn) in [PR 2125](https://github.com/gradio-app/gradio/pull/2125)
- feat(samples table/gallery): Crop thumbs to square by [@ronvoluted](https://github.com/ronvoluted) in [PR 2109](https://github.com/gradio-app/gradio/pull/2109)
- Some enhancements to `gr.Examples` by [@abidlabs](https://github.com/abidlabs) in [PR 2131](https://github.com/gradio-app/gradio/pull/2131)
- Image size fix by [@aliabid94](https://github.com/aliabid94) in [PR 2133](https://github.com/gradio-app/gradio/pull/2133)

## Contributors Shoutout:

- [@chrisemezue](https://github.com/chrisemezue) made their first contribution in [PR 1821](https://github.com/gradio-app/gradio/pull/1821)
- [@apolinario](https://github.com/apolinario) made their first contribution in [PR 2076](https://github.com/gradio-app/gradio/pull/2076)
- [@codedealer](https://github.com/codedealer) made their first contribution in [PR 2108](https://github.com/gradio-app/gradio/pull/2108)

# Version 3.1

## New Features:

### 1. Embedding Demos on Any Website 💻

With PR #1444, Gradio is now distributed as a web component. This means demos can be natively embedded on websites. You'll just need to add two lines: one to load the gradio javascript, and one to link to the demos backend.

Here's a simple example that embeds the demo from a Hugging Face space:

```html
<script
  type="module"
  src="https://gradio.s3-us-west-2.amazonaws.com/3.0.18/gradio.js"
></script>
<gradio-app space="abidlabs/pytorch-image-classifier"></gradio-app>
```

But you can also embed demos that are running anywhere, you just need to link the demo to `src` instead of `space`. In fact, all the demos on the gradio website are embedded this way:

<img width="1268" alt="Screen Shot 2022-07-14 at 2 41 44 PM" src="https://user-images.githubusercontent.com/9021060/178997124-b2f05af2-c18f-4716-bf1b-cb971d012636.png">

Read more in the [Embedding Gradio Demos](https://gradio.app/embedding_gradio_demos) guide.

### 2. Reload Mode 👨‍💻

Reload mode helps developers create gradio demos faster by automatically reloading the demo whenever the code changes. It can support development on Python IDEs (VS Code, PyCharm, etc), the terminal, as well as Jupyter notebooks.

If your demo code is in a script named `app.py`, instead of running `python app.py` you can now run `gradio app.py` and that will launch the demo in reload mode:

```bash
Launching in reload mode on: http://127.0.0.1:7860 (Press CTRL+C to quit)
Watching...
WARNING: The --reload flag should not be used in production on Windows.
```

If you're working from a Jupyter or Colab Notebook, use these magic commands instead: `%load_ext gradio` when you import gradio, and `%%blocks` in the top of the cell with the demo code. Here's an example that shows how much faster the development becomes:

![Blocks](https://user-images.githubusercontent.com/9021060/178986488-ed378cc8-5141-4330-ba41-672b676863d0.gif)

### 3. Inpainting Support on `gr.Image()` 🎨

We updated the Image component to add support for inpainting demos. It works by adding `tool="sketch"` as a parameter, that passes both an image and a sketchable mask to your prediction function.

Here's an example from the [LAMA space](https://huggingface.co/spaces/akhaliq/lama):

![FXApVlFVsAALSD-](https://user-images.githubusercontent.com/9021060/178989479-549867c8-7fb0-436a-a97d-1e91c9f5e611.jpeg)

### 4. Markdown and HTML support in Dataframes 🔢

We upgraded the Dataframe component in PR #1684 to support rendering Markdown and HTML inside the cells.

This means you can build Dataframes that look like the following:

![image (8)](https://user-images.githubusercontent.com/9021060/178991233-41cb07a5-e7a3-433e-89b8-319bc78eb9c2.png)

### 5. `gr.Examples()` for Blocks 🧱

We've added the `gr.Examples` component helper to allow you to add examples to any Blocks demo. This class is a wrapper over the `gr.Dataset` component.

<img width="1271" alt="Screen Shot 2022-07-14 at 2 23 50 PM" src="https://user-images.githubusercontent.com/9021060/178992715-c8bc7550-bc3d-4ddc-9fcb-548c159cd153.png">

gr.Examples takes two required parameters:

- `examples` which takes in a nested list
- `inputs` which takes in a component or list of components

You can read more in the [Examples docs](https://gradio.app/docs/#examples) or the [Adding Examples to your Demos guide](https://gradio.app/adding_examples_to_your_app/).

### 6. Fixes to Audio Streaming

With [PR 1828](https://github.com/gradio-app/gradio/pull/1828) we now hide the status loading animation, as well as remove the echo in streaming. Check out the [stream_audio](https://github.com/gradio-app/gradio/blob/main/demo/stream_audio/run.py) demo for more or read through our [Real Time Speech Recognition](https://gradio.app/real_time_speech_recognition/) guide.

<img width="785" alt="Screen Shot 2022-07-19 at 6 02 35 PM" src="https://user-images.githubusercontent.com/9021060/179808136-9e84502c-f9ee-4f30-b5e9-1086f678fe91.png">

## Full Changelog:

- File component: list multiple files and allow for download #1446 by [@dawoodkhan82](https://github.com/dawoodkhan82) in [PR 1681](https://github.com/gradio-app/gradio/pull/1681)
- Add ColorPicker to docs by [@freddyaboulton](https://github.com/freddyaboulton) in [PR 1768](https://github.com/gradio-app/gradio/pull/1768)
- Mock out requests in TestRequest unit tests by [@freddyaboulton](https://github.com/freddyaboulton) in [PR 1794](https://github.com/gradio-app/gradio/pull/1794)
- Add requirements.txt and test_files to source dist by [@freddyaboulton](https://github.com/freddyaboulton) in [PR 1817](https://github.com/gradio-app/gradio/pull/1817)
- refactor: f-string for tunneling.py by [@nhankiet](https://github.com/nhankiet) in [PR 1819](https://github.com/gradio-app/gradio/pull/1819)
- Miscellaneous formatting improvements to website by [@aliabd](https://github.com/aliabd) in [PR 1754](https://github.com/gradio-app/gradio/pull/1754)
- `integrate()` method moved to `Blocks` by [@abidlabs](https://github.com/abidlabs) in [PR 1776](https://github.com/gradio-app/gradio/pull/1776)
- Add python-3.7 tests by [@freddyaboulton](https://github.com/freddyaboulton) in [PR 1818](https://github.com/gradio-app/gradio/pull/1818)
- Copy test dir in website dockers by [@aliabd](https://github.com/aliabd) in [PR 1827](https://github.com/gradio-app/gradio/pull/1827)
- Add info to docs on how to set default values for components by [@freddyaboulton](https://github.com/freddyaboulton) in [PR 1788](https://github.com/gradio-app/gradio/pull/1788)
- Embedding Components on Docs by [@aliabd](https://github.com/aliabd) in [PR 1726](https://github.com/gradio-app/gradio/pull/1726)
- Remove usage of deprecated gr.inputs and gr.outputs from website by [@freddyaboulton](https://github.com/freddyaboulton) in [PR 1796](https://github.com/gradio-app/gradio/pull/1796)
- Some cleanups to the docs page by [@abidlabs](https://github.com/abidlabs) in [PR 1822](https://github.com/gradio-app/gradio/pull/1822)

## Contributors Shoutout:

- [@nhankiet](https://github.com/nhankiet) made their first contribution in [PR 1819](https://github.com/gradio-app/gradio/pull/1819)

# Version 3.0

### 🔥 Gradio 3.0 is the biggest update to the library, ever.

## New Features:

### 1. Blocks 🧱

Blocks is a new, low-level API that allows you to have full control over the data flows and layout of your application. It allows you to build very complex, multi-step applications. For example, you might want to:

- Group together related demos as multiple tabs in one web app
- Change the layout of your demo instead of just having all of the inputs on the left and outputs on the right
- Have multi-step interfaces, in which the output of one model becomes the input to the next model, or have more flexible data flows in general
- Change a component's properties (for example, the choices in a Dropdown) or its visibility based on user input

Here's a simple example that creates the demo below it:

```python
import gradio as gr

def update(name):
    return f"Welcome to Gradio, {name}!"

demo = gr.Blocks()

with demo:
    gr.Markdown(
    """
    # Hello World!
    Start typing below to see the output.
    """)
    inp = gr.Textbox(placeholder="What is your name?")
    out = gr.Textbox()

    inp.change(fn=update,
               inputs=inp,
               outputs=out)

demo.launch()
```

![hello-blocks](https://user-images.githubusercontent.com/9021060/168684108-78cbd24b-e6bd-4a04-a8d9-20d535203434.gif)

Read our [Introduction to Blocks](http://gradio.app/introduction_to_blocks/) guide for more, and join the 🎈 [Gradio Blocks Party](https://huggingface.co/spaces/Gradio-Blocks/README)!

### 2. Our Revamped Design 🎨

We've upgraded our design across the entire library: from components, and layouts all the way to dark mode.

![kitchen_sink](https://user-images.githubusercontent.com/9021060/168686333-7a6e3096-3e23-4309-abf2-5cd7736e0463.gif)

### 3. A New Website 💻

We've upgraded [gradio.app](https://gradio.app) to make it cleaner, faster and easier to use. Our docs now come with components and demos embedded directly on the page. So you can quickly get up to speed with what you're looking for.

![website](https://user-images.githubusercontent.com/9021060/168687191-10d6a3bd-101f-423a-8193-48f47a5e077d.gif)

### 4. New Components: Model3D, Dataset, and More..

We've introduced a lot of new components in `3.0`, including `Model3D`, `Dataset`, `Markdown`, `Button` and `Gallery`. You can find all the components and play around with them [here](https://gradio.app/docs/#components).

![Model3d](https://user-images.githubusercontent.com/9021060/168689062-6ad77151-8cc5-467d-916c-f7c78e52ec0c.gif)

## Full Changelog:

- Gradio dash fe by [@pngwn](https://github.com/pngwn) in [PR 807](https://github.com/gradio-app/gradio/pull/807)
- Blocks components by [@FarukOzderim](https://github.com/FarukOzderim) in [PR 765](https://github.com/gradio-app/gradio/pull/765)
- Blocks components V2 by [@FarukOzderim](https://github.com/FarukOzderim) in [PR 843](https://github.com/gradio-app/gradio/pull/843)
- Blocks-Backend-Events by [@FarukOzderim](https://github.com/FarukOzderim) in [PR 844](https://github.com/gradio-app/gradio/pull/844)
- Interfaces from Blocks by [@aliabid94](https://github.com/aliabid94) in [PR 849](https://github.com/gradio-app/gradio/pull/849)
- Blocks dev by [@aliabid94](https://github.com/aliabid94) in [PR 853](https://github.com/gradio-app/gradio/pull/853)
- Started updating demos to use the new `gradio.components` syntax by [@abidlabs](https://github.com/abidlabs) in [PR 848](https://github.com/gradio-app/gradio/pull/848)
- add test infra + add browser tests to CI by [@pngwn](https://github.com/pngwn) in [PR 852](https://github.com/gradio-app/gradio/pull/852)
- 854 textbox by [@pngwn](https://github.com/pngwn) in [PR 859](https://github.com/gradio-app/gradio/pull/859)
- Getting old Python unit tests to pass on `blocks-dev` by [@abidlabs](https://github.com/abidlabs) in [PR 861](https://github.com/gradio-app/gradio/pull/861)
- initialise chatbot with empty array of messages by [@pngwn](https://github.com/pngwn) in [PR 867](https://github.com/gradio-app/gradio/pull/867)
- add test for output to input by [@pngwn](https://github.com/pngwn) in [PR 866](https://github.com/gradio-app/gradio/pull/866)
- More Interface -> Blocks features by [@aliabid94](https://github.com/aliabid94) in [PR 864](https://github.com/gradio-app/gradio/pull/864)
- Fixing external.py in blocks-dev to reflect the new HF Spaces paths by [@abidlabs](https://github.com/abidlabs) in [PR 879](https://github.com/gradio-app/gradio/pull/879)
- backend_default_value_refactoring by [@FarukOzderim](https://github.com/FarukOzderim) in [PR 871](https://github.com/gradio-app/gradio/pull/871)
- fix default_value by [@pngwn](https://github.com/pngwn) in [PR 869](https://github.com/gradio-app/gradio/pull/869)
- fix buttons by [@aliabid94](https://github.com/aliabid94) in [PR 883](https://github.com/gradio-app/gradio/pull/883)
- Checking and updating more demos to use 3.0 syntax by [@abidlabs](https://github.com/abidlabs) in [PR 892](https://github.com/gradio-app/gradio/pull/892)
- Blocks Tests by [@FarukOzderim](https://github.com/FarukOzderim) in [PR 902](https://github.com/gradio-app/gradio/pull/902)
- Interface fix by [@pngwn](https://github.com/pngwn) in [PR 901](https://github.com/gradio-app/gradio/pull/901)
- Quick fix: Issue 893 by [@dawoodkhan82](https://github.com/dawoodkhan82) in [PR 907](https://github.com/gradio-app/gradio/pull/907)
- 3d Image Component by [@dawoodkhan82](https://github.com/dawoodkhan82) in [PR 775](https://github.com/gradio-app/gradio/pull/775)
- fix endpoint url in prod by [@pngwn](https://github.com/pngwn) in [PR 911](https://github.com/gradio-app/gradio/pull/911)
- rename Model3d to Image3D by [@dawoodkhan82](https://github.com/dawoodkhan82) in [PR 912](https://github.com/gradio-app/gradio/pull/912)
- update pypi to 2.9.1 by [@abidlabs](https://github.com/abidlabs) in [PR 916](https://github.com/gradio-app/gradio/pull/916)
- blocks-with-fix by [@FarukOzderim](https://github.com/FarukOzderim) in [PR 917](https://github.com/gradio-app/gradio/pull/917)
- Restore Interpretation, Live, Auth, Queueing by [@aliabid94](https://github.com/aliabid94) in [PR 915](https://github.com/gradio-app/gradio/pull/915)
- Allow `Blocks` instances to be used like a `Block` in other `Blocks` by [@abidlabs](https://github.com/abidlabs) in [PR 919](https://github.com/gradio-app/gradio/pull/919)
- Redesign 1 by [@pngwn](https://github.com/pngwn) in [PR 918](https://github.com/gradio-app/gradio/pull/918)
- blocks-components-tests by [@FarukOzderim](https://github.com/FarukOzderim) in [PR 904](https://github.com/gradio-app/gradio/pull/904)
- fix unit + browser tests by [@pngwn](https://github.com/pngwn) in [PR 926](https://github.com/gradio-app/gradio/pull/926)
- blocks-move-test-data by [@FarukOzderim](https://github.com/FarukOzderim) in [PR 927](https://github.com/gradio-app/gradio/pull/927)
- remove debounce from form inputs by [@pngwn](https://github.com/pngwn) in [PR 932](https://github.com/gradio-app/gradio/pull/932)
- reimplement webcam video by [@pngwn](https://github.com/pngwn) in [PR 928](https://github.com/gradio-app/gradio/pull/928)
- blocks-move-test-data by [@FarukOzderim](https://github.com/FarukOzderim) in [PR 941](https://github.com/gradio-app/gradio/pull/941)
- allow audio components to take a string value by [@pngwn](https://github.com/pngwn) in [PR 930](https://github.com/gradio-app/gradio/pull/930)
- static mode for textbox by [@pngwn](https://github.com/pngwn) in [PR 929](https://github.com/gradio-app/gradio/pull/929)
- fix file upload text by [@pngwn](https://github.com/pngwn) in [PR 931](https://github.com/gradio-app/gradio/pull/931)
- tabbed-interface-rewritten by [@FarukOzderim](https://github.com/FarukOzderim) in [PR 958](https://github.com/gradio-app/gradio/pull/958)
- Gan demo fix by [@abidlabs](https://github.com/abidlabs) in [PR 965](https://github.com/gradio-app/gradio/pull/965)
- Blocks analytics by [@abidlabs](https://github.com/abidlabs) in [PR 947](https://github.com/gradio-app/gradio/pull/947)
- Blocks page load by [@FarukOzderim](https://github.com/FarukOzderim) in [PR 963](https://github.com/gradio-app/gradio/pull/963)
- add frontend for page load events by [@pngwn](https://github.com/pngwn) in [PR 967](https://github.com/gradio-app/gradio/pull/967)
- fix i18n and some tweaks by [@pngwn](https://github.com/pngwn) in [PR 966](https://github.com/gradio-app/gradio/pull/966)
- add jinja2 to reqs by [@FarukOzderim](https://github.com/FarukOzderim) in [PR 969](https://github.com/gradio-app/gradio/pull/969)
- Cleaning up `Launchable()` by [@abidlabs](https://github.com/abidlabs) in [PR 968](https://github.com/gradio-app/gradio/pull/968)
- Fix #944 by [@FarukOzderim](https://github.com/FarukOzderim) in [PR 971](https://github.com/gradio-app/gradio/pull/971)
- New Blocks Demo: neural instrument cloning by [@abidlabs](https://github.com/abidlabs) in [PR 975](https://github.com/gradio-app/gradio/pull/975)
- Add huggingface_hub client library by [@FarukOzderim](https://github.com/FarukOzderim) in [PR 973](https://github.com/gradio-app/gradio/pull/973)
- State and variables by [@aliabid94](https://github.com/aliabid94) in [PR 977](https://github.com/gradio-app/gradio/pull/977)
- update-components by [@FarukOzderim](https://github.com/FarukOzderim) in [PR 986](https://github.com/gradio-app/gradio/pull/986)
- ensure dataframe updates as expected by [@pngwn](https://github.com/pngwn) in [PR 981](https://github.com/gradio-app/gradio/pull/981)
- test-guideline by [@FarukOzderim](https://github.com/FarukOzderim) in [PR 990](https://github.com/gradio-app/gradio/pull/990)
- Issue #785: add footer by [@dawoodkhan82](https://github.com/dawoodkhan82) in [PR 972](https://github.com/gradio-app/gradio/pull/972)
- indentation fix by [@abidlabs](https://github.com/abidlabs) in [PR 993](https://github.com/gradio-app/gradio/pull/993)
- missing quote by [@aliabd](https://github.com/aliabd) in [PR 996](https://github.com/gradio-app/gradio/pull/996)
- added interactive parameter to components by [@abidlabs](https://github.com/abidlabs) in [PR 992](https://github.com/gradio-app/gradio/pull/992)
- custom-components by [@FarukOzderim](https://github.com/FarukOzderim) in [PR 985](https://github.com/gradio-app/gradio/pull/985)
- Refactor component shortcuts by [@FarukOzderim](https://github.com/FarukOzderim) in [PR 995](https://github.com/gradio-app/gradio/pull/995)
- Plot Component by [@dawoodkhan82](https://github.com/dawoodkhan82) in [PR 805](https://github.com/gradio-app/gradio/pull/805)
- updated PyPi version to 2.9.2 by [@abidlabs](https://github.com/abidlabs) in [PR 1002](https://github.com/gradio-app/gradio/pull/1002)
- Release 2.9.3 by [@abidlabs](https://github.com/abidlabs) in [PR 1003](https://github.com/gradio-app/gradio/pull/1003)
- Image3D Examples Fix by [@dawoodkhan82](https://github.com/dawoodkhan82) in [PR 1001](https://github.com/gradio-app/gradio/pull/1001)
- release 2.9.4 by [@abidlabs](https://github.com/abidlabs) in [PR 1006](https://github.com/gradio-app/gradio/pull/1006)
- templates import hotfix by [@FarukOzderim](https://github.com/FarukOzderim) in [PR 1008](https://github.com/gradio-app/gradio/pull/1008)
- Progress indicator bar by [@aliabid94](https://github.com/aliabid94) in [PR 997](https://github.com/gradio-app/gradio/pull/997)
- Fixed image input for absolute path by [@JefferyChiang](https://github.com/JefferyChiang) in [PR 1004](https://github.com/gradio-app/gradio/pull/1004)
- Model3D + Plot Components by [@dawoodkhan82](https://github.com/dawoodkhan82) in [PR 1010](https://github.com/gradio-app/gradio/pull/1010)
- Gradio Guides: Creating CryptoPunks with GANs by [@NimaBoscarino](https://github.com/NimaBoscarino) in [PR 1000](https://github.com/gradio-app/gradio/pull/1000)
- [BIG PR] Gradio blocks & redesigned components by [@abidlabs](https://github.com/abidlabs) in [PR 880](https://github.com/gradio-app/gradio/pull/880)
- fixed failing test on main by [@abidlabs](https://github.com/abidlabs) in [PR 1023](https://github.com/gradio-app/gradio/pull/1023)
- Use smaller ASR model in external test by [@abidlabs](https://github.com/abidlabs) in [PR 1024](https://github.com/gradio-app/gradio/pull/1024)
- updated PyPi version to 2.9.0b by [@abidlabs](https://github.com/abidlabs) in [PR 1026](https://github.com/gradio-app/gradio/pull/1026)
- Fixing import issues so that the package successfully installs on colab notebooks by [@abidlabs](https://github.com/abidlabs) in [PR 1027](https://github.com/gradio-app/gradio/pull/1027)
- Update website tracker slackbot by [@aliabd](https://github.com/aliabd) in [PR 1037](https://github.com/gradio-app/gradio/pull/1037)
- textbox-autoheight by [@FarukOzderim](https://github.com/FarukOzderim) in [PR 1009](https://github.com/gradio-app/gradio/pull/1009)
- Model3D Examples fixes by [@dawoodkhan82](https://github.com/dawoodkhan82) in [PR 1035](https://github.com/gradio-app/gradio/pull/1035)
- GAN Gradio Guide: Adjustments to iframe heights by [@NimaBoscarino](https://github.com/NimaBoscarino) in [PR 1042](https://github.com/gradio-app/gradio/pull/1042)
- added better default labels to form components by [@abidlabs](https://github.com/abidlabs) in [PR 1040](https://github.com/gradio-app/gradio/pull/1040)
- Slackbot web tracker fix by [@aliabd](https://github.com/aliabd) in [PR 1043](https://github.com/gradio-app/gradio/pull/1043)
- Plot fixes by [@dawoodkhan82](https://github.com/dawoodkhan82) in [PR 1044](https://github.com/gradio-app/gradio/pull/1044)
- Small fixes to the demos by [@abidlabs](https://github.com/abidlabs) in [PR 1030](https://github.com/gradio-app/gradio/pull/1030)
- fixing demo issue with website by [@aliabd](https://github.com/aliabd) in [PR 1047](https://github.com/gradio-app/gradio/pull/1047)
- [hotfix] HighlightedText by [@aliabid94](https://github.com/aliabid94) in [PR 1046](https://github.com/gradio-app/gradio/pull/1046)
- Update text by [@ronvoluted](https://github.com/ronvoluted) in [PR 1050](https://github.com/gradio-app/gradio/pull/1050)
- Update CONTRIBUTING.md by [@FarukOzderim](https://github.com/FarukOzderim) in [PR 1052](https://github.com/gradio-app/gradio/pull/1052)
- fix(ui): Increase contrast for footer by [@ronvoluted](https://github.com/ronvoluted) in [PR 1048](https://github.com/gradio-app/gradio/pull/1048)
- UI design update by [@gary149](https://github.com/gary149) in [PR 1041](https://github.com/gradio-app/gradio/pull/1041)
- updated PyPi version to 2.9.0b8 by [@abidlabs](https://github.com/abidlabs) in [PR 1059](https://github.com/gradio-app/gradio/pull/1059)
- Running, testing, and fixing demos by [@abidlabs](https://github.com/abidlabs) in [PR 1060](https://github.com/gradio-app/gradio/pull/1060)
- Form layout by [@pngwn](https://github.com/pngwn) in [PR 1054](https://github.com/gradio-app/gradio/pull/1054)
- inputless-interfaces by [@FarukOzderim](https://github.com/FarukOzderim) in [PR 1038](https://github.com/gradio-app/gradio/pull/1038)
- Update PULL_REQUEST_TEMPLATE.md by [@FarukOzderim](https://github.com/FarukOzderim) in [PR 1068](https://github.com/gradio-app/gradio/pull/1068)
- Upgrading node memory to 4gb in website Docker by [@aliabd](https://github.com/aliabd) in [PR 1069](https://github.com/gradio-app/gradio/pull/1069)
- Website reload error by [@aliabd](https://github.com/aliabd) in [PR 1079](https://github.com/gradio-app/gradio/pull/1079)
- fixed favicon issue by [@abidlabs](https://github.com/abidlabs) in [PR 1064](https://github.com/gradio-app/gradio/pull/1064)
- remove-queue-from-events by [@FarukOzderim](https://github.com/FarukOzderim) in [PR 1056](https://github.com/gradio-app/gradio/pull/1056)
- Enable vertex colors for OBJs files by [@radames](https://github.com/radames) in [PR 1074](https://github.com/gradio-app/gradio/pull/1074)
- Dark text by [@ronvoluted](https://github.com/ronvoluted) in [PR 1049](https://github.com/gradio-app/gradio/pull/1049)
- Scroll to output by [@pngwn](https://github.com/pngwn) in [PR 1077](https://github.com/gradio-app/gradio/pull/1077)
- Explicitly list pnpm version 6 in contributing guide by [@freddyaboulton](https://github.com/freddyaboulton) in [PR 1085](https://github.com/gradio-app/gradio/pull/1085)
- hotfix for encrypt issue by [@abidlabs](https://github.com/abidlabs) in [PR 1096](https://github.com/gradio-app/gradio/pull/1096)
- Release 2.9b9 by [@abidlabs](https://github.com/abidlabs) in [PR 1098](https://github.com/gradio-app/gradio/pull/1098)
- tweak node circleci settings by [@pngwn](https://github.com/pngwn) in [PR 1091](https://github.com/gradio-app/gradio/pull/1091)
- Website Reload Error by [@aliabd](https://github.com/aliabd) in [PR 1099](https://github.com/gradio-app/gradio/pull/1099)
- Website Reload: README in demos docker by [@aliabd](https://github.com/aliabd) in [PR 1100](https://github.com/gradio-app/gradio/pull/1100)
- Flagging fixes by [@abidlabs](https://github.com/abidlabs) in [PR 1081](https://github.com/gradio-app/gradio/pull/1081)
- Backend for optional labels by [@abidlabs](https://github.com/abidlabs) in [PR 1080](https://github.com/gradio-app/gradio/pull/1080)
- Optional labels fe by [@pngwn](https://github.com/pngwn) in [PR 1105](https://github.com/gradio-app/gradio/pull/1105)
- clean-deprecated-parameters by [@FarukOzderim](https://github.com/FarukOzderim) in [PR 1090](https://github.com/gradio-app/gradio/pull/1090)
- Blocks rendering fix by [@abidlabs](https://github.com/abidlabs) in [PR 1102](https://github.com/gradio-app/gradio/pull/1102)
- Redos #1106 by [@abidlabs](https://github.com/abidlabs) in [PR 1112](https://github.com/gradio-app/gradio/pull/1112)
- Interface types: handle input-only, output-only, and unified interfaces by [@abidlabs](https://github.com/abidlabs) in [PR 1108](https://github.com/gradio-app/gradio/pull/1108)
- Hotfix + New pypi release 2.9b11 by [@abidlabs](https://github.com/abidlabs) in [PR 1118](https://github.com/gradio-app/gradio/pull/1118)
- issue-checkbox by [@FarukOzderim](https://github.com/FarukOzderim) in [PR 1122](https://github.com/gradio-app/gradio/pull/1122)
- issue-checkbox-hotfix by [@FarukOzderim](https://github.com/FarukOzderim) in [PR 1127](https://github.com/gradio-app/gradio/pull/1127)
- Fix demos in website by [@aliabd](https://github.com/aliabd) in [PR 1130](https://github.com/gradio-app/gradio/pull/1130)
- Guide for Gradio ONNX model zoo on Huggingface by [@AK391](https://github.com/AK391) in [PR 1073](https://github.com/gradio-app/gradio/pull/1073)
- ONNX guide fixes by [@aliabd](https://github.com/aliabd) in [PR 1131](https://github.com/gradio-app/gradio/pull/1131)
- Stacked form inputs css by [@gary149](https://github.com/gary149) in [PR 1134](https://github.com/gradio-app/gradio/pull/1134)
- made default value in textbox empty string by [@abidlabs](https://github.com/abidlabs) in [PR 1135](https://github.com/gradio-app/gradio/pull/1135)
- Examples UI by [@gary149](https://github.com/gary149) in [PR 1121](https://github.com/gradio-app/gradio/pull/1121)
- Chatbot custom color support by [@dawoodkhan82](https://github.com/dawoodkhan82) in [PR 1092](https://github.com/gradio-app/gradio/pull/1092)
- highlighted text colors by [@pngwn](https://github.com/pngwn) in [PR 1119](https://github.com/gradio-app/gradio/pull/1119)
- pin to pnpm 6 for now by [@pngwn](https://github.com/pngwn) in [PR 1147](https://github.com/gradio-app/gradio/pull/1147)
- Restore queue in Blocks by [@aliabid94](https://github.com/aliabid94) in [PR 1137](https://github.com/gradio-app/gradio/pull/1137)
- add select event for tabitems by [@pngwn](https://github.com/pngwn) in [PR 1154](https://github.com/gradio-app/gradio/pull/1154)
- max_lines + autoheight for textbox by [@pngwn](https://github.com/pngwn) in [PR 1153](https://github.com/gradio-app/gradio/pull/1153)
- use color palette for chatbot by [@pngwn](https://github.com/pngwn) in [PR 1152](https://github.com/gradio-app/gradio/pull/1152)
- Timeseries improvements by [@pngwn](https://github.com/pngwn) in [PR 1149](https://github.com/gradio-app/gradio/pull/1149)
- move styling for interface panels to frontend by [@pngwn](https://github.com/pngwn) in [PR 1146](https://github.com/gradio-app/gradio/pull/1146)
- html tweaks by [@pngwn](https://github.com/pngwn) in [PR 1145](https://github.com/gradio-app/gradio/pull/1145)
- Issue #768: Support passing none to resize and crop image by [@dawoodkhan82](https://github.com/dawoodkhan82) in [PR 1144](https://github.com/gradio-app/gradio/pull/1144)
- image gallery component + img css by [@aliabid94](https://github.com/aliabid94) in [PR 1140](https://github.com/gradio-app/gradio/pull/1140)
- networking tweak by [@abidlabs](https://github.com/abidlabs) in [PR 1143](https://github.com/gradio-app/gradio/pull/1143)
- Allow enabling queue per event listener by [@aliabid94](https://github.com/aliabid94) in [PR 1155](https://github.com/gradio-app/gradio/pull/1155)
- config hotfix and v. 2.9b23 by [@abidlabs](https://github.com/abidlabs) in [PR 1158](https://github.com/gradio-app/gradio/pull/1158)
- Custom JS calls by [@aliabid94](https://github.com/aliabid94) in [PR 1082](https://github.com/gradio-app/gradio/pull/1082)
- Small fixes: queue default fix, ffmpeg installation message by [@abidlabs](https://github.com/abidlabs) in [PR 1159](https://github.com/gradio-app/gradio/pull/1159)
- formatting by [@abidlabs](https://github.com/abidlabs) in [PR 1161](https://github.com/gradio-app/gradio/pull/1161)
- enable flex grow for gr-box by [@radames](https://github.com/radames) in [PR 1165](https://github.com/gradio-app/gradio/pull/1165)
- 1148 loading by [@pngwn](https://github.com/pngwn) in [PR 1164](https://github.com/gradio-app/gradio/pull/1164)
- Put enable_queue kwarg back in launch() by [@aliabid94](https://github.com/aliabid94) in [PR 1167](https://github.com/gradio-app/gradio/pull/1167)
- A few small fixes by [@abidlabs](https://github.com/abidlabs) in [PR 1171](https://github.com/gradio-app/gradio/pull/1171)
- Hotfix for dropdown component by [@abidlabs](https://github.com/abidlabs) in [PR 1172](https://github.com/gradio-app/gradio/pull/1172)
- use secondary buttons in interface by [@pngwn](https://github.com/pngwn) in [PR 1173](https://github.com/gradio-app/gradio/pull/1173)
- 1183 component height by [@pngwn](https://github.com/pngwn) in [PR 1185](https://github.com/gradio-app/gradio/pull/1185)
- 962 dataframe by [@pngwn](https://github.com/pngwn) in [PR 1186](https://github.com/gradio-app/gradio/pull/1186)
- update-contributing by [@FarukOzderim](https://github.com/FarukOzderim) in [PR 1188](https://github.com/gradio-app/gradio/pull/1188)
- Table tweaks by [@pngwn](https://github.com/pngwn) in [PR 1195](https://github.com/gradio-app/gradio/pull/1195)
- wrap tab content in column by [@pngwn](https://github.com/pngwn) in [PR 1200](https://github.com/gradio-app/gradio/pull/1200)
- WIP: Add dark mode support by [@gary149](https://github.com/gary149) in [PR 1187](https://github.com/gradio-app/gradio/pull/1187)
- Restored /api/predict/ endpoint for Interfaces by [@abidlabs](https://github.com/abidlabs) in [PR 1199](https://github.com/gradio-app/gradio/pull/1199)
- hltext-label by [@pngwn](https://github.com/pngwn) in [PR 1204](https://github.com/gradio-app/gradio/pull/1204)
- add copy functionality to json by [@pngwn](https://github.com/pngwn) in [PR 1205](https://github.com/gradio-app/gradio/pull/1205)
- Update component config by [@aliabid94](https://github.com/aliabid94) in [PR 1089](https://github.com/gradio-app/gradio/pull/1089)
- fix placeholder prompt by [@pngwn](https://github.com/pngwn) in [PR 1215](https://github.com/gradio-app/gradio/pull/1215)
- ensure webcam video value is propogated correctly by [@pngwn](https://github.com/pngwn) in [PR 1218](https://github.com/gradio-app/gradio/pull/1218)
- Automatic word-break in highlighted text, combine_adjacent support by [@aliabid94](https://github.com/aliabid94) in [PR 1209](https://github.com/gradio-app/gradio/pull/1209)
- async-function-support by [@FarukOzderim](https://github.com/FarukOzderim) in [PR 1190](https://github.com/gradio-app/gradio/pull/1190)
- Sharing fix for assets by [@aliabid94](https://github.com/aliabid94) in [PR 1208](https://github.com/gradio-app/gradio/pull/1208)
- Hotfixes for course demos by [@abidlabs](https://github.com/abidlabs) in [PR 1222](https://github.com/gradio-app/gradio/pull/1222)
- Allow Custom CSS by [@aliabid94](https://github.com/aliabid94) in [PR 1170](https://github.com/gradio-app/gradio/pull/1170)
- share-hotfix by [@FarukOzderim](https://github.com/FarukOzderim) in [PR 1226](https://github.com/gradio-app/gradio/pull/1226)
- tweaks by [@pngwn](https://github.com/pngwn) in [PR 1229](https://github.com/gradio-app/gradio/pull/1229)
- white space for class concatenation by [@radames](https://github.com/radames) in [PR 1228](https://github.com/gradio-app/gradio/pull/1228)
- Tweaks by [@pngwn](https://github.com/pngwn) in [PR 1230](https://github.com/gradio-app/gradio/pull/1230)
- css tweaks by [@pngwn](https://github.com/pngwn) in [PR 1235](https://github.com/gradio-app/gradio/pull/1235)
- ensure defaults height match for media inputs by [@pngwn](https://github.com/pngwn) in [PR 1236](https://github.com/gradio-app/gradio/pull/1236)
- Default Label label value by [@radames](https://github.com/radames) in [PR 1239](https://github.com/gradio-app/gradio/pull/1239)
- update-shortcut-syntax by [@FarukOzderim](https://github.com/FarukOzderim) in [PR 1234](https://github.com/gradio-app/gradio/pull/1234)
- Update version.txt by [@FarukOzderim](https://github.com/FarukOzderim) in [PR 1244](https://github.com/gradio-app/gradio/pull/1244)
- Layout bugs by [@pngwn](https://github.com/pngwn) in [PR 1246](https://github.com/gradio-app/gradio/pull/1246)
- Update demo by [@FarukOzderim](https://github.com/FarukOzderim) in [PR 1253](https://github.com/gradio-app/gradio/pull/1253)
- Button default name by [@FarukOzderim](https://github.com/FarukOzderim) in [PR 1243](https://github.com/gradio-app/gradio/pull/1243)
- Labels spacing by [@gary149](https://github.com/gary149) in [PR 1254](https://github.com/gradio-app/gradio/pull/1254)
- add global loader for gradio app by [@pngwn](https://github.com/pngwn) in [PR 1251](https://github.com/gradio-app/gradio/pull/1251)
- ui apis for dalle-mini by [@pngwn](https://github.com/pngwn) in [PR 1258](https://github.com/gradio-app/gradio/pull/1258)
- Add precision to Number, backend only by [@freddyaboulton](https://github.com/freddyaboulton) in [PR 1125](https://github.com/gradio-app/gradio/pull/1125)
- Website Design Changes by [@abidlabs](https://github.com/abidlabs) in [PR 1015](https://github.com/gradio-app/gradio/pull/1015)
- Small fixes for multiple demos compatible with 3.0 by [@radames](https://github.com/radames) in [PR 1257](https://github.com/gradio-app/gradio/pull/1257)
- Issue #1160: Model 3D component not destroyed correctly by [@dawoodkhan82](https://github.com/dawoodkhan82) in [PR 1219](https://github.com/gradio-app/gradio/pull/1219)
- Fixes to components by [@abidlabs](https://github.com/abidlabs) in [PR 1260](https://github.com/gradio-app/gradio/pull/1260)
- layout docs by [@abidlabs](https://github.com/abidlabs) in [PR 1263](https://github.com/gradio-app/gradio/pull/1263)
- Static forms by [@pngwn](https://github.com/pngwn) in [PR 1264](https://github.com/gradio-app/gradio/pull/1264)
- Cdn assets by [@pngwn](https://github.com/pngwn) in [PR 1265](https://github.com/gradio-app/gradio/pull/1265)
- update logo by [@gary149](https://github.com/gary149) in [PR 1266](https://github.com/gradio-app/gradio/pull/1266)
- fix slider by [@aliabid94](https://github.com/aliabid94) in [PR 1268](https://github.com/gradio-app/gradio/pull/1268)
- maybe fix auth in iframes by [@pngwn](https://github.com/pngwn) in [PR 1261](https://github.com/gradio-app/gradio/pull/1261)
- Improves "Getting Started" guide by [@abidlabs](https://github.com/abidlabs) in [PR 1269](https://github.com/gradio-app/gradio/pull/1269)
- Add embedded demos to website by [@aliabid94](https://github.com/aliabid94) in [PR 1270](https://github.com/gradio-app/gradio/pull/1270)
- Label hotfixes by [@abidlabs](https://github.com/abidlabs) in [PR 1281](https://github.com/gradio-app/gradio/pull/1281)
- General tweaks by [@pngwn](https://github.com/pngwn) in [PR 1276](https://github.com/gradio-app/gradio/pull/1276)
- only affect links within the document by [@pngwn](https://github.com/pngwn) in [PR 1282](https://github.com/gradio-app/gradio/pull/1282)
- release 3.0b9 by [@abidlabs](https://github.com/abidlabs) in [PR 1283](https://github.com/gradio-app/gradio/pull/1283)
- Dm by [@pngwn](https://github.com/pngwn) in [PR 1284](https://github.com/gradio-app/gradio/pull/1284)
- Website fixes by [@aliabd](https://github.com/aliabd) in [PR 1286](https://github.com/gradio-app/gradio/pull/1286)
- Create Streamables by [@aliabid94](https://github.com/aliabid94) in [PR 1279](https://github.com/gradio-app/gradio/pull/1279)
- ensure table works on mobile by [@pngwn](https://github.com/pngwn) in [PR 1277](https://github.com/gradio-app/gradio/pull/1277)
- changes by [@aliabid94](https://github.com/aliabid94) in [PR 1287](https://github.com/gradio-app/gradio/pull/1287)
- demo alignment on landing page by [@aliabd](https://github.com/aliabd) in [PR 1288](https://github.com/gradio-app/gradio/pull/1288)
- New meta img by [@aliabd](https://github.com/aliabd) in [PR 1289](https://github.com/gradio-app/gradio/pull/1289)
- updated PyPi version to 3.0 by [@abidlabs](https://github.com/abidlabs) in [PR 1290](https://github.com/gradio-app/gradio/pull/1290)
- Fix site by [@aliabid94](https://github.com/aliabid94) in [PR 1291](https://github.com/gradio-app/gradio/pull/1291)
- Mobile responsive guides by [@aliabd](https://github.com/aliabd) in [PR 1293](https://github.com/gradio-app/gradio/pull/1293)
- Update readme by [@abidlabs](https://github.com/abidlabs) in [PR 1292](https://github.com/gradio-app/gradio/pull/1292)
- gif by [@abidlabs](https://github.com/abidlabs) in [PR 1296](https://github.com/gradio-app/gradio/pull/1296)

## Contributors Shoutout:

- [@JefferyChiang](https://github.com/JefferyChiang) made their first contribution in [PR 1004](https://github.com/gradio-app/gradio/pull/1004)
- [@NimaBoscarino](https://github.com/NimaBoscarino) made their first contribution in [PR 1000](https://github.com/gradio-app/gradio/pull/1000)
- [@ronvoluted](https://github.com/ronvoluted) made their first contribution in [PR 1050](https://github.com/gradio-app/gradio/pull/1050)
- [@radames](https://github.com/radames) made their first contribution in [PR 1074](https://github.com/gradio-app/gradio/pull/1074)
- [@freddyaboulton](https://github.com/freddyaboulton) made their first contribution in [PR 1085](https://github.com/gradio-app/gradio/pull/1085)<|MERGE_RESOLUTION|>--- conflicted
+++ resolved
@@ -32,12 +32,8 @@
 
 * Mobile responsive iframes in themes guide by [@aliabd](https://github.com/aliabd) in [PR 3562](https://github.com/gradio-app/gradio/pull/3562) 
 * Remove extra $demo from theme guide by [@aliabd](https://github.com/aliabd) in [PR 3563](https://github.com/gradio-app/gradio/pull/3563)
-<<<<<<< HEAD
 * Fixed bg_background_fill theme property to expand to whole background, block_radius to affect form elements as well, and added block_label_shadow theme property  by [@aliabid94](https://github.com/aliabid94) in [PR 3590](https://github.com/gradio-app/gradio/pull/3590)
-
-=======
 * Set the theme name to be the upstream repo name when loading from the hub by [@freddyaboulton](https://github.com/freddyaboulton) in [PR 3595](https://github.com/gradio-app/gradio/pull/3595)   
->>>>>>> c9b8a0c4
 
 ## Contributors Shoutout:
 
