--- conflicted
+++ resolved
@@ -28,11 +28,7 @@
 * Fixed bug where csv preview for DataFrame examples would show filename instead of file contents by [@freddyaboulton](https://github.com/freddyaboulton) in [PR 2877](https://github.com/gradio-app/gradio/pull/2877)
 * Fixed bug where an error raised after yielding iterative output would not be displayed in the browser by 
 [@JaySmithWpg](https://github.com/JaySmithWpg) in [PR 2889](https://github.com/gradio-app/gradio/pull/2889)
-<<<<<<< HEAD
-* Fixed bug in `blocks_style` demo that was preventing it from launching by [@freddyaboulton](https://github.com/freddyaboulton) in [PR 2876](https://github.com/gradio-app/gradio/pull/2890)
-=======
 * Fixed bug in `blocks_style` demo that was preventing it from launching by [@freddyaboulton](https://github.com/freddyaboulton) in [PR 2890](https://github.com/gradio-app/gradio/pull/2890)  
->>>>>>> 53fa5174
 
 ## Documentation Changes:
 * Added a Guide on using Google Sheets to create a real-time dashboard with Gradio's `DataFrame` and `LinePlot` component, by [@abidlabs](https://github.com/abidlabs) in [PR 2816](https://github.com/gradio-app/gradio/pull/2816) 
