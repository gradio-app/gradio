--- conflicted
+++ resolved
@@ -6,12 +6,11 @@
 
 ## Bug Fixes:
 
-<<<<<<< HEAD
 - Load the iframe resizer external asset asynchronously, by [@akx](https://github.com/akx) in [PR 4336](https://github.com/gradio-app/gradio/pull/4336)
-=======
 - Restored missing imports in `gr.components` by [@abidlabs](https://github.com/abidlabs) in [PR 4566](https://github.com/gradio-app/gradio/pull/4566)
 - Fix bug where `select` event was not triggered in `gr.Gallery` if `height` was set to be large with `allow_preview=False` by [@freddyaboulton](https://github.com/freddyaboulton) in [PR 4551](https://github.com/gradio-app/gradio/pull/4551)
 - Fix bug where setting `visible=False` in `gr.Group` event did not work by [@abidlabs](https://github.com/abidlabs) in [PR 4567](https://github.com/gradio-app/gradio/pull/4567)
+
 ## Other Changes:
 
 No changes to highlight.
@@ -19,7 +18,6 @@
 ## Breaking Changes:
 
 No changes to highlight.
->>>>>>> d6b6c87c
 
 # 3.35.2
 
@@ -58,7 +56,6 @@
 ## Breaking Changes:
 
 No changes to highlight.
-
 
 # 3.35.0
 
