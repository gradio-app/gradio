# Upcoming Release

## New Features:
<<<<<<< HEAD
* Revamped API documentation page, with in-browser playground and updated aesthetics. [@gary149](https://github.com/gary149) in [PR 2652](https://github.com/gradio-app/gradio/pull/2652)
=======

### Accessing the Requests Object Directly

You can now access the Request object directly in your Python function by [@abidlabs](https://github.com/abidlabs) in [PR 2641](https://github.com/gradio-app/gradio/pull/2641). This means that you can access request headers, the client IP address, and so on. In order to use it, add a parameter to your function and set its type hint to be `gr.Request`. Here's a simple example:

```py
import gradio as gr

def echo(name, request: gr.Request):
    if request:
        print("Request headers dictionary:", request.headers)
        print("IP address:", request.client.host)
    return name

io = gr.Interface(echo, "textbox", "textbox").launch()
```

>>>>>>> 8edc91ff

## Bug Fixes:
No changes to highlight.

## Documentation Changes:
No changes to highlight.

## Testing and Infrastructure Changes:
No changes to highlight.

## Breaking Changes:
No changes to highlight.

## Full Changelog:
No changes to highlight.

## Contributors Shoutout:
No changes to highlight.

# 3.10.1

## New Features:
No changes to highlight.

## Bug Fixes:
* Passes kwargs into `gr.Interface.load()` by [@abidlabs](https://github.com/abidlabs) in [PR 2669](https://github.com/gradio-app/gradio/pull/2669)

## Documentation Changes:
No changes to highlight.

## Testing and Infrastructure Changes:
No changes to highlight.

## Breaking Changes:
No changes to highlight.

## Full Changelog:
* Clean up printed statements in Embedded Colab Mode by [@aliabid94](https://github.com/aliabid94) in [PR 2612](https://github.com/gradio-app/gradio/pull/2612) 

## Contributors Shoutout:
No changes to highlight.


# 3.10.0
* Add support for `'password'` and `'email'` types to `Textbox`. [@pngwn](https://github.com/pngwn) in [PR 2653](https://github.com/gradio-app/gradio/pull/2653)
* `gr.Textbox` component will now raise an exception if `type` is not "text", "email", or "password" [@pngwn](https://github.com/pngwn) in [PR 2653](https://github.com/gradio-app/gradio/pull/2653). This will cause demos using the deprecated `gr.Textbox(type="number")` to raise an exception.

## Bug Fixes:
* Updated the minimum FastApi used in tests to version 0.87 by [@freddyaboulton](https://github.com/freddyaboulton) in [PR 2647](https://github.com/gradio-app/gradio/pull/2647)
* Fixed bug where interfaces with examples could not be loaded with `gr.Interface.load` by [@freddyaboulton](https://github.com/freddyaboulton) [PR 2640](https://github.com/gradio-app/gradio/pull/2640)
* Fixed bug where the `interactive` property of a component could not be updated by [@freddyaboulton](https://github.com/freddyaboulton) in [PR 2639](https://github.com/gradio-app/gradio/pull/2639)
* Fixed bug where some URLs were not being recognized as valid URLs and thus were not
loading correctly in various components by [@abidlabs](https://github.com/abidlabs) in [PR 2659](https://github.com/gradio-app/gradio/pull/2659)


## Documentation Changes:
* Fix some typos in the embedded demo names in "05_using_blocks_like_functions.md" by [@freddyaboulton](https://github.com/freddyaboulton) in [PR 2656](https://github.com/gradio-app/gradio/pull/2656)

## Testing and Infrastructure Changes:
No changes to highlight.

## Breaking Changes:
No changes to highlight.

## Full Changelog:
* Add support for `'password'` and `'email'` types to `Textbox`. [@pngwn](https://github.com/pngwn) in [PR 2653](https://github.com/gradio-app/gradio/pull/2653)

## Contributors Shoutout:
No changes to highlight.


# Version 3.9.1

## New Features:
No changes to highlight.

## Bug Fixes:
* Only set a min height on md and html when loading by [@pngwn](https://github.com/pngwn) in [PR 2623](https://github.com/gradio-app/gradio/pull/2623)
 
## Documentation Changes:
* See docs for the latest gradio commit to main as well the latest pip release:

![main-vs-pip](https://user-images.githubusercontent.com/9021060/199607887-aab1ae4e-a070-4527-966d-024397abe15b.gif)

* Modified the "Connecting To a Database Guide" to use `pd.read_sql` as opposed to low-level postgres connector by [@freddyaboulton](https://github.com/freddyaboulton) in [PR 2604](https://github.com/gradio-app/gradio/pull/2604) 

## Testing and Infrastructure Changes:
No changes to highlight.

## Breaking Changes:
No changes to highlight.

## Full Changelog:
* Dropdown for seeing docs as latest or main by [@aliabd](https://github.com/aliabd) in [PR 2544](https://github.com/gradio-app/gradio/pull/2544)
* Allow `gr.Templates` to accept parameters to override the defaults by [@abidlabs](https://github.com/abidlabs) in [PR 2600](https://github.com/gradio-app/gradio/pull/2600) 
* Components now throw a `ValueError()` if constructed with invalid parameters for `type` or `source` (for components that take those parameters) in [PR 2610](https://github.com/gradio-app/gradio/pull/2610)
* Allow auth with using queue by [@GLGDLY](https://github.com/GLGDLY) in [PR 2611](https://github.com/gradio-app/gradio/pull/2611)

## Contributors Shoutout:
No changes to highlight.


# Version 3.9

## New Features:
* Gradio is now embedded directly in colab without requiring the share link by [@aliabid94](https://github.com/aliabid94) in [PR 2455](https://github.com/gradio-app/gradio/pull/2455) 

### Calling functions by api_name in loaded apps

When you load an upstream app with `gr.Blocks.load`, you can now specify which fn
to call with the `api_name` parameter.

```python
import gradio as gr
english_translator = gr.Blocks.load(name="spaces/gradio/english-translator")
german = english_translator("My name is Freddy", api_name='translate-to-german')
```

The `api_name` parameter will take precendence over the `fn_index` parameter.

## Bug Fixes:
* Fixed bug where None could not be used for File,Model3D, and Audio examples by [@freddyaboulton](https://github.com/freddyaboulton) in [PR 2588](https://github.com/gradio-app/gradio/pull/2588)
* Fixed links in Plotly map guide + demo by [@dawoodkhan82](https://github.com/dawoodkhan82) in [PR 2578](https://github.com/gradio-app/gradio/pull/2578)
* `gr.Blocks.load()` now correctly loads example files from Spaces [@abidlabs](https://github.com/abidlabs) in [PR 2594](https://github.com/gradio-app/gradio/pull/2594)
* Fixed bug when image clear started upload dialog [@mezotaken](https://github.com/mezotaken) in [PR 2577](https://github.com/gradio-app/gradio/pull/2577)

## Documentation Changes:
* Added a Guide on how to configure the queue for maximum performance by [@abidlabs](https://github.com/abidlabs) in [PR 2558](https://github.com/gradio-app/gradio/pull/2558)


## Testing and Infrastructure Changes:
No changes to highlight.

## Breaking Changes:
No changes to highlight.

## Full Changelog:
* Add `api_name` to `Blocks.__call__` by  [@freddyaboulton](https://github.com/freddyaboulton) in [PR 2593](https://github.com/gradio-app/gradio/pull/2593) 
* Update queue with using deque & update requirements by [@GLGDLY](https://github.com/GLGDLY) in [PR 2428](https://github.com/gradio-app/gradio/pull/2428)


## Contributors Shoutout:
No changes to highlight.


# Version 3.8.2

## Bug Fixes:

* Ensure gradio apps embedded via spaces use the correct endpoint for predictions. [@pngwn](https://github.com/pngwn) in [PR 2567](https://github.com/gradio-app/gradio/pull/2567)
* Ensure gradio apps embedded via spaces use the correct websocket protocol. [@pngwn](https://github.com/pngwn) in [PR 2571](https://github.com/gradio-app/gradio/pull/2571)

## New Features:

### Running Events Continuously
Gradio now supports the ability to run an event continuously on a fixed schedule. To use this feature,
pass `every=# of seconds` to the event definition. This will run the event every given number of seconds!

This can be used to:
* Create live visualizations that show the most up to date data 
* Refresh the state of the frontend automatically in response to changes in the backend

Here is an example of a live plot that refreshes every half second:
```python
import math
import gradio as gr
import plotly.express as px
import numpy as np


plot_end = 2 * math.pi


def get_plot(period=1):
    global plot_end
    x = np.arange(plot_end - 2 * math.pi, plot_end, 0.02)
    y = np.sin(2*math.pi*period * x)
    fig = px.line(x=x, y=y)
    plot_end += 2 * math.pi
    return fig


with gr.Blocks() as demo:
    with gr.Row():
        with gr.Column():
            gr.Markdown("Change the value of the slider to automatically update the plot")
            period = gr.Slider(label="Period of plot", value=1, minimum=0, maximum=10, step=1)
            plot = gr.Plot(label="Plot (updates every half second)")

    dep = demo.load(get_plot, None, plot, every=0.5)
    period.change(get_plot, period, plot, every=0.5, cancels=[dep])

demo.queue().launch()
```

![live_demo](https://user-images.githubusercontent.com/41651716/198357377-633ce460-4e31-47bd-8202-1440cdd6fe19.gif)


## Bug Fixes:
No changes to highlight.

## Documentation Changes:
No changes to highlight.

## Testing and Infrastructure Changes:
No changes to highlight.

## Breaking Changes:
No changes to highlight.

## Full Changelog:
* Allows loading private Spaces by passing an an `api_key` to `gr.Interface.load()`
by [@abidlabs](https://github.com/abidlabs) in [PR 2568](https://github.com/gradio-app/gradio/pull/2568)

## Contributors Shoutout:
No changes to highlight.


# Version 3.8

## New Features:
* Allows event listeners to accept a single dictionary as its argument, where the keys are the components and the values are the component values. This is set by passing the input components in the event listener as a set instead of a list. [@aliabid94](https://github.com/aliabid94) in [PR 2550](https://github.com/gradio-app/gradio/pull/2550)

## Bug Fixes:
* Fix whitespace issue when using plotly. [@dawoodkhan82](https://github.com/dawoodkhan82) in [PR 2548](https://github.com/gradio-app/gradio/pull/2548)
* Apply appropriate alt text to all gallery images. [@camenduru](https://github.com/camenduru) in [PR 2358](https://github.com/gradio-app/gradio/pull/2538)
* Removed erroneous tkinter import in gradio.blocks by [@freddyaboulton](https://github.com/freddyaboulton) in [PR 2555](https://github.com/gradio-app/gradio/pull/2555)

## Documentation Changes:
No changes to highlight.

## Testing and Infrastructure Changes:
No changes to highlight.

## Breaking Changes:
No changes to highlight.

## Full Changelog:
* Added the `every` keyword to event listeners that runs events on a fixed schedule by [@freddyaboulton](https://github.com/freddyaboulton) in [PR 2512](https://github.com/gradio-app/gradio/pull/2512)
* Fix whitespace issue when using plotly. [@dawoodkhan82](https://github.com/dawoodkhan82) in [PR 2548](https://github.com/gradio-app/gradio/pull/2548)
* Apply appropriate alt text to all gallery images. [@camenduru](https://github.com/camenduru) in [PR 2358](https://github.com/gradio-app/gradio/pull/2538)

## Contributors Shoutout:
No changes to highlight.


# Version 3.7

## New Features:

### Batched Functions

Gradio now supports the ability to pass *batched* functions. Batched functions are just
functions which take in a list of inputs and return a list of predictions.

For example, here is a batched function that takes in two lists of inputs (a list of 
words and a list of ints), and returns a list of trimmed words as output:

```py
import time

def trim_words(words, lens):
    trimmed_words = []
    time.sleep(5)
    for w, l in zip(words, lens):
        trimmed_words.append(w[:l])        
    return [trimmed_words]
```

The advantage of using batched functions is that if you enable queuing, the Gradio
server can automatically *batch* incoming requests and process them in parallel, 
potentially speeding up your demo. Here's what the Gradio code looks like (notice
the `batch=True` and `max_batch_size=16` -- both of these parameters can be passed
into event triggers or into the `Interface` class) 

```py
import gradio as gr

with gr.Blocks() as demo:
    with gr.Row():
        word = gr.Textbox(label="word", value="abc")
        leng = gr.Number(label="leng", precision=0, value=1)
        output = gr.Textbox(label="Output")
    with gr.Row():
        run = gr.Button()

    event = run.click(trim_words, [word, leng], output, batch=True, max_batch_size=16)

demo.queue()
demo.launch()
```

In the example above, 16 requests could be processed in parallel (for a total inference
time of 5 seconds), instead of each request being processed separately (for a total
inference time of 80 seconds).

### Upload Event

`Video`, `Audio`, `Image`, and `File` components now support a `upload()` event that is triggered when a user uploads a file into any of these components.

Example usage:

```py
import gradio as gr

with gr.Blocks() as demo:
    with gr.Row():
        input_video = gr.Video()
        output_video = gr.Video()

     # Clears the output video when an input video is uploaded
    input_video.upload(lambda : None, None, output_video)  
```


## Bug Fixes:
* Fixes issue where plotly animations, interactivity, titles, legends, were not working properly. [@dawoodkhan82](https://github.com/dawoodkhan82) in [PR 2486](https://github.com/gradio-app/gradio/pull/2486)
* Prevent requests to the `/api` endpoint from skipping the queue if the queue is enabled for that event by [@freddyaboulton](https://github.com/freddyaboulton) in [PR 2493](https://github.com/gradio-app/gradio/pull/2493)
* Fixes a bug with `cancels` in event triggers so that it works properly if multiple
Blocks are rendered by [@abidlabs](https://github.com/abidlabs) in [PR 2530](https://github.com/gradio-app/gradio/pull/2530)  
* Prevent invalid targets of events from crashing the whole application. [@pngwn](https://github.com/pngwn) in [PR 2534](https://github.com/gradio-app/gradio/pull/2534)
* Properly dequeue cancelled events when multiple apps are rendered by [@freddyaboulton](https://github.com/freddyaboulton) in [PR 2540](https://github.com/gradio-app/gradio/pull/2540) 

## Documentation Changes:
* Added an example interactive dashboard to the "Tabular & Plots" section of the Demos page by [@freddyaboulton](https://github.com/freddyaboulton) in [PR 2508](https://github.com/gradio-app/gradio/pull/2508)

## Testing and Infrastructure Changes:
No changes to highlight.

## Breaking Changes:
No changes to highlight.

## Full Changelog:
* Fixes the error message if a user builds Gradio locally and tries to use `share=True` by [@abidlabs](https://github.com/abidlabs) in [PR 2502](https://github.com/gradio-app/gradio/pull/2502)
* Allows the render() function to return self by [@Raul9595](https://github.com/Raul9595) in [PR 2514](https://github.com/gradio-app/gradio/pull/2514)
* Fixes issue where plotly animations, interactivity, titles, legends, were not working properly. [@dawoodkhan82](https://github.com/dawoodkhan82) in [PR 2486](https://github.com/gradio-app/gradio/pull/2486)
* Gradio now supports batched functions by [@abidlabs](https://github.com/abidlabs) in [PR 2218](https://github.com/gradio-app/gradio/pull/2218)
* Add `upload` event for `Video`, `Audio`, `Image`, and `File` components [@dawoodkhan82](https://github.com/dawoodkhan82) in [PR 2448](https://github.com/gradio-app/gradio/pull/2456)
* Changes websocket path for Spaces as it is no longer necessary to have a different URL for websocket connections on Spaces by [@abidlabs](https://github.com/abidlabs) in [PR 2528](https://github.com/gradio-app/gradio/pull/2528)
* Clearer error message when events are defined outside of a Blocks scope, and a warning if you
try to use `Series` or `Parallel` with `Blocks` by [@abidlabs](https://github.com/abidlabs) in [PR 2543](https://github.com/gradio-app/gradio/pull/2543)
* Adds support for audio samples that are in `float64`, `float16`, or `uint16` formats by [@abidlabs](https://github.com/abidlabs) in [PR 2545](https://github.com/gradio-app/gradio/pull/2545)


## Contributors Shoutout:
No changes to highlight.


# Version 3.6

## New Features:

### Cancelling Running Events
Running events can be cancelled when other events are triggered! To test this feature, pass the `cancels` parameter to the event listener.
For this feature to work, the queue must be enabled.

![cancel_on_change_rl](https://user-images.githubusercontent.com/41651716/195952623-61a606bd-e82b-4e1a-802e-223154cb8727.gif)

Code:
```python
import time
import gradio as gr

def fake_diffusion(steps):
    for i in range(steps):
        time.sleep(1)
        yield str(i)

def long_prediction(*args, **kwargs):
    time.sleep(10)
    return 42


with gr.Blocks() as demo:
    with gr.Row():
        with gr.Column():
            n = gr.Slider(1, 10, value=9, step=1, label="Number Steps")
            run = gr.Button()
            output = gr.Textbox(label="Iterative Output")
            stop = gr.Button(value="Stop Iterating")
        with gr.Column():
            prediction = gr.Number(label="Expensive Calculation")
            run_pred = gr.Button(value="Run Expensive Calculation")
        with gr.Column():
            cancel_on_change = gr.Textbox(label="Cancel Iteration and Expensive Calculation on Change")

    click_event = run.click(fake_diffusion, n, output)
    stop.click(fn=None, inputs=None, outputs=None, cancels=[click_event])
    pred_event = run_pred.click(fn=long_prediction, inputs=None, outputs=prediction)

    cancel_on_change.change(None, None, None, cancels=[click_event, pred_event])


demo.queue(concurrency_count=1, max_size=20).launch()
```

For interfaces, a stop button will be added automatically if the function uses a `yield` statement.

```python
import gradio as gr
import time

def iteration(steps):
    for i in range(steps):
       time.sleep(0.5)
       yield i

gr.Interface(iteration,
             inputs=gr.Slider(minimum=1, maximum=10, step=1, value=5),
             outputs=gr.Number()).queue().launch()
```

![stop_interface_rl](https://user-images.githubusercontent.com/41651716/195952883-e7ca4235-aae3-4852-8f28-96d01d0c5822.gif)


## Bug Fixes:
* Add loading status tracker UI to HTML and Markdown components. [@pngwn](https://github.com/pngwn) in [PR 2474](https://github.com/gradio-app/gradio/pull/2474)
* Fixed videos being mirrored in the front-end if source is not webcam by [@freddyaboulton](https://github.com/freddyaboulton) in [PR 2475](https://github.com/gradio-app/gradio/pull/2475)
* Add clear button for timeseries component [@dawoodkhan82](https://github.com/dawoodkhan82) in [PR 2487](https://github.com/gradio-app/gradio/pull/2487)
* Removes special characters from temporary filenames so that the files can be served by components [@abidlabs](https://github.com/abidlabs) in [PR 2480](https://github.com/gradio-app/gradio/pull/2480)
* Fixed infinite reload loop when mounting gradio as a sub application by [@freddyaboulton](https://github.com/freddyaboulton) in [PR 2477](https://github.com/gradio-app/gradio/pull/2477)

## Documentation Changes:
* Adds a demo to show how a sound alert can be played upon completion of a prediction by [@abidlabs](https://github.com/abidlabs) in [PR 2478](https://github.com/gradio-app/gradio/pull/2478)

## Testing and Infrastructure Changes:
No changes to highlight.

## Breaking Changes:
No changes to highlight.

## Full Changelog:
* Enable running events to be cancelled from other events by [@freddyaboulton](https://github.com/freddyaboulton) in [PR 2433](https://github.com/gradio-app/gradio/pull/2433)
* Small fix for version check before reuploading demos by [@aliabd](https://github.com/aliabd) in [PR 2469](https://github.com/gradio-app/gradio/pull/2469)
* Add loading status tracker UI to HTML and Markdown components. [@pngwn](https://github.com/pngwn) in [PR 2400](https://github.com/gradio-app/gradio/pull/2474)
* Add clear button for timeseries component [@dawoodkhan82](https://github.com/dawoodkhan82) in [PR 2487](https://github.com/gradio-app/gradio/pull/2487)

## Contributors Shoutout:
No changes to highlight.


# Version 3.5

## Bug Fixes:

* Ensure that Gradio does not take control of the HTML page title when embedding a gradio app as a web component, this behaviour flipped by adding `control_page_title="true"` to the webcomponent. [@pngwn](https://github.com/pngwn) in [PR 2400](https://github.com/gradio-app/gradio/pull/2400)
* Decreased latency in iterative-output demos by making the iteration asynchronous [@freddyaboulton](https://github.com/freddyaboulton) in [PR 2409](https://github.com/gradio-app/gradio/pull/2409)
* Fixed queue getting stuck under very high load by [@freddyaboulton](https://github.com/freddyaboulton) in [PR 2374](https://github.com/gradio-app/gradio/pull/2374)
* Ensure that components always behave as if `interactive=True` were set when the following conditions are true:
  - no default value is provided, 
  - they are not set as the input or output of an event,
  - `interactive` kwarg is not set. 

  [@pngwn](https://github.com/pngwn) in [PR 2459](https://github.com/gradio-app/gradio/pull/2459)

## New Features:

* When an `Image` component is set to `source="upload"`, it is now possible to drag and drop and image to replace a previously uploaded image by [@pngwn](https://github.com/pngwn) in [PR 1711](https://github.com/gradio-app/gradio/issues/1711)
* The `gr.Dataset` component now accepts `HTML` and `Markdown` components by [@abidlabs](https://github.com/abidlabs) in [PR 2437](https://github.com/gradio-app/gradio/pull/2437)


## Documentation Changes:
* Improved documentation for the `gr.Dataset` component by [@abidlabs](https://github.com/abidlabs) in [PR 2437](https://github.com/gradio-app/gradio/pull/2437)

## Testing and Infrastructure Changes:
No changes to highlight.

## Breaking Changes:
* The `Carousel` component is officially deprecated. Since gradio 3.0, code containing the `Carousel` component would throw warnings. As of the next release, the `Carousel` component will raise an exception.

## Full Changelog:
* Speeds up Gallery component by using temporary files instead of base64 representation in the front-end by [@proxyphi](https://github.com/proxyphi), [@pngwn](https://github.com/pngwn), and [@abidlabs](https://github.com/abidlabs) in [PR 2265](https://github.com/gradio-app/gradio/pull/2265)
* Fixed some embedded demos in the guides by not loading the gradio web component in some guides by [@freddyaboulton](https://github.com/freddyaboulton) in [PR 2403](https://github.com/gradio-app/gradio/pull/2403) 
* When an `Image` component is set to `source="upload"`, it is now possible to drag and drop and image to replace a previously uploaded image by [@pngwn](https://github.com/pngwn) in [PR 2400](https://github.com/gradio-app/gradio/pull/2410)
* Improve documentation of the `Blocks.load()` event by [@abidlabs](https://github.com/abidlabs) in [PR 2413](https://github.com/gradio-app/gradio/pull/2413)
* Decreased latency in iterative-output demos by making the iteration asynchronous [@freddyaboulton](https://github.com/freddyaboulton) in [PR 2409](https://github.com/gradio-app/gradio/pull/2409)
* Updated share link message to reference new Spaces Hardware [@abidlabs](https://github.com/abidlabs) in [PR 2423](https://github.com/gradio-app/gradio/pull/2423)
* Automatically restart spaces if they're down by [@aliabd](https://github.com/aliabd) in [PR 2405](https://github.com/gradio-app/gradio/pull/2405)
* Carousel component is now deprecated by [@abidlabs](https://github.com/abidlabs) in [PR 2434](https://github.com/gradio-app/gradio/pull/2434)
* Build Gradio from source in ui tests by by [@freddyaboulton](https://github.com/freddyaboulton) in [PR 2440](https://github.com/gradio-app/gradio/pull/2440) 
* Change "return ValueError" to "raise ValueError" by [@vzakharov](https://github.com/vzakharov) in [PR 2445](https://github.com/gradio-app/gradio/pull/2445)
* Add guide on creating a map demo using the `gr.Plot()` component [@dawoodkhan82](https://github.com/dawoodkhan82) in [PR 2402](https://github.com/gradio-app/gradio/pull/2402)
* Add blur event for `Textbox` and `Number` components [@dawoodkhan82](https://github.com/dawoodkhan82) in [PR 2448](https://github.com/gradio-app/gradio/pull/2448)
* Stops a gradio launch from hogging a port even after it's been killed [@aliabid94](https://github.com/aliabid94) in [PR 2453](https://github.com/gradio-app/gradio/pull/2453) 
* Fix embedded interfaces on touch screen devices by [@aliabd](https://github.com/aliabd) in [PR 2457](https://github.com/gradio-app/gradio/pull/2457)
* Upload all demos to spaces by [@aliabd](https://github.com/aliabd) in [PR 2281](https://github.com/gradio-app/gradio/pull/2281)

## Contributors Shoutout:
No changes to highlight.


# Version 3.4.1

## New Features:

### 1. See Past and Upcoming Changes in the Release History 👀

You can now see gradio's release history directly on the website, and also keep track of upcoming changes. Just go [here](https://gradio.app/changelog/).

![release-history](https://user-images.githubusercontent.com/9021060/193145458-3de699f7-7620-45de-aa73-a1c1b9b96257.gif)

## Bug Fixes:

1. Fix typo in guide image path by [@freddyaboulton](https://github.com/freddyaboulton) in [PR 2357](https://github.com/gradio-app/gradio/pull/2357)
2. Raise error if Blocks has duplicate component with same IDs by [@abidlabs](https://github.com/abidlabs) in [PR 2359](https://github.com/gradio-app/gradio/pull/2359)
3. Catch the permission exception on the audio component by [@Ian-GL](https://github.com/Ian-GL) in [PR 2330](https://github.com/gradio-app/gradio/pull/2330)
4. Fix image_classifier_interface_load demo by [@freddyaboulton](https://github.com/freddyaboulton) in [PR 2365](https://github.com/gradio-app/gradio/pull/2365)
5. Fix combining adjacent components without gaps by introducing `gr.Row(variant="compact")` by [@aliabid94](https://github.com/aliabid94) in [PR 2291](https://github.com/gradio-app/gradio/pull/2291) This comes with deprecation of the following arguments for `Component.style`: `round`, `margin`, `border`.
6. Fix audio streaming, which was previously choppy in [PR 2351](https://github.com/gradio-app/gradio/pull/2351). Big thanks to [@yannickfunk](https://github.com/yannickfunk) for the proposed solution.
7. Fix bug where new typeable slider doesn't respect the minimum and maximum values [@dawoodkhan82](https://github.com/dawoodkhan82) in [PR 2380](https://github.com/gradio-app/gradio/pull/2380)


## Documentation Changes:

1. New Guide: Connecting to a Database 🗄️

    A new guide by [@freddyaboulton](https://github.com/freddyaboulton) that explains how you can use Gradio to connect your app to a database. Read more [here](https://gradio.app/connecting_to_a_database/).

2. New Guide: Running Background Tasks 🥷

    A new guide by [@freddyaboulton](https://github.com/freddyaboulton) that explains how you can run background tasks from your gradio app. Read more [here](https://gradio.app/running_background_tasks/).

3. Small fixes to docs for `Image` component by [@abidlabs](https://github.com/abidlabs) in [PR 2372](https://github.com/gradio-app/gradio/pull/2372)


## Testing and Infrastructure Changes:
No changes to highlight.

## Breaking Changes:
No changes to highlight.

## Full Changelog:

* Create a guide on how to connect an app to a database hosted on the cloud by [@freddyaboulton](https://github.com/freddyaboulton) in [PR 2341](https://github.com/gradio-app/gradio/pull/2341)
* Removes `analytics` dependency by [@abidlabs](https://github.com/abidlabs) in [PR 2347](https://github.com/gradio-app/gradio/pull/2347)
* Add guide on launching background tasks from your app by [@freddyaboulton](https://github.com/freddyaboulton) in [PR 2350](https://github.com/gradio-app/gradio/pull/2350)
* Fix typo in guide image path by [@freddyaboulton](https://github.com/freddyaboulton) in [PR 2357](https://github.com/gradio-app/gradio/pull/2357)
* Raise error if Blocks has duplicate component with same IDs by [@abidlabs](https://github.com/abidlabs) in [PR 2359](https://github.com/gradio-app/gradio/pull/2359)
* Hotfix: fix version back to 3.4 by [@abidlabs](https://github.com/abidlabs) in [PR 2361](https://github.com/gradio-app/gradio/pull/2361)
* Change version.txt to 3.4 instead of 3.4.0 by [@aliabd](https://github.com/aliabd) in [PR 2363](https://github.com/gradio-app/gradio/pull/2363)
* Catch the permission exception on the audio component by [@Ian-GL](https://github.com/Ian-GL) in [PR 2330](https://github.com/gradio-app/gradio/pull/2330)
* Fix image_classifier_interface_load demo by [@freddyaboulton](https://github.com/freddyaboulton) in [PR 2365](https://github.com/gradio-app/gradio/pull/2365)
* Small fixes to docs for `Image` component by [@abidlabs](https://github.com/abidlabs) in [PR 2372](https://github.com/gradio-app/gradio/pull/2372)
* Automated Release Notes by [@freddyaboulton](https://github.com/freddyaboulton) in [PR 2306](https://github.com/gradio-app/gradio/pull/2306)
* Fixed small typos in the docs [@julien-c](https://github.com/julien-c) in [PR 2373](https://github.com/gradio-app/gradio/pull/2373)
* Adds ability to disable pre/post-processing for examples [@abidlabs](https://github.com/abidlabs) in [PR 2383](https://github.com/gradio-app/gradio/pull/2383)
* Copy changelog file in website docker by [@aliabd](https://github.com/aliabd) in [PR 2384](https://github.com/gradio-app/gradio/pull/2384)
* Lets users provide a `gr.update()` dictionary even if post-processing is diabled [@abidlabs](https://github.com/abidlabs) in [PR 2385](https://github.com/gradio-app/gradio/pull/2385)
* Fix bug where errors would cause apps run in reload mode to hang forever by [@freddyaboulton](https://github.com/freddyaboulton) in [PR 2394](https://github.com/gradio-app/gradio/pull/2394)
* Fix bug where new typeable slider doesn't respect the minimum and maximum values [@dawoodkhan82](https://github.com/dawoodkhan82) in [PR 2380](https://github.com/gradio-app/gradio/pull/2380)


## Contributors Shoutout:
No changes to highlight.

# Version 3.4

## New Features:

### 1. Gallery Captions 🖼️ 

You can now pass captions to images in the Gallery component. To do so you need to pass a {List} of (image, {str} caption) tuples. This is optional and the component also accepts just a list of the images. 

Here's an example: 

```python
import gradio as gr

images_with_captions = [
    ("https://images.unsplash.com/photo-1551969014-7d2c4cddf0b6", "Cheetah by David Groves"),
    ("https://images.unsplash.com/photo-1546182990-dffeafbe841d", "Lion by Francesco"), 
    ("https://images.unsplash.com/photo-1561731216-c3a4d99437d5", "Tiger by Mike Marrah")
    ]

with gr.Blocks() as demo:
    gr.Gallery(value=images_with_captions)

demo.launch()
```

<img src="https://user-images.githubusercontent.com/9021060/192399521-7360b1a9-7ce0-443e-8e94-863a230a7dbe.gif" alt="gallery_captions" width="1000"/>

### 2. Type Values into the Slider 🔢 

You can now type values directly on the Slider component! Here's what it looks like: 

![type-slider](https://user-images.githubusercontent.com/9021060/192399877-76b662a1-fede-4417-a932-fc15f0da7360.gif)

### 3. Better Sketching and Inpainting 🎨 

We've made a lot of changes to our Image component so that it can support better sketching and inpainting. 

Now supports:
* A standalone black-and-white sketch
```python
import gradio as gr
demo = gr.Interface(lambda x: x, gr.Sketchpad(), gr.Image())
demo.launch()
```
![bw](https://user-images.githubusercontent.com/9021060/192410264-b08632b5-7b2a-4f86-afb0-5760e7b474cf.gif)


* A standalone color sketch
```python
import gradio as gr
demo = gr.Interface(lambda x: x, gr.Paint(), gr.Image())
demo.launch()
```
![color-sketch](https://user-images.githubusercontent.com/9021060/192410500-3c8c3e64-a5fd-4df2-a991-f0a5cef93728.gif)


* An uploadable image with black-and-white or color sketching

```python
import gradio as gr
demo = gr.Interface(lambda x: x, gr.Image(source='upload', tool='color-sketch'), gr.Image()) # for black and white, tool = 'sketch'
demo.launch()
```
![sketch-new](https://user-images.githubusercontent.com/9021060/192402422-e53cb7b6-024e-448c-87eb-d6a35a63c476.gif)


* Webcam with black-and-white or color sketching

```python
import gradio as gr
demo = gr.Interface(lambda x: x, gr.Image(source='webcam', tool='color-sketch'), gr.Image()) # for black and white, tool = 'sketch'
demo.launch()
```
![webcam-sketch](https://user-images.githubusercontent.com/9021060/192410820-0ffaf324-776e-4e1f-9de6-0fdbbf4940fa.gif)


As well as other fixes 


## Bug Fixes:
1. Fix bug where max concurrency count is not respected in queue by [@freddyaboulton](https://github.com/freddyaboulton) in [PR 2286](https://github.com/gradio-app/gradio/pull/2286)
2. fix : queue could be blocked by [@SkyTNT](https://github.com/SkyTNT) in [PR 2288](https://github.com/gradio-app/gradio/pull/2288)
3. Supports `gr.update()` in example caching by [@abidlabs](https://github.com/abidlabs) in [PR 2309](https://github.com/gradio-app/gradio/pull/2309)
4. Clipboard fix for iframes by [@abidlabs](https://github.com/abidlabs) in [PR 2321](https://github.com/gradio-app/gradio/pull/2321)
5. Fix: Dataframe column headers are reset when you add a new column by [@dawoodkhan82](https://github.com/dawoodkhan82) in [PR 2318](https://github.com/gradio-app/gradio/pull/2318)
6. Added support for URLs for Video, Audio, and Image by [@abidlabs](https://github.com/abidlabs) in [PR 2256](https://github.com/gradio-app/gradio/pull/2256)
7. Add documentation about how to create and use the Gradio FastAPI app by [@abidlabs](https://github.com/abidlabs) in [PR 2263](https://github.com/gradio-app/gradio/pull/2263)

## Documentation Changes:
1. Adding a Playground Tab to the Website by [@aliabd](https://github.com/aliabd) in [PR 1860](https://github.com/gradio-app/gradio/pull/1860)
3. Gradio for Tabular Data Science Workflows Guide by [@merveenoyan](https://github.com/merveenoyan) in [PR 2199](https://github.com/gradio-app/gradio/pull/2199)
4. Promotes `postprocess` and `preprocess` to documented parameters by [@abidlabs](https://github.com/abidlabs) in [PR 2293](https://github.com/gradio-app/gradio/pull/2293)
5. Update 2)key_features.md by [@voidxd](https://github.com/voidxd) in [PR 2326](https://github.com/gradio-app/gradio/pull/2326)
6. Add docs to blocks context postprocessing function by [@Ian-GL](https://github.com/Ian-GL) in [PR 2332](https://github.com/gradio-app/gradio/pull/2332)

## Testing and Infrastructure Changes
1. Website fixes and refactoring by [@aliabd](https://github.com/aliabd) in [PR 2280](https://github.com/gradio-app/gradio/pull/2280)
2. Don't deploy to spaces on release by [@freddyaboulton](https://github.com/freddyaboulton) in [PR 2313](https://github.com/gradio-app/gradio/pull/2313)

## Full Changelog:
* Website fixes and refactoring by [@aliabd](https://github.com/aliabd) in [PR 2280](https://github.com/gradio-app/gradio/pull/2280)
* Fix bug where max concurrency count is not respected in queue by [@freddyaboulton](https://github.com/freddyaboulton) in [PR 2286](https://github.com/gradio-app/gradio/pull/2286)
* Promotes `postprocess` and `preprocess` to documented parameters by [@abidlabs](https://github.com/abidlabs) in [PR 2293](https://github.com/gradio-app/gradio/pull/2293)
* Raise warning when trying to cache examples but not all inputs have examples by [@freddyaboulton](https://github.com/freddyaboulton) in [PR 2279](https://github.com/gradio-app/gradio/pull/2279)
* fix : queue could be blocked by [@SkyTNT](https://github.com/SkyTNT) in [PR 2288](https://github.com/gradio-app/gradio/pull/2288)
* Don't deploy to spaces on release by [@freddyaboulton](https://github.com/freddyaboulton) in [PR 2313](https://github.com/gradio-app/gradio/pull/2313)
* Supports `gr.update()` in example caching by [@abidlabs](https://github.com/abidlabs) in [PR 2309](https://github.com/gradio-app/gradio/pull/2309)
* Respect Upstream Queue when loading interfaces/blocks from Spaces by [@freddyaboulton](https://github.com/freddyaboulton) in [PR 2294](https://github.com/gradio-app/gradio/pull/2294)
* Clipboard fix for iframes by [@abidlabs](https://github.com/abidlabs) in [PR 2321](https://github.com/gradio-app/gradio/pull/2321)
* Sketching + Inpainting Capabilities to Gradio by [@abidlabs](https://github.com/abidlabs) in [PR 2144](https://github.com/gradio-app/gradio/pull/2144)
* Update 2)key_features.md by [@voidxd](https://github.com/voidxd) in [PR 2326](https://github.com/gradio-app/gradio/pull/2326)
* release 3.4b3 by [@abidlabs](https://github.com/abidlabs) in [PR 2328](https://github.com/gradio-app/gradio/pull/2328)
* Fix: Dataframe column headers are reset when you add a new column by [@dawoodkhan82](https://github.com/dawoodkhan82) in [PR 2318](https://github.com/gradio-app/gradio/pull/2318)
* Start queue when gradio is a sub application by [@freddyaboulton](https://github.com/freddyaboulton) in [PR 2319](https://github.com/gradio-app/gradio/pull/2319)
* Fix Web Tracker Script by [@aliabd](https://github.com/aliabd) in [PR 2308](https://github.com/gradio-app/gradio/pull/2308)
* Add docs to blocks context postprocessing function by [@Ian-GL](https://github.com/Ian-GL) in [PR 2332](https://github.com/gradio-app/gradio/pull/2332)
* Fix typo in iterator variable name in run_predict function by [@freddyaboulton](https://github.com/freddyaboulton) in [PR 2340](https://github.com/gradio-app/gradio/pull/2340)
* Add captions to galleries by [@aliabid94](https://github.com/aliabid94) in [PR 2284](https://github.com/gradio-app/gradio/pull/2284)
* Typeable value on gradio.Slider by [@dawoodkhan82](https://github.com/dawoodkhan82) in [PR 2329](https://github.com/gradio-app/gradio/pull/2329)

## Contributors Shoutout:
* [@SkyTNT](https://github.com/SkyTNT) made their first contribution in [PR 2288](https://github.com/gradio-app/gradio/pull/2288)
* [@voidxd](https://github.com/voidxd) made their first contribution in [PR 2326](https://github.com/gradio-app/gradio/pull/2326)


# Version 3.3

## New Features:

### 1. Iterative Outputs ⏳  

You can now create an iterative output simply by having your function return a generator!

Here's (part of) an example that was used to generate the interface below it. [See full code](https://colab.research.google.com/drive/1m9bWS6B82CT7bw-m4L6AJR8za7fEK7Ov?usp=sharing).

```python
def predict(steps, seed):
    generator = torch.manual_seed(seed)
    for i in range(1,steps):
        yield pipeline(generator=generator, num_inference_steps=i)["sample"][0]
```


![example](https://user-images.githubusercontent.com/9021060/189086273-f5e7087d-71fa-4158-90a9-08e84da0421c.mp4)

### 2. Accordion Layout 🆕 

This version of Gradio introduces a new layout component to Blocks: the Accordion. Wrap your elements in a neat, expandable layout that allows users to toggle them as needed. 

Usage: ([Read the docs](https://gradio.app/docs/#accordion))

```python
with gr.Accordion("open up"):
# components here 
```

![accordion](https://user-images.githubusercontent.com/9021060/189088465-f0ffd7f0-fc6a-42dc-9249-11c5e1e0529b.gif)

### 3. Skops Integration 📈 

Our new integration with [skops](https://huggingface.co/blog/skops) allows you to load tabular classification and regression models directly from the [hub](https://huggingface.co/models). 

Here's a classification example showing how quick it is to set up an interface for a [model](https://huggingface.co/scikit-learn/tabular-playground).

```python
import gradio as gr
gr.Interface.load("models/scikit-learn/tabular-playground").launch()
```

![187936493-5c90c01d-a6dd-400f-aa42-833a096156a1](https://user-images.githubusercontent.com/9021060/189090519-328fbcb4-120b-43c8-aa54-d6fccfa6b7e8.png)


## Bug Fixes:
No changes to highlight.
## Documentation Changes:
No changes to highlight.
## Testing and Infrastructure Changes:
No changes to highlight.
## Breaking Changes:
No changes to highlight.
## Full Changelog:

* safari fixes by [@pngwn](https://github.com/pngwn) in [PR 2138](https://github.com/gradio-app/gradio/pull/2138)
* Fix roundedness and form borders by [@aliabid94](https://github.com/aliabid94) in [PR 2147](https://github.com/gradio-app/gradio/pull/2147)
* Better processing of example data prior to creating dataset component by [@freddyaboulton](https://github.com/freddyaboulton) in [PR 2147](https://github.com/gradio-app/gradio/pull/2147)
* Show error on Connection drops by [@aliabid94](https://github.com/aliabid94) in [PR 2147](https://github.com/gradio-app/gradio/pull/2147)
* 3.2 release! by [@abidlabs](https://github.com/abidlabs) in [PR 2139](https://github.com/gradio-app/gradio/pull/2139)
* Fixed Named API Requests by [@abidlabs](https://github.com/abidlabs) in [PR 2151](https://github.com/gradio-app/gradio/pull/2151)
* Quick Fix: Cannot upload Model3D image after clearing it by [@dawoodkhan82](https://github.com/dawoodkhan82) in [PR 2168](https://github.com/gradio-app/gradio/pull/2168)
* Fixed misleading log when server_name is '0.0.0.0' by [@lamhoangtung](https://github.com/lamhoangtung) in [PR 2176](https://github.com/gradio-app/gradio/pull/2176)
* Keep embedded PngInfo metadata by [@cobryan05](https://github.com/cobryan05) in [PR 2170](https://github.com/gradio-app/gradio/pull/2170)
* Skops integration: Load tabular classification and regression models from the hub by [@freddyaboulton](https://github.com/freddyaboulton) in [PR 2126](https://github.com/gradio-app/gradio/pull/2126)
* Respect original filename when cached example files are downloaded by [@freddyaboulton](https://github.com/freddyaboulton) in [PR 2145](https://github.com/gradio-app/gradio/pull/2145)
* Add manual trigger to deploy to pypi by [@abidlabs](https://github.com/abidlabs) in [PR 2192](https://github.com/gradio-app/gradio/pull/2192)
* Fix bugs with gr.update by [@freddyaboulton](https://github.com/freddyaboulton) in [PR 2157](https://github.com/gradio-app/gradio/pull/2157)
* Make queue per app by [@aliabid94](https://github.com/aliabid94) in [PR 2193](https://github.com/gradio-app/gradio/pull/2193)
* Preserve Labels In Interpretation Components by [@freddyaboulton](https://github.com/freddyaboulton) in [PR 2166](https://github.com/gradio-app/gradio/pull/2166)
* Quick Fix: Multiple file download not working by [@dawoodkhan82](https://github.com/dawoodkhan82) in [PR 2169](https://github.com/gradio-app/gradio/pull/2169)
* use correct MIME type for js-script file by [@daspartho](https://github.com/daspartho) in [PR 2200](https://github.com/gradio-app/gradio/pull/2200)
* Add accordion component by [@aliabid94](https://github.com/aliabid94) in [PR 2208](https://github.com/gradio-app/gradio/pull/2208)


## Contributors Shoutout:

* [@lamhoangtung](https://github.com/lamhoangtung) made their first contribution in [PR 2176](https://github.com/gradio-app/gradio/pull/2176)
* [@cobryan05](https://github.com/cobryan05) made their first contribution in [PR 2170](https://github.com/gradio-app/gradio/pull/2170)
* [@daspartho](https://github.com/daspartho) made their first contribution in [PR 2200](https://github.com/gradio-app/gradio/pull/2200)

# Version 3.2

## New Features:

### 1. Improvements to Queuing 🥇 

We've implemented a brand new queuing system based on **web sockets** instead of HTTP long polling. Among other things, this allows us to manage queue sizes better on Hugging Face Spaces. There are also additional queue-related parameters you can add:

* Now supports concurrent workers (parallelization) 
```python
demo = gr.Interface(...)
demo.queue(concurrency_count=3)
demo.launch()
```
* Configure a maximum queue size 
```python
demo = gr.Interface(...)
demo.queue(max_size=100)
demo.launch()
```

* If a user closes their tab / browser, they leave the queue, which means the demo will run faster for everyone else 

### 2. Fixes to Examples

* Dataframe examples will render properly, and look much clearer in the UI: (thanks to PR #2125)

![Screen Shot 2022-08-30 at 8 29 58 PM](https://user-images.githubusercontent.com/9021060/187586561-d915bafb-f968-4966-b9a2-ef41119692b2.png)

* Image and Video thumbnails are cropped to look neater and more uniform: (thanks to PR #2109) 

 
![Screen Shot 2022-08-30 at 8 32 15 PM](https://user-images.githubusercontent.com/9021060/187586890-56e1e4f0-1b84-42d9-a82f-911772c41030.png)

* Other fixes in PR #2131 and #2064  make it easier to design and use Examples

### 3. Component Fixes 🧱  
* Specify the width and height of an image in its style tag (thanks to PR #2133)
```python
components.Image().style(height=260, width=300)
```
* Automatic conversion of videos so they are playable in the browser (thanks to PR #2003). Gradio will check if a video's format is playable  in the browser and, if it isn't, will automatically convert it to a format that is (mp4).
* Pass in a json filepath to the Label component (thanks to PR #2083)   
* Randomize the default value of a Slider (thanks to PR #1935) 

![slider-random](https://user-images.githubusercontent.com/9021060/187596230-3db9697f-9f4d-42f5-9387-d77573513448.gif)


* Improvements to State in PR #2100 

### 4. Ability to Randomize Input Sliders and Reload Data whenever the Page Loads 
* In some cases, you want to be able to show a different set of input data to every user as they load the page app. For example, you might want to randomize the value of a "seed" `Slider` input. Or you might want to show a `Textbox` with the current date. We now supporting passing _functions_ as the default value in input components. When you pass in a function, it gets **re-evaluated** every time someone loads the demo, allowing you to reload / change data for different users. 

Here's an example loading the current date time into an input Textbox:

```python
import gradio as gr
import datetime

with gr.Blocks() as demo:
    gr.Textbox(datetime.datetime.now)
    
demo.launch()
```

Note that we don't evaluate the function -- `datetime.datetime.now()` -- we pass in the function itself to get this behavior -- `datetime.datetime.now`

Because randomizing the initial value of `Slider` is a common use case, we've added a `randomize` keyword argument you can use to randomize its initial value:

```python
import gradio as gr
demo = gr.Interface(lambda x:x, gr.Slider(0, 10, randomize=True), "number")
demo.launch()
```

### 5. New Guide 🖊️ 
* [Gradio and W&B Integration](https://gradio.app/Gradio_and_Wandb_Integration/)


## Full Changelog:

* Reset components to original state by setting value to None by [@freddyaboulton](https://github.com/freddyaboulton) in [PR 2044](https://github.com/gradio-app/gradio/pull/2044)
* Cleaning up the way data is processed for components by [@abidlabs](https://github.com/abidlabs) in [PR 1967](https://github.com/gradio-app/gradio/pull/1967)
* version 3.1.8b by [@abidlabs](https://github.com/abidlabs) in [PR 2063](https://github.com/gradio-app/gradio/pull/2063)
* Wandb guide  by [@AK391](https://github.com/AK391) in [PR 1898](https://github.com/gradio-app/gradio/pull/1898)
* Add a flagging callback to save json files to a hugging face dataset by [@chrisemezue](https://github.com/chrisemezue) in [PR 1821](https://github.com/gradio-app/gradio/pull/1821)
* Add data science demos to landing page by [@freddyaboulton](https://github.com/freddyaboulton) in [PR 2067](https://github.com/gradio-app/gradio/pull/2067)
* Hide time series + xgboost demos by default by [@freddyaboulton](https://github.com/freddyaboulton) in [PR 2079](https://github.com/gradio-app/gradio/pull/2079)
* Encourage people to keep trying when queue full by [@apolinario](https://github.com/apolinario) in [PR 2076](https://github.com/gradio-app/gradio/pull/2076)
* Updated our analytics on creation of Blocks/Interface by [@abidlabs](https://github.com/abidlabs) in [PR 2082](https://github.com/gradio-app/gradio/pull/2082)
* `Label` component now accepts file paths to `.json` files  by [@abidlabs](https://github.com/abidlabs) in [PR 2083](https://github.com/gradio-app/gradio/pull/2083)
* Fix issues related to demos in Spaces by [@abidlabs](https://github.com/abidlabs) in [PR 2086](https://github.com/gradio-app/gradio/pull/2086)
* Fix TimeSeries examples not properly displayed in UI by [@dawoodkhan82](https://github.com/dawoodkhan82) in [PR 2064](https://github.com/gradio-app/gradio/pull/2064)
* Fix infinite requests when doing tab item select by [@freddyaboulton](https://github.com/freddyaboulton) in [PR 2070](https://github.com/gradio-app/gradio/pull/2070)
* Accept deprecated `file` route as well by [@abidlabs](https://github.com/abidlabs) in [PR 2099](https://github.com/gradio-app/gradio/pull/2099)
* Allow frontend method execution on Block.load event by [@codedealer](https://github.com/codedealer) in [PR 2108](https://github.com/gradio-app/gradio/pull/2108)
* Improvements to `State` by [@abidlabs](https://github.com/abidlabs) in [PR 2100](https://github.com/gradio-app/gradio/pull/2100)
* Catch IndexError, KeyError in video_is_playable by [@freddyaboulton](https://github.com/freddyaboulton) in [PR 2113](https://github.com/gradio-app/gradio/pull/2113)
* Fix: Download button does not respect the filepath returned by the function by [@dawoodkhan82](https://github.com/dawoodkhan82) in [PR 2073](https://github.com/gradio-app/gradio/pull/2073)
* Refactoring Layout: Adding column widths, forms, and more. by [@aliabid94](https://github.com/aliabid94) in [PR 2097](https://github.com/gradio-app/gradio/pull/2097)
* Update CONTRIBUTING.md by [@abidlabs](https://github.com/abidlabs) in [PR 2118](https://github.com/gradio-app/gradio/pull/2118)
* 2092 df ex by [@pngwn](https://github.com/pngwn) in [PR 2125](https://github.com/gradio-app/gradio/pull/2125)
* feat(samples table/gallery): Crop thumbs to square by [@ronvoluted](https://github.com/ronvoluted) in [PR 2109](https://github.com/gradio-app/gradio/pull/2109)
* Some enhancements to `gr.Examples` by [@abidlabs](https://github.com/abidlabs) in [PR 2131](https://github.com/gradio-app/gradio/pull/2131)
* Image size fix by [@aliabid94](https://github.com/aliabid94) in [PR 2133](https://github.com/gradio-app/gradio/pull/2133)

## Contributors Shoutout:
* [@chrisemezue](https://github.com/chrisemezue) made their first contribution in [PR 1821](https://github.com/gradio-app/gradio/pull/1821)
* [@apolinario](https://github.com/apolinario) made their first contribution in [PR 2076](https://github.com/gradio-app/gradio/pull/2076)
* [@codedealer](https://github.com/codedealer) made their first contribution in [PR 2108](https://github.com/gradio-app/gradio/pull/2108)

# Version 3.1

## New Features:

### 1.  Embedding Demos on Any Website 💻 
 
With PR #1444, Gradio is now distributed as a web component. This means demos can be natively embedded on websites. You'll just need to add two lines: one to load the gradio javascript, and one to link to the demos backend.

Here's a simple example that embeds the demo from a Hugging Face space:

```html
<script type="module" src="https://gradio.s3-us-west-2.amazonaws.com/3.0.18/gradio.js"></script>
<gradio-app space="abidlabs/pytorch-image-classifier"></gradio-app>
```

But you can also embed demos that are running anywhere, you just need to link the demo to `src` instead of `space`. In fact, all the demos on the gradio website are embedded this way: 

<img width="1268" alt="Screen Shot 2022-07-14 at 2 41 44 PM" src="https://user-images.githubusercontent.com/9021060/178997124-b2f05af2-c18f-4716-bf1b-cb971d012636.png">


Read more in the [Embedding Gradio Demos](https://gradio.app/embedding_gradio_demos) guide.

### 2. Reload Mode 👨‍💻 

Reload mode helps developers create gradio demos faster by automatically reloading the demo whenever the code changes. It can support development on Python IDEs (VS Code, PyCharm, etc), the terminal, as well as Jupyter notebooks. 

If your demo code is in a script named `app.py`, instead of running `python app.py` you can now run `gradio app.py` and that will launch the demo in reload mode:

```bash
Launching in reload mode on: http://127.0.0.1:7860 (Press CTRL+C to quit)
Watching...
WARNING: The --reload flag should not be used in production on Windows.
```

If you're working from a Jupyter or Colab Notebook, use these magic commands instead: `%load_ext gradio` when you import gradio, and `%%blocks` in the top of the cell with the demo code. Here's an example that shows how much faster the development becomes:

![Blocks](https://user-images.githubusercontent.com/9021060/178986488-ed378cc8-5141-4330-ba41-672b676863d0.gif)

### 3. Inpainting Support on `gr.Image()` 🎨  

We updated the Image component to add support for inpainting demos. It works by adding `tool="sketch"` as a parameter, that passes both an image and a sketchable mask to your prediction function.

Here's an example from the [LAMA space](https://huggingface.co/spaces/akhaliq/lama):

![FXApVlFVsAALSD-](https://user-images.githubusercontent.com/9021060/178989479-549867c8-7fb0-436a-a97d-1e91c9f5e611.jpeg)

### 4. Markdown and HTML support in Dataframes 🔢 

We upgraded the Dataframe component in PR #1684 to support rendering Markdown and HTML inside the cells. 

This means you can build Dataframes that look like the following:

![image (8)](https://user-images.githubusercontent.com/9021060/178991233-41cb07a5-e7a3-433e-89b8-319bc78eb9c2.png)


### 5. `gr.Examples()` for Blocks 🧱 

We've added the `gr.Examples` component helper to allow you to add examples to any Blocks demo. This class is a wrapper over the `gr.Dataset` component. 

<img width="1271" alt="Screen Shot 2022-07-14 at 2 23 50 PM" src="https://user-images.githubusercontent.com/9021060/178992715-c8bc7550-bc3d-4ddc-9fcb-548c159cd153.png">


gr.Examples takes two required parameters: 

- `examples` which takes in a nested list
-  `inputs` which takes in a component or list of components

You can read more in the [Examples docs](https://gradio.app/docs/#examples) or the [Adding Examples to your Demos guide](https://gradio.app/adding_examples_to_your_app/).

### 6. Fixes to Audio Streaming

With PR [#1828]([PR 1828),](https://github.com/gradio-app/gradio/pull/1828),) we now hide the status loading animation, as well as remove the echo in streaming. Check out the [stream_audio](https://github.com/gradio-app/gradio/blob/main/demo/stream_audio/run.py) demo for more or read through our [Real Time Speech Recognition](https://gradio.app/real_time_speech_recognition/) guide.

<img width="785" alt="Screen Shot 2022-07-19 at 6 02 35 PM" src="https://user-images.githubusercontent.com/9021060/179808136-9e84502c-f9ee-4f30-b5e9-1086f678fe91.png">


## Full Changelog:

* File component: list multiple files and allow for download #1446 by [@dawoodkhan82](https://github.com/dawoodkhan82) in [PR 1681](https://github.com/gradio-app/gradio/pull/1681)
* Add ColorPicker to docs by [@freddyaboulton](https://github.com/freddyaboulton) in [PR 1768](https://github.com/gradio-app/gradio/pull/1768)
* Mock out requests in TestRequest unit tests by [@freddyaboulton](https://github.com/freddyaboulton) in [PR 1794](https://github.com/gradio-app/gradio/pull/1794)
* Add requirements.txt and test_files to source dist by [@freddyaboulton](https://github.com/freddyaboulton) in [PR 1817](https://github.com/gradio-app/gradio/pull/1817)
* refactor: f-string for tunneling.py by [@nhankiet](https://github.com/nhankiet) in [PR 1819](https://github.com/gradio-app/gradio/pull/1819)
* Miscellaneous formatting improvements to website by [@aliabd](https://github.com/aliabd) in [PR 1754](https://github.com/gradio-app/gradio/pull/1754)
* `integrate()` method moved to `Blocks` by [@abidlabs](https://github.com/abidlabs) in [PR 1776](https://github.com/gradio-app/gradio/pull/1776)
* Add python-3.7 tests by [@freddyaboulton](https://github.com/freddyaboulton) in [PR 1818](https://github.com/gradio-app/gradio/pull/1818)
* Copy test dir in website dockers by [@aliabd](https://github.com/aliabd) in [PR 1827](https://github.com/gradio-app/gradio/pull/1827)
* Add info to docs on how to set default values for components by [@freddyaboulton](https://github.com/freddyaboulton) in [PR 1788](https://github.com/gradio-app/gradio/pull/1788)
* Embedding Components on Docs by [@aliabd](https://github.com/aliabd) in [PR 1726](https://github.com/gradio-app/gradio/pull/1726)
* Remove usage of deprecated gr.inputs and gr.outputs from website by [@freddyaboulton](https://github.com/freddyaboulton) in [PR 1796](https://github.com/gradio-app/gradio/pull/1796)
* Some cleanups to the docs page by [@abidlabs](https://github.com/abidlabs) in [PR 1822](https://github.com/gradio-app/gradio/pull/1822)

## Contributors Shoutout:
* [@nhankiet](https://github.com/nhankiet) made their first contribution in [PR 1819](https://github.com/gradio-app/gradio/pull/1819)

# Version 3.0

### 🔥 Gradio 3.0 is the biggest update to the library, ever.  

## New Features:

### 1.  Blocks 🧱
 
Blocks is a new, low-level API that allows you to have full control over the data flows and layout of your application. It allows you to build very complex, multi-step applications. For example, you might want to:

* Group together related demos as multiple tabs in one web app
* Change the layout of your demo instead of just having all of the inputs on the left and outputs on the right
* Have multi-step interfaces, in which the output of one model becomes the input to the next model, or have more flexible data flows in general
* Change a component's properties (for example, the choices in a Dropdown) or its visibility based on user input

Here's a simple example that creates the demo below it:

```python
import gradio as gr

def update(name):
    return f"Welcome to Gradio, {name}!"

demo = gr.Blocks()

with demo:
    gr.Markdown(
    """
    # Hello World!
    Start typing below to see the output.
    """)
    inp = gr.Textbox(placeholder="What is your name?")
    out = gr.Textbox()

    inp.change(fn=update, 
               inputs=inp, 
               outputs=out)

demo.launch()
```

![hello-blocks](https://user-images.githubusercontent.com/9021060/168684108-78cbd24b-e6bd-4a04-a8d9-20d535203434.gif)


Read our [Introduction to Blocks](http://gradio.app/introduction_to_blocks/) guide for more, and join the 🎈 [Gradio Blocks Party](https://huggingface.co/spaces/Gradio-Blocks/README)!


### 2. Our Revamped Design 🎨 

We've upgraded our design across the entire library: from components, and layouts all the way to dark mode. 

![kitchen_sink](https://user-images.githubusercontent.com/9021060/168686333-7a6e3096-3e23-4309-abf2-5cd7736e0463.gif)


### 3. A New Website 💻 

We've upgraded [gradio.app](https://gradio.app) to make it cleaner, faster and easier to use. Our docs now come with components and demos embedded directly on the page. So you can quickly get up to speed with what you're looking for. 

![website](https://user-images.githubusercontent.com/9021060/168687191-10d6a3bd-101f-423a-8193-48f47a5e077d.gif)


### 4. New Components: Model3D, Dataset, and More..

We've introduced a lot of new components in `3.0`, including `Model3D`, `Dataset`, `Markdown`, `Button` and `Gallery`. You can find all the components and play around with them [here](https://gradio.app/docs/#components).


![Model3d](https://user-images.githubusercontent.com/9021060/168689062-6ad77151-8cc5-467d-916c-f7c78e52ec0c.gif)

## Full Changelog:

* Gradio dash fe by [@pngwn](https://github.com/pngwn) in [PR 807](https://github.com/gradio-app/gradio/pull/807)
* Blocks components by [@FarukOzderim](https://github.com/FarukOzderim) in [PR 765](https://github.com/gradio-app/gradio/pull/765)
* Blocks components V2 by [@FarukOzderim](https://github.com/FarukOzderim) in [PR 843](https://github.com/gradio-app/gradio/pull/843)
* Blocks-Backend-Events by [@FarukOzderim](https://github.com/FarukOzderim) in [PR 844](https://github.com/gradio-app/gradio/pull/844)
* Interfaces from Blocks by [@aliabid94](https://github.com/aliabid94) in [PR 849](https://github.com/gradio-app/gradio/pull/849)
* Blocks dev by [@aliabid94](https://github.com/aliabid94) in [PR 853](https://github.com/gradio-app/gradio/pull/853)
* Started updating demos to use the new `gradio.components` syntax by [@abidlabs](https://github.com/abidlabs) in [PR 848](https://github.com/gradio-app/gradio/pull/848)
* add test infra + add browser tests to CI by [@pngwn](https://github.com/pngwn) in [PR 852](https://github.com/gradio-app/gradio/pull/852)
* 854 textbox by [@pngwn](https://github.com/pngwn) in [PR 859](https://github.com/gradio-app/gradio/pull/859)
* Getting old Python unit tests to pass on `blocks-dev` by [@abidlabs](https://github.com/abidlabs) in [PR 861](https://github.com/gradio-app/gradio/pull/861)
* initialise chatbot with empty array of messages by [@pngwn](https://github.com/pngwn) in [PR 867](https://github.com/gradio-app/gradio/pull/867)
* add test for output to input by [@pngwn](https://github.com/pngwn) in [PR 866](https://github.com/gradio-app/gradio/pull/866)
* More Interface -> Blocks features by [@aliabid94](https://github.com/aliabid94) in [PR 864](https://github.com/gradio-app/gradio/pull/864)
* Fixing external.py in blocks-dev to reflect the new HF Spaces paths by [@abidlabs](https://github.com/abidlabs) in [PR 879](https://github.com/gradio-app/gradio/pull/879)
* backend_default_value_refactoring by [@FarukOzderim](https://github.com/FarukOzderim) in [PR 871](https://github.com/gradio-app/gradio/pull/871)
* fix default_value  by [@pngwn](https://github.com/pngwn) in [PR 869](https://github.com/gradio-app/gradio/pull/869)
* fix buttons by [@aliabid94](https://github.com/aliabid94) in [PR 883](https://github.com/gradio-app/gradio/pull/883)
* Checking and updating more demos to use 3.0 syntax by [@abidlabs](https://github.com/abidlabs) in [PR 892](https://github.com/gradio-app/gradio/pull/892)
* Blocks Tests by [@FarukOzderim](https://github.com/FarukOzderim) in [PR 902](https://github.com/gradio-app/gradio/pull/902)
* Interface fix by [@pngwn](https://github.com/pngwn) in [PR 901](https://github.com/gradio-app/gradio/pull/901)
* Quick fix: Issue 893 by [@dawoodkhan82](https://github.com/dawoodkhan82) in [PR 907](https://github.com/gradio-app/gradio/pull/907)
* 3d Image Component by [@dawoodkhan82](https://github.com/dawoodkhan82) in [PR 775](https://github.com/gradio-app/gradio/pull/775)
* fix endpoint url in prod by [@pngwn](https://github.com/pngwn) in [PR 911](https://github.com/gradio-app/gradio/pull/911)
* rename Model3d to Image3D by [@dawoodkhan82](https://github.com/dawoodkhan82) in [PR 912](https://github.com/gradio-app/gradio/pull/912)
* update pypi to 2.9.1 by [@abidlabs](https://github.com/abidlabs) in [PR 916](https://github.com/gradio-app/gradio/pull/916)
* blocks-with-fix by [@FarukOzderim](https://github.com/FarukOzderim) in [PR 917](https://github.com/gradio-app/gradio/pull/917)
* Restore Interpretation, Live, Auth, Queueing by [@aliabid94](https://github.com/aliabid94) in [PR 915](https://github.com/gradio-app/gradio/pull/915)
* Allow `Blocks` instances to be used like a `Block` in other `Blocks` by [@abidlabs](https://github.com/abidlabs) in [PR 919](https://github.com/gradio-app/gradio/pull/919)
* Redesign 1 by [@pngwn](https://github.com/pngwn) in [PR 918](https://github.com/gradio-app/gradio/pull/918)
* blocks-components-tests by [@FarukOzderim](https://github.com/FarukOzderim) in [PR 904](https://github.com/gradio-app/gradio/pull/904)
* fix unit + browser tests by [@pngwn](https://github.com/pngwn) in [PR 926](https://github.com/gradio-app/gradio/pull/926)
* blocks-move-test-data by [@FarukOzderim](https://github.com/FarukOzderim) in [PR 927](https://github.com/gradio-app/gradio/pull/927)
* remove debounce from form inputs by [@pngwn](https://github.com/pngwn) in [PR 932](https://github.com/gradio-app/gradio/pull/932)
* reimplement webcam video by [@pngwn](https://github.com/pngwn) in [PR 928](https://github.com/gradio-app/gradio/pull/928)
* blocks-move-test-data by [@FarukOzderim](https://github.com/FarukOzderim) in [PR 941](https://github.com/gradio-app/gradio/pull/941)
* allow audio components to take a string value by [@pngwn](https://github.com/pngwn) in [PR 930](https://github.com/gradio-app/gradio/pull/930)
* static mode for textbox by [@pngwn](https://github.com/pngwn) in [PR 929](https://github.com/gradio-app/gradio/pull/929)
* fix file upload text by [@pngwn](https://github.com/pngwn) in [PR 931](https://github.com/gradio-app/gradio/pull/931)
* tabbed-interface-rewritten by [@FarukOzderim](https://github.com/FarukOzderim) in [PR 958](https://github.com/gradio-app/gradio/pull/958)
* Gan demo fix by [@abidlabs](https://github.com/abidlabs) in [PR 965](https://github.com/gradio-app/gradio/pull/965)
* Blocks analytics by [@abidlabs](https://github.com/abidlabs) in [PR 947](https://github.com/gradio-app/gradio/pull/947)
* Blocks page load by [@FarukOzderim](https://github.com/FarukOzderim) in [PR 963](https://github.com/gradio-app/gradio/pull/963)
* add frontend for page load events by [@pngwn](https://github.com/pngwn) in [PR 967](https://github.com/gradio-app/gradio/pull/967)
* fix i18n and some tweaks by [@pngwn](https://github.com/pngwn) in [PR 966](https://github.com/gradio-app/gradio/pull/966)
* add jinja2 to reqs by [@FarukOzderim](https://github.com/FarukOzderim) in [PR 969](https://github.com/gradio-app/gradio/pull/969)
* Cleaning up `Launchable()` by [@abidlabs](https://github.com/abidlabs) in [PR 968](https://github.com/gradio-app/gradio/pull/968)
* Fix #944 by [@FarukOzderim](https://github.com/FarukOzderim) in [PR 971](https://github.com/gradio-app/gradio/pull/971)
* New Blocks Demo: neural instrument cloning by [@abidlabs](https://github.com/abidlabs) in [PR 975](https://github.com/gradio-app/gradio/pull/975)
* Add huggingface_hub client library by [@FarukOzderim](https://github.com/FarukOzderim) in [PR 973](https://github.com/gradio-app/gradio/pull/973)
* State and variables by [@aliabid94](https://github.com/aliabid94) in [PR 977](https://github.com/gradio-app/gradio/pull/977)
* update-components by [@FarukOzderim](https://github.com/FarukOzderim) in [PR 986](https://github.com/gradio-app/gradio/pull/986)
* ensure dataframe updates as expected by [@pngwn](https://github.com/pngwn) in [PR 981](https://github.com/gradio-app/gradio/pull/981)
* test-guideline by [@FarukOzderim](https://github.com/FarukOzderim) in [PR 990](https://github.com/gradio-app/gradio/pull/990)
* Issue #785: add footer by [@dawoodkhan82](https://github.com/dawoodkhan82) in [PR 972](https://github.com/gradio-app/gradio/pull/972)
* indentation fix by [@abidlabs](https://github.com/abidlabs) in [PR 993](https://github.com/gradio-app/gradio/pull/993)
* missing quote by [@aliabd](https://github.com/aliabd) in [PR 996](https://github.com/gradio-app/gradio/pull/996)
* added interactive parameter to components by [@abidlabs](https://github.com/abidlabs) in [PR 992](https://github.com/gradio-app/gradio/pull/992)
* custom-components by [@FarukOzderim](https://github.com/FarukOzderim) in [PR 985](https://github.com/gradio-app/gradio/pull/985)
* Refactor component shortcuts by [@FarukOzderim](https://github.com/FarukOzderim) in [PR 995](https://github.com/gradio-app/gradio/pull/995)
* Plot Component by [@dawoodkhan82](https://github.com/dawoodkhan82) in [PR 805](https://github.com/gradio-app/gradio/pull/805)
* updated PyPi version to 2.9.2 by [@abidlabs](https://github.com/abidlabs) in [PR 1002](https://github.com/gradio-app/gradio/pull/1002)
* Release 2.9.3 by [@abidlabs](https://github.com/abidlabs) in [PR 1003](https://github.com/gradio-app/gradio/pull/1003)
* Image3D Examples Fix by [@dawoodkhan82](https://github.com/dawoodkhan82) in [PR 1001](https://github.com/gradio-app/gradio/pull/1001)
* release 2.9.4 by [@abidlabs](https://github.com/abidlabs) in [PR 1006](https://github.com/gradio-app/gradio/pull/1006)
* templates import hotfix by [@FarukOzderim](https://github.com/FarukOzderim) in [PR 1008](https://github.com/gradio-app/gradio/pull/1008)
* Progress indicator bar by [@aliabid94](https://github.com/aliabid94) in [PR 997](https://github.com/gradio-app/gradio/pull/997)
* Fixed image input for absolute path by [@JefferyChiang](https://github.com/JefferyChiang) in [PR 1004](https://github.com/gradio-app/gradio/pull/1004)
* Model3D + Plot Components by [@dawoodkhan82](https://github.com/dawoodkhan82) in [PR 1010](https://github.com/gradio-app/gradio/pull/1010)
* Gradio Guides: Creating CryptoPunks with GANs by [@NimaBoscarino](https://github.com/NimaBoscarino) in [PR 1000](https://github.com/gradio-app/gradio/pull/1000)
* [BIG PR] Gradio blocks & redesigned components by [@abidlabs](https://github.com/abidlabs) in [PR 880](https://github.com/gradio-app/gradio/pull/880)
* fixed failing test on main by [@abidlabs](https://github.com/abidlabs) in [PR 1023](https://github.com/gradio-app/gradio/pull/1023)
* Use smaller ASR model in external test by [@abidlabs](https://github.com/abidlabs) in [PR 1024](https://github.com/gradio-app/gradio/pull/1024)
* updated PyPi version to 2.9.0b by [@abidlabs](https://github.com/abidlabs) in [PR 1026](https://github.com/gradio-app/gradio/pull/1026)
* Fixing import issues so that the package successfully installs on colab notebooks by [@abidlabs](https://github.com/abidlabs) in [PR 1027](https://github.com/gradio-app/gradio/pull/1027)
* Update website tracker slackbot  by [@aliabd](https://github.com/aliabd) in [PR 1037](https://github.com/gradio-app/gradio/pull/1037)
* textbox-autoheight by [@FarukOzderim](https://github.com/FarukOzderim) in [PR 1009](https://github.com/gradio-app/gradio/pull/1009)
* Model3D Examples fixes by [@dawoodkhan82](https://github.com/dawoodkhan82) in [PR 1035](https://github.com/gradio-app/gradio/pull/1035)
* GAN Gradio Guide: Adjustments to iframe heights by [@NimaBoscarino](https://github.com/NimaBoscarino) in [PR 1042](https://github.com/gradio-app/gradio/pull/1042)
* added better default labels to form components by [@abidlabs](https://github.com/abidlabs) in [PR 1040](https://github.com/gradio-app/gradio/pull/1040)
* Slackbot web tracker fix by [@aliabd](https://github.com/aliabd) in [PR 1043](https://github.com/gradio-app/gradio/pull/1043)
* Plot fixes by [@dawoodkhan82](https://github.com/dawoodkhan82) in [PR 1044](https://github.com/gradio-app/gradio/pull/1044)
* Small fixes to the demos by [@abidlabs](https://github.com/abidlabs) in [PR 1030](https://github.com/gradio-app/gradio/pull/1030)
* fixing demo issue with website by [@aliabd](https://github.com/aliabd) in [PR 1047](https://github.com/gradio-app/gradio/pull/1047)
* [hotfix] HighlightedText by [@aliabid94](https://github.com/aliabid94) in [PR 1046](https://github.com/gradio-app/gradio/pull/1046)
* Update text by [@ronvoluted](https://github.com/ronvoluted) in [PR 1050](https://github.com/gradio-app/gradio/pull/1050)
* Update CONTRIBUTING.md by [@FarukOzderim](https://github.com/FarukOzderim) in [PR 1052](https://github.com/gradio-app/gradio/pull/1052)
* fix(ui): Increase contrast for footer by [@ronvoluted](https://github.com/ronvoluted) in [PR 1048](https://github.com/gradio-app/gradio/pull/1048)
* UI design update by [@gary149](https://github.com/gary149) in [PR 1041](https://github.com/gradio-app/gradio/pull/1041)
* updated PyPi version to 2.9.0b8 by [@abidlabs](https://github.com/abidlabs) in [PR 1059](https://github.com/gradio-app/gradio/pull/1059)
* Running, testing, and fixing demos by [@abidlabs](https://github.com/abidlabs) in [PR 1060](https://github.com/gradio-app/gradio/pull/1060)
* Form layout by [@pngwn](https://github.com/pngwn) in [PR 1054](https://github.com/gradio-app/gradio/pull/1054)
* inputless-interfaces by [@FarukOzderim](https://github.com/FarukOzderim) in [PR 1038](https://github.com/gradio-app/gradio/pull/1038)
* Update PULL_REQUEST_TEMPLATE.md by [@FarukOzderim](https://github.com/FarukOzderim) in [PR 1068](https://github.com/gradio-app/gradio/pull/1068)
* Upgrading node memory to 4gb in website Docker by [@aliabd](https://github.com/aliabd) in [PR 1069](https://github.com/gradio-app/gradio/pull/1069)
* Website reload error by [@aliabd](https://github.com/aliabd) in [PR 1079](https://github.com/gradio-app/gradio/pull/1079)
* fixed favicon issue by [@abidlabs](https://github.com/abidlabs) in [PR 1064](https://github.com/gradio-app/gradio/pull/1064)
* remove-queue-from-events by [@FarukOzderim](https://github.com/FarukOzderim) in [PR 1056](https://github.com/gradio-app/gradio/pull/1056)
* Enable vertex colors for OBJs files by [@radames](https://github.com/radames) in [PR 1074](https://github.com/gradio-app/gradio/pull/1074)
* Dark text by [@ronvoluted](https://github.com/ronvoluted) in [PR 1049](https://github.com/gradio-app/gradio/pull/1049)
* Scroll to output by [@pngwn](https://github.com/pngwn) in [PR 1077](https://github.com/gradio-app/gradio/pull/1077)
* Explicitly list pnpm version 6 in contributing guide by [@freddyaboulton](https://github.com/freddyaboulton) in [PR 1085](https://github.com/gradio-app/gradio/pull/1085)
* hotfix for encrypt issue by [@abidlabs](https://github.com/abidlabs) in [PR 1096](https://github.com/gradio-app/gradio/pull/1096)
* Release 2.9b9 by [@abidlabs](https://github.com/abidlabs) in [PR 1098](https://github.com/gradio-app/gradio/pull/1098)
* tweak node circleci settings by [@pngwn](https://github.com/pngwn) in [PR 1091](https://github.com/gradio-app/gradio/pull/1091)
* Website Reload Error by [@aliabd](https://github.com/aliabd) in [PR 1099](https://github.com/gradio-app/gradio/pull/1099)
* Website Reload: README in demos docker by [@aliabd](https://github.com/aliabd) in [PR 1100](https://github.com/gradio-app/gradio/pull/1100)
* Flagging fixes by [@abidlabs](https://github.com/abidlabs) in [PR 1081](https://github.com/gradio-app/gradio/pull/1081)
* Backend for optional labels by [@abidlabs](https://github.com/abidlabs) in [PR 1080](https://github.com/gradio-app/gradio/pull/1080)
* Optional labels fe by [@pngwn](https://github.com/pngwn) in [PR 1105](https://github.com/gradio-app/gradio/pull/1105)
* clean-deprecated-parameters by [@FarukOzderim](https://github.com/FarukOzderim) in [PR 1090](https://github.com/gradio-app/gradio/pull/1090)
* Blocks rendering fix by [@abidlabs](https://github.com/abidlabs) in [PR 1102](https://github.com/gradio-app/gradio/pull/1102)
* Redos #1106 by [@abidlabs](https://github.com/abidlabs) in [PR 1112](https://github.com/gradio-app/gradio/pull/1112)
* Interface types: handle input-only, output-only, and unified interfaces by [@abidlabs](https://github.com/abidlabs) in [PR 1108](https://github.com/gradio-app/gradio/pull/1108)
* Hotfix + New pypi release 2.9b11 by [@abidlabs](https://github.com/abidlabs) in [PR 1118](https://github.com/gradio-app/gradio/pull/1118)
* issue-checkbox by [@FarukOzderim](https://github.com/FarukOzderim) in [PR 1122](https://github.com/gradio-app/gradio/pull/1122)
* issue-checkbox-hotfix by [@FarukOzderim](https://github.com/FarukOzderim) in [PR 1127](https://github.com/gradio-app/gradio/pull/1127)
* Fix demos in website by [@aliabd](https://github.com/aliabd) in [PR 1130](https://github.com/gradio-app/gradio/pull/1130)
* Guide for Gradio ONNX model zoo on Huggingface by [@AK391](https://github.com/AK391) in [PR 1073](https://github.com/gradio-app/gradio/pull/1073)
* ONNX guide fixes by [@aliabd](https://github.com/aliabd) in [PR 1131](https://github.com/gradio-app/gradio/pull/1131)
* Stacked form inputs css by [@gary149](https://github.com/gary149) in [PR 1134](https://github.com/gradio-app/gradio/pull/1134)
* made default value in textbox empty string by [@abidlabs](https://github.com/abidlabs) in [PR 1135](https://github.com/gradio-app/gradio/pull/1135)
* Examples UI by [@gary149](https://github.com/gary149) in [PR 1121](https://github.com/gradio-app/gradio/pull/1121)
* Chatbot custom color support by [@dawoodkhan82](https://github.com/dawoodkhan82) in [PR 1092](https://github.com/gradio-app/gradio/pull/1092)
* highlighted text colors by [@pngwn](https://github.com/pngwn) in [PR 1119](https://github.com/gradio-app/gradio/pull/1119)
* pin to pnpm 6 for now by [@pngwn](https://github.com/pngwn) in [PR 1147](https://github.com/gradio-app/gradio/pull/1147)
* Restore queue in Blocks by [@aliabid94](https://github.com/aliabid94) in [PR 1137](https://github.com/gradio-app/gradio/pull/1137)
* add select event for tabitems by [@pngwn](https://github.com/pngwn) in [PR 1154](https://github.com/gradio-app/gradio/pull/1154)
* max_lines + autoheight for textbox by [@pngwn](https://github.com/pngwn) in [PR 1153](https://github.com/gradio-app/gradio/pull/1153)
* use color palette for chatbot by [@pngwn](https://github.com/pngwn) in [PR 1152](https://github.com/gradio-app/gradio/pull/1152)
* Timeseries improvements by [@pngwn](https://github.com/pngwn) in [PR 1149](https://github.com/gradio-app/gradio/pull/1149)
* move styling for interface panels to frontend by [@pngwn](https://github.com/pngwn) in [PR 1146](https://github.com/gradio-app/gradio/pull/1146)
* html tweaks by [@pngwn](https://github.com/pngwn) in [PR 1145](https://github.com/gradio-app/gradio/pull/1145)
* Issue #768: Support passing none to resize and crop image by [@dawoodkhan82](https://github.com/dawoodkhan82) in [PR 1144](https://github.com/gradio-app/gradio/pull/1144)
* image gallery component + img css by [@aliabid94](https://github.com/aliabid94) in [PR 1140](https://github.com/gradio-app/gradio/pull/1140)
* networking tweak by [@abidlabs](https://github.com/abidlabs) in [PR 1143](https://github.com/gradio-app/gradio/pull/1143)
* Allow enabling queue per event listener by [@aliabid94](https://github.com/aliabid94) in [PR 1155](https://github.com/gradio-app/gradio/pull/1155)
* config hotfix and v. 2.9b23 by [@abidlabs](https://github.com/abidlabs) in [PR 1158](https://github.com/gradio-app/gradio/pull/1158)
* Custom JS calls by [@aliabid94](https://github.com/aliabid94) in [PR 1082](https://github.com/gradio-app/gradio/pull/1082)
* Small fixes: queue default fix, ffmpeg installation message by [@abidlabs](https://github.com/abidlabs) in [PR 1159](https://github.com/gradio-app/gradio/pull/1159)
* formatting by [@abidlabs](https://github.com/abidlabs) in [PR 1161](https://github.com/gradio-app/gradio/pull/1161)
* enable flex grow for gr-box by [@radames](https://github.com/radames) in [PR 1165](https://github.com/gradio-app/gradio/pull/1165)
* 1148 loading by [@pngwn](https://github.com/pngwn) in [PR 1164](https://github.com/gradio-app/gradio/pull/1164)
* Put enable_queue kwarg back in launch() by [@aliabid94](https://github.com/aliabid94) in [PR 1167](https://github.com/gradio-app/gradio/pull/1167)
* A few small fixes by [@abidlabs](https://github.com/abidlabs) in [PR 1171](https://github.com/gradio-app/gradio/pull/1171)
* Hotfix for dropdown component by [@abidlabs](https://github.com/abidlabs) in [PR 1172](https://github.com/gradio-app/gradio/pull/1172)
* use secondary buttons in interface by [@pngwn](https://github.com/pngwn) in [PR 1173](https://github.com/gradio-app/gradio/pull/1173)
* 1183 component height by [@pngwn](https://github.com/pngwn) in [PR 1185](https://github.com/gradio-app/gradio/pull/1185)
* 962 dataframe by [@pngwn](https://github.com/pngwn) in [PR 1186](https://github.com/gradio-app/gradio/pull/1186)
* update-contributing by [@FarukOzderim](https://github.com/FarukOzderim) in [PR 1188](https://github.com/gradio-app/gradio/pull/1188)
* Table tweaks by [@pngwn](https://github.com/pngwn) in [PR 1195](https://github.com/gradio-app/gradio/pull/1195)
* wrap tab content in column by [@pngwn](https://github.com/pngwn) in [PR 1200](https://github.com/gradio-app/gradio/pull/1200)
* WIP: Add dark mode support by [@gary149](https://github.com/gary149) in [PR 1187](https://github.com/gradio-app/gradio/pull/1187)
* Restored /api/predict/ endpoint for Interfaces by [@abidlabs](https://github.com/abidlabs) in [PR 1199](https://github.com/gradio-app/gradio/pull/1199)
* hltext-label by [@pngwn](https://github.com/pngwn) in [PR 1204](https://github.com/gradio-app/gradio/pull/1204)
* add copy functionality to json by [@pngwn](https://github.com/pngwn) in [PR 1205](https://github.com/gradio-app/gradio/pull/1205)
* Update component config by [@aliabid94](https://github.com/aliabid94) in [PR 1089](https://github.com/gradio-app/gradio/pull/1089)
* fix placeholder prompt by [@pngwn](https://github.com/pngwn) in [PR 1215](https://github.com/gradio-app/gradio/pull/1215)
* ensure webcam video value is propogated correctly by [@pngwn](https://github.com/pngwn) in [PR 1218](https://github.com/gradio-app/gradio/pull/1218)
* Automatic word-break in highlighted text, combine_adjacent support by [@aliabid94](https://github.com/aliabid94) in [PR 1209](https://github.com/gradio-app/gradio/pull/1209)
* async-function-support by [@FarukOzderim](https://github.com/FarukOzderim) in [PR 1190](https://github.com/gradio-app/gradio/pull/1190)
* Sharing fix for assets by [@aliabid94](https://github.com/aliabid94) in [PR 1208](https://github.com/gradio-app/gradio/pull/1208)
* Hotfixes for course demos by [@abidlabs](https://github.com/abidlabs) in [PR 1222](https://github.com/gradio-app/gradio/pull/1222)
* Allow Custom CSS by [@aliabid94](https://github.com/aliabid94) in [PR 1170](https://github.com/gradio-app/gradio/pull/1170)
* share-hotfix by [@FarukOzderim](https://github.com/FarukOzderim) in [PR 1226](https://github.com/gradio-app/gradio/pull/1226)
* tweaks by [@pngwn](https://github.com/pngwn) in [PR 1229](https://github.com/gradio-app/gradio/pull/1229)
* white space for class concatenation by [@radames](https://github.com/radames) in [PR 1228](https://github.com/gradio-app/gradio/pull/1228)
* Tweaks by [@pngwn](https://github.com/pngwn) in [PR 1230](https://github.com/gradio-app/gradio/pull/1230)
* css tweaks by [@pngwn](https://github.com/pngwn) in [PR 1235](https://github.com/gradio-app/gradio/pull/1235)
* ensure defaults height match for media inputs by [@pngwn](https://github.com/pngwn) in [PR 1236](https://github.com/gradio-app/gradio/pull/1236)
* Default Label label value by [@radames](https://github.com/radames) in [PR 1239](https://github.com/gradio-app/gradio/pull/1239)
* update-shortcut-syntax by [@FarukOzderim](https://github.com/FarukOzderim) in [PR 1234](https://github.com/gradio-app/gradio/pull/1234)
* Update version.txt by [@FarukOzderim](https://github.com/FarukOzderim) in [PR 1244](https://github.com/gradio-app/gradio/pull/1244)
* Layout bugs by [@pngwn](https://github.com/pngwn) in [PR 1246](https://github.com/gradio-app/gradio/pull/1246)
* Update demo by [@FarukOzderim](https://github.com/FarukOzderim) in [PR 1253](https://github.com/gradio-app/gradio/pull/1253)
* Button default name by [@FarukOzderim](https://github.com/FarukOzderim) in [PR 1243](https://github.com/gradio-app/gradio/pull/1243)
* Labels spacing by [@gary149](https://github.com/gary149) in [PR 1254](https://github.com/gradio-app/gradio/pull/1254)
* add global loader for gradio app by [@pngwn](https://github.com/pngwn) in [PR 1251](https://github.com/gradio-app/gradio/pull/1251)
* ui apis for dalle-mini by [@pngwn](https://github.com/pngwn) in [PR 1258](https://github.com/gradio-app/gradio/pull/1258)
* Add precision to Number, backend only by [@freddyaboulton](https://github.com/freddyaboulton) in [PR 1125](https://github.com/gradio-app/gradio/pull/1125)
* Website Design Changes by [@abidlabs](https://github.com/abidlabs) in [PR 1015](https://github.com/gradio-app/gradio/pull/1015)
* Small fixes for multiple demos compatible with 3.0 by [@radames](https://github.com/radames) in [PR 1257](https://github.com/gradio-app/gradio/pull/1257)
* Issue #1160: Model 3D component not destroyed correctly by [@dawoodkhan82](https://github.com/dawoodkhan82) in [PR 1219](https://github.com/gradio-app/gradio/pull/1219)
* Fixes to components by [@abidlabs](https://github.com/abidlabs) in [PR 1260](https://github.com/gradio-app/gradio/pull/1260)
* layout docs by [@abidlabs](https://github.com/abidlabs) in [PR 1263](https://github.com/gradio-app/gradio/pull/1263)
* Static forms by [@pngwn](https://github.com/pngwn) in [PR 1264](https://github.com/gradio-app/gradio/pull/1264)
* Cdn assets by [@pngwn](https://github.com/pngwn) in [PR 1265](https://github.com/gradio-app/gradio/pull/1265)
* update logo by [@gary149](https://github.com/gary149) in [PR 1266](https://github.com/gradio-app/gradio/pull/1266)
* fix slider by [@aliabid94](https://github.com/aliabid94) in [PR 1268](https://github.com/gradio-app/gradio/pull/1268)
* maybe fix auth in iframes by [@pngwn](https://github.com/pngwn) in [PR 1261](https://github.com/gradio-app/gradio/pull/1261)
* Improves "Getting Started" guide by [@abidlabs](https://github.com/abidlabs) in [PR 1269](https://github.com/gradio-app/gradio/pull/1269)
* Add embedded demos to website by [@aliabid94](https://github.com/aliabid94) in [PR 1270](https://github.com/gradio-app/gradio/pull/1270)
* Label hotfixes by [@abidlabs](https://github.com/abidlabs) in [PR 1281](https://github.com/gradio-app/gradio/pull/1281)
* General tweaks by [@pngwn](https://github.com/pngwn) in [PR 1276](https://github.com/gradio-app/gradio/pull/1276)
* only affect links within the document by [@pngwn](https://github.com/pngwn) in [PR 1282](https://github.com/gradio-app/gradio/pull/1282)
* release 3.0b9 by [@abidlabs](https://github.com/abidlabs) in [PR 1283](https://github.com/gradio-app/gradio/pull/1283)
* Dm by [@pngwn](https://github.com/pngwn) in [PR 1284](https://github.com/gradio-app/gradio/pull/1284)
* Website fixes by [@aliabd](https://github.com/aliabd) in [PR 1286](https://github.com/gradio-app/gradio/pull/1286)
* Create Streamables by [@aliabid94](https://github.com/aliabid94) in [PR 1279](https://github.com/gradio-app/gradio/pull/1279)
* ensure table works on mobile by [@pngwn](https://github.com/pngwn) in [PR 1277](https://github.com/gradio-app/gradio/pull/1277)
* changes by [@aliabid94](https://github.com/aliabid94) in [PR 1287](https://github.com/gradio-app/gradio/pull/1287)
* demo alignment on landing page by [@aliabd](https://github.com/aliabd) in [PR 1288](https://github.com/gradio-app/gradio/pull/1288)
* New meta img by [@aliabd](https://github.com/aliabd) in [PR 1289](https://github.com/gradio-app/gradio/pull/1289)
* updated PyPi version to 3.0 by [@abidlabs](https://github.com/abidlabs) in [PR 1290](https://github.com/gradio-app/gradio/pull/1290)
* Fix site by [@aliabid94](https://github.com/aliabid94) in [PR 1291](https://github.com/gradio-app/gradio/pull/1291)
* Mobile responsive guides by [@aliabd](https://github.com/aliabd) in [PR 1293](https://github.com/gradio-app/gradio/pull/1293)
* Update readme by [@abidlabs](https://github.com/abidlabs) in [PR 1292](https://github.com/gradio-app/gradio/pull/1292)
* gif by [@abidlabs](https://github.com/abidlabs) in [PR 1296](https://github.com/gradio-app/gradio/pull/1296)

## Contributors Shoutout:

* [@JefferyChiang](https://github.com/JefferyChiang) made their first contribution in [PR 1004](https://github.com/gradio-app/gradio/pull/1004)
* [@NimaBoscarino](https://github.com/NimaBoscarino) made their first contribution in [PR 1000](https://github.com/gradio-app/gradio/pull/1000)
* [@ronvoluted](https://github.com/ronvoluted) made their first contribution in [PR 1050](https://github.com/gradio-app/gradio/pull/1050)
* [@radames](https://github.com/radames) made their first contribution in [PR 1074](https://github.com/gradio-app/gradio/pull/1074)
* [@freddyaboulton](https://github.com/freddyaboulton) made their first contribution in [PR 1085](https://github.com/gradio-app/gradio/pull/1085)<|MERGE_RESOLUTION|>--- conflicted
+++ resolved
@@ -1,9 +1,10 @@
 # Upcoming Release
 
 ## New Features:
-<<<<<<< HEAD
-* Revamped API documentation page, with in-browser playground and updated aesthetics. [@gary149](https://github.com/gary149) in [PR 2652](https://github.com/gradio-app/gradio/pull/2652)
-=======
+
+### Revamped API documentation page
+
+New API Docs page with in-browser playground and updated aesthetics. [@gary149](https://github.com/gary149) in [PR 2652](https://github.com/gradio-app/gradio/pull/2652)
 
 ### Accessing the Requests Object Directly
 
@@ -21,7 +22,6 @@
 io = gr.Interface(echo, "textbox", "textbox").launch()
 ```
 
->>>>>>> 8edc91ff
 
 ## Bug Fixes:
 No changes to highlight.
