--- conflicted
+++ resolved
@@ -55,11 +55,8 @@
 ## Testing and Infrastructure Changes:
 
 - CI: Python backend lint is only run once, by [@akx](https://github.com/akx) in [PR 3960](https://github.com/gradio-app/gradio/pull/3960)
-<<<<<<< HEAD
 - CI: Simplified Python CI workflow by [@akx](https://github.com/akx) in [PR 3982](https://github.com/gradio-app/gradio/pull/3982)
-=======
 - Format invocations and concatenations were replaced by f-strings where possible by [@akx](https://github.com/akx) in [PR 3984](https://github.com/gradio-app/gradio/pull/3984)
->>>>>>> 847247e1
 
 ## Breaking Changes:
 
