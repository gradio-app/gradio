# Upcoming Release

## New Features:
- Updated image upload component to accept all image formats, including lossless formats like .webp by [@fienestar](https://github.com/fienestar) in [PR 3225](https://github.com/gradio-app/gradio/pull/3225)
- Adds a disabled mode to the `gr.Button` component by setting `interactive=False` by [@abidlabs](https://github.com/abidlabs) in [PR 3266](https://github.com/gradio-app/gradio/pull/3266)


## Bug Fixes:
- Ensure `mirror_webcam` is always respected by [@pngwn](https://github.com/pngwn) in [PR 3245](https://github.com/gradio-app/gradio/pull/3245)
- Fix issue where updated markdown links were not being opened in a new tab by [@gante](https://github.com/gante) in [PR 3236](https://github.com/gradio-app/gradio/pull/3236)
<<<<<<< HEAD
- API Docs Fixes by [@aliabd](https://github.com/aliabd) in [PR 3287](https://github.com/gradio-app/gradio/pull/3287)
=======
- Added a timeout to queue messages as some demos were experiencing infinitely growing queues from active jobs waiting forever for clients to respond by [@freddyaboulton](https://github.com/freddyaboulton) in [PR 3196](https://github.com/gradio-app/gradio/pull/3196)
- Fixes the height of rendered LaTeX images so that they match the height of surrounding text by [@abidlabs](https://github.com/abidlabs) in [PR 3258](https://github.com/gradio-app/gradio/pull/3258)
- Fix bug where matplotlib images where always too small on the front end by [@freddyaboulton](https://github.com/freddyaboulton) in [PR 3274](https://github.com/gradio-app/gradio/pull/3274) 
>>>>>>> 5df113a4

## Documentation Changes:
No changes to highlight.

## Testing and Infrastructure Changes:
* Adds a script to benchmark the performance of the queue and adds some instructions on how to use it. By [@freddyaboulton](https://github.com/freddyaboulton) and [@abidlabs](https://github.com/abidlabs) in [PR 3272](https://github.com/gradio-app/gradio/pull/3272)


## Breaking Changes:
No changes to highlight.

## Full Changelog:
- Fixed comment typo in components.py by [@eltociear](https://github.com/eltociear) in [PR 3235](https://github.com/gradio-app/gradio/pull/3235)

## Contributors Shoutout:
No changes to highlight.

# 3.19.1

## New Features:
No changes to highlight.

## Bug Fixes:
- UI fixes including footer and API docs by [@aliabid94](https://github.com/aliabid94) in [PR 3242](https://github.com/gradio-app/gradio/pull/3242)
- Updated image upload component to accept all image formats, including lossless formats like .webp by [@fienestar](https://github.com/fienestar) in [PR 3225](https://github.com/gradio-app/gradio/pull/3225)

## Documentation Changes:
No changes to highlight.

## Testing and Infrastructure Changes:
No changes to highlight.

## Breaking Changes:
No changes to highlight.

## Full Changelog:
No changes to highlight.

## Contributors Shoutout:
No changes to highlight.

# 3.19.0

## New Features:


### Improved embedding experience

When embedding a spaces-hosted gradio app as a web component, you now get an improved UI linking back to the original space, better error handling and more intelligent load performance. No changes are required to your code to benefit from this enhanced experience; simply upgrade your gradio SDK to the latest version.

![](https://user-images.githubusercontent.com/12937446/219653294-86937632-72c1-4e93-a77c-af705d49382a.png)

This behaviour is configurable. You can disable the info panel at the bottom by passing `info="false"`. You can disable the container entirely by passing `container="false"`.

Error statuses are reported in the UI with an easy way for end-users to report problems to the original space author via the community tab of that Hugginface space:

![](https://user-images.githubusercontent.com/12937446/219655499-88019443-d694-44e7-9e6d-242e19d10a5c.png)

By default, gradio apps are lazy loaded, vastly improving performance when there are several demos on the page. Metadata is loaded ahead of time, but the space will only be loaded and rendered when it is in view.

This behaviour is configurable. You can pass `eager="true"` to load and render the space regardless of whether or not it is currently on the screen.

by [@pngwn](https://github.com/pngwn) in [PR 3205](https://github.com/gradio-app/gradio/pull/3205)

### New `gr.BarPlot` component! 📊

Create interactive bar plots from a high-level interface with `gr.BarPlot`.
No need to remember matplotlib syntax anymore!

Example usage:

```python
import gradio as gr
import pandas as pd

simple = pd.DataFrame({
    'a': ['A', 'B', 'C', 'D', 'E', 'F', 'G', 'H', 'I'],
    'b': [28, 55, 43, 91, 81, 53, 19, 87, 52]
})

with gr.Blocks() as demo:
    gr.BarPlot(
        simple,
        x="a",
        y="b",
        title="Simple Bar Plot with made up data",
        tooltip=['a', 'b'],
    )

demo.launch()
```


By [@freddyaboulton](https://github.com/freddyaboulton) in [PR 3157](https://github.com/gradio-app/gradio/pull/3157)

### Bokeh plots are back! 🌠

Fixed a bug that prevented bokeh plots from being displayed on the front end and extended support for both 2.x and 3.x versions of bokeh!

![image](https://user-images.githubusercontent.com/41651716/219468324-0d82e07f-8fb4-4ff9-b40c-8250b29e45f7.png)

By [@freddyaboulton](https://github.com/freddyaboulton) in [PR 3212](https://github.com/gradio-app/gradio/pull/3212)


## Bug Fixes:
- Adds ability to add a single message from the bot or user side. Ex: specify `None` as the second value in the tuple, to add a single message in the chatbot from the "bot" side.

```python
gr.Chatbot([("Hi, I'm DialoGPT. Try asking me a question.", None)])
```
By [@dawoodkhan82](https://github.com/dawoodkhan82) in [PR 3165](https://github.com/gradio-app/gradio/pull/3165)
* Fixes `gr.utils.delete_none` to only remove props whose values are `None` from the config by [@abidlabs](https://github.com/abidlabs) in [PR 3188](https://github.com/gradio-app/gradio/pull/3188)
* Fix bug where embedded demos were not loading files properly by [@freddyaboulton](https://github.com/freddyaboulton) in [PR 3177](https://github.com/gradio-app/gradio/pull/3177)
* The `change` event is now triggered when users click the 'Clear All' button of the multiselect DropDown component by [@freddyaboulton](https://github.com/freddyaboulton) in [PR 3195](https://github.com/gradio-app/gradio/pull/3195)
* Stops File component from freezing when a large file is uploaded by [@aliabid94](https://github.com/aliabid94) in [PR 3191](https://github.com/gradio-app/gradio/pull/3191)
* Support Chinese pinyin in Dataframe by [@aliabid94](https://github.com/aliabid94) in [PR 3206](https://github.com/gradio-app/gradio/pull/3206)
* The `clear` event is now triggered when images are cleared by [@freddyaboulton](https://github.com/freddyaboulton) in [PR 3218](https://github.com/gradio-app/gradio/pull/3218)
* Fix bug where auth cookies where not sent when connecting to an app via http by [@freddyaboulton](https://github.com/freddyaboulton) in [PR 3223](https://github.com/gradio-app/gradio/pull/3223)
* Ensure latext CSS is always applied in light and dark mode by [@pngwn](https://github.com/pngwn) in [PR 3233](https://github.com/gradio-app/gradio/pull/3233)

## Documentation Changes:
* Sort components in docs by alphabetic order by [@aliabd](https://github.com/aliabd) in [PR 3152](https://github.com/gradio-app/gradio/pull/3152)
* Changes to W&B guide by [@scottire](https://github.com/scottire) in  [PR 3153](https://github.com/gradio-app/gradio/pull/3153)
* Keep pnginfo metadata for gallery by [@wfng92](https://github.com/wfng92) in [PR 3150](https://github.com/gradio-app/gradio/pull/3150)
* Add a section on how to run a Gradio app locally [@osanseviero](https://github.com/osanseviero) in [PR 3170](https://github.com/gradio-app/gradio/pull/3170)
* Fixed typos in gradio events function documentation by [@vidalmaxime](https://github.com/vidalmaxime) in [PR 3168](https://github.com/gradio-app/gradio/pull/3168)
* Added an example using Gradio's batch mode with the diffusers library by [@abidlabs](https://github.com/abidlabs) in [PR 3224](https://github.com/gradio-app/gradio/pull/3224)

## Testing and Infrastructure Changes:
No changes to highlight.

## Breaking Changes:
No changes to highlight.

## Full Changelog:
* Fix demos page css and add close demos button by [@aliabd](https://github.com/aliabd) in [PR 3151](https://github.com/gradio-app/gradio/pull/3151)
* Caches temp files from base64 input data by giving them a deterministic path based on the contents of data by [@abidlabs](https://github.com/abidlabs) in [PR 3197](https://github.com/gradio-app/gradio/pull/3197)
* Better warnings (when there is a mismatch between the number of output components and values returned by a function, or when the `File` component or `UploadButton` component includes a `file_types` parameter along with `file_count=="dir"`) by [@abidlabs](https://github.com/abidlabs) in [PR 3194](https://github.com/gradio-app/gradio/pull/3194)
* Raises a `gr.Error` instead of a regular Python error when you use `gr.Interface.load()` to load a model and there's an error querying the HF API by [@abidlabs](https://github.com/abidlabs) in [PR 3194](https://github.com/gradio-app/gradio/pull/3194)
* Fixed gradio share links so that they are persistent and do not reset if network
connection is disrupted by by [XciD](https://github.com/XciD), [Wauplin](https://github.com/Wauplin), and [@abidlabs](https://github.com/abidlabs) in [PR 3149](https://github.com/gradio-app/gradio/pull/3149) and a follow-up to allow it to work for users upgrading from a previous Gradio version in [PR 3221](https://github.com/gradio-app/gradio/pull/3221)

## Contributors Shoutout:
No changes to highlight.

# Version 3.18.0

## New Features:

### Revamped Stop Button for Interfaces 🛑

If your Interface function is a generator, there used to be a separate `Stop` button displayed next
to the `Submit` button.

We've revamed the `Submit` button so that it turns into a `Stop` button during the generation process.
Clicking on the `Stop` button will cancel the generation and turn it back to a `Submit` button.
The `Stop` button will automatically turn back to a `Submit` button at the end of the generation if you don't use it!

By [@freddyaboulton](https://github.com/freddyaboulton) in [PR 3124](https://github.com/gradio-app/gradio/pull/3124)


### Queue now works with reload mode!

You can now call `queue` on your `demo` outside of the `if __name__ == "__main__"` block and
run the script in reload mode with the `gradio` command.

Any changes to the `app.py` file will be reflected in the webpage automatically and the queue will work
properly!


By [@freddyaboulton](https://github.com/freddyaboulton) in [PR 3089](https://github.com/gradio-app/gradio/pull/3089)


### Allow serving files from additional directories

```python
demo = gr.Interface(...)
demo.launch(
  file_directories=["/var/lib/demo/path/to/resources"]
)
```

By [@maxaudron](https://github.com/maxaudron) in [PR 3075](https://github.com/gradio-app/gradio/pull/3075)

## Bug Fixes:
- Fixes URL resolution on Windows by [@abidlabs](https://github.com/abidlabs) in [PR 3108](https://github.com/gradio-app/gradio/pull/3108)
- Example caching now works with components without a label attribute (e.g. `Column`) by [@abidlabs](https://github.com/abidlabs) in [PR 3123](https://github.com/gradio-app/gradio/pull/3123)
- Ensure the Video component correctly resets the UI state whe a new video source is loaded and reduce choppiness of UI by [@pngwn](https://github.com/abidlabs) in [PR 3117](https://github.com/gradio-app/gradio/pull/3117)
- Fixes loading private Spaces by [@abidlabs](https://github.com/abidlabs) in [PR 3068](https://github.com/gradio-app/gradio/pull/3068)
- Added a warning when attempting to launch an `Interface` via the `%%blocks` jupyter notebook magic command by [@freddyaboulton](https://github.com/freddyaboulton) in [PR 3126](https://github.com/gradio-app/gradio/pull/3126)
- Fixes bug where interactive output image cannot be set when in edit mode by [@dawoodkhan82](https://github.com/@dawoodkhan82) in [PR 3135](https://github.com/gradio-app/gradio/pull/3135)
- A share link will automatically be created when running on Sagemaker notebooks so that the front-end is properly displayed by [@abidlabs](https://github.com/abidlabs) in [PR 3137](https://github.com/gradio-app/gradio/pull/3137)
- Fixes a few dropdown component issues; hide checkmark next to options as expected, and keyboard hover is visible by [@dawoodkhan82](https://github.com/dawoodkhan82) in [PR 3145]https://github.com/gradio-app/gradio/pull/3145)
- Fixed bug where example pagination buttons were not visible in dark mode or displayed under the examples table. By [@freddyaboulton](https://github.com/freddyaboulton) in [PR 3144](https://github.com/gradio-app/gradio/pull/3144)
- Fixed bug where the font color of axis labels and titles for native plots did not respond to dark mode preferences. By [@freddyaboulton](https://github.com/freddyaboulton) in [PR 3146](https://github.com/gradio-app/gradio/pull/3146)

## Documentation Changes:
- Added a guide on the 4 kinds of Gradio Interfaces by [@yvrjsharma](https://github.com/yvrjsharma) and [@abidlabs](https://github.com/abidlabs) in [PR 3003](https://github.com/gradio-app/gradio/pull/3003)
- Explained that the parameters in `launch` will not be respected when using reload mode, e.g. `gradio` command  by [@freddyaboulton](https://github.com/freddyaboulton) in [PR 3089](https://github.com/gradio-app/gradio/pull/3089)
- Added a demo to show how to set up variable numbers of outputs in Gradio by  [@abidlabs](https://github.com/abidlabs) in [PR 3127](https://github.com/gradio-app/gradio/pull/3127)
- Updated docs to reflect that the `equal_height` parameter should be passed to the `.style()` method of `gr.Row()` by [@freddyaboulton](https://github.com/freddyaboulton) in [PR 3125](https://github.com/gradio-app/gradio/pull/3125)

## Testing and Infrastructure Changes:
No changes to highlight.

## Breaking Changes:
No changes to highlight.

## Full Changelog:
- Changed URL of final image for `fake_diffusion` demos by [@freddyaboulton](https://github.com/freddyaboulton) in [PR 3120](https://github.com/gradio-app/gradio/pull/3120)


## Contributors Shoutout:
No changes to highlight.


# Version 3.17.1

## New Features:

### iOS image rotation fixed 🔄

Previously photos uploaded via iOS would be rotated after processing. This has been fixed by [@freddyaboulton](https://github.com/freddyaboulton) in [PR 3089](https://github.com/gradio-app/gradio/pull/3091)

#### Before
![image](https://user-images.githubusercontent.com/41651716/215846507-a36e9d05-1ac2-4867-8ab3-ce045a9415d9.png)

#### After
![image](https://user-images.githubusercontent.com/41651716/215846554-e41773ed-70f0-491a-9952-6a18babf91ef.png)

### Run on Kaggle kernels 🧪

A share link will automatically be created when running on Kaggle kernels (notebooks) so that the front-end is properly displayed.

![image](https://user-images.githubusercontent.com/41651716/216104254-2cf55599-449c-436c-b57e-40f6a83f9eee.png)

By [@freddyaboulton](https://github.com/freddyaboulton) in [PR 3101](https://github.com/gradio-app/gradio/pull/3101)

## Bug Fixes:
- Fix bug where examples were not rendered correctly for demos created with Blocks api that had multiple input compinents by [@freddyaboulton](https://github.com/freddyaboulton) in [PR 3090](https://github.com/gradio-app/gradio/pull/3090)
- Fix change event listener for JSON, HighlightedText, Chatbot by [@aliabid94](https://github.com/aliabid94) in [PR 3095](https://github.com/gradio-app/gradio/pull/3095)
- Fixes bug where video and file change event not working [@tomchang25](https://github.com/tomchang25) in [PR 3098](https://github.com/gradio-app/gradio/pull/3098)
- Fixes bug where static_video play and pause event not working [@tomchang25](https://github.com/tomchang25) in [PR 3098](https://github.com/gradio-app/gradio/pull/3098)
- Fixed `Gallery.style(grid=...)` by by [@aliabd](https://github.com/aliabd) in [PR 3107](https://github.com/gradio-app/gradio/pull/3107)

## Documentation Changes:
* Update chatbot guide to include blocks demo and markdown support section by [@dawoodkhan82](https://github.com/dawoodkhan82) in [PR 3023](https://github.com/gradio-app/gradio/pull/3023)
- Fix a broken link in the Quick Start guide, by [@cakiki](https://github.com/cakiki) in [PR 3109](https://github.com/gradio-app/gradio/pull/3109)
- Better docs navigation on mobile by [@aliabd](https://github.com/aliabd) in [PR 3112](https://github.com/gradio-app/gradio/pull/3112)
- Add a guide on using Gradio with [Comet](https://comet.com/), by [@DN6](https://github.com/DN6/) in [PR 3058](https://github.com/gradio-app/gradio/pull/3058)

## Testing and Infrastructure Changes:
No changes to highlight.

## Breaking Changes:
No changes to highlight.

## Full Changelog:
* Set minimum `markdown-it-py` version to `2.0.0` so that the dollar math plugin is compatible by [@freddyaboulton](https://github.com/freddyaboulton) in [PR 3102](https://github.com/gradio-app/gradio/pull/3102)

## Contributors Shoutout:
No changes to highlight.

# Version 3.17.0

## New Features:

### Extended support for Interface.load! 🏗️

You can now load `image-to-text` and `conversational` pipelines from the hub!

### Image-to-text Demo
```python
io = gr.Interface.load("models/nlpconnect/vit-gpt2-image-captioning",
                       api_key="<optional-api-key>")
io.launch()
```
<img width="1087" alt="image" src="https://user-images.githubusercontent.com/41651716/213260197-dc5d80b4-6e50-4b3a-a764-94980930ac38.png">

### conversational Demo
```python
chatbot = gr.Interface.load("models/microsoft/DialoGPT-medium",
                           api_key="<optional-api-key>")
chatbot.launch()
```
![chatbot_load](https://user-images.githubusercontent.com/41651716/213260220-3eaa25b7-a38b-48c6-adeb-2718bdf297a2.gif)


By [@freddyaboulton](https://github.com/freddyaboulton) in [PR 3011](https://github.com/gradio-app/gradio/pull/3011)

### Download Button added to Model3D Output Component 📥

No need for an additional file output component to enable model3d file downloads anymore. We now added a download button to the model3d component itself.

<img width="739" alt="Screenshot 2023-01-18 at 3 52 45 PM" src="https://user-images.githubusercontent.com/12725292/213294198-5f4fda35-bde7-450c-864f-d5683e7fa29a.png">

By [@dawoodkhan82](https://github.com/dawoodkhan82) in [PR 3014](https://github.com/gradio-app/gradio/pull/3014)

### Fixing Auth on Spaces 🔑

Authentication on spaces works now! Third party cookies must be enabled on your browser to be able
to log in. Some browsers disable third party cookies by default (Safari, Chrome Incognito).

![auth_spaces](https://user-images.githubusercontent.com/41651716/215528417-09538933-0576-4d1d-b3b9-1e877ab01905.gif)


## Bug Fixes:
* Fixes bug where interpretation event was not configured correctly by [@freddyaboulton](https://github.com/freddyaboulton) in [PR 2993](https://github.com/gradio-app/gradio/pull/2993)
* Fix relative import bug in reload mode by [@freddyaboulton](https://github.com/freddyaboulton) in [PR 2992](https://github.com/gradio-app/gradio/pull/2992)
* Fixes bug where png files were not being recognized when uploading images by [@abidlabs](https://github.com/abidlabs) in [PR 3002](https://github.com/gradio-app/gradio/pull/3002)
* Fixes bug where external Spaces could not be loaded and used as functions if they returned files by [@abidlabs](https://github.com/abidlabs) in [PR 3004](https://github.com/gradio-app/gradio/pull/3004)
* Fix bug where file serialization output was not JSON serializable by [@freddyaboulton](https://github.com/freddyaboulton) in [PR 2999](https://github.com/gradio-app/gradio/pull/2999)
* Fixes bug where png files were not being recognized when uploading images by [@abidlabs](https://github.com/abidlabs) in [PR 3002](https://github.com/gradio-app/gradio/pull/3002)
* Fixes bug where temporary uploaded files were not being added to temp sets by [@abidlabs](https://github.com/abidlabs) in [PR 3005](https://github.com/gradio-app/gradio/pull/3005)
* Fixes issue where markdown support in chatbot breaks older demos [@dawoodkhan82](https://github.com/dawoodkhan82) in [PR 3006](https://github.com/gradio-app/gradio/pull/3006)
* Fixes the `/file/` route that was broken in a recent change in [PR 3010](https://github.com/gradio-app/gradio/pull/3010)
* Fix bug where the Image component could not serialize image urls by [@freddyaboulton](https://github.com/freddyaboulton) in [PR 2957](https://github.com/gradio-app/gradio/pull/2957)
* Fix forwarding for guides after SEO renaming by [@aliabd](https://github.com/aliabd) in [PR 3017](https://github.com/gradio-app/gradio/pull/3017)
* Switch all pages on the website to use latest stable gradio by [@aliabd](https://github.com/aliabd) in [PR 3016](https://github.com/gradio-app/gradio/pull/3016)
* Fix bug related to deprecated parameters in `huggingface_hub` for the HuggingFaceDatasetSaver in [PR 3025](https://github.com/gradio-app/gradio/pull/3025)
* Added better support for symlinks in the way absolute paths are resolved by [@abidlabs](https://github.com/abidlabs) in [PR 3037](https://github.com/gradio-app/gradio/pull/3037)
* Fix several minor frontend bugs (loading animation, examples as gallery) frontend [@aliabid94](https://github.com/3026) in [PR 2961](https://github.com/gradio-app/gradio/pull/3026).
* Fixes bug that the chatbot sample code does not work with certain input value by [@petrov826](https://github.com/petrov826) in [PR 3039](https://github.com/gradio-app/gradio/pull/3039).
* Fix shadows for form element and ensure focus styles more visible in dark mode   [@pngwn](https://github.com/pngwn) in [PR 3042](https://github.com/gradio-app/gradio/pull/3042).
* Fixed bug where the Checkbox and Dropdown change events were not triggered in response to other component changes by [@freddyaboulton](https://github.com/freddyaboulton) in [PR 3045](https://github.com/gradio-app/gradio/pull/3045)
* Fix bug where the queue was not properly restarted after launching a `closed` app by [@freddyaboulton](https://github.com/freddyaboulton) in [PR 3022](https://github.com/gradio-app/gradio/pull/3022)
* Adding missing embedded components on docs by [@aliabd](https://github.com/aliabd) in [PR 3027](https://github.com/gradio-app/gradio/pull/3027)
* Fixes bug where app would crash if the `file_types` parameter of `gr.File` or `gr.UploadButton` was not a list by [@freddyaboulton](https://github.com/freddyaboulton) in [PR 3048](https://github.com/gradio-app/gradio/pull/3048)
* Ensure CSS mounts correctly regardless of how many Gradio instances are on the page [@pngwn](https://github.com/pngwn) in [PR 3059](https://github.com/gradio-app/gradio/pull/3059).
* Fix bug where input component was not hidden in the frontend for `UploadButton` by  [@freddyaboulton](https://github.com/freddyaboulton) in [PR 3053](https://github.com/gradio-app/gradio/pull/3053)
* Fixes issue where after clicking submit or undo, the sketch output wouldn't clear. [@dawoodkhan82](https://github.com/dawoodkhan82) in [PR 3047](https://github.com/gradio-app/gradio/pull/3047)
* Ensure spaces embedded via the web component always use the correct URLs for server requests and change ports for testing to avoid strange collisions when users are working with embedded apps locally by [@pngwn](https://github.com/pngwn) in [PR 3065](https://github.com/gradio-app/gradio/pull/3065)
* Preserve selected image of Gallery through updated by [@freddyaboulton](https://github.com/freddyaboulton) in [PR 3061](https://github.com/gradio-app/gradio/pull/3061)
* Fix bug where auth was not respected on HF spaces by [@freddyaboulton](https://github.com/freddyaboulton) and [@aliabid94](https://github.com/aliabid94) in [PR 3049](https://github.com/gradio-app/gradio/pull/3049)
* Fixes bug where tabs selected attribute not working if manually change tab by [@tomchang25](https://github.com/tomchang25) in [3055](https://github.com/gradio-app/gradio/pull/3055)
* Change chatbot to show dots on progress, and fix bug where chatbot would not stick to bottom in the case of images by [@aliabid94](https://github.com/aliabid94) in [PR 3067](https://github.com/gradio-app/gradio/pull/3079)

## Documentation Changes:
* SEO improvements to guides by[@aliabd](https://github.com/aliabd) in [PR 2915](https://github.com/gradio-app/gradio/pull/2915)
* Use `gr.LinePlot` for the `blocks_kinematics` demo by [@freddyaboulton](https://github.com/freddyaboulton) in [PR 2998](https://github.com/gradio-app/gradio/pull/2998)
* Updated the `interface_series_load` to include some inline markdown code by [@abidlabs](https://github.com/abidlabs) in [PR 3051](https://github.com/gradio-app/gradio/pull/3051)

## Testing and Infrastructure Changes:
* Adds a GitHub action to test if any large files (> 5MB) are present by [@abidlabs](https://github.com/abidlabs) in [PR 3013](https://github.com/gradio-app/gradio/pull/3013)

## Breaking Changes:
No changes to highlight.

## Full Changelog:
* Rewrote frontend using CSS variables for themes by [@pngwn](https://github.com/pngwn) in [PR 2840](https://github.com/gradio-app/gradio/pull/2840)
* Moved telemetry requests to run on background threads by [@abidlabs](https://github.com/abidlabs) in [PR 3054](https://github.com/gradio-app/gradio/pull/3054)


## Contributors Shoutout:
No changes to highlight.


# Version 3.16.2

## New Features:
No changes to highlight.

## Bug Fixes:
* Fixed file upload fails for files with zero size by [@dawoodkhan82](https://github.com/dawoodkhan82) in [PR 2923](https://github.com/gradio-app/gradio/pull/2923)
* Fixed bug where `mount_gradio_app` would not launch if the queue was enabled in a gradio app by [@freddyaboulton](https://github.com/freddyaboulton) in [PR 2939](https://github.com/gradio-app/gradio/pull/2939)
* Fix custom long CSS handling in Blocks by [@anton-l](https://github.com/anton-l) in [PR 2953](https://github.com/gradio-app/gradio/pull/2953)
* Recovers the dropdown change event by [@abidlabs](https://github.com/abidlabs) in [PR 2954](https://github.com/gradio-app/gradio/pull/2954).
* Fix audio file output by [@aliabid94](https://github.com/aliabid94) in [PR 2961](https://github.com/gradio-app/gradio/pull/2961).
* Fixed bug where file extensions of really long files were not kept after download by [@freddyaboulton](https://github.com/freddyaboulton) in [PR 2929](https://github.com/gradio-app/gradio/pull/2929)
* Fix bug where outputs for examples where not being returned by the backend by [@freddyaboulton](https://github.com/freddyaboulton) in [PR 2955](https://github.com/gradio-app/gradio/pull/2955)
* Fix bug in `blocks_plug` demo that prevented switching tabs programmatically with python [@TashaSkyUp](https://github.com/https://github.com/TashaSkyUp) in [PR 2971](https://github.com/gradio-app/gradio/pull/2971).

## Documentation Changes:
No changes to highlight.

## Testing and Infrastructure Changes:
No changes to highlight.

## Breaking Changes:
No changes to highlight.

## Full Changelog:
No changes to highlight.

## Contributors Shoutout:
No changes to highlight.


# Version 3.16.1

## New Features:

No changes to highlight.

## Bug Fixes:
* Fix audio file output by [@aliabid94](https://github.com/aliabid94) in [PR 2950](https://github.com/gradio-app/gradio/pull/2950).

## Documentation Changes:
No changes to highlight.

## Testing and Infrastructure Changes:
No changes to highlight.

## Breaking Changes:
No changes to highlight.

## Full Changelog:
No changes to highlight.

## Contributors Shoutout:
No changes to highlight.

# Version 3.16.0

## New Features:

### Send custom progress updates by adding a `gr.Progress` argument after the input arguments to any function. Example:

```python
def reverse(word, progress=gr.Progress()):
    progress(0, desc="Starting")
    time.sleep(1)
    new_string = ""
    for letter in progress.tqdm(word, desc="Reversing"):
        time.sleep(0.25)
        new_string = letter + new_string
    return new_string

demo = gr.Interface(reverse, gr.Text(), gr.Text())
```

Progress indicator bar by [@aliabid94](https://github.com/aliabid94) in [PR 2750](https://github.com/gradio-app/gradio/pull/2750).

* Added `title` argument to `TabbedInterface` by @MohamedAliRashad in [#2888](https://github.com/gradio-app/gradio/pull/2888)
* Add support for specifying file extensions for `gr.File` and `gr.UploadButton`, using `file_types` parameter (e.g  `gr.File(file_count="multiple", file_types=["text", ".json", ".csv"])`) by @dawoodkhan82 in [#2901](https://github.com/gradio-app/gradio/pull/2901)
* Added `multiselect` option to `Dropdown` by @dawoodkhan82 in [#2871](https://github.com/gradio-app/gradio/pull/2871)

### With `multiselect` set to `true` a user can now select multiple options from the `gr.Dropdown` component.

```python
gr.Dropdown(["angola", "pakistan", "canada"], multiselect=True, value=["angola"])
```
<img width="610" alt="Screenshot 2023-01-03 at 4 14 36 PM" src="https://user-images.githubusercontent.com/12725292/210442547-c86975c9-4b4f-4b8e-8803-9d96e6a8583a.png">


## Bug Fixes:
* Fixed bug where an error opening an audio file led to a crash by [@FelixDombek](https://github.com/FelixDombek) in [PR 2898](https://github.com/gradio-app/gradio/pull/2898)
* Fixed bug where setting `default_enabled=False` made it so that the entire queue did not start by [@freddyaboulton](https://github.com/freddyaboulton) in [PR 2876](https://github.com/gradio-app/gradio/pull/2876)
* Fixed bug where csv preview for DataFrame examples would show filename instead of file contents by [@freddyaboulton](https://github.com/freddyaboulton) in [PR 2877](https://github.com/gradio-app/gradio/pull/2877)
* Fixed bug where an error raised after yielding iterative output would not be displayed in the browser by
[@JaySmithWpg](https://github.com/JaySmithWpg) in [PR 2889](https://github.com/gradio-app/gradio/pull/2889)
* Fixed bug in `blocks_style` demo that was preventing it from launching by [@freddyaboulton](https://github.com/freddyaboulton) in [PR 2890](https://github.com/gradio-app/gradio/pull/2890)
* Fixed bug where files could not be downloaded by [@freddyaboulton](https://github.com/freddyaboulton) in [PR 2926](https://github.com/gradio-app/gradio/pull/2926)
* Fixed bug where cached examples were not displaying properly by [@a-rogalska](https://github.com/a-rogalska) in [PR 2974](https://github.com/gradio-app/gradio/pull/2974)

## Documentation Changes:
* Added a Guide on using Google Sheets to create a real-time dashboard with Gradio's `DataFrame` and `LinePlot` component, by [@abidlabs](https://github.com/abidlabs) in [PR 2816](https://github.com/gradio-app/gradio/pull/2816)
* Add a components - events matrix on the docs by [@aliabd](https://github.com/aliabd) in [PR 2921](https://github.com/gradio-app/gradio/pull/2921)

## Testing and Infrastructure Changes:
* Deployed PRs from forks to spaces by [@freddyaboulton](https://github.com/freddyaboulton) in [PR 2895](https://github.com/gradio-app/gradio/pull/2895)

## Breaking Changes:
No changes to highlight.

## Full Changelog:
* The `default_enabled` parameter of the `Blocks.queue` method has no effect by [@freddyaboulton](https://github.com/freddyaboulton) in [PR 2876](https://github.com/gradio-app/gradio/pull/2876)
* Added typing to several Python files in codebase by [@abidlabs](https://github.com/abidlabs) in [PR 2887](https://github.com/gradio-app/gradio/pull/2887)
* Excluding untracked files from demo notebook check action by [@aliabd](https://github.com/aliabd) in [PR 2897](https://github.com/gradio-app/gradio/pull/2897)
* Optimize images and gifs by [@aliabd](https://github.com/aliabd) in [PR 2922](https://github.com/gradio-app/gradio/pull/2922)
* Updated typing by [@1nF0rmed](https://github.com/1nF0rmed) in [PR 2904](https://github.com/gradio-app/gradio/pull/2904)

## Contributors Shoutout:
* @JaySmithWpg for making their first contribution to gradio!
* @MohamedAliRashad for making their first contribution to gradio!

# Version 3.15.0

## New Features:

Gradio's newest plotting component `gr.LinePlot`! 📈

With this component you can easily create time series visualizations with customizable
appearance for your demos and dashboards ... all without having to know an external plotting library.

For an example of the api see below:

```python
gr.LinePlot(stocks,
            x="date",
            y="price",
            color="symbol",
            color_legend_position="bottom",
            width=600, height=400, title="Stock Prices")
```
![image](https://user-images.githubusercontent.com/41651716/208711646-81ae3745-149b-46a3-babd-0569aecdd409.png)


By [@freddyaboulton](https://github.com/freddyaboulton) in [PR 2807](https://github.com/gradio-app/gradio/pull/2807)

## Bug Fixes:
* Fixed bug where the `examples_per_page` parameter of the `Examples` component was not passed to the internal `Dataset` component by [@freddyaboulton](https://github.com/freddyaboulton) in [PR 2861](https://github.com/gradio-app/gradio/pull/2861)
* Fixes loading Spaces that have components with default values by [@abidlabs](https://github.com/abidlabs) in [PR 2855](https://github.com/gradio-app/gradio/pull/2855)
* Fixes flagging when `allow_flagging="auto"` in `gr.Interface()` by [@abidlabs](https://github.com/abidlabs) in [PR 2695](https://github.com/gradio-app/gradio/pull/2695)
* Fixed bug where passing a non-list value to `gr.CheckboxGroup` would crash the entire app by [@freddyaboulton](https://github.com/freddyaboulton) in [PR 2866](https://github.com/gradio-app/gradio/pull/2866)

## Documentation Changes:
* Added a Guide on using BigQuery with Gradio's `DataFrame` and `ScatterPlot` component,
by [@abidlabs](https://github.com/abidlabs) in [PR 2794](https://github.com/gradio-app/gradio/pull/2794)

## Testing and Infrastructure Changes:
No changes to highlight.

## Breaking Changes:
No changes to highlight.

## Full Changelog:
* Fixed importing gradio can cause PIL.Image.registered_extensions() to break by `[@aliencaocao](https://github.com/aliencaocao)` in `[PR 2846](https://github.com/gradio-app/gradio/pull/2846)`
* Fix css glitch and navigation in docs by [@aliabd](https://github.com/aliabd) in [PR 2856](https://github.com/gradio-app/gradio/pull/2856)
* Added the ability to set `x_lim`, `y_lim` and legend positions for `gr.ScatterPlot` by  [@freddyaboulton](https://github.com/freddyaboulton) in [PR 2807](https://github.com/gradio-app/gradio/pull/2807)
* Remove footers and min-height the correct way by [@aliabd](https://github.com/aliabd) in [PR 2860](https://github.com/gradio-app/gradio/pull/2860)

## Contributors Shoutout:
No changes to highlight.

# Version 3.14.0

## New Features:

### Add Waveform Visual Support to Audio
Adds a `gr.make_waveform()` function that creates a waveform video by combining an audio and an optional background image by [@dawoodkhan82](http://github.com/dawoodkhan82) and [@aliabid94](http://github.com/aliabid94) in [PR 2706](https://github.com/gradio-app/gradio/pull/2706. Helpful for making audio outputs much more shareable.

![waveform screenrecording](https://user-images.githubusercontent.com/7870876/206062396-164a5e71-451a-4fe0-94a7-cbe9269d57e6.gif)

### Allows Every Component to Accept an `every` Parameter

When a component's initial value is a function, the `every` parameter re-runs the function every `every` seconds. By [@abidlabs](https://github.com/abidlabs) in [PR 2806](https://github.com/gradio-app/gradio/pull/2806). Here's a code example:

```py
import gradio as gr

with gr.Blocks() as demo:
    df = gr.DataFrame(run_query, every=60*60)

demo.queue().launch()
```

## Bug Fixes:
* Fixed issue where too many temporary files were created, all with randomly generated
filepaths. Now fewer temporary files are created and are assigned a path that is a
hash based on the file contents by [@abidlabs](https://github.com/abidlabs) in [PR 2758](https://github.com/gradio-app/gradio/pull/2758)

## Documentation Changes:
No changes to highlight.

## Testing and Infrastructure Changes:
No changes to highlight.

## Breaking Changes:
No changes to highlight.

## Full Changelog:
No changes to highlight.

## Contributors Shoutout:
No changes to highlight.


# Version 3.13.2

## New Features:
No changes to highlight.

## Bug Fixes:
*No changes to highlight.
*
## Documentation Changes:
* Improves documentation of several queuing-related parameters by [@abidlabs](https://github.com/abidlabs) in [PR 2825](https://github.com/gradio-app/gradio/pull/2825)

## Testing and Infrastructure Changes:
* Remove h11 pinning by [@ecederstrand]([https://github.com/abidlabs](https://github.com/ecederstrand)) in [PR 2820]([https://github.com/gradio-app/gradio/pull/2808](https://github.com/gradio-app/gradio/pull/2820))

## Breaking Changes:
No changes to highlight.

## Full Changelog:
No changes to highlight.

## Contributors Shoutout:
No changes to highlight.

# Version 3.13.1

## New Features:

### New Shareable Links

Replaces tunneling logic based on ssh port-forwarding to that based on `frp` by [XciD](https://github.com/XciD) and [Wauplin](https://github.com/Wauplin) in [PR 2509](https://github.com/gradio-app/gradio/pull/2509)

You don't need to do anything differently, but when you set `share=True` in `launch()`,
you'll get this message and a public link that look a little bit different:

```bash
Setting up a public link... we have recently upgraded the way public links are generated. If you encounter any problems, please downgrade to gradio version 3.13.0
.
Running on public URL: https://bec81a83-5b5c-471e.gradio.live
```

These links are a more secure and scalable way to create shareable demos!

## Bug Fixes:
* Allows `gr.Dataframe()` to take a `pandas.DataFrame` that includes numpy array and other types as its initial value, by [@abidlabs](https://github.com/abidlabs) in [PR 2804](https://github.com/gradio-app/gradio/pull/2804)
* Add `altair` to requirements.txt by [@freddyaboulton](https://github.com/freddyaboulton) in [PR 2811](https://github.com/gradio-app/gradio/pull/2811)
* Added aria-labels to icon buttons that are built into UI components by [@emilyuhde](http://github.com/emilyuhde) in [PR 2791](https://github.com/gradio-app/gradio/pull/2791)

## Documentation Changes:
* Fixed some typos in the "Plot Component for Maps" guide by [@freddyaboulton](https://github.com/freddyaboulton) in [PR 2811](https://github.com/gradio-app/gradio/pull/2811)

## Testing and Infrastructure Changes:
* Fixed test for IP address by [@abidlabs](https://github.com/abidlabs) in [PR 2808](https://github.com/gradio-app/gradio/pull/2808)

## Breaking Changes:
No changes to highlight.

## Full Changelog:
* Fixed typo in parameter `visible` in classes in `templates.py` by [@abidlabs](https://github.com/abidlabs) in [PR 2805](https://github.com/gradio-app/gradio/pull/2805)
* Switched external service for getting IP address from `https://api.ipify.org` to `https://checkip.amazonaws.com/` by [@abidlabs](https://github.com/abidlabs) in [PR 2810](https://github.com/gradio-app/gradio/pull/2810)

## Contributors Shoutout:
No changes to highlight.

* Fixed typo in parameter `visible` in classes in `templates.py` by [@abidlabs](https://github.com/abidlabs) in [PR 2805](https://github.com/gradio-app/gradio/pull/2805)
* Switched external service for getting IP address from `https://api.ipify.org` to `https://checkip.amazonaws.com/` by [@abidlabs](https://github.com/abidlabs) in [PR 2810](https://github.com/gradio-app/gradio/pull/2810)


# Version 3.13.0

## New Features:

### Scatter plot component

It is now possible to create a scatter plot natively in Gradio!

The `gr.ScatterPlot` component accepts a pandas dataframe and some optional configuration parameters
and will automatically create a plot for you!

This is the first of many native plotting components in Gradio!

For an example of how to use `gr.ScatterPlot` see below:

```python
import gradio as gr
from vega_datasets import data

cars = data.cars()

with gr.Blocks() as demo:
    gr.ScatterPlot(show_label=False,
                   value=cars,
                   x="Horsepower",
                   y="Miles_per_Gallon",
                   color="Origin",
                   tooltip="Name",
                   title="Car Data",
                   y_title="Miles per Gallon",
                   color_legend_title="Origin of Car").style(container=False)

demo.launch()
```

<img width="404" alt="image" src="https://user-images.githubusercontent.com/41651716/206737726-4c4da5f0-dee8-4f0a-b1e1-e2b75c4638e9.png">


By [@freddyaboulton](https://github.com/freddyaboulton) in [PR 2764](https://github.com/gradio-app/gradio/pull/2764)


### Support for altair plots

The `Plot` component can now accept altair plots as values!
Simply return an altair plot from your event listener and gradio will display it in the front-end.
See the example below:

```python
import gradio as gr
import altair as alt
from vega_datasets import data

cars = data.cars()
chart = (
    alt.Chart(cars)
    .mark_point()
    .encode(
        x="Horsepower",
        y="Miles_per_Gallon",
        color="Origin",
    )
)

with gr.Blocks() as demo:
    gr.Plot(value=chart)
demo.launch()
```

<img width="1366" alt="image" src="https://user-images.githubusercontent.com/41651716/204660697-f994316f-5ca7-4e8a-93bc-eb5e0d556c91.png">

By [@freddyaboulton](https://github.com/freddyaboulton) in [PR 2741](https://github.com/gradio-app/gradio/pull/2741)

### Set the background color of a Label component

The `Label` component now accepts a `color` argument by [@freddyaboulton](https://github.com/freddyaboulton) in [PR 2736](https://github.com/gradio-app/gradio/pull/2736).
The `color` argument should either be a valid css color name or hexadecimal string.
You can update the color with `gr.Label.update`!

This lets you create Alert and Warning boxes with the `Label` component. See below:

```python
import gradio as gr
import random

def update_color(value):
    if value < 0:
        # This is bad so use red
        return "#FF0000"
    elif 0 <= value <= 20:
        # Ok but pay attention (use orange)
        return "#ff9966"
    else:
        # Nothing to worry about
        return None

def update_value():
    choice = random.choice(['good', 'bad', 'so-so'])
    color = update_color(choice)
    return gr.Label.update(value=choice, color=color)


with gr.Blocks() as demo:
    label = gr.Label(value=-10)
    demo.load(lambda: update_value(), inputs=None, outputs=[label], every=1)
demo.queue().launch()
```

![label_bg_color_update](https://user-images.githubusercontent.com/41651716/204400372-80e53857-f26f-4a38-a1ae-1acadff75e89.gif)

### Add Brazilian Portuguese translation

Add Brazilian Portuguese translation (pt-BR.json) by [@pstwh](http://github.com/pstwh) in [PR 2753](https://github.com/gradio-app/gradio/pull/2753):

<img width="951" alt="image" src="https://user-images.githubusercontent.com/1778297/206615305-4c52031e-3f7d-4df2-8805-a79894206911.png">

## Bug Fixes:
* Fixed issue where image thumbnails were not showing when an example directory was provided
by [@abidlabs](https://github.com/abidlabs) in [PR 2745](https://github.com/gradio-app/gradio/pull/2745)
* Fixed bug loading audio input models from the hub by [@freddyaboulton](https://github.com/freddyaboulton) in [PR 2779](https://github.com/gradio-app/gradio/pull/2779).
* Fixed issue where entities were not merged when highlighted text was generated from the
dictionary inputs [@payoto](https://github.com/payoto) in [PR 2767](https://github.com/gradio-app/gradio/pull/2767)
* Fixed bug where generating events did not finish running even if the websocket connection was closed by [@freddyaboulton](https://github.com/freddyaboulton) in [PR 2783](https://github.com/gradio-app/gradio/pull/2783).

## Documentation Changes:
No changes to highlight.

## Testing and Infrastructure Changes:
No changes to highlight.

## Breaking Changes:
No changes to highlight.

## Full Changelog:
* Images in the chatbot component are now resized if they exceed a max width by [@abidlabs](https://github.com/abidlabs) in [PR 2748](https://github.com/gradio-app/gradio/pull/2748)
* Missing parameters have been added to `gr.Blocks().load()` by [@abidlabs](https://github.com/abidlabs) in [PR 2755](https://github.com/gradio-app/gradio/pull/2755)
* Deindex share URLs from search by [@aliabd](https://github.com/aliabd) in [PR 2772](https://github.com/gradio-app/gradio/pull/2772)
* Redirect old links and fix broken ones by [@aliabd](https://github.com/aliabd) in [PR 2774](https://github.com/gradio-app/gradio/pull/2774)

## Contributors Shoutout:
No changes to highlight.

# Version 3.12.0

## New Features:

### The `Chatbot` component now supports a subset of Markdown (including bold, italics, code, images)

You can now pass in some Markdown to the Chatbot component and it will show up,
meaning that you can pass in images as well! by [@abidlabs](https://github.com/abidlabs) in [PR 2731](https://github.com/gradio-app/gradio/pull/2731)

Here's a simple example that references a local image `lion.jpg` that is in the same
folder as the Python script:

```py
import gradio as gr

with gr.Blocks() as demo:
    gr.Chatbot([("hi", "hello **abubakar**"), ("![](/file=lion.jpg)", "cool pic")])

demo.launch()
```

![Alt text](https://user-images.githubusercontent.com/1778297/204357455-5c1a4002-eee7-479d-9a1e-ba2c12522723.png)

To see a more realistic example, see the new demo `/demo/chatbot_multimodal/run.py`.


### Latex support
Added mathtext (a subset of latex) support to gr.Markdown. Added by [@kashif](https://github.com/kashif) and [@aliabid94](https://github.com/aliabid94) in [PR 2696](https://github.com/gradio-app/gradio/pull/2696).

Example of how it can be used:

```python
gr.Markdown(
    r"""
    # Hello World! $\frac{\sqrt{x + y}}{4}$ is today's lesson.
    """)
```

### Update Accordion properties from the backend

You can now update the Accordion `label` and `open` status with `gr.Accordion.update` by [@freddyaboulton](https://github.com/freddyaboulton) in [PR 2690](https://github.com/gradio-app/gradio/pull/2690)

```python
import gradio as gr

with gr.Blocks() as demo:
    with gr.Accordion(label="Open for greeting", open=False) as accordion:
        gr.Textbox("Hello!")
    open_btn = gr.Button(value="Open Accordion")
    close_btn = gr.Button(value="Close Accordion")
    open_btn.click(
        lambda: gr.Accordion.update(open=True, label="Open Accordion"),
        inputs=None,
        outputs=[accordion],
    )
    close_btn.click(
        lambda: gr.Accordion.update(open=False, label="Closed Accordion"),
        inputs=None,
        outputs=[accordion],
    )
demo.launch()
```

![update_accordion](https://user-images.githubusercontent.com/41651716/203164176-b102eae3-babe-4986-ae30-3ab4f400cedc.gif)

## Bug Fixes:
* Fixed bug where requests timeout is missing from utils.version_check() by [@yujiehecs](https://github.com/yujiehecs) in [PR 2729](https://github.com/gradio-app/gradio/pull/2729)
* Fixed bug where so that the `File` component can properly preprocess files to "binary" byte-string format by [CoffeeVampir3](https://github.com/CoffeeVampir3) in [PR 2727](https://github.com/gradio-app/gradio/pull/2727)
* Fixed bug to ensure that filenames are less than 200 characters even for non-English languages by [@SkyTNT](https://github.com/SkyTNT) in [PR 2685](https://github.com/gradio-app/gradio/pull/2685)

## Documentation Changes:
* Performance improvements to docs on mobile by  [@aliabd](https://github.com/aliabd) in [PR 2730](https://github.com/gradio-app/gradio/pull/2730)

## Testing and Infrastructure Changes:
No changes to highlight.

## Breaking Changes:
No changes to highlight.

## Full Changelog:
* Make try examples button more prominent by [@aliabd](https://github.com/aliabd) in [PR 2705](https://github.com/gradio-app/gradio/pull/2705)
* Fix id clashes in docs by [@aliabd](https://github.com/aliabd) in [PR 2713](https://github.com/gradio-app/gradio/pull/2713)
* Fix typos in guide docs by [@andridns](https://github.com/andridns) in [PR 2722](https://github.com/gradio-app/gradio/pull/2722)
* Add option to `include_audio` in Video component. When `True`, for `source="webcam"` this will record audio and video, for `source="upload"` this will retain  the audio in an uploaded video by [@mandargogate](https://github.com/MandarGogate) in [PR 2721](https://github.com/gradio-app/gradio/pull/2721)

## Contributors Shoutout:
* [@andridns](https://github.com/andridns) made their first contribution in [PR 2722](https://github.com/gradio-app/gradio/pull/2722)!


# Version 3.11.0

## New Features:

### Upload Button
There is now a new component called the `UploadButton` which is a file upload component but in button form! You can also specify what file types it should accept in the form of a list (ex: `image`, `video`, `audio`, `text`, or generic `file`). Added by [@dawoodkhan82](https://github.com/dawoodkhan82) in [PR 2591](https://github.com/gradio-app/gradio/pull/2591).

Example of how it can be used:

```python
import gradio as gr

def upload_file(files):
    file_paths = [file.name for file in files]
    return file_paths

with gr.Blocks() as demo:
    file_output = gr.File()
    upload_button = gr.UploadButton("Click to Upload a File", file_types=["image", "video"], file_count="multiple")
    upload_button.upload(upload_file, upload_button, file_output)

demo.launch()
```
### Revamped API documentation page

New API Docs page with in-browser playground and updated aesthetics. [@gary149](https://github.com/gary149) in [PR 2652](https://github.com/gradio-app/gradio/pull/2652)

### Revamped Login page

Previously our login page had its own CSS, had no dark mode, and had an ugly json message on the wrong credentials. Made the page more aesthetically consistent, added dark mode support, and a nicer error message. [@aliabid94](https://github.com/aliabid94) in [PR 2684](https://github.com/gradio-app/gradio/pull/2684)

### Accessing the Requests Object Directly

You can now access the Request object directly in your Python function by [@abidlabs](https://github.com/abidlabs) in [PR 2641](https://github.com/gradio-app/gradio/pull/2641). This means that you can access request headers, the client IP address, and so on. In order to use it, add a parameter to your function and set its type hint to be `gr.Request`. Here's a simple example:

```py
import gradio as gr

def echo(name, request: gr.Request):
    if request:
        print("Request headers dictionary:", request.headers)
        print("IP address:", request.client.host)
    return name

io = gr.Interface(echo, "textbox", "textbox").launch()
```

## Bug Fixes:
* Fixed bug that limited files from being sent over websockets to 16MB. The new limit
is now 1GB  by [@abidlabs](https://github.com/abidlabs) in [PR 2709](https://github.com/gradio-app/gradio/pull/2709)

## Documentation Changes:
* Updated documentation for embedding Gradio demos on Spaces as web components by
[@julien-c](https://github.com/julien-c) in [PR 2698](https://github.com/gradio-app/gradio/pull/2698)
* Updated IFrames in Guides to use the host URL instead of the Space name to be consistent with the new method for embedding Spaces, by
[@julien-c](https://github.com/julien-c) in [PR 2692](https://github.com/gradio-app/gradio/pull/2692)
 * Colab buttons on every demo in the website! Just click open in colab, and run the demo there.



https://user-images.githubusercontent.com/9021060/202878400-cb16ed47-f4dd-4cb0-b2f0-102a9ff64135.mov

## Testing and Infrastructure Changes:
No changes to highlight.

## Breaking Changes:
No changes to highlight.

## Full Changelog:
* Better warnings and error messages for `gr.Interface.load()` by [@abidlabs](https://github.com/abidlabs) in [PR 2694](https://github.com/gradio-app/gradio/pull/2694)
* Add open in colab buttons to demos in docs and /demos by [@aliabd](https://github.com/aliabd) in [PR 2608](https://github.com/gradio-app/gradio/pull/2608)
* Apply different formatting for the types in component docstrings by [@aliabd](https://github.com/aliabd) in [PR 2707](https://github.com/gradio-app/gradio/pull/2707)

## Contributors Shoutout:
No changes to highlight.

# Version 3.10.1

## New Features:
No changes to highlight.

## Bug Fixes:
* Passes kwargs into `gr.Interface.load()` by [@abidlabs](https://github.com/abidlabs) in [PR 2669](https://github.com/gradio-app/gradio/pull/2669)

## Documentation Changes:
No changes to highlight.

## Testing and Infrastructure Changes:
No changes to highlight.

## Breaking Changes:
No changes to highlight.

## Full Changelog:
* Clean up printed statements in Embedded Colab Mode by [@aliabid94](https://github.com/aliabid94) in [PR 2612](https://github.com/gradio-app/gradio/pull/2612)

## Contributors Shoutout:
No changes to highlight.


# Version 3.10.0

* Add support for `'password'` and `'email'` types to `Textbox`. [@pngwn](https://github.com/pngwn) in [PR 2653](https://github.com/gradio-app/gradio/pull/2653)
* `gr.Textbox` component will now raise an exception if `type` is not "text", "email", or "password" [@pngwn](https://github.com/pngwn) in [PR 2653](https://github.com/gradio-app/gradio/pull/2653). This will cause demos using the deprecated `gr.Textbox(type="number")` to raise an exception.

## Bug Fixes:
* Updated the minimum FastApi used in tests to version 0.87 by [@freddyaboulton](https://github.com/freddyaboulton) in [PR 2647](https://github.com/gradio-app/gradio/pull/2647)
* Fixed bug where interfaces with examples could not be loaded with `gr.Interface.load` by [@freddyaboulton](https://github.com/freddyaboulton) [PR 2640](https://github.com/gradio-app/gradio/pull/2640)
* Fixed bug where the `interactive` property of a component could not be updated by [@freddyaboulton](https://github.com/freddyaboulton) in [PR 2639](https://github.com/gradio-app/gradio/pull/2639)
* Fixed bug where some URLs were not being recognized as valid URLs and thus were not
loading correctly in various components by [@abidlabs](https://github.com/abidlabs) in [PR 2659](https://github.com/gradio-app/gradio/pull/2659)


## Documentation Changes:
* Fix some typos in the embedded demo names in "05_using_blocks_like_functions.md" by [@freddyaboulton](https://github.com/freddyaboulton) in [PR 2656](https://github.com/gradio-app/gradio/pull/2656)

## Testing and Infrastructure Changes:
No changes to highlight.

## Breaking Changes:
No changes to highlight.

## Full Changelog:
* Add support for `'password'` and `'email'` types to `Textbox`. [@pngwn](https://github.com/pngwn) in [PR 2653](https://github.com/gradio-app/gradio/pull/2653)

## Contributors Shoutout:
No changes to highlight.


# Version 3.9.1

## New Features:
No changes to highlight.

## Bug Fixes:
* Only set a min height on md and html when loading by [@pngwn](https://github.com/pngwn) in [PR 2623](https://github.com/gradio-app/gradio/pull/2623)

## Documentation Changes:
* See docs for the latest gradio commit to main as well the latest pip release:

![main-vs-pip](https://user-images.githubusercontent.com/9021060/199607887-aab1ae4e-a070-4527-966d-024397abe15b.gif)

* Modified the "Connecting To a Database Guide" to use `pd.read_sql` as opposed to low-level postgres connector by [@freddyaboulton](https://github.com/freddyaboulton) in [PR 2604](https://github.com/gradio-app/gradio/pull/2604)

## Testing and Infrastructure Changes:
No changes to highlight.

## Breaking Changes:
No changes to highlight.

## Full Changelog:
* Dropdown for seeing docs as latest or main by [@aliabd](https://github.com/aliabd) in [PR 2544](https://github.com/gradio-app/gradio/pull/2544)
* Allow `gr.Templates` to accept parameters to override the defaults by [@abidlabs](https://github.com/abidlabs) in [PR 2600](https://github.com/gradio-app/gradio/pull/2600)
* Components now throw a `ValueError()` if constructed with invalid parameters for `type` or `source` (for components that take those parameters) in [PR 2610](https://github.com/gradio-app/gradio/pull/2610)
* Allow auth with using queue by [@GLGDLY](https://github.com/GLGDLY) in [PR 2611](https://github.com/gradio-app/gradio/pull/2611)

## Contributors Shoutout:
No changes to highlight.


# Version 3.9

## New Features:
* Gradio is now embedded directly in colab without requiring the share link by [@aliabid94](https://github.com/aliabid94) in [PR 2455](https://github.com/gradio-app/gradio/pull/2455)

### Calling functions by api_name in loaded apps

When you load an upstream app with `gr.Blocks.load`, you can now specify which fn
to call with the `api_name` parameter.

```python
import gradio as gr
english_translator = gr.Blocks.load(name="spaces/gradio/english-translator")
german = english_translator("My name is Freddy", api_name='translate-to-german')
```

The `api_name` parameter will take precendence over the `fn_index` parameter.

## Bug Fixes:
* Fixed bug where None could not be used for File,Model3D, and Audio examples by [@freddyaboulton](https://github.com/freddyaboulton) in [PR 2588](https://github.com/gradio-app/gradio/pull/2588)
* Fixed links in Plotly map guide + demo by [@dawoodkhan82](https://github.com/dawoodkhan82) in [PR 2578](https://github.com/gradio-app/gradio/pull/2578)
* `gr.Blocks.load()` now correctly loads example files from Spaces [@abidlabs](https://github.com/abidlabs) in [PR 2594](https://github.com/gradio-app/gradio/pull/2594)
* Fixed bug when image clear started upload dialog [@mezotaken](https://github.com/mezotaken) in [PR 2577](https://github.com/gradio-app/gradio/pull/2577)

## Documentation Changes:
* Added a Guide on how to configure the queue for maximum performance by [@abidlabs](https://github.com/abidlabs) in [PR 2558](https://github.com/gradio-app/gradio/pull/2558)


## Testing and Infrastructure Changes:
No changes to highlight.

## Breaking Changes:
No changes to highlight.

## Full Changelog:
* Add `api_name` to `Blocks.__call__` by  [@freddyaboulton](https://github.com/freddyaboulton) in [PR 2593](https://github.com/gradio-app/gradio/pull/2593)
* Update queue with using deque & update requirements by [@GLGDLY](https://github.com/GLGDLY) in [PR 2428](https://github.com/gradio-app/gradio/pull/2428)


## Contributors Shoutout:
No changes to highlight.


# Version 3.8.2

## Bug Fixes:

* Ensure gradio apps embedded via spaces use the correct endpoint for predictions. [@pngwn](https://github.com/pngwn) in [PR 2567](https://github.com/gradio-app/gradio/pull/2567)
* Ensure gradio apps embedded via spaces use the correct websocket protocol. [@pngwn](https://github.com/pngwn) in [PR 2571](https://github.com/gradio-app/gradio/pull/2571)

## New Features:

### Running Events Continuously
Gradio now supports the ability to run an event continuously on a fixed schedule. To use this feature,
pass `every=# of seconds` to the event definition. This will run the event every given number of seconds!

This can be used to:
* Create live visualizations that show the most up to date data
* Refresh the state of the frontend automatically in response to changes in the backend

Here is an example of a live plot that refreshes every half second:
```python
import math
import gradio as gr
import plotly.express as px
import numpy as np


plot_end = 2 * math.pi


def get_plot(period=1):
    global plot_end
    x = np.arange(plot_end - 2 * math.pi, plot_end, 0.02)
    y = np.sin(2*math.pi*period * x)
    fig = px.line(x=x, y=y)
    plot_end += 2 * math.pi
    return fig


with gr.Blocks() as demo:
    with gr.Row():
        with gr.Column():
            gr.Markdown("Change the value of the slider to automatically update the plot")
            period = gr.Slider(label="Period of plot", value=1, minimum=0, maximum=10, step=1)
            plot = gr.Plot(label="Plot (updates every half second)")

    dep = demo.load(get_plot, None, plot, every=0.5)
    period.change(get_plot, period, plot, every=0.5, cancels=[dep])

demo.queue().launch()
```

![live_demo](https://user-images.githubusercontent.com/41651716/198357377-633ce460-4e31-47bd-8202-1440cdd6fe19.gif)


## Bug Fixes:
No changes to highlight.

## Documentation Changes:
* Explained how to set up `queue` and `auth` when working with reload mode by by [@freddyaboulton](https://github.com/freddyaboulton) in [PR 3089](https://github.com/gradio-app/gradio/pull/3089)

## Testing and Infrastructure Changes:
No changes to highlight.

## Breaking Changes:
No changes to highlight.

## Full Changelog:
* Allows loading private Spaces by passing an an `api_key` to `gr.Interface.load()`
by [@abidlabs](https://github.com/abidlabs) in [PR 2568](https://github.com/gradio-app/gradio/pull/2568)

## Contributors Shoutout:
No changes to highlight.


# Version 3.8

## New Features:
* Allows event listeners to accept a single dictionary as its argument, where the keys are the components and the values are the component values. This is set by passing the input components in the event listener as a set instead of a list. [@aliabid94](https://github.com/aliabid94) in [PR 2550](https://github.com/gradio-app/gradio/pull/2550)

## Bug Fixes:
* Fix whitespace issue when using plotly. [@dawoodkhan82](https://github.com/dawoodkhan82) in [PR 2548](https://github.com/gradio-app/gradio/pull/2548)
* Apply appropriate alt text to all gallery images. [@camenduru](https://github.com/camenduru) in [PR 2358](https://github.com/gradio-app/gradio/pull/2538)
* Removed erroneous tkinter import in gradio.blocks by [@freddyaboulton](https://github.com/freddyaboulton) in [PR 2555](https://github.com/gradio-app/gradio/pull/2555)

## Documentation Changes:
No changes to highlight.

## Testing and Infrastructure Changes:
No changes to highlight.

## Breaking Changes:
No changes to highlight.

## Full Changelog:
* Added the `every` keyword to event listeners that runs events on a fixed schedule by [@freddyaboulton](https://github.com/freddyaboulton) in [PR 2512](https://github.com/gradio-app/gradio/pull/2512)
* Fix whitespace issue when using plotly. [@dawoodkhan82](https://github.com/dawoodkhan82) in [PR 2548](https://github.com/gradio-app/gradio/pull/2548)
* Apply appropriate alt text to all gallery images. [@camenduru](https://github.com/camenduru) in [PR 2358](https://github.com/gradio-app/gradio/pull/2538)

## Contributors Shoutout:
No changes to highlight.


# Version 3.7

## New Features:

### Batched Functions

Gradio now supports the ability to pass *batched* functions. Batched functions are just
functions which take in a list of inputs and return a list of predictions.

For example, here is a batched function that takes in two lists of inputs (a list of
words and a list of ints), and returns a list of trimmed words as output:

```py
import time

def trim_words(words, lens):
    trimmed_words = []
    time.sleep(5)
    for w, l in zip(words, lens):
        trimmed_words.append(w[:l])
    return [trimmed_words]
```

The advantage of using batched functions is that if you enable queuing, the Gradio
server can automatically *batch* incoming requests and process them in parallel,
potentially speeding up your demo. Here's what the Gradio code looks like (notice
the `batch=True` and `max_batch_size=16` -- both of these parameters can be passed
into event triggers or into the `Interface` class)

```py
import gradio as gr

with gr.Blocks() as demo:
    with gr.Row():
        word = gr.Textbox(label="word", value="abc")
        leng = gr.Number(label="leng", precision=0, value=1)
        output = gr.Textbox(label="Output")
    with gr.Row():
        run = gr.Button()

    event = run.click(trim_words, [word, leng], output, batch=True, max_batch_size=16)

demo.queue()
demo.launch()
```

In the example above, 16 requests could be processed in parallel (for a total inference
time of 5 seconds), instead of each request being processed separately (for a total
inference time of 80 seconds).

### Upload Event

`Video`, `Audio`, `Image`, and `File` components now support a `upload()` event that is triggered when a user uploads a file into any of these components.

Example usage:

```py
import gradio as gr

with gr.Blocks() as demo:
    with gr.Row():
        input_video = gr.Video()
        output_video = gr.Video()

     # Clears the output video when an input video is uploaded
    input_video.upload(lambda : None, None, output_video)
```


## Bug Fixes:
* Fixes issue where plotly animations, interactivity, titles, legends, were not working properly. [@dawoodkhan82](https://github.com/dawoodkhan82) in [PR 2486](https://github.com/gradio-app/gradio/pull/2486)
* Prevent requests to the `/api` endpoint from skipping the queue if the queue is enabled for that event by [@freddyaboulton](https://github.com/freddyaboulton) in [PR 2493](https://github.com/gradio-app/gradio/pull/2493)
* Fixes a bug with `cancels` in event triggers so that it works properly if multiple
Blocks are rendered by [@abidlabs](https://github.com/abidlabs) in [PR 2530](https://github.com/gradio-app/gradio/pull/2530)
* Prevent invalid targets of events from crashing the whole application. [@pngwn](https://github.com/pngwn) in [PR 2534](https://github.com/gradio-app/gradio/pull/2534)
* Properly dequeue cancelled events when multiple apps are rendered by [@freddyaboulton](https://github.com/freddyaboulton) in [PR 2540](https://github.com/gradio-app/gradio/pull/2540)

## Documentation Changes:
* Added an example interactive dashboard to the "Tabular & Plots" section of the Demos page by [@freddyaboulton](https://github.com/freddyaboulton) in [PR 2508](https://github.com/gradio-app/gradio/pull/2508)

## Testing and Infrastructure Changes:
No changes to highlight.

## Breaking Changes:
No changes to highlight.

## Full Changelog:
* Fixes the error message if a user builds Gradio locally and tries to use `share=True` by [@abidlabs](https://github.com/abidlabs) in [PR 2502](https://github.com/gradio-app/gradio/pull/2502)
* Allows the render() function to return self by [@Raul9595](https://github.com/Raul9595) in [PR 2514](https://github.com/gradio-app/gradio/pull/2514)
* Fixes issue where plotly animations, interactivity, titles, legends, were not working properly. [@dawoodkhan82](https://github.com/dawoodkhan82) in [PR 2486](https://github.com/gradio-app/gradio/pull/2486)
* Gradio now supports batched functions by [@abidlabs](https://github.com/abidlabs) in [PR 2218](https://github.com/gradio-app/gradio/pull/2218)
* Add `upload` event for `Video`, `Audio`, `Image`, and `File` components [@dawoodkhan82](https://github.com/dawoodkhan82) in [PR 2448](https://github.com/gradio-app/gradio/pull/2456)
* Changes websocket path for Spaces as it is no longer necessary to have a different URL for websocket connections on Spaces by [@abidlabs](https://github.com/abidlabs) in [PR 2528](https://github.com/gradio-app/gradio/pull/2528)
* Clearer error message when events are defined outside of a Blocks scope, and a warning if you
try to use `Series` or `Parallel` with `Blocks` by [@abidlabs](https://github.com/abidlabs) in [PR 2543](https://github.com/gradio-app/gradio/pull/2543)
* Adds support for audio samples that are in `float64`, `float16`, or `uint16` formats by [@abidlabs](https://github.com/abidlabs) in [PR 2545](https://github.com/gradio-app/gradio/pull/2545)

## Contributors Shoutout:
No changes to highlight.


# Version 3.6

## New Features:

### Cancelling Running Events
Running events can be cancelled when other events are triggered! To test this feature, pass the `cancels` parameter to the event listener.
For this feature to work, the queue must be enabled.

![cancel_on_change_rl](https://user-images.githubusercontent.com/41651716/195952623-61a606bd-e82b-4e1a-802e-223154cb8727.gif)

Code:
```python
import time
import gradio as gr

def fake_diffusion(steps):
    for i in range(steps):
        time.sleep(1)
        yield str(i)

def long_prediction(*args, **kwargs):
    time.sleep(10)
    return 42


with gr.Blocks() as demo:
    with gr.Row():
        with gr.Column():
            n = gr.Slider(1, 10, value=9, step=1, label="Number Steps")
            run = gr.Button()
            output = gr.Textbox(label="Iterative Output")
            stop = gr.Button(value="Stop Iterating")
        with gr.Column():
            prediction = gr.Number(label="Expensive Calculation")
            run_pred = gr.Button(value="Run Expensive Calculation")
        with gr.Column():
            cancel_on_change = gr.Textbox(label="Cancel Iteration and Expensive Calculation on Change")

    click_event = run.click(fake_diffusion, n, output)
    stop.click(fn=None, inputs=None, outputs=None, cancels=[click_event])
    pred_event = run_pred.click(fn=long_prediction, inputs=None, outputs=prediction)

    cancel_on_change.change(None, None, None, cancels=[click_event, pred_event])


demo.queue(concurrency_count=1, max_size=20).launch()
```

For interfaces, a stop button will be added automatically if the function uses a `yield` statement.

```python
import gradio as gr
import time

def iteration(steps):
    for i in range(steps):
       time.sleep(0.5)
       yield i

gr.Interface(iteration,
             inputs=gr.Slider(minimum=1, maximum=10, step=1, value=5),
             outputs=gr.Number()).queue().launch()
```

![stop_interface_rl](https://user-images.githubusercontent.com/41651716/195952883-e7ca4235-aae3-4852-8f28-96d01d0c5822.gif)


## Bug Fixes:
* Add loading status tracker UI to HTML and Markdown components. [@pngwn](https://github.com/pngwn) in [PR 2474](https://github.com/gradio-app/gradio/pull/2474)
* Fixed videos being mirrored in the front-end if source is not webcam by [@freddyaboulton](https://github.com/freddyaboulton) in [PR 2475](https://github.com/gradio-app/gradio/pull/2475)
* Add clear button for timeseries component [@dawoodkhan82](https://github.com/dawoodkhan82) in [PR 2487](https://github.com/gradio-app/gradio/pull/2487)
* Removes special characters from temporary filenames so that the files can be served by components [@abidlabs](https://github.com/abidlabs) in [PR 2480](https://github.com/gradio-app/gradio/pull/2480)
* Fixed infinite reload loop when mounting gradio as a sub application by [@freddyaboulton](https://github.com/freddyaboulton) in [PR 2477](https://github.com/gradio-app/gradio/pull/2477)

## Documentation Changes:
* Adds a demo to show how a sound alert can be played upon completion of a prediction by [@abidlabs](https://github.com/abidlabs) in [PR 2478](https://github.com/gradio-app/gradio/pull/2478)

## Testing and Infrastructure Changes:
No changes to highlight.

## Breaking Changes:
No changes to highlight.

## Full Changelog:
* Enable running events to be cancelled from other events by [@freddyaboulton](https://github.com/freddyaboulton) in [PR 2433](https://github.com/gradio-app/gradio/pull/2433)
* Small fix for version check before reuploading demos by [@aliabd](https://github.com/aliabd) in [PR 2469](https://github.com/gradio-app/gradio/pull/2469)
* Add loading status tracker UI to HTML and Markdown components. [@pngwn](https://github.com/pngwn) in [PR 2400](https://github.com/gradio-app/gradio/pull/2474)
* Add clear button for timeseries component [@dawoodkhan82](https://github.com/dawoodkhan82) in [PR 2487](https://github.com/gradio-app/gradio/pull/2487)

## Contributors Shoutout:
No changes to highlight.


# Version 3.5

## Bug Fixes:

* Ensure that Gradio does not take control of the HTML page title when embedding a gradio app as a web component, this behaviour flipped by adding `control_page_title="true"` to the webcomponent. [@pngwn](https://github.com/pngwn) in [PR 2400](https://github.com/gradio-app/gradio/pull/2400)
* Decreased latency in iterative-output demos by making the iteration asynchronous [@freddyaboulton](https://github.com/freddyaboulton) in [PR 2409](https://github.com/gradio-app/gradio/pull/2409)
* Fixed queue getting stuck under very high load by [@freddyaboulton](https://github.com/freddyaboulton) in [PR 2374](https://github.com/gradio-app/gradio/pull/2374)
* Ensure that components always behave as if `interactive=True` were set when the following conditions are true:
  - no default value is provided,
  - they are not set as the input or output of an event,
  - `interactive` kwarg is not set.

  [@pngwn](https://github.com/pngwn) in [PR 2459](https://github.com/gradio-app/gradio/pull/2459)

## New Features:

* When an `Image` component is set to `source="upload"`, it is now possible to drag and drop and image to replace a previously uploaded image by [@pngwn](https://github.com/pngwn) in [PR 1711](https://github.com/gradio-app/gradio/issues/1711)
* The `gr.Dataset` component now accepts `HTML` and `Markdown` components by [@abidlabs](https://github.com/abidlabs) in [PR 2437](https://github.com/gradio-app/gradio/pull/2437)


## Documentation Changes:
* Improved documentation for the `gr.Dataset` component by [@abidlabs](https://github.com/abidlabs) in [PR 2437](https://github.com/gradio-app/gradio/pull/2437)

## Testing and Infrastructure Changes:
No changes to highlight.

## Breaking Changes:
* The `Carousel` component is officially deprecated. Since gradio 3.0, code containing the `Carousel` component would throw warnings. As of the next release, the `Carousel` component will raise an exception.

## Full Changelog:
* Speeds up Gallery component by using temporary files instead of base64 representation in the front-end by [@proxyphi](https://github.com/proxyphi), [@pngwn](https://github.com/pngwn), and [@abidlabs](https://github.com/abidlabs) in [PR 2265](https://github.com/gradio-app/gradio/pull/2265)
* Fixed some embedded demos in the guides by not loading the gradio web component in some guides by [@freddyaboulton](https://github.com/freddyaboulton) in [PR 2403](https://github.com/gradio-app/gradio/pull/2403)
* When an `Image` component is set to `source="upload"`, it is now possible to drag and drop and image to replace a previously uploaded image by [@pngwn](https://github.com/pngwn) in [PR 2400](https://github.com/gradio-app/gradio/pull/2410)
* Improve documentation of the `Blocks.load()` event by [@abidlabs](https://github.com/abidlabs) in [PR 2413](https://github.com/gradio-app/gradio/pull/2413)
* Decreased latency in iterative-output demos by making the iteration asynchronous [@freddyaboulton](https://github.com/freddyaboulton) in [PR 2409](https://github.com/gradio-app/gradio/pull/2409)
* Updated share link message to reference new Spaces Hardware [@abidlabs](https://github.com/abidlabs) in [PR 2423](https://github.com/gradio-app/gradio/pull/2423)
* Automatically restart spaces if they're down by [@aliabd](https://github.com/aliabd) in [PR 2405](https://github.com/gradio-app/gradio/pull/2405)
* Carousel component is now deprecated by [@abidlabs](https://github.com/abidlabs) in [PR 2434](https://github.com/gradio-app/gradio/pull/2434)
* Build Gradio from source in ui tests by by [@freddyaboulton](https://github.com/freddyaboulton) in [PR 2440](https://github.com/gradio-app/gradio/pull/2440)
* Change "return ValueError" to "raise ValueError" by [@vzakharov](https://github.com/vzakharov) in [PR 2445](https://github.com/gradio-app/gradio/pull/2445)
* Add guide on creating a map demo using the `gr.Plot()` component [@dawoodkhan82](https://github.com/dawoodkhan82) in [PR 2402](https://github.com/gradio-app/gradio/pull/2402)
* Add blur event for `Textbox` and `Number` components [@dawoodkhan82](https://github.com/dawoodkhan82) in [PR 2448](https://github.com/gradio-app/gradio/pull/2448)
* Stops a gradio launch from hogging a port even after it's been killed [@aliabid94](https://github.com/aliabid94) in [PR 2453](https://github.com/gradio-app/gradio/pull/2453)
* Fix embedded interfaces on touch screen devices by [@aliabd](https://github.com/aliabd) in [PR 2457](https://github.com/gradio-app/gradio/pull/2457)
* Upload all demos to spaces by [@aliabd](https://github.com/aliabd) in [PR 2281](https://github.com/gradio-app/gradio/pull/2281)

## Contributors Shoutout:
No changes to highlight.


# Version 3.4.1

## New Features:

### 1. See Past and Upcoming Changes in the Release History 👀

You can now see gradio's release history directly on the website, and also keep track of upcoming changes. Just go [here](https://gradio.app/changelog/).

![release-history](https://user-images.githubusercontent.com/9021060/193145458-3de699f7-7620-45de-aa73-a1c1b9b96257.gif)

## Bug Fixes:

1. Fix typo in guide image path by [@freddyaboulton](https://github.com/freddyaboulton) in [PR 2357](https://github.com/gradio-app/gradio/pull/2357)
2. Raise error if Blocks has duplicate component with same IDs by [@abidlabs](https://github.com/abidlabs) in [PR 2359](https://github.com/gradio-app/gradio/pull/2359)
3. Catch the permission exception on the audio component by [@Ian-GL](https://github.com/Ian-GL) in [PR 2330](https://github.com/gradio-app/gradio/pull/2330)
4. Fix image_classifier_interface_load demo by [@freddyaboulton](https://github.com/freddyaboulton) in [PR 2365](https://github.com/gradio-app/gradio/pull/2365)
5. Fix combining adjacent components without gaps by introducing `gr.Row(variant="compact")` by [@aliabid94](https://github.com/aliabid94) in [PR 2291](https://github.com/gradio-app/gradio/pull/2291) This comes with deprecation of the following arguments for `Component.style`: `round`, `margin`, `border`.
6. Fix audio streaming, which was previously choppy in [PR 2351](https://github.com/gradio-app/gradio/pull/2351). Big thanks to [@yannickfunk](https://github.com/yannickfunk) for the proposed solution.
7. Fix bug where new typeable slider doesn't respect the minimum and maximum values [@dawoodkhan82](https://github.com/dawoodkhan82) in [PR 2380](https://github.com/gradio-app/gradio/pull/2380)


## Documentation Changes:

1. New Guide: Connecting to a Database 🗄️

    A new guide by [@freddyaboulton](https://github.com/freddyaboulton) that explains how you can use Gradio to connect your app to a database. Read more [here](https://gradio.app/connecting_to_a_database/).

2. New Guide: Running Background Tasks 🥷

    A new guide by [@freddyaboulton](https://github.com/freddyaboulton) that explains how you can run background tasks from your gradio app. Read more [here](https://gradio.app/running_background_tasks/).

3. Small fixes to docs for `Image` component by [@abidlabs](https://github.com/abidlabs) in [PR 2372](https://github.com/gradio-app/gradio/pull/2372)


## Testing and Infrastructure Changes:
No changes to highlight.

## Breaking Changes:
No changes to highlight.

## Full Changelog:

* Create a guide on how to connect an app to a database hosted on the cloud by [@freddyaboulton](https://github.com/freddyaboulton) in [PR 2341](https://github.com/gradio-app/gradio/pull/2341)
* Removes `analytics` dependency by [@abidlabs](https://github.com/abidlabs) in [PR 2347](https://github.com/gradio-app/gradio/pull/2347)
* Add guide on launching background tasks from your app by [@freddyaboulton](https://github.com/freddyaboulton) in [PR 2350](https://github.com/gradio-app/gradio/pull/2350)
* Fix typo in guide image path by [@freddyaboulton](https://github.com/freddyaboulton) in [PR 2357](https://github.com/gradio-app/gradio/pull/2357)
* Raise error if Blocks has duplicate component with same IDs by [@abidlabs](https://github.com/abidlabs) in [PR 2359](https://github.com/gradio-app/gradio/pull/2359)
* Hotfix: fix version back to 3.4 by [@abidlabs](https://github.com/abidlabs) in [PR 2361](https://github.com/gradio-app/gradio/pull/2361)
* Change version.txt to 3.4 instead of 3.4.0 by [@aliabd](https://github.com/aliabd) in [PR 2363](https://github.com/gradio-app/gradio/pull/2363)
* Catch the permission exception on the audio component by [@Ian-GL](https://github.com/Ian-GL) in [PR 2330](https://github.com/gradio-app/gradio/pull/2330)
* Fix image_classifier_interface_load demo by [@freddyaboulton](https://github.com/freddyaboulton) in [PR 2365](https://github.com/gradio-app/gradio/pull/2365)
* Small fixes to docs for `Image` component by [@abidlabs](https://github.com/abidlabs) in [PR 2372](https://github.com/gradio-app/gradio/pull/2372)
* Automated Release Notes by [@freddyaboulton](https://github.com/freddyaboulton) in [PR 2306](https://github.com/gradio-app/gradio/pull/2306)
* Fixed small typos in the docs [@julien-c](https://github.com/julien-c) in [PR 2373](https://github.com/gradio-app/gradio/pull/2373)
* Adds ability to disable pre/post-processing for examples [@abidlabs](https://github.com/abidlabs) in [PR 2383](https://github.com/gradio-app/gradio/pull/2383)
* Copy changelog file in website docker by [@aliabd](https://github.com/aliabd) in [PR 2384](https://github.com/gradio-app/gradio/pull/2384)
* Lets users provide a `gr.update()` dictionary even if post-processing is diabled [@abidlabs](https://github.com/abidlabs) in [PR 2385](https://github.com/gradio-app/gradio/pull/2385)
* Fix bug where errors would cause apps run in reload mode to hang forever by [@freddyaboulton](https://github.com/freddyaboulton) in [PR 2394](https://github.com/gradio-app/gradio/pull/2394)
* Fix bug where new typeable slider doesn't respect the minimum and maximum values [@dawoodkhan82](https://github.com/dawoodkhan82) in [PR 2380](https://github.com/gradio-app/gradio/pull/2380)


## Contributors Shoutout:
No changes to highlight.

# Version 3.4

## New Features:

### 1. Gallery Captions 🖼️

You can now pass captions to images in the Gallery component. To do so you need to pass a {List} of (image, {str} caption) tuples. This is optional and the component also accepts just a list of the images.

Here's an example:

```python
import gradio as gr

images_with_captions = [
    ("https://images.unsplash.com/photo-1551969014-7d2c4cddf0b6", "Cheetah by David Groves"),
    ("https://images.unsplash.com/photo-1546182990-dffeafbe841d", "Lion by Francesco"),
    ("https://images.unsplash.com/photo-1561731216-c3a4d99437d5", "Tiger by Mike Marrah")
    ]

with gr.Blocks() as demo:
    gr.Gallery(value=images_with_captions)

demo.launch()
```

<img src="https://user-images.githubusercontent.com/9021060/192399521-7360b1a9-7ce0-443e-8e94-863a230a7dbe.gif" alt="gallery_captions" width="1000"/>

### 2. Type Values into the Slider 🔢

You can now type values directly on the Slider component! Here's what it looks like:

![type-slider](https://user-images.githubusercontent.com/9021060/192399877-76b662a1-fede-4417-a932-fc15f0da7360.gif)

### 3. Better Sketching and Inpainting 🎨

We've made a lot of changes to our Image component so that it can support better sketching and inpainting.

Now supports:
* A standalone black-and-white sketch
```python
import gradio as gr
demo = gr.Interface(lambda x: x, gr.Sketchpad(), gr.Image())
demo.launch()
```
![bw](https://user-images.githubusercontent.com/9021060/192410264-b08632b5-7b2a-4f86-afb0-5760e7b474cf.gif)


* A standalone color sketch
```python
import gradio as gr
demo = gr.Interface(lambda x: x, gr.Paint(), gr.Image())
demo.launch()
```
![color-sketch](https://user-images.githubusercontent.com/9021060/192410500-3c8c3e64-a5fd-4df2-a991-f0a5cef93728.gif)


* An uploadable image with black-and-white or color sketching

```python
import gradio as gr
demo = gr.Interface(lambda x: x, gr.Image(source='upload', tool='color-sketch'), gr.Image()) # for black and white, tool = 'sketch'
demo.launch()
```
![sketch-new](https://user-images.githubusercontent.com/9021060/192402422-e53cb7b6-024e-448c-87eb-d6a35a63c476.gif)


* Webcam with black-and-white or color sketching

```python
import gradio as gr
demo = gr.Interface(lambda x: x, gr.Image(source='webcam', tool='color-sketch'), gr.Image()) # for black and white, tool = 'sketch'
demo.launch()
```
![webcam-sketch](https://user-images.githubusercontent.com/9021060/192410820-0ffaf324-776e-4e1f-9de6-0fdbbf4940fa.gif)


As well as other fixes


## Bug Fixes:
1. Fix bug where max concurrency count is not respected in queue by [@freddyaboulton](https://github.com/freddyaboulton) in [PR 2286](https://github.com/gradio-app/gradio/pull/2286)
2. fix : queue could be blocked by [@SkyTNT](https://github.com/SkyTNT) in [PR 2288](https://github.com/gradio-app/gradio/pull/2288)
3. Supports `gr.update()` in example caching by [@abidlabs](https://github.com/abidlabs) in [PR 2309](https://github.com/gradio-app/gradio/pull/2309)
4. Clipboard fix for iframes by [@abidlabs](https://github.com/abidlabs) in [PR 2321](https://github.com/gradio-app/gradio/pull/2321)
5. Fix: Dataframe column headers are reset when you add a new column by [@dawoodkhan82](https://github.com/dawoodkhan82) in [PR 2318](https://github.com/gradio-app/gradio/pull/2318)
6. Added support for URLs for Video, Audio, and Image by [@abidlabs](https://github.com/abidlabs) in [PR 2256](https://github.com/gradio-app/gradio/pull/2256)
7. Add documentation about how to create and use the Gradio FastAPI app by [@abidlabs](https://github.com/abidlabs) in [PR 2263](https://github.com/gradio-app/gradio/pull/2263)

## Documentation Changes:
1. Adding a Playground Tab to the Website by [@aliabd](https://github.com/aliabd) in [PR 1860](https://github.com/gradio-app/gradio/pull/1860)
3. Gradio for Tabular Data Science Workflows Guide by [@merveenoyan](https://github.com/merveenoyan) in [PR 2199](https://github.com/gradio-app/gradio/pull/2199)
4. Promotes `postprocess` and `preprocess` to documented parameters by [@abidlabs](https://github.com/abidlabs) in [PR 2293](https://github.com/gradio-app/gradio/pull/2293)
5. Update 2)key_features.md by [@voidxd](https://github.com/voidxd) in [PR 2326](https://github.com/gradio-app/gradio/pull/2326)
6. Add docs to blocks context postprocessing function by [@Ian-GL](https://github.com/Ian-GL) in [PR 2332](https://github.com/gradio-app/gradio/pull/2332)

## Testing and Infrastructure Changes
1. Website fixes and refactoring by [@aliabd](https://github.com/aliabd) in [PR 2280](https://github.com/gradio-app/gradio/pull/2280)
2. Don't deploy to spaces on release by [@freddyaboulton](https://github.com/freddyaboulton) in [PR 2313](https://github.com/gradio-app/gradio/pull/2313)

## Full Changelog:
* Website fixes and refactoring by [@aliabd](https://github.com/aliabd) in [PR 2280](https://github.com/gradio-app/gradio/pull/2280)
* Fix bug where max concurrency count is not respected in queue by [@freddyaboulton](https://github.com/freddyaboulton) in [PR 2286](https://github.com/gradio-app/gradio/pull/2286)
* Promotes `postprocess` and `preprocess` to documented parameters by [@abidlabs](https://github.com/abidlabs) in [PR 2293](https://github.com/gradio-app/gradio/pull/2293)
* Raise warning when trying to cache examples but not all inputs have examples by [@freddyaboulton](https://github.com/freddyaboulton) in [PR 2279](https://github.com/gradio-app/gradio/pull/2279)
* fix : queue could be blocked by [@SkyTNT](https://github.com/SkyTNT) in [PR 2288](https://github.com/gradio-app/gradio/pull/2288)
* Don't deploy to spaces on release by [@freddyaboulton](https://github.com/freddyaboulton) in [PR 2313](https://github.com/gradio-app/gradio/pull/2313)
* Supports `gr.update()` in example caching by [@abidlabs](https://github.com/abidlabs) in [PR 2309](https://github.com/gradio-app/gradio/pull/2309)
* Respect Upstream Queue when loading interfaces/blocks from Spaces by [@freddyaboulton](https://github.com/freddyaboulton) in [PR 2294](https://github.com/gradio-app/gradio/pull/2294)
* Clipboard fix for iframes by [@abidlabs](https://github.com/abidlabs) in [PR 2321](https://github.com/gradio-app/gradio/pull/2321)
* Sketching + Inpainting Capabilities to Gradio by [@abidlabs](https://github.com/abidlabs) in [PR 2144](https://github.com/gradio-app/gradio/pull/2144)
* Update 2)key_features.md by [@voidxd](https://github.com/voidxd) in [PR 2326](https://github.com/gradio-app/gradio/pull/2326)
* release 3.4b3 by [@abidlabs](https://github.com/abidlabs) in [PR 2328](https://github.com/gradio-app/gradio/pull/2328)
* Fix: Dataframe column headers are reset when you add a new column by [@dawoodkhan82](https://github.com/dawoodkhan82) in [PR 2318](https://github.com/gradio-app/gradio/pull/2318)
* Start queue when gradio is a sub application by [@freddyaboulton](https://github.com/freddyaboulton) in [PR 2319](https://github.com/gradio-app/gradio/pull/2319)
* Fix Web Tracker Script by [@aliabd](https://github.com/aliabd) in [PR 2308](https://github.com/gradio-app/gradio/pull/2308)
* Add docs to blocks context postprocessing function by [@Ian-GL](https://github.com/Ian-GL) in [PR 2332](https://github.com/gradio-app/gradio/pull/2332)
* Fix typo in iterator variable name in run_predict function by [@freddyaboulton](https://github.com/freddyaboulton) in [PR 2340](https://github.com/gradio-app/gradio/pull/2340)
* Add captions to galleries by [@aliabid94](https://github.com/aliabid94) in [PR 2284](https://github.com/gradio-app/gradio/pull/2284)
* Typeable value on gradio.Slider by [@dawoodkhan82](https://github.com/dawoodkhan82) in [PR 2329](https://github.com/gradio-app/gradio/pull/2329)

## Contributors Shoutout:
* [@SkyTNT](https://github.com/SkyTNT) made their first contribution in [PR 2288](https://github.com/gradio-app/gradio/pull/2288)
* [@voidxd](https://github.com/voidxd) made their first contribution in [PR 2326](https://github.com/gradio-app/gradio/pull/2326)


# Version 3.3

## New Features:

### 1. Iterative Outputs ⏳

You can now create an iterative output simply by having your function return a generator!

Here's (part of) an example that was used to generate the interface below it. [See full code](https://colab.research.google.com/drive/1m9bWS6B82CT7bw-m4L6AJR8za7fEK7Ov?usp=sharing).

```python
def predict(steps, seed):
    generator = torch.manual_seed(seed)
    for i in range(1,steps):
        yield pipeline(generator=generator, num_inference_steps=i)["sample"][0]
```


![example](https://user-images.githubusercontent.com/9021060/189086273-f5e7087d-71fa-4158-90a9-08e84da0421c.mp4)

### 2. Accordion Layout 🆕

This version of Gradio introduces a new layout component to Blocks: the Accordion. Wrap your elements in a neat, expandable layout that allows users to toggle them as needed.

Usage: ([Read the docs](https://gradio.app/docs/#accordion))

```python
with gr.Accordion("open up"):
# components here
```

![accordion](https://user-images.githubusercontent.com/9021060/189088465-f0ffd7f0-fc6a-42dc-9249-11c5e1e0529b.gif)

### 3. Skops Integration 📈

Our new integration with [skops](https://huggingface.co/blog/skops) allows you to load tabular classification and regression models directly from the [hub](https://huggingface.co/models).

Here's a classification example showing how quick it is to set up an interface for a [model](https://huggingface.co/scikit-learn/tabular-playground).

```python
import gradio as gr
gr.Interface.load("models/scikit-learn/tabular-playground").launch()
```

![187936493-5c90c01d-a6dd-400f-aa42-833a096156a1](https://user-images.githubusercontent.com/9021060/189090519-328fbcb4-120b-43c8-aa54-d6fccfa6b7e8.png)


## Bug Fixes:
No changes to highlight.
## Documentation Changes:
No changes to highlight.
## Testing and Infrastructure Changes:
No changes to highlight.
## Breaking Changes:
No changes to highlight.
## Full Changelog:

* safari fixes by [@pngwn](https://github.com/pngwn) in [PR 2138](https://github.com/gradio-app/gradio/pull/2138)
* Fix roundedness and form borders by [@aliabid94](https://github.com/aliabid94) in [PR 2147](https://github.com/gradio-app/gradio/pull/2147)
* Better processing of example data prior to creating dataset component by [@freddyaboulton](https://github.com/freddyaboulton) in [PR 2147](https://github.com/gradio-app/gradio/pull/2147)
* Show error on Connection drops by [@aliabid94](https://github.com/aliabid94) in [PR 2147](https://github.com/gradio-app/gradio/pull/2147)
* 3.2 release! by [@abidlabs](https://github.com/abidlabs) in [PR 2139](https://github.com/gradio-app/gradio/pull/2139)
* Fixed Named API Requests by [@abidlabs](https://github.com/abidlabs) in [PR 2151](https://github.com/gradio-app/gradio/pull/2151)
* Quick Fix: Cannot upload Model3D image after clearing it by [@dawoodkhan82](https://github.com/dawoodkhan82) in [PR 2168](https://github.com/gradio-app/gradio/pull/2168)
* Fixed misleading log when server_name is '0.0.0.0' by [@lamhoangtung](https://github.com/lamhoangtung) in [PR 2176](https://github.com/gradio-app/gradio/pull/2176)
* Keep embedded PngInfo metadata by [@cobryan05](https://github.com/cobryan05) in [PR 2170](https://github.com/gradio-app/gradio/pull/2170)
* Skops integration: Load tabular classification and regression models from the hub by [@freddyaboulton](https://github.com/freddyaboulton) in [PR 2126](https://github.com/gradio-app/gradio/pull/2126)
* Respect original filename when cached example files are downloaded by [@freddyaboulton](https://github.com/freddyaboulton) in [PR 2145](https://github.com/gradio-app/gradio/pull/2145)
* Add manual trigger to deploy to pypi by [@abidlabs](https://github.com/abidlabs) in [PR 2192](https://github.com/gradio-app/gradio/pull/2192)
* Fix bugs with gr.update by [@freddyaboulton](https://github.com/freddyaboulton) in [PR 2157](https://github.com/gradio-app/gradio/pull/2157)
* Make queue per app by [@aliabid94](https://github.com/aliabid94) in [PR 2193](https://github.com/gradio-app/gradio/pull/2193)
* Preserve Labels In Interpretation Components by [@freddyaboulton](https://github.com/freddyaboulton) in [PR 2166](https://github.com/gradio-app/gradio/pull/2166)
* Quick Fix: Multiple file download not working by [@dawoodkhan82](https://github.com/dawoodkhan82) in [PR 2169](https://github.com/gradio-app/gradio/pull/2169)
* use correct MIME type for js-script file by [@daspartho](https://github.com/daspartho) in [PR 2200](https://github.com/gradio-app/gradio/pull/2200)
* Add accordion component by [@aliabid94](https://github.com/aliabid94) in [PR 2208](https://github.com/gradio-app/gradio/pull/2208)


## Contributors Shoutout:

* [@lamhoangtung](https://github.com/lamhoangtung) made their first contribution in [PR 2176](https://github.com/gradio-app/gradio/pull/2176)
* [@cobryan05](https://github.com/cobryan05) made their first contribution in [PR 2170](https://github.com/gradio-app/gradio/pull/2170)
* [@daspartho](https://github.com/daspartho) made their first contribution in [PR 2200](https://github.com/gradio-app/gradio/pull/2200)

# Version 3.2

## New Features:

### 1. Improvements to Queuing 🥇

We've implemented a brand new queuing system based on **web sockets** instead of HTTP long polling. Among other things, this allows us to manage queue sizes better on Hugging Face Spaces. There are also additional queue-related parameters you can add:

* Now supports concurrent workers (parallelization)
```python
demo = gr.Interface(...)
demo.queue(concurrency_count=3)
demo.launch()
```
* Configure a maximum queue size
```python
demo = gr.Interface(...)
demo.queue(max_size=100)
demo.launch()
```

* If a user closes their tab / browser, they leave the queue, which means the demo will run faster for everyone else

### 2. Fixes to Examples

* Dataframe examples will render properly, and look much clearer in the UI: (thanks to PR #2125)

![Screen Shot 2022-08-30 at 8 29 58 PM](https://user-images.githubusercontent.com/9021060/187586561-d915bafb-f968-4966-b9a2-ef41119692b2.png)

* Image and Video thumbnails are cropped to look neater and more uniform: (thanks to PR #2109)


![Screen Shot 2022-08-30 at 8 32 15 PM](https://user-images.githubusercontent.com/9021060/187586890-56e1e4f0-1b84-42d9-a82f-911772c41030.png)

* Other fixes in PR #2131 and #2064  make it easier to design and use Examples

### 3. Component Fixes 🧱
* Specify the width and height of an image in its style tag (thanks to PR #2133)
```python
components.Image().style(height=260, width=300)
```
* Automatic conversion of videos so they are playable in the browser (thanks to PR #2003). Gradio will check if a video's format is playable  in the browser and, if it isn't, will automatically convert it to a format that is (mp4).
* Pass in a json filepath to the Label component (thanks to PR #2083)
* Randomize the default value of a Slider (thanks to PR #1935)

![slider-random](https://user-images.githubusercontent.com/9021060/187596230-3db9697f-9f4d-42f5-9387-d77573513448.gif)


* Improvements to State in PR #2100

### 4. Ability to Randomize Input Sliders and Reload Data whenever the Page Loads
* In some cases, you want to be able to show a different set of input data to every user as they load the page app. For example, you might want to randomize the value of a "seed" `Slider` input. Or you might want to show a `Textbox` with the current date. We now supporting passing _functions_ as the default value in input components. When you pass in a function, it gets **re-evaluated** every time someone loads the demo, allowing you to reload / change data for different users.

Here's an example loading the current date time into an input Textbox:

```python
import gradio as gr
import datetime

with gr.Blocks() as demo:
    gr.Textbox(datetime.datetime.now)

demo.launch()
```

Note that we don't evaluate the function -- `datetime.datetime.now()` -- we pass in the function itself to get this behavior -- `datetime.datetime.now`

Because randomizing the initial value of `Slider` is a common use case, we've added a `randomize` keyword argument you can use to randomize its initial value:

```python
import gradio as gr
demo = gr.Interface(lambda x:x, gr.Slider(0, 10, randomize=True), "number")
demo.launch()
```

### 5. New Guide 🖊️
* [Gradio and W&B Integration](https://gradio.app/Gradio_and_Wandb_Integration/)


## Full Changelog:

* Reset components to original state by setting value to None by [@freddyaboulton](https://github.com/freddyaboulton) in [PR 2044](https://github.com/gradio-app/gradio/pull/2044)
* Cleaning up the way data is processed for components by [@abidlabs](https://github.com/abidlabs) in [PR 1967](https://github.com/gradio-app/gradio/pull/1967)
* version 3.1.8b by [@abidlabs](https://github.com/abidlabs) in [PR 2063](https://github.com/gradio-app/gradio/pull/2063)
* Wandb guide  by [@AK391](https://github.com/AK391) in [PR 1898](https://github.com/gradio-app/gradio/pull/1898)
* Add a flagging callback to save json files to a hugging face dataset by [@chrisemezue](https://github.com/chrisemezue) in [PR 1821](https://github.com/gradio-app/gradio/pull/1821)
* Add data science demos to landing page by [@freddyaboulton](https://github.com/freddyaboulton) in [PR 2067](https://github.com/gradio-app/gradio/pull/2067)
* Hide time series + xgboost demos by default by [@freddyaboulton](https://github.com/freddyaboulton) in [PR 2079](https://github.com/gradio-app/gradio/pull/2079)
* Encourage people to keep trying when queue full by [@apolinario](https://github.com/apolinario) in [PR 2076](https://github.com/gradio-app/gradio/pull/2076)
* Updated our analytics on creation of Blocks/Interface by [@abidlabs](https://github.com/abidlabs) in [PR 2082](https://github.com/gradio-app/gradio/pull/2082)
* `Label` component now accepts file paths to `.json` files  by [@abidlabs](https://github.com/abidlabs) in [PR 2083](https://github.com/gradio-app/gradio/pull/2083)
* Fix issues related to demos in Spaces by [@abidlabs](https://github.com/abidlabs) in [PR 2086](https://github.com/gradio-app/gradio/pull/2086)
* Fix TimeSeries examples not properly displayed in UI by [@dawoodkhan82](https://github.com/dawoodkhan82) in [PR 2064](https://github.com/gradio-app/gradio/pull/2064)
* Fix infinite requests when doing tab item select by [@freddyaboulton](https://github.com/freddyaboulton) in [PR 2070](https://github.com/gradio-app/gradio/pull/2070)
* Accept deprecated `file` route as well by [@abidlabs](https://github.com/abidlabs) in [PR 2099](https://github.com/gradio-app/gradio/pull/2099)
* Allow frontend method execution on Block.load event by [@codedealer](https://github.com/codedealer) in [PR 2108](https://github.com/gradio-app/gradio/pull/2108)
* Improvements to `State` by [@abidlabs](https://github.com/abidlabs) in [PR 2100](https://github.com/gradio-app/gradio/pull/2100)
* Catch IndexError, KeyError in video_is_playable by [@freddyaboulton](https://github.com/freddyaboulton) in [PR 2113](https://github.com/gradio-app/gradio/pull/2113)
* Fix: Download button does not respect the filepath returned by the function by [@dawoodkhan82](https://github.com/dawoodkhan82) in [PR 2073](https://github.com/gradio-app/gradio/pull/2073)
* Refactoring Layout: Adding column widths, forms, and more. by [@aliabid94](https://github.com/aliabid94) in [PR 2097](https://github.com/gradio-app/gradio/pull/2097)
* Update CONTRIBUTING.md by [@abidlabs](https://github.com/abidlabs) in [PR 2118](https://github.com/gradio-app/gradio/pull/2118)
* 2092 df ex by [@pngwn](https://github.com/pngwn) in [PR 2125](https://github.com/gradio-app/gradio/pull/2125)
* feat(samples table/gallery): Crop thumbs to square by [@ronvoluted](https://github.com/ronvoluted) in [PR 2109](https://github.com/gradio-app/gradio/pull/2109)
* Some enhancements to `gr.Examples` by [@abidlabs](https://github.com/abidlabs) in [PR 2131](https://github.com/gradio-app/gradio/pull/2131)
* Image size fix by [@aliabid94](https://github.com/aliabid94) in [PR 2133](https://github.com/gradio-app/gradio/pull/2133)

## Contributors Shoutout:
* [@chrisemezue](https://github.com/chrisemezue) made their first contribution in [PR 1821](https://github.com/gradio-app/gradio/pull/1821)
* [@apolinario](https://github.com/apolinario) made their first contribution in [PR 2076](https://github.com/gradio-app/gradio/pull/2076)
* [@codedealer](https://github.com/codedealer) made their first contribution in [PR 2108](https://github.com/gradio-app/gradio/pull/2108)

# Version 3.1

## New Features:

### 1.  Embedding Demos on Any Website 💻

With PR #1444, Gradio is now distributed as a web component. This means demos can be natively embedded on websites. You'll just need to add two lines: one to load the gradio javascript, and one to link to the demos backend.

Here's a simple example that embeds the demo from a Hugging Face space:

```html
<script type="module" src="https://gradio.s3-us-west-2.amazonaws.com/3.0.18/gradio.js"></script>
<gradio-app space="abidlabs/pytorch-image-classifier"></gradio-app>
```

But you can also embed demos that are running anywhere, you just need to link the demo to `src` instead of `space`. In fact, all the demos on the gradio website are embedded this way:

<img width="1268" alt="Screen Shot 2022-07-14 at 2 41 44 PM" src="https://user-images.githubusercontent.com/9021060/178997124-b2f05af2-c18f-4716-bf1b-cb971d012636.png">


Read more in the [Embedding Gradio Demos](https://gradio.app/embedding_gradio_demos) guide.

### 2. Reload Mode 👨‍💻

Reload mode helps developers create gradio demos faster by automatically reloading the demo whenever the code changes. It can support development on Python IDEs (VS Code, PyCharm, etc), the terminal, as well as Jupyter notebooks.

If your demo code is in a script named `app.py`, instead of running `python app.py` you can now run `gradio app.py` and that will launch the demo in reload mode:

```bash
Launching in reload mode on: http://127.0.0.1:7860 (Press CTRL+C to quit)
Watching...
WARNING: The --reload flag should not be used in production on Windows.
```

If you're working from a Jupyter or Colab Notebook, use these magic commands instead: `%load_ext gradio` when you import gradio, and `%%blocks` in the top of the cell with the demo code. Here's an example that shows how much faster the development becomes:

![Blocks](https://user-images.githubusercontent.com/9021060/178986488-ed378cc8-5141-4330-ba41-672b676863d0.gif)

### 3. Inpainting Support on `gr.Image()` 🎨

We updated the Image component to add support for inpainting demos. It works by adding `tool="sketch"` as a parameter, that passes both an image and a sketchable mask to your prediction function.

Here's an example from the [LAMA space](https://huggingface.co/spaces/akhaliq/lama):

![FXApVlFVsAALSD-](https://user-images.githubusercontent.com/9021060/178989479-549867c8-7fb0-436a-a97d-1e91c9f5e611.jpeg)

### 4. Markdown and HTML support in Dataframes 🔢

We upgraded the Dataframe component in PR #1684 to support rendering Markdown and HTML inside the cells.

This means you can build Dataframes that look like the following:

![image (8)](https://user-images.githubusercontent.com/9021060/178991233-41cb07a5-e7a3-433e-89b8-319bc78eb9c2.png)


### 5. `gr.Examples()` for Blocks 🧱

We've added the `gr.Examples` component helper to allow you to add examples to any Blocks demo. This class is a wrapper over the `gr.Dataset` component.

<img width="1271" alt="Screen Shot 2022-07-14 at 2 23 50 PM" src="https://user-images.githubusercontent.com/9021060/178992715-c8bc7550-bc3d-4ddc-9fcb-548c159cd153.png">


gr.Examples takes two required parameters:

- `examples` which takes in a nested list
-  `inputs` which takes in a component or list of components

You can read more in the [Examples docs](https://gradio.app/docs/#examples) or the [Adding Examples to your Demos guide](https://gradio.app/adding_examples_to_your_app/).

### 6. Fixes to Audio Streaming

With [PR 1828](https://github.com/gradio-app/gradio/pull/1828) we now hide the status loading animation, as well as remove the echo in streaming. Check out the [stream_audio](https://github.com/gradio-app/gradio/blob/main/demo/stream_audio/run.py) demo for more or read through our [Real Time Speech Recognition](https://gradio.app/real_time_speech_recognition/) guide.

<img width="785" alt="Screen Shot 2022-07-19 at 6 02 35 PM" src="https://user-images.githubusercontent.com/9021060/179808136-9e84502c-f9ee-4f30-b5e9-1086f678fe91.png">


## Full Changelog:

* File component: list multiple files and allow for download #1446 by [@dawoodkhan82](https://github.com/dawoodkhan82) in [PR 1681](https://github.com/gradio-app/gradio/pull/1681)
* Add ColorPicker to docs by [@freddyaboulton](https://github.com/freddyaboulton) in [PR 1768](https://github.com/gradio-app/gradio/pull/1768)
* Mock out requests in TestRequest unit tests by [@freddyaboulton](https://github.com/freddyaboulton) in [PR 1794](https://github.com/gradio-app/gradio/pull/1794)
* Add requirements.txt and test_files to source dist by [@freddyaboulton](https://github.com/freddyaboulton) in [PR 1817](https://github.com/gradio-app/gradio/pull/1817)
* refactor: f-string for tunneling.py by [@nhankiet](https://github.com/nhankiet) in [PR 1819](https://github.com/gradio-app/gradio/pull/1819)
* Miscellaneous formatting improvements to website by [@aliabd](https://github.com/aliabd) in [PR 1754](https://github.com/gradio-app/gradio/pull/1754)
* `integrate()` method moved to `Blocks` by [@abidlabs](https://github.com/abidlabs) in [PR 1776](https://github.com/gradio-app/gradio/pull/1776)
* Add python-3.7 tests by [@freddyaboulton](https://github.com/freddyaboulton) in [PR 1818](https://github.com/gradio-app/gradio/pull/1818)
* Copy test dir in website dockers by [@aliabd](https://github.com/aliabd) in [PR 1827](https://github.com/gradio-app/gradio/pull/1827)
* Add info to docs on how to set default values for components by [@freddyaboulton](https://github.com/freddyaboulton) in [PR 1788](https://github.com/gradio-app/gradio/pull/1788)
* Embedding Components on Docs by [@aliabd](https://github.com/aliabd) in [PR 1726](https://github.com/gradio-app/gradio/pull/1726)
* Remove usage of deprecated gr.inputs and gr.outputs from website by [@freddyaboulton](https://github.com/freddyaboulton) in [PR 1796](https://github.com/gradio-app/gradio/pull/1796)
* Some cleanups to the docs page by [@abidlabs](https://github.com/abidlabs) in [PR 1822](https://github.com/gradio-app/gradio/pull/1822)

## Contributors Shoutout:
* [@nhankiet](https://github.com/nhankiet) made their first contribution in [PR 1819](https://github.com/gradio-app/gradio/pull/1819)

# Version 3.0

### 🔥 Gradio 3.0 is the biggest update to the library, ever.

## New Features:

### 1.  Blocks 🧱

Blocks is a new, low-level API that allows you to have full control over the data flows and layout of your application. It allows you to build very complex, multi-step applications. For example, you might want to:

* Group together related demos as multiple tabs in one web app
* Change the layout of your demo instead of just having all of the inputs on the left and outputs on the right
* Have multi-step interfaces, in which the output of one model becomes the input to the next model, or have more flexible data flows in general
* Change a component's properties (for example, the choices in a Dropdown) or its visibility based on user input

Here's a simple example that creates the demo below it:

```python
import gradio as gr

def update(name):
    return f"Welcome to Gradio, {name}!"

demo = gr.Blocks()

with demo:
    gr.Markdown(
    """
    # Hello World!
    Start typing below to see the output.
    """)
    inp = gr.Textbox(placeholder="What is your name?")
    out = gr.Textbox()

    inp.change(fn=update,
               inputs=inp,
               outputs=out)

demo.launch()
```

![hello-blocks](https://user-images.githubusercontent.com/9021060/168684108-78cbd24b-e6bd-4a04-a8d9-20d535203434.gif)


Read our [Introduction to Blocks](http://gradio.app/introduction_to_blocks/) guide for more, and join the 🎈 [Gradio Blocks Party](https://huggingface.co/spaces/Gradio-Blocks/README)!


### 2. Our Revamped Design 🎨

We've upgraded our design across the entire library: from components, and layouts all the way to dark mode.

![kitchen_sink](https://user-images.githubusercontent.com/9021060/168686333-7a6e3096-3e23-4309-abf2-5cd7736e0463.gif)


### 3. A New Website 💻

We've upgraded [gradio.app](https://gradio.app) to make it cleaner, faster and easier to use. Our docs now come with components and demos embedded directly on the page. So you can quickly get up to speed with what you're looking for.

![website](https://user-images.githubusercontent.com/9021060/168687191-10d6a3bd-101f-423a-8193-48f47a5e077d.gif)


### 4. New Components: Model3D, Dataset, and More..

We've introduced a lot of new components in `3.0`, including `Model3D`, `Dataset`, `Markdown`, `Button` and `Gallery`. You can find all the components and play around with them [here](https://gradio.app/docs/#components).


![Model3d](https://user-images.githubusercontent.com/9021060/168689062-6ad77151-8cc5-467d-916c-f7c78e52ec0c.gif)

## Full Changelog:

* Gradio dash fe by [@pngwn](https://github.com/pngwn) in [PR 807](https://github.com/gradio-app/gradio/pull/807)
* Blocks components by [@FarukOzderim](https://github.com/FarukOzderim) in [PR 765](https://github.com/gradio-app/gradio/pull/765)
* Blocks components V2 by [@FarukOzderim](https://github.com/FarukOzderim) in [PR 843](https://github.com/gradio-app/gradio/pull/843)
* Blocks-Backend-Events by [@FarukOzderim](https://github.com/FarukOzderim) in [PR 844](https://github.com/gradio-app/gradio/pull/844)
* Interfaces from Blocks by [@aliabid94](https://github.com/aliabid94) in [PR 849](https://github.com/gradio-app/gradio/pull/849)
* Blocks dev by [@aliabid94](https://github.com/aliabid94) in [PR 853](https://github.com/gradio-app/gradio/pull/853)
* Started updating demos to use the new `gradio.components` syntax by [@abidlabs](https://github.com/abidlabs) in [PR 848](https://github.com/gradio-app/gradio/pull/848)
* add test infra + add browser tests to CI by [@pngwn](https://github.com/pngwn) in [PR 852](https://github.com/gradio-app/gradio/pull/852)
* 854 textbox by [@pngwn](https://github.com/pngwn) in [PR 859](https://github.com/gradio-app/gradio/pull/859)
* Getting old Python unit tests to pass on `blocks-dev` by [@abidlabs](https://github.com/abidlabs) in [PR 861](https://github.com/gradio-app/gradio/pull/861)
* initialise chatbot with empty array of messages by [@pngwn](https://github.com/pngwn) in [PR 867](https://github.com/gradio-app/gradio/pull/867)
* add test for output to input by [@pngwn](https://github.com/pngwn) in [PR 866](https://github.com/gradio-app/gradio/pull/866)
* More Interface -> Blocks features by [@aliabid94](https://github.com/aliabid94) in [PR 864](https://github.com/gradio-app/gradio/pull/864)
* Fixing external.py in blocks-dev to reflect the new HF Spaces paths by [@abidlabs](https://github.com/abidlabs) in [PR 879](https://github.com/gradio-app/gradio/pull/879)
* backend_default_value_refactoring by [@FarukOzderim](https://github.com/FarukOzderim) in [PR 871](https://github.com/gradio-app/gradio/pull/871)
* fix default_value  by [@pngwn](https://github.com/pngwn) in [PR 869](https://github.com/gradio-app/gradio/pull/869)
* fix buttons by [@aliabid94](https://github.com/aliabid94) in [PR 883](https://github.com/gradio-app/gradio/pull/883)
* Checking and updating more demos to use 3.0 syntax by [@abidlabs](https://github.com/abidlabs) in [PR 892](https://github.com/gradio-app/gradio/pull/892)
* Blocks Tests by [@FarukOzderim](https://github.com/FarukOzderim) in [PR 902](https://github.com/gradio-app/gradio/pull/902)
* Interface fix by [@pngwn](https://github.com/pngwn) in [PR 901](https://github.com/gradio-app/gradio/pull/901)
* Quick fix: Issue 893 by [@dawoodkhan82](https://github.com/dawoodkhan82) in [PR 907](https://github.com/gradio-app/gradio/pull/907)
* 3d Image Component by [@dawoodkhan82](https://github.com/dawoodkhan82) in [PR 775](https://github.com/gradio-app/gradio/pull/775)
* fix endpoint url in prod by [@pngwn](https://github.com/pngwn) in [PR 911](https://github.com/gradio-app/gradio/pull/911)
* rename Model3d to Image3D by [@dawoodkhan82](https://github.com/dawoodkhan82) in [PR 912](https://github.com/gradio-app/gradio/pull/912)
* update pypi to 2.9.1 by [@abidlabs](https://github.com/abidlabs) in [PR 916](https://github.com/gradio-app/gradio/pull/916)
* blocks-with-fix by [@FarukOzderim](https://github.com/FarukOzderim) in [PR 917](https://github.com/gradio-app/gradio/pull/917)
* Restore Interpretation, Live, Auth, Queueing by [@aliabid94](https://github.com/aliabid94) in [PR 915](https://github.com/gradio-app/gradio/pull/915)
* Allow `Blocks` instances to be used like a `Block` in other `Blocks` by [@abidlabs](https://github.com/abidlabs) in [PR 919](https://github.com/gradio-app/gradio/pull/919)
* Redesign 1 by [@pngwn](https://github.com/pngwn) in [PR 918](https://github.com/gradio-app/gradio/pull/918)
* blocks-components-tests by [@FarukOzderim](https://github.com/FarukOzderim) in [PR 904](https://github.com/gradio-app/gradio/pull/904)
* fix unit + browser tests by [@pngwn](https://github.com/pngwn) in [PR 926](https://github.com/gradio-app/gradio/pull/926)
* blocks-move-test-data by [@FarukOzderim](https://github.com/FarukOzderim) in [PR 927](https://github.com/gradio-app/gradio/pull/927)
* remove debounce from form inputs by [@pngwn](https://github.com/pngwn) in [PR 932](https://github.com/gradio-app/gradio/pull/932)
* reimplement webcam video by [@pngwn](https://github.com/pngwn) in [PR 928](https://github.com/gradio-app/gradio/pull/928)
* blocks-move-test-data by [@FarukOzderim](https://github.com/FarukOzderim) in [PR 941](https://github.com/gradio-app/gradio/pull/941)
* allow audio components to take a string value by [@pngwn](https://github.com/pngwn) in [PR 930](https://github.com/gradio-app/gradio/pull/930)
* static mode for textbox by [@pngwn](https://github.com/pngwn) in [PR 929](https://github.com/gradio-app/gradio/pull/929)
* fix file upload text by [@pngwn](https://github.com/pngwn) in [PR 931](https://github.com/gradio-app/gradio/pull/931)
* tabbed-interface-rewritten by [@FarukOzderim](https://github.com/FarukOzderim) in [PR 958](https://github.com/gradio-app/gradio/pull/958)
* Gan demo fix by [@abidlabs](https://github.com/abidlabs) in [PR 965](https://github.com/gradio-app/gradio/pull/965)
* Blocks analytics by [@abidlabs](https://github.com/abidlabs) in [PR 947](https://github.com/gradio-app/gradio/pull/947)
* Blocks page load by [@FarukOzderim](https://github.com/FarukOzderim) in [PR 963](https://github.com/gradio-app/gradio/pull/963)
* add frontend for page load events by [@pngwn](https://github.com/pngwn) in [PR 967](https://github.com/gradio-app/gradio/pull/967)
* fix i18n and some tweaks by [@pngwn](https://github.com/pngwn) in [PR 966](https://github.com/gradio-app/gradio/pull/966)
* add jinja2 to reqs by [@FarukOzderim](https://github.com/FarukOzderim) in [PR 969](https://github.com/gradio-app/gradio/pull/969)
* Cleaning up `Launchable()` by [@abidlabs](https://github.com/abidlabs) in [PR 968](https://github.com/gradio-app/gradio/pull/968)
* Fix #944 by [@FarukOzderim](https://github.com/FarukOzderim) in [PR 971](https://github.com/gradio-app/gradio/pull/971)
* New Blocks Demo: neural instrument cloning by [@abidlabs](https://github.com/abidlabs) in [PR 975](https://github.com/gradio-app/gradio/pull/975)
* Add huggingface_hub client library by [@FarukOzderim](https://github.com/FarukOzderim) in [PR 973](https://github.com/gradio-app/gradio/pull/973)
* State and variables by [@aliabid94](https://github.com/aliabid94) in [PR 977](https://github.com/gradio-app/gradio/pull/977)
* update-components by [@FarukOzderim](https://github.com/FarukOzderim) in [PR 986](https://github.com/gradio-app/gradio/pull/986)
* ensure dataframe updates as expected by [@pngwn](https://github.com/pngwn) in [PR 981](https://github.com/gradio-app/gradio/pull/981)
* test-guideline by [@FarukOzderim](https://github.com/FarukOzderim) in [PR 990](https://github.com/gradio-app/gradio/pull/990)
* Issue #785: add footer by [@dawoodkhan82](https://github.com/dawoodkhan82) in [PR 972](https://github.com/gradio-app/gradio/pull/972)
* indentation fix by [@abidlabs](https://github.com/abidlabs) in [PR 993](https://github.com/gradio-app/gradio/pull/993)
* missing quote by [@aliabd](https://github.com/aliabd) in [PR 996](https://github.com/gradio-app/gradio/pull/996)
* added interactive parameter to components by [@abidlabs](https://github.com/abidlabs) in [PR 992](https://github.com/gradio-app/gradio/pull/992)
* custom-components by [@FarukOzderim](https://github.com/FarukOzderim) in [PR 985](https://github.com/gradio-app/gradio/pull/985)
* Refactor component shortcuts by [@FarukOzderim](https://github.com/FarukOzderim) in [PR 995](https://github.com/gradio-app/gradio/pull/995)
* Plot Component by [@dawoodkhan82](https://github.com/dawoodkhan82) in [PR 805](https://github.com/gradio-app/gradio/pull/805)
* updated PyPi version to 2.9.2 by [@abidlabs](https://github.com/abidlabs) in [PR 1002](https://github.com/gradio-app/gradio/pull/1002)
* Release 2.9.3 by [@abidlabs](https://github.com/abidlabs) in [PR 1003](https://github.com/gradio-app/gradio/pull/1003)
* Image3D Examples Fix by [@dawoodkhan82](https://github.com/dawoodkhan82) in [PR 1001](https://github.com/gradio-app/gradio/pull/1001)
* release 2.9.4 by [@abidlabs](https://github.com/abidlabs) in [PR 1006](https://github.com/gradio-app/gradio/pull/1006)
* templates import hotfix by [@FarukOzderim](https://github.com/FarukOzderim) in [PR 1008](https://github.com/gradio-app/gradio/pull/1008)
* Progress indicator bar by [@aliabid94](https://github.com/aliabid94) in [PR 997](https://github.com/gradio-app/gradio/pull/997)
* Fixed image input for absolute path by [@JefferyChiang](https://github.com/JefferyChiang) in [PR 1004](https://github.com/gradio-app/gradio/pull/1004)
* Model3D + Plot Components by [@dawoodkhan82](https://github.com/dawoodkhan82) in [PR 1010](https://github.com/gradio-app/gradio/pull/1010)
* Gradio Guides: Creating CryptoPunks with GANs by [@NimaBoscarino](https://github.com/NimaBoscarino) in [PR 1000](https://github.com/gradio-app/gradio/pull/1000)
* [BIG PR] Gradio blocks & redesigned components by [@abidlabs](https://github.com/abidlabs) in [PR 880](https://github.com/gradio-app/gradio/pull/880)
* fixed failing test on main by [@abidlabs](https://github.com/abidlabs) in [PR 1023](https://github.com/gradio-app/gradio/pull/1023)
* Use smaller ASR model in external test by [@abidlabs](https://github.com/abidlabs) in [PR 1024](https://github.com/gradio-app/gradio/pull/1024)
* updated PyPi version to 2.9.0b by [@abidlabs](https://github.com/abidlabs) in [PR 1026](https://github.com/gradio-app/gradio/pull/1026)
* Fixing import issues so that the package successfully installs on colab notebooks by [@abidlabs](https://github.com/abidlabs) in [PR 1027](https://github.com/gradio-app/gradio/pull/1027)
* Update website tracker slackbot  by [@aliabd](https://github.com/aliabd) in [PR 1037](https://github.com/gradio-app/gradio/pull/1037)
* textbox-autoheight by [@FarukOzderim](https://github.com/FarukOzderim) in [PR 1009](https://github.com/gradio-app/gradio/pull/1009)
* Model3D Examples fixes by [@dawoodkhan82](https://github.com/dawoodkhan82) in [PR 1035](https://github.com/gradio-app/gradio/pull/1035)
* GAN Gradio Guide: Adjustments to iframe heights by [@NimaBoscarino](https://github.com/NimaBoscarino) in [PR 1042](https://github.com/gradio-app/gradio/pull/1042)
* added better default labels to form components by [@abidlabs](https://github.com/abidlabs) in [PR 1040](https://github.com/gradio-app/gradio/pull/1040)
* Slackbot web tracker fix by [@aliabd](https://github.com/aliabd) in [PR 1043](https://github.com/gradio-app/gradio/pull/1043)
* Plot fixes by [@dawoodkhan82](https://github.com/dawoodkhan82) in [PR 1044](https://github.com/gradio-app/gradio/pull/1044)
* Small fixes to the demos by [@abidlabs](https://github.com/abidlabs) in [PR 1030](https://github.com/gradio-app/gradio/pull/1030)
* fixing demo issue with website by [@aliabd](https://github.com/aliabd) in [PR 1047](https://github.com/gradio-app/gradio/pull/1047)
* [hotfix] HighlightedText by [@aliabid94](https://github.com/aliabid94) in [PR 1046](https://github.com/gradio-app/gradio/pull/1046)
* Update text by [@ronvoluted](https://github.com/ronvoluted) in [PR 1050](https://github.com/gradio-app/gradio/pull/1050)
* Update CONTRIBUTING.md by [@FarukOzderim](https://github.com/FarukOzderim) in [PR 1052](https://github.com/gradio-app/gradio/pull/1052)
* fix(ui): Increase contrast for footer by [@ronvoluted](https://github.com/ronvoluted) in [PR 1048](https://github.com/gradio-app/gradio/pull/1048)
* UI design update by [@gary149](https://github.com/gary149) in [PR 1041](https://github.com/gradio-app/gradio/pull/1041)
* updated PyPi version to 2.9.0b8 by [@abidlabs](https://github.com/abidlabs) in [PR 1059](https://github.com/gradio-app/gradio/pull/1059)
* Running, testing, and fixing demos by [@abidlabs](https://github.com/abidlabs) in [PR 1060](https://github.com/gradio-app/gradio/pull/1060)
* Form layout by [@pngwn](https://github.com/pngwn) in [PR 1054](https://github.com/gradio-app/gradio/pull/1054)
* inputless-interfaces by [@FarukOzderim](https://github.com/FarukOzderim) in [PR 1038](https://github.com/gradio-app/gradio/pull/1038)
* Update PULL_REQUEST_TEMPLATE.md by [@FarukOzderim](https://github.com/FarukOzderim) in [PR 1068](https://github.com/gradio-app/gradio/pull/1068)
* Upgrading node memory to 4gb in website Docker by [@aliabd](https://github.com/aliabd) in [PR 1069](https://github.com/gradio-app/gradio/pull/1069)
* Website reload error by [@aliabd](https://github.com/aliabd) in [PR 1079](https://github.com/gradio-app/gradio/pull/1079)
* fixed favicon issue by [@abidlabs](https://github.com/abidlabs) in [PR 1064](https://github.com/gradio-app/gradio/pull/1064)
* remove-queue-from-events by [@FarukOzderim](https://github.com/FarukOzderim) in [PR 1056](https://github.com/gradio-app/gradio/pull/1056)
* Enable vertex colors for OBJs files by [@radames](https://github.com/radames) in [PR 1074](https://github.com/gradio-app/gradio/pull/1074)
* Dark text by [@ronvoluted](https://github.com/ronvoluted) in [PR 1049](https://github.com/gradio-app/gradio/pull/1049)
* Scroll to output by [@pngwn](https://github.com/pngwn) in [PR 1077](https://github.com/gradio-app/gradio/pull/1077)
* Explicitly list pnpm version 6 in contributing guide by [@freddyaboulton](https://github.com/freddyaboulton) in [PR 1085](https://github.com/gradio-app/gradio/pull/1085)
* hotfix for encrypt issue by [@abidlabs](https://github.com/abidlabs) in [PR 1096](https://github.com/gradio-app/gradio/pull/1096)
* Release 2.9b9 by [@abidlabs](https://github.com/abidlabs) in [PR 1098](https://github.com/gradio-app/gradio/pull/1098)
* tweak node circleci settings by [@pngwn](https://github.com/pngwn) in [PR 1091](https://github.com/gradio-app/gradio/pull/1091)
* Website Reload Error by [@aliabd](https://github.com/aliabd) in [PR 1099](https://github.com/gradio-app/gradio/pull/1099)
* Website Reload: README in demos docker by [@aliabd](https://github.com/aliabd) in [PR 1100](https://github.com/gradio-app/gradio/pull/1100)
* Flagging fixes by [@abidlabs](https://github.com/abidlabs) in [PR 1081](https://github.com/gradio-app/gradio/pull/1081)
* Backend for optional labels by [@abidlabs](https://github.com/abidlabs) in [PR 1080](https://github.com/gradio-app/gradio/pull/1080)
* Optional labels fe by [@pngwn](https://github.com/pngwn) in [PR 1105](https://github.com/gradio-app/gradio/pull/1105)
* clean-deprecated-parameters by [@FarukOzderim](https://github.com/FarukOzderim) in [PR 1090](https://github.com/gradio-app/gradio/pull/1090)
* Blocks rendering fix by [@abidlabs](https://github.com/abidlabs) in [PR 1102](https://github.com/gradio-app/gradio/pull/1102)
* Redos #1106 by [@abidlabs](https://github.com/abidlabs) in [PR 1112](https://github.com/gradio-app/gradio/pull/1112)
* Interface types: handle input-only, output-only, and unified interfaces by [@abidlabs](https://github.com/abidlabs) in [PR 1108](https://github.com/gradio-app/gradio/pull/1108)
* Hotfix + New pypi release 2.9b11 by [@abidlabs](https://github.com/abidlabs) in [PR 1118](https://github.com/gradio-app/gradio/pull/1118)
* issue-checkbox by [@FarukOzderim](https://github.com/FarukOzderim) in [PR 1122](https://github.com/gradio-app/gradio/pull/1122)
* issue-checkbox-hotfix by [@FarukOzderim](https://github.com/FarukOzderim) in [PR 1127](https://github.com/gradio-app/gradio/pull/1127)
* Fix demos in website by [@aliabd](https://github.com/aliabd) in [PR 1130](https://github.com/gradio-app/gradio/pull/1130)
* Guide for Gradio ONNX model zoo on Huggingface by [@AK391](https://github.com/AK391) in [PR 1073](https://github.com/gradio-app/gradio/pull/1073)
* ONNX guide fixes by [@aliabd](https://github.com/aliabd) in [PR 1131](https://github.com/gradio-app/gradio/pull/1131)
* Stacked form inputs css by [@gary149](https://github.com/gary149) in [PR 1134](https://github.com/gradio-app/gradio/pull/1134)
* made default value in textbox empty string by [@abidlabs](https://github.com/abidlabs) in [PR 1135](https://github.com/gradio-app/gradio/pull/1135)
* Examples UI by [@gary149](https://github.com/gary149) in [PR 1121](https://github.com/gradio-app/gradio/pull/1121)
* Chatbot custom color support by [@dawoodkhan82](https://github.com/dawoodkhan82) in [PR 1092](https://github.com/gradio-app/gradio/pull/1092)
* highlighted text colors by [@pngwn](https://github.com/pngwn) in [PR 1119](https://github.com/gradio-app/gradio/pull/1119)
* pin to pnpm 6 for now by [@pngwn](https://github.com/pngwn) in [PR 1147](https://github.com/gradio-app/gradio/pull/1147)
* Restore queue in Blocks by [@aliabid94](https://github.com/aliabid94) in [PR 1137](https://github.com/gradio-app/gradio/pull/1137)
* add select event for tabitems by [@pngwn](https://github.com/pngwn) in [PR 1154](https://github.com/gradio-app/gradio/pull/1154)
* max_lines + autoheight for textbox by [@pngwn](https://github.com/pngwn) in [PR 1153](https://github.com/gradio-app/gradio/pull/1153)
* use color palette for chatbot by [@pngwn](https://github.com/pngwn) in [PR 1152](https://github.com/gradio-app/gradio/pull/1152)
* Timeseries improvements by [@pngwn](https://github.com/pngwn) in [PR 1149](https://github.com/gradio-app/gradio/pull/1149)
* move styling for interface panels to frontend by [@pngwn](https://github.com/pngwn) in [PR 1146](https://github.com/gradio-app/gradio/pull/1146)
* html tweaks by [@pngwn](https://github.com/pngwn) in [PR 1145](https://github.com/gradio-app/gradio/pull/1145)
* Issue #768: Support passing none to resize and crop image by [@dawoodkhan82](https://github.com/dawoodkhan82) in [PR 1144](https://github.com/gradio-app/gradio/pull/1144)
* image gallery component + img css by [@aliabid94](https://github.com/aliabid94) in [PR 1140](https://github.com/gradio-app/gradio/pull/1140)
* networking tweak by [@abidlabs](https://github.com/abidlabs) in [PR 1143](https://github.com/gradio-app/gradio/pull/1143)
* Allow enabling queue per event listener by [@aliabid94](https://github.com/aliabid94) in [PR 1155](https://github.com/gradio-app/gradio/pull/1155)
* config hotfix and v. 2.9b23 by [@abidlabs](https://github.com/abidlabs) in [PR 1158](https://github.com/gradio-app/gradio/pull/1158)
* Custom JS calls by [@aliabid94](https://github.com/aliabid94) in [PR 1082](https://github.com/gradio-app/gradio/pull/1082)
* Small fixes: queue default fix, ffmpeg installation message by [@abidlabs](https://github.com/abidlabs) in [PR 1159](https://github.com/gradio-app/gradio/pull/1159)
* formatting by [@abidlabs](https://github.com/abidlabs) in [PR 1161](https://github.com/gradio-app/gradio/pull/1161)
* enable flex grow for gr-box by [@radames](https://github.com/radames) in [PR 1165](https://github.com/gradio-app/gradio/pull/1165)
* 1148 loading by [@pngwn](https://github.com/pngwn) in [PR 1164](https://github.com/gradio-app/gradio/pull/1164)
* Put enable_queue kwarg back in launch() by [@aliabid94](https://github.com/aliabid94) in [PR 1167](https://github.com/gradio-app/gradio/pull/1167)
* A few small fixes by [@abidlabs](https://github.com/abidlabs) in [PR 1171](https://github.com/gradio-app/gradio/pull/1171)
* Hotfix for dropdown component by [@abidlabs](https://github.com/abidlabs) in [PR 1172](https://github.com/gradio-app/gradio/pull/1172)
* use secondary buttons in interface by [@pngwn](https://github.com/pngwn) in [PR 1173](https://github.com/gradio-app/gradio/pull/1173)
* 1183 component height by [@pngwn](https://github.com/pngwn) in [PR 1185](https://github.com/gradio-app/gradio/pull/1185)
* 962 dataframe by [@pngwn](https://github.com/pngwn) in [PR 1186](https://github.com/gradio-app/gradio/pull/1186)
* update-contributing by [@FarukOzderim](https://github.com/FarukOzderim) in [PR 1188](https://github.com/gradio-app/gradio/pull/1188)
* Table tweaks by [@pngwn](https://github.com/pngwn) in [PR 1195](https://github.com/gradio-app/gradio/pull/1195)
* wrap tab content in column by [@pngwn](https://github.com/pngwn) in [PR 1200](https://github.com/gradio-app/gradio/pull/1200)
* WIP: Add dark mode support by [@gary149](https://github.com/gary149) in [PR 1187](https://github.com/gradio-app/gradio/pull/1187)
* Restored /api/predict/ endpoint for Interfaces by [@abidlabs](https://github.com/abidlabs) in [PR 1199](https://github.com/gradio-app/gradio/pull/1199)
* hltext-label by [@pngwn](https://github.com/pngwn) in [PR 1204](https://github.com/gradio-app/gradio/pull/1204)
* add copy functionality to json by [@pngwn](https://github.com/pngwn) in [PR 1205](https://github.com/gradio-app/gradio/pull/1205)
* Update component config by [@aliabid94](https://github.com/aliabid94) in [PR 1089](https://github.com/gradio-app/gradio/pull/1089)
* fix placeholder prompt by [@pngwn](https://github.com/pngwn) in [PR 1215](https://github.com/gradio-app/gradio/pull/1215)
* ensure webcam video value is propogated correctly by [@pngwn](https://github.com/pngwn) in [PR 1218](https://github.com/gradio-app/gradio/pull/1218)
* Automatic word-break in highlighted text, combine_adjacent support by [@aliabid94](https://github.com/aliabid94) in [PR 1209](https://github.com/gradio-app/gradio/pull/1209)
* async-function-support by [@FarukOzderim](https://github.com/FarukOzderim) in [PR 1190](https://github.com/gradio-app/gradio/pull/1190)
* Sharing fix for assets by [@aliabid94](https://github.com/aliabid94) in [PR 1208](https://github.com/gradio-app/gradio/pull/1208)
* Hotfixes for course demos by [@abidlabs](https://github.com/abidlabs) in [PR 1222](https://github.com/gradio-app/gradio/pull/1222)
* Allow Custom CSS by [@aliabid94](https://github.com/aliabid94) in [PR 1170](https://github.com/gradio-app/gradio/pull/1170)
* share-hotfix by [@FarukOzderim](https://github.com/FarukOzderim) in [PR 1226](https://github.com/gradio-app/gradio/pull/1226)
* tweaks by [@pngwn](https://github.com/pngwn) in [PR 1229](https://github.com/gradio-app/gradio/pull/1229)
* white space for class concatenation by [@radames](https://github.com/radames) in [PR 1228](https://github.com/gradio-app/gradio/pull/1228)
* Tweaks by [@pngwn](https://github.com/pngwn) in [PR 1230](https://github.com/gradio-app/gradio/pull/1230)
* css tweaks by [@pngwn](https://github.com/pngwn) in [PR 1235](https://github.com/gradio-app/gradio/pull/1235)
* ensure defaults height match for media inputs by [@pngwn](https://github.com/pngwn) in [PR 1236](https://github.com/gradio-app/gradio/pull/1236)
* Default Label label value by [@radames](https://github.com/radames) in [PR 1239](https://github.com/gradio-app/gradio/pull/1239)
* update-shortcut-syntax by [@FarukOzderim](https://github.com/FarukOzderim) in [PR 1234](https://github.com/gradio-app/gradio/pull/1234)
* Update version.txt by [@FarukOzderim](https://github.com/FarukOzderim) in [PR 1244](https://github.com/gradio-app/gradio/pull/1244)
* Layout bugs by [@pngwn](https://github.com/pngwn) in [PR 1246](https://github.com/gradio-app/gradio/pull/1246)
* Update demo by [@FarukOzderim](https://github.com/FarukOzderim) in [PR 1253](https://github.com/gradio-app/gradio/pull/1253)
* Button default name by [@FarukOzderim](https://github.com/FarukOzderim) in [PR 1243](https://github.com/gradio-app/gradio/pull/1243)
* Labels spacing by [@gary149](https://github.com/gary149) in [PR 1254](https://github.com/gradio-app/gradio/pull/1254)
* add global loader for gradio app by [@pngwn](https://github.com/pngwn) in [PR 1251](https://github.com/gradio-app/gradio/pull/1251)
* ui apis for dalle-mini by [@pngwn](https://github.com/pngwn) in [PR 1258](https://github.com/gradio-app/gradio/pull/1258)
* Add precision to Number, backend only by [@freddyaboulton](https://github.com/freddyaboulton) in [PR 1125](https://github.com/gradio-app/gradio/pull/1125)
* Website Design Changes by [@abidlabs](https://github.com/abidlabs) in [PR 1015](https://github.com/gradio-app/gradio/pull/1015)
* Small fixes for multiple demos compatible with 3.0 by [@radames](https://github.com/radames) in [PR 1257](https://github.com/gradio-app/gradio/pull/1257)
* Issue #1160: Model 3D component not destroyed correctly by [@dawoodkhan82](https://github.com/dawoodkhan82) in [PR 1219](https://github.com/gradio-app/gradio/pull/1219)
* Fixes to components by [@abidlabs](https://github.com/abidlabs) in [PR 1260](https://github.com/gradio-app/gradio/pull/1260)
* layout docs by [@abidlabs](https://github.com/abidlabs) in [PR 1263](https://github.com/gradio-app/gradio/pull/1263)
* Static forms by [@pngwn](https://github.com/pngwn) in [PR 1264](https://github.com/gradio-app/gradio/pull/1264)
* Cdn assets by [@pngwn](https://github.com/pngwn) in [PR 1265](https://github.com/gradio-app/gradio/pull/1265)
* update logo by [@gary149](https://github.com/gary149) in [PR 1266](https://github.com/gradio-app/gradio/pull/1266)
* fix slider by [@aliabid94](https://github.com/aliabid94) in [PR 1268](https://github.com/gradio-app/gradio/pull/1268)
* maybe fix auth in iframes by [@pngwn](https://github.com/pngwn) in [PR 1261](https://github.com/gradio-app/gradio/pull/1261)
* Improves "Getting Started" guide by [@abidlabs](https://github.com/abidlabs) in [PR 1269](https://github.com/gradio-app/gradio/pull/1269)
* Add embedded demos to website by [@aliabid94](https://github.com/aliabid94) in [PR 1270](https://github.com/gradio-app/gradio/pull/1270)
* Label hotfixes by [@abidlabs](https://github.com/abidlabs) in [PR 1281](https://github.com/gradio-app/gradio/pull/1281)
* General tweaks by [@pngwn](https://github.com/pngwn) in [PR 1276](https://github.com/gradio-app/gradio/pull/1276)
* only affect links within the document by [@pngwn](https://github.com/pngwn) in [PR 1282](https://github.com/gradio-app/gradio/pull/1282)
* release 3.0b9 by [@abidlabs](https://github.com/abidlabs) in [PR 1283](https://github.com/gradio-app/gradio/pull/1283)
* Dm by [@pngwn](https://github.com/pngwn) in [PR 1284](https://github.com/gradio-app/gradio/pull/1284)
* Website fixes by [@aliabd](https://github.com/aliabd) in [PR 1286](https://github.com/gradio-app/gradio/pull/1286)
* Create Streamables by [@aliabid94](https://github.com/aliabid94) in [PR 1279](https://github.com/gradio-app/gradio/pull/1279)
* ensure table works on mobile by [@pngwn](https://github.com/pngwn) in [PR 1277](https://github.com/gradio-app/gradio/pull/1277)
* changes by [@aliabid94](https://github.com/aliabid94) in [PR 1287](https://github.com/gradio-app/gradio/pull/1287)
* demo alignment on landing page by [@aliabd](https://github.com/aliabd) in [PR 1288](https://github.com/gradio-app/gradio/pull/1288)
* New meta img by [@aliabd](https://github.com/aliabd) in [PR 1289](https://github.com/gradio-app/gradio/pull/1289)
* updated PyPi version to 3.0 by [@abidlabs](https://github.com/abidlabs) in [PR 1290](https://github.com/gradio-app/gradio/pull/1290)
* Fix site by [@aliabid94](https://github.com/aliabid94) in [PR 1291](https://github.com/gradio-app/gradio/pull/1291)
* Mobile responsive guides by [@aliabd](https://github.com/aliabd) in [PR 1293](https://github.com/gradio-app/gradio/pull/1293)
* Update readme by [@abidlabs](https://github.com/abidlabs) in [PR 1292](https://github.com/gradio-app/gradio/pull/1292)
* gif by [@abidlabs](https://github.com/abidlabs) in [PR 1296](https://github.com/gradio-app/gradio/pull/1296)

## Contributors Shoutout:

* [@JefferyChiang](https://github.com/JefferyChiang) made their first contribution in [PR 1004](https://github.com/gradio-app/gradio/pull/1004)
* [@NimaBoscarino](https://github.com/NimaBoscarino) made their first contribution in [PR 1000](https://github.com/gradio-app/gradio/pull/1000)
* [@ronvoluted](https://github.com/ronvoluted) made their first contribution in [PR 1050](https://github.com/gradio-app/gradio/pull/1050)
* [@radames](https://github.com/radames) made their first contribution in [PR 1074](https://github.com/gradio-app/gradio/pull/1074)
* [@freddyaboulton](https://github.com/freddyaboulton) made their first contribution in [PR 1085](https://github.com/gradio-app/gradio/pull/1085)<|MERGE_RESOLUTION|>--- conflicted
+++ resolved
@@ -8,13 +8,10 @@
 ## Bug Fixes:
 - Ensure `mirror_webcam` is always respected by [@pngwn](https://github.com/pngwn) in [PR 3245](https://github.com/gradio-app/gradio/pull/3245)
 - Fix issue where updated markdown links were not being opened in a new tab by [@gante](https://github.com/gante) in [PR 3236](https://github.com/gradio-app/gradio/pull/3236)
-<<<<<<< HEAD
 - API Docs Fixes by [@aliabd](https://github.com/aliabd) in [PR 3287](https://github.com/gradio-app/gradio/pull/3287)
-=======
 - Added a timeout to queue messages as some demos were experiencing infinitely growing queues from active jobs waiting forever for clients to respond by [@freddyaboulton](https://github.com/freddyaboulton) in [PR 3196](https://github.com/gradio-app/gradio/pull/3196)
 - Fixes the height of rendered LaTeX images so that they match the height of surrounding text by [@abidlabs](https://github.com/abidlabs) in [PR 3258](https://github.com/gradio-app/gradio/pull/3258)
 - Fix bug where matplotlib images where always too small on the front end by [@freddyaboulton](https://github.com/freddyaboulton) in [PR 3274](https://github.com/gradio-app/gradio/pull/3274) 
->>>>>>> 5df113a4
 
 ## Documentation Changes:
 No changes to highlight.
