--- conflicted
+++ resolved
@@ -16,12 +16,9 @@
 ## Other Changes:
 
 - Clean up unnecessary `new Promise()`s by [@akx](https://github.com/akx) in [PR 4442](https://github.com/gradio-app/gradio/pull/4442).
-<<<<<<< HEAD
-- `Progress` component appears when no `iterable` is specified in `tqdm` constructor
-=======
+- `Progress` component appears when no `iterable` is specified in `tqdm` constructor by [@itrushkin](https://github.com/itrushkin) in [PR 4475](https://github.com/gradio-app/gradio/pull/4475)
 - Minor UI cleanup for Examples and Dataframe components [@aliabid94](https://github.com/aliabid94) in [PR 4455](https://github.com/gradio-app/gradio/pull/4455). 
 
->>>>>>> e9aa9eec
 ## Breaking Changes:
 
 No changes to highlight.
