# Upcoming Release 

## New Features:

### Extended support for Interface.load! 🏗️

You can now load `image-to-text` and `conversational` pipelines from the hub!

### Image-to-text Demo
```python
io = gr.Interface.load("models/nlpconnect/vit-gpt2-image-captioning",
                       api_key="<optional-api-key>")
io.launch()
```
<img width="1087" alt="image" src="https://user-images.githubusercontent.com/41651716/213260197-dc5d80b4-6e50-4b3a-a764-94980930ac38.png">

### conversational Demo
```python
chatbot = gr.Interface.load("models/microsoft/DialoGPT-medium",
                           api_key="<optional-api-key>")
chatbot.launch()
```
![chatbot_load](https://user-images.githubusercontent.com/41651716/213260220-3eaa25b7-a38b-48c6-adeb-2718bdf297a2.gif)


By [@freddyaboulton](https://github.com/freddyaboulton) in [PR 3011](https://github.com/gradio-app/gradio/pull/3011) 

### Download Button added to Model3D Output Component

No need for an additional file output component to enable model3d file downloads anymore. We now added a download button to the model3d component itself.

<img width="739" alt="Screenshot 2023-01-18 at 3 52 45 PM" src="https://user-images.githubusercontent.com/12725292/213294198-5f4fda35-bde7-450c-864f-d5683e7fa29a.png">

By [@dawoodkhan82](https://github.com/dawoodkhan82) in [PR 3014](https://github.com/gradio-app/gradio/pull/3014) 

## Bug Fixes:
* Fixes bug where interpretation event was not configured correctly by [@freddyaboulton](https://github.com/freddyaboulton) in [PR 2993](https://github.com/gradio-app/gradio/pull/2993) 
* Fix relative import bug in reload mode by [@freddyaboulton](https://github.com/freddyaboulton) in [PR 2992](https://github.com/gradio-app/gradio/pull/2992) 
* Fixes bug where png files were not being recognized when uploading images by [@abidlabs](https://github.com/abidlabs) in [PR 3002](https://github.com/gradio-app/gradio/pull/3002) 
* Fixes bug where external Spaces could not be loaded and used as functions if they returned files by [@abidlabs](https://github.com/abidlabs) in [PR 3004](https://github.com/gradio-app/gradio/pull/3004) 
* Fix bug where file serialization output was not JSON serializable by [@freddyaboulton](https://github.com/freddyaboulton) in [PR 2999](https://github.com/gradio-app/gradio/pull/2999)  
* Fixes bug where png files were not being recognized when uploading images by [@abidlabs](https://github.com/abidlabs) in [PR 3002](https://github.com/gradio-app/gradio/pull/3002) 
* Fixes bug where temporary uploaded files were not being added to temp sets by [@abidlabs](https://github.com/abidlabs) in [PR 3005](https://github.com/gradio-app/gradio/pull/3005)
* Fixes issue where markdown support in chatbot breaks older demos [@dawoodkhan82](https://github.com/dawoodkhan82) in [PR 3006](https://github.com/gradio-app/gradio/pull/3006) 
* Fixes the `/file/` route that was broken in a recent change in [PR 3010](https://github.com/gradio-app/gradio/pull/3010) 
* Fix bug where the Image component could not serialize image urls by [@freddyaboulton](https://github.com/freddyaboulton) in [PR 2957](https://github.com/gradio-app/gradio/pull/2957)  
* Fix forwarding for guides after SEO renaming by [@aliabd](https://github.com/aliabd) in [PR 3017](https://github.com/gradio-app/gradio/pull/3017)
* Switch all pages on the website to use latest stable gradio by [@aliabd](https://github.com/aliabd) in [PR 3016](https://github.com/gradio-app/gradio/pull/3016)
* Fix bug related to deprecated parameters in `huggingface_hub` for the HuggingFaceDatasetSaver in [PR 3025](https://github.com/gradio-app/gradio/pull/3025)
* Added better support for symlinks in the way absolute paths are resolved by [@abidlabs](https://github.com/abidlabs) in [PR 3037](https://github.com/gradio-app/gradio/pull/3037)
* Fix several minor frontend bugs (loading animation, examples as gallery) frontend [@aliabid94](https://github.com/3026) in [PR 2961](https://github.com/gradio-app/gradio/pull/3026).
* Fixes bug that the chatbot sample code does not work with certain input value by [@petrov826](https://github.com/petrov826) in [PR 3039](https://github.com/gradio-app/gradio/pull/3039).
* Fix shadows for form element and ensure focus styles more visible in dark mode   [@pngwn](https://github.com/pngwn) in [PR 3042](https://github.com/gradio-app/gradio/pull/3042).
* Fixed bug where the Checkbox and Dropdown change events were not triggered in response to other component changes by [@freddyaboulton](https://github.com/freddyaboulton) in [PR 3045](https://github.com/gradio-app/gradio/pull/3045)   
* Fix bug where the queue was not properly restarted after launching a `closed` app by [@freddyaboulton](https://github.com/freddyaboulton) in [PR 3022](https://github.com/gradio-app/gradio/pull/3022)
* Adding missing embedded components on docs by [@aliabd](https://github.com/aliabd) in [PR 3027](https://github.com/gradio-app/gradio/pull/3027)
* Fixes bug where app would crash if the `file_types` parameter of `gr.File` or `gr.UploadButton` was not a list by [@freddyaboulton](https://github.com/freddyaboulton) in [PR 3048](https://github.com/gradio-app/gradio/pull/3048)    
<<<<<<< HEAD
* Ensure CSS mounts correctly regardless of how many Gradio instances are on the page [@pngwn](https://github.com/pngwn) in [PR 3059](https://github.com/gradio-app/gradio/pull/3059).
=======
* Fix bug where input component was not hidden in the frontend for `UploadButton` by  [@freddyaboulton](https://github.com/freddyaboulton) in [PR 3053](https://github.com/gradio-app/gradio/pull/3053)
>>>>>>> 7fc3e750

## Documentation Changes:
* SEO improvements to guides by[@aliabd](https://github.com/aliabd) in [PR 2915](https://github.com/gradio-app/gradio/pull/2915)
* Use `gr.LinePlot` for the `blocks_kinematics` demo by [@freddyaboulton](https://github.com/freddyaboulton) in [PR 2998](https://github.com/gradio-app/gradio/pull/2998)  
* Updated the `interface_series_load` to include some inline markdown code by [@abidlabs](https://github.com/abidlabs) in [PR 3051](https://github.com/gradio-app/gradio/pull/3051)

## Testing and Infrastructure Changes:
* Adds a GitHub action to test if any large files (> 5MB) are present by [@abidlabs](https://github.com/abidlabs) in [PR 3013](https://github.com/gradio-app/gradio/pull/3013)  

## Breaking Changes:
No changes to highlight.

## Full Changelog:
* Rewrote frontend using CSS variables for themes by [@pngwn](https://github.com/pngwn) in [PR 2840](https://github.com/gradio-app/gradio/pull/2840)
* Moved telemetry requests to run on background threads by [@abidlabs](https://github.com/abidlabs) in [PR 3054](https://github.com/gradio-app/gradio/pull/3054)  


## Contributors Shoutout:
No changes to highlight.


# Version 3.16.2

## New Features:
No changes to highlight.

## Bug Fixes:
* Fixed file upload fails for files with zero size by [@dawoodkhan82](https://github.com/dawoodkhan82) in [PR 2923](https://github.com/gradio-app/gradio/pull/2923)
* Fixed bug where `mount_gradio_app` would not launch if the queue was enabled in a gradio app by [@freddyaboulton](https://github.com/freddyaboulton) in [PR 2939](https://github.com/gradio-app/gradio/pull/2939) 
* Fix custom long CSS handling in Blocks by [@anton-l](https://github.com/anton-l) in [PR 2953](https://github.com/gradio-app/gradio/pull/2953)
* Recovers the dropdown change event by [@abidlabs](https://github.com/abidlabs) in [PR 2954](https://github.com/gradio-app/gradio/pull/2954).
* Fix audio file output by [@aliabid94](https://github.com/aliabid94) in [PR 2961](https://github.com/gradio-app/gradio/pull/2961).
* Fixed bug where file extensions of really long files were not kept after download by [@freddyaboulton](https://github.com/freddyaboulton) in [PR 2929](https://github.com/gradio-app/gradio/pull/2929) 
* Fix bug where outputs for examples where not being returned by the backend by [@freddyaboulton](https://github.com/freddyaboulton) in [PR 2955](https://github.com/gradio-app/gradio/pull/2955) 
* Fix bug in `blocks_plug` demo that prevented switching tabs programmatically with python [@TashaSkyUp](https://github.com/https://github.com/TashaSkyUp) in [PR 2971](https://github.com/gradio-app/gradio/pull/2971). 

## Documentation Changes:
No changes to highlight.

## Testing and Infrastructure Changes:
No changes to highlight.

## Breaking Changes:
No changes to highlight.

## Full Changelog:
No changes to highlight.

## Contributors Shoutout:
No changes to highlight.


# Version 3.16.1

## New Features:

No changes to highlight.

## Bug Fixes:
* Fix audio file output by [@aliabid94](https://github.com/aliabid94) in [PR 2950](https://github.com/gradio-app/gradio/pull/2950).

## Documentation Changes:
No changes to highlight.

## Testing and Infrastructure Changes:
No changes to highlight.

## Breaking Changes:
No changes to highlight.

## Full Changelog:
No changes to highlight.

## Contributors Shoutout:
No changes to highlight.

# Version 3.16.0

## New Features:

### Send custom progress updates by adding a `gr.Progress` argument after the input arguments to any function. Example:

```python
def reverse(word, progress=gr.Progress()):
    progress(0, desc="Starting")
    time.sleep(1)
    new_string = ""
    for letter in progress.tqdm(word, desc="Reversing"):
        time.sleep(0.25)
        new_string = letter + new_string
    return new_string

demo = gr.Interface(reverse, gr.Text(), gr.Text())
```

Progress indicator bar by [@aliabid94](https://github.com/aliabid94) in [PR 2750](https://github.com/gradio-app/gradio/pull/2750).

* Added `title` argument to `TabbedInterface` by @MohamedAliRashad in [#2888](https://github.com/gradio-app/gradio/pull/2888)
* Add support for specifying file extensions for `gr.File` and `gr.UploadButton`, using `file_types` parameter (e.g  `gr.File(file_count="multiple", file_types=["text", ".json", ".csv"])`) by @dawoodkhan82 in [#2901](https://github.com/gradio-app/gradio/pull/2901)
* Added `multiselect` option to `Dropdown` by @dawoodkhan82 in [#2871](https://github.com/gradio-app/gradio/pull/2871)

### With `multiselect` set to `true` a user can now select multiple options from the `gr.Dropdown` component.

```python
gr.Dropdown(["angola", "pakistan", "canada"], multiselect=True, value=["angola"])
```
<img width="610" alt="Screenshot 2023-01-03 at 4 14 36 PM" src="https://user-images.githubusercontent.com/12725292/210442547-c86975c9-4b4f-4b8e-8803-9d96e6a8583a.png">


## Bug Fixes:
* Fixed bug where an error opening an audio file led to a crash by [@FelixDombek](https://github.com/FelixDombek) in [PR 2898](https://github.com/gradio-app/gradio/pull/2898)
* Fixed bug where setting `default_enabled=False` made it so that the entire queue did not start by [@freddyaboulton](https://github.com/freddyaboulton) in [PR 2876](https://github.com/gradio-app/gradio/pull/2876)  
* Fixed bug where csv preview for DataFrame examples would show filename instead of file contents by [@freddyaboulton](https://github.com/freddyaboulton) in [PR 2877](https://github.com/gradio-app/gradio/pull/2877)
* Fixed bug where an error raised after yielding iterative output would not be displayed in the browser by 
[@JaySmithWpg](https://github.com/JaySmithWpg) in [PR 2889](https://github.com/gradio-app/gradio/pull/2889)
* Fixed bug in `blocks_style` demo that was preventing it from launching by [@freddyaboulton](https://github.com/freddyaboulton) in [PR 2890](https://github.com/gradio-app/gradio/pull/2890)  
* Fixed bug where files could not be downloaded by [@freddyaboulton](https://github.com/freddyaboulton) in [PR 2926](https://github.com/gradio-app/gradio/pull/2926)
* Fixed bug where cached examples were not displaying properly by [@a-rogalska](https://github.com/a-rogalska) in [PR 2974](https://github.com/gradio-app/gradio/pull/2974)

## Documentation Changes:
* Added a Guide on using Google Sheets to create a real-time dashboard with Gradio's `DataFrame` and `LinePlot` component, by [@abidlabs](https://github.com/abidlabs) in [PR 2816](https://github.com/gradio-app/gradio/pull/2816) 
* Add a components - events matrix on the docs by [@aliabd](https://github.com/aliabd) in [PR 2921](https://github.com/gradio-app/gradio/pull/2921)

## Testing and Infrastructure Changes:
* Deployed PRs from forks to spaces by [@freddyaboulton](https://github.com/freddyaboulton) in [PR 2895](https://github.com/gradio-app/gradio/pull/2895)   

## Breaking Changes:
No changes to highlight.

## Full Changelog:
* The `default_enabled` parameter of the `Blocks.queue` method has no effect by [@freddyaboulton](https://github.com/freddyaboulton) in [PR 2876](https://github.com/gradio-app/gradio/pull/2876) 
* Added typing to several Python files in codebase by [@abidlabs](https://github.com/abidlabs) in [PR 2887](https://github.com/gradio-app/gradio/pull/2887) 
* Excluding untracked files from demo notebook check action by [@aliabd](https://github.com/aliabd) in [PR 2897](https://github.com/gradio-app/gradio/pull/2897)
* Optimize images and gifs by [@aliabd](https://github.com/aliabd) in [PR 2922](https://github.com/gradio-app/gradio/pull/2922)
* Updated typing by [@1nF0rmed](https://github.com/1nF0rmed) in [PR 2904](https://github.com/gradio-app/gradio/pull/2904)

## Contributors Shoutout:
* @JaySmithWpg for making their first contribution to gradio!
* @MohamedAliRashad for making their first contribution to gradio!

# Version 3.15.0

## New Features:

Gradio's newest plotting component `gr.LinePlot`! 📈

With this component you can easily create time series visualizations with customizable
appearance for your demos and dashboards ... all without having to know an external plotting library.

For an example of the api see below:

```python
gr.LinePlot(stocks,
            x="date",
            y="price",
            color="symbol",
            color_legend_position="bottom",
            width=600, height=400, title="Stock Prices")
```
![image](https://user-images.githubusercontent.com/41651716/208711646-81ae3745-149b-46a3-babd-0569aecdd409.png)


By [@freddyaboulton](https://github.com/freddyaboulton) in [PR 2807](https://github.com/gradio-app/gradio/pull/2807) 

## Bug Fixes:
* Fixed bug where the `examples_per_page` parameter of the `Examples` component was not passed to the internal `Dataset` component by [@freddyaboulton](https://github.com/freddyaboulton) in [PR 2861](https://github.com/gradio-app/gradio/pull/2861)  
* Fixes loading Spaces that have components with default values by [@abidlabs](https://github.com/abidlabs) in [PR 2855](https://github.com/gradio-app/gradio/pull/2855) 
* Fixes flagging when `allow_flagging="auto"` in `gr.Interface()` by [@abidlabs](https://github.com/abidlabs) in [PR 2695](https://github.com/gradio-app/gradio/pull/2695)
* Fixed bug where passing a non-list value to `gr.CheckboxGroup` would crash the entire app by [@freddyaboulton](https://github.com/freddyaboulton) in [PR 2866](https://github.com/gradio-app/gradio/pull/2866) 

## Documentation Changes:
* Added a Guide on using BigQuery with Gradio's `DataFrame` and `ScatterPlot` component,
by [@abidlabs](https://github.com/abidlabs) in [PR 2794](https://github.com/gradio-app/gradio/pull/2794) 

## Testing and Infrastructure Changes:
No changes to highlight.

## Breaking Changes:
No changes to highlight.

## Full Changelog:
* Fixed importing gradio can cause PIL.Image.registered_extensions() to break by `[@aliencaocao](https://github.com/aliencaocao)` in `[PR 2846](https://github.com/gradio-app/gradio/pull/2846)`
* Fix css glitch and navigation in docs by [@aliabd](https://github.com/aliabd) in [PR 2856](https://github.com/gradio-app/gradio/pull/2856)
* Added the ability to set `x_lim`, `y_lim` and legend positions for `gr.ScatterPlot` by  [@freddyaboulton](https://github.com/freddyaboulton) in [PR 2807](https://github.com/gradio-app/gradio/pull/2807)  
* Remove footers and min-height the correct way by [@aliabd](https://github.com/aliabd) in [PR 2860](https://github.com/gradio-app/gradio/pull/2860)

## Contributors Shoutout:
No changes to highlight.

# Version 3.14.0

## New Features:

### Add Waveform Visual Support to Audio
Adds a `gr.make_waveform()` function that creates a waveform video by combining an audio and an optional background image by [@dawoodkhan82](http://github.com/dawoodkhan82) and [@aliabid94](http://github.com/aliabid94) in [PR 2706](https://github.com/gradio-app/gradio/pull/2706. Helpful for making audio outputs much more shareable.

![waveform screenrecording](https://user-images.githubusercontent.com/7870876/206062396-164a5e71-451a-4fe0-94a7-cbe9269d57e6.gif)

### Allows Every Component to Accept an `every` Parameter

When a component's initial value is a function, the `every` parameter re-runs the function every `every` seconds. By [@abidlabs](https://github.com/abidlabs) in [PR 2806](https://github.com/gradio-app/gradio/pull/2806). Here's a code example:

```py
import gradio as gr

with gr.Blocks() as demo:
    df = gr.DataFrame(run_query, every=60*60)

demo.queue().launch() 
```

## Bug Fixes:
* Fixed issue where too many temporary files were created, all with randomly generated
filepaths. Now fewer temporary files are created and are assigned a path that is a 
hash based on the file contents by [@abidlabs](https://github.com/abidlabs) in [PR 2758](https://github.com/gradio-app/gradio/pull/2758) 

## Documentation Changes:
No changes to highlight.

## Testing and Infrastructure Changes:
No changes to highlight.

## Breaking Changes:
No changes to highlight.

## Full Changelog:
No changes to highlight.

## Contributors Shoutout:
No changes to highlight.


# Version 3.13.2

## New Features:
No changes to highlight.

## Bug Fixes:
No changes to highlight.

## Documentation Changes:
* Improves documentation of several queuing-related parameters by [@abidlabs](https://github.com/abidlabs) in [PR 2825](https://github.com/gradio-app/gradio/pull/2825) 

## Testing and Infrastructure Changes:
* Remove h11 pinning by [@ecederstrand]([https://github.com/abidlabs](https://github.com/ecederstrand)) in [PR 2820]([https://github.com/gradio-app/gradio/pull/2808](https://github.com/gradio-app/gradio/pull/2820)) 

## Breaking Changes:
No changes to highlight.

## Full Changelog:
No changes to highlight.

## Contributors Shoutout:
No changes to highlight.

# Version 3.13.1

## New Features:

### New Shareable Links

Replaces tunneling logic based on ssh port-forwarding to that based on `frp` by [XciD](https://github.com/XciD) and [Wauplin](https://github.com/Wauplin) in [PR 2509](https://github.com/gradio-app/gradio/pull/2509)

You don't need to do anything differently, but when you set `share=True` in `launch()`,
you'll get this message and a public link that look a little bit different:

```bash
Setting up a public link... we have recently upgraded the way public links are generated. If you encounter any problems, please downgrade to gradio version 3.13.0
.
Running on public URL: https://bec81a83-5b5c-471e.gradio.live
```

These links are a more secure and scalable way to create shareable demos!

## Bug Fixes:
* Allows `gr.Dataframe()` to take a `pandas.DataFrame` that includes numpy array and other types as its initial value, by [@abidlabs](https://github.com/abidlabs) in [PR 2804](https://github.com/gradio-app/gradio/pull/2804) 
* Add `altair` to requirements.txt by [@freddyaboulton](https://github.com/freddyaboulton) in [PR 2811](https://github.com/gradio-app/gradio/pull/2811)
* Added aria-labels to icon buttons that are built into UI components by [@emilyuhde](http://github.com/emilyuhde) in [PR 2791](https://github.com/gradio-app/gradio/pull/2791)

## Documentation Changes:
* Fixed some typos in the "Plot Component for Maps" guide by [@freddyaboulton](https://github.com/freddyaboulton) in [PR 2811](https://github.com/gradio-app/gradio/pull/2811)

## Testing and Infrastructure Changes:
* Fixed test for IP address by [@abidlabs](https://github.com/abidlabs) in [PR 2808](https://github.com/gradio-app/gradio/pull/2808) 

## Breaking Changes:
No changes to highlight.

## Full Changelog:
* Fixed typo in parameter `visible` in classes in `templates.py` by [@abidlabs](https://github.com/abidlabs) in [PR 2805](https://github.com/gradio-app/gradio/pull/2805) 
* Switched external service for getting IP address from `https://api.ipify.org` to `https://checkip.amazonaws.com/` by [@abidlabs](https://github.com/abidlabs) in [PR 2810](https://github.com/gradio-app/gradio/pull/2810) 

## Contributors Shoutout:
No changes to highlight.

* Fixed typo in parameter `visible` in classes in `templates.py` by [@abidlabs](https://github.com/abidlabs) in [PR 2805](https://github.com/gradio-app/gradio/pull/2805)
* Switched external service for getting IP address from `https://api.ipify.org` to `https://checkip.amazonaws.com/` by [@abidlabs](https://github.com/abidlabs) in [PR 2810](https://github.com/gradio-app/gradio/pull/2810)


# Version 3.13.0

## New Features:

### Scatter plot component

It is now possible to create a scatter plot natively in Gradio!

The `gr.ScatterPlot` component accepts a pandas dataframe and some optional configuration parameters
and will automatically create a plot for you!

This is the first of many native plotting components in Gradio!

For an example of how to use `gr.ScatterPlot` see below:

```python
import gradio as gr
from vega_datasets import data

cars = data.cars()

with gr.Blocks() as demo:
    gr.ScatterPlot(show_label=False,
                   value=cars,
                   x="Horsepower",
                   y="Miles_per_Gallon",
                   color="Origin",
                   tooltip="Name",
                   title="Car Data",
                   y_title="Miles per Gallon",
                   color_legend_title="Origin of Car").style(container=False)

demo.launch()
```

<img width="404" alt="image" src="https://user-images.githubusercontent.com/41651716/206737726-4c4da5f0-dee8-4f0a-b1e1-e2b75c4638e9.png">


By [@freddyaboulton](https://github.com/freddyaboulton) in [PR 2764](https://github.com/gradio-app/gradio/pull/2764)


### Support for altair plots

The `Plot` component can now accept altair plots as values!
Simply return an altair plot from your event listener and gradio will display it in the front-end.
See the example below:

```python
import gradio as gr
import altair as alt
from vega_datasets import data

cars = data.cars()
chart = (
    alt.Chart(cars)
    .mark_point()
    .encode(
        x="Horsepower",
        y="Miles_per_Gallon",
        color="Origin",
    )
)

with gr.Blocks() as demo:
    gr.Plot(value=chart)
demo.launch()
```

<img width="1366" alt="image" src="https://user-images.githubusercontent.com/41651716/204660697-f994316f-5ca7-4e8a-93bc-eb5e0d556c91.png">

By [@freddyaboulton](https://github.com/freddyaboulton) in [PR 2741](https://github.com/gradio-app/gradio/pull/2741)

### Set the background color of a Label component

The `Label` component now accepts a `color` argument by [@freddyaboulton](https://github.com/freddyaboulton) in [PR 2736](https://github.com/gradio-app/gradio/pull/2736).
The `color` argument should either be a valid css color name or hexadecimal string.
You can update the color with `gr.Label.update`!

This lets you create Alert and Warning boxes with the `Label` component. See below:

```python
import gradio as gr
import random

def update_color(value):
    if value < 0:
        # This is bad so use red
        return "#FF0000"
    elif 0 <= value <= 20:
        # Ok but pay attention (use orange)
        return "#ff9966"
    else:
        # Nothing to worry about
        return None

def update_value():
    choice = random.choice(['good', 'bad', 'so-so'])
    color = update_color(choice)
    return gr.Label.update(value=choice, color=color)


with gr.Blocks() as demo:
    label = gr.Label(value=-10)
    demo.load(lambda: update_value(), inputs=None, outputs=[label], every=1)
demo.queue().launch()
```

![label_bg_color_update](https://user-images.githubusercontent.com/41651716/204400372-80e53857-f26f-4a38-a1ae-1acadff75e89.gif)

### Add Brazilian Portuguese translation

Add Brazilian Portuguese translation (pt-BR.json) by [@pstwh](http://github.com/pstwh) in [PR 2753](https://github.com/gradio-app/gradio/pull/2753):

<img width="951" alt="image" src="https://user-images.githubusercontent.com/1778297/206615305-4c52031e-3f7d-4df2-8805-a79894206911.png">

## Bug Fixes:
* Fixed issue where image thumbnails were not showing when an example directory was provided
by [@abidlabs](https://github.com/abidlabs) in [PR 2745](https://github.com/gradio-app/gradio/pull/2745)
* Fixed bug loading audio input models from the hub by [@freddyaboulton](https://github.com/freddyaboulton) in [PR 2779](https://github.com/gradio-app/gradio/pull/2779).
* Fixed issue where entities were not merged when highlighted text was generated from the
dictionary inputs [@payoto](https://github.com/payoto) in [PR 2767](https://github.com/gradio-app/gradio/pull/2767)
* Fixed bug where generating events did not finish running even if the websocket connection was closed by [@freddyaboulton](https://github.com/freddyaboulton) in [PR 2783](https://github.com/gradio-app/gradio/pull/2783).

## Documentation Changes:
No changes to highlight.

## Testing and Infrastructure Changes:
No changes to highlight.

## Breaking Changes:
No changes to highlight.

## Full Changelog:
* Images in the chatbot component are now resized if they exceed a max width by [@abidlabs](https://github.com/abidlabs) in [PR 2748](https://github.com/gradio-app/gradio/pull/2748)
* Missing parameters have been added to `gr.Blocks().load()` by [@abidlabs](https://github.com/abidlabs) in [PR 2755](https://github.com/gradio-app/gradio/pull/2755)
* Deindex share URLs from search by [@aliabd](https://github.com/aliabd) in [PR 2772](https://github.com/gradio-app/gradio/pull/2772)
* Redirect old links and fix broken ones by [@aliabd](https://github.com/aliabd) in [PR 2774](https://github.com/gradio-app/gradio/pull/2774)

## Contributors Shoutout:
No changes to highlight.

# Version 3.12.0

## New Features:

### The `Chatbot` component now supports a subset of Markdown (including bold, italics, code, images)

You can now pass in some Markdown to the Chatbot component and it will show up,
meaning that you can pass in images as well! by [@abidlabs](https://github.com/abidlabs) in [PR 2731](https://github.com/gradio-app/gradio/pull/2731)

Here's a simple example that references a local image `lion.jpg` that is in the same
folder as the Python script:

```py
import gradio as gr

with gr.Blocks() as demo:
    gr.Chatbot([("hi", "hello **abubakar**"), ("![](/file=lion.jpg)", "cool pic")])

demo.launch()
```

![Alt text](https://user-images.githubusercontent.com/1778297/204357455-5c1a4002-eee7-479d-9a1e-ba2c12522723.png)

To see a more realistic example, see the new demo `/demo/chatbot_multimodal/run.py`.


### Latex support
Added mathtext (a subset of latex) support to gr.Markdown. Added by [@kashif](https://github.com/kashif) and [@aliabid94](https://github.com/aliabid94) in [PR 2696](https://github.com/gradio-app/gradio/pull/2696).

Example of how it can be used:

```python
gr.Markdown(
    r"""
    # Hello World! $\frac{\sqrt{x + y}}{4}$ is today's lesson.
    """)
```

### Update Accordion properties from the backend

You can now update the Accordion `label` and `open` status with `gr.Accordion.update` by [@freddyaboulton](https://github.com/freddyaboulton) in [PR 2690](https://github.com/gradio-app/gradio/pull/2690)

```python
import gradio as gr

with gr.Blocks() as demo:
    with gr.Accordion(label="Open for greeting", open=False) as accordion:
        gr.Textbox("Hello!")
    open_btn = gr.Button(value="Open Accordion")
    close_btn = gr.Button(value="Close Accordion")
    open_btn.click(
        lambda: gr.Accordion.update(open=True, label="Open Accordion"),
        inputs=None,
        outputs=[accordion],
    )
    close_btn.click(
        lambda: gr.Accordion.update(open=False, label="Closed Accordion"),
        inputs=None,
        outputs=[accordion],
    )
demo.launch()
```

![update_accordion](https://user-images.githubusercontent.com/41651716/203164176-b102eae3-babe-4986-ae30-3ab4f400cedc.gif)

## Bug Fixes:
* Fixed bug where requests timeout is missing from utils.version_check() by [@yujiehecs](https://github.com/yujiehecs) in [PR 2729](https://github.com/gradio-app/gradio/pull/2729)
* Fixed bug where so that the `File` component can properly preprocess files to "binary" byte-string format by [CoffeeVampir3](https://github.com/CoffeeVampir3) in [PR 2727](https://github.com/gradio-app/gradio/pull/2727)
* Fixed bug to ensure that filenames are less than 200 characters even for non-English languages by [@SkyTNT](https://github.com/SkyTNT) in [PR 2685](https://github.com/gradio-app/gradio/pull/2685)

## Documentation Changes:
* Performance improvements to docs on mobile by  [@aliabd](https://github.com/aliabd) in [PR 2730](https://github.com/gradio-app/gradio/pull/2730)

## Testing and Infrastructure Changes:
No changes to highlight.

## Breaking Changes:
No changes to highlight.

## Full Changelog:
* Make try examples button more prominent by [@aliabd](https://github.com/aliabd) in [PR 2705](https://github.com/gradio-app/gradio/pull/2705)
* Fix id clashes in docs by [@aliabd](https://github.com/aliabd) in [PR 2713](https://github.com/gradio-app/gradio/pull/2713)
* Fix typos in guide docs by [@andridns](https://github.com/andridns) in [PR 2722](https://github.com/gradio-app/gradio/pull/2722)
* Add option to `include_audio` in Video component. When `True`, for `source="webcam"` this will record audio and video, for `source="upload"` this will retain  the audio in an uploaded video by [@mandargogate](https://github.com/MandarGogate) in [PR 2721](https://github.com/gradio-app/gradio/pull/2721)

## Contributors Shoutout:
* [@andridns](https://github.com/andridns) made their first contribution in [PR 2722](https://github.com/gradio-app/gradio/pull/2722)!


# Version 3.11.0

## New Features:

### Upload Button
There is now a new component called the `UploadButton` which is a file upload component but in button form! You can also specify what file types it should accept in the form of a list (ex: `image`, `video`, `audio`, `text`, or generic `file`). Added by [@dawoodkhan82](https://github.com/dawoodkhan82) in [PR 2591](https://github.com/gradio-app/gradio/pull/2591).

Example of how it can be used:

```python
import gradio as gr

def upload_file(files):
    file_paths = [file.name for file in files]
    return file_paths

with gr.Blocks() as demo:
    file_output = gr.File()
    upload_button = gr.UploadButton("Click to Upload a File", file_types=["image", "video"], file_count="multiple")
    upload_button.upload(upload_file, upload_button, file_output)

demo.launch()
```
### Revamped API documentation page

New API Docs page with in-browser playground and updated aesthetics. [@gary149](https://github.com/gary149) in [PR 2652](https://github.com/gradio-app/gradio/pull/2652)

### Revamped Login page

Previously our login page had its own CSS, had no dark mode, and had an ugly json message on the wrong credentials. Made the page more aesthetically consistent, added dark mode support, and a nicer error message. [@aliabid94](https://github.com/aliabid94) in [PR 2684](https://github.com/gradio-app/gradio/pull/2684)

### Accessing the Requests Object Directly

You can now access the Request object directly in your Python function by [@abidlabs](https://github.com/abidlabs) in [PR 2641](https://github.com/gradio-app/gradio/pull/2641). This means that you can access request headers, the client IP address, and so on. In order to use it, add a parameter to your function and set its type hint to be `gr.Request`. Here's a simple example:

```py
import gradio as gr

def echo(name, request: gr.Request):
    if request:
        print("Request headers dictionary:", request.headers)
        print("IP address:", request.client.host)
    return name

io = gr.Interface(echo, "textbox", "textbox").launch()
```

## Bug Fixes:
* Fixed bug that limited files from being sent over websockets to 16MB. The new limit
is now 1GB  by [@abidlabs](https://github.com/abidlabs) in [PR 2709](https://github.com/gradio-app/gradio/pull/2709)

## Documentation Changes:
* Updated documentation for embedding Gradio demos on Spaces as web components by
[@julien-c](https://github.com/julien-c) in [PR 2698](https://github.com/gradio-app/gradio/pull/2698)
* Updated IFrames in Guides to use the host URL instead of the Space name to be consistent with the new method for embedding Spaces, by
[@julien-c](https://github.com/julien-c) in [PR 2692](https://github.com/gradio-app/gradio/pull/2692)
 * Colab buttons on every demo in the website! Just click open in colab, and run the demo there.



https://user-images.githubusercontent.com/9021060/202878400-cb16ed47-f4dd-4cb0-b2f0-102a9ff64135.mov

## Testing and Infrastructure Changes:
No changes to highlight.

## Breaking Changes:
No changes to highlight.

## Full Changelog:
* Better warnings and error messages for `gr.Interface.load()` by [@abidlabs](https://github.com/abidlabs) in [PR 2694](https://github.com/gradio-app/gradio/pull/2694)
* Add open in colab buttons to demos in docs and /demos by [@aliabd](https://github.com/aliabd) in [PR 2608](https://github.com/gradio-app/gradio/pull/2608)
* Apply different formatting for the types in component docstrings by [@aliabd](https://github.com/aliabd) in [PR 2707](https://github.com/gradio-app/gradio/pull/2707)

## Contributors Shoutout:
No changes to highlight.

# Version 3.10.1

## New Features:
No changes to highlight.

## Bug Fixes:
* Passes kwargs into `gr.Interface.load()` by [@abidlabs](https://github.com/abidlabs) in [PR 2669](https://github.com/gradio-app/gradio/pull/2669)

## Documentation Changes:
No changes to highlight.

## Testing and Infrastructure Changes:
No changes to highlight.

## Breaking Changes:
No changes to highlight.

## Full Changelog:
* Clean up printed statements in Embedded Colab Mode by [@aliabid94](https://github.com/aliabid94) in [PR 2612](https://github.com/gradio-app/gradio/pull/2612)

## Contributors Shoutout:
No changes to highlight.


# Version 3.10.0

* Add support for `'password'` and `'email'` types to `Textbox`. [@pngwn](https://github.com/pngwn) in [PR 2653](https://github.com/gradio-app/gradio/pull/2653)
* `gr.Textbox` component will now raise an exception if `type` is not "text", "email", or "password" [@pngwn](https://github.com/pngwn) in [PR 2653](https://github.com/gradio-app/gradio/pull/2653). This will cause demos using the deprecated `gr.Textbox(type="number")` to raise an exception.

## Bug Fixes:
* Updated the minimum FastApi used in tests to version 0.87 by [@freddyaboulton](https://github.com/freddyaboulton) in [PR 2647](https://github.com/gradio-app/gradio/pull/2647)
* Fixed bug where interfaces with examples could not be loaded with `gr.Interface.load` by [@freddyaboulton](https://github.com/freddyaboulton) [PR 2640](https://github.com/gradio-app/gradio/pull/2640)
* Fixed bug where the `interactive` property of a component could not be updated by [@freddyaboulton](https://github.com/freddyaboulton) in [PR 2639](https://github.com/gradio-app/gradio/pull/2639)
* Fixed bug where some URLs were not being recognized as valid URLs and thus were not
loading correctly in various components by [@abidlabs](https://github.com/abidlabs) in [PR 2659](https://github.com/gradio-app/gradio/pull/2659)


## Documentation Changes:
* Fix some typos in the embedded demo names in "05_using_blocks_like_functions.md" by [@freddyaboulton](https://github.com/freddyaboulton) in [PR 2656](https://github.com/gradio-app/gradio/pull/2656)

## Testing and Infrastructure Changes:
No changes to highlight.

## Breaking Changes:
No changes to highlight.

## Full Changelog:
* Add support for `'password'` and `'email'` types to `Textbox`. [@pngwn](https://github.com/pngwn) in [PR 2653](https://github.com/gradio-app/gradio/pull/2653)

## Contributors Shoutout:
No changes to highlight.


# Version 3.9.1

## New Features:
No changes to highlight.

## Bug Fixes:
* Only set a min height on md and html when loading by [@pngwn](https://github.com/pngwn) in [PR 2623](https://github.com/gradio-app/gradio/pull/2623)

## Documentation Changes:
* See docs for the latest gradio commit to main as well the latest pip release:

![main-vs-pip](https://user-images.githubusercontent.com/9021060/199607887-aab1ae4e-a070-4527-966d-024397abe15b.gif)

* Modified the "Connecting To a Database Guide" to use `pd.read_sql` as opposed to low-level postgres connector by [@freddyaboulton](https://github.com/freddyaboulton) in [PR 2604](https://github.com/gradio-app/gradio/pull/2604)

## Testing and Infrastructure Changes:
No changes to highlight.

## Breaking Changes:
No changes to highlight.

## Full Changelog:
* Dropdown for seeing docs as latest or main by [@aliabd](https://github.com/aliabd) in [PR 2544](https://github.com/gradio-app/gradio/pull/2544)
* Allow `gr.Templates` to accept parameters to override the defaults by [@abidlabs](https://github.com/abidlabs) in [PR 2600](https://github.com/gradio-app/gradio/pull/2600)
* Components now throw a `ValueError()` if constructed with invalid parameters for `type` or `source` (for components that take those parameters) in [PR 2610](https://github.com/gradio-app/gradio/pull/2610)
* Allow auth with using queue by [@GLGDLY](https://github.com/GLGDLY) in [PR 2611](https://github.com/gradio-app/gradio/pull/2611)

## Contributors Shoutout:
No changes to highlight.


# Version 3.9

## New Features:
* Gradio is now embedded directly in colab without requiring the share link by [@aliabid94](https://github.com/aliabid94) in [PR 2455](https://github.com/gradio-app/gradio/pull/2455)

### Calling functions by api_name in loaded apps

When you load an upstream app with `gr.Blocks.load`, you can now specify which fn
to call with the `api_name` parameter.

```python
import gradio as gr
english_translator = gr.Blocks.load(name="spaces/gradio/english-translator")
german = english_translator("My name is Freddy", api_name='translate-to-german')
```

The `api_name` parameter will take precendence over the `fn_index` parameter.

## Bug Fixes:
* Fixed bug where None could not be used for File,Model3D, and Audio examples by [@freddyaboulton](https://github.com/freddyaboulton) in [PR 2588](https://github.com/gradio-app/gradio/pull/2588)
* Fixed links in Plotly map guide + demo by [@dawoodkhan82](https://github.com/dawoodkhan82) in [PR 2578](https://github.com/gradio-app/gradio/pull/2578)
* `gr.Blocks.load()` now correctly loads example files from Spaces [@abidlabs](https://github.com/abidlabs) in [PR 2594](https://github.com/gradio-app/gradio/pull/2594)
* Fixed bug when image clear started upload dialog [@mezotaken](https://github.com/mezotaken) in [PR 2577](https://github.com/gradio-app/gradio/pull/2577)

## Documentation Changes:
* Added a Guide on how to configure the queue for maximum performance by [@abidlabs](https://github.com/abidlabs) in [PR 2558](https://github.com/gradio-app/gradio/pull/2558)


## Testing and Infrastructure Changes:
No changes to highlight.

## Breaking Changes:
No changes to highlight.

## Full Changelog:
* Add `api_name` to `Blocks.__call__` by  [@freddyaboulton](https://github.com/freddyaboulton) in [PR 2593](https://github.com/gradio-app/gradio/pull/2593)
* Update queue with using deque & update requirements by [@GLGDLY](https://github.com/GLGDLY) in [PR 2428](https://github.com/gradio-app/gradio/pull/2428)


## Contributors Shoutout:
No changes to highlight.


# Version 3.8.2

## Bug Fixes:

* Ensure gradio apps embedded via spaces use the correct endpoint for predictions. [@pngwn](https://github.com/pngwn) in [PR 2567](https://github.com/gradio-app/gradio/pull/2567)
* Ensure gradio apps embedded via spaces use the correct websocket protocol. [@pngwn](https://github.com/pngwn) in [PR 2571](https://github.com/gradio-app/gradio/pull/2571)

## New Features:

### Running Events Continuously
Gradio now supports the ability to run an event continuously on a fixed schedule. To use this feature,
pass `every=# of seconds` to the event definition. This will run the event every given number of seconds!

This can be used to:
* Create live visualizations that show the most up to date data
* Refresh the state of the frontend automatically in response to changes in the backend

Here is an example of a live plot that refreshes every half second:
```python
import math
import gradio as gr
import plotly.express as px
import numpy as np


plot_end = 2 * math.pi


def get_plot(period=1):
    global plot_end
    x = np.arange(plot_end - 2 * math.pi, plot_end, 0.02)
    y = np.sin(2*math.pi*period * x)
    fig = px.line(x=x, y=y)
    plot_end += 2 * math.pi
    return fig


with gr.Blocks() as demo:
    with gr.Row():
        with gr.Column():
            gr.Markdown("Change the value of the slider to automatically update the plot")
            period = gr.Slider(label="Period of plot", value=1, minimum=0, maximum=10, step=1)
            plot = gr.Plot(label="Plot (updates every half second)")

    dep = demo.load(get_plot, None, plot, every=0.5)
    period.change(get_plot, period, plot, every=0.5, cancels=[dep])

demo.queue().launch()
```

![live_demo](https://user-images.githubusercontent.com/41651716/198357377-633ce460-4e31-47bd-8202-1440cdd6fe19.gif)


## Bug Fixes:
No changes to highlight.

## Documentation Changes:
No changes to highlight.

## Testing and Infrastructure Changes:
No changes to highlight.

## Breaking Changes:
No changes to highlight.

## Full Changelog:
* Allows loading private Spaces by passing an an `api_key` to `gr.Interface.load()`
by [@abidlabs](https://github.com/abidlabs) in [PR 2568](https://github.com/gradio-app/gradio/pull/2568)

## Contributors Shoutout:
No changes to highlight.


# Version 3.8

## New Features:
* Allows event listeners to accept a single dictionary as its argument, where the keys are the components and the values are the component values. This is set by passing the input components in the event listener as a set instead of a list. [@aliabid94](https://github.com/aliabid94) in [PR 2550](https://github.com/gradio-app/gradio/pull/2550)

## Bug Fixes:
* Fix whitespace issue when using plotly. [@dawoodkhan82](https://github.com/dawoodkhan82) in [PR 2548](https://github.com/gradio-app/gradio/pull/2548)
* Apply appropriate alt text to all gallery images. [@camenduru](https://github.com/camenduru) in [PR 2358](https://github.com/gradio-app/gradio/pull/2538)
* Removed erroneous tkinter import in gradio.blocks by [@freddyaboulton](https://github.com/freddyaboulton) in [PR 2555](https://github.com/gradio-app/gradio/pull/2555)

## Documentation Changes:
No changes to highlight.

## Testing and Infrastructure Changes:
No changes to highlight.

## Breaking Changes:
No changes to highlight.

## Full Changelog:
* Added the `every` keyword to event listeners that runs events on a fixed schedule by [@freddyaboulton](https://github.com/freddyaboulton) in [PR 2512](https://github.com/gradio-app/gradio/pull/2512)
* Fix whitespace issue when using plotly. [@dawoodkhan82](https://github.com/dawoodkhan82) in [PR 2548](https://github.com/gradio-app/gradio/pull/2548)
* Apply appropriate alt text to all gallery images. [@camenduru](https://github.com/camenduru) in [PR 2358](https://github.com/gradio-app/gradio/pull/2538)

## Contributors Shoutout:
No changes to highlight.


# Version 3.7

## New Features:

### Batched Functions

Gradio now supports the ability to pass *batched* functions. Batched functions are just
functions which take in a list of inputs and return a list of predictions.

For example, here is a batched function that takes in two lists of inputs (a list of
words and a list of ints), and returns a list of trimmed words as output:

```py
import time

def trim_words(words, lens):
    trimmed_words = []
    time.sleep(5)
    for w, l in zip(words, lens):
        trimmed_words.append(w[:l])
    return [trimmed_words]
```

The advantage of using batched functions is that if you enable queuing, the Gradio
server can automatically *batch* incoming requests and process them in parallel,
potentially speeding up your demo. Here's what the Gradio code looks like (notice
the `batch=True` and `max_batch_size=16` -- both of these parameters can be passed
into event triggers or into the `Interface` class)

```py
import gradio as gr

with gr.Blocks() as demo:
    with gr.Row():
        word = gr.Textbox(label="word", value="abc")
        leng = gr.Number(label="leng", precision=0, value=1)
        output = gr.Textbox(label="Output")
    with gr.Row():
        run = gr.Button()

    event = run.click(trim_words, [word, leng], output, batch=True, max_batch_size=16)

demo.queue()
demo.launch()
```

In the example above, 16 requests could be processed in parallel (for a total inference
time of 5 seconds), instead of each request being processed separately (for a total
inference time of 80 seconds).

### Upload Event

`Video`, `Audio`, `Image`, and `File` components now support a `upload()` event that is triggered when a user uploads a file into any of these components.

Example usage:

```py
import gradio as gr

with gr.Blocks() as demo:
    with gr.Row():
        input_video = gr.Video()
        output_video = gr.Video()

     # Clears the output video when an input video is uploaded
    input_video.upload(lambda : None, None, output_video)
```


## Bug Fixes:
* Fixes issue where plotly animations, interactivity, titles, legends, were not working properly. [@dawoodkhan82](https://github.com/dawoodkhan82) in [PR 2486](https://github.com/gradio-app/gradio/pull/2486)
* Prevent requests to the `/api` endpoint from skipping the queue if the queue is enabled for that event by [@freddyaboulton](https://github.com/freddyaboulton) in [PR 2493](https://github.com/gradio-app/gradio/pull/2493)
* Fixes a bug with `cancels` in event triggers so that it works properly if multiple
Blocks are rendered by [@abidlabs](https://github.com/abidlabs) in [PR 2530](https://github.com/gradio-app/gradio/pull/2530)
* Prevent invalid targets of events from crashing the whole application. [@pngwn](https://github.com/pngwn) in [PR 2534](https://github.com/gradio-app/gradio/pull/2534)
* Properly dequeue cancelled events when multiple apps are rendered by [@freddyaboulton](https://github.com/freddyaboulton) in [PR 2540](https://github.com/gradio-app/gradio/pull/2540)

## Documentation Changes:
* Added an example interactive dashboard to the "Tabular & Plots" section of the Demos page by [@freddyaboulton](https://github.com/freddyaboulton) in [PR 2508](https://github.com/gradio-app/gradio/pull/2508)

## Testing and Infrastructure Changes:
No changes to highlight.

## Breaking Changes:
No changes to highlight.

## Full Changelog:
* Fixes the error message if a user builds Gradio locally and tries to use `share=True` by [@abidlabs](https://github.com/abidlabs) in [PR 2502](https://github.com/gradio-app/gradio/pull/2502)
* Allows the render() function to return self by [@Raul9595](https://github.com/Raul9595) in [PR 2514](https://github.com/gradio-app/gradio/pull/2514)
* Fixes issue where plotly animations, interactivity, titles, legends, were not working properly. [@dawoodkhan82](https://github.com/dawoodkhan82) in [PR 2486](https://github.com/gradio-app/gradio/pull/2486)
* Gradio now supports batched functions by [@abidlabs](https://github.com/abidlabs) in [PR 2218](https://github.com/gradio-app/gradio/pull/2218)
* Add `upload` event for `Video`, `Audio`, `Image`, and `File` components [@dawoodkhan82](https://github.com/dawoodkhan82) in [PR 2448](https://github.com/gradio-app/gradio/pull/2456)
* Changes websocket path for Spaces as it is no longer necessary to have a different URL for websocket connections on Spaces by [@abidlabs](https://github.com/abidlabs) in [PR 2528](https://github.com/gradio-app/gradio/pull/2528)
* Clearer error message when events are defined outside of a Blocks scope, and a warning if you
try to use `Series` or `Parallel` with `Blocks` by [@abidlabs](https://github.com/abidlabs) in [PR 2543](https://github.com/gradio-app/gradio/pull/2543)
* Adds support for audio samples that are in `float64`, `float16`, or `uint16` formats by [@abidlabs](https://github.com/abidlabs) in [PR 2545](https://github.com/gradio-app/gradio/pull/2545)

## Contributors Shoutout:
No changes to highlight.


# Version 3.6

## New Features:

### Cancelling Running Events
Running events can be cancelled when other events are triggered! To test this feature, pass the `cancels` parameter to the event listener.
For this feature to work, the queue must be enabled.

![cancel_on_change_rl](https://user-images.githubusercontent.com/41651716/195952623-61a606bd-e82b-4e1a-802e-223154cb8727.gif)

Code:
```python
import time
import gradio as gr

def fake_diffusion(steps):
    for i in range(steps):
        time.sleep(1)
        yield str(i)

def long_prediction(*args, **kwargs):
    time.sleep(10)
    return 42


with gr.Blocks() as demo:
    with gr.Row():
        with gr.Column():
            n = gr.Slider(1, 10, value=9, step=1, label="Number Steps")
            run = gr.Button()
            output = gr.Textbox(label="Iterative Output")
            stop = gr.Button(value="Stop Iterating")
        with gr.Column():
            prediction = gr.Number(label="Expensive Calculation")
            run_pred = gr.Button(value="Run Expensive Calculation")
        with gr.Column():
            cancel_on_change = gr.Textbox(label="Cancel Iteration and Expensive Calculation on Change")

    click_event = run.click(fake_diffusion, n, output)
    stop.click(fn=None, inputs=None, outputs=None, cancels=[click_event])
    pred_event = run_pred.click(fn=long_prediction, inputs=None, outputs=prediction)

    cancel_on_change.change(None, None, None, cancels=[click_event, pred_event])


demo.queue(concurrency_count=1, max_size=20).launch()
```

For interfaces, a stop button will be added automatically if the function uses a `yield` statement.

```python
import gradio as gr
import time

def iteration(steps):
    for i in range(steps):
       time.sleep(0.5)
       yield i

gr.Interface(iteration,
             inputs=gr.Slider(minimum=1, maximum=10, step=1, value=5),
             outputs=gr.Number()).queue().launch()
```

![stop_interface_rl](https://user-images.githubusercontent.com/41651716/195952883-e7ca4235-aae3-4852-8f28-96d01d0c5822.gif)


## Bug Fixes:
* Add loading status tracker UI to HTML and Markdown components. [@pngwn](https://github.com/pngwn) in [PR 2474](https://github.com/gradio-app/gradio/pull/2474)
* Fixed videos being mirrored in the front-end if source is not webcam by [@freddyaboulton](https://github.com/freddyaboulton) in [PR 2475](https://github.com/gradio-app/gradio/pull/2475)
* Add clear button for timeseries component [@dawoodkhan82](https://github.com/dawoodkhan82) in [PR 2487](https://github.com/gradio-app/gradio/pull/2487)
* Removes special characters from temporary filenames so that the files can be served by components [@abidlabs](https://github.com/abidlabs) in [PR 2480](https://github.com/gradio-app/gradio/pull/2480)
* Fixed infinite reload loop when mounting gradio as a sub application by [@freddyaboulton](https://github.com/freddyaboulton) in [PR 2477](https://github.com/gradio-app/gradio/pull/2477)

## Documentation Changes:
* Adds a demo to show how a sound alert can be played upon completion of a prediction by [@abidlabs](https://github.com/abidlabs) in [PR 2478](https://github.com/gradio-app/gradio/pull/2478)

## Testing and Infrastructure Changes:
No changes to highlight.

## Breaking Changes:
No changes to highlight.

## Full Changelog:
* Enable running events to be cancelled from other events by [@freddyaboulton](https://github.com/freddyaboulton) in [PR 2433](https://github.com/gradio-app/gradio/pull/2433)
* Small fix for version check before reuploading demos by [@aliabd](https://github.com/aliabd) in [PR 2469](https://github.com/gradio-app/gradio/pull/2469)
* Add loading status tracker UI to HTML and Markdown components. [@pngwn](https://github.com/pngwn) in [PR 2400](https://github.com/gradio-app/gradio/pull/2474)
* Add clear button for timeseries component [@dawoodkhan82](https://github.com/dawoodkhan82) in [PR 2487](https://github.com/gradio-app/gradio/pull/2487)

## Contributors Shoutout:
No changes to highlight.


# Version 3.5

## Bug Fixes:

* Ensure that Gradio does not take control of the HTML page title when embedding a gradio app as a web component, this behaviour flipped by adding `control_page_title="true"` to the webcomponent. [@pngwn](https://github.com/pngwn) in [PR 2400](https://github.com/gradio-app/gradio/pull/2400)
* Decreased latency in iterative-output demos by making the iteration asynchronous [@freddyaboulton](https://github.com/freddyaboulton) in [PR 2409](https://github.com/gradio-app/gradio/pull/2409)
* Fixed queue getting stuck under very high load by [@freddyaboulton](https://github.com/freddyaboulton) in [PR 2374](https://github.com/gradio-app/gradio/pull/2374)
* Ensure that components always behave as if `interactive=True` were set when the following conditions are true:
  - no default value is provided,
  - they are not set as the input or output of an event,
  - `interactive` kwarg is not set.

  [@pngwn](https://github.com/pngwn) in [PR 2459](https://github.com/gradio-app/gradio/pull/2459)

## New Features:

* When an `Image` component is set to `source="upload"`, it is now possible to drag and drop and image to replace a previously uploaded image by [@pngwn](https://github.com/pngwn) in [PR 1711](https://github.com/gradio-app/gradio/issues/1711)
* The `gr.Dataset` component now accepts `HTML` and `Markdown` components by [@abidlabs](https://github.com/abidlabs) in [PR 2437](https://github.com/gradio-app/gradio/pull/2437)


## Documentation Changes:
* Improved documentation for the `gr.Dataset` component by [@abidlabs](https://github.com/abidlabs) in [PR 2437](https://github.com/gradio-app/gradio/pull/2437)

## Testing and Infrastructure Changes:
No changes to highlight.

## Breaking Changes:
* The `Carousel` component is officially deprecated. Since gradio 3.0, code containing the `Carousel` component would throw warnings. As of the next release, the `Carousel` component will raise an exception.

## Full Changelog:
* Speeds up Gallery component by using temporary files instead of base64 representation in the front-end by [@proxyphi](https://github.com/proxyphi), [@pngwn](https://github.com/pngwn), and [@abidlabs](https://github.com/abidlabs) in [PR 2265](https://github.com/gradio-app/gradio/pull/2265)
* Fixed some embedded demos in the guides by not loading the gradio web component in some guides by [@freddyaboulton](https://github.com/freddyaboulton) in [PR 2403](https://github.com/gradio-app/gradio/pull/2403)
* When an `Image` component is set to `source="upload"`, it is now possible to drag and drop and image to replace a previously uploaded image by [@pngwn](https://github.com/pngwn) in [PR 2400](https://github.com/gradio-app/gradio/pull/2410)
* Improve documentation of the `Blocks.load()` event by [@abidlabs](https://github.com/abidlabs) in [PR 2413](https://github.com/gradio-app/gradio/pull/2413)
* Decreased latency in iterative-output demos by making the iteration asynchronous [@freddyaboulton](https://github.com/freddyaboulton) in [PR 2409](https://github.com/gradio-app/gradio/pull/2409)
* Updated share link message to reference new Spaces Hardware [@abidlabs](https://github.com/abidlabs) in [PR 2423](https://github.com/gradio-app/gradio/pull/2423)
* Automatically restart spaces if they're down by [@aliabd](https://github.com/aliabd) in [PR 2405](https://github.com/gradio-app/gradio/pull/2405)
* Carousel component is now deprecated by [@abidlabs](https://github.com/abidlabs) in [PR 2434](https://github.com/gradio-app/gradio/pull/2434)
* Build Gradio from source in ui tests by by [@freddyaboulton](https://github.com/freddyaboulton) in [PR 2440](https://github.com/gradio-app/gradio/pull/2440)
* Change "return ValueError" to "raise ValueError" by [@vzakharov](https://github.com/vzakharov) in [PR 2445](https://github.com/gradio-app/gradio/pull/2445)
* Add guide on creating a map demo using the `gr.Plot()` component [@dawoodkhan82](https://github.com/dawoodkhan82) in [PR 2402](https://github.com/gradio-app/gradio/pull/2402)
* Add blur event for `Textbox` and `Number` components [@dawoodkhan82](https://github.com/dawoodkhan82) in [PR 2448](https://github.com/gradio-app/gradio/pull/2448)
* Stops a gradio launch from hogging a port even after it's been killed [@aliabid94](https://github.com/aliabid94) in [PR 2453](https://github.com/gradio-app/gradio/pull/2453)
* Fix embedded interfaces on touch screen devices by [@aliabd](https://github.com/aliabd) in [PR 2457](https://github.com/gradio-app/gradio/pull/2457)
* Upload all demos to spaces by [@aliabd](https://github.com/aliabd) in [PR 2281](https://github.com/gradio-app/gradio/pull/2281)

## Contributors Shoutout:
No changes to highlight.


# Version 3.4.1

## New Features:

### 1. See Past and Upcoming Changes in the Release History 👀

You can now see gradio's release history directly on the website, and also keep track of upcoming changes. Just go [here](https://gradio.app/changelog/).

![release-history](https://user-images.githubusercontent.com/9021060/193145458-3de699f7-7620-45de-aa73-a1c1b9b96257.gif)

## Bug Fixes:

1. Fix typo in guide image path by [@freddyaboulton](https://github.com/freddyaboulton) in [PR 2357](https://github.com/gradio-app/gradio/pull/2357)
2. Raise error if Blocks has duplicate component with same IDs by [@abidlabs](https://github.com/abidlabs) in [PR 2359](https://github.com/gradio-app/gradio/pull/2359)
3. Catch the permission exception on the audio component by [@Ian-GL](https://github.com/Ian-GL) in [PR 2330](https://github.com/gradio-app/gradio/pull/2330)
4. Fix image_classifier_interface_load demo by [@freddyaboulton](https://github.com/freddyaboulton) in [PR 2365](https://github.com/gradio-app/gradio/pull/2365)
5. Fix combining adjacent components without gaps by introducing `gr.Row(variant="compact")` by [@aliabid94](https://github.com/aliabid94) in [PR 2291](https://github.com/gradio-app/gradio/pull/2291) This comes with deprecation of the following arguments for `Component.style`: `round`, `margin`, `border`.
6. Fix audio streaming, which was previously choppy in [PR 2351](https://github.com/gradio-app/gradio/pull/2351). Big thanks to [@yannickfunk](https://github.com/yannickfunk) for the proposed solution.
7. Fix bug where new typeable slider doesn't respect the minimum and maximum values [@dawoodkhan82](https://github.com/dawoodkhan82) in [PR 2380](https://github.com/gradio-app/gradio/pull/2380)


## Documentation Changes:

1. New Guide: Connecting to a Database 🗄️

    A new guide by [@freddyaboulton](https://github.com/freddyaboulton) that explains how you can use Gradio to connect your app to a database. Read more [here](https://gradio.app/connecting_to_a_database/).

2. New Guide: Running Background Tasks 🥷

    A new guide by [@freddyaboulton](https://github.com/freddyaboulton) that explains how you can run background tasks from your gradio app. Read more [here](https://gradio.app/running_background_tasks/).

3. Small fixes to docs for `Image` component by [@abidlabs](https://github.com/abidlabs) in [PR 2372](https://github.com/gradio-app/gradio/pull/2372)


## Testing and Infrastructure Changes:
No changes to highlight.

## Breaking Changes:
No changes to highlight.

## Full Changelog:

* Create a guide on how to connect an app to a database hosted on the cloud by [@freddyaboulton](https://github.com/freddyaboulton) in [PR 2341](https://github.com/gradio-app/gradio/pull/2341)
* Removes `analytics` dependency by [@abidlabs](https://github.com/abidlabs) in [PR 2347](https://github.com/gradio-app/gradio/pull/2347)
* Add guide on launching background tasks from your app by [@freddyaboulton](https://github.com/freddyaboulton) in [PR 2350](https://github.com/gradio-app/gradio/pull/2350)
* Fix typo in guide image path by [@freddyaboulton](https://github.com/freddyaboulton) in [PR 2357](https://github.com/gradio-app/gradio/pull/2357)
* Raise error if Blocks has duplicate component with same IDs by [@abidlabs](https://github.com/abidlabs) in [PR 2359](https://github.com/gradio-app/gradio/pull/2359)
* Hotfix: fix version back to 3.4 by [@abidlabs](https://github.com/abidlabs) in [PR 2361](https://github.com/gradio-app/gradio/pull/2361)
* Change version.txt to 3.4 instead of 3.4.0 by [@aliabd](https://github.com/aliabd) in [PR 2363](https://github.com/gradio-app/gradio/pull/2363)
* Catch the permission exception on the audio component by [@Ian-GL](https://github.com/Ian-GL) in [PR 2330](https://github.com/gradio-app/gradio/pull/2330)
* Fix image_classifier_interface_load demo by [@freddyaboulton](https://github.com/freddyaboulton) in [PR 2365](https://github.com/gradio-app/gradio/pull/2365)
* Small fixes to docs for `Image` component by [@abidlabs](https://github.com/abidlabs) in [PR 2372](https://github.com/gradio-app/gradio/pull/2372)
* Automated Release Notes by [@freddyaboulton](https://github.com/freddyaboulton) in [PR 2306](https://github.com/gradio-app/gradio/pull/2306)
* Fixed small typos in the docs [@julien-c](https://github.com/julien-c) in [PR 2373](https://github.com/gradio-app/gradio/pull/2373)
* Adds ability to disable pre/post-processing for examples [@abidlabs](https://github.com/abidlabs) in [PR 2383](https://github.com/gradio-app/gradio/pull/2383)
* Copy changelog file in website docker by [@aliabd](https://github.com/aliabd) in [PR 2384](https://github.com/gradio-app/gradio/pull/2384)
* Lets users provide a `gr.update()` dictionary even if post-processing is diabled [@abidlabs](https://github.com/abidlabs) in [PR 2385](https://github.com/gradio-app/gradio/pull/2385)
* Fix bug where errors would cause apps run in reload mode to hang forever by [@freddyaboulton](https://github.com/freddyaboulton) in [PR 2394](https://github.com/gradio-app/gradio/pull/2394)
* Fix bug where new typeable slider doesn't respect the minimum and maximum values [@dawoodkhan82](https://github.com/dawoodkhan82) in [PR 2380](https://github.com/gradio-app/gradio/pull/2380)


## Contributors Shoutout:
No changes to highlight.

# Version 3.4

## New Features:

### 1. Gallery Captions 🖼️

You can now pass captions to images in the Gallery component. To do so you need to pass a {List} of (image, {str} caption) tuples. This is optional and the component also accepts just a list of the images.

Here's an example:

```python
import gradio as gr

images_with_captions = [
    ("https://images.unsplash.com/photo-1551969014-7d2c4cddf0b6", "Cheetah by David Groves"),
    ("https://images.unsplash.com/photo-1546182990-dffeafbe841d", "Lion by Francesco"),
    ("https://images.unsplash.com/photo-1561731216-c3a4d99437d5", "Tiger by Mike Marrah")
    ]

with gr.Blocks() as demo:
    gr.Gallery(value=images_with_captions)

demo.launch()
```

<img src="https://user-images.githubusercontent.com/9021060/192399521-7360b1a9-7ce0-443e-8e94-863a230a7dbe.gif" alt="gallery_captions" width="1000"/>

### 2. Type Values into the Slider 🔢

You can now type values directly on the Slider component! Here's what it looks like:

![type-slider](https://user-images.githubusercontent.com/9021060/192399877-76b662a1-fede-4417-a932-fc15f0da7360.gif)

### 3. Better Sketching and Inpainting 🎨

We've made a lot of changes to our Image component so that it can support better sketching and inpainting.

Now supports:
* A standalone black-and-white sketch
```python
import gradio as gr
demo = gr.Interface(lambda x: x, gr.Sketchpad(), gr.Image())
demo.launch()
```
![bw](https://user-images.githubusercontent.com/9021060/192410264-b08632b5-7b2a-4f86-afb0-5760e7b474cf.gif)


* A standalone color sketch
```python
import gradio as gr
demo = gr.Interface(lambda x: x, gr.Paint(), gr.Image())
demo.launch()
```
![color-sketch](https://user-images.githubusercontent.com/9021060/192410500-3c8c3e64-a5fd-4df2-a991-f0a5cef93728.gif)


* An uploadable image with black-and-white or color sketching

```python
import gradio as gr
demo = gr.Interface(lambda x: x, gr.Image(source='upload', tool='color-sketch'), gr.Image()) # for black and white, tool = 'sketch'
demo.launch()
```
![sketch-new](https://user-images.githubusercontent.com/9021060/192402422-e53cb7b6-024e-448c-87eb-d6a35a63c476.gif)


* Webcam with black-and-white or color sketching

```python
import gradio as gr
demo = gr.Interface(lambda x: x, gr.Image(source='webcam', tool='color-sketch'), gr.Image()) # for black and white, tool = 'sketch'
demo.launch()
```
![webcam-sketch](https://user-images.githubusercontent.com/9021060/192410820-0ffaf324-776e-4e1f-9de6-0fdbbf4940fa.gif)


As well as other fixes


## Bug Fixes:
1. Fix bug where max concurrency count is not respected in queue by [@freddyaboulton](https://github.com/freddyaboulton) in [PR 2286](https://github.com/gradio-app/gradio/pull/2286)
2. fix : queue could be blocked by [@SkyTNT](https://github.com/SkyTNT) in [PR 2288](https://github.com/gradio-app/gradio/pull/2288)
3. Supports `gr.update()` in example caching by [@abidlabs](https://github.com/abidlabs) in [PR 2309](https://github.com/gradio-app/gradio/pull/2309)
4. Clipboard fix for iframes by [@abidlabs](https://github.com/abidlabs) in [PR 2321](https://github.com/gradio-app/gradio/pull/2321)
5. Fix: Dataframe column headers are reset when you add a new column by [@dawoodkhan82](https://github.com/dawoodkhan82) in [PR 2318](https://github.com/gradio-app/gradio/pull/2318)
6. Added support for URLs for Video, Audio, and Image by [@abidlabs](https://github.com/abidlabs) in [PR 2256](https://github.com/gradio-app/gradio/pull/2256)
7. Add documentation about how to create and use the Gradio FastAPI app by [@abidlabs](https://github.com/abidlabs) in [PR 2263](https://github.com/gradio-app/gradio/pull/2263)

## Documentation Changes:
1. Adding a Playground Tab to the Website by [@aliabd](https://github.com/aliabd) in [PR 1860](https://github.com/gradio-app/gradio/pull/1860)
3. Gradio for Tabular Data Science Workflows Guide by [@merveenoyan](https://github.com/merveenoyan) in [PR 2199](https://github.com/gradio-app/gradio/pull/2199)
4. Promotes `postprocess` and `preprocess` to documented parameters by [@abidlabs](https://github.com/abidlabs) in [PR 2293](https://github.com/gradio-app/gradio/pull/2293)
5. Update 2)key_features.md by [@voidxd](https://github.com/voidxd) in [PR 2326](https://github.com/gradio-app/gradio/pull/2326)
6. Add docs to blocks context postprocessing function by [@Ian-GL](https://github.com/Ian-GL) in [PR 2332](https://github.com/gradio-app/gradio/pull/2332)

## Testing and Infrastructure Changes
1. Website fixes and refactoring by [@aliabd](https://github.com/aliabd) in [PR 2280](https://github.com/gradio-app/gradio/pull/2280)
2. Don't deploy to spaces on release by [@freddyaboulton](https://github.com/freddyaboulton) in [PR 2313](https://github.com/gradio-app/gradio/pull/2313)

## Full Changelog:
* Website fixes and refactoring by [@aliabd](https://github.com/aliabd) in [PR 2280](https://github.com/gradio-app/gradio/pull/2280)
* Fix bug where max concurrency count is not respected in queue by [@freddyaboulton](https://github.com/freddyaboulton) in [PR 2286](https://github.com/gradio-app/gradio/pull/2286)
* Promotes `postprocess` and `preprocess` to documented parameters by [@abidlabs](https://github.com/abidlabs) in [PR 2293](https://github.com/gradio-app/gradio/pull/2293)
* Raise warning when trying to cache examples but not all inputs have examples by [@freddyaboulton](https://github.com/freddyaboulton) in [PR 2279](https://github.com/gradio-app/gradio/pull/2279)
* fix : queue could be blocked by [@SkyTNT](https://github.com/SkyTNT) in [PR 2288](https://github.com/gradio-app/gradio/pull/2288)
* Don't deploy to spaces on release by [@freddyaboulton](https://github.com/freddyaboulton) in [PR 2313](https://github.com/gradio-app/gradio/pull/2313)
* Supports `gr.update()` in example caching by [@abidlabs](https://github.com/abidlabs) in [PR 2309](https://github.com/gradio-app/gradio/pull/2309)
* Respect Upstream Queue when loading interfaces/blocks from Spaces by [@freddyaboulton](https://github.com/freddyaboulton) in [PR 2294](https://github.com/gradio-app/gradio/pull/2294)
* Clipboard fix for iframes by [@abidlabs](https://github.com/abidlabs) in [PR 2321](https://github.com/gradio-app/gradio/pull/2321)
* Sketching + Inpainting Capabilities to Gradio by [@abidlabs](https://github.com/abidlabs) in [PR 2144](https://github.com/gradio-app/gradio/pull/2144)
* Update 2)key_features.md by [@voidxd](https://github.com/voidxd) in [PR 2326](https://github.com/gradio-app/gradio/pull/2326)
* release 3.4b3 by [@abidlabs](https://github.com/abidlabs) in [PR 2328](https://github.com/gradio-app/gradio/pull/2328)
* Fix: Dataframe column headers are reset when you add a new column by [@dawoodkhan82](https://github.com/dawoodkhan82) in [PR 2318](https://github.com/gradio-app/gradio/pull/2318)
* Start queue when gradio is a sub application by [@freddyaboulton](https://github.com/freddyaboulton) in [PR 2319](https://github.com/gradio-app/gradio/pull/2319)
* Fix Web Tracker Script by [@aliabd](https://github.com/aliabd) in [PR 2308](https://github.com/gradio-app/gradio/pull/2308)
* Add docs to blocks context postprocessing function by [@Ian-GL](https://github.com/Ian-GL) in [PR 2332](https://github.com/gradio-app/gradio/pull/2332)
* Fix typo in iterator variable name in run_predict function by [@freddyaboulton](https://github.com/freddyaboulton) in [PR 2340](https://github.com/gradio-app/gradio/pull/2340)
* Add captions to galleries by [@aliabid94](https://github.com/aliabid94) in [PR 2284](https://github.com/gradio-app/gradio/pull/2284)
* Typeable value on gradio.Slider by [@dawoodkhan82](https://github.com/dawoodkhan82) in [PR 2329](https://github.com/gradio-app/gradio/pull/2329)

## Contributors Shoutout:
* [@SkyTNT](https://github.com/SkyTNT) made their first contribution in [PR 2288](https://github.com/gradio-app/gradio/pull/2288)
* [@voidxd](https://github.com/voidxd) made their first contribution in [PR 2326](https://github.com/gradio-app/gradio/pull/2326)


# Version 3.3

## New Features:

### 1. Iterative Outputs ⏳

You can now create an iterative output simply by having your function return a generator!

Here's (part of) an example that was used to generate the interface below it. [See full code](https://colab.research.google.com/drive/1m9bWS6B82CT7bw-m4L6AJR8za7fEK7Ov?usp=sharing).

```python
def predict(steps, seed):
    generator = torch.manual_seed(seed)
    for i in range(1,steps):
        yield pipeline(generator=generator, num_inference_steps=i)["sample"][0]
```


![example](https://user-images.githubusercontent.com/9021060/189086273-f5e7087d-71fa-4158-90a9-08e84da0421c.mp4)

### 2. Accordion Layout 🆕

This version of Gradio introduces a new layout component to Blocks: the Accordion. Wrap your elements in a neat, expandable layout that allows users to toggle them as needed.

Usage: ([Read the docs](https://gradio.app/docs/#accordion))

```python
with gr.Accordion("open up"):
# components here
```

![accordion](https://user-images.githubusercontent.com/9021060/189088465-f0ffd7f0-fc6a-42dc-9249-11c5e1e0529b.gif)

### 3. Skops Integration 📈

Our new integration with [skops](https://huggingface.co/blog/skops) allows you to load tabular classification and regression models directly from the [hub](https://huggingface.co/models).

Here's a classification example showing how quick it is to set up an interface for a [model](https://huggingface.co/scikit-learn/tabular-playground).

```python
import gradio as gr
gr.Interface.load("models/scikit-learn/tabular-playground").launch()
```

![187936493-5c90c01d-a6dd-400f-aa42-833a096156a1](https://user-images.githubusercontent.com/9021060/189090519-328fbcb4-120b-43c8-aa54-d6fccfa6b7e8.png)


## Bug Fixes:
No changes to highlight.
## Documentation Changes:
No changes to highlight.
## Testing and Infrastructure Changes:
No changes to highlight.
## Breaking Changes:
No changes to highlight.
## Full Changelog:

* safari fixes by [@pngwn](https://github.com/pngwn) in [PR 2138](https://github.com/gradio-app/gradio/pull/2138)
* Fix roundedness and form borders by [@aliabid94](https://github.com/aliabid94) in [PR 2147](https://github.com/gradio-app/gradio/pull/2147)
* Better processing of example data prior to creating dataset component by [@freddyaboulton](https://github.com/freddyaboulton) in [PR 2147](https://github.com/gradio-app/gradio/pull/2147)
* Show error on Connection drops by [@aliabid94](https://github.com/aliabid94) in [PR 2147](https://github.com/gradio-app/gradio/pull/2147)
* 3.2 release! by [@abidlabs](https://github.com/abidlabs) in [PR 2139](https://github.com/gradio-app/gradio/pull/2139)
* Fixed Named API Requests by [@abidlabs](https://github.com/abidlabs) in [PR 2151](https://github.com/gradio-app/gradio/pull/2151)
* Quick Fix: Cannot upload Model3D image after clearing it by [@dawoodkhan82](https://github.com/dawoodkhan82) in [PR 2168](https://github.com/gradio-app/gradio/pull/2168)
* Fixed misleading log when server_name is '0.0.0.0' by [@lamhoangtung](https://github.com/lamhoangtung) in [PR 2176](https://github.com/gradio-app/gradio/pull/2176)
* Keep embedded PngInfo metadata by [@cobryan05](https://github.com/cobryan05) in [PR 2170](https://github.com/gradio-app/gradio/pull/2170)
* Skops integration: Load tabular classification and regression models from the hub by [@freddyaboulton](https://github.com/freddyaboulton) in [PR 2126](https://github.com/gradio-app/gradio/pull/2126)
* Respect original filename when cached example files are downloaded by [@freddyaboulton](https://github.com/freddyaboulton) in [PR 2145](https://github.com/gradio-app/gradio/pull/2145)
* Add manual trigger to deploy to pypi by [@abidlabs](https://github.com/abidlabs) in [PR 2192](https://github.com/gradio-app/gradio/pull/2192)
* Fix bugs with gr.update by [@freddyaboulton](https://github.com/freddyaboulton) in [PR 2157](https://github.com/gradio-app/gradio/pull/2157)
* Make queue per app by [@aliabid94](https://github.com/aliabid94) in [PR 2193](https://github.com/gradio-app/gradio/pull/2193)
* Preserve Labels In Interpretation Components by [@freddyaboulton](https://github.com/freddyaboulton) in [PR 2166](https://github.com/gradio-app/gradio/pull/2166)
* Quick Fix: Multiple file download not working by [@dawoodkhan82](https://github.com/dawoodkhan82) in [PR 2169](https://github.com/gradio-app/gradio/pull/2169)
* use correct MIME type for js-script file by [@daspartho](https://github.com/daspartho) in [PR 2200](https://github.com/gradio-app/gradio/pull/2200)
* Add accordion component by [@aliabid94](https://github.com/aliabid94) in [PR 2208](https://github.com/gradio-app/gradio/pull/2208)


## Contributors Shoutout:

* [@lamhoangtung](https://github.com/lamhoangtung) made their first contribution in [PR 2176](https://github.com/gradio-app/gradio/pull/2176)
* [@cobryan05](https://github.com/cobryan05) made their first contribution in [PR 2170](https://github.com/gradio-app/gradio/pull/2170)
* [@daspartho](https://github.com/daspartho) made their first contribution in [PR 2200](https://github.com/gradio-app/gradio/pull/2200)

# Version 3.2

## New Features:

### 1. Improvements to Queuing 🥇

We've implemented a brand new queuing system based on **web sockets** instead of HTTP long polling. Among other things, this allows us to manage queue sizes better on Hugging Face Spaces. There are also additional queue-related parameters you can add:

* Now supports concurrent workers (parallelization)
```python
demo = gr.Interface(...)
demo.queue(concurrency_count=3)
demo.launch()
```
* Configure a maximum queue size
```python
demo = gr.Interface(...)
demo.queue(max_size=100)
demo.launch()
```

* If a user closes their tab / browser, they leave the queue, which means the demo will run faster for everyone else

### 2. Fixes to Examples

* Dataframe examples will render properly, and look much clearer in the UI: (thanks to PR #2125)

![Screen Shot 2022-08-30 at 8 29 58 PM](https://user-images.githubusercontent.com/9021060/187586561-d915bafb-f968-4966-b9a2-ef41119692b2.png)

* Image and Video thumbnails are cropped to look neater and more uniform: (thanks to PR #2109)


![Screen Shot 2022-08-30 at 8 32 15 PM](https://user-images.githubusercontent.com/9021060/187586890-56e1e4f0-1b84-42d9-a82f-911772c41030.png)

* Other fixes in PR #2131 and #2064  make it easier to design and use Examples

### 3. Component Fixes 🧱
* Specify the width and height of an image in its style tag (thanks to PR #2133)
```python
components.Image().style(height=260, width=300)
```
* Automatic conversion of videos so they are playable in the browser (thanks to PR #2003). Gradio will check if a video's format is playable  in the browser and, if it isn't, will automatically convert it to a format that is (mp4).
* Pass in a json filepath to the Label component (thanks to PR #2083)
* Randomize the default value of a Slider (thanks to PR #1935)

![slider-random](https://user-images.githubusercontent.com/9021060/187596230-3db9697f-9f4d-42f5-9387-d77573513448.gif)


* Improvements to State in PR #2100

### 4. Ability to Randomize Input Sliders and Reload Data whenever the Page Loads
* In some cases, you want to be able to show a different set of input data to every user as they load the page app. For example, you might want to randomize the value of a "seed" `Slider` input. Or you might want to show a `Textbox` with the current date. We now supporting passing _functions_ as the default value in input components. When you pass in a function, it gets **re-evaluated** every time someone loads the demo, allowing you to reload / change data for different users.

Here's an example loading the current date time into an input Textbox:

```python
import gradio as gr
import datetime

with gr.Blocks() as demo:
    gr.Textbox(datetime.datetime.now)

demo.launch()
```

Note that we don't evaluate the function -- `datetime.datetime.now()` -- we pass in the function itself to get this behavior -- `datetime.datetime.now`

Because randomizing the initial value of `Slider` is a common use case, we've added a `randomize` keyword argument you can use to randomize its initial value:

```python
import gradio as gr
demo = gr.Interface(lambda x:x, gr.Slider(0, 10, randomize=True), "number")
demo.launch()
```

### 5. New Guide 🖊️
* [Gradio and W&B Integration](https://gradio.app/Gradio_and_Wandb_Integration/)


## Full Changelog:

* Reset components to original state by setting value to None by [@freddyaboulton](https://github.com/freddyaboulton) in [PR 2044](https://github.com/gradio-app/gradio/pull/2044)
* Cleaning up the way data is processed for components by [@abidlabs](https://github.com/abidlabs) in [PR 1967](https://github.com/gradio-app/gradio/pull/1967)
* version 3.1.8b by [@abidlabs](https://github.com/abidlabs) in [PR 2063](https://github.com/gradio-app/gradio/pull/2063)
* Wandb guide  by [@AK391](https://github.com/AK391) in [PR 1898](https://github.com/gradio-app/gradio/pull/1898)
* Add a flagging callback to save json files to a hugging face dataset by [@chrisemezue](https://github.com/chrisemezue) in [PR 1821](https://github.com/gradio-app/gradio/pull/1821)
* Add data science demos to landing page by [@freddyaboulton](https://github.com/freddyaboulton) in [PR 2067](https://github.com/gradio-app/gradio/pull/2067)
* Hide time series + xgboost demos by default by [@freddyaboulton](https://github.com/freddyaboulton) in [PR 2079](https://github.com/gradio-app/gradio/pull/2079)
* Encourage people to keep trying when queue full by [@apolinario](https://github.com/apolinario) in [PR 2076](https://github.com/gradio-app/gradio/pull/2076)
* Updated our analytics on creation of Blocks/Interface by [@abidlabs](https://github.com/abidlabs) in [PR 2082](https://github.com/gradio-app/gradio/pull/2082)
* `Label` component now accepts file paths to `.json` files  by [@abidlabs](https://github.com/abidlabs) in [PR 2083](https://github.com/gradio-app/gradio/pull/2083)
* Fix issues related to demos in Spaces by [@abidlabs](https://github.com/abidlabs) in [PR 2086](https://github.com/gradio-app/gradio/pull/2086)
* Fix TimeSeries examples not properly displayed in UI by [@dawoodkhan82](https://github.com/dawoodkhan82) in [PR 2064](https://github.com/gradio-app/gradio/pull/2064)
* Fix infinite requests when doing tab item select by [@freddyaboulton](https://github.com/freddyaboulton) in [PR 2070](https://github.com/gradio-app/gradio/pull/2070)
* Accept deprecated `file` route as well by [@abidlabs](https://github.com/abidlabs) in [PR 2099](https://github.com/gradio-app/gradio/pull/2099)
* Allow frontend method execution on Block.load event by [@codedealer](https://github.com/codedealer) in [PR 2108](https://github.com/gradio-app/gradio/pull/2108)
* Improvements to `State` by [@abidlabs](https://github.com/abidlabs) in [PR 2100](https://github.com/gradio-app/gradio/pull/2100)
* Catch IndexError, KeyError in video_is_playable by [@freddyaboulton](https://github.com/freddyaboulton) in [PR 2113](https://github.com/gradio-app/gradio/pull/2113)
* Fix: Download button does not respect the filepath returned by the function by [@dawoodkhan82](https://github.com/dawoodkhan82) in [PR 2073](https://github.com/gradio-app/gradio/pull/2073)
* Refactoring Layout: Adding column widths, forms, and more. by [@aliabid94](https://github.com/aliabid94) in [PR 2097](https://github.com/gradio-app/gradio/pull/2097)
* Update CONTRIBUTING.md by [@abidlabs](https://github.com/abidlabs) in [PR 2118](https://github.com/gradio-app/gradio/pull/2118)
* 2092 df ex by [@pngwn](https://github.com/pngwn) in [PR 2125](https://github.com/gradio-app/gradio/pull/2125)
* feat(samples table/gallery): Crop thumbs to square by [@ronvoluted](https://github.com/ronvoluted) in [PR 2109](https://github.com/gradio-app/gradio/pull/2109)
* Some enhancements to `gr.Examples` by [@abidlabs](https://github.com/abidlabs) in [PR 2131](https://github.com/gradio-app/gradio/pull/2131)
* Image size fix by [@aliabid94](https://github.com/aliabid94) in [PR 2133](https://github.com/gradio-app/gradio/pull/2133)

## Contributors Shoutout:
* [@chrisemezue](https://github.com/chrisemezue) made their first contribution in [PR 1821](https://github.com/gradio-app/gradio/pull/1821)
* [@apolinario](https://github.com/apolinario) made their first contribution in [PR 2076](https://github.com/gradio-app/gradio/pull/2076)
* [@codedealer](https://github.com/codedealer) made their first contribution in [PR 2108](https://github.com/gradio-app/gradio/pull/2108)

# Version 3.1

## New Features:

### 1.  Embedding Demos on Any Website 💻

With PR #1444, Gradio is now distributed as a web component. This means demos can be natively embedded on websites. You'll just need to add two lines: one to load the gradio javascript, and one to link to the demos backend.

Here's a simple example that embeds the demo from a Hugging Face space:

```html
<script type="module" src="https://gradio.s3-us-west-2.amazonaws.com/3.0.18/gradio.js"></script>
<gradio-app space="abidlabs/pytorch-image-classifier"></gradio-app>
```

But you can also embed demos that are running anywhere, you just need to link the demo to `src` instead of `space`. In fact, all the demos on the gradio website are embedded this way:

<img width="1268" alt="Screen Shot 2022-07-14 at 2 41 44 PM" src="https://user-images.githubusercontent.com/9021060/178997124-b2f05af2-c18f-4716-bf1b-cb971d012636.png">


Read more in the [Embedding Gradio Demos](https://gradio.app/embedding_gradio_demos) guide.

### 2. Reload Mode 👨‍💻

Reload mode helps developers create gradio demos faster by automatically reloading the demo whenever the code changes. It can support development on Python IDEs (VS Code, PyCharm, etc), the terminal, as well as Jupyter notebooks.

If your demo code is in a script named `app.py`, instead of running `python app.py` you can now run `gradio app.py` and that will launch the demo in reload mode:

```bash
Launching in reload mode on: http://127.0.0.1:7860 (Press CTRL+C to quit)
Watching...
WARNING: The --reload flag should not be used in production on Windows.
```

If you're working from a Jupyter or Colab Notebook, use these magic commands instead: `%load_ext gradio` when you import gradio, and `%%blocks` in the top of the cell with the demo code. Here's an example that shows how much faster the development becomes:

![Blocks](https://user-images.githubusercontent.com/9021060/178986488-ed378cc8-5141-4330-ba41-672b676863d0.gif)

### 3. Inpainting Support on `gr.Image()` 🎨

We updated the Image component to add support for inpainting demos. It works by adding `tool="sketch"` as a parameter, that passes both an image and a sketchable mask to your prediction function.

Here's an example from the [LAMA space](https://huggingface.co/spaces/akhaliq/lama):

![FXApVlFVsAALSD-](https://user-images.githubusercontent.com/9021060/178989479-549867c8-7fb0-436a-a97d-1e91c9f5e611.jpeg)

### 4. Markdown and HTML support in Dataframes 🔢

We upgraded the Dataframe component in PR #1684 to support rendering Markdown and HTML inside the cells.

This means you can build Dataframes that look like the following:

![image (8)](https://user-images.githubusercontent.com/9021060/178991233-41cb07a5-e7a3-433e-89b8-319bc78eb9c2.png)


### 5. `gr.Examples()` for Blocks 🧱

We've added the `gr.Examples` component helper to allow you to add examples to any Blocks demo. This class is a wrapper over the `gr.Dataset` component.

<img width="1271" alt="Screen Shot 2022-07-14 at 2 23 50 PM" src="https://user-images.githubusercontent.com/9021060/178992715-c8bc7550-bc3d-4ddc-9fcb-548c159cd153.png">


gr.Examples takes two required parameters:

- `examples` which takes in a nested list
-  `inputs` which takes in a component or list of components

You can read more in the [Examples docs](https://gradio.app/docs/#examples) or the [Adding Examples to your Demos guide](https://gradio.app/adding_examples_to_your_app/).

### 6. Fixes to Audio Streaming

With [PR 1828](https://github.com/gradio-app/gradio/pull/1828) we now hide the status loading animation, as well as remove the echo in streaming. Check out the [stream_audio](https://github.com/gradio-app/gradio/blob/main/demo/stream_audio/run.py) demo for more or read through our [Real Time Speech Recognition](https://gradio.app/real_time_speech_recognition/) guide.

<img width="785" alt="Screen Shot 2022-07-19 at 6 02 35 PM" src="https://user-images.githubusercontent.com/9021060/179808136-9e84502c-f9ee-4f30-b5e9-1086f678fe91.png">


## Full Changelog:

* File component: list multiple files and allow for download #1446 by [@dawoodkhan82](https://github.com/dawoodkhan82) in [PR 1681](https://github.com/gradio-app/gradio/pull/1681)
* Add ColorPicker to docs by [@freddyaboulton](https://github.com/freddyaboulton) in [PR 1768](https://github.com/gradio-app/gradio/pull/1768)
* Mock out requests in TestRequest unit tests by [@freddyaboulton](https://github.com/freddyaboulton) in [PR 1794](https://github.com/gradio-app/gradio/pull/1794)
* Add requirements.txt and test_files to source dist by [@freddyaboulton](https://github.com/freddyaboulton) in [PR 1817](https://github.com/gradio-app/gradio/pull/1817)
* refactor: f-string for tunneling.py by [@nhankiet](https://github.com/nhankiet) in [PR 1819](https://github.com/gradio-app/gradio/pull/1819)
* Miscellaneous formatting improvements to website by [@aliabd](https://github.com/aliabd) in [PR 1754](https://github.com/gradio-app/gradio/pull/1754)
* `integrate()` method moved to `Blocks` by [@abidlabs](https://github.com/abidlabs) in [PR 1776](https://github.com/gradio-app/gradio/pull/1776)
* Add python-3.7 tests by [@freddyaboulton](https://github.com/freddyaboulton) in [PR 1818](https://github.com/gradio-app/gradio/pull/1818)
* Copy test dir in website dockers by [@aliabd](https://github.com/aliabd) in [PR 1827](https://github.com/gradio-app/gradio/pull/1827)
* Add info to docs on how to set default values for components by [@freddyaboulton](https://github.com/freddyaboulton) in [PR 1788](https://github.com/gradio-app/gradio/pull/1788)
* Embedding Components on Docs by [@aliabd](https://github.com/aliabd) in [PR 1726](https://github.com/gradio-app/gradio/pull/1726)
* Remove usage of deprecated gr.inputs and gr.outputs from website by [@freddyaboulton](https://github.com/freddyaboulton) in [PR 1796](https://github.com/gradio-app/gradio/pull/1796)
* Some cleanups to the docs page by [@abidlabs](https://github.com/abidlabs) in [PR 1822](https://github.com/gradio-app/gradio/pull/1822)

## Contributors Shoutout:
* [@nhankiet](https://github.com/nhankiet) made their first contribution in [PR 1819](https://github.com/gradio-app/gradio/pull/1819)

# Version 3.0

### 🔥 Gradio 3.0 is the biggest update to the library, ever.

## New Features:

### 1.  Blocks 🧱

Blocks is a new, low-level API that allows you to have full control over the data flows and layout of your application. It allows you to build very complex, multi-step applications. For example, you might want to:

* Group together related demos as multiple tabs in one web app
* Change the layout of your demo instead of just having all of the inputs on the left and outputs on the right
* Have multi-step interfaces, in which the output of one model becomes the input to the next model, or have more flexible data flows in general
* Change a component's properties (for example, the choices in a Dropdown) or its visibility based on user input

Here's a simple example that creates the demo below it:

```python
import gradio as gr

def update(name):
    return f"Welcome to Gradio, {name}!"

demo = gr.Blocks()

with demo:
    gr.Markdown(
    """
    # Hello World!
    Start typing below to see the output.
    """)
    inp = gr.Textbox(placeholder="What is your name?")
    out = gr.Textbox()

    inp.change(fn=update,
               inputs=inp,
               outputs=out)

demo.launch()
```

![hello-blocks](https://user-images.githubusercontent.com/9021060/168684108-78cbd24b-e6bd-4a04-a8d9-20d535203434.gif)


Read our [Introduction to Blocks](http://gradio.app/introduction_to_blocks/) guide for more, and join the 🎈 [Gradio Blocks Party](https://huggingface.co/spaces/Gradio-Blocks/README)!


### 2. Our Revamped Design 🎨

We've upgraded our design across the entire library: from components, and layouts all the way to dark mode.

![kitchen_sink](https://user-images.githubusercontent.com/9021060/168686333-7a6e3096-3e23-4309-abf2-5cd7736e0463.gif)


### 3. A New Website 💻

We've upgraded [gradio.app](https://gradio.app) to make it cleaner, faster and easier to use. Our docs now come with components and demos embedded directly on the page. So you can quickly get up to speed with what you're looking for.

![website](https://user-images.githubusercontent.com/9021060/168687191-10d6a3bd-101f-423a-8193-48f47a5e077d.gif)


### 4. New Components: Model3D, Dataset, and More..

We've introduced a lot of new components in `3.0`, including `Model3D`, `Dataset`, `Markdown`, `Button` and `Gallery`. You can find all the components and play around with them [here](https://gradio.app/docs/#components).


![Model3d](https://user-images.githubusercontent.com/9021060/168689062-6ad77151-8cc5-467d-916c-f7c78e52ec0c.gif)

## Full Changelog:

* Gradio dash fe by [@pngwn](https://github.com/pngwn) in [PR 807](https://github.com/gradio-app/gradio/pull/807)
* Blocks components by [@FarukOzderim](https://github.com/FarukOzderim) in [PR 765](https://github.com/gradio-app/gradio/pull/765)
* Blocks components V2 by [@FarukOzderim](https://github.com/FarukOzderim) in [PR 843](https://github.com/gradio-app/gradio/pull/843)
* Blocks-Backend-Events by [@FarukOzderim](https://github.com/FarukOzderim) in [PR 844](https://github.com/gradio-app/gradio/pull/844)
* Interfaces from Blocks by [@aliabid94](https://github.com/aliabid94) in [PR 849](https://github.com/gradio-app/gradio/pull/849)
* Blocks dev by [@aliabid94](https://github.com/aliabid94) in [PR 853](https://github.com/gradio-app/gradio/pull/853)
* Started updating demos to use the new `gradio.components` syntax by [@abidlabs](https://github.com/abidlabs) in [PR 848](https://github.com/gradio-app/gradio/pull/848)
* add test infra + add browser tests to CI by [@pngwn](https://github.com/pngwn) in [PR 852](https://github.com/gradio-app/gradio/pull/852)
* 854 textbox by [@pngwn](https://github.com/pngwn) in [PR 859](https://github.com/gradio-app/gradio/pull/859)
* Getting old Python unit tests to pass on `blocks-dev` by [@abidlabs](https://github.com/abidlabs) in [PR 861](https://github.com/gradio-app/gradio/pull/861)
* initialise chatbot with empty array of messages by [@pngwn](https://github.com/pngwn) in [PR 867](https://github.com/gradio-app/gradio/pull/867)
* add test for output to input by [@pngwn](https://github.com/pngwn) in [PR 866](https://github.com/gradio-app/gradio/pull/866)
* More Interface -> Blocks features by [@aliabid94](https://github.com/aliabid94) in [PR 864](https://github.com/gradio-app/gradio/pull/864)
* Fixing external.py in blocks-dev to reflect the new HF Spaces paths by [@abidlabs](https://github.com/abidlabs) in [PR 879](https://github.com/gradio-app/gradio/pull/879)
* backend_default_value_refactoring by [@FarukOzderim](https://github.com/FarukOzderim) in [PR 871](https://github.com/gradio-app/gradio/pull/871)
* fix default_value  by [@pngwn](https://github.com/pngwn) in [PR 869](https://github.com/gradio-app/gradio/pull/869)
* fix buttons by [@aliabid94](https://github.com/aliabid94) in [PR 883](https://github.com/gradio-app/gradio/pull/883)
* Checking and updating more demos to use 3.0 syntax by [@abidlabs](https://github.com/abidlabs) in [PR 892](https://github.com/gradio-app/gradio/pull/892)
* Blocks Tests by [@FarukOzderim](https://github.com/FarukOzderim) in [PR 902](https://github.com/gradio-app/gradio/pull/902)
* Interface fix by [@pngwn](https://github.com/pngwn) in [PR 901](https://github.com/gradio-app/gradio/pull/901)
* Quick fix: Issue 893 by [@dawoodkhan82](https://github.com/dawoodkhan82) in [PR 907](https://github.com/gradio-app/gradio/pull/907)
* 3d Image Component by [@dawoodkhan82](https://github.com/dawoodkhan82) in [PR 775](https://github.com/gradio-app/gradio/pull/775)
* fix endpoint url in prod by [@pngwn](https://github.com/pngwn) in [PR 911](https://github.com/gradio-app/gradio/pull/911)
* rename Model3d to Image3D by [@dawoodkhan82](https://github.com/dawoodkhan82) in [PR 912](https://github.com/gradio-app/gradio/pull/912)
* update pypi to 2.9.1 by [@abidlabs](https://github.com/abidlabs) in [PR 916](https://github.com/gradio-app/gradio/pull/916)
* blocks-with-fix by [@FarukOzderim](https://github.com/FarukOzderim) in [PR 917](https://github.com/gradio-app/gradio/pull/917)
* Restore Interpretation, Live, Auth, Queueing by [@aliabid94](https://github.com/aliabid94) in [PR 915](https://github.com/gradio-app/gradio/pull/915)
* Allow `Blocks` instances to be used like a `Block` in other `Blocks` by [@abidlabs](https://github.com/abidlabs) in [PR 919](https://github.com/gradio-app/gradio/pull/919)
* Redesign 1 by [@pngwn](https://github.com/pngwn) in [PR 918](https://github.com/gradio-app/gradio/pull/918)
* blocks-components-tests by [@FarukOzderim](https://github.com/FarukOzderim) in [PR 904](https://github.com/gradio-app/gradio/pull/904)
* fix unit + browser tests by [@pngwn](https://github.com/pngwn) in [PR 926](https://github.com/gradio-app/gradio/pull/926)
* blocks-move-test-data by [@FarukOzderim](https://github.com/FarukOzderim) in [PR 927](https://github.com/gradio-app/gradio/pull/927)
* remove debounce from form inputs by [@pngwn](https://github.com/pngwn) in [PR 932](https://github.com/gradio-app/gradio/pull/932)
* reimplement webcam video by [@pngwn](https://github.com/pngwn) in [PR 928](https://github.com/gradio-app/gradio/pull/928)
* blocks-move-test-data by [@FarukOzderim](https://github.com/FarukOzderim) in [PR 941](https://github.com/gradio-app/gradio/pull/941)
* allow audio components to take a string value by [@pngwn](https://github.com/pngwn) in [PR 930](https://github.com/gradio-app/gradio/pull/930)
* static mode for textbox by [@pngwn](https://github.com/pngwn) in [PR 929](https://github.com/gradio-app/gradio/pull/929)
* fix file upload text by [@pngwn](https://github.com/pngwn) in [PR 931](https://github.com/gradio-app/gradio/pull/931)
* tabbed-interface-rewritten by [@FarukOzderim](https://github.com/FarukOzderim) in [PR 958](https://github.com/gradio-app/gradio/pull/958)
* Gan demo fix by [@abidlabs](https://github.com/abidlabs) in [PR 965](https://github.com/gradio-app/gradio/pull/965)
* Blocks analytics by [@abidlabs](https://github.com/abidlabs) in [PR 947](https://github.com/gradio-app/gradio/pull/947)
* Blocks page load by [@FarukOzderim](https://github.com/FarukOzderim) in [PR 963](https://github.com/gradio-app/gradio/pull/963)
* add frontend for page load events by [@pngwn](https://github.com/pngwn) in [PR 967](https://github.com/gradio-app/gradio/pull/967)
* fix i18n and some tweaks by [@pngwn](https://github.com/pngwn) in [PR 966](https://github.com/gradio-app/gradio/pull/966)
* add jinja2 to reqs by [@FarukOzderim](https://github.com/FarukOzderim) in [PR 969](https://github.com/gradio-app/gradio/pull/969)
* Cleaning up `Launchable()` by [@abidlabs](https://github.com/abidlabs) in [PR 968](https://github.com/gradio-app/gradio/pull/968)
* Fix #944 by [@FarukOzderim](https://github.com/FarukOzderim) in [PR 971](https://github.com/gradio-app/gradio/pull/971)
* New Blocks Demo: neural instrument cloning by [@abidlabs](https://github.com/abidlabs) in [PR 975](https://github.com/gradio-app/gradio/pull/975)
* Add huggingface_hub client library by [@FarukOzderim](https://github.com/FarukOzderim) in [PR 973](https://github.com/gradio-app/gradio/pull/973)
* State and variables by [@aliabid94](https://github.com/aliabid94) in [PR 977](https://github.com/gradio-app/gradio/pull/977)
* update-components by [@FarukOzderim](https://github.com/FarukOzderim) in [PR 986](https://github.com/gradio-app/gradio/pull/986)
* ensure dataframe updates as expected by [@pngwn](https://github.com/pngwn) in [PR 981](https://github.com/gradio-app/gradio/pull/981)
* test-guideline by [@FarukOzderim](https://github.com/FarukOzderim) in [PR 990](https://github.com/gradio-app/gradio/pull/990)
* Issue #785: add footer by [@dawoodkhan82](https://github.com/dawoodkhan82) in [PR 972](https://github.com/gradio-app/gradio/pull/972)
* indentation fix by [@abidlabs](https://github.com/abidlabs) in [PR 993](https://github.com/gradio-app/gradio/pull/993)
* missing quote by [@aliabd](https://github.com/aliabd) in [PR 996](https://github.com/gradio-app/gradio/pull/996)
* added interactive parameter to components by [@abidlabs](https://github.com/abidlabs) in [PR 992](https://github.com/gradio-app/gradio/pull/992)
* custom-components by [@FarukOzderim](https://github.com/FarukOzderim) in [PR 985](https://github.com/gradio-app/gradio/pull/985)
* Refactor component shortcuts by [@FarukOzderim](https://github.com/FarukOzderim) in [PR 995](https://github.com/gradio-app/gradio/pull/995)
* Plot Component by [@dawoodkhan82](https://github.com/dawoodkhan82) in [PR 805](https://github.com/gradio-app/gradio/pull/805)
* updated PyPi version to 2.9.2 by [@abidlabs](https://github.com/abidlabs) in [PR 1002](https://github.com/gradio-app/gradio/pull/1002)
* Release 2.9.3 by [@abidlabs](https://github.com/abidlabs) in [PR 1003](https://github.com/gradio-app/gradio/pull/1003)
* Image3D Examples Fix by [@dawoodkhan82](https://github.com/dawoodkhan82) in [PR 1001](https://github.com/gradio-app/gradio/pull/1001)
* release 2.9.4 by [@abidlabs](https://github.com/abidlabs) in [PR 1006](https://github.com/gradio-app/gradio/pull/1006)
* templates import hotfix by [@FarukOzderim](https://github.com/FarukOzderim) in [PR 1008](https://github.com/gradio-app/gradio/pull/1008)
* Progress indicator bar by [@aliabid94](https://github.com/aliabid94) in [PR 997](https://github.com/gradio-app/gradio/pull/997)
* Fixed image input for absolute path by [@JefferyChiang](https://github.com/JefferyChiang) in [PR 1004](https://github.com/gradio-app/gradio/pull/1004)
* Model3D + Plot Components by [@dawoodkhan82](https://github.com/dawoodkhan82) in [PR 1010](https://github.com/gradio-app/gradio/pull/1010)
* Gradio Guides: Creating CryptoPunks with GANs by [@NimaBoscarino](https://github.com/NimaBoscarino) in [PR 1000](https://github.com/gradio-app/gradio/pull/1000)
* [BIG PR] Gradio blocks & redesigned components by [@abidlabs](https://github.com/abidlabs) in [PR 880](https://github.com/gradio-app/gradio/pull/880)
* fixed failing test on main by [@abidlabs](https://github.com/abidlabs) in [PR 1023](https://github.com/gradio-app/gradio/pull/1023)
* Use smaller ASR model in external test by [@abidlabs](https://github.com/abidlabs) in [PR 1024](https://github.com/gradio-app/gradio/pull/1024)
* updated PyPi version to 2.9.0b by [@abidlabs](https://github.com/abidlabs) in [PR 1026](https://github.com/gradio-app/gradio/pull/1026)
* Fixing import issues so that the package successfully installs on colab notebooks by [@abidlabs](https://github.com/abidlabs) in [PR 1027](https://github.com/gradio-app/gradio/pull/1027)
* Update website tracker slackbot  by [@aliabd](https://github.com/aliabd) in [PR 1037](https://github.com/gradio-app/gradio/pull/1037)
* textbox-autoheight by [@FarukOzderim](https://github.com/FarukOzderim) in [PR 1009](https://github.com/gradio-app/gradio/pull/1009)
* Model3D Examples fixes by [@dawoodkhan82](https://github.com/dawoodkhan82) in [PR 1035](https://github.com/gradio-app/gradio/pull/1035)
* GAN Gradio Guide: Adjustments to iframe heights by [@NimaBoscarino](https://github.com/NimaBoscarino) in [PR 1042](https://github.com/gradio-app/gradio/pull/1042)
* added better default labels to form components by [@abidlabs](https://github.com/abidlabs) in [PR 1040](https://github.com/gradio-app/gradio/pull/1040)
* Slackbot web tracker fix by [@aliabd](https://github.com/aliabd) in [PR 1043](https://github.com/gradio-app/gradio/pull/1043)
* Plot fixes by [@dawoodkhan82](https://github.com/dawoodkhan82) in [PR 1044](https://github.com/gradio-app/gradio/pull/1044)
* Small fixes to the demos by [@abidlabs](https://github.com/abidlabs) in [PR 1030](https://github.com/gradio-app/gradio/pull/1030)
* fixing demo issue with website by [@aliabd](https://github.com/aliabd) in [PR 1047](https://github.com/gradio-app/gradio/pull/1047)
* [hotfix] HighlightedText by [@aliabid94](https://github.com/aliabid94) in [PR 1046](https://github.com/gradio-app/gradio/pull/1046)
* Update text by [@ronvoluted](https://github.com/ronvoluted) in [PR 1050](https://github.com/gradio-app/gradio/pull/1050)
* Update CONTRIBUTING.md by [@FarukOzderim](https://github.com/FarukOzderim) in [PR 1052](https://github.com/gradio-app/gradio/pull/1052)
* fix(ui): Increase contrast for footer by [@ronvoluted](https://github.com/ronvoluted) in [PR 1048](https://github.com/gradio-app/gradio/pull/1048)
* UI design update by [@gary149](https://github.com/gary149) in [PR 1041](https://github.com/gradio-app/gradio/pull/1041)
* updated PyPi version to 2.9.0b8 by [@abidlabs](https://github.com/abidlabs) in [PR 1059](https://github.com/gradio-app/gradio/pull/1059)
* Running, testing, and fixing demos by [@abidlabs](https://github.com/abidlabs) in [PR 1060](https://github.com/gradio-app/gradio/pull/1060)
* Form layout by [@pngwn](https://github.com/pngwn) in [PR 1054](https://github.com/gradio-app/gradio/pull/1054)
* inputless-interfaces by [@FarukOzderim](https://github.com/FarukOzderim) in [PR 1038](https://github.com/gradio-app/gradio/pull/1038)
* Update PULL_REQUEST_TEMPLATE.md by [@FarukOzderim](https://github.com/FarukOzderim) in [PR 1068](https://github.com/gradio-app/gradio/pull/1068)
* Upgrading node memory to 4gb in website Docker by [@aliabd](https://github.com/aliabd) in [PR 1069](https://github.com/gradio-app/gradio/pull/1069)
* Website reload error by [@aliabd](https://github.com/aliabd) in [PR 1079](https://github.com/gradio-app/gradio/pull/1079)
* fixed favicon issue by [@abidlabs](https://github.com/abidlabs) in [PR 1064](https://github.com/gradio-app/gradio/pull/1064)
* remove-queue-from-events by [@FarukOzderim](https://github.com/FarukOzderim) in [PR 1056](https://github.com/gradio-app/gradio/pull/1056)
* Enable vertex colors for OBJs files by [@radames](https://github.com/radames) in [PR 1074](https://github.com/gradio-app/gradio/pull/1074)
* Dark text by [@ronvoluted](https://github.com/ronvoluted) in [PR 1049](https://github.com/gradio-app/gradio/pull/1049)
* Scroll to output by [@pngwn](https://github.com/pngwn) in [PR 1077](https://github.com/gradio-app/gradio/pull/1077)
* Explicitly list pnpm version 6 in contributing guide by [@freddyaboulton](https://github.com/freddyaboulton) in [PR 1085](https://github.com/gradio-app/gradio/pull/1085)
* hotfix for encrypt issue by [@abidlabs](https://github.com/abidlabs) in [PR 1096](https://github.com/gradio-app/gradio/pull/1096)
* Release 2.9b9 by [@abidlabs](https://github.com/abidlabs) in [PR 1098](https://github.com/gradio-app/gradio/pull/1098)
* tweak node circleci settings by [@pngwn](https://github.com/pngwn) in [PR 1091](https://github.com/gradio-app/gradio/pull/1091)
* Website Reload Error by [@aliabd](https://github.com/aliabd) in [PR 1099](https://github.com/gradio-app/gradio/pull/1099)
* Website Reload: README in demos docker by [@aliabd](https://github.com/aliabd) in [PR 1100](https://github.com/gradio-app/gradio/pull/1100)
* Flagging fixes by [@abidlabs](https://github.com/abidlabs) in [PR 1081](https://github.com/gradio-app/gradio/pull/1081)
* Backend for optional labels by [@abidlabs](https://github.com/abidlabs) in [PR 1080](https://github.com/gradio-app/gradio/pull/1080)
* Optional labels fe by [@pngwn](https://github.com/pngwn) in [PR 1105](https://github.com/gradio-app/gradio/pull/1105)
* clean-deprecated-parameters by [@FarukOzderim](https://github.com/FarukOzderim) in [PR 1090](https://github.com/gradio-app/gradio/pull/1090)
* Blocks rendering fix by [@abidlabs](https://github.com/abidlabs) in [PR 1102](https://github.com/gradio-app/gradio/pull/1102)
* Redos #1106 by [@abidlabs](https://github.com/abidlabs) in [PR 1112](https://github.com/gradio-app/gradio/pull/1112)
* Interface types: handle input-only, output-only, and unified interfaces by [@abidlabs](https://github.com/abidlabs) in [PR 1108](https://github.com/gradio-app/gradio/pull/1108)
* Hotfix + New pypi release 2.9b11 by [@abidlabs](https://github.com/abidlabs) in [PR 1118](https://github.com/gradio-app/gradio/pull/1118)
* issue-checkbox by [@FarukOzderim](https://github.com/FarukOzderim) in [PR 1122](https://github.com/gradio-app/gradio/pull/1122)
* issue-checkbox-hotfix by [@FarukOzderim](https://github.com/FarukOzderim) in [PR 1127](https://github.com/gradio-app/gradio/pull/1127)
* Fix demos in website by [@aliabd](https://github.com/aliabd) in [PR 1130](https://github.com/gradio-app/gradio/pull/1130)
* Guide for Gradio ONNX model zoo on Huggingface by [@AK391](https://github.com/AK391) in [PR 1073](https://github.com/gradio-app/gradio/pull/1073)
* ONNX guide fixes by [@aliabd](https://github.com/aliabd) in [PR 1131](https://github.com/gradio-app/gradio/pull/1131)
* Stacked form inputs css by [@gary149](https://github.com/gary149) in [PR 1134](https://github.com/gradio-app/gradio/pull/1134)
* made default value in textbox empty string by [@abidlabs](https://github.com/abidlabs) in [PR 1135](https://github.com/gradio-app/gradio/pull/1135)
* Examples UI by [@gary149](https://github.com/gary149) in [PR 1121](https://github.com/gradio-app/gradio/pull/1121)
* Chatbot custom color support by [@dawoodkhan82](https://github.com/dawoodkhan82) in [PR 1092](https://github.com/gradio-app/gradio/pull/1092)
* highlighted text colors by [@pngwn](https://github.com/pngwn) in [PR 1119](https://github.com/gradio-app/gradio/pull/1119)
* pin to pnpm 6 for now by [@pngwn](https://github.com/pngwn) in [PR 1147](https://github.com/gradio-app/gradio/pull/1147)
* Restore queue in Blocks by [@aliabid94](https://github.com/aliabid94) in [PR 1137](https://github.com/gradio-app/gradio/pull/1137)
* add select event for tabitems by [@pngwn](https://github.com/pngwn) in [PR 1154](https://github.com/gradio-app/gradio/pull/1154)
* max_lines + autoheight for textbox by [@pngwn](https://github.com/pngwn) in [PR 1153](https://github.com/gradio-app/gradio/pull/1153)
* use color palette for chatbot by [@pngwn](https://github.com/pngwn) in [PR 1152](https://github.com/gradio-app/gradio/pull/1152)
* Timeseries improvements by [@pngwn](https://github.com/pngwn) in [PR 1149](https://github.com/gradio-app/gradio/pull/1149)
* move styling for interface panels to frontend by [@pngwn](https://github.com/pngwn) in [PR 1146](https://github.com/gradio-app/gradio/pull/1146)
* html tweaks by [@pngwn](https://github.com/pngwn) in [PR 1145](https://github.com/gradio-app/gradio/pull/1145)
* Issue #768: Support passing none to resize and crop image by [@dawoodkhan82](https://github.com/dawoodkhan82) in [PR 1144](https://github.com/gradio-app/gradio/pull/1144)
* image gallery component + img css by [@aliabid94](https://github.com/aliabid94) in [PR 1140](https://github.com/gradio-app/gradio/pull/1140)
* networking tweak by [@abidlabs](https://github.com/abidlabs) in [PR 1143](https://github.com/gradio-app/gradio/pull/1143)
* Allow enabling queue per event listener by [@aliabid94](https://github.com/aliabid94) in [PR 1155](https://github.com/gradio-app/gradio/pull/1155)
* config hotfix and v. 2.9b23 by [@abidlabs](https://github.com/abidlabs) in [PR 1158](https://github.com/gradio-app/gradio/pull/1158)
* Custom JS calls by [@aliabid94](https://github.com/aliabid94) in [PR 1082](https://github.com/gradio-app/gradio/pull/1082)
* Small fixes: queue default fix, ffmpeg installation message by [@abidlabs](https://github.com/abidlabs) in [PR 1159](https://github.com/gradio-app/gradio/pull/1159)
* formatting by [@abidlabs](https://github.com/abidlabs) in [PR 1161](https://github.com/gradio-app/gradio/pull/1161)
* enable flex grow for gr-box by [@radames](https://github.com/radames) in [PR 1165](https://github.com/gradio-app/gradio/pull/1165)
* 1148 loading by [@pngwn](https://github.com/pngwn) in [PR 1164](https://github.com/gradio-app/gradio/pull/1164)
* Put enable_queue kwarg back in launch() by [@aliabid94](https://github.com/aliabid94) in [PR 1167](https://github.com/gradio-app/gradio/pull/1167)
* A few small fixes by [@abidlabs](https://github.com/abidlabs) in [PR 1171](https://github.com/gradio-app/gradio/pull/1171)
* Hotfix for dropdown component by [@abidlabs](https://github.com/abidlabs) in [PR 1172](https://github.com/gradio-app/gradio/pull/1172)
* use secondary buttons in interface by [@pngwn](https://github.com/pngwn) in [PR 1173](https://github.com/gradio-app/gradio/pull/1173)
* 1183 component height by [@pngwn](https://github.com/pngwn) in [PR 1185](https://github.com/gradio-app/gradio/pull/1185)
* 962 dataframe by [@pngwn](https://github.com/pngwn) in [PR 1186](https://github.com/gradio-app/gradio/pull/1186)
* update-contributing by [@FarukOzderim](https://github.com/FarukOzderim) in [PR 1188](https://github.com/gradio-app/gradio/pull/1188)
* Table tweaks by [@pngwn](https://github.com/pngwn) in [PR 1195](https://github.com/gradio-app/gradio/pull/1195)
* wrap tab content in column by [@pngwn](https://github.com/pngwn) in [PR 1200](https://github.com/gradio-app/gradio/pull/1200)
* WIP: Add dark mode support by [@gary149](https://github.com/gary149) in [PR 1187](https://github.com/gradio-app/gradio/pull/1187)
* Restored /api/predict/ endpoint for Interfaces by [@abidlabs](https://github.com/abidlabs) in [PR 1199](https://github.com/gradio-app/gradio/pull/1199)
* hltext-label by [@pngwn](https://github.com/pngwn) in [PR 1204](https://github.com/gradio-app/gradio/pull/1204)
* add copy functionality to json by [@pngwn](https://github.com/pngwn) in [PR 1205](https://github.com/gradio-app/gradio/pull/1205)
* Update component config by [@aliabid94](https://github.com/aliabid94) in [PR 1089](https://github.com/gradio-app/gradio/pull/1089)
* fix placeholder prompt by [@pngwn](https://github.com/pngwn) in [PR 1215](https://github.com/gradio-app/gradio/pull/1215)
* ensure webcam video value is propogated correctly by [@pngwn](https://github.com/pngwn) in [PR 1218](https://github.com/gradio-app/gradio/pull/1218)
* Automatic word-break in highlighted text, combine_adjacent support by [@aliabid94](https://github.com/aliabid94) in [PR 1209](https://github.com/gradio-app/gradio/pull/1209)
* async-function-support by [@FarukOzderim](https://github.com/FarukOzderim) in [PR 1190](https://github.com/gradio-app/gradio/pull/1190)
* Sharing fix for assets by [@aliabid94](https://github.com/aliabid94) in [PR 1208](https://github.com/gradio-app/gradio/pull/1208)
* Hotfixes for course demos by [@abidlabs](https://github.com/abidlabs) in [PR 1222](https://github.com/gradio-app/gradio/pull/1222)
* Allow Custom CSS by [@aliabid94](https://github.com/aliabid94) in [PR 1170](https://github.com/gradio-app/gradio/pull/1170)
* share-hotfix by [@FarukOzderim](https://github.com/FarukOzderim) in [PR 1226](https://github.com/gradio-app/gradio/pull/1226)
* tweaks by [@pngwn](https://github.com/pngwn) in [PR 1229](https://github.com/gradio-app/gradio/pull/1229)
* white space for class concatenation by [@radames](https://github.com/radames) in [PR 1228](https://github.com/gradio-app/gradio/pull/1228)
* Tweaks by [@pngwn](https://github.com/pngwn) in [PR 1230](https://github.com/gradio-app/gradio/pull/1230)
* css tweaks by [@pngwn](https://github.com/pngwn) in [PR 1235](https://github.com/gradio-app/gradio/pull/1235)
* ensure defaults height match for media inputs by [@pngwn](https://github.com/pngwn) in [PR 1236](https://github.com/gradio-app/gradio/pull/1236)
* Default Label label value by [@radames](https://github.com/radames) in [PR 1239](https://github.com/gradio-app/gradio/pull/1239)
* update-shortcut-syntax by [@FarukOzderim](https://github.com/FarukOzderim) in [PR 1234](https://github.com/gradio-app/gradio/pull/1234)
* Update version.txt by [@FarukOzderim](https://github.com/FarukOzderim) in [PR 1244](https://github.com/gradio-app/gradio/pull/1244)
* Layout bugs by [@pngwn](https://github.com/pngwn) in [PR 1246](https://github.com/gradio-app/gradio/pull/1246)
* Update demo by [@FarukOzderim](https://github.com/FarukOzderim) in [PR 1253](https://github.com/gradio-app/gradio/pull/1253)
* Button default name by [@FarukOzderim](https://github.com/FarukOzderim) in [PR 1243](https://github.com/gradio-app/gradio/pull/1243)
* Labels spacing by [@gary149](https://github.com/gary149) in [PR 1254](https://github.com/gradio-app/gradio/pull/1254)
* add global loader for gradio app by [@pngwn](https://github.com/pngwn) in [PR 1251](https://github.com/gradio-app/gradio/pull/1251)
* ui apis for dalle-mini by [@pngwn](https://github.com/pngwn) in [PR 1258](https://github.com/gradio-app/gradio/pull/1258)
* Add precision to Number, backend only by [@freddyaboulton](https://github.com/freddyaboulton) in [PR 1125](https://github.com/gradio-app/gradio/pull/1125)
* Website Design Changes by [@abidlabs](https://github.com/abidlabs) in [PR 1015](https://github.com/gradio-app/gradio/pull/1015)
* Small fixes for multiple demos compatible with 3.0 by [@radames](https://github.com/radames) in [PR 1257](https://github.com/gradio-app/gradio/pull/1257)
* Issue #1160: Model 3D component not destroyed correctly by [@dawoodkhan82](https://github.com/dawoodkhan82) in [PR 1219](https://github.com/gradio-app/gradio/pull/1219)
* Fixes to components by [@abidlabs](https://github.com/abidlabs) in [PR 1260](https://github.com/gradio-app/gradio/pull/1260)
* layout docs by [@abidlabs](https://github.com/abidlabs) in [PR 1263](https://github.com/gradio-app/gradio/pull/1263)
* Static forms by [@pngwn](https://github.com/pngwn) in [PR 1264](https://github.com/gradio-app/gradio/pull/1264)
* Cdn assets by [@pngwn](https://github.com/pngwn) in [PR 1265](https://github.com/gradio-app/gradio/pull/1265)
* update logo by [@gary149](https://github.com/gary149) in [PR 1266](https://github.com/gradio-app/gradio/pull/1266)
* fix slider by [@aliabid94](https://github.com/aliabid94) in [PR 1268](https://github.com/gradio-app/gradio/pull/1268)
* maybe fix auth in iframes by [@pngwn](https://github.com/pngwn) in [PR 1261](https://github.com/gradio-app/gradio/pull/1261)
* Improves "Getting Started" guide by [@abidlabs](https://github.com/abidlabs) in [PR 1269](https://github.com/gradio-app/gradio/pull/1269)
* Add embedded demos to website by [@aliabid94](https://github.com/aliabid94) in [PR 1270](https://github.com/gradio-app/gradio/pull/1270)
* Label hotfixes by [@abidlabs](https://github.com/abidlabs) in [PR 1281](https://github.com/gradio-app/gradio/pull/1281)
* General tweaks by [@pngwn](https://github.com/pngwn) in [PR 1276](https://github.com/gradio-app/gradio/pull/1276)
* only affect links within the document by [@pngwn](https://github.com/pngwn) in [PR 1282](https://github.com/gradio-app/gradio/pull/1282)
* release 3.0b9 by [@abidlabs](https://github.com/abidlabs) in [PR 1283](https://github.com/gradio-app/gradio/pull/1283)
* Dm by [@pngwn](https://github.com/pngwn) in [PR 1284](https://github.com/gradio-app/gradio/pull/1284)
* Website fixes by [@aliabd](https://github.com/aliabd) in [PR 1286](https://github.com/gradio-app/gradio/pull/1286)
* Create Streamables by [@aliabid94](https://github.com/aliabid94) in [PR 1279](https://github.com/gradio-app/gradio/pull/1279)
* ensure table works on mobile by [@pngwn](https://github.com/pngwn) in [PR 1277](https://github.com/gradio-app/gradio/pull/1277)
* changes by [@aliabid94](https://github.com/aliabid94) in [PR 1287](https://github.com/gradio-app/gradio/pull/1287)
* demo alignment on landing page by [@aliabd](https://github.com/aliabd) in [PR 1288](https://github.com/gradio-app/gradio/pull/1288)
* New meta img by [@aliabd](https://github.com/aliabd) in [PR 1289](https://github.com/gradio-app/gradio/pull/1289)
* updated PyPi version to 3.0 by [@abidlabs](https://github.com/abidlabs) in [PR 1290](https://github.com/gradio-app/gradio/pull/1290)
* Fix site by [@aliabid94](https://github.com/aliabid94) in [PR 1291](https://github.com/gradio-app/gradio/pull/1291)
* Mobile responsive guides by [@aliabd](https://github.com/aliabd) in [PR 1293](https://github.com/gradio-app/gradio/pull/1293)
* Update readme by [@abidlabs](https://github.com/abidlabs) in [PR 1292](https://github.com/gradio-app/gradio/pull/1292)
* gif by [@abidlabs](https://github.com/abidlabs) in [PR 1296](https://github.com/gradio-app/gradio/pull/1296)

## Contributors Shoutout:

* [@JefferyChiang](https://github.com/JefferyChiang) made their first contribution in [PR 1004](https://github.com/gradio-app/gradio/pull/1004)
* [@NimaBoscarino](https://github.com/NimaBoscarino) made their first contribution in [PR 1000](https://github.com/gradio-app/gradio/pull/1000)
* [@ronvoluted](https://github.com/ronvoluted) made their first contribution in [PR 1050](https://github.com/gradio-app/gradio/pull/1050)
* [@radames](https://github.com/radames) made their first contribution in [PR 1074](https://github.com/gradio-app/gradio/pull/1074)
* [@freddyaboulton](https://github.com/freddyaboulton) made their first contribution in [PR 1085](https://github.com/gradio-app/gradio/pull/1085)<|MERGE_RESOLUTION|>--- conflicted
+++ resolved
@@ -55,11 +55,8 @@
 * Fix bug where the queue was not properly restarted after launching a `closed` app by [@freddyaboulton](https://github.com/freddyaboulton) in [PR 3022](https://github.com/gradio-app/gradio/pull/3022)
 * Adding missing embedded components on docs by [@aliabd](https://github.com/aliabd) in [PR 3027](https://github.com/gradio-app/gradio/pull/3027)
 * Fixes bug where app would crash if the `file_types` parameter of `gr.File` or `gr.UploadButton` was not a list by [@freddyaboulton](https://github.com/freddyaboulton) in [PR 3048](https://github.com/gradio-app/gradio/pull/3048)    
-<<<<<<< HEAD
 * Ensure CSS mounts correctly regardless of how many Gradio instances are on the page [@pngwn](https://github.com/pngwn) in [PR 3059](https://github.com/gradio-app/gradio/pull/3059).
-=======
 * Fix bug where input component was not hidden in the frontend for `UploadButton` by  [@freddyaboulton](https://github.com/freddyaboulton) in [PR 3053](https://github.com/gradio-app/gradio/pull/3053)
->>>>>>> 7fc3e750
 
 ## Documentation Changes:
 * SEO improvements to guides by[@aliabd](https://github.com/aliabd) in [PR 2915](https://github.com/gradio-app/gradio/pull/2915)
