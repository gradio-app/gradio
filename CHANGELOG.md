# Upcoming Release

## New Features:

- A `gr.ClearButton` which allows users to easily clear the values of components by [@abidlabs](https://github.com/abidlabs) in [PR 4456](https://github.com/gradio-app/gradio/pull/4456)

Example usage:

```py
import gradio as gr

with gr.Blocks() as demo:
    chatbot = gr.Chatbot([("Hello", "How are you?")])
    with gr.Row():
        textbox = gr.Textbox(scale=3, interactive=True)
        gr.ClearButton([textbox, chatbot], scale=1)
    
demo.launch()
```

- Min and max value for gr.Number by [@artegoser](https://github.com/artegoser) and [@dawoodkhan82](https://github.com/dawoodkhan82) in [PR 3991](https://github.com/gradio-app/gradio/pull/3991)
- Add `start_recording` and `stop_recording` events to `Video` and `Audio` components by [@pngwn](https://github.com/pngwn) in [PR 4422](https://github.com/gradio-app/gradio/pull/4422)
- Allow any function to generate an error message and allow multiple messages to appear at a time. Other error modal improvements such as auto dismiss after a time limit and a new layout on mobile [@pngwn](https://github.com/pngwn) in [PR 4459](https://github.com/gradio-app/gradio/pull/4459).
- Add `autoplay` kwarg to `Video` and `Audio` components by [@pngwn](https://github.com/pngwn) in [PR 4453](https://github.com/gradio-app/gradio/pull/4453)
- Add `allow_preview` parameter to `Gallery` to control whether a detailed preview is displayed on click by 
[@freddyaboulton](https://github.com/freddyaboulton) in [PR 4470](https://github.com/gradio-app/gradio/pull/4470)

## Bug Fixes:

- Add support for PAUSED state in the JS client by [@abidlabs](https://github.com/abidlabs) in [PR 4438](https://github.com/gradio-app/gradio/pull/4438)
- Ensure Tabs only occupy the space required by [@pngwn](https://github.com/pngwn) in [PR 4419](https://github.com/gradio-app/gradio/pull/4419)
- Ensure components have the correct empty sizes to prevent empty containers from collapsing by [@pngwn](https://github.com/pngwn) in [PR 4447](https://github.com/gradio-app/gradio/pull/4447).
- Frontend code no longer crashes when there is a relative URL in an `<a>` element, by [@akx](https://github.com/akx) in [PR 4449](https://github.com/gradio-app/gradio/pull/4449).
- Fix bug where setting `format='mp4'` on a video component would cause the function to error out if the uploaded video was not playable by [@freddyaboulton](https://github.com/freddyaboulton) in [PR 4467](https://github.com/gradio-app/gradio/pull/4467)
- Fix `_js` parameter to work even without backend function, by [@aliabid94](https://github.com/aliabid94) in [PR 4486](https://github.com/gradio-app/gradio/pull/4486). 
<<<<<<< HEAD
- Fix new line issue with `gr.Chatbot()` by [@dawoodkhan82](https://github.com/dawoodkhan82) in [PR 4491](https://github.com/gradio-app/gradio/pull/4491)
=======
- Fixes issue with Clear button not working for `Label` component by [@abidlabs](https://github.com/abidlabs) in [PR 4456](https://github.com/gradio-app/gradio/pull/4456)

>>>>>>> 69291ff8

## Other Changes:

- Clean up unnecessary `new Promise()`s by [@akx](https://github.com/akx) in [PR 4442](https://github.com/gradio-app/gradio/pull/4442).
- Minor UI cleanup for Examples and Dataframe components [@aliabid94](https://github.com/aliabid94) in [PR 4455](https://github.com/gradio-app/gradio/pull/4455). 
- Add Catalan translation [@jordimas](https://github.com/jordimas) in [PR 4483](https://github.com/gradio-app/gradio/pull/4483).
- The API endpoint that loads examples upon click has been given an explicit name ("/load_examples") by [@abidlabs](https://github.com/abidlabs) in [PR 4456](https://github.com/gradio-app/gradio/pull/4456).

## Breaking Changes:

- The behavior of the `Clear` button has been changed for `Slider`, `CheckboxGroup`, `Radio`, `Dropdown` components by [@abidlabs](https://github.com/abidlabs) in [PR 4456](https://github.com/gradio-app/gradio/pull/4456). The Clear button now sets the value of these components to be empty as opposed to the original default set by the developer. This is to make them in line with the rest of the Gradio components. 
- Python 3.7 end of life is June 27 2023. Gradio will no longer support python 3.7 by [@freddyaboulton](https://github.com/freddyaboulton) in [PR 4484](https://github.com/gradio-app/gradio/pull/4484)

# 3.34.0

## New Features:

- The `gr.UploadButton` component now supports the `variant` and `interactive` parameters by [@abidlabs](https://github.com/abidlabs) in [PR 4436](https://github.com/gradio-app/gradio/pull/4436). 

## Bug Fixes:

- Remove target="_blank" override on anchor tags with internal targets by [@hannahblair](https://github.com/hannahblair) in [PR 4405](https://github.com/gradio-app/gradio/pull/4405)
- Fixed bug where `gr.File(file_count='multiple')` could not be cached as output by [@freddyaboulton](https://github.com/freddyaboulton) in [PR 4421](https://github.com/gradio-app/gradio/pull/4421)
- Restricts the domains that can be proxied via `/proxy` route  by [@abidlabs](https://github.com/abidlabs) in [PR 4406](https://github.com/gradio-app/gradio/pull/4406). 
- Fixes issue where `gr.UploadButton` could not be used to upload the same file twice by [@dawoodkhan82](https://github.com/dawoodkhan82) in [PR 4437](https://github.com/gradio-app/gradio/pull/4437)
- Fixes bug where `/proxy` route was being incorrectly constructed by the frontend by [@abidlabs](https://github.com/abidlabs) in [PR 4430](https://github.com/gradio-app/gradio/pull/4430). 
- Fix z-index of status component by [@hannahblair](https://github.com/hannahblair) in [PR 4429](https://github.com/gradio-app/gradio/pull/4429)
- Fix video rendering in Safari by [@aliabid94](https://github.com/aliabid94) in [PR 4433](https://github.com/gradio-app/gradio/pull/4433).

## Other Changes:

- When running on Spaces, handler functions will be transformed by the [PySpaces](https://pypi.org/project/spaces/) library in order to make them work with specific hardware. It will have no effect on standalone Gradio apps or regular Gradio Spaces and can be globally deactivated as follows : `import spaces; spaces.disable_gradio_auto_wrap()` by [@cbensimon](https://github.com/cbensimon) in [PR 4389](https://github.com/gradio-app/gradio/pull/4389).
- Deprecated `.style` parameter and moved arguments to constructor. Added support for `.update()` to all arguments initially in style. Added `scale` and `min_width` support to every Component. By [@aliabid94](https://github.com/aliabid94) in [PR 4374](https://github.com/gradio-app/gradio/pull/4374)


## Breaking Changes:

No changes to highlight.

# 3.33.1

## New Features:

No changes to highlight.

## Bug Fixes:

- Allow `every` to work with generators by [@dkjshk](https://github.com/dkjshk) in [PR 4434](https://github.com/gradio-app/gradio/pull/4434)
- Fix z-index of status component by [@hannahblair](https://github.com/hannahblair) in [PR 4429](https://github.com/gradio-app/gradio/pull/4429)
- Allow gradio to work offline, by [@aliabid94](https://github.com/aliabid94) in [PR 4398](https://github.com/gradio-app/gradio/pull/4398).  
- Fixed `validate_url` to check for 403 errors and use a GET request in place of a HEAD by [@alvindaiyan](https://github.com/alvindaiyan) in [PR 4388](https://github.com/gradio-app/gradio/pull/4388).  

## Other Changes:

- More explicit error message when share link binary is blocked by antivirus by [@abidlabs](https://github.com/abidlabs) in [PR 4380](https://github.com/gradio-app/gradio/pull/4380). 

## Breaking Changes:

No changes to highlight.

# 3.33.0

## New Features:

- Introduced `gradio deploy` to launch a Gradio app to Spaces directly from your terminal. By [@aliabid94](https://github.com/aliabid94) in [PR 4033](https://github.com/gradio-app/gradio/pull/4033). 
- Introduce `show_progress='corner'` argument to event listeners, which will not cover the output components with the progress animation, but instead show it in the corner of the components. By [@aliabid94](https://github.com/aliabid94) in [PR 4396](https://github.com/gradio-app/gradio/pull/4396).

## Bug Fixes:

- Fix bug where Label change event was triggering itself by [@freddyaboulton](https://github.com/freddyaboulton) in [PR 4371](https://github.com/gradio-app/gradio/pull/4371)
- Make `Blocks.load` behave like other event listeners (allows chaining `then` off of it) [@anentropic](https://github.com/anentropic/) in [PR 4304](https://github.com/gradio-app/gradio/pull/4304)
- Respect `interactive=True` in output components of a `gr.Interface` by [@abidlabs](https://github.com/abidlabs) in [PR 4356](https://github.com/gradio-app/gradio/pull/4356). 
- Remove unused frontend code by [@akx](https://github.com/akx) in [PR 4275](https://github.com/gradio-app/gradio/pull/4275)
- Fixes favicon path on Windows by [@abidlabs](https://github.com/abidlabs) in [PR 4369](https://github.com/gradio-app/gradio/pull/4369). 
- Prevent path traversal in `/file` routes by [@abidlabs](https://github.com/abidlabs) in [PR 4370](https://github.com/gradio-app/gradio/pull/4370). 
- Do not send HF token to other domains via `/proxy` route  by [@abidlabs](https://github.com/abidlabs) in [PR 4368](https://github.com/gradio-app/gradio/pull/4368). 
- Replace default `markedjs` sanitize function with DOMPurify sanitizer for `gr.Chatbot()` by [@dawoodkhan82](https://github.com/dawoodkhan82) in [PR 4360](https://github.com/gradio-app/gradio/pull/4360)
- Prevent the creation of duplicate copy buttons in the chatbot and ensure copy buttons work in non-secure contexts by [@binary-husky](https://github.com/binary-husky) in [PR 4350](https://github.com/gradio-app/gradio/pull/4350). 

## Other Changes:

- Remove flicker of loading bar by adding opacity transition, by [@aliabid94](https://github.com/aliabid94) in [PR 4349](https://github.com/gradio-app/gradio/pull/4349).
- Performance optimization in the frontend's Blocks code by [@akx](https://github.com/akx) in [PR 4334](https://github.com/gradio-app/gradio/pull/4334)
- Upgrade the pnpm lock file format version from v6.0 to v6.1 by [@whitphx](https://github.com/whitphx) in [PR 4393](https://github.com/gradio-app/gradio/pull/4393)

## Breaking Changes:

- The `/file=` route no longer allows accessing dotfiles or files in "dot directories" by [@akx](https://github.com/akx) in [PR 4303](https://github.com/gradio-app/gradio/pull/4303)

# 3.32.0

## New Features:

- `Interface.launch()` and `Blocks.launch()` now accept an `app_kwargs` argument to allow customizing the configuration of the underlying FastAPI app, by [@akx](https://github.com/akx) in [PR 4282](https://github.com/gradio-app/gradio/pull/4282)

## Bug Fixes:

- Fixed Gallery/AnnotatedImage components not respecting GRADIO_DEFAULT_DIR variable by [@freddyaboulton](https://github.com/freddyaboulton) in [PR 4256](https://github.com/gradio-app/gradio/pull/4256)
- Fixed Gallery/AnnotatedImage components resaving identical images by [@freddyaboulton](https://github.com/freddyaboulton) in [PR 4256](https://github.com/gradio-app/gradio/pull/4256)
- Fixed Audio/Video/File components creating empty tempfiles on each run by [@freddyaboulton](https://github.com/freddyaboulton) in [PR 4256](https://github.com/gradio-app/gradio/pull/4256)
- Fixed the behavior of the `run_on_click` parameter in `gr.Examples` by [@abidlabs](https://github.com/abidlabs) in [PR 4258](https://github.com/gradio-app/gradio/pull/4258). 
- Ensure error modal displays when the queue is enabled by [@pngwn](https://github.com/pngwn) in [PR 4273](https://github.com/gradio-app/gradio/pull/4273)
- Ensure js client respcts the full root when making requests to the server by [@pngwn](https://github.com/pngwn) in [PR 4271](https://github.com/gradio-app/gradio/pull/4271)

## Other Changes:

- Refactor web component `initial_height` attribute by [@whitphx](https://github.com/whitphx) in [PR 4223](https://github.com/gradio-app/gradio/pull/4223)
- Relocate `mount_css` fn to remove circular dependency [@whitphx](https://github.com/whitphx) in [PR 4222](https://github.com/gradio-app/gradio/pull/4222)
- Upgrade Black to 23.3 by [@akx](https://github.com/akx) in [PR 4259](https://github.com/gradio-app/gradio/pull/4259)
- Add frontend LaTeX support in `gr.Chatbot()` using `KaTeX` by [@dawoodkhan82](https://github.com/dawoodkhan82) in [PR 4285](https://github.com/gradio-app/gradio/pull/4285).

## Breaking Changes:

No changes to highlight.


# 3.31.0

## New Features:

- The reloader command (`gradio app.py`) can now accept command line arguments by [@micky2be](https://github.com/micky2be) in [PR 4119](https://github.com/gradio-app/gradio/pull/4119)
- Added `format` argument to `Audio` component by [@freddyaboulton](https://github.com/freddyaboulton) in [PR 4178](https://github.com/gradio-app/gradio/pull/4178)
- Add JS client code snippets to use via api page by [@aliabd](https://github.com/aliabd) in [PR 3927](https://github.com/gradio-app/gradio/pull/3927).
- Update to the JS client by [@pngwn](https://github.com/pngwn) in [PR 4202](https://github.com/gradio-app/gradio/pull/4202)

## Bug Fixes:

- Fix "TypeError: issubclass() arg 1 must be a class" When use Optional[Types] by [@lingfengchencn](https://github.com/lingfengchencn) in [PR 4200](https://github.com/gradio-app/gradio/pull/4200). 
- Gradio will no longer send any analytics or call home if analytics are disabled with the GRADIO_ANALYTICS_ENABLED environment variable. By [@akx](https://github.com/akx) in [PR 4194](https://github.com/gradio-app/gradio/pull/4194) and [PR 4236](https://github.com/gradio-app/gradio/pull/4236)
- The deprecation warnings for kwargs now show the actual stack level for the invocation, by [@akx](https://github.com/akx) in [PR 4203](https://github.com/gradio-app/gradio/pull/4203).
- Fix "TypeError: issubclass() arg 1 must be a class" When use Optional[Types] by [@lingfengchencn](https://github.com/lingfengchencn) in [PR 4200](https://github.com/gradio-app/gradio/pull/4200). 
- Ensure cancelling functions work correctly by [@pngwn](https://github.com/pngwn) in [PR 4225](https://github.com/gradio-app/gradio/pull/4225)
- Fixes a bug with typing.get_type_hints() on Python 3.9 by [@abidlabs](https://github.com/abidlabs) in [PR 4228](https://github.com/gradio-app/gradio/pull/4228).
- Fixes JSONDecodeError by [@davidai](https://github.com/davidai) in [PR 4241](https://github.com/gradio-app/gradio/pull/4241)
- Fix `chatbot_dialogpt` demo by [@dawoodkhan82](https://github.com/dawoodkhan82) in [PR 4238](https://github.com/gradio-app/gradio/pull/4238).

## Other Changes:

- Change `gr.Chatbot()` markdown parsing to frontend using `marked` library and `prism` by [@dawoodkhan82](https://github.com/dawoodkhan82) in [PR 4150](https://github.com/gradio-app/gradio/pull/4150)
- Update the js client by [@pngwn](https://github.com/pngwn) in [PR 3899](https://github.com/gradio-app/gradio/pull/3899)
- Fix documentation for the shape of the numpy array produced by the `Image` component by [@der3318](https://github.com/der3318) in [PR 4204](https://github.com/gradio-app/gradio/pull/4204).
- Updates the timeout for websocket messaging from 1 second to 5 seconds by [@abidlabs](https://github.com/abidlabs) in [PR 4235](https://github.com/gradio-app/gradio/pull/4235)


## Breaking Changes:

No changes to highlight.

# 3.30.0

## New Features:

- Adds a `root_path` parameter to `launch()` that allows running Gradio applications on subpaths (e.g. www.example.com/app) behind a proxy, by [@abidlabs](https://github.com/abidlabs) in [PR 4133](https://github.com/gradio-app/gradio/pull/4133)
- Fix dropdown change listener to trigger on change when updated as an output by [@aliabid94](https://github.com/aliabid94) in [PR 4128](https://github.com/gradio-app/gradio/pull/4128). 
- Add `.input` event listener, which is only triggered when a user changes the component value (as compared to `.change`, which is also triggered when a component updates as the result of a function trigger), by [@aliabid94](https://github.com/aliabid94) in [PR 4157](https://github.com/gradio-app/gradio/pull/4157).

## Bug Fixes:

- Records username when flagging by [@abidlabs](https://github.com/abidlabs) in [PR 4135](https://github.com/gradio-app/gradio/pull/4135)
- Fix website build issue by [@aliabd](https://github.com/aliabd) in [PR 4142](https://github.com/gradio-app/gradio/pull/4142)
- Fix lang agnostic type info for `gr.File(file_count='multiple')` output components by [@freddyaboulton](https://github.com/freddyaboulton) in [PR 4153](https://github.com/gradio-app/gradio/pull/4153)


## Other Changes:

No changes to highlight.

## Breaking Changes:

No changes to highlight.

# 3.29.0

## New Features:

- Returning language agnostic types in the `/info` route by [@freddyaboulton](https://github.com/freddyaboulton) in [PR 4039](https://github.com/gradio-app/gradio/pull/4039)

## Bug Fixes:

- Allow users to upload audio files in Audio component on iOS by by [@aliabid94](https://github.com/aliabid94) in [PR 4071](https://github.com/gradio-app/gradio/pull/4071). 
- Fixes the gradio theme builder error that appeared on launch by [@aliabid94](https://github.com/aliabid94) and [@abidlabs](https://github.com/abidlabs) in [PR 4080](https://github.com/gradio-app/gradio/pull/4080) 
- Keep Accordion content in DOM by [@aliabid94](https://github.com/aliabid94) in [PR 4070](https://github.com/gradio-app/gradio/pull/4073) 
- Fixed bug where type hints in functions caused the event handler to crash by [@freddyaboulton](https://github.com/freddyaboulton) in [PR 4068](https://github.com/gradio-app/gradio/pull/4068)
- Fix dropdown default value not appearing by [@aliabid94](https://github.com/aliabid94) in [PR 4072](https://github.com/gradio-app/gradio/pull/4072).
- Soft theme label color fix by [@aliabid94](https://github.com/aliabid94) in [PR 4070](https://github.com/gradio-app/gradio/pull/4070) 
- Fix `gr.Slider` `release` event not triggering on mobile by [@space-nuko](https://github.com/space-nuko) in [PR 4098](https://github.com/gradio-app/gradio/pull/4098) 
- Removes extraneous `State` component info from the `/info` route by [@abidlabs](https://github.com/freddyaboulton) in [PR 4107](https://github.com/gradio-app/gradio/pull/4107)
- Make .then() work even if first event fails by [@aliabid94](https://github.com/aliabid94) in [PR 4115](https://github.com/gradio-app/gradio/pull/4115).

## Documentation Changes:

No changes to highlight.

## Testing and Infrastructure Changes:

No changes to highlight.

## Breaking Changes:

No changes to highlight.

## Full Changelog:

- Allow users to submit with enter in Interfaces with textbox / number inputs [@aliabid94](https://github.com/aliabid94) in [PR 4090](https://github.com/gradio-app/gradio/pull/4090).
- Updates gradio's requirements.txt to requires uvicorn>=0.14.0 by [@abidlabs](https://github.com/abidlabs) in [PR 4086](https://github.com/gradio-app/gradio/pull/4086) 
- Updates some error messaging by [@abidlabs](https://github.com/abidlabs) in [PR 4086](https://github.com/gradio-app/gradio/pull/4086) 
- Renames simplified Chinese translation file from `zh-cn.json` to `zh-CN.json` by [@abidlabs](https://github.com/abidlabs) in [PR 4086](https://github.com/gradio-app/gradio/pull/4086) 

## Contributors Shoutout:

No changes to highlight.

# 3.28.3

## New Features:

No changes to highlight.

## Bug Fixes:

- Fixes issue with indentation in `gr.Code()` component with streaming by [@dawoodkhan82](https://github.com/dawoodkhan82) in [PR 4043](https://github.com/gradio-app/gradio/pull/4043)

## Documentation Changes:

No changes to highlight.

## Testing and Infrastructure Changes:

No changes to highlight.

## Breaking Changes:

No changes to highlight.

## Full Changelog:

No changes to highlight.

## Contributors Shoutout:

No changes to highlight.

# 3.28.2

## Bug Fixes

- Code component visual updates by [@pngwn](https://github.com/pngwn) in [PR 4051](https://github.com/gradio-app/gradio/pull/4051)

## New Features:

- Add support for `visual-question-answering`, `document-question-answering`, and `image-to-text` using `gr.Interface.load("models/...")` and `gr.Interface.from_pipeline` by [@osanseviero](https://github.com/osanseviero) in [PR 3887](https://github.com/gradio-app/gradio/pull/3887)
- Add code block support in `gr.Chatbot()`, by [@dawoodkhan82](https://github.com/dawoodkhan82) in [PR 4048](https://github.com/gradio-app/gradio/pull/4048)
- Adds the ability to blocklist filepaths (and also improves the allowlist mechanism) by [@abidlabs](https://github.com/abidlabs) in [PR 4047](https://github.com/gradio-app/gradio/pull/4047).
- Adds the ability to specify the upload directory via an environment variable by [@abidlabs](https://github.com/abidlabs) in [PR 4047](https://github.com/gradio-app/gradio/pull/4047).

## Bug Fixes:

- Fixes issue with `matplotlib` not rendering correctly if the backend was not set to `Agg` by [@abidlabs](https://github.com/abidlabs) in [PR 4029](https://github.com/gradio-app/gradio/pull/4029)
- Fixes bug where rendering the same `gr.State` across different Interfaces/Blocks within larger Blocks would not work by [@abidlabs](https://github.com/abidlabs) in [PR 4030](https://github.com/gradio-app/gradio/pull/4030)
- Code component visual updates by [@pngwn](https://github.com/pngwn) in [PR 4051](https://github.com/gradio-app/gradio/pull/4051)

## Documentation Changes:

- Adds a Guide on how to use the Python Client within a FastAPI app, by [@abidlabs](https://github.com/abidlabs) in [PR 3892](https://github.com/gradio-app/gradio/pull/3892)

## Testing and Infrastructure Changes:

No changes to highlight.

## Breaking Changes:

- `gr.HuggingFaceDatasetSaver` behavior changed internally. The `flagging/` folder is not a `.git/` folder anymore when using it. `organization` parameter is now ignored in favor of passing a full dataset id as `dataset_name` (e.g. `"username/my-dataset"`).
- New lines (`\n`) are not automatically converted to `<br>` in `gr.Markdown()` or  `gr.Chatbot()`. For multiple new lines, a developer must add multiple `<br>` tags.

## Full Changelog:

- Safer version of `gr.HuggingFaceDatasetSaver` using HTTP methods instead of git pull/push by [@Wauplin](https://github.com/Wauplin) in [PR 3973](https://github.com/gradio-app/gradio/pull/3973)

## Contributors Shoutout:

No changes to highlight.

# 3.28.1

## New Features:

- Add a "clear mask" button to `gr.Image` sketch modes, by [@space-nuko](https://github.com/space-nuko) in [PR 3615](https://github.com/gradio-app/gradio/pull/3615)

## Bug Fixes:

- Fix dropdown default value not appearing by [@aliabid94](https://github.com/aliabid94) in [PR 3996](https://github.com/gradio-app/gradio/pull/3996).
- Fix faded coloring of output textboxes in iOS / Safari by [@aliabid94](https://github.com/aliabid94) in [PR 3993](https://github.com/gradio-app/gradio/pull/3993)

## Documentation Changes:

No changes to highlight.

## Testing and Infrastructure Changes:

- CI: Simplified Python CI workflow by [@akx](https://github.com/akx) in [PR 3982](https://github.com/gradio-app/gradio/pull/3982)
- Upgrade pyright to 1.1.305 by [@akx](https://github.com/akx) in [PR 4042](https://github.com/gradio-app/gradio/pull/4042)
- More Ruff rules are enabled and lint errors fixed by [@akx](https://github.com/akx) in [PR 4038](https://github.com/gradio-app/gradio/pull/4038)

## Breaking Changes:

No changes to highlight.

## Full Changelog:

No changes to highlight.

## Contributors Shoutout:

No changes to highlight.

# 3.28.0

## Bug Fixes:

- Fix duplicate play commands in full-screen mode of 'video'. by [@tomchang25](https://github.com/tomchang25) in [PR 3968](https://github.com/gradio-app/gradio/pull/3968).
- Fix the issue of the UI stuck caused by the 'selected' of DataFrame not being reset. by [@tomchang25](https://github.com/tomchang25) in [PR 3916](https://github.com/gradio-app/gradio/pull/3916).
- Fix issue where `gr.Video()` would not work inside a `gr.Tab()` by [@dawoodkhan82](https://github.com/dawoodkhan82) in [PR 3891](https://github.com/gradio-app/gradio/pull/3891)
- Fixed issue with old_value check in File. by [@tomchang25](https://github.com/tomchang25) in [PR 3859](https://github.com/gradio-app/gradio/pull/3859).
- Fixed bug where all bokeh plots appeared in the same div by [@freddyaboulton](https://github.com/freddyaboulton) in [PR 3896](https://github.com/gradio-app/gradio/pull/3896)
- Fixed image outputs to automatically take full output image height, unless explicitly set, by [@aliabid94](https://github.com/aliabid94) in [PR 3905](https://github.com/gradio-app/gradio/pull/3905)
- Fix issue in `gr.Gallery()` where setting height causes aspect ratio of images to collapse by [@dawoodkhan82](https://github.com/dawoodkhan82) in [PR 3830](https://github.com/gradio-app/gradio/pull/3830)
- Fix issue where requesting for a non-existing file would trigger a 500 error by [@micky2be](https://github.com/micky2be) in `[PR 3895](https://github.com/gradio-app/gradio/pull/3895)`.
- Fix bugs with abspath about symlinks, and unresolvable path on Windows by [@micky2be](https://github.com/micky2be) in `[PR 3895](https://github.com/gradio-app/gradio/pull/3895)`.
- Fixes type in client `Status` enum by [@10zinten](https://github.com/10zinten) in [PR 3931](https://github.com/gradio-app/gradio/pull/3931)
- Fix `gr.ChatBot` to handle image url [tye-singwa](https://github.com/tye-signwa) in [PR 3953](https://github.com/gradio-app/gradio/pull/3953)
- Move Google Tag Manager related initialization code to analytics-enabled block by [@akx](https://github.com/akx) in [PR 3956](https://github.com/gradio-app/gradio/pull/3956)
- Fix bug where port was not reused if the demo was closed and then re-launched by [@freddyaboulton](https://github.com/freddyaboulton) in [PR 3896](https://github.com/gradio-app/gradio/pull/3959)
- Fixes issue where dropdown does not position itself at selected element when opened [@dawoodkhan82](https://github.com/dawoodkhan82) in [PR 3639](https://github.com/gradio-app/gradio/pull/3639)

## Documentation Changes:

- Make use of `gr` consistent across the docs by [@duerrsimon](https://github.com/duerrsimon) in [PR 3901](https://github.com/gradio-app/gradio/pull/3901)
- Fixed typo in theming-guide.md by [@eltociear](https://github.com/eltociear) in [PR 3952](https://github.com/gradio-app/gradio/pull/3952)

## Testing and Infrastructure Changes:

- CI: Python backend lint is only run once, by [@akx](https://github.com/akx) in [PR 3960](https://github.com/gradio-app/gradio/pull/3960)
- Format invocations and concatenations were replaced by f-strings where possible by [@akx](https://github.com/akx) in [PR 3984](https://github.com/gradio-app/gradio/pull/3984)
- Linting rules were made more strict and issues fixed by [@akx](https://github.com/akx) in [PR 3979](https://github.com/gradio-app/gradio/pull/3979).

## Breaking Changes:

- Some re-exports in `gradio.themes` utilities (introduced in 3.24.0) have been eradicated.
  By [@akx](https://github.com/akx) in [PR 3958](https://github.com/gradio-app/gradio/pull/3958)

## Full Changelog:

- Add DESCRIPTION.md to image_segmentation demo by [@aliabd](https://github.com/aliabd) in [PR 3866](https://github.com/gradio-app/gradio/pull/3866)
- Fix error in running `gr.themes.builder()` by [@deepkyu](https://github.com/deepkyu) in [PR 3869](https://github.com/gradio-app/gradio/pull/3869)
- Fixed a JavaScript TypeError when loading custom JS with `_js` and setting `outputs` to `None` in `gradio.Blocks()` by [@DavG25](https://github.com/DavG25) in [PR 3883](https://github.com/gradio-app/gradio/pull/3883)
- Fixed bg_background_fill theme property to expand to whole background, block_radius to affect form elements as well, and added block_label_shadow theme property by [@aliabid94](https://github.com/aliabid94) in [PR 3590](https://github.com/gradio-app/gradio/pull/3590)

## Contributors Shoutout:

No changes to highlight.

# Version 3.27.0

## New Features:

### AnnotatedImage Component

New AnnotatedImage component allows users to highlight regions of an image, either by providing bounding boxes, or 0-1 pixel masks. This component is useful for tasks such as image segmentation, object detection, and image captioning.

![AnnotatedImage screenshot](https://user-images.githubusercontent.com/7870876/232142720-86e0020f-beaf-47b9-a843-689c9621f09c.gif)

Example usage:

```python
with gr.Blocks() as demo:
    img = gr.Image()
    img_section = gr.AnnotatedImage()
    def mask(img):
        top_left_corner = [0, 0, 20, 20]
        random_mask = np.random.randint(0, 2, img.shape[:2])
        return (img, [(top_left_corner, "left corner"), (random_mask, "random")])
    img.change(mask, img, img_section)
```

See the [image_segmentation demo](https://github.com/gradio-app/gradio/tree/main/demo/image_segmentation) for a full example. By [@aliabid94](https://github.com/aliabid94) in [PR 3836](https://github.com/gradio-app/gradio/pull/3836)

## Bug Fixes:

No changes to highlight.

## Documentation Changes:

No changes to highlight.

## Testing and Infrastructure Changes:

No changes to highlight.

## Breaking Changes:

No changes to highlight.

## Full Changelog:

No changes to highlight.

## Contributors Shoutout:

No changes to highlight.

# Version 3.26.0

## New Features:

### `Video` component supports subtitles

- Allow the video component to accept subtitles as input, by [@tomchang25](https://github.com/tomchang25) in [PR 3673](https://github.com/gradio-app/gradio/pull/3673). To provide subtitles, simply return a tuple consisting of `(path_to_video, path_to_subtitles)` from your function. Both `.srt` and `.vtt` formats are supported:

```py
with gr.Blocks() as demo:
    gr.Video(("video.mp4", "captions.srt"))
```

## Bug Fixes:

- Fix code markdown support in `gr.Chatbot()` component by [@dawoodkhan82](https://github.com/dawoodkhan82) in [PR 3816](https://github.com/gradio-app/gradio/pull/3816)

## Documentation Changes:

- Updates the "view API" page in Gradio apps to use the `gradio_client` library by [@aliabd](https://github.com/aliabd) in [PR 3765](https://github.com/gradio-app/gradio/pull/3765)

- Read more about how to use the `gradio_client` library here: https://gradio.app/getting-started-with-the-python-client/

## Testing and Infrastructure Changes:

No changes to highlight.

## Breaking Changes:

No changes to highlight.

## Full Changelog:

No changes to highlight.

## Contributors Shoutout:

No changes to highlight.

# Version 3.25.0

## New Features:

- Improve error messages when number of inputs/outputs to event handlers mismatch, by [@space-nuko](https://github.com/space-nuko) in [PR 3519](https://github.com/gradio-app/gradio/pull/3519)

- Add `select` listener to Images, allowing users to click on any part of an image and get the coordinates of the click by [@aliabid94](https://github.com/aliabid94) in [PR 3786](https://github.com/gradio-app/gradio/pull/3786).

```python
with gr.Blocks() as demo:
    img = gr.Image()
    textbox = gr.Textbox()

    def select_handler(img, evt: gr.SelectData):
        selected_pixel = img[evt.index[1], evt.index[0]]
        return f"Selected pixel: {selected_pixel}"

    img.select(select_handler, img, textbox)
```

![Recording 2023-04-08 at 17 44 39](https://user-images.githubusercontent.com/7870876/230748572-90a2a8d5-116d-4769-bb53-5516555fbd0f.gif)

## Bug Fixes:

- Increase timeout for sending analytics data by [@dawoodkhan82](https://github.com/dawoodkhan82) in [PR 3647](https://github.com/gradio-app/gradio/pull/3647)
- Fix bug where http token was not accessed over websocket connections by [@freddyaboulton](https://github.com/freddyaboulton) in [PR 3735](https://github.com/gradio-app/gradio/pull/3735)
- Add ability to specify `rows`, `columns` and `object-fit` in `style()` for `gr.Gallery()` component by [@dawoodkhan82](https://github.com/dawoodkhan82) in [PR 3586](https://github.com/gradio-app/gradio/pull/3586)
- Fix bug where recording an audio file through the microphone resulted in a corrupted file name by [@abidlabs](https://github.com/abidlabs) in [PR 3770](https://github.com/gradio-app/gradio/pull/3770)
- Added "ssl_verify" to blocks.launch method to allow for use of self-signed certs by [@garrettsutula](https://github.com/garrettsutula) in [PR 3873](https://github.com/gradio-app/gradio/pull/3873)
- Fix bug where iterators where not being reset for processes that terminated early by [@freddyaboulton](https://github.com/freddyaboulton) in [PR 3777](https://github.com/gradio-app/gradio/pull/3777)
- Fix bug where the upload button was not properly handling the `file_count='multiple'` case by [@freddyaboulton](https://github.com/freddyaboulton) in [PR 3782](https://github.com/gradio-app/gradio/pull/3782)
- Fix bug where use Via API button was giving error by [@Devang-C](https://github.com/Devang-C) in [PR 3783](https://github.com/gradio-app/gradio/pull/3783)

## Documentation Changes:

- Fix invalid argument docstrings, by [@akx](https://github.com/akx) in [PR 3740](https://github.com/gradio-app/gradio/pull/3740)

## Testing and Infrastructure Changes:

No changes to highlight.

## Breaking Changes:

No changes to highlight.

## Full Changelog:

- Fixed IPv6 listening to work with bracket [::1] notation, by [@dsully](https://github.com/dsully) in [PR 3695](https://github.com/gradio-app/gradio/pull/3695)

## Contributors Shoutout:

No changes to highlight.

# Version 3.24.1

## New Features:

- No changes to highlight.

## Bug Fixes:

- Fixes Chatbot issue where new lines were being created every time a message was sent back and forth by [@aliabid94](https://github.com/aliabid94) in [PR 3717](https://github.com/gradio-app/gradio/pull/3717).
- Fixes data updating in DataFrame invoking a `select` event once the dataframe has been selected. By [@yiyuezhuo](https://github.com/yiyuezhuo) in [PR 3861](https://github.com/gradio-app/gradio/pull/3861)
- Fixes false positive warning which is due to too strict type checking by [@yiyuezhuo](https://github.com/yiyuezhuo) in [PR 3837](https://github.com/gradio-app/gradio/pull/3837).

## Documentation Changes:

No changes to highlight.

## Testing and Infrastructure Changes:

No changes to highlight.

## Breaking Changes:

No changes to highlight.

## Full Changelog:

No changes to highlight.

## Contributors Shoutout:

No changes to highlight.

# Version 3.24.0

## New Features:

- Trigger the release event when Slider number input is released or unfocused by [@freddyaboulton](https://github.com/freddyaboulton) in [PR 3589](https://github.com/gradio-app/gradio/pull/3589)
- Created Theme Builder, which allows users to create themes without writing any code, by [@aliabid94](https://github.com/aliabid94) in [PR 3664](https://github.com/gradio-app/gradio/pull/3664). Launch by:

  ```python
  import gradio as gr
  gr.themes.builder()
  ```

  ![Theme Builder](https://user-images.githubusercontent.com/7870876/228204929-d71cbba5-69c2-45b3-bd20-e3a201d98b12.png)

- The `Dropdown` component now has a `allow_custom_value` parameter that lets users type in custom values not in the original list of choices.
- The `Colorpicker` component now has a `.blur()` event

### Added a download button for videos! 📥

![download_video](https://user-images.githubusercontent.com/41651716/227009612-9bc5fb72-2a44-4c55-9b7b-a0fa098e7f25.gif)

By [@freddyaboulton](https://github.com/freddyaboulton) in [PR 3581](https://github.com/gradio-app/gradio/pull/3581).

- Trigger the release event when Slider number input is released or unfocused by [@freddyaboulton](https://github.com/freddyaboulton) in [PR 3589](https://github.com/gradio-app/gradio/pull/3589)

## Bug Fixes:

- Fixed bug where text for altair plots was not legible in dark mode by [@freddyaboulton](https://github.com/freddyaboulton) in [PR 3555](https://github.com/gradio-app/gradio/pull/3555)
- Fixes `Chatbot` and `Image` components so that files passed during processing are added to a directory where they can be served from, by [@abidlabs](https://github.com/abidlabs) in [PR 3523](https://github.com/gradio-app/gradio/pull/3523)
- Use Gradio API server to send telemetry using `huggingface_hub` [@dawoodkhan82](https://github.com/dawoodkhan82) in [PR 3488](https://github.com/gradio-app/gradio/pull/3488)
- Fixes an an issue where if the Blocks scope was not exited, then State could be shared across sessions, by [@abidlabs](https://github.com/abidlabs) in [PR 3600](https://github.com/gradio-app/gradio/pull/3600)
- Ensures that `gr.load()` loads and applies the upstream theme, by [@abidlabs](https://github.com/abidlabs) in [PR 3641](https://github.com/gradio-app/gradio/pull/3641)
- Fixed bug where "or" was not being localized in file upload text by [@freddyaboulton](https://github.com/freddyaboulton) in [PR 3599](https://github.com/gradio-app/gradio/pull/3599)
- Fixed bug where chatbot does not autoscroll inside of a tab, row or column by [@dawoodkhan82](https://github.com/dawoodkhan82) in [PR 3637](https://github.com/gradio-app/gradio/pull/3637)
- Fixed bug where textbox shrinks when `lines` set to larger than 20 by [@dawoodkhan82](https://github.com/dawoodkhan82) in [PR 3637](https://github.com/gradio-app/gradio/pull/3637)
- Ensure CSS has fully loaded before rendering the application, by [@pngwn](https://github.com/pngwn) in [PR 3573](https://github.com/gradio-app/gradio/pull/3573)
- Support using an empty list as `gr.Dataframe` value, by [@space-nuko](https://github.com/space-nuko) in [PR 3646](https://github.com/gradio-app/gradio/pull/3646)
- Fixed `gr.Image` not filling the entire element size, by [@space-nuko](https://github.com/space-nuko) in [PR 3649](https://github.com/gradio-app/gradio/pull/3649)
- Make `gr.Code` support the `lines` property, by [@space-nuko](https://github.com/space-nuko) in [PR 3651](https://github.com/gradio-app/gradio/pull/3651)
- Fixes certain `_js` return values being double wrapped in an array, by [@space-nuko](https://github.com/space-nuko) in [PR 3594](https://github.com/gradio-app/gradio/pull/3594)
- Correct the documentation of `gr.File` component to state that its preprocessing method converts the uploaded file to a temporary file, by @RussellLuo in [PR 3660](https://github.com/gradio-app/gradio/pull/3660)
- Fixed bug in Serializer ValueError text by [@osanseviero](https://github.com/osanseviero) in [PR 3669](https://github.com/gradio-app/gradio/pull/3669)
- Fix default parameter argument and `gr.Progress` used in same function, by [@space-nuko](https://github.com/space-nuko) in [PR 3671](https://github.com/gradio-app/gradio/pull/3671)
- Hide `Remove All` button in `gr.Dropdown` single-select mode by [@space-nuko](https://github.com/space-nuko) in [PR 3678](https://github.com/gradio-app/gradio/pull/3678)
- Fix broken spaces in docs by [@aliabd](https://github.com/aliabd) in [PR 3698](https://github.com/gradio-app/gradio/pull/3698)
- Fix items in `gr.Dropdown` besides the selected item receiving a checkmark, by [@space-nuko](https://github.com/space-nuko) in [PR 3644](https://github.com/gradio-app/gradio/pull/3644)
- Fix several `gr.Dropdown` issues and improve usability, by [@space-nuko](https://github.com/space-nuko) in [PR 3705](https://github.com/gradio-app/gradio/pull/3705)

## Documentation Changes:

- Makes some fixes to the Theme Guide related to naming of variables, by [@abidlabs](https://github.com/abidlabs) in [PR 3561](https://github.com/gradio-app/gradio/pull/3561)
- Documented `HuggingFaceDatasetJSONSaver` by [@osanseviero](https://github.com/osanseviero) in [PR 3604](https://github.com/gradio-app/gradio/pull/3604)
- Makes some additions to documentation of `Audio` and `State` components, and fixes the `pictionary` demo by [@abidlabs](https://github.com/abidlabs) in [PR 3611](https://github.com/gradio-app/gradio/pull/3611)
- Fix outdated sharing your app guide by [@aliabd](https://github.com/aliabd) in [PR 3699](https://github.com/gradio-app/gradio/pull/3699)

## Testing and Infrastructure Changes:

- Removed heavily-mocked tests related to comet_ml, wandb, and mlflow as they added a significant amount of test dependencies that prevented installation of test dependencies on Windows environments. By [@abidlabs](https://github.com/abidlabs) in [PR 3608](https://github.com/gradio-app/gradio/pull/3608)
- Added Windows continuous integration, by [@space-nuko](https://github.com/space-nuko) in [PR 3628](https://github.com/gradio-app/gradio/pull/3628)
- Switched linting from flake8 + isort to `ruff`, by [@akx](https://github.com/akx) in [PR 3710](https://github.com/gradio-app/gradio/pull/3710)

## Breaking Changes:

No changes to highlight.

## Full Changelog:

- Mobile responsive iframes in themes guide by [@aliabd](https://github.com/aliabd) in [PR 3562](https://github.com/gradio-app/gradio/pull/3562)
- Remove extra $demo from theme guide by [@aliabd](https://github.com/aliabd) in [PR 3563](https://github.com/gradio-app/gradio/pull/3563)
- Set the theme name to be the upstream repo name when loading from the hub by [@freddyaboulton](https://github.com/freddyaboulton) in [PR 3595](https://github.com/gradio-app/gradio/pull/3595)
- Copy everything in website Dockerfile, fix build issues by [@aliabd](https://github.com/aliabd) in [PR 3659](https://github.com/gradio-app/gradio/pull/3659)
- Raise error when an event is queued but the queue is not configured by [@freddyaboulton](https://github.com/freddyaboulton) in [PR 3640](https://github.com/gradio-app/gradio/pull/3640)
- Allows users to apss in a string name for a built-in theme, by [@abidlabs](https://github.com/abidlabs) in [PR 3641](https://github.com/gradio-app/gradio/pull/3641)
- Added `orig_name` to Video output in the backend so that the front end can set the right name for downloaded video files by [@freddyaboulton](https://github.com/freddyaboulton) in [PR 3700](https://github.com/gradio-app/gradio/pull/3700)

## Contributors Shoutout:

No changes to highlight.

# Version 3.23.0

## New Features:

### Theme Sharing!

Once you have created a theme, you can upload it to the HuggingFace Hub to let others view it, use it, and build off of it! You can also download, reuse, and remix other peoples' themes. See https://gradio.app/theming-guide/ for more details.

By [@freddyaboulton](https://github.com/freddyaboulton) in [PR 3428](https://github.com/gradio-app/gradio/pull/3428)

## Bug Fixes:

- Removes leading spaces from all lines of code uniformly in the `gr.Code()` component. By [@abidlabs](https://github.com/abidlabs) in [PR 3556](https://github.com/gradio-app/gradio/pull/3556)
- Fixed broken login page, by [@aliabid94](https://github.com/aliabid94) in [PR 3529](https://github.com/gradio-app/gradio/pull/3529)

## Documentation Changes:

No changes to highlight.

## Testing and Infrastructure Changes:

No changes to highlight.

## Breaking Changes:

No changes to highlight.

## Full Changelog:

- Fix rendering of dropdowns to take more space, and related bugs, by [@aliabid94](https://github.com/aliabid94) in [PR 3549](https://github.com/gradio-app/gradio/pull/3549)

## Contributors Shoutout:

No changes to highlight.

# Version 3.22.1

## New Features:

No changes to highlight.

## Bug Fixes:

- Restore label bars by [@aliabid94](https://github.com/aliabid94) in [PR 3507](https://github.com/gradio-app/gradio/pull/3507)

## Documentation Changes:

No changes to highlight.

## Testing and Infrastructure Changes:

No changes to highlight.

## Breaking Changes:

No changes to highlight.

## Full Changelog:

No changes to highlight.

## Contributors Shoutout:

No changes to highlight.

# Version 3.22.0

## New Features:

### Official Theme release

Gradio now supports a new theme system, which allows you to customize the look and feel of your app. You can now use the `theme=` kwarg to pass in a prebuilt theme, or customize your own! See https://gradio.app/theming-guide/ for more details. By [@aliabid94](https://github.com/aliabid94) in [PR 3470](https://github.com/gradio-app/gradio/pull/3470) and [PR 3497](https://github.com/gradio-app/gradio/pull/3497)

### `elem_classes`

Add keyword argument `elem_classes` to Components to control class names of components, in the same manner as existing `elem_id`.
By [@aliabid94](https://github.com/aliabid94) in [PR 3466](https://github.com/gradio-app/gradio/pull/3466)

## Bug Fixes:

- Fixes the File.upload() event trigger which broke as part of the change in how we uploaded files by [@abidlabs](https://github.com/abidlabs) in [PR 3462](https://github.com/gradio-app/gradio/pull/3462)
- Fixed issue with `gr.Request` object failing to handle dictionaries when nested keys couldn't be converted to variable names [#3454](https://github.com/gradio-app/gradio/issues/3454) by [@radames](https://github.com/radames) in [PR 3459](https://github.com/gradio-app/gradio/pull/3459)
- Fixed bug where css and client api was not working properly when mounted in a subpath by [@freddyaboulton](https://github.com/freddyaboulton) in [PR 3482](https://github.com/gradio-app/gradio/pull/3482)

## Documentation Changes:

- Document gr.Error in the docs by [@aliabd](https://github.com/aliabd) in [PR 3465](https://github.com/gradio-app/gradio/pull/3465)

## Testing and Infrastructure Changes:

- Pinned `pyright==1.1.298` for stability by [@abidlabs](https://github.com/abidlabs) in [PR 3475](https://github.com/gradio-app/gradio/pull/3475)
- Removed `IOComponent.add_interactive_to_config()` by [@space-nuko](https://github.com/space-nuko) in [PR 3476](https://github.com/gradio-app/gradio/pull/3476)
- Removed `IOComponent.generate_sample()` by [@space-nuko](https://github.com/space-nuko) in [PR 3475](https://github.com/gradio-app/gradio/pull/3483)

## Breaking Changes:

No changes to highlight.

## Full Changelog:

- Revert primary button background color in dark mode by [@aliabid94](https://github.com/aliabid94) in [PR 3468](https://github.com/gradio-app/gradio/pull/3468)

## Contributors Shoutout:

No changes to highlight.

# Version 3.21.0

## New Features:

### Theme Sharing 🎨 🤝

You can now share your gradio themes with the world!

After creating a theme, you can upload it to the HuggingFace Hub to let others view it, use it, and build off of it!

### Uploading

There are two ways to upload a theme, via the theme class instance or the command line.

1. Via the class instance

```python
my_theme.push_to_hub(repo_name="my_theme",
                     version="0.2.0",
                     hf_token="...")
```

2. Via the command line

First save the theme to disk

```python
my_theme.dump(filename="my_theme.json")
```

Then use the `upload_theme` command:

```bash
upload_theme\
"my_theme.json"\
"my_theme"\
"0.2.0"\
"<hf-token>"
```

The `version` must be a valid [semantic version](https://www.geeksforgeeks.org/introduction-semantic-versioning/) string.

This creates a space on the huggingface hub to host the theme files and show potential users a preview of your theme.

An example theme space is here: https://huggingface.co/spaces/freddyaboulton/dracula_revamped

### Downloading

To use a theme from the hub, use the `from_hub` method on the `ThemeClass` and pass it to your app:

```python
my_theme = gr.Theme.from_hub("freddyaboulton/my_theme")

with gr.Blocks(theme=my_theme) as demo:
    ....
```

You can also pass the theme string directly to `Blocks` or `Interface` (`gr.Blocks(theme="freddyaboulton/my_theme")`)

You can pin your app to an upstream theme version by using semantic versioning expressions.

For example, the following would ensure the theme we load from the `my_theme` repo was between versions `0.1.0` and `0.2.0`:

```python
with gr.Blocks(theme="freddyaboulton/my_theme@>=0.1.0,<0.2.0") as demo:
    ....
```

by [@freddyaboulton](https://github.com/freddyaboulton) in [PR 3428](https://github.com/gradio-app/gradio/pull/3428)

### Code component 🦾

New code component allows you to enter, edit and display code with full syntax highlighting by [@pngwn](https://github.com/pngwn) in [PR 3421](https://github.com/gradio-app/gradio/pull/3421)

### The `Chatbot` component now supports audio, video, and images

The `Chatbot` component now supports audio, video, and images with a simple syntax: simply
pass in a tuple with the URL or filepath (the second optional element of the tuple is alt text), and the image/audio/video will be displayed:

```python
gr.Chatbot([
    (("driving.mp4",), "cool video"),
    (("cantina.wav",), "cool audio"),
    (("lion.jpg", "A lion"), "cool pic"),
]).style(height=800)
```

<img width="1054" alt="image" src="https://user-images.githubusercontent.com/1778297/224116682-5908db47-f0fa-405c-82ab-9c7453e8c4f1.png">

Note: images were previously supported via Markdown syntax and that is still supported for backwards compatibility. By [@dawoodkhan82](https://github.com/dawoodkhan82) in [PR 3413](https://github.com/gradio-app/gradio/pull/3413)

- Allow consecutive function triggers with `.then` and `.success` by [@aliabid94](https://github.com/aliabid94) in [PR 3430](https://github.com/gradio-app/gradio/pull/3430)

- New code component allows you to enter, edit and display code with full syntax highlighting by [@pngwn](https://github.com/pngwn) in [PR 3421](https://github.com/gradio-app/gradio/pull/3421)

![](https://user-images.githubusercontent.com/12937446/224116643-5cfb94b3-93ce-43ee-bb7b-c25c3b66e0a1.png)

- Added the `.select()` event listener, which also includes event data that can be passed as an argument to a function with type hint `gr.SelectData`. The following components support the `.select()` event listener: Chatbot, CheckboxGroup, Dataframe, Dropdown, File, Gallery, HighlightedText, Label, Radio, TabItem, Tab, Textbox. Example usage:

```python
import gradio as gr

with gr.Blocks() as demo:
    gallery = gr.Gallery(["images/1.jpg", "images/2.jpg", "images/3.jpg"])
    selected_index = gr.Textbox()

    def on_select(evt: gr.SelectData):
        return evt.index

    gallery.select(on_select, None, selected_index)
```

By [@aliabid94](https://github.com/aliabid94) in [PR 3399](https://github.com/gradio-app/gradio/pull/3399)

- The `Textbox` component now includes a copy button by [@abidlabs](https://github.com/abidlabs) in [PR 3452](https://github.com/gradio-app/gradio/pull/3452)

## Bug Fixes:

- Use `huggingface_hub` to send telemetry on `interface` and `blocks`; eventually to replace segment by [@dawoodkhan82](https://github.com/dawoodkhan82) in [PR 3342](https://github.com/gradio-app/gradio/pull/3342)
- Ensure load events created by components (randomize for slider, callable values) are never queued unless every is passed by [@freddyaboulton](https://github.com/freddyaboulton) in [PR 3391](https://github.com/gradio-app/gradio/pull/3391)
- Prevent in-place updates of `generic_update` by shallow copying by [@gitgithan](https://github.com/gitgithan) in [PR 3405](https://github.com/gradio-app/gradio/pull/3405) to fix [#3282](https://github.com/gradio-app/gradio/issues/3282)
- Fix bug caused by not importing `BlockContext` in `utils.py` by [@freddyaboulton](https://github.com/freddyaboulton) in [PR 3424](https://github.com/gradio-app/gradio/pull/3424)
- Ensure dropdown does not highlight partial matches by [@pngwn](https://github.com/pngwn) in [PR 3421](https://github.com/gradio-app/gradio/pull/3421)
- Fix mic button display by [@aliabid94](https://github.com/aliabid94) in [PR 3456](https://github.com/gradio-app/gradio/pull/3456)

## Documentation Changes:

- Added a section on security and access when sharing Gradio apps by [@abidlabs](https://github.com/abidlabs) in [PR 3408](https://github.com/gradio-app/gradio/pull/3408)
- Add Chinese README by [@uanu2002](https://github.com/uanu2002) in [PR 3394](https://github.com/gradio-app/gradio/pull/3394)
- Adds documentation for web components by [@abidlabs](https://github.com/abidlabs) in [PR 3407](https://github.com/gradio-app/gradio/pull/3407)
- Fixed link in Chinese readme by [@eltociear](https://github.com/eltociear) in [PR 3417](https://github.com/gradio-app/gradio/pull/3417)
- Document Blocks methods by [@aliabd](https://github.com/aliabd) in [PR 3427](https://github.com/gradio-app/gradio/pull/3427)
- Fixed bug where event handlers were not showing up in documentation by [@freddyaboulton](https://github.com/freddyaboulton) in [PR 3434](https://github.com/gradio-app/gradio/pull/3434)

## Testing and Infrastructure Changes:

- Fixes tests that were failing locally but passing on CI by [@abidlabs](https://github.com/abidlabs) in [PR 3411](https://github.com/gradio-app/gradio/pull/3411)
- Remove codecov from the repo by [@aliabd](https://github.com/aliabd) in [PR 3415](https://github.com/gradio-app/gradio/pull/3415)

## Breaking Changes:

No changes to highlight.

## Full Changelog:

- Prevent in-place updates of `generic_update` by shallow copying by [@gitgithan](https://github.com/gitgithan) in [PR 3405](https://github.com/gradio-app/gradio/pull/3405) to fix [#3282](https://github.com/gradio-app/gradio/issues/3282)
- Persist file names of files uploaded through any Gradio component by [@abidlabs](https://github.com/abidlabs) in [PR 3412](https://github.com/gradio-app/gradio/pull/3412)
- Fix markdown embedded component in docs by [@aliabd](https://github.com/aliabd) in [PR 3410](https://github.com/gradio-app/gradio/pull/3410)
- Clean up event listeners code by [@aliabid94](https://github.com/aliabid94) in [PR 3420](https://github.com/gradio-app/gradio/pull/3420)
- Fix css issue with spaces logo by [@aliabd](https://github.com/aliabd) in [PR 3422](https://github.com/gradio-app/gradio/pull/3422)
- Makes a few fixes to the `JSON` component (show_label parameter, icons) in [@abidlabs](https://github.com/abidlabs) in [PR 3451](https://github.com/gradio-app/gradio/pull/3451)

## Contributors Shoutout:

No changes to highlight.

# Version 3.20.1

## New Features:

- Add `height` kwarg to style in `gr.Chatbot()` component by [@dawoodkhan82](https://github.com/dawoodkhan82) in [PR 3369](https://github.com/gradio-app/gradio/pull/3369)

```python
chatbot = gr.Chatbot().style(height=500)
```

## Bug Fixes:

- Ensure uploaded images are always shown in the sketch tool by [@pngwn](https://github.com/pngwn) in [PR 3386](https://github.com/gradio-app/gradio/pull/3386)
- Fixes bug where when if fn is a non-static class member, then self should be ignored as the first param of the fn by [@or25](https://github.com/or25) in [PR #3227](https://github.com/gradio-app/gradio/pull/3227)

## Documentation Changes:

No changes to highlight.

## Testing and Infrastructure Changes:

No changes to highlight.

## Breaking Changes:

No changes to highlight.

## Full Changelog:

No changes to highlight.

## Contributors Shoutout:

No changes to highlight.

# Version 3.20.0

## New Features:

### Release event for Slider

Now you can trigger your python function to run when the slider is released as opposed to every slider change value!

Simply use the `release` method on the slider

```python
slider.release(function, inputs=[...], outputs=[...], api_name="predict")
```

By [@freddyaboulton](https://github.com/freddyaboulton) in [PR 3353](https://github.com/gradio-app/gradio/pull/3353)

### Dropdown Component Updates

The standard dropdown component now supports searching for choices. Also when `multiselect` is `True`, you can specify `max_choices` to set the maximum number of choices you want the user to be able to select from the dropdown component.

```python
gr.Dropdown(label="Choose your favorite colors", choices=["red", "blue", "green", "yellow", "orange"], multiselect=True, max_choices=2)
```

by [@dawoodkhan82](https://github.com/dawoodkhan82) in [PR 3211](https://github.com/gradio-app/gradio/pull/3211)

### Download button for images 🖼️

Output images will now automatically have a download button displayed to make it easier to save and share
the results of Machine Learning art models.

![download_sketch](https://user-images.githubusercontent.com/41651716/221025113-e693bf41-eabd-42b3-a4f2-26f2708d98fe.gif)

By [@freddyaboulton](https://github.com/freddyaboulton) in [PR 3297](https://github.com/gradio-app/gradio/pull/3297)

- Updated image upload component to accept all image formats, including lossless formats like .webp by [@fienestar](https://github.com/fienestar) in [PR 3225](https://github.com/gradio-app/gradio/pull/3225)
- Adds a disabled mode to the `gr.Button` component by setting `interactive=False` by [@abidlabs](https://github.com/abidlabs) in [PR 3266](https://github.com/gradio-app/gradio/pull/3266) and [PR 3288](https://github.com/gradio-app/gradio/pull/3288)
- Adds visual feedback to the when the Flag button is clicked, by [@abidlabs](https://github.com/abidlabs) in [PR 3289](https://github.com/gradio-app/gradio/pull/3289)
- Adds ability to set `flagging_options` display text and saved flag separately by [@abidlabs](https://github.com/abidlabs) in [PR 3289](https://github.com/gradio-app/gradio/pull/3289)
- Allow the setting of `brush_radius` for the `Image` component both as a default and via `Image.update()` by [@pngwn](https://github.com/pngwn) in [PR 3277](https://github.com/gradio-app/gradio/pull/3277)
- Added `info=` argument to form components to enable extra context provided to users, by [@aliabid94](https://github.com/aliabid94) in [PR 3291](https://github.com/gradio-app/gradio/pull/3291)
- Allow developers to access the username of a logged-in user from the `gr.Request()` object using the `.username` attribute by [@abidlabs](https://github.com/abidlabs) in [PR 3296](https://github.com/gradio-app/gradio/pull/3296)
- Add `preview` option to `Gallery.style` that launches the gallery in preview mode when first loaded by [@freddyaboulton](https://github.com/freddyaboulton) in [PR 3345](https://github.com/gradio-app/gradio/pull/3345)

## Bug Fixes:

- Ensure `mirror_webcam` is always respected by [@pngwn](https://github.com/pngwn) in [PR 3245](https://github.com/gradio-app/gradio/pull/3245)
- Fix issue where updated markdown links were not being opened in a new tab by [@gante](https://github.com/gante) in [PR 3236](https://github.com/gradio-app/gradio/pull/3236)
- API Docs Fixes by [@aliabd](https://github.com/aliabd) in [PR 3287](https://github.com/gradio-app/gradio/pull/3287)
- Added a timeout to queue messages as some demos were experiencing infinitely growing queues from active jobs waiting forever for clients to respond by [@freddyaboulton](https://github.com/freddyaboulton) in [PR 3196](https://github.com/gradio-app/gradio/pull/3196)
- Fixes the height of rendered LaTeX images so that they match the height of surrounding text by [@abidlabs](https://github.com/abidlabs) in [PR 3258](https://github.com/gradio-app/gradio/pull/3258) and in [PR 3276](https://github.com/gradio-app/gradio/pull/3276)
- Fix bug where matplotlib images where always too small on the front end by [@freddyaboulton](https://github.com/freddyaboulton) in [PR 3274](https://github.com/gradio-app/gradio/pull/3274)
- Remove embed's `initial_height` when loading is complete so the embed finds its natural height once it is loaded [@pngwn](https://github.com/pngwn) in [PR 3292](https://github.com/gradio-app/gradio/pull/3292)
- Prevent Sketch from crashing when a default image is provided by [@pngwn](https://github.com/pngwn) in [PR 3277](https://github.com/gradio-app/gradio/pull/3277)
- Respect the `shape` argument on the front end when creating Image Sketches by [@pngwn](https://github.com/pngwn) in [PR 3277](https://github.com/gradio-app/gradio/pull/3277)
- Fix infinite loop caused by setting `Dropdown's` value to be `[]` and adding a change event on the dropdown by [@freddyaboulton](https://github.com/freddyaboulton) in [PR 3295](https://github.com/gradio-app/gradio/pull/3295)
- Fix change event listed twice in image docs by [@aliabd](https://github.com/aliabd) in [PR 3318](https://github.com/gradio-app/gradio/pull/3318)
- Fix bug that cause UI to be vertically centered at all times by [@pngwn](https://github.com/pngwn) in [PR 3336](https://github.com/gradio-app/gradio/pull/3336)
- Fix bug where `height` set in `Gallery.style` was not respected by the front-end by [@freddyaboulton](https://github.com/freddyaboulton) in [PR 3343](https://github.com/gradio-app/gradio/pull/3343)
- Ensure markdown lists are rendered correctly by [@pngwn](https://github.com/pngwn) in [PR 3341](https://github.com/gradio-app/gradio/pull/3341)
- Ensure that the initial empty value for `gr.Dropdown(Multiselect=True)` is an empty list and the initial value for `gr.Dropdown(Multiselect=False)` is an empty string by [@pngwn](https://github.com/pngwn) in [PR 3338](https://github.com/gradio-app/gradio/pull/3338)
- Ensure uploaded images respect the shape property when the canvas is also enabled by [@pngwn](https://github.com/pngwn) in [PR 3351](https://github.com/gradio-app/gradio/pull/3351)
- Ensure that Google Analytics works correctly when gradio apps are created with `analytics_enabled=True` by [@abidlabs](https://github.com/abidlabs) in [PR 3349](https://github.com/gradio-app/gradio/pull/3349)
- Fix bug where files were being re-uploaded after updates by [@freddyaboulton](https://github.com/freddyaboulton) in [PR 3375](https://github.com/gradio-app/gradio/pull/3375)
- Fix error when using backen_fn and custom js at the same time by [@jialeicui](https://github.com/jialeicui) in [PR 3358](https://github.com/gradio-app/gradio/pull/3358)
- Support new embeds for huggingface spaces subdomains by [@pngwn](https://github.com/pngwn) in [PR 3367](https://github.com/gradio-app/gradio/pull/3367)

## Documentation Changes:

- Added the `types` field to the dependency field in the config by [@freddyaboulton](https://github.com/freddyaboulton) in [PR 3315](https://github.com/gradio-app/gradio/pull/3315)
- Gradio Status Page by [@aliabd](https://github.com/aliabd) in [PR 3331](https://github.com/gradio-app/gradio/pull/3331)
- Adds a Guide on setting up a dashboard from Supabase data using the `gr.BarPlot`
  component by [@abidlabs](https://github.com/abidlabs) in [PR 3275](https://github.com/gradio-app/gradio/pull/3275)

## Testing and Infrastructure Changes:

- Adds a script to benchmark the performance of the queue and adds some instructions on how to use it. By [@freddyaboulton](https://github.com/freddyaboulton) and [@abidlabs](https://github.com/abidlabs) in [PR 3272](https://github.com/gradio-app/gradio/pull/3272)
- Flaky python tests no longer cancel non-flaky tests by [@freddyaboulton](https://github.com/freddyaboulton) in [PR 3344](https://github.com/gradio-app/gradio/pull/3344)

## Breaking Changes:

- Chatbot bubble colors can no longer be set by `chatbot.style(color_map=)` by [@aliabid94] in [PR 3370](https://github.com/gradio-app/gradio/pull/3370)

## Full Changelog:

- Fixed comment typo in components.py by [@eltociear](https://github.com/eltociear) in [PR 3235](https://github.com/gradio-app/gradio/pull/3235)
- Cleaned up chatbot ui look and feel by [@aliabid94] in [PR 3370](https://github.com/gradio-app/gradio/pull/3370)

## Contributors Shoutout:

No changes to highlight.

# Version 3.19.1

## New Features:

No changes to highlight.

## Bug Fixes:

- UI fixes including footer and API docs by [@aliabid94](https://github.com/aliabid94) in [PR 3242](https://github.com/gradio-app/gradio/pull/3242)
- Updated image upload component to accept all image formats, including lossless formats like .webp by [@fienestar](https://github.com/fienestar) in [PR 3225](https://github.com/gradio-app/gradio/pull/3225)

## Documentation Changes:

No changes to highlight.

## Testing and Infrastructure Changes:

No changes to highlight.

## Breaking Changes:

No changes to highlight.

## Full Changelog:

- Added backend support for themes by [@aliabid94](https://github.com/aliabid94) in [PR 2931](https://github.com/gradio-app/gradio/pull/2931)
- Added support for button sizes "lg" (default) and "sm".

## Contributors Shoutout:

No changes to highlight.

# Version 3.19.0

## New Features:

### Improved embedding experience

When embedding a spaces-hosted gradio app as a web component, you now get an improved UI linking back to the original space, better error handling and more intelligent load performance. No changes are required to your code to benefit from this enhanced experience; simply upgrade your gradio SDK to the latest version.

![](https://user-images.githubusercontent.com/12937446/219653294-86937632-72c1-4e93-a77c-af705d49382a.png)

This behaviour is configurable. You can disable the info panel at the bottom by passing `info="false"`. You can disable the container entirely by passing `container="false"`.

Error statuses are reported in the UI with an easy way for end-users to report problems to the original space author via the community tab of that Hugginface space:

![](https://user-images.githubusercontent.com/12937446/219655499-88019443-d694-44e7-9e6d-242e19d10a5c.png)

By default, gradio apps are lazy loaded, vastly improving performance when there are several demos on the page. Metadata is loaded ahead of time, but the space will only be loaded and rendered when it is in view.

This behaviour is configurable. You can pass `eager="true"` to load and render the space regardless of whether or not it is currently on the screen.

by [@pngwn](https://github.com/pngwn) in [PR 3205](https://github.com/gradio-app/gradio/pull/3205)

### New `gr.BarPlot` component! 📊

Create interactive bar plots from a high-level interface with `gr.BarPlot`.
No need to remember matplotlib syntax anymore!

Example usage:

```python
import gradio as gr
import pandas as pd

simple = pd.DataFrame({
    'a': ['A', 'B', 'C', 'D', 'E', 'F', 'G', 'H', 'I'],
    'b': [28, 55, 43, 91, 81, 53, 19, 87, 52]
})

with gr.Blocks() as demo:
    gr.BarPlot(
        simple,
        x="a",
        y="b",
        title="Simple Bar Plot with made up data",
        tooltip=['a', 'b'],
    )

demo.launch()
```

By [@freddyaboulton](https://github.com/freddyaboulton) in [PR 3157](https://github.com/gradio-app/gradio/pull/3157)

### Bokeh plots are back! 🌠

Fixed a bug that prevented bokeh plots from being displayed on the front end and extended support for both 2.x and 3.x versions of bokeh!

![image](https://user-images.githubusercontent.com/41651716/219468324-0d82e07f-8fb4-4ff9-b40c-8250b29e45f7.png)

By [@freddyaboulton](https://github.com/freddyaboulton) in [PR 3212](https://github.com/gradio-app/gradio/pull/3212)

## Bug Fixes:

- Adds ability to add a single message from the bot or user side. Ex: specify `None` as the second value in the tuple, to add a single message in the chatbot from the "bot" side.

```python
gr.Chatbot([("Hi, I'm DialoGPT. Try asking me a question.", None)])
```

By [@dawoodkhan82](https://github.com/dawoodkhan82) in [PR 3165](https://github.com/gradio-app/gradio/pull/3165)

- Fixes `gr.utils.delete_none` to only remove props whose values are `None` from the config by [@abidlabs](https://github.com/abidlabs) in [PR 3188](https://github.com/gradio-app/gradio/pull/3188)
- Fix bug where embedded demos were not loading files properly by [@freddyaboulton](https://github.com/freddyaboulton) in [PR 3177](https://github.com/gradio-app/gradio/pull/3177)
- The `change` event is now triggered when users click the 'Clear All' button of the multiselect DropDown component by [@freddyaboulton](https://github.com/freddyaboulton) in [PR 3195](https://github.com/gradio-app/gradio/pull/3195)
- Stops File component from freezing when a large file is uploaded by [@aliabid94](https://github.com/aliabid94) in [PR 3191](https://github.com/gradio-app/gradio/pull/3191)
- Support Chinese pinyin in Dataframe by [@aliabid94](https://github.com/aliabid94) in [PR 3206](https://github.com/gradio-app/gradio/pull/3206)
- The `clear` event is now triggered when images are cleared by [@freddyaboulton](https://github.com/freddyaboulton) in [PR 3218](https://github.com/gradio-app/gradio/pull/3218)
- Fix bug where auth cookies where not sent when connecting to an app via http by [@freddyaboulton](https://github.com/freddyaboulton) in [PR 3223](https://github.com/gradio-app/gradio/pull/3223)
- Ensure latext CSS is always applied in light and dark mode by [@pngwn](https://github.com/pngwn) in [PR 3233](https://github.com/gradio-app/gradio/pull/3233)

## Documentation Changes:

- Sort components in docs by alphabetic order by [@aliabd](https://github.com/aliabd) in [PR 3152](https://github.com/gradio-app/gradio/pull/3152)
- Changes to W&B guide by [@scottire](https://github.com/scottire) in [PR 3153](https://github.com/gradio-app/gradio/pull/3153)
- Keep pnginfo metadata for gallery by [@wfng92](https://github.com/wfng92) in [PR 3150](https://github.com/gradio-app/gradio/pull/3150)
- Add a section on how to run a Gradio app locally [@osanseviero](https://github.com/osanseviero) in [PR 3170](https://github.com/gradio-app/gradio/pull/3170)
- Fixed typos in gradio events function documentation by [@vidalmaxime](https://github.com/vidalmaxime) in [PR 3168](https://github.com/gradio-app/gradio/pull/3168)
- Added an example using Gradio's batch mode with the diffusers library by [@abidlabs](https://github.com/abidlabs) in [PR 3224](https://github.com/gradio-app/gradio/pull/3224)

## Testing and Infrastructure Changes:

No changes to highlight.

## Breaking Changes:

No changes to highlight.

## Full Changelog:

- Fix demos page css and add close demos button by [@aliabd](https://github.com/aliabd) in [PR 3151](https://github.com/gradio-app/gradio/pull/3151)
- Caches temp files from base64 input data by giving them a deterministic path based on the contents of data by [@abidlabs](https://github.com/abidlabs) in [PR 3197](https://github.com/gradio-app/gradio/pull/3197)
- Better warnings (when there is a mismatch between the number of output components and values returned by a function, or when the `File` component or `UploadButton` component includes a `file_types` parameter along with `file_count=="dir"`) by [@abidlabs](https://github.com/abidlabs) in [PR 3194](https://github.com/gradio-app/gradio/pull/3194)
- Raises a `gr.Error` instead of a regular Python error when you use `gr.Interface.load()` to load a model and there's an error querying the HF API by [@abidlabs](https://github.com/abidlabs) in [PR 3194](https://github.com/gradio-app/gradio/pull/3194)
- Fixed gradio share links so that they are persistent and do not reset if network
  connection is disrupted by by [XciD](https://github.com/XciD), [Wauplin](https://github.com/Wauplin), and [@abidlabs](https://github.com/abidlabs) in [PR 3149](https://github.com/gradio-app/gradio/pull/3149) and a follow-up to allow it to work for users upgrading from a previous Gradio version in [PR 3221](https://github.com/gradio-app/gradio/pull/3221)

## Contributors Shoutout:

No changes to highlight.

# Version 3.18.0

## New Features:

### Revamped Stop Button for Interfaces 🛑

If your Interface function is a generator, there used to be a separate `Stop` button displayed next
to the `Submit` button.

We've revamed the `Submit` button so that it turns into a `Stop` button during the generation process.
Clicking on the `Stop` button will cancel the generation and turn it back to a `Submit` button.
The `Stop` button will automatically turn back to a `Submit` button at the end of the generation if you don't use it!

By [@freddyaboulton](https://github.com/freddyaboulton) in [PR 3124](https://github.com/gradio-app/gradio/pull/3124)

### Queue now works with reload mode!

You can now call `queue` on your `demo` outside of the `if __name__ == "__main__"` block and
run the script in reload mode with the `gradio` command.

Any changes to the `app.py` file will be reflected in the webpage automatically and the queue will work
properly!

By [@freddyaboulton](https://github.com/freddyaboulton) in [PR 3089](https://github.com/gradio-app/gradio/pull/3089)

### Allow serving files from additional directories

```python
demo = gr.Interface(...)
demo.launch(
  file_directories=["/var/lib/demo/path/to/resources"]
)
```

By [@maxaudron](https://github.com/maxaudron) in [PR 3075](https://github.com/gradio-app/gradio/pull/3075)

## Bug Fixes:

- Fixes URL resolution on Windows by [@abidlabs](https://github.com/abidlabs) in [PR 3108](https://github.com/gradio-app/gradio/pull/3108)
- Example caching now works with components without a label attribute (e.g. `Column`) by [@abidlabs](https://github.com/abidlabs) in [PR 3123](https://github.com/gradio-app/gradio/pull/3123)
- Ensure the Video component correctly resets the UI state when a new video source is loaded and reduce choppiness of UI by [@pngwn](https://github.com/abidlabs) in [PR 3117](https://github.com/gradio-app/gradio/pull/3117)
- Fixes loading private Spaces by [@abidlabs](https://github.com/abidlabs) in [PR 3068](https://github.com/gradio-app/gradio/pull/3068)
- Added a warning when attempting to launch an `Interface` via the `%%blocks` jupyter notebook magic command by [@freddyaboulton](https://github.com/freddyaboulton) in [PR 3126](https://github.com/gradio-app/gradio/pull/3126)
- Fixes bug where interactive output image cannot be set when in edit mode by [@dawoodkhan82](https://github.com/@dawoodkhan82) in [PR 3135](https://github.com/gradio-app/gradio/pull/3135)
- A share link will automatically be created when running on Sagemaker notebooks so that the front-end is properly displayed by [@abidlabs](https://github.com/abidlabs) in [PR 3137](https://github.com/gradio-app/gradio/pull/3137)
- Fixes a few dropdown component issues; hide checkmark next to options as expected, and keyboard hover is visible by [@dawoodkhan82](https://github.com/dawoodkhan82) in [PR 3145]https://github.com/gradio-app/gradio/pull/3145)
- Fixed bug where example pagination buttons were not visible in dark mode or displayed under the examples table. By [@freddyaboulton](https://github.com/freddyaboulton) in [PR 3144](https://github.com/gradio-app/gradio/pull/3144)
- Fixed bug where the font color of axis labels and titles for native plots did not respond to dark mode preferences. By [@freddyaboulton](https://github.com/freddyaboulton) in [PR 3146](https://github.com/gradio-app/gradio/pull/3146)

## Documentation Changes:

- Added a guide on the 4 kinds of Gradio Interfaces by [@yvrjsharma](https://github.com/yvrjsharma) and [@abidlabs](https://github.com/abidlabs) in [PR 3003](https://github.com/gradio-app/gradio/pull/3003)
- Explained that the parameters in `launch` will not be respected when using reload mode, e.g. `gradio` command by [@freddyaboulton](https://github.com/freddyaboulton) in [PR 3089](https://github.com/gradio-app/gradio/pull/3089)
- Added a demo to show how to set up variable numbers of outputs in Gradio by [@abidlabs](https://github.com/abidlabs) in [PR 3127](https://github.com/gradio-app/gradio/pull/3127)
- Updated docs to reflect that the `equal_height` parameter should be passed to the `.style()` method of `gr.Row()` by [@freddyaboulton](https://github.com/freddyaboulton) in [PR 3125](https://github.com/gradio-app/gradio/pull/3125)

## Testing and Infrastructure Changes:

No changes to highlight.

## Breaking Changes:

No changes to highlight.

## Full Changelog:

- Changed URL of final image for `fake_diffusion` demos by [@freddyaboulton](https://github.com/freddyaboulton) in [PR 3120](https://github.com/gradio-app/gradio/pull/3120)

## Contributors Shoutout:

No changes to highlight.

# Version 3.17.1

## New Features:

### iOS image rotation fixed 🔄

Previously photos uploaded via iOS would be rotated after processing. This has been fixed by [@freddyaboulton](https://github.com/freddyaboulton) in [PR 3089](https://github.com/gradio-app/gradio/pull/3091)

#### Before

![image](https://user-images.githubusercontent.com/41651716/215846507-a36e9d05-1ac2-4867-8ab3-ce045a9415d9.png)

#### After

![image](https://user-images.githubusercontent.com/41651716/215846554-e41773ed-70f0-491a-9952-6a18babf91ef.png)

### Run on Kaggle kernels 🧪

A share link will automatically be created when running on Kaggle kernels (notebooks) so that the front-end is properly displayed.

![image](https://user-images.githubusercontent.com/41651716/216104254-2cf55599-449c-436c-b57e-40f6a83f9eee.png)

By [@freddyaboulton](https://github.com/freddyaboulton) in [PR 3101](https://github.com/gradio-app/gradio/pull/3101)

## Bug Fixes:

- Fix bug where examples were not rendered correctly for demos created with Blocks api that had multiple input compinents by [@freddyaboulton](https://github.com/freddyaboulton) in [PR 3090](https://github.com/gradio-app/gradio/pull/3090)
- Fix change event listener for JSON, HighlightedText, Chatbot by [@aliabid94](https://github.com/aliabid94) in [PR 3095](https://github.com/gradio-app/gradio/pull/3095)
- Fixes bug where video and file change event not working [@tomchang25](https://github.com/tomchang25) in [PR 3098](https://github.com/gradio-app/gradio/pull/3098)
- Fixes bug where static_video play and pause event not working [@tomchang25](https://github.com/tomchang25) in [PR 3098](https://github.com/gradio-app/gradio/pull/3098)
- Fixed `Gallery.style(grid=...)` by by [@aliabd](https://github.com/aliabd) in [PR 3107](https://github.com/gradio-app/gradio/pull/3107)

## Documentation Changes:

- Update chatbot guide to include blocks demo and markdown support section by [@dawoodkhan82](https://github.com/dawoodkhan82) in [PR 3023](https://github.com/gradio-app/gradio/pull/3023)

* Fix a broken link in the Quick Start guide, by [@cakiki](https://github.com/cakiki) in [PR 3109](https://github.com/gradio-app/gradio/pull/3109)
* Better docs navigation on mobile by [@aliabd](https://github.com/aliabd) in [PR 3112](https://github.com/gradio-app/gradio/pull/3112)
* Add a guide on using Gradio with [Comet](https://comet.com/), by [@DN6](https://github.com/DN6/) in [PR 3058](https://github.com/gradio-app/gradio/pull/3058)

## Testing and Infrastructure Changes:

No changes to highlight.

## Breaking Changes:

No changes to highlight.

## Full Changelog:

- Set minimum `markdown-it-py` version to `2.0.0` so that the dollar math plugin is compatible by [@freddyaboulton](https://github.com/freddyaboulton) in [PR 3102](https://github.com/gradio-app/gradio/pull/3102)

## Contributors Shoutout:

No changes to highlight.

# Version 3.17.0

## New Features:

### Extended support for Interface.load! 🏗️

You can now load `image-to-text` and `conversational` pipelines from the hub!

### Image-to-text Demo

```python
io = gr.Interface.load("models/nlpconnect/vit-gpt2-image-captioning",
                       api_key="<optional-api-key>")
io.launch()
```

<img width="1087" alt="image" src="https://user-images.githubusercontent.com/41651716/213260197-dc5d80b4-6e50-4b3a-a764-94980930ac38.png">

### conversational Demo

```python
chatbot = gr.Interface.load("models/microsoft/DialoGPT-medium",
                           api_key="<optional-api-key>")
chatbot.launch()
```

![chatbot_load](https://user-images.githubusercontent.com/41651716/213260220-3eaa25b7-a38b-48c6-adeb-2718bdf297a2.gif)

By [@freddyaboulton](https://github.com/freddyaboulton) in [PR 3011](https://github.com/gradio-app/gradio/pull/3011)

### Download Button added to Model3D Output Component 📥

No need for an additional file output component to enable model3d file downloads anymore. We now added a download button to the model3d component itself.

<img width="739" alt="Screenshot 2023-01-18 at 3 52 45 PM" src="https://user-images.githubusercontent.com/12725292/213294198-5f4fda35-bde7-450c-864f-d5683e7fa29a.png">

By [@dawoodkhan82](https://github.com/dawoodkhan82) in [PR 3014](https://github.com/gradio-app/gradio/pull/3014)

### Fixing Auth on Spaces 🔑

Authentication on spaces works now! Third party cookies must be enabled on your browser to be able
to log in. Some browsers disable third party cookies by default (Safari, Chrome Incognito).

![auth_spaces](https://user-images.githubusercontent.com/41651716/215528417-09538933-0576-4d1d-b3b9-1e877ab01905.gif)

## Bug Fixes:

- Fixes bug where interpretation event was not configured correctly by [@freddyaboulton](https://github.com/freddyaboulton) in [PR 2993](https://github.com/gradio-app/gradio/pull/2993)
- Fix relative import bug in reload mode by [@freddyaboulton](https://github.com/freddyaboulton) in [PR 2992](https://github.com/gradio-app/gradio/pull/2992)
- Fixes bug where png files were not being recognized when uploading images by [@abidlabs](https://github.com/abidlabs) in [PR 3002](https://github.com/gradio-app/gradio/pull/3002)
- Fixes bug where external Spaces could not be loaded and used as functions if they returned files by [@abidlabs](https://github.com/abidlabs) in [PR 3004](https://github.com/gradio-app/gradio/pull/3004)
- Fix bug where file serialization output was not JSON serializable by [@freddyaboulton](https://github.com/freddyaboulton) in [PR 2999](https://github.com/gradio-app/gradio/pull/2999)
- Fixes bug where png files were not being recognized when uploading images by [@abidlabs](https://github.com/abidlabs) in [PR 3002](https://github.com/gradio-app/gradio/pull/3002)
- Fixes bug where temporary uploaded files were not being added to temp sets by [@abidlabs](https://github.com/abidlabs) in [PR 3005](https://github.com/gradio-app/gradio/pull/3005)
- Fixes issue where markdown support in chatbot breaks older demos [@dawoodkhan82](https://github.com/dawoodkhan82) in [PR 3006](https://github.com/gradio-app/gradio/pull/3006)
- Fixes the `/file/` route that was broken in a recent change in [PR 3010](https://github.com/gradio-app/gradio/pull/3010)
- Fix bug where the Image component could not serialize image urls by [@freddyaboulton](https://github.com/freddyaboulton) in [PR 2957](https://github.com/gradio-app/gradio/pull/2957)
- Fix forwarding for guides after SEO renaming by [@aliabd](https://github.com/aliabd) in [PR 3017](https://github.com/gradio-app/gradio/pull/3017)
- Switch all pages on the website to use latest stable gradio by [@aliabd](https://github.com/aliabd) in [PR 3016](https://github.com/gradio-app/gradio/pull/3016)
- Fix bug related to deprecated parameters in `huggingface_hub` for the HuggingFaceDatasetSaver in [PR 3025](https://github.com/gradio-app/gradio/pull/3025)
- Added better support for symlinks in the way absolute paths are resolved by [@abidlabs](https://github.com/abidlabs) in [PR 3037](https://github.com/gradio-app/gradio/pull/3037)
- Fix several minor frontend bugs (loading animation, examples as gallery) frontend [@aliabid94](https://github.com/3026) in [PR 2961](https://github.com/gradio-app/gradio/pull/3026).
- Fixes bug that the chatbot sample code does not work with certain input value by [@petrov826](https://github.com/petrov826) in [PR 3039](https://github.com/gradio-app/gradio/pull/3039).
- Fix shadows for form element and ensure focus styles more visible in dark mode [@pngwn](https://github.com/pngwn) in [PR 3042](https://github.com/gradio-app/gradio/pull/3042).
- Fixed bug where the Checkbox and Dropdown change events were not triggered in response to other component changes by [@freddyaboulton](https://github.com/freddyaboulton) in [PR 3045](https://github.com/gradio-app/gradio/pull/3045)
- Fix bug where the queue was not properly restarted after launching a `closed` app by [@freddyaboulton](https://github.com/freddyaboulton) in [PR 3022](https://github.com/gradio-app/gradio/pull/3022)
- Adding missing embedded components on docs by [@aliabd](https://github.com/aliabd) in [PR 3027](https://github.com/gradio-app/gradio/pull/3027)
- Fixes bug where app would crash if the `file_types` parameter of `gr.File` or `gr.UploadButton` was not a list by [@freddyaboulton](https://github.com/freddyaboulton) in [PR 3048](https://github.com/gradio-app/gradio/pull/3048)
- Ensure CSS mounts correctly regardless of how many Gradio instances are on the page [@pngwn](https://github.com/pngwn) in [PR 3059](https://github.com/gradio-app/gradio/pull/3059).
- Fix bug where input component was not hidden in the frontend for `UploadButton` by [@freddyaboulton](https://github.com/freddyaboulton) in [PR 3053](https://github.com/gradio-app/gradio/pull/3053)
- Fixes issue where after clicking submit or undo, the sketch output wouldn't clear. [@dawoodkhan82](https://github.com/dawoodkhan82) in [PR 3047](https://github.com/gradio-app/gradio/pull/3047)
- Ensure spaces embedded via the web component always use the correct URLs for server requests and change ports for testing to avoid strange collisions when users are working with embedded apps locally by [@pngwn](https://github.com/pngwn) in [PR 3065](https://github.com/gradio-app/gradio/pull/3065)
- Preserve selected image of Gallery through updated by [@freddyaboulton](https://github.com/freddyaboulton) in [PR 3061](https://github.com/gradio-app/gradio/pull/3061)
- Fix bug where auth was not respected on HF spaces by [@freddyaboulton](https://github.com/freddyaboulton) and [@aliabid94](https://github.com/aliabid94) in [PR 3049](https://github.com/gradio-app/gradio/pull/3049)
- Fixes bug where tabs selected attribute not working if manually change tab by [@tomchang25](https://github.com/tomchang25) in [3055](https://github.com/gradio-app/gradio/pull/3055)
- Change chatbot to show dots on progress, and fix bug where chatbot would not stick to bottom in the case of images by [@aliabid94](https://github.com/aliabid94) in [PR 3067](https://github.com/gradio-app/gradio/pull/3079)

## Documentation Changes:

- SEO improvements to guides by[@aliabd](https://github.com/aliabd) in [PR 2915](https://github.com/gradio-app/gradio/pull/2915)
- Use `gr.LinePlot` for the `blocks_kinematics` demo by [@freddyaboulton](https://github.com/freddyaboulton) in [PR 2998](https://github.com/gradio-app/gradio/pull/2998)
- Updated the `interface_series_load` to include some inline markdown code by [@abidlabs](https://github.com/abidlabs) in [PR 3051](https://github.com/gradio-app/gradio/pull/3051)

## Testing and Infrastructure Changes:

- Adds a GitHub action to test if any large files (> 5MB) are present by [@abidlabs](https://github.com/abidlabs) in [PR 3013](https://github.com/gradio-app/gradio/pull/3013)

## Breaking Changes:

No changes to highlight.

## Full Changelog:

- Rewrote frontend using CSS variables for themes by [@pngwn](https://github.com/pngwn) in [PR 2840](https://github.com/gradio-app/gradio/pull/2840)
- Moved telemetry requests to run on background threads by [@abidlabs](https://github.com/abidlabs) in [PR 3054](https://github.com/gradio-app/gradio/pull/3054)

## Contributors Shoutout:

No changes to highlight.

# Version 3.16.2

## New Features:

No changes to highlight.

## Bug Fixes:

- Fixed file upload fails for files with zero size by [@dawoodkhan82](https://github.com/dawoodkhan82) in [PR 2923](https://github.com/gradio-app/gradio/pull/2923)
- Fixed bug where `mount_gradio_app` would not launch if the queue was enabled in a gradio app by [@freddyaboulton](https://github.com/freddyaboulton) in [PR 2939](https://github.com/gradio-app/gradio/pull/2939)
- Fix custom long CSS handling in Blocks by [@anton-l](https://github.com/anton-l) in [PR 2953](https://github.com/gradio-app/gradio/pull/2953)
- Recovers the dropdown change event by [@abidlabs](https://github.com/abidlabs) in [PR 2954](https://github.com/gradio-app/gradio/pull/2954).
- Fix audio file output by [@aliabid94](https://github.com/aliabid94) in [PR 2961](https://github.com/gradio-app/gradio/pull/2961).
- Fixed bug where file extensions of really long files were not kept after download by [@freddyaboulton](https://github.com/freddyaboulton) in [PR 2929](https://github.com/gradio-app/gradio/pull/2929)
- Fix bug where outputs for examples where not being returned by the backend by [@freddyaboulton](https://github.com/freddyaboulton) in [PR 2955](https://github.com/gradio-app/gradio/pull/2955)
- Fix bug in `blocks_plug` demo that prevented switching tabs programmatically with python [@TashaSkyUp](https://github.com/https://github.com/TashaSkyUp) in [PR 2971](https://github.com/gradio-app/gradio/pull/2971).

## Documentation Changes:

No changes to highlight.

## Testing and Infrastructure Changes:

No changes to highlight.

## Breaking Changes:

No changes to highlight.

## Full Changelog:

No changes to highlight.

## Contributors Shoutout:

No changes to highlight.

# Version 3.16.1

## New Features:

No changes to highlight.

## Bug Fixes:

- Fix audio file output by [@aliabid94](https://github.com/aliabid94) in [PR 2950](https://github.com/gradio-app/gradio/pull/2950).

## Documentation Changes:

No changes to highlight.

## Testing and Infrastructure Changes:

No changes to highlight.

## Breaking Changes:

No changes to highlight.

## Full Changelog:

No changes to highlight.

## Contributors Shoutout:

No changes to highlight.

# Version 3.16.0

## New Features:

### Send custom progress updates by adding a `gr.Progress` argument after the input arguments to any function. Example:

```python
def reverse(word, progress=gr.Progress()):
    progress(0, desc="Starting")
    time.sleep(1)
    new_string = ""
    for letter in progress.tqdm(word, desc="Reversing"):
        time.sleep(0.25)
        new_string = letter + new_string
    return new_string

demo = gr.Interface(reverse, gr.Text(), gr.Text())
```

Progress indicator bar by [@aliabid94](https://github.com/aliabid94) in [PR 2750](https://github.com/gradio-app/gradio/pull/2750).

- Added `title` argument to `TabbedInterface` by @MohamedAliRashad in [#2888](https://github.com/gradio-app/gradio/pull/2888)
- Add support for specifying file extensions for `gr.File` and `gr.UploadButton`, using `file_types` parameter (e.g `gr.File(file_count="multiple", file_types=["text", ".json", ".csv"])`) by @dawoodkhan82 in [#2901](https://github.com/gradio-app/gradio/pull/2901)
- Added `multiselect` option to `Dropdown` by @dawoodkhan82 in [#2871](https://github.com/gradio-app/gradio/pull/2871)

### With `multiselect` set to `true` a user can now select multiple options from the `gr.Dropdown` component.

```python
gr.Dropdown(["angola", "pakistan", "canada"], multiselect=True, value=["angola"])
```

<img width="610" alt="Screenshot 2023-01-03 at 4 14 36 PM" src="https://user-images.githubusercontent.com/12725292/210442547-c86975c9-4b4f-4b8e-8803-9d96e6a8583a.png">

## Bug Fixes:

- Fixed bug where an error opening an audio file led to a crash by [@FelixDombek](https://github.com/FelixDombek) in [PR 2898](https://github.com/gradio-app/gradio/pull/2898)
- Fixed bug where setting `default_enabled=False` made it so that the entire queue did not start by [@freddyaboulton](https://github.com/freddyaboulton) in [PR 2876](https://github.com/gradio-app/gradio/pull/2876)
- Fixed bug where csv preview for DataFrame examples would show filename instead of file contents by [@freddyaboulton](https://github.com/freddyaboulton) in [PR 2877](https://github.com/gradio-app/gradio/pull/2877)
- Fixed bug where an error raised after yielding iterative output would not be displayed in the browser by
  [@JaySmithWpg](https://github.com/JaySmithWpg) in [PR 2889](https://github.com/gradio-app/gradio/pull/2889)
- Fixed bug in `blocks_style` demo that was preventing it from launching by [@freddyaboulton](https://github.com/freddyaboulton) in [PR 2890](https://github.com/gradio-app/gradio/pull/2890)
- Fixed bug where files could not be downloaded by [@freddyaboulton](https://github.com/freddyaboulton) in [PR 2926](https://github.com/gradio-app/gradio/pull/2926)
- Fixed bug where cached examples were not displaying properly by [@a-rogalska](https://github.com/a-rogalska) in [PR 2974](https://github.com/gradio-app/gradio/pull/2974)

## Documentation Changes:

- Added a Guide on using Google Sheets to create a real-time dashboard with Gradio's `DataFrame` and `LinePlot` component, by [@abidlabs](https://github.com/abidlabs) in [PR 2816](https://github.com/gradio-app/gradio/pull/2816)
- Add a components - events matrix on the docs by [@aliabd](https://github.com/aliabd) in [PR 2921](https://github.com/gradio-app/gradio/pull/2921)

## Testing and Infrastructure Changes:

- Deployed PRs from forks to spaces by [@freddyaboulton](https://github.com/freddyaboulton) in [PR 2895](https://github.com/gradio-app/gradio/pull/2895)

## Breaking Changes:

No changes to highlight.

## Full Changelog:

- The `default_enabled` parameter of the `Blocks.queue` method has no effect by [@freddyaboulton](https://github.com/freddyaboulton) in [PR 2876](https://github.com/gradio-app/gradio/pull/2876)
- Added typing to several Python files in codebase by [@abidlabs](https://github.com/abidlabs) in [PR 2887](https://github.com/gradio-app/gradio/pull/2887)
- Excluding untracked files from demo notebook check action by [@aliabd](https://github.com/aliabd) in [PR 2897](https://github.com/gradio-app/gradio/pull/2897)
- Optimize images and gifs by [@aliabd](https://github.com/aliabd) in [PR 2922](https://github.com/gradio-app/gradio/pull/2922)
- Updated typing by [@1nF0rmed](https://github.com/1nF0rmed) in [PR 2904](https://github.com/gradio-app/gradio/pull/2904)

## Contributors Shoutout:

- @JaySmithWpg for making their first contribution to gradio!
- @MohamedAliRashad for making their first contribution to gradio!

# Version 3.15.0

## New Features:

Gradio's newest plotting component `gr.LinePlot`! 📈

With this component you can easily create time series visualizations with customizable
appearance for your demos and dashboards ... all without having to know an external plotting library.

For an example of the api see below:

```python
gr.LinePlot(stocks,
            x="date",
            y="price",
            color="symbol",
            color_legend_position="bottom",
            width=600, height=400, title="Stock Prices")
```

![image](https://user-images.githubusercontent.com/41651716/208711646-81ae3745-149b-46a3-babd-0569aecdd409.png)

By [@freddyaboulton](https://github.com/freddyaboulton) in [PR 2807](https://github.com/gradio-app/gradio/pull/2807)

## Bug Fixes:

- Fixed bug where the `examples_per_page` parameter of the `Examples` component was not passed to the internal `Dataset` component by [@freddyaboulton](https://github.com/freddyaboulton) in [PR 2861](https://github.com/gradio-app/gradio/pull/2861)
- Fixes loading Spaces that have components with default values by [@abidlabs](https://github.com/abidlabs) in [PR 2855](https://github.com/gradio-app/gradio/pull/2855)
- Fixes flagging when `allow_flagging="auto"` in `gr.Interface()` by [@abidlabs](https://github.com/abidlabs) in [PR 2695](https://github.com/gradio-app/gradio/pull/2695)
- Fixed bug where passing a non-list value to `gr.CheckboxGroup` would crash the entire app by [@freddyaboulton](https://github.com/freddyaboulton) in [PR 2866](https://github.com/gradio-app/gradio/pull/2866)

## Documentation Changes:

- Added a Guide on using BigQuery with Gradio's `DataFrame` and `ScatterPlot` component,
  by [@abidlabs](https://github.com/abidlabs) in [PR 2794](https://github.com/gradio-app/gradio/pull/2794)

## Testing and Infrastructure Changes:

No changes to highlight.

## Breaking Changes:

No changes to highlight.

## Full Changelog:

- Fixed importing gradio can cause PIL.Image.registered_extensions() to break by `[@aliencaocao](https://github.com/aliencaocao)` in `[PR 2846](https://github.com/gradio-app/gradio/pull/2846)`
- Fix css glitch and navigation in docs by [@aliabd](https://github.com/aliabd) in [PR 2856](https://github.com/gradio-app/gradio/pull/2856)
- Added the ability to set `x_lim`, `y_lim` and legend positions for `gr.ScatterPlot` by [@freddyaboulton](https://github.com/freddyaboulton) in [PR 2807](https://github.com/gradio-app/gradio/pull/2807)
- Remove footers and min-height the correct way by [@aliabd](https://github.com/aliabd) in [PR 2860](https://github.com/gradio-app/gradio/pull/2860)

## Contributors Shoutout:

No changes to highlight.

# Version 3.14.0

## New Features:

### Add Waveform Visual Support to Audio

Adds a `gr.make_waveform()` function that creates a waveform video by combining an audio and an optional background image by [@dawoodkhan82](http://github.com/dawoodkhan82) and [@aliabid94](http://github.com/aliabid94) in [PR 2706](https://github.com/gradio-app/gradio/pull/2706. Helpful for making audio outputs much more shareable.

![waveform screenrecording](https://user-images.githubusercontent.com/7870876/206062396-164a5e71-451a-4fe0-94a7-cbe9269d57e6.gif)

### Allows Every Component to Accept an `every` Parameter

When a component's initial value is a function, the `every` parameter re-runs the function every `every` seconds. By [@abidlabs](https://github.com/abidlabs) in [PR 2806](https://github.com/gradio-app/gradio/pull/2806). Here's a code example:

```py
import gradio as gr

with gr.Blocks() as demo:
    df = gr.DataFrame(run_query, every=60*60)

demo.queue().launch()
```

## Bug Fixes:

- Fixed issue where too many temporary files were created, all with randomly generated
  filepaths. Now fewer temporary files are created and are assigned a path that is a
  hash based on the file contents by [@abidlabs](https://github.com/abidlabs) in [PR 2758](https://github.com/gradio-app/gradio/pull/2758)

## Documentation Changes:

No changes to highlight.

## Testing and Infrastructure Changes:

No changes to highlight.

## Breaking Changes:

No changes to highlight.

## Full Changelog:

No changes to highlight.

## Contributors Shoutout:

No changes to highlight.

# Version 3.13.2

## New Features:

No changes to highlight.

## Bug Fixes:

\*No changes to highlight.

-

## Documentation Changes:

- Improves documentation of several queuing-related parameters by [@abidlabs](https://github.com/abidlabs) in [PR 2825](https://github.com/gradio-app/gradio/pull/2825)

## Testing and Infrastructure Changes:

- Remove h11 pinning by [@ecederstrand](<[https://github.com/abidlabs](https://github.com/ecederstrand)>) in [PR 2820](<[https://github.com/gradio-app/gradio/pull/2808](https://github.com/gradio-app/gradio/pull/2820)>)

## Breaking Changes:

No changes to highlight.

## Full Changelog:

No changes to highlight.

## Contributors Shoutout:

No changes to highlight.

# Version 3.13.1

## New Features:

### New Shareable Links

Replaces tunneling logic based on ssh port-forwarding to that based on `frp` by [XciD](https://github.com/XciD) and [Wauplin](https://github.com/Wauplin) in [PR 2509](https://github.com/gradio-app/gradio/pull/2509)

You don't need to do anything differently, but when you set `share=True` in `launch()`,
you'll get this message and a public link that look a little bit different:

```bash
Setting up a public link... we have recently upgraded the way public links are generated. If you encounter any problems, please downgrade to gradio version 3.13.0
.
Running on public URL: https://bec81a83-5b5c-471e.gradio.live
```

These links are a more secure and scalable way to create shareable demos!

## Bug Fixes:

- Allows `gr.Dataframe()` to take a `pandas.DataFrame` that includes numpy array and other types as its initial value, by [@abidlabs](https://github.com/abidlabs) in [PR 2804](https://github.com/gradio-app/gradio/pull/2804)
- Add `altair` to requirements.txt by [@freddyaboulton](https://github.com/freddyaboulton) in [PR 2811](https://github.com/gradio-app/gradio/pull/2811)
- Added aria-labels to icon buttons that are built into UI components by [@emilyuhde](http://github.com/emilyuhde) in [PR 2791](https://github.com/gradio-app/gradio/pull/2791)

## Documentation Changes:

- Fixed some typos in the "Plot Component for Maps" guide by [@freddyaboulton](https://github.com/freddyaboulton) in [PR 2811](https://github.com/gradio-app/gradio/pull/2811)

## Testing and Infrastructure Changes:

- Fixed test for IP address by [@abidlabs](https://github.com/abidlabs) in [PR 2808](https://github.com/gradio-app/gradio/pull/2808)

## Breaking Changes:

No changes to highlight.

## Full Changelog:

- Fixed typo in parameter `visible` in classes in `templates.py` by [@abidlabs](https://github.com/abidlabs) in [PR 2805](https://github.com/gradio-app/gradio/pull/2805)
- Switched external service for getting IP address from `https://api.ipify.org` to `https://checkip.amazonaws.com/` by [@abidlabs](https://github.com/abidlabs) in [PR 2810](https://github.com/gradio-app/gradio/pull/2810)

## Contributors Shoutout:

No changes to highlight.

- Fixed typo in parameter `visible` in classes in `templates.py` by [@abidlabs](https://github.com/abidlabs) in [PR 2805](https://github.com/gradio-app/gradio/pull/2805)
- Switched external service for getting IP address from `https://api.ipify.org` to `https://checkip.amazonaws.com/` by [@abidlabs](https://github.com/abidlabs) in [PR 2810](https://github.com/gradio-app/gradio/pull/2810)

# Version 3.13.0

## New Features:

### Scatter plot component

It is now possible to create a scatter plot natively in Gradio!

The `gr.ScatterPlot` component accepts a pandas dataframe and some optional configuration parameters
and will automatically create a plot for you!

This is the first of many native plotting components in Gradio!

For an example of how to use `gr.ScatterPlot` see below:

```python
import gradio as gr
from vega_datasets import data

cars = data.cars()

with gr.Blocks() as demo:
    gr.ScatterPlot(show_label=False,
                   value=cars,
                   x="Horsepower",
                   y="Miles_per_Gallon",
                   color="Origin",
                   tooltip="Name",
                   title="Car Data",
                   y_title="Miles per Gallon",
                   color_legend_title="Origin of Car").style(container=False)

demo.launch()
```

<img width="404" alt="image" src="https://user-images.githubusercontent.com/41651716/206737726-4c4da5f0-dee8-4f0a-b1e1-e2b75c4638e9.png">

By [@freddyaboulton](https://github.com/freddyaboulton) in [PR 2764](https://github.com/gradio-app/gradio/pull/2764)

### Support for altair plots

The `Plot` component can now accept altair plots as values!
Simply return an altair plot from your event listener and gradio will display it in the front-end.
See the example below:

```python
import gradio as gr
import altair as alt
from vega_datasets import data

cars = data.cars()
chart = (
    alt.Chart(cars)
    .mark_point()
    .encode(
        x="Horsepower",
        y="Miles_per_Gallon",
        color="Origin",
    )
)

with gr.Blocks() as demo:
    gr.Plot(value=chart)
demo.launch()
```

<img width="1366" alt="image" src="https://user-images.githubusercontent.com/41651716/204660697-f994316f-5ca7-4e8a-93bc-eb5e0d556c91.png">

By [@freddyaboulton](https://github.com/freddyaboulton) in [PR 2741](https://github.com/gradio-app/gradio/pull/2741)

### Set the background color of a Label component

The `Label` component now accepts a `color` argument by [@freddyaboulton](https://github.com/freddyaboulton) in [PR 2736](https://github.com/gradio-app/gradio/pull/2736).
The `color` argument should either be a valid css color name or hexadecimal string.
You can update the color with `gr.Label.update`!

This lets you create Alert and Warning boxes with the `Label` component. See below:

```python
import gradio as gr
import random

def update_color(value):
    if value < 0:
        # This is bad so use red
        return "#FF0000"
    elif 0 <= value <= 20:
        # Ok but pay attention (use orange)
        return "#ff9966"
    else:
        # Nothing to worry about
        return None

def update_value():
    choice = random.choice(['good', 'bad', 'so-so'])
    color = update_color(choice)
    return gr.Label.update(value=choice, color=color)


with gr.Blocks() as demo:
    label = gr.Label(value=-10)
    demo.load(lambda: update_value(), inputs=None, outputs=[label], every=1)
demo.queue().launch()
```

![label_bg_color_update](https://user-images.githubusercontent.com/41651716/204400372-80e53857-f26f-4a38-a1ae-1acadff75e89.gif)

### Add Brazilian Portuguese translation

Add Brazilian Portuguese translation (pt-BR.json) by [@pstwh](http://github.com/pstwh) in [PR 2753](https://github.com/gradio-app/gradio/pull/2753):

<img width="951" alt="image" src="https://user-images.githubusercontent.com/1778297/206615305-4c52031e-3f7d-4df2-8805-a79894206911.png">

## Bug Fixes:

- Fixed issue where image thumbnails were not showing when an example directory was provided
  by [@abidlabs](https://github.com/abidlabs) in [PR 2745](https://github.com/gradio-app/gradio/pull/2745)
- Fixed bug loading audio input models from the hub by [@freddyaboulton](https://github.com/freddyaboulton) in [PR 2779](https://github.com/gradio-app/gradio/pull/2779).
- Fixed issue where entities were not merged when highlighted text was generated from the
  dictionary inputs [@payoto](https://github.com/payoto) in [PR 2767](https://github.com/gradio-app/gradio/pull/2767)
- Fixed bug where generating events did not finish running even if the websocket connection was closed by [@freddyaboulton](https://github.com/freddyaboulton) in [PR 2783](https://github.com/gradio-app/gradio/pull/2783).

## Documentation Changes:

No changes to highlight.

## Testing and Infrastructure Changes:

No changes to highlight.

## Breaking Changes:

No changes to highlight.

## Full Changelog:

- Images in the chatbot component are now resized if they exceed a max width by [@abidlabs](https://github.com/abidlabs) in [PR 2748](https://github.com/gradio-app/gradio/pull/2748)
- Missing parameters have been added to `gr.Blocks().load()` by [@abidlabs](https://github.com/abidlabs) in [PR 2755](https://github.com/gradio-app/gradio/pull/2755)
- Deindex share URLs from search by [@aliabd](https://github.com/aliabd) in [PR 2772](https://github.com/gradio-app/gradio/pull/2772)
- Redirect old links and fix broken ones by [@aliabd](https://github.com/aliabd) in [PR 2774](https://github.com/gradio-app/gradio/pull/2774)

## Contributors Shoutout:

No changes to highlight.

# Version 3.12.0

## New Features:

### The `Chatbot` component now supports a subset of Markdown (including bold, italics, code, images)

You can now pass in some Markdown to the Chatbot component and it will show up,
meaning that you can pass in images as well! by [@abidlabs](https://github.com/abidlabs) in [PR 2731](https://github.com/gradio-app/gradio/pull/2731)

Here's a simple example that references a local image `lion.jpg` that is in the same
folder as the Python script:

```py
import gradio as gr

with gr.Blocks() as demo:
    gr.Chatbot([("hi", "hello **abubakar**"), ("![](/file=lion.jpg)", "cool pic")])

demo.launch()
```

![Alt text](https://user-images.githubusercontent.com/1778297/204357455-5c1a4002-eee7-479d-9a1e-ba2c12522723.png)

To see a more realistic example, see the new demo `/demo/chatbot_multimodal/run.py`.

### Latex support

Added mathtext (a subset of latex) support to gr.Markdown. Added by [@kashif](https://github.com/kashif) and [@aliabid94](https://github.com/aliabid94) in [PR 2696](https://github.com/gradio-app/gradio/pull/2696).

Example of how it can be used:

```python
gr.Markdown(
    r"""
    # Hello World! $\frac{\sqrt{x + y}}{4}$ is today's lesson.
    """)
```

### Update Accordion properties from the backend

You can now update the Accordion `label` and `open` status with `gr.Accordion.update` by [@freddyaboulton](https://github.com/freddyaboulton) in [PR 2690](https://github.com/gradio-app/gradio/pull/2690)

```python
import gradio as gr

with gr.Blocks() as demo:
    with gr.Accordion(label="Open for greeting", open=False) as accordion:
        gr.Textbox("Hello!")
    open_btn = gr.Button(value="Open Accordion")
    close_btn = gr.Button(value="Close Accordion")
    open_btn.click(
        lambda: gr.Accordion.update(open=True, label="Open Accordion"),
        inputs=None,
        outputs=[accordion],
    )
    close_btn.click(
        lambda: gr.Accordion.update(open=False, label="Closed Accordion"),
        inputs=None,
        outputs=[accordion],
    )
demo.launch()
```

![update_accordion](https://user-images.githubusercontent.com/41651716/203164176-b102eae3-babe-4986-ae30-3ab4f400cedc.gif)

## Bug Fixes:

- Fixed bug where requests timeout is missing from utils.version_check() by [@yujiehecs](https://github.com/yujiehecs) in [PR 2729](https://github.com/gradio-app/gradio/pull/2729)
- Fixed bug where so that the `File` component can properly preprocess files to "binary" byte-string format by [CoffeeVampir3](https://github.com/CoffeeVampir3) in [PR 2727](https://github.com/gradio-app/gradio/pull/2727)
- Fixed bug to ensure that filenames are less than 200 characters even for non-English languages by [@SkyTNT](https://github.com/SkyTNT) in [PR 2685](https://github.com/gradio-app/gradio/pull/2685)

## Documentation Changes:

- Performance improvements to docs on mobile by [@aliabd](https://github.com/aliabd) in [PR 2730](https://github.com/gradio-app/gradio/pull/2730)

## Testing and Infrastructure Changes:

No changes to highlight.

## Breaking Changes:

No changes to highlight.

## Full Changelog:

- Make try examples button more prominent by [@aliabd](https://github.com/aliabd) in [PR 2705](https://github.com/gradio-app/gradio/pull/2705)
- Fix id clashes in docs by [@aliabd](https://github.com/aliabd) in [PR 2713](https://github.com/gradio-app/gradio/pull/2713)
- Fix typos in guide docs by [@andridns](https://github.com/andridns) in [PR 2722](https://github.com/gradio-app/gradio/pull/2722)
- Add option to `include_audio` in Video component. When `True`, for `source="webcam"` this will record audio and video, for `source="upload"` this will retain the audio in an uploaded video by [@mandargogate](https://github.com/MandarGogate) in [PR 2721](https://github.com/gradio-app/gradio/pull/2721)

## Contributors Shoutout:

- [@andridns](https://github.com/andridns) made their first contribution in [PR 2722](https://github.com/gradio-app/gradio/pull/2722)!

# Version 3.11.0

## New Features:

### Upload Button

There is now a new component called the `UploadButton` which is a file upload component but in button form! You can also specify what file types it should accept in the form of a list (ex: `image`, `video`, `audio`, `text`, or generic `file`). Added by [@dawoodkhan82](https://github.com/dawoodkhan82) in [PR 2591](https://github.com/gradio-app/gradio/pull/2591).

Example of how it can be used:

```python
import gradio as gr

def upload_file(files):
    file_paths = [file.name for file in files]
    return file_paths

with gr.Blocks() as demo:
    file_output = gr.File()
    upload_button = gr.UploadButton("Click to Upload a File", file_types=["image", "video"], file_count="multiple")
    upload_button.upload(upload_file, upload_button, file_output)

demo.launch()
```

### Revamped API documentation page

New API Docs page with in-browser playground and updated aesthetics. [@gary149](https://github.com/gary149) in [PR 2652](https://github.com/gradio-app/gradio/pull/2652)

### Revamped Login page

Previously our login page had its own CSS, had no dark mode, and had an ugly json message on the wrong credentials. Made the page more aesthetically consistent, added dark mode support, and a nicer error message. [@aliabid94](https://github.com/aliabid94) in [PR 2684](https://github.com/gradio-app/gradio/pull/2684)

### Accessing the Requests Object Directly

You can now access the Request object directly in your Python function by [@abidlabs](https://github.com/abidlabs) in [PR 2641](https://github.com/gradio-app/gradio/pull/2641). This means that you can access request headers, the client IP address, and so on. In order to use it, add a parameter to your function and set its type hint to be `gr.Request`. Here's a simple example:

```py
import gradio as gr

def echo(name, request: gr.Request):
    if request:
        print("Request headers dictionary:", request.headers)
        print("IP address:", request.client.host)
    return name

io = gr.Interface(echo, "textbox", "textbox").launch()
```

## Bug Fixes:

- Fixed bug that limited files from being sent over websockets to 16MB. The new limit
  is now 1GB by [@abidlabs](https://github.com/abidlabs) in [PR 2709](https://github.com/gradio-app/gradio/pull/2709)

## Documentation Changes:

- Updated documentation for embedding Gradio demos on Spaces as web components by
  [@julien-c](https://github.com/julien-c) in [PR 2698](https://github.com/gradio-app/gradio/pull/2698)
- Updated IFrames in Guides to use the host URL instead of the Space name to be consistent with the new method for embedding Spaces, by
  [@julien-c](https://github.com/julien-c) in [PR 2692](https://github.com/gradio-app/gradio/pull/2692)
- Colab buttons on every demo in the website! Just click open in colab, and run the demo there.

https://user-images.githubusercontent.com/9021060/202878400-cb16ed47-f4dd-4cb0-b2f0-102a9ff64135.mov

## Testing and Infrastructure Changes:

No changes to highlight.

## Breaking Changes:

No changes to highlight.

## Full Changelog:

- Better warnings and error messages for `gr.Interface.load()` by [@abidlabs](https://github.com/abidlabs) in [PR 2694](https://github.com/gradio-app/gradio/pull/2694)
- Add open in colab buttons to demos in docs and /demos by [@aliabd](https://github.com/aliabd) in [PR 2608](https://github.com/gradio-app/gradio/pull/2608)
- Apply different formatting for the types in component docstrings by [@aliabd](https://github.com/aliabd) in [PR 2707](https://github.com/gradio-app/gradio/pull/2707)

## Contributors Shoutout:

No changes to highlight.

# Version 3.10.1

## New Features:

No changes to highlight.

## Bug Fixes:

- Passes kwargs into `gr.Interface.load()` by [@abidlabs](https://github.com/abidlabs) in [PR 2669](https://github.com/gradio-app/gradio/pull/2669)

## Documentation Changes:

No changes to highlight.

## Testing and Infrastructure Changes:

No changes to highlight.

## Breaking Changes:

No changes to highlight.

## Full Changelog:

- Clean up printed statements in Embedded Colab Mode by [@aliabid94](https://github.com/aliabid94) in [PR 2612](https://github.com/gradio-app/gradio/pull/2612)

## Contributors Shoutout:

No changes to highlight.

# Version 3.10.0

- Add support for `'password'` and `'email'` types to `Textbox`. [@pngwn](https://github.com/pngwn) in [PR 2653](https://github.com/gradio-app/gradio/pull/2653)
- `gr.Textbox` component will now raise an exception if `type` is not "text", "email", or "password" [@pngwn](https://github.com/pngwn) in [PR 2653](https://github.com/gradio-app/gradio/pull/2653). This will cause demos using the deprecated `gr.Textbox(type="number")` to raise an exception.

## Bug Fixes:

- Updated the minimum FastApi used in tests to version 0.87 by [@freddyaboulton](https://github.com/freddyaboulton) in [PR 2647](https://github.com/gradio-app/gradio/pull/2647)
- Fixed bug where interfaces with examples could not be loaded with `gr.Interface.load` by [@freddyaboulton](https://github.com/freddyaboulton) [PR 2640](https://github.com/gradio-app/gradio/pull/2640)
- Fixed bug where the `interactive` property of a component could not be updated by [@freddyaboulton](https://github.com/freddyaboulton) in [PR 2639](https://github.com/gradio-app/gradio/pull/2639)
- Fixed bug where some URLs were not being recognized as valid URLs and thus were not
  loading correctly in various components by [@abidlabs](https://github.com/abidlabs) in [PR 2659](https://github.com/gradio-app/gradio/pull/2659)

## Documentation Changes:

- Fix some typos in the embedded demo names in "05_using_blocks_like_functions.md" by [@freddyaboulton](https://github.com/freddyaboulton) in [PR 2656](https://github.com/gradio-app/gradio/pull/2656)

## Testing and Infrastructure Changes:

No changes to highlight.

## Breaking Changes:

No changes to highlight.

## Full Changelog:

- Add support for `'password'` and `'email'` types to `Textbox`. [@pngwn](https://github.com/pngwn) in [PR 2653](https://github.com/gradio-app/gradio/pull/2653)

## Contributors Shoutout:

No changes to highlight.

# Version 3.9.1

## New Features:

No changes to highlight.

## Bug Fixes:

- Only set a min height on md and html when loading by [@pngwn](https://github.com/pngwn) in [PR 2623](https://github.com/gradio-app/gradio/pull/2623)

## Documentation Changes:

- See docs for the latest gradio commit to main as well the latest pip release:

![main-vs-pip](https://user-images.githubusercontent.com/9021060/199607887-aab1ae4e-a070-4527-966d-024397abe15b.gif)

- Modified the "Connecting To a Database Guide" to use `pd.read_sql` as opposed to low-level postgres connector by [@freddyaboulton](https://github.com/freddyaboulton) in [PR 2604](https://github.com/gradio-app/gradio/pull/2604)

## Testing and Infrastructure Changes:

No changes to highlight.

## Breaking Changes:

No changes to highlight.

## Full Changelog:

- Dropdown for seeing docs as latest or main by [@aliabd](https://github.com/aliabd) in [PR 2544](https://github.com/gradio-app/gradio/pull/2544)
- Allow `gr.Templates` to accept parameters to override the defaults by [@abidlabs](https://github.com/abidlabs) in [PR 2600](https://github.com/gradio-app/gradio/pull/2600)
- Components now throw a `ValueError()` if constructed with invalid parameters for `type` or `source` (for components that take those parameters) in [PR 2610](https://github.com/gradio-app/gradio/pull/2610)
- Allow auth with using queue by [@GLGDLY](https://github.com/GLGDLY) in [PR 2611](https://github.com/gradio-app/gradio/pull/2611)

## Contributors Shoutout:

No changes to highlight.

# Version 3.9

## New Features:

- Gradio is now embedded directly in colab without requiring the share link by [@aliabid94](https://github.com/aliabid94) in [PR 2455](https://github.com/gradio-app/gradio/pull/2455)

### Calling functions by api_name in loaded apps

When you load an upstream app with `gr.Blocks.load`, you can now specify which fn
to call with the `api_name` parameter.

```python
import gradio as gr
english_translator = gr.Blocks.load(name="spaces/gradio/english-translator")
german = english_translator("My name is Freddy", api_name='translate-to-german')
```

The `api_name` parameter will take precedence over the `fn_index` parameter.

## Bug Fixes:

- Fixed bug where None could not be used for File,Model3D, and Audio examples by [@freddyaboulton](https://github.com/freddyaboulton) in [PR 2588](https://github.com/gradio-app/gradio/pull/2588)
- Fixed links in Plotly map guide + demo by [@dawoodkhan82](https://github.com/dawoodkhan82) in [PR 2578](https://github.com/gradio-app/gradio/pull/2578)
- `gr.Blocks.load()` now correctly loads example files from Spaces [@abidlabs](https://github.com/abidlabs) in [PR 2594](https://github.com/gradio-app/gradio/pull/2594)
- Fixed bug when image clear started upload dialog [@mezotaken](https://github.com/mezotaken) in [PR 2577](https://github.com/gradio-app/gradio/pull/2577)

## Documentation Changes:

- Added a Guide on how to configure the queue for maximum performance by [@abidlabs](https://github.com/abidlabs) in [PR 2558](https://github.com/gradio-app/gradio/pull/2558)

## Testing and Infrastructure Changes:

No changes to highlight.

## Breaking Changes:

No changes to highlight.

## Full Changelog:

- Add `api_name` to `Blocks.__call__` by [@freddyaboulton](https://github.com/freddyaboulton) in [PR 2593](https://github.com/gradio-app/gradio/pull/2593)
- Update queue with using deque & update requirements by [@GLGDLY](https://github.com/GLGDLY) in [PR 2428](https://github.com/gradio-app/gradio/pull/2428)

## Contributors Shoutout:

No changes to highlight.

# Version 3.8.2

## Bug Fixes:

- Ensure gradio apps embedded via spaces use the correct endpoint for predictions. [@pngwn](https://github.com/pngwn) in [PR 2567](https://github.com/gradio-app/gradio/pull/2567)
- Ensure gradio apps embedded via spaces use the correct websocket protocol. [@pngwn](https://github.com/pngwn) in [PR 2571](https://github.com/gradio-app/gradio/pull/2571)

## New Features:

### Running Events Continuously

Gradio now supports the ability to run an event continuously on a fixed schedule. To use this feature,
pass `every=# of seconds` to the event definition. This will run the event every given number of seconds!

This can be used to:

- Create live visualizations that show the most up to date data
- Refresh the state of the frontend automatically in response to changes in the backend

Here is an example of a live plot that refreshes every half second:

```python
import math
import gradio as gr
import plotly.express as px
import numpy as np


plot_end = 2 * math.pi


def get_plot(period=1):
    global plot_end
    x = np.arange(plot_end - 2 * math.pi, plot_end, 0.02)
    y = np.sin(2*math.pi*period * x)
    fig = px.line(x=x, y=y)
    plot_end += 2 * math.pi
    return fig


with gr.Blocks() as demo:
    with gr.Row():
        with gr.Column():
            gr.Markdown("Change the value of the slider to automatically update the plot")
            period = gr.Slider(label="Period of plot", value=1, minimum=0, maximum=10, step=1)
            plot = gr.Plot(label="Plot (updates every half second)")

    dep = demo.load(get_plot, None, plot, every=0.5)
    period.change(get_plot, period, plot, every=0.5, cancels=[dep])

demo.queue().launch()
```

![live_demo](https://user-images.githubusercontent.com/41651716/198357377-633ce460-4e31-47bd-8202-1440cdd6fe19.gif)

## Bug Fixes:

No changes to highlight.

## Documentation Changes:

- Explained how to set up `queue` and `auth` when working with reload mode by by [@freddyaboulton](https://github.com/freddyaboulton) in [PR 3089](https://github.com/gradio-app/gradio/pull/3089)

## Testing and Infrastructure Changes:

No changes to highlight.

## Breaking Changes:

No changes to highlight.

## Full Changelog:

- Allows loading private Spaces by passing an an `api_key` to `gr.Interface.load()`
  by [@abidlabs](https://github.com/abidlabs) in [PR 2568](https://github.com/gradio-app/gradio/pull/2568)

## Contributors Shoutout:

No changes to highlight.

# Version 3.8

## New Features:

- Allows event listeners to accept a single dictionary as its argument, where the keys are the components and the values are the component values. This is set by passing the input components in the event listener as a set instead of a list. [@aliabid94](https://github.com/aliabid94) in [PR 2550](https://github.com/gradio-app/gradio/pull/2550)

## Bug Fixes:

- Fix whitespace issue when using plotly. [@dawoodkhan82](https://github.com/dawoodkhan82) in [PR 2548](https://github.com/gradio-app/gradio/pull/2548)
- Apply appropriate alt text to all gallery images. [@camenduru](https://github.com/camenduru) in [PR 2358](https://github.com/gradio-app/gradio/pull/2538)
- Removed erroneous tkinter import in gradio.blocks by [@freddyaboulton](https://github.com/freddyaboulton) in [PR 2555](https://github.com/gradio-app/gradio/pull/2555)

## Documentation Changes:

No changes to highlight.

## Testing and Infrastructure Changes:

No changes to highlight.

## Breaking Changes:

No changes to highlight.

## Full Changelog:

- Added the `every` keyword to event listeners that runs events on a fixed schedule by [@freddyaboulton](https://github.com/freddyaboulton) in [PR 2512](https://github.com/gradio-app/gradio/pull/2512)
- Fix whitespace issue when using plotly. [@dawoodkhan82](https://github.com/dawoodkhan82) in [PR 2548](https://github.com/gradio-app/gradio/pull/2548)
- Apply appropriate alt text to all gallery images. [@camenduru](https://github.com/camenduru) in [PR 2358](https://github.com/gradio-app/gradio/pull/2538)

## Contributors Shoutout:

No changes to highlight.

# Version 3.7

## New Features:

### Batched Functions

Gradio now supports the ability to pass _batched_ functions. Batched functions are just
functions which take in a list of inputs and return a list of predictions.

For example, here is a batched function that takes in two lists of inputs (a list of
words and a list of ints), and returns a list of trimmed words as output:

```py
import time

def trim_words(words, lens):
    trimmed_words = []
    time.sleep(5)
    for w, l in zip(words, lens):
        trimmed_words.append(w[:l])
    return [trimmed_words]
```

The advantage of using batched functions is that if you enable queuing, the Gradio
server can automatically _batch_ incoming requests and process them in parallel,
potentially speeding up your demo. Here's what the Gradio code looks like (notice
the `batch=True` and `max_batch_size=16` -- both of these parameters can be passed
into event triggers or into the `Interface` class)

```py
import gradio as gr

with gr.Blocks() as demo:
    with gr.Row():
        word = gr.Textbox(label="word", value="abc")
        leng = gr.Number(label="leng", precision=0, value=1)
        output = gr.Textbox(label="Output")
    with gr.Row():
        run = gr.Button()

    event = run.click(trim_words, [word, leng], output, batch=True, max_batch_size=16)

demo.queue()
demo.launch()
```

In the example above, 16 requests could be processed in parallel (for a total inference
time of 5 seconds), instead of each request being processed separately (for a total
inference time of 80 seconds).

### Upload Event

`Video`, `Audio`, `Image`, and `File` components now support a `upload()` event that is triggered when a user uploads a file into any of these components.

Example usage:

```py
import gradio as gr

with gr.Blocks() as demo:
    with gr.Row():
        input_video = gr.Video()
        output_video = gr.Video()

     # Clears the output video when an input video is uploaded
    input_video.upload(lambda : None, None, output_video)
```

## Bug Fixes:

- Fixes issue where plotly animations, interactivity, titles, legends, were not working properly. [@dawoodkhan82](https://github.com/dawoodkhan82) in [PR 2486](https://github.com/gradio-app/gradio/pull/2486)
- Prevent requests to the `/api` endpoint from skipping the queue if the queue is enabled for that event by [@freddyaboulton](https://github.com/freddyaboulton) in [PR 2493](https://github.com/gradio-app/gradio/pull/2493)
- Fixes a bug with `cancels` in event triggers so that it works properly if multiple
  Blocks are rendered by [@abidlabs](https://github.com/abidlabs) in [PR 2530](https://github.com/gradio-app/gradio/pull/2530)
- Prevent invalid targets of events from crashing the whole application. [@pngwn](https://github.com/pngwn) in [PR 2534](https://github.com/gradio-app/gradio/pull/2534)
- Properly dequeue cancelled events when multiple apps are rendered by [@freddyaboulton](https://github.com/freddyaboulton) in [PR 2540](https://github.com/gradio-app/gradio/pull/2540)

## Documentation Changes:

- Added an example interactive dashboard to the "Tabular & Plots" section of the Demos page by [@freddyaboulton](https://github.com/freddyaboulton) in [PR 2508](https://github.com/gradio-app/gradio/pull/2508)

## Testing and Infrastructure Changes:

No changes to highlight.

## Breaking Changes:

No changes to highlight.

## Full Changelog:

- Fixes the error message if a user builds Gradio locally and tries to use `share=True` by [@abidlabs](https://github.com/abidlabs) in [PR 2502](https://github.com/gradio-app/gradio/pull/2502)
- Allows the render() function to return self by [@Raul9595](https://github.com/Raul9595) in [PR 2514](https://github.com/gradio-app/gradio/pull/2514)
- Fixes issue where plotly animations, interactivity, titles, legends, were not working properly. [@dawoodkhan82](https://github.com/dawoodkhan82) in [PR 2486](https://github.com/gradio-app/gradio/pull/2486)
- Gradio now supports batched functions by [@abidlabs](https://github.com/abidlabs) in [PR 2218](https://github.com/gradio-app/gradio/pull/2218)
- Add `upload` event for `Video`, `Audio`, `Image`, and `File` components [@dawoodkhan82](https://github.com/dawoodkhan82) in [PR 2448](https://github.com/gradio-app/gradio/pull/2456)
- Changes websocket path for Spaces as it is no longer necessary to have a different URL for websocket connections on Spaces by [@abidlabs](https://github.com/abidlabs) in [PR 2528](https://github.com/gradio-app/gradio/pull/2528)
- Clearer error message when events are defined outside of a Blocks scope, and a warning if you
  try to use `Series` or `Parallel` with `Blocks` by [@abidlabs](https://github.com/abidlabs) in [PR 2543](https://github.com/gradio-app/gradio/pull/2543)
- Adds support for audio samples that are in `float64`, `float16`, or `uint16` formats by [@abidlabs](https://github.com/abidlabs) in [PR 2545](https://github.com/gradio-app/gradio/pull/2545)

## Contributors Shoutout:

No changes to highlight.

# Version 3.6

## New Features:

### Cancelling Running Events

Running events can be cancelled when other events are triggered! To test this feature, pass the `cancels` parameter to the event listener.
For this feature to work, the queue must be enabled.

![cancel_on_change_rl](https://user-images.githubusercontent.com/41651716/195952623-61a606bd-e82b-4e1a-802e-223154cb8727.gif)

Code:

```python
import time
import gradio as gr

def fake_diffusion(steps):
    for i in range(steps):
        time.sleep(1)
        yield str(i)

def long_prediction(*args, **kwargs):
    time.sleep(10)
    return 42


with gr.Blocks() as demo:
    with gr.Row():
        with gr.Column():
            n = gr.Slider(1, 10, value=9, step=1, label="Number Steps")
            run = gr.Button()
            output = gr.Textbox(label="Iterative Output")
            stop = gr.Button(value="Stop Iterating")
        with gr.Column():
            prediction = gr.Number(label="Expensive Calculation")
            run_pred = gr.Button(value="Run Expensive Calculation")
        with gr.Column():
            cancel_on_change = gr.Textbox(label="Cancel Iteration and Expensive Calculation on Change")

    click_event = run.click(fake_diffusion, n, output)
    stop.click(fn=None, inputs=None, outputs=None, cancels=[click_event])
    pred_event = run_pred.click(fn=long_prediction, inputs=None, outputs=prediction)

    cancel_on_change.change(None, None, None, cancels=[click_event, pred_event])


demo.queue(concurrency_count=1, max_size=20).launch()
```

For interfaces, a stop button will be added automatically if the function uses a `yield` statement.

```python
import gradio as gr
import time

def iteration(steps):
    for i in range(steps):
       time.sleep(0.5)
       yield i

gr.Interface(iteration,
             inputs=gr.Slider(minimum=1, maximum=10, step=1, value=5),
             outputs=gr.Number()).queue().launch()
```

![stop_interface_rl](https://user-images.githubusercontent.com/41651716/195952883-e7ca4235-aae3-4852-8f28-96d01d0c5822.gif)

## Bug Fixes:

- Add loading status tracker UI to HTML and Markdown components. [@pngwn](https://github.com/pngwn) in [PR 2474](https://github.com/gradio-app/gradio/pull/2474)
- Fixed videos being mirrored in the front-end if source is not webcam by [@freddyaboulton](https://github.com/freddyaboulton) in [PR 2475](https://github.com/gradio-app/gradio/pull/2475)
- Add clear button for timeseries component [@dawoodkhan82](https://github.com/dawoodkhan82) in [PR 2487](https://github.com/gradio-app/gradio/pull/2487)
- Removes special characters from temporary filenames so that the files can be served by components [@abidlabs](https://github.com/abidlabs) in [PR 2480](https://github.com/gradio-app/gradio/pull/2480)
- Fixed infinite reload loop when mounting gradio as a sub application by [@freddyaboulton](https://github.com/freddyaboulton) in [PR 2477](https://github.com/gradio-app/gradio/pull/2477)

## Documentation Changes:

- Adds a demo to show how a sound alert can be played upon completion of a prediction by [@abidlabs](https://github.com/abidlabs) in [PR 2478](https://github.com/gradio-app/gradio/pull/2478)

## Testing and Infrastructure Changes:

No changes to highlight.

## Breaking Changes:

No changes to highlight.

## Full Changelog:

- Enable running events to be cancelled from other events by [@freddyaboulton](https://github.com/freddyaboulton) in [PR 2433](https://github.com/gradio-app/gradio/pull/2433)
- Small fix for version check before reuploading demos by [@aliabd](https://github.com/aliabd) in [PR 2469](https://github.com/gradio-app/gradio/pull/2469)
- Add loading status tracker UI to HTML and Markdown components. [@pngwn](https://github.com/pngwn) in [PR 2400](https://github.com/gradio-app/gradio/pull/2474)
- Add clear button for timeseries component [@dawoodkhan82](https://github.com/dawoodkhan82) in [PR 2487](https://github.com/gradio-app/gradio/pull/2487)

## Contributors Shoutout:

No changes to highlight.

# Version 3.5

## Bug Fixes:

- Ensure that Gradio does not take control of the HTML page title when embedding a gradio app as a web component, this behaviour flipped by adding `control_page_title="true"` to the webcomponent. [@pngwn](https://github.com/pngwn) in [PR 2400](https://github.com/gradio-app/gradio/pull/2400)
- Decreased latency in iterative-output demos by making the iteration asynchronous [@freddyaboulton](https://github.com/freddyaboulton) in [PR 2409](https://github.com/gradio-app/gradio/pull/2409)
- Fixed queue getting stuck under very high load by [@freddyaboulton](https://github.com/freddyaboulton) in [PR 2374](https://github.com/gradio-app/gradio/pull/2374)
- Ensure that components always behave as if `interactive=True` were set when the following conditions are true:

  - no default value is provided,
  - they are not set as the input or output of an event,
  - `interactive` kwarg is not set.

  [@pngwn](https://github.com/pngwn) in [PR 2459](https://github.com/gradio-app/gradio/pull/2459)

## New Features:

- When an `Image` component is set to `source="upload"`, it is now possible to drag and drop and image to replace a previously uploaded image by [@pngwn](https://github.com/pngwn) in [PR 1711](https://github.com/gradio-app/gradio/issues/1711)
- The `gr.Dataset` component now accepts `HTML` and `Markdown` components by [@abidlabs](https://github.com/abidlabs) in [PR 2437](https://github.com/gradio-app/gradio/pull/2437)

## Documentation Changes:

- Improved documentation for the `gr.Dataset` component by [@abidlabs](https://github.com/abidlabs) in [PR 2437](https://github.com/gradio-app/gradio/pull/2437)

## Testing and Infrastructure Changes:

No changes to highlight.

## Breaking Changes:

- The `Carousel` component is officially deprecated. Since gradio 3.0, code containing the `Carousel` component would throw warnings. As of the next release, the `Carousel` component will raise an exception.

## Full Changelog:

- Speeds up Gallery component by using temporary files instead of base64 representation in the front-end by [@proxyphi](https://github.com/proxyphi), [@pngwn](https://github.com/pngwn), and [@abidlabs](https://github.com/abidlabs) in [PR 2265](https://github.com/gradio-app/gradio/pull/2265)
- Fixed some embedded demos in the guides by not loading the gradio web component in some guides by [@freddyaboulton](https://github.com/freddyaboulton) in [PR 2403](https://github.com/gradio-app/gradio/pull/2403)
- When an `Image` component is set to `source="upload"`, it is now possible to drag and drop and image to replace a previously uploaded image by [@pngwn](https://github.com/pngwn) in [PR 2400](https://github.com/gradio-app/gradio/pull/2410)
- Improve documentation of the `Blocks.load()` event by [@abidlabs](https://github.com/abidlabs) in [PR 2413](https://github.com/gradio-app/gradio/pull/2413)
- Decreased latency in iterative-output demos by making the iteration asynchronous [@freddyaboulton](https://github.com/freddyaboulton) in [PR 2409](https://github.com/gradio-app/gradio/pull/2409)
- Updated share link message to reference new Spaces Hardware [@abidlabs](https://github.com/abidlabs) in [PR 2423](https://github.com/gradio-app/gradio/pull/2423)
- Automatically restart spaces if they're down by [@aliabd](https://github.com/aliabd) in [PR 2405](https://github.com/gradio-app/gradio/pull/2405)
- Carousel component is now deprecated by [@abidlabs](https://github.com/abidlabs) in [PR 2434](https://github.com/gradio-app/gradio/pull/2434)
- Build Gradio from source in ui tests by by [@freddyaboulton](https://github.com/freddyaboulton) in [PR 2440](https://github.com/gradio-app/gradio/pull/2440)
- Change "return ValueError" to "raise ValueError" by [@vzakharov](https://github.com/vzakharov) in [PR 2445](https://github.com/gradio-app/gradio/pull/2445)
- Add guide on creating a map demo using the `gr.Plot()` component [@dawoodkhan82](https://github.com/dawoodkhan82) in [PR 2402](https://github.com/gradio-app/gradio/pull/2402)
- Add blur event for `Textbox` and `Number` components [@dawoodkhan82](https://github.com/dawoodkhan82) in [PR 2448](https://github.com/gradio-app/gradio/pull/2448)
- Stops a gradio launch from hogging a port even after it's been killed [@aliabid94](https://github.com/aliabid94) in [PR 2453](https://github.com/gradio-app/gradio/pull/2453)
- Fix embedded interfaces on touch screen devices by [@aliabd](https://github.com/aliabd) in [PR 2457](https://github.com/gradio-app/gradio/pull/2457)
- Upload all demos to spaces by [@aliabd](https://github.com/aliabd) in [PR 2281](https://github.com/gradio-app/gradio/pull/2281)

## Contributors Shoutout:

No changes to highlight.

# Version 3.4.1

## New Features:

### 1. See Past and Upcoming Changes in the Release History 👀

You can now see gradio's release history directly on the website, and also keep track of upcoming changes. Just go [here](https://gradio.app/changelog/).

![release-history](https://user-images.githubusercontent.com/9021060/193145458-3de699f7-7620-45de-aa73-a1c1b9b96257.gif)

## Bug Fixes:

1. Fix typo in guide image path by [@freddyaboulton](https://github.com/freddyaboulton) in [PR 2357](https://github.com/gradio-app/gradio/pull/2357)
2. Raise error if Blocks has duplicate component with same IDs by [@abidlabs](https://github.com/abidlabs) in [PR 2359](https://github.com/gradio-app/gradio/pull/2359)
3. Catch the permission exception on the audio component by [@Ian-GL](https://github.com/Ian-GL) in [PR 2330](https://github.com/gradio-app/gradio/pull/2330)
4. Fix image_classifier_interface_load demo by [@freddyaboulton](https://github.com/freddyaboulton) in [PR 2365](https://github.com/gradio-app/gradio/pull/2365)
5. Fix combining adjacent components without gaps by introducing `gr.Row(variant="compact")` by [@aliabid94](https://github.com/aliabid94) in [PR 2291](https://github.com/gradio-app/gradio/pull/2291) This comes with deprecation of the following arguments for `Component.style`: `round`, `margin`, `border`.
6. Fix audio streaming, which was previously choppy in [PR 2351](https://github.com/gradio-app/gradio/pull/2351). Big thanks to [@yannickfunk](https://github.com/yannickfunk) for the proposed solution.
7. Fix bug where new typeable slider doesn't respect the minimum and maximum values [@dawoodkhan82](https://github.com/dawoodkhan82) in [PR 2380](https://github.com/gradio-app/gradio/pull/2380)

## Documentation Changes:

1. New Guide: Connecting to a Database 🗄️

   A new guide by [@freddyaboulton](https://github.com/freddyaboulton) that explains how you can use Gradio to connect your app to a database. Read more [here](https://gradio.app/connecting_to_a_database/).

2. New Guide: Running Background Tasks 🥷

   A new guide by [@freddyaboulton](https://github.com/freddyaboulton) that explains how you can run background tasks from your gradio app. Read more [here](https://gradio.app/running_background_tasks/).

3. Small fixes to docs for `Image` component by [@abidlabs](https://github.com/abidlabs) in [PR 2372](https://github.com/gradio-app/gradio/pull/2372)

## Testing and Infrastructure Changes:

No changes to highlight.

## Breaking Changes:

No changes to highlight.

## Full Changelog:

- Create a guide on how to connect an app to a database hosted on the cloud by [@freddyaboulton](https://github.com/freddyaboulton) in [PR 2341](https://github.com/gradio-app/gradio/pull/2341)
- Removes `analytics` dependency by [@abidlabs](https://github.com/abidlabs) in [PR 2347](https://github.com/gradio-app/gradio/pull/2347)
- Add guide on launching background tasks from your app by [@freddyaboulton](https://github.com/freddyaboulton) in [PR 2350](https://github.com/gradio-app/gradio/pull/2350)
- Fix typo in guide image path by [@freddyaboulton](https://github.com/freddyaboulton) in [PR 2357](https://github.com/gradio-app/gradio/pull/2357)
- Raise error if Blocks has duplicate component with same IDs by [@abidlabs](https://github.com/abidlabs) in [PR 2359](https://github.com/gradio-app/gradio/pull/2359)
- Hotfix: fix version back to 3.4 by [@abidlabs](https://github.com/abidlabs) in [PR 2361](https://github.com/gradio-app/gradio/pull/2361)
- Change version.txt to 3.4 instead of 3.4.0 by [@aliabd](https://github.com/aliabd) in [PR 2363](https://github.com/gradio-app/gradio/pull/2363)
- Catch the permission exception on the audio component by [@Ian-GL](https://github.com/Ian-GL) in [PR 2330](https://github.com/gradio-app/gradio/pull/2330)
- Fix image_classifier_interface_load demo by [@freddyaboulton](https://github.com/freddyaboulton) in [PR 2365](https://github.com/gradio-app/gradio/pull/2365)
- Small fixes to docs for `Image` component by [@abidlabs](https://github.com/abidlabs) in [PR 2372](https://github.com/gradio-app/gradio/pull/2372)
- Automated Release Notes by [@freddyaboulton](https://github.com/freddyaboulton) in [PR 2306](https://github.com/gradio-app/gradio/pull/2306)
- Fixed small typos in the docs [@julien-c](https://github.com/julien-c) in [PR 2373](https://github.com/gradio-app/gradio/pull/2373)
- Adds ability to disable pre/post-processing for examples [@abidlabs](https://github.com/abidlabs) in [PR 2383](https://github.com/gradio-app/gradio/pull/2383)
- Copy changelog file in website docker by [@aliabd](https://github.com/aliabd) in [PR 2384](https://github.com/gradio-app/gradio/pull/2384)
- Lets users provide a `gr.update()` dictionary even if post-processing is disabled [@abidlabs](https://github.com/abidlabs) in [PR 2385](https://github.com/gradio-app/gradio/pull/2385)
- Fix bug where errors would cause apps run in reload mode to hang forever by [@freddyaboulton](https://github.com/freddyaboulton) in [PR 2394](https://github.com/gradio-app/gradio/pull/2394)
- Fix bug where new typeable slider doesn't respect the minimum and maximum values [@dawoodkhan82](https://github.com/dawoodkhan82) in [PR 2380](https://github.com/gradio-app/gradio/pull/2380)

## Contributors Shoutout:

No changes to highlight.

# Version 3.4

## New Features:

### 1. Gallery Captions 🖼️

You can now pass captions to images in the Gallery component. To do so you need to pass a {List} of (image, {str} caption) tuples. This is optional and the component also accepts just a list of the images.

Here's an example:

```python
import gradio as gr

images_with_captions = [
    ("https://images.unsplash.com/photo-1551969014-7d2c4cddf0b6", "Cheetah by David Groves"),
    ("https://images.unsplash.com/photo-1546182990-dffeafbe841d", "Lion by Francesco"),
    ("https://images.unsplash.com/photo-1561731216-c3a4d99437d5", "Tiger by Mike Marrah")
    ]

with gr.Blocks() as demo:
    gr.Gallery(value=images_with_captions)

demo.launch()
```

<img src="https://user-images.githubusercontent.com/9021060/192399521-7360b1a9-7ce0-443e-8e94-863a230a7dbe.gif" alt="gallery_captions" width="1000"/>

### 2. Type Values into the Slider 🔢

You can now type values directly on the Slider component! Here's what it looks like:

![type-slider](https://user-images.githubusercontent.com/9021060/192399877-76b662a1-fede-4417-a932-fc15f0da7360.gif)

### 3. Better Sketching and Inpainting 🎨

We've made a lot of changes to our Image component so that it can support better sketching and inpainting.

Now supports:

- A standalone black-and-white sketch

```python
import gradio as gr
demo = gr.Interface(lambda x: x, gr.Sketchpad(), gr.Image())
demo.launch()
```

![bw](https://user-images.githubusercontent.com/9021060/192410264-b08632b5-7b2a-4f86-afb0-5760e7b474cf.gif)

- A standalone color sketch

```python
import gradio as gr
demo = gr.Interface(lambda x: x, gr.Paint(), gr.Image())
demo.launch()
```

![color-sketch](https://user-images.githubusercontent.com/9021060/192410500-3c8c3e64-a5fd-4df2-a991-f0a5cef93728.gif)

- An uploadable image with black-and-white or color sketching

```python
import gradio as gr
demo = gr.Interface(lambda x: x, gr.Image(source='upload', tool='color-sketch'), gr.Image()) # for black and white, tool = 'sketch'
demo.launch()
```

![sketch-new](https://user-images.githubusercontent.com/9021060/192402422-e53cb7b6-024e-448c-87eb-d6a35a63c476.gif)

- Webcam with black-and-white or color sketching

```python
import gradio as gr
demo = gr.Interface(lambda x: x, gr.Image(source='webcam', tool='color-sketch'), gr.Image()) # for black and white, tool = 'sketch'
demo.launch()
```

![webcam-sketch](https://user-images.githubusercontent.com/9021060/192410820-0ffaf324-776e-4e1f-9de6-0fdbbf4940fa.gif)

As well as other fixes

## Bug Fixes:

1. Fix bug where max concurrency count is not respected in queue by [@freddyaboulton](https://github.com/freddyaboulton) in [PR 2286](https://github.com/gradio-app/gradio/pull/2286)
2. fix : queue could be blocked by [@SkyTNT](https://github.com/SkyTNT) in [PR 2288](https://github.com/gradio-app/gradio/pull/2288)
3. Supports `gr.update()` in example caching by [@abidlabs](https://github.com/abidlabs) in [PR 2309](https://github.com/gradio-app/gradio/pull/2309)
4. Clipboard fix for iframes by [@abidlabs](https://github.com/abidlabs) in [PR 2321](https://github.com/gradio-app/gradio/pull/2321)
5. Fix: Dataframe column headers are reset when you add a new column by [@dawoodkhan82](https://github.com/dawoodkhan82) in [PR 2318](https://github.com/gradio-app/gradio/pull/2318)
6. Added support for URLs for Video, Audio, and Image by [@abidlabs](https://github.com/abidlabs) in [PR 2256](https://github.com/gradio-app/gradio/pull/2256)
7. Add documentation about how to create and use the Gradio FastAPI app by [@abidlabs](https://github.com/abidlabs) in [PR 2263](https://github.com/gradio-app/gradio/pull/2263)

## Documentation Changes:

1. Adding a Playground Tab to the Website by [@aliabd](https://github.com/aliabd) in [PR 1860](https://github.com/gradio-app/gradio/pull/1860)
2. Gradio for Tabular Data Science Workflows Guide by [@merveenoyan](https://github.com/merveenoyan) in [PR 2199](https://github.com/gradio-app/gradio/pull/2199)
3. Promotes `postprocess` and `preprocess` to documented parameters by [@abidlabs](https://github.com/abidlabs) in [PR 2293](https://github.com/gradio-app/gradio/pull/2293)
4. Update 2)key_features.md by [@voidxd](https://github.com/voidxd) in [PR 2326](https://github.com/gradio-app/gradio/pull/2326)
5. Add docs to blocks context postprocessing function by [@Ian-GL](https://github.com/Ian-GL) in [PR 2332](https://github.com/gradio-app/gradio/pull/2332)

## Testing and Infrastructure Changes

1. Website fixes and refactoring by [@aliabd](https://github.com/aliabd) in [PR 2280](https://github.com/gradio-app/gradio/pull/2280)
2. Don't deploy to spaces on release by [@freddyaboulton](https://github.com/freddyaboulton) in [PR 2313](https://github.com/gradio-app/gradio/pull/2313)

## Full Changelog:

- Website fixes and refactoring by [@aliabd](https://github.com/aliabd) in [PR 2280](https://github.com/gradio-app/gradio/pull/2280)
- Fix bug where max concurrency count is not respected in queue by [@freddyaboulton](https://github.com/freddyaboulton) in [PR 2286](https://github.com/gradio-app/gradio/pull/2286)
- Promotes `postprocess` and `preprocess` to documented parameters by [@abidlabs](https://github.com/abidlabs) in [PR 2293](https://github.com/gradio-app/gradio/pull/2293)
- Raise warning when trying to cache examples but not all inputs have examples by [@freddyaboulton](https://github.com/freddyaboulton) in [PR 2279](https://github.com/gradio-app/gradio/pull/2279)
- fix : queue could be blocked by [@SkyTNT](https://github.com/SkyTNT) in [PR 2288](https://github.com/gradio-app/gradio/pull/2288)
- Don't deploy to spaces on release by [@freddyaboulton](https://github.com/freddyaboulton) in [PR 2313](https://github.com/gradio-app/gradio/pull/2313)
- Supports `gr.update()` in example caching by [@abidlabs](https://github.com/abidlabs) in [PR 2309](https://github.com/gradio-app/gradio/pull/2309)
- Respect Upstream Queue when loading interfaces/blocks from Spaces by [@freddyaboulton](https://github.com/freddyaboulton) in [PR 2294](https://github.com/gradio-app/gradio/pull/2294)
- Clipboard fix for iframes by [@abidlabs](https://github.com/abidlabs) in [PR 2321](https://github.com/gradio-app/gradio/pull/2321)
- Sketching + Inpainting Capabilities to Gradio by [@abidlabs](https://github.com/abidlabs) in [PR 2144](https://github.com/gradio-app/gradio/pull/2144)
- Update 2)key_features.md by [@voidxd](https://github.com/voidxd) in [PR 2326](https://github.com/gradio-app/gradio/pull/2326)
- release 3.4b3 by [@abidlabs](https://github.com/abidlabs) in [PR 2328](https://github.com/gradio-app/gradio/pull/2328)
- Fix: Dataframe column headers are reset when you add a new column by [@dawoodkhan82](https://github.com/dawoodkhan82) in [PR 2318](https://github.com/gradio-app/gradio/pull/2318)
- Start queue when gradio is a sub application by [@freddyaboulton](https://github.com/freddyaboulton) in [PR 2319](https://github.com/gradio-app/gradio/pull/2319)
- Fix Web Tracker Script by [@aliabd](https://github.com/aliabd) in [PR 2308](https://github.com/gradio-app/gradio/pull/2308)
- Add docs to blocks context postprocessing function by [@Ian-GL](https://github.com/Ian-GL) in [PR 2332](https://github.com/gradio-app/gradio/pull/2332)
- Fix typo in iterator variable name in run_predict function by [@freddyaboulton](https://github.com/freddyaboulton) in [PR 2340](https://github.com/gradio-app/gradio/pull/2340)
- Add captions to galleries by [@aliabid94](https://github.com/aliabid94) in [PR 2284](https://github.com/gradio-app/gradio/pull/2284)
- Typeable value on gradio.Slider by [@dawoodkhan82](https://github.com/dawoodkhan82) in [PR 2329](https://github.com/gradio-app/gradio/pull/2329)

## Contributors Shoutout:

- [@SkyTNT](https://github.com/SkyTNT) made their first contribution in [PR 2288](https://github.com/gradio-app/gradio/pull/2288)
- [@voidxd](https://github.com/voidxd) made their first contribution in [PR 2326](https://github.com/gradio-app/gradio/pull/2326)

# Version 3.3

## New Features:

### 1. Iterative Outputs ⏳

You can now create an iterative output simply by having your function return a generator!

Here's (part of) an example that was used to generate the interface below it. [See full code](https://colab.research.google.com/drive/1m9bWS6B82CT7bw-m4L6AJR8za7fEK7Ov?usp=sharing).

```python
def predict(steps, seed):
    generator = torch.manual_seed(seed)
    for i in range(1,steps):
        yield pipeline(generator=generator, num_inference_steps=i)["sample"][0]
```

![example](https://user-images.githubusercontent.com/9021060/189086273-f5e7087d-71fa-4158-90a9-08e84da0421c.mp4)

### 2. Accordion Layout 🆕

This version of Gradio introduces a new layout component to Blocks: the Accordion. Wrap your elements in a neat, expandable layout that allows users to toggle them as needed.

Usage: ([Read the docs](https://gradio.app/docs/#accordion))

```python
with gr.Accordion("open up"):
# components here
```

![accordion](https://user-images.githubusercontent.com/9021060/189088465-f0ffd7f0-fc6a-42dc-9249-11c5e1e0529b.gif)

### 3. Skops Integration 📈

Our new integration with [skops](https://huggingface.co/blog/skops) allows you to load tabular classification and regression models directly from the [hub](https://huggingface.co/models).

Here's a classification example showing how quick it is to set up an interface for a [model](https://huggingface.co/scikit-learn/tabular-playground).

```python
import gradio as gr
gr.Interface.load("models/scikit-learn/tabular-playground").launch()
```

![187936493-5c90c01d-a6dd-400f-aa42-833a096156a1](https://user-images.githubusercontent.com/9021060/189090519-328fbcb4-120b-43c8-aa54-d6fccfa6b7e8.png)

## Bug Fixes:

No changes to highlight.

## Documentation Changes:

No changes to highlight.

## Testing and Infrastructure Changes:

No changes to highlight.

## Breaking Changes:

No changes to highlight.

## Full Changelog:

- safari fixes by [@pngwn](https://github.com/pngwn) in [PR 2138](https://github.com/gradio-app/gradio/pull/2138)
- Fix roundedness and form borders by [@aliabid94](https://github.com/aliabid94) in [PR 2147](https://github.com/gradio-app/gradio/pull/2147)
- Better processing of example data prior to creating dataset component by [@freddyaboulton](https://github.com/freddyaboulton) in [PR 2147](https://github.com/gradio-app/gradio/pull/2147)
- Show error on Connection drops by [@aliabid94](https://github.com/aliabid94) in [PR 2147](https://github.com/gradio-app/gradio/pull/2147)
- 3.2 release! by [@abidlabs](https://github.com/abidlabs) in [PR 2139](https://github.com/gradio-app/gradio/pull/2139)
- Fixed Named API Requests by [@abidlabs](https://github.com/abidlabs) in [PR 2151](https://github.com/gradio-app/gradio/pull/2151)
- Quick Fix: Cannot upload Model3D image after clearing it by [@dawoodkhan82](https://github.com/dawoodkhan82) in [PR 2168](https://github.com/gradio-app/gradio/pull/2168)
- Fixed misleading log when server_name is '0.0.0.0' by [@lamhoangtung](https://github.com/lamhoangtung) in [PR 2176](https://github.com/gradio-app/gradio/pull/2176)
- Keep embedded PngInfo metadata by [@cobryan05](https://github.com/cobryan05) in [PR 2170](https://github.com/gradio-app/gradio/pull/2170)
- Skops integration: Load tabular classification and regression models from the hub by [@freddyaboulton](https://github.com/freddyaboulton) in [PR 2126](https://github.com/gradio-app/gradio/pull/2126)
- Respect original filename when cached example files are downloaded by [@freddyaboulton](https://github.com/freddyaboulton) in [PR 2145](https://github.com/gradio-app/gradio/pull/2145)
- Add manual trigger to deploy to pypi by [@abidlabs](https://github.com/abidlabs) in [PR 2192](https://github.com/gradio-app/gradio/pull/2192)
- Fix bugs with gr.update by [@freddyaboulton](https://github.com/freddyaboulton) in [PR 2157](https://github.com/gradio-app/gradio/pull/2157)
- Make queue per app by [@aliabid94](https://github.com/aliabid94) in [PR 2193](https://github.com/gradio-app/gradio/pull/2193)
- Preserve Labels In Interpretation Components by [@freddyaboulton](https://github.com/freddyaboulton) in [PR 2166](https://github.com/gradio-app/gradio/pull/2166)
- Quick Fix: Multiple file download not working by [@dawoodkhan82](https://github.com/dawoodkhan82) in [PR 2169](https://github.com/gradio-app/gradio/pull/2169)
- use correct MIME type for js-script file by [@daspartho](https://github.com/daspartho) in [PR 2200](https://github.com/gradio-app/gradio/pull/2200)
- Add accordion component by [@aliabid94](https://github.com/aliabid94) in [PR 2208](https://github.com/gradio-app/gradio/pull/2208)

## Contributors Shoutout:

- [@lamhoangtung](https://github.com/lamhoangtung) made their first contribution in [PR 2176](https://github.com/gradio-app/gradio/pull/2176)
- [@cobryan05](https://github.com/cobryan05) made their first contribution in [PR 2170](https://github.com/gradio-app/gradio/pull/2170)
- [@daspartho](https://github.com/daspartho) made their first contribution in [PR 2200](https://github.com/gradio-app/gradio/pull/2200)

# Version 3.2

## New Features:

### 1. Improvements to Queuing 🥇

We've implemented a brand new queuing system based on **web sockets** instead of HTTP long polling. Among other things, this allows us to manage queue sizes better on Hugging Face Spaces. There are also additional queue-related parameters you can add:

- Now supports concurrent workers (parallelization)

```python
demo = gr.Interface(...)
demo.queue(concurrency_count=3)
demo.launch()
```

- Configure a maximum queue size

```python
demo = gr.Interface(...)
demo.queue(max_size=100)
demo.launch()
```

- If a user closes their tab / browser, they leave the queue, which means the demo will run faster for everyone else

### 2. Fixes to Examples

- Dataframe examples will render properly, and look much clearer in the UI: (thanks to PR #2125)

![Screen Shot 2022-08-30 at 8 29 58 PM](https://user-images.githubusercontent.com/9021060/187586561-d915bafb-f968-4966-b9a2-ef41119692b2.png)

- Image and Video thumbnails are cropped to look neater and more uniform: (thanks to PR #2109)

![Screen Shot 2022-08-30 at 8 32 15 PM](https://user-images.githubusercontent.com/9021060/187586890-56e1e4f0-1b84-42d9-a82f-911772c41030.png)

- Other fixes in PR #2131 and #2064 make it easier to design and use Examples

### 3. Component Fixes 🧱

- Specify the width and height of an image in its style tag (thanks to PR #2133)

```python
components.Image().style(height=260, width=300)
```

- Automatic conversion of videos so they are playable in the browser (thanks to PR #2003). Gradio will check if a video's format is playable in the browser and, if it isn't, will automatically convert it to a format that is (mp4).
- Pass in a json filepath to the Label component (thanks to PR #2083)
- Randomize the default value of a Slider (thanks to PR #1935)

![slider-random](https://user-images.githubusercontent.com/9021060/187596230-3db9697f-9f4d-42f5-9387-d77573513448.gif)

- Improvements to State in PR #2100

### 4. Ability to Randomize Input Sliders and Reload Data whenever the Page Loads

- In some cases, you want to be able to show a different set of input data to every user as they load the page app. For example, you might want to randomize the value of a "seed" `Slider` input. Or you might want to show a `Textbox` with the current date. We now supporting passing _functions_ as the default value in input components. When you pass in a function, it gets **re-evaluated** every time someone loads the demo, allowing you to reload / change data for different users.

Here's an example loading the current date time into an input Textbox:

```python
import gradio as gr
import datetime

with gr.Blocks() as demo:
    gr.Textbox(datetime.datetime.now)

demo.launch()
```

Note that we don't evaluate the function -- `datetime.datetime.now()` -- we pass in the function itself to get this behavior -- `datetime.datetime.now`

Because randomizing the initial value of `Slider` is a common use case, we've added a `randomize` keyword argument you can use to randomize its initial value:

```python
import gradio as gr
demo = gr.Interface(lambda x:x, gr.Slider(0, 10, randomize=True), "number")
demo.launch()
```

### 5. New Guide 🖊️

- [Gradio and W&B Integration](https://gradio.app/Gradio_and_Wandb_Integration/)

## Full Changelog:

- Reset components to original state by setting value to None by [@freddyaboulton](https://github.com/freddyaboulton) in [PR 2044](https://github.com/gradio-app/gradio/pull/2044)
- Cleaning up the way data is processed for components by [@abidlabs](https://github.com/abidlabs) in [PR 1967](https://github.com/gradio-app/gradio/pull/1967)
- version 3.1.8b by [@abidlabs](https://github.com/abidlabs) in [PR 2063](https://github.com/gradio-app/gradio/pull/2063)
- Wandb guide by [@AK391](https://github.com/AK391) in [PR 1898](https://github.com/gradio-app/gradio/pull/1898)
- Add a flagging callback to save json files to a hugging face dataset by [@chrisemezue](https://github.com/chrisemezue) in [PR 1821](https://github.com/gradio-app/gradio/pull/1821)
- Add data science demos to landing page by [@freddyaboulton](https://github.com/freddyaboulton) in [PR 2067](https://github.com/gradio-app/gradio/pull/2067)
- Hide time series + xgboost demos by default by [@freddyaboulton](https://github.com/freddyaboulton) in [PR 2079](https://github.com/gradio-app/gradio/pull/2079)
- Encourage people to keep trying when queue full by [@apolinario](https://github.com/apolinario) in [PR 2076](https://github.com/gradio-app/gradio/pull/2076)
- Updated our analytics on creation of Blocks/Interface by [@abidlabs](https://github.com/abidlabs) in [PR 2082](https://github.com/gradio-app/gradio/pull/2082)
- `Label` component now accepts file paths to `.json` files by [@abidlabs](https://github.com/abidlabs) in [PR 2083](https://github.com/gradio-app/gradio/pull/2083)
- Fix issues related to demos in Spaces by [@abidlabs](https://github.com/abidlabs) in [PR 2086](https://github.com/gradio-app/gradio/pull/2086)
- Fix TimeSeries examples not properly displayed in UI by [@dawoodkhan82](https://github.com/dawoodkhan82) in [PR 2064](https://github.com/gradio-app/gradio/pull/2064)
- Fix infinite requests when doing tab item select by [@freddyaboulton](https://github.com/freddyaboulton) in [PR 2070](https://github.com/gradio-app/gradio/pull/2070)
- Accept deprecated `file` route as well by [@abidlabs](https://github.com/abidlabs) in [PR 2099](https://github.com/gradio-app/gradio/pull/2099)
- Allow frontend method execution on Block.load event by [@codedealer](https://github.com/codedealer) in [PR 2108](https://github.com/gradio-app/gradio/pull/2108)
- Improvements to `State` by [@abidlabs](https://github.com/abidlabs) in [PR 2100](https://github.com/gradio-app/gradio/pull/2100)
- Catch IndexError, KeyError in video_is_playable by [@freddyaboulton](https://github.com/freddyaboulton) in [PR 2113](https://github.com/gradio-app/gradio/pull/2113)
- Fix: Download button does not respect the filepath returned by the function by [@dawoodkhan82](https://github.com/dawoodkhan82) in [PR 2073](https://github.com/gradio-app/gradio/pull/2073)
- Refactoring Layout: Adding column widths, forms, and more. by [@aliabid94](https://github.com/aliabid94) in [PR 2097](https://github.com/gradio-app/gradio/pull/2097)
- Update CONTRIBUTING.md by [@abidlabs](https://github.com/abidlabs) in [PR 2118](https://github.com/gradio-app/gradio/pull/2118)
- 2092 df ex by [@pngwn](https://github.com/pngwn) in [PR 2125](https://github.com/gradio-app/gradio/pull/2125)
- feat(samples table/gallery): Crop thumbs to square by [@ronvoluted](https://github.com/ronvoluted) in [PR 2109](https://github.com/gradio-app/gradio/pull/2109)
- Some enhancements to `gr.Examples` by [@abidlabs](https://github.com/abidlabs) in [PR 2131](https://github.com/gradio-app/gradio/pull/2131)
- Image size fix by [@aliabid94](https://github.com/aliabid94) in [PR 2133](https://github.com/gradio-app/gradio/pull/2133)

## Contributors Shoutout:

- [@chrisemezue](https://github.com/chrisemezue) made their first contribution in [PR 1821](https://github.com/gradio-app/gradio/pull/1821)
- [@apolinario](https://github.com/apolinario) made their first contribution in [PR 2076](https://github.com/gradio-app/gradio/pull/2076)
- [@codedealer](https://github.com/codedealer) made their first contribution in [PR 2108](https://github.com/gradio-app/gradio/pull/2108)

# Version 3.1

## New Features:

### 1. Embedding Demos on Any Website 💻

With PR #1444, Gradio is now distributed as a web component. This means demos can be natively embedded on websites. You'll just need to add two lines: one to load the gradio javascript, and one to link to the demos backend.

Here's a simple example that embeds the demo from a Hugging Face space:

```html
<script
	type="module"
	src="https://gradio.s3-us-west-2.amazonaws.com/3.0.18/gradio.js"
></script>
<gradio-app space="abidlabs/pytorch-image-classifier"></gradio-app>
```

But you can also embed demos that are running anywhere, you just need to link the demo to `src` instead of `space`. In fact, all the demos on the gradio website are embedded this way:

<img width="1268" alt="Screen Shot 2022-07-14 at 2 41 44 PM" src="https://user-images.githubusercontent.com/9021060/178997124-b2f05af2-c18f-4716-bf1b-cb971d012636.png">

Read more in the [Embedding Gradio Demos](https://gradio.app/embedding_gradio_demos) guide.

### 2. Reload Mode 👨‍💻

Reload mode helps developers create gradio demos faster by automatically reloading the demo whenever the code changes. It can support development on Python IDEs (VS Code, PyCharm, etc), the terminal, as well as Jupyter notebooks.

If your demo code is in a script named `app.py`, instead of running `python app.py` you can now run `gradio app.py` and that will launch the demo in reload mode:

```bash
Launching in reload mode on: http://127.0.0.1:7860 (Press CTRL+C to quit)
Watching...
WARNING: The --reload flag should not be used in production on Windows.
```

If you're working from a Jupyter or Colab Notebook, use these magic commands instead: `%load_ext gradio` when you import gradio, and `%%blocks` in the top of the cell with the demo code. Here's an example that shows how much faster the development becomes:

![Blocks](https://user-images.githubusercontent.com/9021060/178986488-ed378cc8-5141-4330-ba41-672b676863d0.gif)

### 3. Inpainting Support on `gr.Image()` 🎨

We updated the Image component to add support for inpainting demos. It works by adding `tool="sketch"` as a parameter, that passes both an image and a sketchable mask to your prediction function.

Here's an example from the [LAMA space](https://huggingface.co/spaces/akhaliq/lama):

![FXApVlFVsAALSD-](https://user-images.githubusercontent.com/9021060/178989479-549867c8-7fb0-436a-a97d-1e91c9f5e611.jpeg)

### 4. Markdown and HTML support in Dataframes 🔢

We upgraded the Dataframe component in PR #1684 to support rendering Markdown and HTML inside the cells.

This means you can build Dataframes that look like the following:

![image (8)](https://user-images.githubusercontent.com/9021060/178991233-41cb07a5-e7a3-433e-89b8-319bc78eb9c2.png)

### 5. `gr.Examples()` for Blocks 🧱

We've added the `gr.Examples` component helper to allow you to add examples to any Blocks demo. This class is a wrapper over the `gr.Dataset` component.

<img width="1271" alt="Screen Shot 2022-07-14 at 2 23 50 PM" src="https://user-images.githubusercontent.com/9021060/178992715-c8bc7550-bc3d-4ddc-9fcb-548c159cd153.png">

gr.Examples takes two required parameters:

- `examples` which takes in a nested list
- `inputs` which takes in a component or list of components

You can read more in the [Examples docs](https://gradio.app/docs/#examples) or the [Adding Examples to your Demos guide](https://gradio.app/adding_examples_to_your_app/).

### 6. Fixes to Audio Streaming

With [PR 1828](https://github.com/gradio-app/gradio/pull/1828) we now hide the status loading animation, as well as remove the echo in streaming. Check out the [stream_audio](https://github.com/gradio-app/gradio/blob/main/demo/stream_audio/run.py) demo for more or read through our [Real Time Speech Recognition](https://gradio.app/real_time_speech_recognition/) guide.

<img width="785" alt="Screen Shot 2022-07-19 at 6 02 35 PM" src="https://user-images.githubusercontent.com/9021060/179808136-9e84502c-f9ee-4f30-b5e9-1086f678fe91.png">

## Full Changelog:

- File component: list multiple files and allow for download #1446 by [@dawoodkhan82](https://github.com/dawoodkhan82) in [PR 1681](https://github.com/gradio-app/gradio/pull/1681)
- Add ColorPicker to docs by [@freddyaboulton](https://github.com/freddyaboulton) in [PR 1768](https://github.com/gradio-app/gradio/pull/1768)
- Mock out requests in TestRequest unit tests by [@freddyaboulton](https://github.com/freddyaboulton) in [PR 1794](https://github.com/gradio-app/gradio/pull/1794)
- Add requirements.txt and test_files to source dist by [@freddyaboulton](https://github.com/freddyaboulton) in [PR 1817](https://github.com/gradio-app/gradio/pull/1817)
- refactor: f-string for tunneling.py by [@nhankiet](https://github.com/nhankiet) in [PR 1819](https://github.com/gradio-app/gradio/pull/1819)
- Miscellaneous formatting improvements to website by [@aliabd](https://github.com/aliabd) in [PR 1754](https://github.com/gradio-app/gradio/pull/1754)
- `integrate()` method moved to `Blocks` by [@abidlabs](https://github.com/abidlabs) in [PR 1776](https://github.com/gradio-app/gradio/pull/1776)
- Add python-3.7 tests by [@freddyaboulton](https://github.com/freddyaboulton) in [PR 1818](https://github.com/gradio-app/gradio/pull/1818)
- Copy test dir in website dockers by [@aliabd](https://github.com/aliabd) in [PR 1827](https://github.com/gradio-app/gradio/pull/1827)
- Add info to docs on how to set default values for components by [@freddyaboulton](https://github.com/freddyaboulton) in [PR 1788](https://github.com/gradio-app/gradio/pull/1788)
- Embedding Components on Docs by [@aliabd](https://github.com/aliabd) in [PR 1726](https://github.com/gradio-app/gradio/pull/1726)
- Remove usage of deprecated gr.inputs and gr.outputs from website by [@freddyaboulton](https://github.com/freddyaboulton) in [PR 1796](https://github.com/gradio-app/gradio/pull/1796)
- Some cleanups to the docs page by [@abidlabs](https://github.com/abidlabs) in [PR 1822](https://github.com/gradio-app/gradio/pull/1822)

## Contributors Shoutout:

- [@nhankiet](https://github.com/nhankiet) made their first contribution in [PR 1819](https://github.com/gradio-app/gradio/pull/1819)

# Version 3.0

### 🔥 Gradio 3.0 is the biggest update to the library, ever.

## New Features:

### 1. Blocks 🧱

Blocks is a new, low-level API that allows you to have full control over the data flows and layout of your application. It allows you to build very complex, multi-step applications. For example, you might want to:

- Group together related demos as multiple tabs in one web app
- Change the layout of your demo instead of just having all of the inputs on the left and outputs on the right
- Have multi-step interfaces, in which the output of one model becomes the input to the next model, or have more flexible data flows in general
- Change a component's properties (for example, the choices in a Dropdown) or its visibility based on user input

Here's a simple example that creates the demo below it:

```python
import gradio as gr

def update(name):
    return f"Welcome to Gradio, {name}!"

demo = gr.Blocks()

with demo:
    gr.Markdown(
    """
    # Hello World!
    Start typing below to see the output.
    """)
    inp = gr.Textbox(placeholder="What is your name?")
    out = gr.Textbox()

    inp.change(fn=update,
               inputs=inp,
               outputs=out)

demo.launch()
```

![hello-blocks](https://user-images.githubusercontent.com/9021060/168684108-78cbd24b-e6bd-4a04-a8d9-20d535203434.gif)

Read our [Introduction to Blocks](http://gradio.app/introduction_to_blocks/) guide for more, and join the 🎈 [Gradio Blocks Party](https://huggingface.co/spaces/Gradio-Blocks/README)!

### 2. Our Revamped Design 🎨

We've upgraded our design across the entire library: from components, and layouts all the way to dark mode.

![kitchen_sink](https://user-images.githubusercontent.com/9021060/168686333-7a6e3096-3e23-4309-abf2-5cd7736e0463.gif)

### 3. A New Website 💻

We've upgraded [gradio.app](https://gradio.app) to make it cleaner, faster and easier to use. Our docs now come with components and demos embedded directly on the page. So you can quickly get up to speed with what you're looking for.

![website](https://user-images.githubusercontent.com/9021060/168687191-10d6a3bd-101f-423a-8193-48f47a5e077d.gif)

### 4. New Components: Model3D, Dataset, and More..

We've introduced a lot of new components in `3.0`, including `Model3D`, `Dataset`, `Markdown`, `Button` and `Gallery`. You can find all the components and play around with them [here](https://gradio.app/docs/#components).

![Model3d](https://user-images.githubusercontent.com/9021060/168689062-6ad77151-8cc5-467d-916c-f7c78e52ec0c.gif)

## Full Changelog:

- Gradio dash fe by [@pngwn](https://github.com/pngwn) in [PR 807](https://github.com/gradio-app/gradio/pull/807)
- Blocks components by [@FarukOzderim](https://github.com/FarukOzderim) in [PR 765](https://github.com/gradio-app/gradio/pull/765)
- Blocks components V2 by [@FarukOzderim](https://github.com/FarukOzderim) in [PR 843](https://github.com/gradio-app/gradio/pull/843)
- Blocks-Backend-Events by [@FarukOzderim](https://github.com/FarukOzderim) in [PR 844](https://github.com/gradio-app/gradio/pull/844)
- Interfaces from Blocks by [@aliabid94](https://github.com/aliabid94) in [PR 849](https://github.com/gradio-app/gradio/pull/849)
- Blocks dev by [@aliabid94](https://github.com/aliabid94) in [PR 853](https://github.com/gradio-app/gradio/pull/853)
- Started updating demos to use the new `gradio.components` syntax by [@abidlabs](https://github.com/abidlabs) in [PR 848](https://github.com/gradio-app/gradio/pull/848)
- add test infra + add browser tests to CI by [@pngwn](https://github.com/pngwn) in [PR 852](https://github.com/gradio-app/gradio/pull/852)
- 854 textbox by [@pngwn](https://github.com/pngwn) in [PR 859](https://github.com/gradio-app/gradio/pull/859)
- Getting old Python unit tests to pass on `blocks-dev` by [@abidlabs](https://github.com/abidlabs) in [PR 861](https://github.com/gradio-app/gradio/pull/861)
- initialise chatbot with empty array of messages by [@pngwn](https://github.com/pngwn) in [PR 867](https://github.com/gradio-app/gradio/pull/867)
- add test for output to input by [@pngwn](https://github.com/pngwn) in [PR 866](https://github.com/gradio-app/gradio/pull/866)
- More Interface -> Blocks features by [@aliabid94](https://github.com/aliabid94) in [PR 864](https://github.com/gradio-app/gradio/pull/864)
- Fixing external.py in blocks-dev to reflect the new HF Spaces paths by [@abidlabs](https://github.com/abidlabs) in [PR 879](https://github.com/gradio-app/gradio/pull/879)
- backend_default_value_refactoring by [@FarukOzderim](https://github.com/FarukOzderim) in [PR 871](https://github.com/gradio-app/gradio/pull/871)
- fix default_value by [@pngwn](https://github.com/pngwn) in [PR 869](https://github.com/gradio-app/gradio/pull/869)
- fix buttons by [@aliabid94](https://github.com/aliabid94) in [PR 883](https://github.com/gradio-app/gradio/pull/883)
- Checking and updating more demos to use 3.0 syntax by [@abidlabs](https://github.com/abidlabs) in [PR 892](https://github.com/gradio-app/gradio/pull/892)
- Blocks Tests by [@FarukOzderim](https://github.com/FarukOzderim) in [PR 902](https://github.com/gradio-app/gradio/pull/902)
- Interface fix by [@pngwn](https://github.com/pngwn) in [PR 901](https://github.com/gradio-app/gradio/pull/901)
- Quick fix: Issue 893 by [@dawoodkhan82](https://github.com/dawoodkhan82) in [PR 907](https://github.com/gradio-app/gradio/pull/907)
- 3d Image Component by [@dawoodkhan82](https://github.com/dawoodkhan82) in [PR 775](https://github.com/gradio-app/gradio/pull/775)
- fix endpoint url in prod by [@pngwn](https://github.com/pngwn) in [PR 911](https://github.com/gradio-app/gradio/pull/911)
- rename Model3d to Image3D by [@dawoodkhan82](https://github.com/dawoodkhan82) in [PR 912](https://github.com/gradio-app/gradio/pull/912)
- update pypi to 2.9.1 by [@abidlabs](https://github.com/abidlabs) in [PR 916](https://github.com/gradio-app/gradio/pull/916)
- blocks-with-fix by [@FarukOzderim](https://github.com/FarukOzderim) in [PR 917](https://github.com/gradio-app/gradio/pull/917)
- Restore Interpretation, Live, Auth, Queueing by [@aliabid94](https://github.com/aliabid94) in [PR 915](https://github.com/gradio-app/gradio/pull/915)
- Allow `Blocks` instances to be used like a `Block` in other `Blocks` by [@abidlabs](https://github.com/abidlabs) in [PR 919](https://github.com/gradio-app/gradio/pull/919)
- Redesign 1 by [@pngwn](https://github.com/pngwn) in [PR 918](https://github.com/gradio-app/gradio/pull/918)
- blocks-components-tests by [@FarukOzderim](https://github.com/FarukOzderim) in [PR 904](https://github.com/gradio-app/gradio/pull/904)
- fix unit + browser tests by [@pngwn](https://github.com/pngwn) in [PR 926](https://github.com/gradio-app/gradio/pull/926)
- blocks-move-test-data by [@FarukOzderim](https://github.com/FarukOzderim) in [PR 927](https://github.com/gradio-app/gradio/pull/927)
- remove debounce from form inputs by [@pngwn](https://github.com/pngwn) in [PR 932](https://github.com/gradio-app/gradio/pull/932)
- reimplement webcam video by [@pngwn](https://github.com/pngwn) in [PR 928](https://github.com/gradio-app/gradio/pull/928)
- blocks-move-test-data by [@FarukOzderim](https://github.com/FarukOzderim) in [PR 941](https://github.com/gradio-app/gradio/pull/941)
- allow audio components to take a string value by [@pngwn](https://github.com/pngwn) in [PR 930](https://github.com/gradio-app/gradio/pull/930)
- static mode for textbox by [@pngwn](https://github.com/pngwn) in [PR 929](https://github.com/gradio-app/gradio/pull/929)
- fix file upload text by [@pngwn](https://github.com/pngwn) in [PR 931](https://github.com/gradio-app/gradio/pull/931)
- tabbed-interface-rewritten by [@FarukOzderim](https://github.com/FarukOzderim) in [PR 958](https://github.com/gradio-app/gradio/pull/958)
- Gan demo fix by [@abidlabs](https://github.com/abidlabs) in [PR 965](https://github.com/gradio-app/gradio/pull/965)
- Blocks analytics by [@abidlabs](https://github.com/abidlabs) in [PR 947](https://github.com/gradio-app/gradio/pull/947)
- Blocks page load by [@FarukOzderim](https://github.com/FarukOzderim) in [PR 963](https://github.com/gradio-app/gradio/pull/963)
- add frontend for page load events by [@pngwn](https://github.com/pngwn) in [PR 967](https://github.com/gradio-app/gradio/pull/967)
- fix i18n and some tweaks by [@pngwn](https://github.com/pngwn) in [PR 966](https://github.com/gradio-app/gradio/pull/966)
- add jinja2 to reqs by [@FarukOzderim](https://github.com/FarukOzderim) in [PR 969](https://github.com/gradio-app/gradio/pull/969)
- Cleaning up `Launchable()` by [@abidlabs](https://github.com/abidlabs) in [PR 968](https://github.com/gradio-app/gradio/pull/968)
- Fix #944 by [@FarukOzderim](https://github.com/FarukOzderim) in [PR 971](https://github.com/gradio-app/gradio/pull/971)
- New Blocks Demo: neural instrument cloning by [@abidlabs](https://github.com/abidlabs) in [PR 975](https://github.com/gradio-app/gradio/pull/975)
- Add huggingface_hub client library by [@FarukOzderim](https://github.com/FarukOzderim) in [PR 973](https://github.com/gradio-app/gradio/pull/973)
- State and variables by [@aliabid94](https://github.com/aliabid94) in [PR 977](https://github.com/gradio-app/gradio/pull/977)
- update-components by [@FarukOzderim](https://github.com/FarukOzderim) in [PR 986](https://github.com/gradio-app/gradio/pull/986)
- ensure dataframe updates as expected by [@pngwn](https://github.com/pngwn) in [PR 981](https://github.com/gradio-app/gradio/pull/981)
- test-guideline by [@FarukOzderim](https://github.com/FarukOzderim) in [PR 990](https://github.com/gradio-app/gradio/pull/990)
- Issue #785: add footer by [@dawoodkhan82](https://github.com/dawoodkhan82) in [PR 972](https://github.com/gradio-app/gradio/pull/972)
- indentation fix by [@abidlabs](https://github.com/abidlabs) in [PR 993](https://github.com/gradio-app/gradio/pull/993)
- missing quote by [@aliabd](https://github.com/aliabd) in [PR 996](https://github.com/gradio-app/gradio/pull/996)
- added interactive parameter to components by [@abidlabs](https://github.com/abidlabs) in [PR 992](https://github.com/gradio-app/gradio/pull/992)
- custom-components by [@FarukOzderim](https://github.com/FarukOzderim) in [PR 985](https://github.com/gradio-app/gradio/pull/985)
- Refactor component shortcuts by [@FarukOzderim](https://github.com/FarukOzderim) in [PR 995](https://github.com/gradio-app/gradio/pull/995)
- Plot Component by [@dawoodkhan82](https://github.com/dawoodkhan82) in [PR 805](https://github.com/gradio-app/gradio/pull/805)
- updated PyPi version to 2.9.2 by [@abidlabs](https://github.com/abidlabs) in [PR 1002](https://github.com/gradio-app/gradio/pull/1002)
- Release 2.9.3 by [@abidlabs](https://github.com/abidlabs) in [PR 1003](https://github.com/gradio-app/gradio/pull/1003)
- Image3D Examples Fix by [@dawoodkhan82](https://github.com/dawoodkhan82) in [PR 1001](https://github.com/gradio-app/gradio/pull/1001)
- release 2.9.4 by [@abidlabs](https://github.com/abidlabs) in [PR 1006](https://github.com/gradio-app/gradio/pull/1006)
- templates import hotfix by [@FarukOzderim](https://github.com/FarukOzderim) in [PR 1008](https://github.com/gradio-app/gradio/pull/1008)
- Progress indicator bar by [@aliabid94](https://github.com/aliabid94) in [PR 997](https://github.com/gradio-app/gradio/pull/997)
- Fixed image input for absolute path by [@JefferyChiang](https://github.com/JefferyChiang) in [PR 1004](https://github.com/gradio-app/gradio/pull/1004)
- Model3D + Plot Components by [@dawoodkhan82](https://github.com/dawoodkhan82) in [PR 1010](https://github.com/gradio-app/gradio/pull/1010)
- Gradio Guides: Creating CryptoPunks with GANs by [@NimaBoscarino](https://github.com/NimaBoscarino) in [PR 1000](https://github.com/gradio-app/gradio/pull/1000)
- [BIG PR] Gradio blocks & redesigned components by [@abidlabs](https://github.com/abidlabs) in [PR 880](https://github.com/gradio-app/gradio/pull/880)
- fixed failing test on main by [@abidlabs](https://github.com/abidlabs) in [PR 1023](https://github.com/gradio-app/gradio/pull/1023)
- Use smaller ASR model in external test by [@abidlabs](https://github.com/abidlabs) in [PR 1024](https://github.com/gradio-app/gradio/pull/1024)
- updated PyPi version to 2.9.0b by [@abidlabs](https://github.com/abidlabs) in [PR 1026](https://github.com/gradio-app/gradio/pull/1026)
- Fixing import issues so that the package successfully installs on colab notebooks by [@abidlabs](https://github.com/abidlabs) in [PR 1027](https://github.com/gradio-app/gradio/pull/1027)
- Update website tracker slackbot by [@aliabd](https://github.com/aliabd) in [PR 1037](https://github.com/gradio-app/gradio/pull/1037)
- textbox-autoheight by [@FarukOzderim](https://github.com/FarukOzderim) in [PR 1009](https://github.com/gradio-app/gradio/pull/1009)
- Model3D Examples fixes by [@dawoodkhan82](https://github.com/dawoodkhan82) in [PR 1035](https://github.com/gradio-app/gradio/pull/1035)
- GAN Gradio Guide: Adjustments to iframe heights by [@NimaBoscarino](https://github.com/NimaBoscarino) in [PR 1042](https://github.com/gradio-app/gradio/pull/1042)
- added better default labels to form components by [@abidlabs](https://github.com/abidlabs) in [PR 1040](https://github.com/gradio-app/gradio/pull/1040)
- Slackbot web tracker fix by [@aliabd](https://github.com/aliabd) in [PR 1043](https://github.com/gradio-app/gradio/pull/1043)
- Plot fixes by [@dawoodkhan82](https://github.com/dawoodkhan82) in [PR 1044](https://github.com/gradio-app/gradio/pull/1044)
- Small fixes to the demos by [@abidlabs](https://github.com/abidlabs) in [PR 1030](https://github.com/gradio-app/gradio/pull/1030)
- fixing demo issue with website by [@aliabd](https://github.com/aliabd) in [PR 1047](https://github.com/gradio-app/gradio/pull/1047)
- [hotfix] HighlightedText by [@aliabid94](https://github.com/aliabid94) in [PR 1046](https://github.com/gradio-app/gradio/pull/1046)
- Update text by [@ronvoluted](https://github.com/ronvoluted) in [PR 1050](https://github.com/gradio-app/gradio/pull/1050)
- Update CONTRIBUTING.md by [@FarukOzderim](https://github.com/FarukOzderim) in [PR 1052](https://github.com/gradio-app/gradio/pull/1052)
- fix(ui): Increase contrast for footer by [@ronvoluted](https://github.com/ronvoluted) in [PR 1048](https://github.com/gradio-app/gradio/pull/1048)
- UI design update by [@gary149](https://github.com/gary149) in [PR 1041](https://github.com/gradio-app/gradio/pull/1041)
- updated PyPi version to 2.9.0b8 by [@abidlabs](https://github.com/abidlabs) in [PR 1059](https://github.com/gradio-app/gradio/pull/1059)
- Running, testing, and fixing demos by [@abidlabs](https://github.com/abidlabs) in [PR 1060](https://github.com/gradio-app/gradio/pull/1060)
- Form layout by [@pngwn](https://github.com/pngwn) in [PR 1054](https://github.com/gradio-app/gradio/pull/1054)
- inputless-interfaces by [@FarukOzderim](https://github.com/FarukOzderim) in [PR 1038](https://github.com/gradio-app/gradio/pull/1038)
- Update PULL_REQUEST_TEMPLATE.md by [@FarukOzderim](https://github.com/FarukOzderim) in [PR 1068](https://github.com/gradio-app/gradio/pull/1068)
- Upgrading node memory to 4gb in website Docker by [@aliabd](https://github.com/aliabd) in [PR 1069](https://github.com/gradio-app/gradio/pull/1069)
- Website reload error by [@aliabd](https://github.com/aliabd) in [PR 1079](https://github.com/gradio-app/gradio/pull/1079)
- fixed favicon issue by [@abidlabs](https://github.com/abidlabs) in [PR 1064](https://github.com/gradio-app/gradio/pull/1064)
- remove-queue-from-events by [@FarukOzderim](https://github.com/FarukOzderim) in [PR 1056](https://github.com/gradio-app/gradio/pull/1056)
- Enable vertex colors for OBJs files by [@radames](https://github.com/radames) in [PR 1074](https://github.com/gradio-app/gradio/pull/1074)
- Dark text by [@ronvoluted](https://github.com/ronvoluted) in [PR 1049](https://github.com/gradio-app/gradio/pull/1049)
- Scroll to output by [@pngwn](https://github.com/pngwn) in [PR 1077](https://github.com/gradio-app/gradio/pull/1077)
- Explicitly list pnpm version 6 in contributing guide by [@freddyaboulton](https://github.com/freddyaboulton) in [PR 1085](https://github.com/gradio-app/gradio/pull/1085)
- hotfix for encrypt issue by [@abidlabs](https://github.com/abidlabs) in [PR 1096](https://github.com/gradio-app/gradio/pull/1096)
- Release 2.9b9 by [@abidlabs](https://github.com/abidlabs) in [PR 1098](https://github.com/gradio-app/gradio/pull/1098)
- tweak node circleci settings by [@pngwn](https://github.com/pngwn) in [PR 1091](https://github.com/gradio-app/gradio/pull/1091)
- Website Reload Error by [@aliabd](https://github.com/aliabd) in [PR 1099](https://github.com/gradio-app/gradio/pull/1099)
- Website Reload: README in demos docker by [@aliabd](https://github.com/aliabd) in [PR 1100](https://github.com/gradio-app/gradio/pull/1100)
- Flagging fixes by [@abidlabs](https://github.com/abidlabs) in [PR 1081](https://github.com/gradio-app/gradio/pull/1081)
- Backend for optional labels by [@abidlabs](https://github.com/abidlabs) in [PR 1080](https://github.com/gradio-app/gradio/pull/1080)
- Optional labels fe by [@pngwn](https://github.com/pngwn) in [PR 1105](https://github.com/gradio-app/gradio/pull/1105)
- clean-deprecated-parameters by [@FarukOzderim](https://github.com/FarukOzderim) in [PR 1090](https://github.com/gradio-app/gradio/pull/1090)
- Blocks rendering fix by [@abidlabs](https://github.com/abidlabs) in [PR 1102](https://github.com/gradio-app/gradio/pull/1102)
- Redos #1106 by [@abidlabs](https://github.com/abidlabs) in [PR 1112](https://github.com/gradio-app/gradio/pull/1112)
- Interface types: handle input-only, output-only, and unified interfaces by [@abidlabs](https://github.com/abidlabs) in [PR 1108](https://github.com/gradio-app/gradio/pull/1108)
- Hotfix + New pypi release 2.9b11 by [@abidlabs](https://github.com/abidlabs) in [PR 1118](https://github.com/gradio-app/gradio/pull/1118)
- issue-checkbox by [@FarukOzderim](https://github.com/FarukOzderim) in [PR 1122](https://github.com/gradio-app/gradio/pull/1122)
- issue-checkbox-hotfix by [@FarukOzderim](https://github.com/FarukOzderim) in [PR 1127](https://github.com/gradio-app/gradio/pull/1127)
- Fix demos in website by [@aliabd](https://github.com/aliabd) in [PR 1130](https://github.com/gradio-app/gradio/pull/1130)
- Guide for Gradio ONNX model zoo on Huggingface by [@AK391](https://github.com/AK391) in [PR 1073](https://github.com/gradio-app/gradio/pull/1073)
- ONNX guide fixes by [@aliabd](https://github.com/aliabd) in [PR 1131](https://github.com/gradio-app/gradio/pull/1131)
- Stacked form inputs css by [@gary149](https://github.com/gary149) in [PR 1134](https://github.com/gradio-app/gradio/pull/1134)
- made default value in textbox empty string by [@abidlabs](https://github.com/abidlabs) in [PR 1135](https://github.com/gradio-app/gradio/pull/1135)
- Examples UI by [@gary149](https://github.com/gary149) in [PR 1121](https://github.com/gradio-app/gradio/pull/1121)
- Chatbot custom color support by [@dawoodkhan82](https://github.com/dawoodkhan82) in [PR 1092](https://github.com/gradio-app/gradio/pull/1092)
- highlighted text colors by [@pngwn](https://github.com/pngwn) in [PR 1119](https://github.com/gradio-app/gradio/pull/1119)
- pin to pnpm 6 for now by [@pngwn](https://github.com/pngwn) in [PR 1147](https://github.com/gradio-app/gradio/pull/1147)
- Restore queue in Blocks by [@aliabid94](https://github.com/aliabid94) in [PR 1137](https://github.com/gradio-app/gradio/pull/1137)
- add select event for tabitems by [@pngwn](https://github.com/pngwn) in [PR 1154](https://github.com/gradio-app/gradio/pull/1154)
- max_lines + autoheight for textbox by [@pngwn](https://github.com/pngwn) in [PR 1153](https://github.com/gradio-app/gradio/pull/1153)
- use color palette for chatbot by [@pngwn](https://github.com/pngwn) in [PR 1152](https://github.com/gradio-app/gradio/pull/1152)
- Timeseries improvements by [@pngwn](https://github.com/pngwn) in [PR 1149](https://github.com/gradio-app/gradio/pull/1149)
- move styling for interface panels to frontend by [@pngwn](https://github.com/pngwn) in [PR 1146](https://github.com/gradio-app/gradio/pull/1146)
- html tweaks by [@pngwn](https://github.com/pngwn) in [PR 1145](https://github.com/gradio-app/gradio/pull/1145)
- Issue #768: Support passing none to resize and crop image by [@dawoodkhan82](https://github.com/dawoodkhan82) in [PR 1144](https://github.com/gradio-app/gradio/pull/1144)
- image gallery component + img css by [@aliabid94](https://github.com/aliabid94) in [PR 1140](https://github.com/gradio-app/gradio/pull/1140)
- networking tweak by [@abidlabs](https://github.com/abidlabs) in [PR 1143](https://github.com/gradio-app/gradio/pull/1143)
- Allow enabling queue per event listener by [@aliabid94](https://github.com/aliabid94) in [PR 1155](https://github.com/gradio-app/gradio/pull/1155)
- config hotfix and v. 2.9b23 by [@abidlabs](https://github.com/abidlabs) in [PR 1158](https://github.com/gradio-app/gradio/pull/1158)
- Custom JS calls by [@aliabid94](https://github.com/aliabid94) in [PR 1082](https://github.com/gradio-app/gradio/pull/1082)
- Small fixes: queue default fix, ffmpeg installation message by [@abidlabs](https://github.com/abidlabs) in [PR 1159](https://github.com/gradio-app/gradio/pull/1159)
- formatting by [@abidlabs](https://github.com/abidlabs) in [PR 1161](https://github.com/gradio-app/gradio/pull/1161)
- enable flex grow for gr-box by [@radames](https://github.com/radames) in [PR 1165](https://github.com/gradio-app/gradio/pull/1165)
- 1148 loading by [@pngwn](https://github.com/pngwn) in [PR 1164](https://github.com/gradio-app/gradio/pull/1164)
- Put enable_queue kwarg back in launch() by [@aliabid94](https://github.com/aliabid94) in [PR 1167](https://github.com/gradio-app/gradio/pull/1167)
- A few small fixes by [@abidlabs](https://github.com/abidlabs) in [PR 1171](https://github.com/gradio-app/gradio/pull/1171)
- Hotfix for dropdown component by [@abidlabs](https://github.com/abidlabs) in [PR 1172](https://github.com/gradio-app/gradio/pull/1172)
- use secondary buttons in interface by [@pngwn](https://github.com/pngwn) in [PR 1173](https://github.com/gradio-app/gradio/pull/1173)
- 1183 component height by [@pngwn](https://github.com/pngwn) in [PR 1185](https://github.com/gradio-app/gradio/pull/1185)
- 962 dataframe by [@pngwn](https://github.com/pngwn) in [PR 1186](https://github.com/gradio-app/gradio/pull/1186)
- update-contributing by [@FarukOzderim](https://github.com/FarukOzderim) in [PR 1188](https://github.com/gradio-app/gradio/pull/1188)
- Table tweaks by [@pngwn](https://github.com/pngwn) in [PR 1195](https://github.com/gradio-app/gradio/pull/1195)
- wrap tab content in column by [@pngwn](https://github.com/pngwn) in [PR 1200](https://github.com/gradio-app/gradio/pull/1200)
- WIP: Add dark mode support by [@gary149](https://github.com/gary149) in [PR 1187](https://github.com/gradio-app/gradio/pull/1187)
- Restored /api/predict/ endpoint for Interfaces by [@abidlabs](https://github.com/abidlabs) in [PR 1199](https://github.com/gradio-app/gradio/pull/1199)
- hltext-label by [@pngwn](https://github.com/pngwn) in [PR 1204](https://github.com/gradio-app/gradio/pull/1204)
- add copy functionality to json by [@pngwn](https://github.com/pngwn) in [PR 1205](https://github.com/gradio-app/gradio/pull/1205)
- Update component config by [@aliabid94](https://github.com/aliabid94) in [PR 1089](https://github.com/gradio-app/gradio/pull/1089)
- fix placeholder prompt by [@pngwn](https://github.com/pngwn) in [PR 1215](https://github.com/gradio-app/gradio/pull/1215)
- ensure webcam video value is propagated correctly by [@pngwn](https://github.com/pngwn) in [PR 1218](https://github.com/gradio-app/gradio/pull/1218)
- Automatic word-break in highlighted text, combine_adjacent support by [@aliabid94](https://github.com/aliabid94) in [PR 1209](https://github.com/gradio-app/gradio/pull/1209)
- async-function-support by [@FarukOzderim](https://github.com/FarukOzderim) in [PR 1190](https://github.com/gradio-app/gradio/pull/1190)
- Sharing fix for assets by [@aliabid94](https://github.com/aliabid94) in [PR 1208](https://github.com/gradio-app/gradio/pull/1208)
- Hotfixes for course demos by [@abidlabs](https://github.com/abidlabs) in [PR 1222](https://github.com/gradio-app/gradio/pull/1222)
- Allow Custom CSS by [@aliabid94](https://github.com/aliabid94) in [PR 1170](https://github.com/gradio-app/gradio/pull/1170)
- share-hotfix by [@FarukOzderim](https://github.com/FarukOzderim) in [PR 1226](https://github.com/gradio-app/gradio/pull/1226)
- tweaks by [@pngwn](https://github.com/pngwn) in [PR 1229](https://github.com/gradio-app/gradio/pull/1229)
- white space for class concatenation by [@radames](https://github.com/radames) in [PR 1228](https://github.com/gradio-app/gradio/pull/1228)
- Tweaks by [@pngwn](https://github.com/pngwn) in [PR 1230](https://github.com/gradio-app/gradio/pull/1230)
- css tweaks by [@pngwn](https://github.com/pngwn) in [PR 1235](https://github.com/gradio-app/gradio/pull/1235)
- ensure defaults height match for media inputs by [@pngwn](https://github.com/pngwn) in [PR 1236](https://github.com/gradio-app/gradio/pull/1236)
- Default Label label value by [@radames](https://github.com/radames) in [PR 1239](https://github.com/gradio-app/gradio/pull/1239)
- update-shortcut-syntax by [@FarukOzderim](https://github.com/FarukOzderim) in [PR 1234](https://github.com/gradio-app/gradio/pull/1234)
- Update version.txt by [@FarukOzderim](https://github.com/FarukOzderim) in [PR 1244](https://github.com/gradio-app/gradio/pull/1244)
- Layout bugs by [@pngwn](https://github.com/pngwn) in [PR 1246](https://github.com/gradio-app/gradio/pull/1246)
- Update demo by [@FarukOzderim](https://github.com/FarukOzderim) in [PR 1253](https://github.com/gradio-app/gradio/pull/1253)
- Button default name by [@FarukOzderim](https://github.com/FarukOzderim) in [PR 1243](https://github.com/gradio-app/gradio/pull/1243)
- Labels spacing by [@gary149](https://github.com/gary149) in [PR 1254](https://github.com/gradio-app/gradio/pull/1254)
- add global loader for gradio app by [@pngwn](https://github.com/pngwn) in [PR 1251](https://github.com/gradio-app/gradio/pull/1251)
- ui apis for dalle-mini by [@pngwn](https://github.com/pngwn) in [PR 1258](https://github.com/gradio-app/gradio/pull/1258)
- Add precision to Number, backend only by [@freddyaboulton](https://github.com/freddyaboulton) in [PR 1125](https://github.com/gradio-app/gradio/pull/1125)
- Website Design Changes by [@abidlabs](https://github.com/abidlabs) in [PR 1015](https://github.com/gradio-app/gradio/pull/1015)
- Small fixes for multiple demos compatible with 3.0 by [@radames](https://github.com/radames) in [PR 1257](https://github.com/gradio-app/gradio/pull/1257)
- Issue #1160: Model 3D component not destroyed correctly by [@dawoodkhan82](https://github.com/dawoodkhan82) in [PR 1219](https://github.com/gradio-app/gradio/pull/1219)
- Fixes to components by [@abidlabs](https://github.com/abidlabs) in [PR 1260](https://github.com/gradio-app/gradio/pull/1260)
- layout docs by [@abidlabs](https://github.com/abidlabs) in [PR 1263](https://github.com/gradio-app/gradio/pull/1263)
- Static forms by [@pngwn](https://github.com/pngwn) in [PR 1264](https://github.com/gradio-app/gradio/pull/1264)
- Cdn assets by [@pngwn](https://github.com/pngwn) in [PR 1265](https://github.com/gradio-app/gradio/pull/1265)
- update logo by [@gary149](https://github.com/gary149) in [PR 1266](https://github.com/gradio-app/gradio/pull/1266)
- fix slider by [@aliabid94](https://github.com/aliabid94) in [PR 1268](https://github.com/gradio-app/gradio/pull/1268)
- maybe fix auth in iframes by [@pngwn](https://github.com/pngwn) in [PR 1261](https://github.com/gradio-app/gradio/pull/1261)
- Improves "Getting Started" guide by [@abidlabs](https://github.com/abidlabs) in [PR 1269](https://github.com/gradio-app/gradio/pull/1269)
- Add embedded demos to website by [@aliabid94](https://github.com/aliabid94) in [PR 1270](https://github.com/gradio-app/gradio/pull/1270)
- Label hotfixes by [@abidlabs](https://github.com/abidlabs) in [PR 1281](https://github.com/gradio-app/gradio/pull/1281)
- General tweaks by [@pngwn](https://github.com/pngwn) in [PR 1276](https://github.com/gradio-app/gradio/pull/1276)
- only affect links within the document by [@pngwn](https://github.com/pngwn) in [PR 1282](https://github.com/gradio-app/gradio/pull/1282)
- release 3.0b9 by [@abidlabs](https://github.com/abidlabs) in [PR 1283](https://github.com/gradio-app/gradio/pull/1283)
- Dm by [@pngwn](https://github.com/pngwn) in [PR 1284](https://github.com/gradio-app/gradio/pull/1284)
- Website fixes by [@aliabd](https://github.com/aliabd) in [PR 1286](https://github.com/gradio-app/gradio/pull/1286)
- Create Streamables by [@aliabid94](https://github.com/aliabid94) in [PR 1279](https://github.com/gradio-app/gradio/pull/1279)
- ensure table works on mobile by [@pngwn](https://github.com/pngwn) in [PR 1277](https://github.com/gradio-app/gradio/pull/1277)
- changes by [@aliabid94](https://github.com/aliabid94) in [PR 1287](https://github.com/gradio-app/gradio/pull/1287)
- demo alignment on landing page by [@aliabd](https://github.com/aliabd) in [PR 1288](https://github.com/gradio-app/gradio/pull/1288)
- New meta img by [@aliabd](https://github.com/aliabd) in [PR 1289](https://github.com/gradio-app/gradio/pull/1289)
- updated PyPi version to 3.0 by [@abidlabs](https://github.com/abidlabs) in [PR 1290](https://github.com/gradio-app/gradio/pull/1290)
- Fix site by [@aliabid94](https://github.com/aliabid94) in [PR 1291](https://github.com/gradio-app/gradio/pull/1291)
- Mobile responsive guides by [@aliabd](https://github.com/aliabd) in [PR 1293](https://github.com/gradio-app/gradio/pull/1293)
- Update readme by [@abidlabs](https://github.com/abidlabs) in [PR 1292](https://github.com/gradio-app/gradio/pull/1292)
- gif by [@abidlabs](https://github.com/abidlabs) in [PR 1296](https://github.com/gradio-app/gradio/pull/1296)
- Allow decoding headerless b64 string [@1lint](https://github.com/1lint) in [PR 4031](https://github.com/gradio-app/gradio/pull/4031)

## Contributors Shoutout:

- [@JefferyChiang](https://github.com/JefferyChiang) made their first contribution in [PR 1004](https://github.com/gradio-app/gradio/pull/1004)
- [@NimaBoscarino](https://github.com/NimaBoscarino) made their first contribution in [PR 1000](https://github.com/gradio-app/gradio/pull/1000)
- [@ronvoluted](https://github.com/ronvoluted) made their first contribution in [PR 1050](https://github.com/gradio-app/gradio/pull/1050)
- [@radames](https://github.com/radames) made their first contribution in [PR 1074](https://github.com/gradio-app/gradio/pull/1074)
- [@freddyaboulton](https://github.com/freddyaboulton) made their first contribution in [PR 1085](https://github.com/gradio-app/gradio/pull/1085)<|MERGE_RESOLUTION|>--- conflicted
+++ resolved
@@ -33,12 +33,9 @@
 - Frontend code no longer crashes when there is a relative URL in an `<a>` element, by [@akx](https://github.com/akx) in [PR 4449](https://github.com/gradio-app/gradio/pull/4449).
 - Fix bug where setting `format='mp4'` on a video component would cause the function to error out if the uploaded video was not playable by [@freddyaboulton](https://github.com/freddyaboulton) in [PR 4467](https://github.com/gradio-app/gradio/pull/4467)
 - Fix `_js` parameter to work even without backend function, by [@aliabid94](https://github.com/aliabid94) in [PR 4486](https://github.com/gradio-app/gradio/pull/4486). 
-<<<<<<< HEAD
 - Fix new line issue with `gr.Chatbot()` by [@dawoodkhan82](https://github.com/dawoodkhan82) in [PR 4491](https://github.com/gradio-app/gradio/pull/4491)
-=======
 - Fixes issue with Clear button not working for `Label` component by [@abidlabs](https://github.com/abidlabs) in [PR 4456](https://github.com/gradio-app/gradio/pull/4456)
 
->>>>>>> 69291ff8
 
 ## Other Changes:
 
