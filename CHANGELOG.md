# Upcoming Release 

## New Features:
<<<<<<< HEAD
* Add load event for `Video`, `Audio`, `Image`, and `File` components [@dawoodkhan82](https://github.com/dawoodkhan82) in [PR 2448](https://github.com/gradio-app/gradio/pull/2456)
=======

### Batched Functions

Gradio now supports the ability to pass *batched* functions. Batched functions are just
functions which take in a list of inputs and return a list of predictions.

For example, here is a batched function that takes in two lists of inputs (a list of 
words and a list of ints), and returns a list of trimmed words as output:

```py
import time

def trim_words(words, lens):
    trimmed_words = []
    time.sleep(5)
    for w, l in zip(words, lens):
        trimmed_words.append(w[:l])        
    return [trimmed_words]
```

The advantage of using batched functions is that if you enable queuing, the Gradio
server can automatically *batch* incoming requests and process them in parallel, 
potentially speeding up your demo. Here's what the Gradio code looks like (notice
the `batch=True` and `max_batch_size=16` -- both of these parameters can be passed
into event triggers or into the `Interface` class) 

```py
import gradio as gr

with gr.Blocks() as demo:
    with gr.Row():
        word = gr.Textbox(label="word", value="abc")
        leng = gr.Number(label="leng", precision=0, value=1)
        output = gr.Textbox(label="Output")
    with gr.Row():
        run = gr.Button()

    event = run.click(trim_words, [word, leng], output, batch=True, max_batch_size=16)

demo.queue()
demo.launch()
```

In the example above, 16 requests could be processed in parallel (for a total inference
time of 5 seconds), instead of each request being processed separately (for a total
inference time of 80 seconds).
>>>>>>> 560b3f99

## Bug Fixes:
* Fixes issue where plotly animations, interactivity, titles, legends, were not working properly. [@dawoodkhan82](https://github.com/dawoodkhan82) in [PR 2486](https://github.com/gradio-app/gradio/pull/2486)
* Prevent requests to the `/api` endpoint from skipping the queue if the queue is enabled for that event by [@freddyaboulton](https://github.com/freddyaboulton) in [PR 2493](https://github.com/gradio-app/gradio/pull/2493)
* Fixes a bug with `cancels` in event triggers so that it works properly if multiple
Blocks are rendered by [@abidlabs](https://github.com/abidlabs) in [PR 2530](https://github.com/gradio-app/gradio/pull/2530)  

## Documentation Changes:
* Added an example interactive dashboard to the "Tabular & Plots" section of the Demos page by [@freddyaboulton](https://github.com/freddyaboulton) in [PR 2508](https://github.com/gradio-app/gradio/pull/2508)

## Testing and Infrastructure Changes:
No changes to highlight.

## Breaking Changes:
No changes to highlight.

## Full Changelog:
* Fixes the error message if a user builds Gradio locally and tries to use `share=True` by [@abidlabs](https://github.com/abidlabs) in [PR 2502](https://github.com/gradio-app/gradio/pull/2502)
* Allows the render() function to return self by [@Raul9595](https://github.com/Raul9595) in [PR 2514](https://github.com/gradio-app/gradio/pull/2514)
* Fixes issue where plotly animations, interactivity, titles, legends, were not working properly. [@dawoodkhan82](https://github.com/dawoodkhan82) in [PR 2486](https://github.com/gradio-app/gradio/pull/2486)
<<<<<<< HEAD
* Add load event for `Video`, `Audio`, `Image`, and `File` components [@dawoodkhan82](https://github.com/dawoodkhan82) in [PR 2448](https://github.com/gradio-app/gradio/pull/2456)
=======
* Gradio now supports batched functions by [@abidlabs](https://github.com/abidlabs) in [PR 2218](https://github.com/gradio-app/gradio/pull/2218)
>>>>>>> 560b3f99

## Contributors Shoutout:
No changes to highlight.


# Version 3.6

## New Features:

### Cancelling Running Events
Running events can be cancelled when other events are triggered! To test this feature, pass the `cancels` parameter to the event listener.
For this feature to work, the queue must be enabled.

![cancel_on_change_rl](https://user-images.githubusercontent.com/41651716/195952623-61a606bd-e82b-4e1a-802e-223154cb8727.gif)

Code:
```python
import time
import gradio as gr

def fake_diffusion(steps):
    for i in range(steps):
        time.sleep(1)
        yield str(i)

def long_prediction(*args, **kwargs):
    time.sleep(10)
    return 42


with gr.Blocks() as demo:
    with gr.Row():
        with gr.Column():
            n = gr.Slider(1, 10, value=9, step=1, label="Number Steps")
            run = gr.Button()
            output = gr.Textbox(label="Iterative Output")
            stop = gr.Button(value="Stop Iterating")
        with gr.Column():
            prediction = gr.Number(label="Expensive Calculation")
            run_pred = gr.Button(value="Run Expensive Calculation")
        with gr.Column():
            cancel_on_change = gr.Textbox(label="Cancel Iteration and Expensive Calculation on Change")

    click_event = run.click(fake_diffusion, n, output)
    stop.click(fn=None, inputs=None, outputs=None, cancels=[click_event])
    pred_event = run_pred.click(fn=long_prediction, inputs=None, outputs=prediction)

    cancel_on_change.change(None, None, None, cancels=[click_event, pred_event])


demo.queue(concurrency_count=1, max_size=20).launch()
```

For interfaces, a stop button will be added automatically if the function uses a `yield` statement.

```python
import gradio as gr
import time

def iteration(steps):
    for i in range(steps):
       time.sleep(0.5)
       yield i

gr.Interface(iteration,
             inputs=gr.Slider(minimum=1, maximum=10, step=1, value=5),
             outputs=gr.Number()).queue().launch()
```

![stop_interface_rl](https://user-images.githubusercontent.com/41651716/195952883-e7ca4235-aae3-4852-8f28-96d01d0c5822.gif)


## Bug Fixes:
* Add loading status tracker UI to HTML and Markdown components. [@pngwn](https://github.com/pngwn) in [PR 2474](https://github.com/gradio-app/gradio/pull/2474)
* Fixed videos being mirrored in the front-end if source is not webcam by [@freddyaboulton](https://github.com/freddyaboulton) in [PR 2475](https://github.com/gradio-app/gradio/pull/2475)
* Add clear button for timeseries component [@dawoodkhan82](https://github.com/dawoodkhan82) in [PR 2487](https://github.com/gradio-app/gradio/pull/2487)
* Removes special characters from temporary filenames so that the files can be served by components [@abidlabs](https://github.com/abidlabs) in [PR 2480](https://github.com/gradio-app/gradio/pull/2480)
* Fixed infinite reload loop when mounting gradio as a sub application by [@freddyaboulton](https://github.com/freddyaboulton) in [PR 2477](https://github.com/gradio-app/gradio/pull/2477)

## Documentation Changes:
* Adds a demo to show how a sound alert can be played upon completion of a prediction by [@abidlabs](https://github.com/abidlabs) in [PR 2478](https://github.com/gradio-app/gradio/pull/2478)

## Testing and Infrastructure Changes:
No changes to highlight.

## Breaking Changes:
No changes to highlight.

## Full Changelog:
* Enable running events to be cancelled from other events by [@freddyaboulton](https://github.com/freddyaboulton) in [PR 2433](https://github.com/gradio-app/gradio/pull/2433)
* Small fix for version check before reuploading demos by [@aliabd](https://github.com/aliabd) in [PR 2469](https://github.com/gradio-app/gradio/pull/2469)
* Add loading status tracker UI to HTML and Markdown components. [@pngwn](https://github.com/pngwn) in [PR 2400](https://github.com/gradio-app/gradio/pull/2474)
* Add clear button for timeseries component [@dawoodkhan82](https://github.com/dawoodkhan82) in [PR 2487](https://github.com/gradio-app/gradio/pull/2487)

## Contributors Shoutout:
No changes to highlight.


# Version 3.5

## Bug Fixes:

* Ensure that Gradio does not take control of the HTML page title when embedding a gradio app as a web component, this behaviour flipped by adding `control_page_title="true"` to the webcomponent. [@pngwn](https://github.com/pngwn) in [PR 2400](https://github.com/gradio-app/gradio/pull/2400)
* Decreased latency in iterative-output demos by making the iteration asynchronous [@freddyaboulton](https://github.com/freddyaboulton) in [PR 2409](https://github.com/gradio-app/gradio/pull/2409)
* Fixed queue getting stuck under very high load by [@freddyaboulton](https://github.com/freddyaboulton) in [PR 2374](https://github.com/gradio-app/gradio/pull/2374)
* Ensure that components always behave as if `interactive=True` were set when the following conditions are true:
  - no default value is provided, 
  - they are not set as the input or output of an event,
  - `interactive` kwarg is not set. 

  [@pngwn](https://github.com/pngwn) in [PR 2459](https://github.com/gradio-app/gradio/pull/2459)

## New Features:

* When an `Image` component is set to `source="upload"`, it is now possible to drag and drop and image to replace a previously uploaded image by [@pngwn](https://github.com/pngwn) in [PR 1711](https://github.com/gradio-app/gradio/issues/1711)
* The `gr.Dataset` component now accepts `HTML` and `Markdown` components by [@abidlabs](https://github.com/abidlabs) in [PR 2437](https://github.com/gradio-app/gradio/pull/2437)


## Documentation Changes:
* Improved documentation for the `gr.Dataset` component by [@abidlabs](https://github.com/abidlabs) in [PR 2437](https://github.com/gradio-app/gradio/pull/2437)

## Testing and Infrastructure Changes:
No changes to highlight.

## Breaking Changes:
* The `Carousel` component is officially deprecated. Since gradio 3.0, code containing the `Carousel` component would throw warnings. As of the next release, the `Carousel` component will raise an exception.

## Full Changelog:
* Speeds up Gallery component by using temporary files instead of base64 representation in the front-end by [@proxyphi](https://github.com/proxyphi), [@pngwn](https://github.com/pngwn), and [@abidlabs](https://github.com/abidlabs) in [PR 2265](https://github.com/gradio-app/gradio/pull/2265)
* Fixed some embedded demos in the guides by not loading the gradio web component in some guides by [@freddyaboulton](https://github.com/freddyaboulton) in [PR 2403](https://github.com/gradio-app/gradio/pull/2403) 
* When an `Image` component is set to `source="upload"`, it is now possible to drag and drop and image to replace a previously uploaded image by [@pngwn](https://github.com/pngwn) in [PR 2400](https://github.com/gradio-app/gradio/pull/2410)
* Improve documentation of the `Blocks.load()` event by [@abidlabs](https://github.com/abidlabs) in [PR 2413](https://github.com/gradio-app/gradio/pull/2413)
* Decreased latency in iterative-output demos by making the iteration asynchronous [@freddyaboulton](https://github.com/freddyaboulton) in [PR 2409](https://github.com/gradio-app/gradio/pull/2409)
* Updated share link message to reference new Spaces Hardware [@abidlabs](https://github.com/abidlabs) in [PR 2423](https://github.com/gradio-app/gradio/pull/2423)
* Automatically restart spaces if they're down by [@aliabd](https://github.com/aliabd) in [PR 2405](https://github.com/gradio-app/gradio/pull/2405)
* Carousel component is now deprecated by [@abidlabs](https://github.com/abidlabs) in [PR 2434](https://github.com/gradio-app/gradio/pull/2434)
* Build Gradio from source in ui tests by by [@freddyaboulton](https://github.com/freddyaboulton) in [PR 2440](https://github.com/gradio-app/gradio/pull/2440) 
* Change "return ValueError" to "raise ValueError" by [@vzakharov](https://github.com/vzakharov) in [PR 2445](https://github.com/gradio-app/gradio/pull/2445)
* Add guide on creating a map demo using the `gr.Plot()` component [@dawoodkhan82](https://github.com/dawoodkhan82) in [PR 2402](https://github.com/gradio-app/gradio/pull/2402)
* Add blur event for `Textbox` and `Number` components [@dawoodkhan82](https://github.com/dawoodkhan82) in [PR 2448](https://github.com/gradio-app/gradio/pull/2448)
* Stops a gradio launch from hogging a port even after it's been killed [@aliabid94](https://github.com/aliabid94) in [PR 2453](https://github.com/gradio-app/gradio/pull/2453) 
* Fix embedded interfaces on touch screen devices by [@aliabd](https://github.com/aliabd) in [PR 2457](https://github.com/gradio-app/gradio/pull/2457)
* Upload all demos to spaces by [@aliabd](https://github.com/aliabd) in [PR 2281](https://github.com/gradio-app/gradio/pull/2281)

## Contributors Shoutout:
No changes to highlight.


# Version 3.4.1

## New Features:

### 1. See Past and Upcoming Changes in the Release History 👀

You can now see gradio's release history directly on the website, and also keep track of upcoming changes. Just go [here](https://gradio.app/changelog/).

![release-history](https://user-images.githubusercontent.com/9021060/193145458-3de699f7-7620-45de-aa73-a1c1b9b96257.gif)

## Bug Fixes:

1. Fix typo in guide image path by [@freddyaboulton](https://github.com/freddyaboulton) in [PR 2357](https://github.com/gradio-app/gradio/pull/2357)
2. Raise error if Blocks has duplicate component with same IDs by [@abidlabs](https://github.com/abidlabs) in [PR 2359](https://github.com/gradio-app/gradio/pull/2359)
3. Catch the permission exception on the audio component by [@Ian-GL](https://github.com/Ian-GL) in [PR 2330](https://github.com/gradio-app/gradio/pull/2330)
4. Fix image_classifier_interface_load demo by [@freddyaboulton](https://github.com/freddyaboulton) in [PR 2365](https://github.com/gradio-app/gradio/pull/2365)
5. Fix combining adjacent components without gaps by introducing `gr.Row(variant="compact")` by [@aliabid94](https://github.com/aliabid94) in [PR 2291](https://github.com/gradio-app/gradio/pull/2291) This comes with deprecation of the following arguments for `Component.style`: `round`, `margin`, `border`.
6. Fix audio streaming, which was previously choppy in [PR 2351](https://github.com/gradio-app/gradio/pull/2351). Big thanks to [@yannickfunk](https://github.com/yannickfunk) for the proposed solution.
7. Fix bug where new typeable slider doesn't respect the minimum and maximum values [@dawoodkhan82](https://github.com/dawoodkhan82) in [PR 2380](https://github.com/gradio-app/gradio/pull/2380)


## Documentation Changes:

1. New Guide: Connecting to a Database 🗄️

    A new guide by [@freddyaboulton](https://github.com/freddyaboulton) that explains how you can use Gradio to connect your app to a database. Read more [here](https://gradio.app/connecting_to_a_database/).

2. New Guide: Running Background Tasks 🥷

    A new guide by [@freddyaboulton](https://github.com/freddyaboulton) that explains how you can run background tasks from your gradio app. Read more [here](https://gradio.app/running_background_tasks/).

3. Small fixes to docs for `Image` component by [@abidlabs](https://github.com/abidlabs) in [PR 2372](https://github.com/gradio-app/gradio/pull/2372)


## Testing and Infrastructure Changes:
No changes to highlight.

## Breaking Changes:
No changes to highlight.

## Full Changelog:

* Create a guide on how to connect an app to a database hosted on the cloud by [@freddyaboulton](https://github.com/freddyaboulton) in [PR 2341](https://github.com/gradio-app/gradio/pull/2341)
* Removes `analytics` dependency by [@abidlabs](https://github.com/abidlabs) in [PR 2347](https://github.com/gradio-app/gradio/pull/2347)
* Add guide on launching background tasks from your app by [@freddyaboulton](https://github.com/freddyaboulton) in [PR 2350](https://github.com/gradio-app/gradio/pull/2350)
* Fix typo in guide image path by [@freddyaboulton](https://github.com/freddyaboulton) in [PR 2357](https://github.com/gradio-app/gradio/pull/2357)
* Raise error if Blocks has duplicate component with same IDs by [@abidlabs](https://github.com/abidlabs) in [PR 2359](https://github.com/gradio-app/gradio/pull/2359)
* Hotfix: fix version back to 3.4 by [@abidlabs](https://github.com/abidlabs) in [PR 2361](https://github.com/gradio-app/gradio/pull/2361)
* Change version.txt to 3.4 instead of 3.4.0 by [@aliabd](https://github.com/aliabd) in [PR 2363](https://github.com/gradio-app/gradio/pull/2363)
* Catch the permission exception on the audio component by [@Ian-GL](https://github.com/Ian-GL) in [PR 2330](https://github.com/gradio-app/gradio/pull/2330)
* Fix image_classifier_interface_load demo by [@freddyaboulton](https://github.com/freddyaboulton) in [PR 2365](https://github.com/gradio-app/gradio/pull/2365)
* Small fixes to docs for `Image` component by [@abidlabs](https://github.com/abidlabs) in [PR 2372](https://github.com/gradio-app/gradio/pull/2372)
* Automated Release Notes by [@freddyaboulton](https://github.com/freddyaboulton) in [PR 2306](https://github.com/gradio-app/gradio/pull/2306)
* Fixed small typos in the docs [@julien-c](https://github.com/julien-c) in [PR 2373](https://github.com/gradio-app/gradio/pull/2373)
* Adds ability to disable pre/post-processing for examples [@abidlabs](https://github.com/abidlabs) in [PR 2383](https://github.com/gradio-app/gradio/pull/2383)
* Copy changelog file in website docker by [@aliabd](https://github.com/aliabd) in [PR 2384](https://github.com/gradio-app/gradio/pull/2384)
* Lets users provide a `gr.update()` dictionary even if post-processing is diabled [@abidlabs](https://github.com/abidlabs) in [PR 2385](https://github.com/gradio-app/gradio/pull/2385)
* Fix bug where errors would cause apps run in reload mode to hang forever by [@freddyaboulton](https://github.com/freddyaboulton) in [PR 2394](https://github.com/gradio-app/gradio/pull/2394)
* Fix bug where new typeable slider doesn't respect the minimum and maximum values [@dawoodkhan82](https://github.com/dawoodkhan82) in [PR 2380](https://github.com/gradio-app/gradio/pull/2380)


## Contributors Shoutout:
No changes to highlight.

# Version 3.4

## New Features:

### 1. Gallery Captions 🖼️ 

You can now pass captions to images in the Gallery component. To do so you need to pass a {List} of (image, {str} caption) tuples. This is optional and the component also accepts just a list of the images. 

Here's an example: 

```python
import gradio as gr

images_with_captions = [
    ("https://images.unsplash.com/photo-1551969014-7d2c4cddf0b6", "Cheetah by David Groves"),
    ("https://images.unsplash.com/photo-1546182990-dffeafbe841d", "Lion by Francesco"), 
    ("https://images.unsplash.com/photo-1561731216-c3a4d99437d5", "Tiger by Mike Marrah")
    ]

with gr.Blocks() as demo:
    gr.Gallery(value=images_with_captions)

demo.launch()
```

<img src="https://user-images.githubusercontent.com/9021060/192399521-7360b1a9-7ce0-443e-8e94-863a230a7dbe.gif" alt="gallery_captions" width="1000"/>

### 2. Type Values into the Slider 🔢 

You can now type values directly on the Slider component! Here's what it looks like: 

![type-slider](https://user-images.githubusercontent.com/9021060/192399877-76b662a1-fede-4417-a932-fc15f0da7360.gif)

### 3. Better Sketching and Inpainting 🎨 

We've made a lot of changes to our Image component so that it can support better sketching and inpainting. 

Now supports:
* A standalone black-and-white sketch
```python
import gradio as gr
demo = gr.Interface(lambda x: x, gr.Sketchpad(), gr.Image())
demo.launch()
```
![bw](https://user-images.githubusercontent.com/9021060/192410264-b08632b5-7b2a-4f86-afb0-5760e7b474cf.gif)


* A standalone color sketch
```python
import gradio as gr
demo = gr.Interface(lambda x: x, gr.Paint(), gr.Image())
demo.launch()
```
![color-sketch](https://user-images.githubusercontent.com/9021060/192410500-3c8c3e64-a5fd-4df2-a991-f0a5cef93728.gif)


* An uploadable image with black-and-white or color sketching

```python
import gradio as gr
demo = gr.Interface(lambda x: x, gr.Image(source='upload', tool='color-sketch'), gr.Image()) # for black and white, tool = 'sketch'
demo.launch()
```
![sketch-new](https://user-images.githubusercontent.com/9021060/192402422-e53cb7b6-024e-448c-87eb-d6a35a63c476.gif)


* Webcam with black-and-white or color sketching

```python
import gradio as gr
demo = gr.Interface(lambda x: x, gr.Image(source='webcam', tool='color-sketch'), gr.Image()) # for black and white, tool = 'sketch'
demo.launch()
```
![webcam-sketch](https://user-images.githubusercontent.com/9021060/192410820-0ffaf324-776e-4e1f-9de6-0fdbbf4940fa.gif)


As well as other fixes 


## Bug Fixes:
1. Fix bug where max concurrency count is not respected in queue by [@freddyaboulton](https://github.com/freddyaboulton) in [PR 2286](https://github.com/gradio-app/gradio/pull/2286)
2. fix : queue could be blocked by [@SkyTNT](https://github.com/SkyTNT) in [PR 2288](https://github.com/gradio-app/gradio/pull/2288)
3. Supports `gr.update()` in example caching by [@abidlabs](https://github.com/abidlabs) in [PR 2309](https://github.com/gradio-app/gradio/pull/2309)
4. Clipboard fix for iframes by [@abidlabs](https://github.com/abidlabs) in [PR 2321](https://github.com/gradio-app/gradio/pull/2321)
5. Fix: Dataframe column headers are reset when you add a new column by [@dawoodkhan82](https://github.com/dawoodkhan82) in [PR 2318](https://github.com/gradio-app/gradio/pull/2318)
6. Added support for URLs for Video, Audio, and Image by [@abidlabs](https://github.com/abidlabs) in [PR 2256](https://github.com/gradio-app/gradio/pull/2256)
7. Add documentation about how to create and use the Gradio FastAPI app by [@abidlabs](https://github.com/abidlabs) in [PR 2263](https://github.com/gradio-app/gradio/pull/2263)

## Documentation Changes:
1. Adding a Playground Tab to the Website by [@aliabd](https://github.com/aliabd) in [PR 1860](https://github.com/gradio-app/gradio/pull/1860)
3. Gradio for Tabular Data Science Workflows Guide by [@merveenoyan](https://github.com/merveenoyan) in [PR 2199](https://github.com/gradio-app/gradio/pull/2199)
4. Promotes `postprocess` and `preprocess` to documented parameters by [@abidlabs](https://github.com/abidlabs) in [PR 2293](https://github.com/gradio-app/gradio/pull/2293)
5. Update 2)key_features.md by [@voidxd](https://github.com/voidxd) in [PR 2326](https://github.com/gradio-app/gradio/pull/2326)
6. Add docs to blocks context postprocessing function by [@Ian-GL](https://github.com/Ian-GL) in [PR 2332](https://github.com/gradio-app/gradio/pull/2332)

## Testing and Infrastructure Changes
1. Website fixes and refactoring by [@aliabd](https://github.com/aliabd) in [PR 2280](https://github.com/gradio-app/gradio/pull/2280)
2. Don't deploy to spaces on release by [@freddyaboulton](https://github.com/freddyaboulton) in [PR 2313](https://github.com/gradio-app/gradio/pull/2313)

## Full Changelog:
* Website fixes and refactoring by [@aliabd](https://github.com/aliabd) in [PR 2280](https://github.com/gradio-app/gradio/pull/2280)
* Fix bug where max concurrency count is not respected in queue by [@freddyaboulton](https://github.com/freddyaboulton) in [PR 2286](https://github.com/gradio-app/gradio/pull/2286)
* Promotes `postprocess` and `preprocess` to documented parameters by [@abidlabs](https://github.com/abidlabs) in [PR 2293](https://github.com/gradio-app/gradio/pull/2293)
* Raise warning when trying to cache examples but not all inputs have examples by [@freddyaboulton](https://github.com/freddyaboulton) in [PR 2279](https://github.com/gradio-app/gradio/pull/2279)
* fix : queue could be blocked by [@SkyTNT](https://github.com/SkyTNT) in [PR 2288](https://github.com/gradio-app/gradio/pull/2288)
* Don't deploy to spaces on release by [@freddyaboulton](https://github.com/freddyaboulton) in [PR 2313](https://github.com/gradio-app/gradio/pull/2313)
* Supports `gr.update()` in example caching by [@abidlabs](https://github.com/abidlabs) in [PR 2309](https://github.com/gradio-app/gradio/pull/2309)
* Respect Upstream Queue when loading interfaces/blocks from Spaces by [@freddyaboulton](https://github.com/freddyaboulton) in [PR 2294](https://github.com/gradio-app/gradio/pull/2294)
* Clipboard fix for iframes by [@abidlabs](https://github.com/abidlabs) in [PR 2321](https://github.com/gradio-app/gradio/pull/2321)
* Sketching + Inpainting Capabilities to Gradio by [@abidlabs](https://github.com/abidlabs) in [PR 2144](https://github.com/gradio-app/gradio/pull/2144)
* Update 2)key_features.md by [@voidxd](https://github.com/voidxd) in [PR 2326](https://github.com/gradio-app/gradio/pull/2326)
* release 3.4b3 by [@abidlabs](https://github.com/abidlabs) in [PR 2328](https://github.com/gradio-app/gradio/pull/2328)
* Fix: Dataframe column headers are reset when you add a new column by [@dawoodkhan82](https://github.com/dawoodkhan82) in [PR 2318](https://github.com/gradio-app/gradio/pull/2318)
* Start queue when gradio is a sub application by [@freddyaboulton](https://github.com/freddyaboulton) in [PR 2319](https://github.com/gradio-app/gradio/pull/2319)
* Fix Web Tracker Script by [@aliabd](https://github.com/aliabd) in [PR 2308](https://github.com/gradio-app/gradio/pull/2308)
* Add docs to blocks context postprocessing function by [@Ian-GL](https://github.com/Ian-GL) in [PR 2332](https://github.com/gradio-app/gradio/pull/2332)
* Fix typo in iterator variable name in run_predict function by [@freddyaboulton](https://github.com/freddyaboulton) in [PR 2340](https://github.com/gradio-app/gradio/pull/2340)
* Add captions to galleries by [@aliabid94](https://github.com/aliabid94) in [PR 2284](https://github.com/gradio-app/gradio/pull/2284)
* Typeable value on gradio.Slider by [@dawoodkhan82](https://github.com/dawoodkhan82) in [PR 2329](https://github.com/gradio-app/gradio/pull/2329)

## Contributors Shoutout:
* [@SkyTNT](https://github.com/SkyTNT) made their first contribution in [PR 2288](https://github.com/gradio-app/gradio/pull/2288)
* [@voidxd](https://github.com/voidxd) made their first contribution in [PR 2326](https://github.com/gradio-app/gradio/pull/2326)


# Version 3.3

## New Features:

### 1. Iterative Outputs ⏳  

You can now create an iterative output simply by having your function return a generator!

Here's (part of) an example that was used to generate the interface below it. [See full code](https://colab.research.google.com/drive/1m9bWS6B82CT7bw-m4L6AJR8za7fEK7Ov?usp=sharing).

```python
def predict(steps, seed):
    generator = torch.manual_seed(seed)
    for i in range(1,steps):
        yield pipeline(generator=generator, num_inference_steps=i)["sample"][0]
```


![example](https://user-images.githubusercontent.com/9021060/189086273-f5e7087d-71fa-4158-90a9-08e84da0421c.mp4)

### 2. Accordion Layout 🆕 

This version of Gradio introduces a new layout component to Blocks: the Accordion. Wrap your elements in a neat, expandable layout that allows users to toggle them as needed. 

Usage: ([Read the docs](https://gradio.app/docs/#accordion))

```python
with gr.Accordion("open up"):
# components here 
```

![accordion](https://user-images.githubusercontent.com/9021060/189088465-f0ffd7f0-fc6a-42dc-9249-11c5e1e0529b.gif)

### 3. Skops Integration 📈 

Our new integration with [skops](https://huggingface.co/blog/skops) allows you to load tabular classification and regression models directly from the [hub](https://huggingface.co/models). 

Here's a classification example showing how quick it is to set up an interface for a [model](https://huggingface.co/scikit-learn/tabular-playground).

```python
import gradio as gr
gr.Interface.load("models/scikit-learn/tabular-playground").launch()
```

![187936493-5c90c01d-a6dd-400f-aa42-833a096156a1](https://user-images.githubusercontent.com/9021060/189090519-328fbcb4-120b-43c8-aa54-d6fccfa6b7e8.png)


## Bug Fixes:
No changes to highlight.
## Documentation Changes:
No changes to highlight.
## Testing and Infrastructure Changes:
No changes to highlight.
## Breaking Changes:
No changes to highlight.
## Full Changelog:

* safari fixes by [@pngwn](https://github.com/pngwn) in [PR 2138](https://github.com/gradio-app/gradio/pull/2138)
* Fix roundedness and form borders by [@aliabid94](https://github.com/aliabid94) in [PR 2147](https://github.com/gradio-app/gradio/pull/2147)
* Better processing of example data prior to creating dataset component by [@freddyaboulton](https://github.com/freddyaboulton) in [PR 2147](https://github.com/gradio-app/gradio/pull/2147)
* Show error on Connection drops by [@aliabid94](https://github.com/aliabid94) in [PR 2147](https://github.com/gradio-app/gradio/pull/2147)
* 3.2 release! by [@abidlabs](https://github.com/abidlabs) in [PR 2139](https://github.com/gradio-app/gradio/pull/2139)
* Fixed Named API Requests by [@abidlabs](https://github.com/abidlabs) in [PR 2151](https://github.com/gradio-app/gradio/pull/2151)
* Quick Fix: Cannot upload Model3D image after clearing it by [@dawoodkhan82](https://github.com/dawoodkhan82) in [PR 2168](https://github.com/gradio-app/gradio/pull/2168)
* Fixed misleading log when server_name is '0.0.0.0' by [@lamhoangtung](https://github.com/lamhoangtung) in [PR 2176](https://github.com/gradio-app/gradio/pull/2176)
* Keep embedded PngInfo metadata by [@cobryan05](https://github.com/cobryan05) in [PR 2170](https://github.com/gradio-app/gradio/pull/2170)
* Skops integration: Load tabular classification and regression models from the hub by [@freddyaboulton](https://github.com/freddyaboulton) in [PR 2126](https://github.com/gradio-app/gradio/pull/2126)
* Respect original filename when cached example files are downloaded by [@freddyaboulton](https://github.com/freddyaboulton) in [PR 2145](https://github.com/gradio-app/gradio/pull/2145)
* Add manual trigger to deploy to pypi by [@abidlabs](https://github.com/abidlabs) in [PR 2192](https://github.com/gradio-app/gradio/pull/2192)
* Fix bugs with gr.update by [@freddyaboulton](https://github.com/freddyaboulton) in [PR 2157](https://github.com/gradio-app/gradio/pull/2157)
* Make queue per app by [@aliabid94](https://github.com/aliabid94) in [PR 2193](https://github.com/gradio-app/gradio/pull/2193)
* Preserve Labels In Interpretation Components by [@freddyaboulton](https://github.com/freddyaboulton) in [PR 2166](https://github.com/gradio-app/gradio/pull/2166)
* Quick Fix: Multiple file download not working by [@dawoodkhan82](https://github.com/dawoodkhan82) in [PR 2169](https://github.com/gradio-app/gradio/pull/2169)
* use correct MIME type for js-script file by [@daspartho](https://github.com/daspartho) in [PR 2200](https://github.com/gradio-app/gradio/pull/2200)
* Add accordion component by [@aliabid94](https://github.com/aliabid94) in [PR 2208](https://github.com/gradio-app/gradio/pull/2208)


## Contributors Shoutout:

* [@lamhoangtung](https://github.com/lamhoangtung) made their first contribution in [PR 2176](https://github.com/gradio-app/gradio/pull/2176)
* [@cobryan05](https://github.com/cobryan05) made their first contribution in [PR 2170](https://github.com/gradio-app/gradio/pull/2170)
* [@daspartho](https://github.com/daspartho) made their first contribution in [PR 2200](https://github.com/gradio-app/gradio/pull/2200)

# Version 3.2

## New Features:

### 1. Improvements to Queuing 🥇 

We've implemented a brand new queuing system based on **web sockets** instead of HTTP long polling. Among other things, this allows us to manage queue sizes better on Hugging Face Spaces. There are also additional queue-related parameters you can add:

* Now supports concurrent workers (parallelization) 
```python
demo = gr.Interface(...)
demo.queue(concurrency_count=3)
demo.launch()
```
* Configure a maximum queue size 
```python
demo = gr.Interface(...)
demo.queue(max_size=100)
demo.launch()
```

* If a user closes their tab / browser, they leave the queue, which means the demo will run faster for everyone else 

### 2. Fixes to Examples

* Dataframe examples will render properly, and look much clearer in the UI: (thanks to PR #2125)

![Screen Shot 2022-08-30 at 8 29 58 PM](https://user-images.githubusercontent.com/9021060/187586561-d915bafb-f968-4966-b9a2-ef41119692b2.png)

* Image and Video thumbnails are cropped to look neater and more uniform: (thanks to PR #2109) 

 
![Screen Shot 2022-08-30 at 8 32 15 PM](https://user-images.githubusercontent.com/9021060/187586890-56e1e4f0-1b84-42d9-a82f-911772c41030.png)

* Other fixes in PR #2131 and #2064  make it easier to design and use Examples

### 3. Component Fixes 🧱  
* Specify the width and height of an image in its style tag (thanks to PR #2133)
```python
components.Image().style(height=260, width=300)
```
* Automatic conversion of videos so they are playable in the browser (thanks to PR #2003). Gradio will check if a video's format is playable  in the browser and, if it isn't, will automatically convert it to a format that is (mp4).
* Pass in a json filepath to the Label component (thanks to PR #2083)   
* Randomize the default value of a Slider (thanks to PR #1935) 

![slider-random](https://user-images.githubusercontent.com/9021060/187596230-3db9697f-9f4d-42f5-9387-d77573513448.gif)


* Improvements to State in PR #2100 

### 4. Ability to Randomize Input Sliders and Reload Data whenever the Page Loads 
* In some cases, you want to be able to show a different set of input data to every user as they load the page app. For example, you might want to randomize the value of a "seed" `Slider` input. Or you might want to show a `Textbox` with the current date. We now supporting passing _functions_ as the default value in input components. When you pass in a function, it gets **re-evaluated** every time someone loads the demo, allowing you to reload / change data for different users. 

Here's an example loading the current date time into an input Textbox:

```python
import gradio as gr
import datetime

with gr.Blocks() as demo:
    gr.Textbox(datetime.datetime.now)
    
demo.launch()
```

Note that we don't evaluate the function -- `datetime.datetime.now()` -- we pass in the function itself to get this behavior -- `datetime.datetime.now`

Because randomizing the initial value of `Slider` is a common use case, we've added a `randomize` keyword argument you can use to randomize its initial value:

```python
import gradio as gr
demo = gr.Interface(lambda x:x, gr.Slider(0, 10, randomize=True), "number")
demo.launch()
```

### 5. New Guide 🖊️ 
* [Gradio and W&B Integration](https://gradio.app/Gradio_and_Wandb_Integration/)


## Full Changelog:

* Reset components to original state by setting value to None by [@freddyaboulton](https://github.com/freddyaboulton) in [PR 2044](https://github.com/gradio-app/gradio/pull/2044)
* Cleaning up the way data is processed for components by [@abidlabs](https://github.com/abidlabs) in [PR 1967](https://github.com/gradio-app/gradio/pull/1967)
* version 3.1.8b by [@abidlabs](https://github.com/abidlabs) in [PR 2063](https://github.com/gradio-app/gradio/pull/2063)
* Wandb guide  by [@AK391](https://github.com/AK391) in [PR 1898](https://github.com/gradio-app/gradio/pull/1898)
* Add a flagging callback to save json files to a hugging face dataset by [@chrisemezue](https://github.com/chrisemezue) in [PR 1821](https://github.com/gradio-app/gradio/pull/1821)
* Add data science demos to landing page by [@freddyaboulton](https://github.com/freddyaboulton) in [PR 2067](https://github.com/gradio-app/gradio/pull/2067)
* Hide time series + xgboost demos by default by [@freddyaboulton](https://github.com/freddyaboulton) in [PR 2079](https://github.com/gradio-app/gradio/pull/2079)
* Encourage people to keep trying when queue full by [@apolinario](https://github.com/apolinario) in [PR 2076](https://github.com/gradio-app/gradio/pull/2076)
* Updated our analytics on creation of Blocks/Interface by [@abidlabs](https://github.com/abidlabs) in [PR 2082](https://github.com/gradio-app/gradio/pull/2082)
* `Label` component now accepts file paths to `.json` files  by [@abidlabs](https://github.com/abidlabs) in [PR 2083](https://github.com/gradio-app/gradio/pull/2083)
* Fix issues related to demos in Spaces by [@abidlabs](https://github.com/abidlabs) in [PR 2086](https://github.com/gradio-app/gradio/pull/2086)
* Fix TimeSeries examples not properly displayed in UI by [@dawoodkhan82](https://github.com/dawoodkhan82) in [PR 2064](https://github.com/gradio-app/gradio/pull/2064)
* Fix infinite requests when doing tab item select by [@freddyaboulton](https://github.com/freddyaboulton) in [PR 2070](https://github.com/gradio-app/gradio/pull/2070)
* Accept deprecated `file` route as well by [@abidlabs](https://github.com/abidlabs) in [PR 2099](https://github.com/gradio-app/gradio/pull/2099)
* Allow frontend method execution on Block.load event by [@codedealer](https://github.com/codedealer) in [PR 2108](https://github.com/gradio-app/gradio/pull/2108)
* Improvements to `State` by [@abidlabs](https://github.com/abidlabs) in [PR 2100](https://github.com/gradio-app/gradio/pull/2100)
* Catch IndexError, KeyError in video_is_playable by [@freddyaboulton](https://github.com/freddyaboulton) in [PR 2113](https://github.com/gradio-app/gradio/pull/2113)
* Fix: Download button does not respect the filepath returned by the function by [@dawoodkhan82](https://github.com/dawoodkhan82) in [PR 2073](https://github.com/gradio-app/gradio/pull/2073)
* Refactoring Layout: Adding column widths, forms, and more. by [@aliabid94](https://github.com/aliabid94) in [PR 2097](https://github.com/gradio-app/gradio/pull/2097)
* Update CONTRIBUTING.md by [@abidlabs](https://github.com/abidlabs) in [PR 2118](https://github.com/gradio-app/gradio/pull/2118)
* 2092 df ex by [@pngwn](https://github.com/pngwn) in [PR 2125](https://github.com/gradio-app/gradio/pull/2125)
* feat(samples table/gallery): Crop thumbs to square by [@ronvoluted](https://github.com/ronvoluted) in [PR 2109](https://github.com/gradio-app/gradio/pull/2109)
* Some enhancements to `gr.Examples` by [@abidlabs](https://github.com/abidlabs) in [PR 2131](https://github.com/gradio-app/gradio/pull/2131)
* Image size fix by [@aliabid94](https://github.com/aliabid94) in [PR 2133](https://github.com/gradio-app/gradio/pull/2133)

## Contributors Shoutout:
* [@chrisemezue](https://github.com/chrisemezue) made their first contribution in [PR 1821](https://github.com/gradio-app/gradio/pull/1821)
* [@apolinario](https://github.com/apolinario) made their first contribution in [PR 2076](https://github.com/gradio-app/gradio/pull/2076)
* [@codedealer](https://github.com/codedealer) made their first contribution in [PR 2108](https://github.com/gradio-app/gradio/pull/2108)

# Version 3.1

## New Features:

### 1.  Embedding Demos on Any Website 💻 
 
With PR #1444, Gradio is now distributed as a web component. This means demos can be natively embedded on websites. You'll just need to add two lines: one to load the gradio javascript, and one to link to the demos backend.

Here's a simple example that embeds the demo from a Hugging Face space:

```html
<script type="module" src="https://gradio.s3-us-west-2.amazonaws.com/3.0.18/gradio.js"></script>
<gradio-app space="abidlabs/pytorch-image-classifier"></gradio-app>
```

But you can also embed demos that are running anywhere, you just need to link the demo to `src` instead of `space`. In fact, all the demos on the gradio website are embedded this way: 

<img width="1268" alt="Screen Shot 2022-07-14 at 2 41 44 PM" src="https://user-images.githubusercontent.com/9021060/178997124-b2f05af2-c18f-4716-bf1b-cb971d012636.png">


Read more in the [Embedding Gradio Demos](https://gradio.app/embedding_gradio_demos) guide.

### 2. Reload Mode 👨‍💻 

Reload mode helps developers create gradio demos faster by automatically reloading the demo whenever the code changes. It can support development on Python IDEs (VS Code, PyCharm, etc), the terminal, as well as Jupyter notebooks. 

If your demo code is in a script named `app.py`, instead of running `python app.py` you can now run `gradio app.py` and that will launch the demo in reload mode:

```bash
Launching in reload mode on: http://127.0.0.1:7860 (Press CTRL+C to quit)
Watching...
WARNING: The --reload flag should not be used in production on Windows.
```

If you're working from a Jupyter or Colab Notebook, use these magic commands instead: `%load_ext gradio` when you import gradio, and `%%blocks` in the top of the cell with the demo code. Here's an example that shows how much faster the development becomes:

![Blocks](https://user-images.githubusercontent.com/9021060/178986488-ed378cc8-5141-4330-ba41-672b676863d0.gif)

### 3. Inpainting Support on `gr.Image()` 🎨  

We updated the Image component to add support for inpainting demos. It works by adding `tool="sketch"` as a parameter, that passes both an image and a sketchable mask to your prediction function.

Here's an example from the [LAMA space](https://huggingface.co/spaces/akhaliq/lama):

![FXApVlFVsAALSD-](https://user-images.githubusercontent.com/9021060/178989479-549867c8-7fb0-436a-a97d-1e91c9f5e611.jpeg)

### 4. Markdown and HTML support in Dataframes 🔢 

We upgraded the Dataframe component in PR #1684 to support rendering Markdown and HTML inside the cells. 

This means you can build Dataframes that look like the following:

![image (8)](https://user-images.githubusercontent.com/9021060/178991233-41cb07a5-e7a3-433e-89b8-319bc78eb9c2.png)


### 5. `gr.Examples()` for Blocks 🧱 

We've added the `gr.Examples` component helper to allow you to add examples to any Blocks demo. This class is a wrapper over the `gr.Dataset` component. 

<img width="1271" alt="Screen Shot 2022-07-14 at 2 23 50 PM" src="https://user-images.githubusercontent.com/9021060/178992715-c8bc7550-bc3d-4ddc-9fcb-548c159cd153.png">


gr.Examples takes two required parameters: 

- `examples` which takes in a nested list
-  `inputs` which takes in a component or list of components

You can read more in the [Examples docs](https://gradio.app/docs/#examples) or the [Adding Examples to your Demos guide](https://gradio.app/adding_examples_to_your_app/).

### 6. Fixes to Audio Streaming

With PR [#1828]([PR 1828),](https://github.com/gradio-app/gradio/pull/1828),) we now hide the status loading animation, as well as remove the echo in streaming. Check out the [stream_audio](https://github.com/gradio-app/gradio/blob/main/demo/stream_audio/run.py) demo for more or read through our [Real Time Speech Recognition](https://gradio.app/real_time_speech_recognition/) guide.

<img width="785" alt="Screen Shot 2022-07-19 at 6 02 35 PM" src="https://user-images.githubusercontent.com/9021060/179808136-9e84502c-f9ee-4f30-b5e9-1086f678fe91.png">


## Full Changelog:

* File component: list multiple files and allow for download #1446 by [@dawoodkhan82](https://github.com/dawoodkhan82) in [PR 1681](https://github.com/gradio-app/gradio/pull/1681)
* Add ColorPicker to docs by [@freddyaboulton](https://github.com/freddyaboulton) in [PR 1768](https://github.com/gradio-app/gradio/pull/1768)
* Mock out requests in TestRequest unit tests by [@freddyaboulton](https://github.com/freddyaboulton) in [PR 1794](https://github.com/gradio-app/gradio/pull/1794)
* Add requirements.txt and test_files to source dist by [@freddyaboulton](https://github.com/freddyaboulton) in [PR 1817](https://github.com/gradio-app/gradio/pull/1817)
* refactor: f-string for tunneling.py by [@nhankiet](https://github.com/nhankiet) in [PR 1819](https://github.com/gradio-app/gradio/pull/1819)
* Miscellaneous formatting improvements to website by [@aliabd](https://github.com/aliabd) in [PR 1754](https://github.com/gradio-app/gradio/pull/1754)
* `integrate()` method moved to `Blocks` by [@abidlabs](https://github.com/abidlabs) in [PR 1776](https://github.com/gradio-app/gradio/pull/1776)
* Add python-3.7 tests by [@freddyaboulton](https://github.com/freddyaboulton) in [PR 1818](https://github.com/gradio-app/gradio/pull/1818)
* Copy test dir in website dockers by [@aliabd](https://github.com/aliabd) in [PR 1827](https://github.com/gradio-app/gradio/pull/1827)
* Add info to docs on how to set default values for components by [@freddyaboulton](https://github.com/freddyaboulton) in [PR 1788](https://github.com/gradio-app/gradio/pull/1788)
* Embedding Components on Docs by [@aliabd](https://github.com/aliabd) in [PR 1726](https://github.com/gradio-app/gradio/pull/1726)
* Remove usage of deprecated gr.inputs and gr.outputs from website by [@freddyaboulton](https://github.com/freddyaboulton) in [PR 1796](https://github.com/gradio-app/gradio/pull/1796)
* Some cleanups to the docs page by [@abidlabs](https://github.com/abidlabs) in [PR 1822](https://github.com/gradio-app/gradio/pull/1822)

## Contributors Shoutout:
* [@nhankiet](https://github.com/nhankiet) made their first contribution in [PR 1819](https://github.com/gradio-app/gradio/pull/1819)

# Version 3.0

### 🔥 Gradio 3.0 is the biggest update to the library, ever.  

## New Features:

### 1.  Blocks 🧱
 
Blocks is a new, low-level API that allows you to have full control over the data flows and layout of your application. It allows you to build very complex, multi-step applications. For example, you might want to:

* Group together related demos as multiple tabs in one web app
* Change the layout of your demo instead of just having all of the inputs on the left and outputs on the right
* Have multi-step interfaces, in which the output of one model becomes the input to the next model, or have more flexible data flows in general
* Change a component's properties (for example, the choices in a Dropdown) or its visibility based on user input

Here's a simple example that creates the demo below it:

```python
import gradio as gr

def update(name):
    return f"Welcome to Gradio, {name}!"

demo = gr.Blocks()

with demo:
    gr.Markdown(
    """
    # Hello World!
    Start typing below to see the output.
    """)
    inp = gr.Textbox(placeholder="What is your name?")
    out = gr.Textbox()

    inp.change(fn=update, 
               inputs=inp, 
               outputs=out)

demo.launch()
```

![hello-blocks](https://user-images.githubusercontent.com/9021060/168684108-78cbd24b-e6bd-4a04-a8d9-20d535203434.gif)


Read our [Introduction to Blocks](http://gradio.app/introduction_to_blocks/) guide for more, and join the 🎈 [Gradio Blocks Party](https://huggingface.co/spaces/Gradio-Blocks/README)!


### 2. Our Revamped Design 🎨 

We've upgraded our design across the entire library: from components, and layouts all the way to dark mode. 

![kitchen_sink](https://user-images.githubusercontent.com/9021060/168686333-7a6e3096-3e23-4309-abf2-5cd7736e0463.gif)


### 3. A New Website 💻 

We've upgraded [gradio.app](https://gradio.app) to make it cleaner, faster and easier to use. Our docs now come with components and demos embedded directly on the page. So you can quickly get up to speed with what you're looking for. 

![website](https://user-images.githubusercontent.com/9021060/168687191-10d6a3bd-101f-423a-8193-48f47a5e077d.gif)


### 4. New Components: Model3D, Dataset, and More..

We've introduced a lot of new components in `3.0`, including `Model3D`, `Dataset`, `Markdown`, `Button` and `Gallery`. You can find all the components and play around with them [here](https://gradio.app/docs/#components).


![Model3d](https://user-images.githubusercontent.com/9021060/168689062-6ad77151-8cc5-467d-916c-f7c78e52ec0c.gif)

## Full Changelog:

* Gradio dash fe by [@pngwn](https://github.com/pngwn) in [PR 807](https://github.com/gradio-app/gradio/pull/807)
* Blocks components by [@FarukOzderim](https://github.com/FarukOzderim) in [PR 765](https://github.com/gradio-app/gradio/pull/765)
* Blocks components V2 by [@FarukOzderim](https://github.com/FarukOzderim) in [PR 843](https://github.com/gradio-app/gradio/pull/843)
* Blocks-Backend-Events by [@FarukOzderim](https://github.com/FarukOzderim) in [PR 844](https://github.com/gradio-app/gradio/pull/844)
* Interfaces from Blocks by [@aliabid94](https://github.com/aliabid94) in [PR 849](https://github.com/gradio-app/gradio/pull/849)
* Blocks dev by [@aliabid94](https://github.com/aliabid94) in [PR 853](https://github.com/gradio-app/gradio/pull/853)
* Started updating demos to use the new `gradio.components` syntax by [@abidlabs](https://github.com/abidlabs) in [PR 848](https://github.com/gradio-app/gradio/pull/848)
* add test infra + add browser tests to CI by [@pngwn](https://github.com/pngwn) in [PR 852](https://github.com/gradio-app/gradio/pull/852)
* 854 textbox by [@pngwn](https://github.com/pngwn) in [PR 859](https://github.com/gradio-app/gradio/pull/859)
* Getting old Python unit tests to pass on `blocks-dev` by [@abidlabs](https://github.com/abidlabs) in [PR 861](https://github.com/gradio-app/gradio/pull/861)
* initialise chatbot with empty array of messages by [@pngwn](https://github.com/pngwn) in [PR 867](https://github.com/gradio-app/gradio/pull/867)
* add test for output to input by [@pngwn](https://github.com/pngwn) in [PR 866](https://github.com/gradio-app/gradio/pull/866)
* More Interface -> Blocks features by [@aliabid94](https://github.com/aliabid94) in [PR 864](https://github.com/gradio-app/gradio/pull/864)
* Fixing external.py in blocks-dev to reflect the new HF Spaces paths by [@abidlabs](https://github.com/abidlabs) in [PR 879](https://github.com/gradio-app/gradio/pull/879)
* backend_default_value_refactoring by [@FarukOzderim](https://github.com/FarukOzderim) in [PR 871](https://github.com/gradio-app/gradio/pull/871)
* fix default_value  by [@pngwn](https://github.com/pngwn) in [PR 869](https://github.com/gradio-app/gradio/pull/869)
* fix buttons by [@aliabid94](https://github.com/aliabid94) in [PR 883](https://github.com/gradio-app/gradio/pull/883)
* Checking and updating more demos to use 3.0 syntax by [@abidlabs](https://github.com/abidlabs) in [PR 892](https://github.com/gradio-app/gradio/pull/892)
* Blocks Tests by [@FarukOzderim](https://github.com/FarukOzderim) in [PR 902](https://github.com/gradio-app/gradio/pull/902)
* Interface fix by [@pngwn](https://github.com/pngwn) in [PR 901](https://github.com/gradio-app/gradio/pull/901)
* Quick fix: Issue 893 by [@dawoodkhan82](https://github.com/dawoodkhan82) in [PR 907](https://github.com/gradio-app/gradio/pull/907)
* 3d Image Component by [@dawoodkhan82](https://github.com/dawoodkhan82) in [PR 775](https://github.com/gradio-app/gradio/pull/775)
* fix endpoint url in prod by [@pngwn](https://github.com/pngwn) in [PR 911](https://github.com/gradio-app/gradio/pull/911)
* rename Model3d to Image3D by [@dawoodkhan82](https://github.com/dawoodkhan82) in [PR 912](https://github.com/gradio-app/gradio/pull/912)
* update pypi to 2.9.1 by [@abidlabs](https://github.com/abidlabs) in [PR 916](https://github.com/gradio-app/gradio/pull/916)
* blocks-with-fix by [@FarukOzderim](https://github.com/FarukOzderim) in [PR 917](https://github.com/gradio-app/gradio/pull/917)
* Restore Interpretation, Live, Auth, Queueing by [@aliabid94](https://github.com/aliabid94) in [PR 915](https://github.com/gradio-app/gradio/pull/915)
* Allow `Blocks` instances to be used like a `Block` in other `Blocks` by [@abidlabs](https://github.com/abidlabs) in [PR 919](https://github.com/gradio-app/gradio/pull/919)
* Redesign 1 by [@pngwn](https://github.com/pngwn) in [PR 918](https://github.com/gradio-app/gradio/pull/918)
* blocks-components-tests by [@FarukOzderim](https://github.com/FarukOzderim) in [PR 904](https://github.com/gradio-app/gradio/pull/904)
* fix unit + browser tests by [@pngwn](https://github.com/pngwn) in [PR 926](https://github.com/gradio-app/gradio/pull/926)
* blocks-move-test-data by [@FarukOzderim](https://github.com/FarukOzderim) in [PR 927](https://github.com/gradio-app/gradio/pull/927)
* remove debounce from form inputs by [@pngwn](https://github.com/pngwn) in [PR 932](https://github.com/gradio-app/gradio/pull/932)
* reimplement webcam video by [@pngwn](https://github.com/pngwn) in [PR 928](https://github.com/gradio-app/gradio/pull/928)
* blocks-move-test-data by [@FarukOzderim](https://github.com/FarukOzderim) in [PR 941](https://github.com/gradio-app/gradio/pull/941)
* allow audio components to take a string value by [@pngwn](https://github.com/pngwn) in [PR 930](https://github.com/gradio-app/gradio/pull/930)
* static mode for textbox by [@pngwn](https://github.com/pngwn) in [PR 929](https://github.com/gradio-app/gradio/pull/929)
* fix file upload text by [@pngwn](https://github.com/pngwn) in [PR 931](https://github.com/gradio-app/gradio/pull/931)
* tabbed-interface-rewritten by [@FarukOzderim](https://github.com/FarukOzderim) in [PR 958](https://github.com/gradio-app/gradio/pull/958)
* Gan demo fix by [@abidlabs](https://github.com/abidlabs) in [PR 965](https://github.com/gradio-app/gradio/pull/965)
* Blocks analytics by [@abidlabs](https://github.com/abidlabs) in [PR 947](https://github.com/gradio-app/gradio/pull/947)
* Blocks page load by [@FarukOzderim](https://github.com/FarukOzderim) in [PR 963](https://github.com/gradio-app/gradio/pull/963)
* add frontend for page load events by [@pngwn](https://github.com/pngwn) in [PR 967](https://github.com/gradio-app/gradio/pull/967)
* fix i18n and some tweaks by [@pngwn](https://github.com/pngwn) in [PR 966](https://github.com/gradio-app/gradio/pull/966)
* add jinja2 to reqs by [@FarukOzderim](https://github.com/FarukOzderim) in [PR 969](https://github.com/gradio-app/gradio/pull/969)
* Cleaning up `Launchable()` by [@abidlabs](https://github.com/abidlabs) in [PR 968](https://github.com/gradio-app/gradio/pull/968)
* Fix #944 by [@FarukOzderim](https://github.com/FarukOzderim) in [PR 971](https://github.com/gradio-app/gradio/pull/971)
* New Blocks Demo: neural instrument cloning by [@abidlabs](https://github.com/abidlabs) in [PR 975](https://github.com/gradio-app/gradio/pull/975)
* Add huggingface_hub client library by [@FarukOzderim](https://github.com/FarukOzderim) in [PR 973](https://github.com/gradio-app/gradio/pull/973)
* State and variables by [@aliabid94](https://github.com/aliabid94) in [PR 977](https://github.com/gradio-app/gradio/pull/977)
* update-components by [@FarukOzderim](https://github.com/FarukOzderim) in [PR 986](https://github.com/gradio-app/gradio/pull/986)
* ensure dataframe updates as expected by [@pngwn](https://github.com/pngwn) in [PR 981](https://github.com/gradio-app/gradio/pull/981)
* test-guideline by [@FarukOzderim](https://github.com/FarukOzderim) in [PR 990](https://github.com/gradio-app/gradio/pull/990)
* Issue #785: add footer by [@dawoodkhan82](https://github.com/dawoodkhan82) in [PR 972](https://github.com/gradio-app/gradio/pull/972)
* indentation fix by [@abidlabs](https://github.com/abidlabs) in [PR 993](https://github.com/gradio-app/gradio/pull/993)
* missing quote by [@aliabd](https://github.com/aliabd) in [PR 996](https://github.com/gradio-app/gradio/pull/996)
* added interactive parameter to components by [@abidlabs](https://github.com/abidlabs) in [PR 992](https://github.com/gradio-app/gradio/pull/992)
* custom-components by [@FarukOzderim](https://github.com/FarukOzderim) in [PR 985](https://github.com/gradio-app/gradio/pull/985)
* Refactor component shortcuts by [@FarukOzderim](https://github.com/FarukOzderim) in [PR 995](https://github.com/gradio-app/gradio/pull/995)
* Plot Component by [@dawoodkhan82](https://github.com/dawoodkhan82) in [PR 805](https://github.com/gradio-app/gradio/pull/805)
* updated PyPi version to 2.9.2 by [@abidlabs](https://github.com/abidlabs) in [PR 1002](https://github.com/gradio-app/gradio/pull/1002)
* Release 2.9.3 by [@abidlabs](https://github.com/abidlabs) in [PR 1003](https://github.com/gradio-app/gradio/pull/1003)
* Image3D Examples Fix by [@dawoodkhan82](https://github.com/dawoodkhan82) in [PR 1001](https://github.com/gradio-app/gradio/pull/1001)
* release 2.9.4 by [@abidlabs](https://github.com/abidlabs) in [PR 1006](https://github.com/gradio-app/gradio/pull/1006)
* templates import hotfix by [@FarukOzderim](https://github.com/FarukOzderim) in [PR 1008](https://github.com/gradio-app/gradio/pull/1008)
* Progress indicator bar by [@aliabid94](https://github.com/aliabid94) in [PR 997](https://github.com/gradio-app/gradio/pull/997)
* Fixed image input for absolute path by [@JefferyChiang](https://github.com/JefferyChiang) in [PR 1004](https://github.com/gradio-app/gradio/pull/1004)
* Model3D + Plot Components by [@dawoodkhan82](https://github.com/dawoodkhan82) in [PR 1010](https://github.com/gradio-app/gradio/pull/1010)
* Gradio Guides: Creating CryptoPunks with GANs by [@NimaBoscarino](https://github.com/NimaBoscarino) in [PR 1000](https://github.com/gradio-app/gradio/pull/1000)
* [BIG PR] Gradio blocks & redesigned components by [@abidlabs](https://github.com/abidlabs) in [PR 880](https://github.com/gradio-app/gradio/pull/880)
* fixed failing test on main by [@abidlabs](https://github.com/abidlabs) in [PR 1023](https://github.com/gradio-app/gradio/pull/1023)
* Use smaller ASR model in external test by [@abidlabs](https://github.com/abidlabs) in [PR 1024](https://github.com/gradio-app/gradio/pull/1024)
* updated PyPi version to 2.9.0b by [@abidlabs](https://github.com/abidlabs) in [PR 1026](https://github.com/gradio-app/gradio/pull/1026)
* Fixing import issues so that the package successfully installs on colab notebooks by [@abidlabs](https://github.com/abidlabs) in [PR 1027](https://github.com/gradio-app/gradio/pull/1027)
* Update website tracker slackbot  by [@aliabd](https://github.com/aliabd) in [PR 1037](https://github.com/gradio-app/gradio/pull/1037)
* textbox-autoheight by [@FarukOzderim](https://github.com/FarukOzderim) in [PR 1009](https://github.com/gradio-app/gradio/pull/1009)
* Model3D Examples fixes by [@dawoodkhan82](https://github.com/dawoodkhan82) in [PR 1035](https://github.com/gradio-app/gradio/pull/1035)
* GAN Gradio Guide: Adjustments to iframe heights by [@NimaBoscarino](https://github.com/NimaBoscarino) in [PR 1042](https://github.com/gradio-app/gradio/pull/1042)
* added better default labels to form components by [@abidlabs](https://github.com/abidlabs) in [PR 1040](https://github.com/gradio-app/gradio/pull/1040)
* Slackbot web tracker fix by [@aliabd](https://github.com/aliabd) in [PR 1043](https://github.com/gradio-app/gradio/pull/1043)
* Plot fixes by [@dawoodkhan82](https://github.com/dawoodkhan82) in [PR 1044](https://github.com/gradio-app/gradio/pull/1044)
* Small fixes to the demos by [@abidlabs](https://github.com/abidlabs) in [PR 1030](https://github.com/gradio-app/gradio/pull/1030)
* fixing demo issue with website by [@aliabd](https://github.com/aliabd) in [PR 1047](https://github.com/gradio-app/gradio/pull/1047)
* [hotfix] HighlightedText by [@aliabid94](https://github.com/aliabid94) in [PR 1046](https://github.com/gradio-app/gradio/pull/1046)
* Update text by [@ronvoluted](https://github.com/ronvoluted) in [PR 1050](https://github.com/gradio-app/gradio/pull/1050)
* Update CONTRIBUTING.md by [@FarukOzderim](https://github.com/FarukOzderim) in [PR 1052](https://github.com/gradio-app/gradio/pull/1052)
* fix(ui): Increase contrast for footer by [@ronvoluted](https://github.com/ronvoluted) in [PR 1048](https://github.com/gradio-app/gradio/pull/1048)
* UI design update by [@gary149](https://github.com/gary149) in [PR 1041](https://github.com/gradio-app/gradio/pull/1041)
* updated PyPi version to 2.9.0b8 by [@abidlabs](https://github.com/abidlabs) in [PR 1059](https://github.com/gradio-app/gradio/pull/1059)
* Running, testing, and fixing demos by [@abidlabs](https://github.com/abidlabs) in [PR 1060](https://github.com/gradio-app/gradio/pull/1060)
* Form layout by [@pngwn](https://github.com/pngwn) in [PR 1054](https://github.com/gradio-app/gradio/pull/1054)
* inputless-interfaces by [@FarukOzderim](https://github.com/FarukOzderim) in [PR 1038](https://github.com/gradio-app/gradio/pull/1038)
* Update PULL_REQUEST_TEMPLATE.md by [@FarukOzderim](https://github.com/FarukOzderim) in [PR 1068](https://github.com/gradio-app/gradio/pull/1068)
* Upgrading node memory to 4gb in website Docker by [@aliabd](https://github.com/aliabd) in [PR 1069](https://github.com/gradio-app/gradio/pull/1069)
* Website reload error by [@aliabd](https://github.com/aliabd) in [PR 1079](https://github.com/gradio-app/gradio/pull/1079)
* fixed favicon issue by [@abidlabs](https://github.com/abidlabs) in [PR 1064](https://github.com/gradio-app/gradio/pull/1064)
* remove-queue-from-events by [@FarukOzderim](https://github.com/FarukOzderim) in [PR 1056](https://github.com/gradio-app/gradio/pull/1056)
* Enable vertex colors for OBJs files by [@radames](https://github.com/radames) in [PR 1074](https://github.com/gradio-app/gradio/pull/1074)
* Dark text by [@ronvoluted](https://github.com/ronvoluted) in [PR 1049](https://github.com/gradio-app/gradio/pull/1049)
* Scroll to output by [@pngwn](https://github.com/pngwn) in [PR 1077](https://github.com/gradio-app/gradio/pull/1077)
* Explicitly list pnpm version 6 in contributing guide by [@freddyaboulton](https://github.com/freddyaboulton) in [PR 1085](https://github.com/gradio-app/gradio/pull/1085)
* hotfix for encrypt issue by [@abidlabs](https://github.com/abidlabs) in [PR 1096](https://github.com/gradio-app/gradio/pull/1096)
* Release 2.9b9 by [@abidlabs](https://github.com/abidlabs) in [PR 1098](https://github.com/gradio-app/gradio/pull/1098)
* tweak node circleci settings by [@pngwn](https://github.com/pngwn) in [PR 1091](https://github.com/gradio-app/gradio/pull/1091)
* Website Reload Error by [@aliabd](https://github.com/aliabd) in [PR 1099](https://github.com/gradio-app/gradio/pull/1099)
* Website Reload: README in demos docker by [@aliabd](https://github.com/aliabd) in [PR 1100](https://github.com/gradio-app/gradio/pull/1100)
* Flagging fixes by [@abidlabs](https://github.com/abidlabs) in [PR 1081](https://github.com/gradio-app/gradio/pull/1081)
* Backend for optional labels by [@abidlabs](https://github.com/abidlabs) in [PR 1080](https://github.com/gradio-app/gradio/pull/1080)
* Optional labels fe by [@pngwn](https://github.com/pngwn) in [PR 1105](https://github.com/gradio-app/gradio/pull/1105)
* clean-deprecated-parameters by [@FarukOzderim](https://github.com/FarukOzderim) in [PR 1090](https://github.com/gradio-app/gradio/pull/1090)
* Blocks rendering fix by [@abidlabs](https://github.com/abidlabs) in [PR 1102](https://github.com/gradio-app/gradio/pull/1102)
* Redos #1106 by [@abidlabs](https://github.com/abidlabs) in [PR 1112](https://github.com/gradio-app/gradio/pull/1112)
* Interface types: handle input-only, output-only, and unified interfaces by [@abidlabs](https://github.com/abidlabs) in [PR 1108](https://github.com/gradio-app/gradio/pull/1108)
* Hotfix + New pypi release 2.9b11 by [@abidlabs](https://github.com/abidlabs) in [PR 1118](https://github.com/gradio-app/gradio/pull/1118)
* issue-checkbox by [@FarukOzderim](https://github.com/FarukOzderim) in [PR 1122](https://github.com/gradio-app/gradio/pull/1122)
* issue-checkbox-hotfix by [@FarukOzderim](https://github.com/FarukOzderim) in [PR 1127](https://github.com/gradio-app/gradio/pull/1127)
* Fix demos in website by [@aliabd](https://github.com/aliabd) in [PR 1130](https://github.com/gradio-app/gradio/pull/1130)
* Guide for Gradio ONNX model zoo on Huggingface by [@AK391](https://github.com/AK391) in [PR 1073](https://github.com/gradio-app/gradio/pull/1073)
* ONNX guide fixes by [@aliabd](https://github.com/aliabd) in [PR 1131](https://github.com/gradio-app/gradio/pull/1131)
* Stacked form inputs css by [@gary149](https://github.com/gary149) in [PR 1134](https://github.com/gradio-app/gradio/pull/1134)
* made default value in textbox empty string by [@abidlabs](https://github.com/abidlabs) in [PR 1135](https://github.com/gradio-app/gradio/pull/1135)
* Examples UI by [@gary149](https://github.com/gary149) in [PR 1121](https://github.com/gradio-app/gradio/pull/1121)
* Chatbot custom color support by [@dawoodkhan82](https://github.com/dawoodkhan82) in [PR 1092](https://github.com/gradio-app/gradio/pull/1092)
* highlighted text colors by [@pngwn](https://github.com/pngwn) in [PR 1119](https://github.com/gradio-app/gradio/pull/1119)
* pin to pnpm 6 for now by [@pngwn](https://github.com/pngwn) in [PR 1147](https://github.com/gradio-app/gradio/pull/1147)
* Restore queue in Blocks by [@aliabid94](https://github.com/aliabid94) in [PR 1137](https://github.com/gradio-app/gradio/pull/1137)
* add select event for tabitems by [@pngwn](https://github.com/pngwn) in [PR 1154](https://github.com/gradio-app/gradio/pull/1154)
* max_lines + autoheight for textbox by [@pngwn](https://github.com/pngwn) in [PR 1153](https://github.com/gradio-app/gradio/pull/1153)
* use color palette for chatbot by [@pngwn](https://github.com/pngwn) in [PR 1152](https://github.com/gradio-app/gradio/pull/1152)
* Timeseries improvements by [@pngwn](https://github.com/pngwn) in [PR 1149](https://github.com/gradio-app/gradio/pull/1149)
* move styling for interface panels to frontend by [@pngwn](https://github.com/pngwn) in [PR 1146](https://github.com/gradio-app/gradio/pull/1146)
* html tweaks by [@pngwn](https://github.com/pngwn) in [PR 1145](https://github.com/gradio-app/gradio/pull/1145)
* Issue #768: Support passing none to resize and crop image by [@dawoodkhan82](https://github.com/dawoodkhan82) in [PR 1144](https://github.com/gradio-app/gradio/pull/1144)
* image gallery component + img css by [@aliabid94](https://github.com/aliabid94) in [PR 1140](https://github.com/gradio-app/gradio/pull/1140)
* networking tweak by [@abidlabs](https://github.com/abidlabs) in [PR 1143](https://github.com/gradio-app/gradio/pull/1143)
* Allow enabling queue per event listener by [@aliabid94](https://github.com/aliabid94) in [PR 1155](https://github.com/gradio-app/gradio/pull/1155)
* config hotfix and v. 2.9b23 by [@abidlabs](https://github.com/abidlabs) in [PR 1158](https://github.com/gradio-app/gradio/pull/1158)
* Custom JS calls by [@aliabid94](https://github.com/aliabid94) in [PR 1082](https://github.com/gradio-app/gradio/pull/1082)
* Small fixes: queue default fix, ffmpeg installation message by [@abidlabs](https://github.com/abidlabs) in [PR 1159](https://github.com/gradio-app/gradio/pull/1159)
* formatting by [@abidlabs](https://github.com/abidlabs) in [PR 1161](https://github.com/gradio-app/gradio/pull/1161)
* enable flex grow for gr-box by [@radames](https://github.com/radames) in [PR 1165](https://github.com/gradio-app/gradio/pull/1165)
* 1148 loading by [@pngwn](https://github.com/pngwn) in [PR 1164](https://github.com/gradio-app/gradio/pull/1164)
* Put enable_queue kwarg back in launch() by [@aliabid94](https://github.com/aliabid94) in [PR 1167](https://github.com/gradio-app/gradio/pull/1167)
* A few small fixes by [@abidlabs](https://github.com/abidlabs) in [PR 1171](https://github.com/gradio-app/gradio/pull/1171)
* Hotfix for dropdown component by [@abidlabs](https://github.com/abidlabs) in [PR 1172](https://github.com/gradio-app/gradio/pull/1172)
* use secondary buttons in interface by [@pngwn](https://github.com/pngwn) in [PR 1173](https://github.com/gradio-app/gradio/pull/1173)
* 1183 component height by [@pngwn](https://github.com/pngwn) in [PR 1185](https://github.com/gradio-app/gradio/pull/1185)
* 962 dataframe by [@pngwn](https://github.com/pngwn) in [PR 1186](https://github.com/gradio-app/gradio/pull/1186)
* update-contributing by [@FarukOzderim](https://github.com/FarukOzderim) in [PR 1188](https://github.com/gradio-app/gradio/pull/1188)
* Table tweaks by [@pngwn](https://github.com/pngwn) in [PR 1195](https://github.com/gradio-app/gradio/pull/1195)
* wrap tab content in column by [@pngwn](https://github.com/pngwn) in [PR 1200](https://github.com/gradio-app/gradio/pull/1200)
* WIP: Add dark mode support by [@gary149](https://github.com/gary149) in [PR 1187](https://github.com/gradio-app/gradio/pull/1187)
* Restored /api/predict/ endpoint for Interfaces by [@abidlabs](https://github.com/abidlabs) in [PR 1199](https://github.com/gradio-app/gradio/pull/1199)
* hltext-label by [@pngwn](https://github.com/pngwn) in [PR 1204](https://github.com/gradio-app/gradio/pull/1204)
* add copy functionality to json by [@pngwn](https://github.com/pngwn) in [PR 1205](https://github.com/gradio-app/gradio/pull/1205)
* Update component config by [@aliabid94](https://github.com/aliabid94) in [PR 1089](https://github.com/gradio-app/gradio/pull/1089)
* fix placeholder prompt by [@pngwn](https://github.com/pngwn) in [PR 1215](https://github.com/gradio-app/gradio/pull/1215)
* ensure webcam video value is propogated correctly by [@pngwn](https://github.com/pngwn) in [PR 1218](https://github.com/gradio-app/gradio/pull/1218)
* Automatic word-break in highlighted text, combine_adjacent support by [@aliabid94](https://github.com/aliabid94) in [PR 1209](https://github.com/gradio-app/gradio/pull/1209)
* async-function-support by [@FarukOzderim](https://github.com/FarukOzderim) in [PR 1190](https://github.com/gradio-app/gradio/pull/1190)
* Sharing fix for assets by [@aliabid94](https://github.com/aliabid94) in [PR 1208](https://github.com/gradio-app/gradio/pull/1208)
* Hotfixes for course demos by [@abidlabs](https://github.com/abidlabs) in [PR 1222](https://github.com/gradio-app/gradio/pull/1222)
* Allow Custom CSS by [@aliabid94](https://github.com/aliabid94) in [PR 1170](https://github.com/gradio-app/gradio/pull/1170)
* share-hotfix by [@FarukOzderim](https://github.com/FarukOzderim) in [PR 1226](https://github.com/gradio-app/gradio/pull/1226)
* tweaks by [@pngwn](https://github.com/pngwn) in [PR 1229](https://github.com/gradio-app/gradio/pull/1229)
* white space for class concatenation by [@radames](https://github.com/radames) in [PR 1228](https://github.com/gradio-app/gradio/pull/1228)
* Tweaks by [@pngwn](https://github.com/pngwn) in [PR 1230](https://github.com/gradio-app/gradio/pull/1230)
* css tweaks by [@pngwn](https://github.com/pngwn) in [PR 1235](https://github.com/gradio-app/gradio/pull/1235)
* ensure defaults height match for media inputs by [@pngwn](https://github.com/pngwn) in [PR 1236](https://github.com/gradio-app/gradio/pull/1236)
* Default Label label value by [@radames](https://github.com/radames) in [PR 1239](https://github.com/gradio-app/gradio/pull/1239)
* update-shortcut-syntax by [@FarukOzderim](https://github.com/FarukOzderim) in [PR 1234](https://github.com/gradio-app/gradio/pull/1234)
* Update version.txt by [@FarukOzderim](https://github.com/FarukOzderim) in [PR 1244](https://github.com/gradio-app/gradio/pull/1244)
* Layout bugs by [@pngwn](https://github.com/pngwn) in [PR 1246](https://github.com/gradio-app/gradio/pull/1246)
* Update demo by [@FarukOzderim](https://github.com/FarukOzderim) in [PR 1253](https://github.com/gradio-app/gradio/pull/1253)
* Button default name by [@FarukOzderim](https://github.com/FarukOzderim) in [PR 1243](https://github.com/gradio-app/gradio/pull/1243)
* Labels spacing by [@gary149](https://github.com/gary149) in [PR 1254](https://github.com/gradio-app/gradio/pull/1254)
* add global loader for gradio app by [@pngwn](https://github.com/pngwn) in [PR 1251](https://github.com/gradio-app/gradio/pull/1251)
* ui apis for dalle-mini by [@pngwn](https://github.com/pngwn) in [PR 1258](https://github.com/gradio-app/gradio/pull/1258)
* Add precision to Number, backend only by [@freddyaboulton](https://github.com/freddyaboulton) in [PR 1125](https://github.com/gradio-app/gradio/pull/1125)
* Website Design Changes by [@abidlabs](https://github.com/abidlabs) in [PR 1015](https://github.com/gradio-app/gradio/pull/1015)
* Small fixes for multiple demos compatible with 3.0 by [@radames](https://github.com/radames) in [PR 1257](https://github.com/gradio-app/gradio/pull/1257)
* Issue #1160: Model 3D component not destroyed correctly by [@dawoodkhan82](https://github.com/dawoodkhan82) in [PR 1219](https://github.com/gradio-app/gradio/pull/1219)
* Fixes to components by [@abidlabs](https://github.com/abidlabs) in [PR 1260](https://github.com/gradio-app/gradio/pull/1260)
* layout docs by [@abidlabs](https://github.com/abidlabs) in [PR 1263](https://github.com/gradio-app/gradio/pull/1263)
* Static forms by [@pngwn](https://github.com/pngwn) in [PR 1264](https://github.com/gradio-app/gradio/pull/1264)
* Cdn assets by [@pngwn](https://github.com/pngwn) in [PR 1265](https://github.com/gradio-app/gradio/pull/1265)
* update logo by [@gary149](https://github.com/gary149) in [PR 1266](https://github.com/gradio-app/gradio/pull/1266)
* fix slider by [@aliabid94](https://github.com/aliabid94) in [PR 1268](https://github.com/gradio-app/gradio/pull/1268)
* maybe fix auth in iframes by [@pngwn](https://github.com/pngwn) in [PR 1261](https://github.com/gradio-app/gradio/pull/1261)
* Improves "Getting Started" guide by [@abidlabs](https://github.com/abidlabs) in [PR 1269](https://github.com/gradio-app/gradio/pull/1269)
* Add embedded demos to website by [@aliabid94](https://github.com/aliabid94) in [PR 1270](https://github.com/gradio-app/gradio/pull/1270)
* Label hotfixes by [@abidlabs](https://github.com/abidlabs) in [PR 1281](https://github.com/gradio-app/gradio/pull/1281)
* General tweaks by [@pngwn](https://github.com/pngwn) in [PR 1276](https://github.com/gradio-app/gradio/pull/1276)
* only affect links within the document by [@pngwn](https://github.com/pngwn) in [PR 1282](https://github.com/gradio-app/gradio/pull/1282)
* release 3.0b9 by [@abidlabs](https://github.com/abidlabs) in [PR 1283](https://github.com/gradio-app/gradio/pull/1283)
* Dm by [@pngwn](https://github.com/pngwn) in [PR 1284](https://github.com/gradio-app/gradio/pull/1284)
* Website fixes by [@aliabd](https://github.com/aliabd) in [PR 1286](https://github.com/gradio-app/gradio/pull/1286)
* Create Streamables by [@aliabid94](https://github.com/aliabid94) in [PR 1279](https://github.com/gradio-app/gradio/pull/1279)
* ensure table works on mobile by [@pngwn](https://github.com/pngwn) in [PR 1277](https://github.com/gradio-app/gradio/pull/1277)
* changes by [@aliabid94](https://github.com/aliabid94) in [PR 1287](https://github.com/gradio-app/gradio/pull/1287)
* demo alignment on landing page by [@aliabd](https://github.com/aliabd) in [PR 1288](https://github.com/gradio-app/gradio/pull/1288)
* New meta img by [@aliabd](https://github.com/aliabd) in [PR 1289](https://github.com/gradio-app/gradio/pull/1289)
* updated PyPi version to 3.0 by [@abidlabs](https://github.com/abidlabs) in [PR 1290](https://github.com/gradio-app/gradio/pull/1290)
* Fix site by [@aliabid94](https://github.com/aliabid94) in [PR 1291](https://github.com/gradio-app/gradio/pull/1291)
* Mobile responsive guides by [@aliabd](https://github.com/aliabd) in [PR 1293](https://github.com/gradio-app/gradio/pull/1293)
* Update readme by [@abidlabs](https://github.com/abidlabs) in [PR 1292](https://github.com/gradio-app/gradio/pull/1292)
* gif by [@abidlabs](https://github.com/abidlabs) in [PR 1296](https://github.com/gradio-app/gradio/pull/1296)

## Contributors Shoutout:

* [@JefferyChiang](https://github.com/JefferyChiang) made their first contribution in [PR 1004](https://github.com/gradio-app/gradio/pull/1004)
* [@NimaBoscarino](https://github.com/NimaBoscarino) made their first contribution in [PR 1000](https://github.com/gradio-app/gradio/pull/1000)
* [@ronvoluted](https://github.com/ronvoluted) made their first contribution in [PR 1050](https://github.com/gradio-app/gradio/pull/1050)
* [@radames](https://github.com/radames) made their first contribution in [PR 1074](https://github.com/gradio-app/gradio/pull/1074)
* [@freddyaboulton](https://github.com/freddyaboulton) made their first contribution in [PR 1085](https://github.com/gradio-app/gradio/pull/1085)<|MERGE_RESOLUTION|>--- conflicted
+++ resolved
@@ -1,9 +1,6 @@
 # Upcoming Release 
 
 ## New Features:
-<<<<<<< HEAD
-* Add load event for `Video`, `Audio`, `Image`, and `File` components [@dawoodkhan82](https://github.com/dawoodkhan82) in [PR 2448](https://github.com/gradio-app/gradio/pull/2456)
-=======
 
 ### Batched Functions
 
@@ -50,7 +47,8 @@
 In the example above, 16 requests could be processed in parallel (for a total inference
 time of 5 seconds), instead of each request being processed separately (for a total
 inference time of 80 seconds).
->>>>>>> 560b3f99
+
+* Add load event for `Video`, `Audio`, `Image`, and `File` components [@dawoodkhan82](https://github.com/dawoodkhan82) in [PR 2448](https://github.com/gradio-app/gradio/pull/2456)
 
 ## Bug Fixes:
 * Fixes issue where plotly animations, interactivity, titles, legends, were not working properly. [@dawoodkhan82](https://github.com/dawoodkhan82) in [PR 2486](https://github.com/gradio-app/gradio/pull/2486)
@@ -71,11 +69,8 @@
 * Fixes the error message if a user builds Gradio locally and tries to use `share=True` by [@abidlabs](https://github.com/abidlabs) in [PR 2502](https://github.com/gradio-app/gradio/pull/2502)
 * Allows the render() function to return self by [@Raul9595](https://github.com/Raul9595) in [PR 2514](https://github.com/gradio-app/gradio/pull/2514)
 * Fixes issue where plotly animations, interactivity, titles, legends, were not working properly. [@dawoodkhan82](https://github.com/dawoodkhan82) in [PR 2486](https://github.com/gradio-app/gradio/pull/2486)
-<<<<<<< HEAD
+* Gradio now supports batched functions by [@abidlabs](https://github.com/abidlabs) in [PR 2218](https://github.com/gradio-app/gradio/pull/2218)
 * Add load event for `Video`, `Audio`, `Image`, and `File` components [@dawoodkhan82](https://github.com/dawoodkhan82) in [PR 2448](https://github.com/gradio-app/gradio/pull/2456)
-=======
-* Gradio now supports batched functions by [@abidlabs](https://github.com/abidlabs) in [PR 2218](https://github.com/gradio-app/gradio/pull/2218)
->>>>>>> 560b3f99
 
 ## Contributors Shoutout:
 No changes to highlight.
