# Upcoming Release

## New Features:

No changes to highlight.

## Bug Fixes:

- Restored missing imports in `gr.components` by [@abidlabs](https://github.com/abidlabs) in [PR 4566](https://github.com/gradio-app/gradio/pull/4566)
- Fix bug where `select` event was not triggered in `gr.Gallery` if `height` was set to be large with `allow_preview=False` by [@freddyaboulton](https://github.com/freddyaboulton) in [PR 4551](https://github.com/gradio-app/gradio/pull/4551)
- Fix bug where setting `visible=False` in `gr.Group` event did not work by [@abidlabs](https://github.com/abidlabs) in [PR 4567](https://github.com/gradio-app/gradio/pull/4567)
## Other Changes:

No changes to highlight.

## Breaking Changes:

No changes to highlight.

# 3.35.2

## New Features:

No changes to highlight.

## Bug Fixes:

- Fix chatbot streaming by [@aliabid94](https://github.com/aliabid94) in [PR 4537](https://github.com/gradio-app/gradio/pull/4537)
- Fix chatbot height and scrolling by [@aliabid94](https://github.com/aliabid94) in [PR 4540](https://github.com/gradio-app/gradio/pull/4540)

## Other Changes:

No changes to highlight.

## Breaking Changes:

No changes to highlight.

# 3.35.1

## New Features:

No changes to highlight.

## Bug Fixes:

- Fix chatbot streaming by [@aliabid94](https://github.com/aliabid94) in [PR 4537](https://github.com/gradio-app/gradio/pull/4537)
- Fix error modal position and text size by [@pngwn](https://github.com/pngwn) in [PR 4538](https://github.com/gradio-app/gradio/pull/4538).

## Other Changes:

No changes to highlight.

## Breaking Changes:

No changes to highlight.


# 3.35.0

## New Features:

- A `gr.ClearButton` which allows users to easily clear the values of components by [@abidlabs](https://github.com/abidlabs) in [PR 4456](https://github.com/gradio-app/gradio/pull/4456)

Example usage:

```py
import gradio as gr

with gr.Blocks() as demo:
    chatbot = gr.Chatbot([("Hello", "How are you?")])
    with gr.Row():
        textbox = gr.Textbox(scale=3, interactive=True)
        gr.ClearButton([textbox, chatbot], scale=1)

demo.launch()
```

- Min and max value for gr.Number by [@artegoser](https://github.com/artegoser) and [@dawoodkhan82](https://github.com/dawoodkhan82) in [PR 3991](https://github.com/gradio-app/gradio/pull/3991)
- Add `start_recording` and `stop_recording` events to `Video` and `Audio` components by [@pngwn](https://github.com/pngwn) in [PR 4422](https://github.com/gradio-app/gradio/pull/4422)
- Allow any function to generate an error message and allow multiple messages to appear at a time. Other error modal improvements such as auto dismiss after a time limit and a new layout on mobile [@pngwn](https://github.com/pngwn) in [PR 4459](https://github.com/gradio-app/gradio/pull/4459).
- Add `autoplay` kwarg to `Video` and `Audio` components by [@pngwn](https://github.com/pngwn) in [PR 4453](https://github.com/gradio-app/gradio/pull/4453)
<<<<<<< HEAD
- Allow the web component `space`, `src`, and `host` attributes to be updated dynamically by [@pngwn](https://github.com/pngwn) in [PR 4461](https://github.com/gradio-app/gradio/pull/4461)
=======
- Add `allow_preview` parameter to `Gallery` to control whether a detailed preview is displayed on click by
  [@freddyaboulton](https://github.com/freddyaboulton) in [PR 4470](https://github.com/gradio-app/gradio/pull/4470)
- Add `latex_delimiters` parameter to `Chatbot` to control the delimiters used for LaTeX and to disable LaTeX in the `Chatbot` by [@dawoodkhan82](https://github.com/dawoodkhan82) in [PR 4516](https://github.com/gradio-app/gradio/pull/4516)
>>>>>>> 309baab7

## Bug Fixes:

- Add support for PAUSED state in the JS client by [@abidlabs](https://github.com/abidlabs) in [PR 4438](https://github.com/gradio-app/gradio/pull/4438)
- Ensure Tabs only occupy the space required by [@pngwn](https://github.com/pngwn) in [PR 4419](https://github.com/gradio-app/gradio/pull/4419)
- Ensure components have the correct empty sizes to prevent empty containers from collapsing by [@pngwn](https://github.com/pngwn) in [PR 4447](https://github.com/gradio-app/gradio/pull/4447).
- Frontend code no longer crashes when there is a relative URL in an `<a>` element, by [@akx](https://github.com/akx) in [PR 4449](https://github.com/gradio-app/gradio/pull/4449).
- Fix bug where setting `format='mp4'` on a video component would cause the function to error out if the uploaded video was not playable by [@freddyaboulton](https://github.com/freddyaboulton) in [PR 4467](https://github.com/gradio-app/gradio/pull/4467)
- Fix `_js` parameter to work even without backend function, by [@aliabid94](https://github.com/aliabid94) in [PR 4486](https://github.com/gradio-app/gradio/pull/4486).
- Fix new line issue with `gr.Chatbot()` by [@dawoodkhan82](https://github.com/dawoodkhan82) in [PR 4491](https://github.com/gradio-app/gradio/pull/4491)
- Fixes issue with Clear button not working for `Label` component by [@abidlabs](https://github.com/abidlabs) in [PR 4456](https://github.com/gradio-app/gradio/pull/4456)
- Restores the ability to pass in a tuple (sample rate, audio array) to gr.Audio() by [@abidlabs](https://github.com/abidlabs) in [PR 4525](https://github.com/gradio-app/gradio/pull/4525)
- Ensure code is correctly formatted and copy button is always present in Chatbot by [@pngwn](https://github.com/pngwn) in [PR 4527](https://github.com/gradio-app/gradio/pull/4527)
- `show_label` will not automatically be set to `True` in `gr.BarPlot.update` by [@freddyaboulton](https://github.com/freddyaboulton) in [PR 4531](https://github.com/gradio-app/gradio/pull/4531)
- `gr.BarPlot` group text now respects darkmode by [@freddyaboulton](https://github.com/freddyaboulton) in [PR 4531](https://github.com/gradio-app/gradio/pull/4531)

## Other Changes:

- Change styling of status and toast error components by [@hannahblair](https://github.com/hannahblair) in [PR 4454](https://github.com/gradio-app/gradio/pull/4454).
- Clean up unnecessary `new Promise()`s by [@akx](https://github.com/akx) in [PR 4442](https://github.com/gradio-app/gradio/pull/4442).
- Minor UI cleanup for Examples and Dataframe components [@aliabid94](https://github.com/aliabid94) in [PR 4455](https://github.com/gradio-app/gradio/pull/4455).
- Add Catalan translation [@jordimas](https://github.com/jordimas) in [PR 4483](https://github.com/gradio-app/gradio/pull/4483).
- The API endpoint that loads examples upon click has been given an explicit name ("/load_examples") by [@abidlabs](https://github.com/abidlabs) in [PR 4456](https://github.com/gradio-app/gradio/pull/4456).
- Allows configuration of FastAPI app when calling `mount_gradio_app`, by [@charlesfrye](https://github.com/charlesfrye) in [PR4519](https://github.com/gradio-app/gradio/pull/4519).

## Breaking Changes:

- The behavior of the `Clear` button has been changed for `Slider`, `CheckboxGroup`, `Radio`, `Dropdown` components by [@abidlabs](https://github.com/abidlabs) in [PR 4456](https://github.com/gradio-app/gradio/pull/4456). The Clear button now sets the value of these components to be empty as opposed to the original default set by the developer. This is to make them in line with the rest of the Gradio components.
- Python 3.7 end of life is June 27 2023. Gradio will no longer support python 3.7 by [@freddyaboulton](https://github.com/freddyaboulton) in [PR 4484](https://github.com/gradio-app/gradio/pull/4484)
- Removed `$` as a default LaTeX delimiter for the `Chatbot` by [@dawoodkhan82](https://github.com/dawoodkhan82) in [PR 4516](https://github.com/gradio-app/gradio/pull/4516). The specific LaTeX delimeters can be set using the new `latex_delimiters` parameter in `Chatbot`.

# 3.34.0

## New Features:

- The `gr.UploadButton` component now supports the `variant` and `interactive` parameters by [@abidlabs](https://github.com/abidlabs) in [PR 4436](https://github.com/gradio-app/gradio/pull/4436).

## Bug Fixes:

- Remove target="\_blank" override on anchor tags with internal targets by [@hannahblair](https://github.com/hannahblair) in [PR 4405](https://github.com/gradio-app/gradio/pull/4405)
- Fixed bug where `gr.File(file_count='multiple')` could not be cached as output by [@freddyaboulton](https://github.com/freddyaboulton) in [PR 4421](https://github.com/gradio-app/gradio/pull/4421)
- Restricts the domains that can be proxied via `/proxy` route by [@abidlabs](https://github.com/abidlabs) in [PR 4406](https://github.com/gradio-app/gradio/pull/4406).
- Fixes issue where `gr.UploadButton` could not be used to upload the same file twice by [@dawoodkhan82](https://github.com/dawoodkhan82) in [PR 4437](https://github.com/gradio-app/gradio/pull/4437)
- Fixes bug where `/proxy` route was being incorrectly constructed by the frontend by [@abidlabs](https://github.com/abidlabs) in [PR 4430](https://github.com/gradio-app/gradio/pull/4430).
- Fix z-index of status component by [@hannahblair](https://github.com/hannahblair) in [PR 4429](https://github.com/gradio-app/gradio/pull/4429)
- Fix video rendering in Safari by [@aliabid94](https://github.com/aliabid94) in [PR 4433](https://github.com/gradio-app/gradio/pull/4433).
- The output directory for files downloaded when calling Blocks as a function is now set to a temporary directory by default (instead of the working directory in some cases) by [@abidlabs](https://github.com/abidlabs) in [PR 4501](https://github.com/gradio-app/gradio/pull/4501)

## Other Changes:

- When running on Spaces, handler functions will be transformed by the [PySpaces](https://pypi.org/project/spaces/) library in order to make them work with specific hardware. It will have no effect on standalone Gradio apps or regular Gradio Spaces and can be globally deactivated as follows : `import spaces; spaces.disable_gradio_auto_wrap()` by [@cbensimon](https://github.com/cbensimon) in [PR 4389](https://github.com/gradio-app/gradio/pull/4389).
- Deprecated `.style` parameter and moved arguments to constructor. Added support for `.update()` to all arguments initially in style. Added `scale` and `min_width` support to every Component. By [@aliabid94](https://github.com/aliabid94) in [PR 4374](https://github.com/gradio-app/gradio/pull/4374)

## Breaking Changes:

No changes to highlight.

# 3.33.1

## New Features:

No changes to highlight.

## Bug Fixes:

- Allow `every` to work with generators by [@dkjshk](https://github.com/dkjshk) in [PR 4434](https://github.com/gradio-app/gradio/pull/4434)
- Fix z-index of status component by [@hannahblair](https://github.com/hannahblair) in [PR 4429](https://github.com/gradio-app/gradio/pull/4429)
- Allow gradio to work offline, by [@aliabid94](https://github.com/aliabid94) in [PR 4398](https://github.com/gradio-app/gradio/pull/4398).
- Fixed `validate_url` to check for 403 errors and use a GET request in place of a HEAD by [@alvindaiyan](https://github.com/alvindaiyan) in [PR 4388](https://github.com/gradio-app/gradio/pull/4388).

## Other Changes:

- More explicit error message when share link binary is blocked by antivirus by [@abidlabs](https://github.com/abidlabs) in [PR 4380](https://github.com/gradio-app/gradio/pull/4380).

## Breaking Changes:

No changes to highlight.

# 3.33.0

## New Features:

- Introduced `gradio deploy` to launch a Gradio app to Spaces directly from your terminal. By [@aliabid94](https://github.com/aliabid94) in [PR 4033](https://github.com/gradio-app/gradio/pull/4033).
- Introduce `show_progress='corner'` argument to event listeners, which will not cover the output components with the progress animation, but instead show it in the corner of the components. By [@aliabid94](https://github.com/aliabid94) in [PR 4396](https://github.com/gradio-app/gradio/pull/4396).

## Bug Fixes:

- Fix bug where Label change event was triggering itself by [@freddyaboulton](https://github.com/freddyaboulton) in [PR 4371](https://github.com/gradio-app/gradio/pull/4371)
- Make `Blocks.load` behave like other event listeners (allows chaining `then` off of it) [@anentropic](https://github.com/anentropic/) in [PR 4304](https://github.com/gradio-app/gradio/pull/4304)
- Respect `interactive=True` in output components of a `gr.Interface` by [@abidlabs](https://github.com/abidlabs) in [PR 4356](https://github.com/gradio-app/gradio/pull/4356).
- Remove unused frontend code by [@akx](https://github.com/akx) in [PR 4275](https://github.com/gradio-app/gradio/pull/4275)
- Fixes favicon path on Windows by [@abidlabs](https://github.com/abidlabs) in [PR 4369](https://github.com/gradio-app/gradio/pull/4369).
- Prevent path traversal in `/file` routes by [@abidlabs](https://github.com/abidlabs) in [PR 4370](https://github.com/gradio-app/gradio/pull/4370).
- Do not send HF token to other domains via `/proxy` route by [@abidlabs](https://github.com/abidlabs) in [PR 4368](https://github.com/gradio-app/gradio/pull/4368).
- Replace default `markedjs` sanitize function with DOMPurify sanitizer for `gr.Chatbot()` by [@dawoodkhan82](https://github.com/dawoodkhan82) in [PR 4360](https://github.com/gradio-app/gradio/pull/4360)
- Prevent the creation of duplicate copy buttons in the chatbot and ensure copy buttons work in non-secure contexts by [@binary-husky](https://github.com/binary-husky) in [PR 4350](https://github.com/gradio-app/gradio/pull/4350).

## Other Changes:

- Remove flicker of loading bar by adding opacity transition, by [@aliabid94](https://github.com/aliabid94) in [PR 4349](https://github.com/gradio-app/gradio/pull/4349).
- Performance optimization in the frontend's Blocks code by [@akx](https://github.com/akx) in [PR 4334](https://github.com/gradio-app/gradio/pull/4334)
- Upgrade the pnpm lock file format version from v6.0 to v6.1 by [@whitphx](https://github.com/whitphx) in [PR 4393](https://github.com/gradio-app/gradio/pull/4393)

## Breaking Changes:

- The `/file=` route no longer allows accessing dotfiles or files in "dot directories" by [@akx](https://github.com/akx) in [PR 4303](https://github.com/gradio-app/gradio/pull/4303)

# 3.32.0

## New Features:

- `Interface.launch()` and `Blocks.launch()` now accept an `app_kwargs` argument to allow customizing the configuration of the underlying FastAPI app, by [@akx](https://github.com/akx) in [PR 4282](https://github.com/gradio-app/gradio/pull/4282)

## Bug Fixes:

- Fixed Gallery/AnnotatedImage components not respecting GRADIO_DEFAULT_DIR variable by [@freddyaboulton](https://github.com/freddyaboulton) in [PR 4256](https://github.com/gradio-app/gradio/pull/4256)
- Fixed Gallery/AnnotatedImage components resaving identical images by [@freddyaboulton](https://github.com/freddyaboulton) in [PR 4256](https://github.com/gradio-app/gradio/pull/4256)
- Fixed Audio/Video/File components creating empty tempfiles on each run by [@freddyaboulton](https://github.com/freddyaboulton) in [PR 4256](https://github.com/gradio-app/gradio/pull/4256)
- Fixed the behavior of the `run_on_click` parameter in `gr.Examples` by [@abidlabs](https://github.com/abidlabs) in [PR 4258](https://github.com/gradio-app/gradio/pull/4258).
- Ensure error modal displays when the queue is enabled by [@pngwn](https://github.com/pngwn) in [PR 4273](https://github.com/gradio-app/gradio/pull/4273)
- Ensure js client respcts the full root when making requests to the server by [@pngwn](https://github.com/pngwn) in [PR 4271](https://github.com/gradio-app/gradio/pull/4271)

## Other Changes:

- Refactor web component `initial_height` attribute by [@whitphx](https://github.com/whitphx) in [PR 4223](https://github.com/gradio-app/gradio/pull/4223)
- Relocate `mount_css` fn to remove circular dependency [@whitphx](https://github.com/whitphx) in [PR 4222](https://github.com/gradio-app/gradio/pull/4222)
- Upgrade Black to 23.3 by [@akx](https://github.com/akx) in [PR 4259](https://github.com/gradio-app/gradio/pull/4259)
- Add frontend LaTeX support in `gr.Chatbot()` using `KaTeX` by [@dawoodkhan82](https://github.com/dawoodkhan82) in [PR 4285](https://github.com/gradio-app/gradio/pull/4285).

## Breaking Changes:

No changes to highlight.

# 3.31.0

## New Features:

- The reloader command (`gradio app.py`) can now accept command line arguments by [@micky2be](https://github.com/micky2be) in [PR 4119](https://github.com/gradio-app/gradio/pull/4119)
- Added `format` argument to `Audio` component by [@freddyaboulton](https://github.com/freddyaboulton) in [PR 4178](https://github.com/gradio-app/gradio/pull/4178)
- Add JS client code snippets to use via api page by [@aliabd](https://github.com/aliabd) in [PR 3927](https://github.com/gradio-app/gradio/pull/3927).
- Update to the JS client by [@pngwn](https://github.com/pngwn) in [PR 4202](https://github.com/gradio-app/gradio/pull/4202)

## Bug Fixes:

- Fix "TypeError: issubclass() arg 1 must be a class" When use Optional[Types] by [@lingfengchencn](https://github.com/lingfengchencn) in [PR 4200](https://github.com/gradio-app/gradio/pull/4200).
- Gradio will no longer send any analytics or call home if analytics are disabled with the GRADIO_ANALYTICS_ENABLED environment variable. By [@akx](https://github.com/akx) in [PR 4194](https://github.com/gradio-app/gradio/pull/4194) and [PR 4236](https://github.com/gradio-app/gradio/pull/4236)
- The deprecation warnings for kwargs now show the actual stack level for the invocation, by [@akx](https://github.com/akx) in [PR 4203](https://github.com/gradio-app/gradio/pull/4203).
- Fix "TypeError: issubclass() arg 1 must be a class" When use Optional[Types] by [@lingfengchencn](https://github.com/lingfengchencn) in [PR 4200](https://github.com/gradio-app/gradio/pull/4200).
- Ensure cancelling functions work correctly by [@pngwn](https://github.com/pngwn) in [PR 4225](https://github.com/gradio-app/gradio/pull/4225)
- Fixes a bug with typing.get_type_hints() on Python 3.9 by [@abidlabs](https://github.com/abidlabs) in [PR 4228](https://github.com/gradio-app/gradio/pull/4228).
- Fixes JSONDecodeError by [@davidai](https://github.com/davidai) in [PR 4241](https://github.com/gradio-app/gradio/pull/4241)
- Fix `chatbot_dialogpt` demo by [@dawoodkhan82](https://github.com/dawoodkhan82) in [PR 4238](https://github.com/gradio-app/gradio/pull/4238).

## Other Changes:

- Change `gr.Chatbot()` markdown parsing to frontend using `marked` library and `prism` by [@dawoodkhan82](https://github.com/dawoodkhan82) in [PR 4150](https://github.com/gradio-app/gradio/pull/4150)
- Update the js client by [@pngwn](https://github.com/pngwn) in [PR 3899](https://github.com/gradio-app/gradio/pull/3899)
- Fix documentation for the shape of the numpy array produced by the `Image` component by [@der3318](https://github.com/der3318) in [PR 4204](https://github.com/gradio-app/gradio/pull/4204).
- Updates the timeout for websocket messaging from 1 second to 5 seconds by [@abidlabs](https://github.com/abidlabs) in [PR 4235](https://github.com/gradio-app/gradio/pull/4235)

## Breaking Changes:

No changes to highlight.

# 3.30.0

## New Features:

- Adds a `root_path` parameter to `launch()` that allows running Gradio applications on subpaths (e.g. www.example.com/app) behind a proxy, by [@abidlabs](https://github.com/abidlabs) in [PR 4133](https://github.com/gradio-app/gradio/pull/4133)
- Fix dropdown change listener to trigger on change when updated as an output by [@aliabid94](https://github.com/aliabid94) in [PR 4128](https://github.com/gradio-app/gradio/pull/4128).
- Add `.input` event listener, which is only triggered when a user changes the component value (as compared to `.change`, which is also triggered when a component updates as the result of a function trigger), by [@aliabid94](https://github.com/aliabid94) in [PR 4157](https://github.com/gradio-app/gradio/pull/4157).

## Bug Fixes:

- Records username when flagging by [@abidlabs](https://github.com/abidlabs) in [PR 4135](https://github.com/gradio-app/gradio/pull/4135)
- Fix website build issue by [@aliabd](https://github.com/aliabd) in [PR 4142](https://github.com/gradio-app/gradio/pull/4142)
- Fix lang agnostic type info for `gr.File(file_count='multiple')` output components by [@freddyaboulton](https://github.com/freddyaboulton) in [PR 4153](https://github.com/gradio-app/gradio/pull/4153)

## Other Changes:

No changes to highlight.

## Breaking Changes:

No changes to highlight.

# 3.29.0

## New Features:

- Returning language agnostic types in the `/info` route by [@freddyaboulton](https://github.com/freddyaboulton) in [PR 4039](https://github.com/gradio-app/gradio/pull/4039)

## Bug Fixes:

- Allow users to upload audio files in Audio component on iOS by by [@aliabid94](https://github.com/aliabid94) in [PR 4071](https://github.com/gradio-app/gradio/pull/4071).
- Fixes the gradio theme builder error that appeared on launch by [@aliabid94](https://github.com/aliabid94) and [@abidlabs](https://github.com/abidlabs) in [PR 4080](https://github.com/gradio-app/gradio/pull/4080)
- Keep Accordion content in DOM by [@aliabid94](https://github.com/aliabid94) in [PR 4070](https://github.com/gradio-app/gradio/pull/4073)
- Fixed bug where type hints in functions caused the event handler to crash by [@freddyaboulton](https://github.com/freddyaboulton) in [PR 4068](https://github.com/gradio-app/gradio/pull/4068)
- Fix dropdown default value not appearing by [@aliabid94](https://github.com/aliabid94) in [PR 4072](https://github.com/gradio-app/gradio/pull/4072).
- Soft theme label color fix by [@aliabid94](https://github.com/aliabid94) in [PR 4070](https://github.com/gradio-app/gradio/pull/4070)
- Fix `gr.Slider` `release` event not triggering on mobile by [@space-nuko](https://github.com/space-nuko) in [PR 4098](https://github.com/gradio-app/gradio/pull/4098)
- Removes extraneous `State` component info from the `/info` route by [@abidlabs](https://github.com/freddyaboulton) in [PR 4107](https://github.com/gradio-app/gradio/pull/4107)
- Make .then() work even if first event fails by [@aliabid94](https://github.com/aliabid94) in [PR 4115](https://github.com/gradio-app/gradio/pull/4115).

## Documentation Changes:

No changes to highlight.

## Testing and Infrastructure Changes:

No changes to highlight.

## Breaking Changes:

No changes to highlight.

## Full Changelog:

- Allow users to submit with enter in Interfaces with textbox / number inputs [@aliabid94](https://github.com/aliabid94) in [PR 4090](https://github.com/gradio-app/gradio/pull/4090).
- Updates gradio's requirements.txt to requires uvicorn>=0.14.0 by [@abidlabs](https://github.com/abidlabs) in [PR 4086](https://github.com/gradio-app/gradio/pull/4086)
- Updates some error messaging by [@abidlabs](https://github.com/abidlabs) in [PR 4086](https://github.com/gradio-app/gradio/pull/4086)
- Renames simplified Chinese translation file from `zh-cn.json` to `zh-CN.json` by [@abidlabs](https://github.com/abidlabs) in [PR 4086](https://github.com/gradio-app/gradio/pull/4086)

## Contributors Shoutout:

No changes to highlight.

# 3.28.3

## New Features:

No changes to highlight.

## Bug Fixes:

- Fixes issue with indentation in `gr.Code()` component with streaming by [@dawoodkhan82](https://github.com/dawoodkhan82) in [PR 4043](https://github.com/gradio-app/gradio/pull/4043)

## Documentation Changes:

No changes to highlight.

## Testing and Infrastructure Changes:

No changes to highlight.

## Breaking Changes:

No changes to highlight.

## Full Changelog:

No changes to highlight.

## Contributors Shoutout:

No changes to highlight.

# 3.28.2

## Bug Fixes

- Code component visual updates by [@pngwn](https://github.com/pngwn) in [PR 4051](https://github.com/gradio-app/gradio/pull/4051)

## New Features:

- Add support for `visual-question-answering`, `document-question-answering`, and `image-to-text` using `gr.Interface.load("models/...")` and `gr.Interface.from_pipeline` by [@osanseviero](https://github.com/osanseviero) in [PR 3887](https://github.com/gradio-app/gradio/pull/3887)
- Add code block support in `gr.Chatbot()`, by [@dawoodkhan82](https://github.com/dawoodkhan82) in [PR 4048](https://github.com/gradio-app/gradio/pull/4048)
- Adds the ability to blocklist filepaths (and also improves the allowlist mechanism) by [@abidlabs](https://github.com/abidlabs) in [PR 4047](https://github.com/gradio-app/gradio/pull/4047).
- Adds the ability to specify the upload directory via an environment variable by [@abidlabs](https://github.com/abidlabs) in [PR 4047](https://github.com/gradio-app/gradio/pull/4047).

## Bug Fixes:

- Fixes issue with `matplotlib` not rendering correctly if the backend was not set to `Agg` by [@abidlabs](https://github.com/abidlabs) in [PR 4029](https://github.com/gradio-app/gradio/pull/4029)
- Fixes bug where rendering the same `gr.State` across different Interfaces/Blocks within larger Blocks would not work by [@abidlabs](https://github.com/abidlabs) in [PR 4030](https://github.com/gradio-app/gradio/pull/4030)
- Code component visual updates by [@pngwn](https://github.com/pngwn) in [PR 4051](https://github.com/gradio-app/gradio/pull/4051)

## Documentation Changes:

- Adds a Guide on how to use the Python Client within a FastAPI app, by [@abidlabs](https://github.com/abidlabs) in [PR 3892](https://github.com/gradio-app/gradio/pull/3892)

## Testing and Infrastructure Changes:

No changes to highlight.

## Breaking Changes:

- `gr.HuggingFaceDatasetSaver` behavior changed internally. The `flagging/` folder is not a `.git/` folder anymore when using it. `organization` parameter is now ignored in favor of passing a full dataset id as `dataset_name` (e.g. `"username/my-dataset"`).
- New lines (`\n`) are not automatically converted to `<br>` in `gr.Markdown()` or `gr.Chatbot()`. For multiple new lines, a developer must add multiple `<br>` tags.

## Full Changelog:

- Safer version of `gr.HuggingFaceDatasetSaver` using HTTP methods instead of git pull/push by [@Wauplin](https://github.com/Wauplin) in [PR 3973](https://github.com/gradio-app/gradio/pull/3973)

## Contributors Shoutout:

No changes to highlight.

# 3.28.1

## New Features:

- Add a "clear mask" button to `gr.Image` sketch modes, by [@space-nuko](https://github.com/space-nuko) in [PR 3615](https://github.com/gradio-app/gradio/pull/3615)

## Bug Fixes:

- Fix dropdown default value not appearing by [@aliabid94](https://github.com/aliabid94) in [PR 3996](https://github.com/gradio-app/gradio/pull/3996).
- Fix faded coloring of output textboxes in iOS / Safari by [@aliabid94](https://github.com/aliabid94) in [PR 3993](https://github.com/gradio-app/gradio/pull/3993)

## Documentation Changes:

No changes to highlight.

## Testing and Infrastructure Changes:

- CI: Simplified Python CI workflow by [@akx](https://github.com/akx) in [PR 3982](https://github.com/gradio-app/gradio/pull/3982)
- Upgrade pyright to 1.1.305 by [@akx](https://github.com/akx) in [PR 4042](https://github.com/gradio-app/gradio/pull/4042)
- More Ruff rules are enabled and lint errors fixed by [@akx](https://github.com/akx) in [PR 4038](https://github.com/gradio-app/gradio/pull/4038)

## Breaking Changes:

No changes to highlight.

## Full Changelog:

No changes to highlight.

## Contributors Shoutout:

No changes to highlight.

# 3.28.0

## Bug Fixes:

- Fix duplicate play commands in full-screen mode of 'video'. by [@tomchang25](https://github.com/tomchang25) in [PR 3968](https://github.com/gradio-app/gradio/pull/3968).
- Fix the issue of the UI stuck caused by the 'selected' of DataFrame not being reset. by [@tomchang25](https://github.com/tomchang25) in [PR 3916](https://github.com/gradio-app/gradio/pull/3916).
- Fix issue where `gr.Video()` would not work inside a `gr.Tab()` by [@dawoodkhan82](https://github.com/dawoodkhan82) in [PR 3891](https://github.com/gradio-app/gradio/pull/3891)
- Fixed issue with old_value check in File. by [@tomchang25](https://github.com/tomchang25) in [PR 3859](https://github.com/gradio-app/gradio/pull/3859).
- Fixed bug where all bokeh plots appeared in the same div by [@freddyaboulton](https://github.com/freddyaboulton) in [PR 3896](https://github.com/gradio-app/gradio/pull/3896)
- Fixed image outputs to automatically take full output image height, unless explicitly set, by [@aliabid94](https://github.com/aliabid94) in [PR 3905](https://github.com/gradio-app/gradio/pull/3905)
- Fix issue in `gr.Gallery()` where setting height causes aspect ratio of images to collapse by [@dawoodkhan82](https://github.com/dawoodkhan82) in [PR 3830](https://github.com/gradio-app/gradio/pull/3830)
- Fix issue where requesting for a non-existing file would trigger a 500 error by [@micky2be](https://github.com/micky2be) in `[PR 3895](https://github.com/gradio-app/gradio/pull/3895)`.
- Fix bugs with abspath about symlinks, and unresolvable path on Windows by [@micky2be](https://github.com/micky2be) in `[PR 3895](https://github.com/gradio-app/gradio/pull/3895)`.
- Fixes type in client `Status` enum by [@10zinten](https://github.com/10zinten) in [PR 3931](https://github.com/gradio-app/gradio/pull/3931)
- Fix `gr.ChatBot` to handle image url [tye-singwa](https://github.com/tye-signwa) in [PR 3953](https://github.com/gradio-app/gradio/pull/3953)
- Move Google Tag Manager related initialization code to analytics-enabled block by [@akx](https://github.com/akx) in [PR 3956](https://github.com/gradio-app/gradio/pull/3956)
- Fix bug where port was not reused if the demo was closed and then re-launched by [@freddyaboulton](https://github.com/freddyaboulton) in [PR 3896](https://github.com/gradio-app/gradio/pull/3959)
- Fixes issue where dropdown does not position itself at selected element when opened [@dawoodkhan82](https://github.com/dawoodkhan82) in [PR 3639](https://github.com/gradio-app/gradio/pull/3639)

## Documentation Changes:

- Make use of `gr` consistent across the docs by [@duerrsimon](https://github.com/duerrsimon) in [PR 3901](https://github.com/gradio-app/gradio/pull/3901)
- Fixed typo in theming-guide.md by [@eltociear](https://github.com/eltociear) in [PR 3952](https://github.com/gradio-app/gradio/pull/3952)

## Testing and Infrastructure Changes:

- CI: Python backend lint is only run once, by [@akx](https://github.com/akx) in [PR 3960](https://github.com/gradio-app/gradio/pull/3960)
- Format invocations and concatenations were replaced by f-strings where possible by [@akx](https://github.com/akx) in [PR 3984](https://github.com/gradio-app/gradio/pull/3984)
- Linting rules were made more strict and issues fixed by [@akx](https://github.com/akx) in [PR 3979](https://github.com/gradio-app/gradio/pull/3979).

## Breaking Changes:

- Some re-exports in `gradio.themes` utilities (introduced in 3.24.0) have been eradicated.
  By [@akx](https://github.com/akx) in [PR 3958](https://github.com/gradio-app/gradio/pull/3958)

## Full Changelog:

- Add DESCRIPTION.md to image_segmentation demo by [@aliabd](https://github.com/aliabd) in [PR 3866](https://github.com/gradio-app/gradio/pull/3866)
- Fix error in running `gr.themes.builder()` by [@deepkyu](https://github.com/deepkyu) in [PR 3869](https://github.com/gradio-app/gradio/pull/3869)
- Fixed a JavaScript TypeError when loading custom JS with `_js` and setting `outputs` to `None` in `gradio.Blocks()` by [@DavG25](https://github.com/DavG25) in [PR 3883](https://github.com/gradio-app/gradio/pull/3883)
- Fixed bg_background_fill theme property to expand to whole background, block_radius to affect form elements as well, and added block_label_shadow theme property by [@aliabid94](https://github.com/aliabid94) in [PR 3590](https://github.com/gradio-app/gradio/pull/3590)

## Contributors Shoutout:

No changes to highlight.

# Version 3.27.0

## New Features:

### AnnotatedImage Component

New AnnotatedImage component allows users to highlight regions of an image, either by providing bounding boxes, or 0-1 pixel masks. This component is useful for tasks such as image segmentation, object detection, and image captioning.

![AnnotatedImage screenshot](https://user-images.githubusercontent.com/7870876/232142720-86e0020f-beaf-47b9-a843-689c9621f09c.gif)

Example usage:

```python
with gr.Blocks() as demo:
    img = gr.Image()
    img_section = gr.AnnotatedImage()
    def mask(img):
        top_left_corner = [0, 0, 20, 20]
        random_mask = np.random.randint(0, 2, img.shape[:2])
        return (img, [(top_left_corner, "left corner"), (random_mask, "random")])
    img.change(mask, img, img_section)
```

See the [image_segmentation demo](https://github.com/gradio-app/gradio/tree/main/demo/image_segmentation) for a full example. By [@aliabid94](https://github.com/aliabid94) in [PR 3836](https://github.com/gradio-app/gradio/pull/3836)

## Bug Fixes:

No changes to highlight.

## Documentation Changes:

No changes to highlight.

## Testing and Infrastructure Changes:

No changes to highlight.

## Breaking Changes:

No changes to highlight.

## Full Changelog:

No changes to highlight.

## Contributors Shoutout:

No changes to highlight.

# Version 3.26.0

## New Features:

### `Video` component supports subtitles

- Allow the video component to accept subtitles as input, by [@tomchang25](https://github.com/tomchang25) in [PR 3673](https://github.com/gradio-app/gradio/pull/3673). To provide subtitles, simply return a tuple consisting of `(path_to_video, path_to_subtitles)` from your function. Both `.srt` and `.vtt` formats are supported:

```py
with gr.Blocks() as demo:
    gr.Video(("video.mp4", "captions.srt"))
```

## Bug Fixes:

- Fix code markdown support in `gr.Chatbot()` component by [@dawoodkhan82](https://github.com/dawoodkhan82) in [PR 3816](https://github.com/gradio-app/gradio/pull/3816)

## Documentation Changes:

- Updates the "view API" page in Gradio apps to use the `gradio_client` library by [@aliabd](https://github.com/aliabd) in [PR 3765](https://github.com/gradio-app/gradio/pull/3765)

- Read more about how to use the `gradio_client` library here: https://gradio.app/getting-started-with-the-python-client/

## Testing and Infrastructure Changes:

No changes to highlight.

## Breaking Changes:

No changes to highlight.

## Full Changelog:

No changes to highlight.

## Contributors Shoutout:

No changes to highlight.

# Version 3.25.0

## New Features:

- Improve error messages when number of inputs/outputs to event handlers mismatch, by [@space-nuko](https://github.com/space-nuko) in [PR 3519](https://github.com/gradio-app/gradio/pull/3519)

- Add `select` listener to Images, allowing users to click on any part of an image and get the coordinates of the click by [@aliabid94](https://github.com/aliabid94) in [PR 3786](https://github.com/gradio-app/gradio/pull/3786).

```python
with gr.Blocks() as demo:
    img = gr.Image()
    textbox = gr.Textbox()

    def select_handler(img, evt: gr.SelectData):
        selected_pixel = img[evt.index[1], evt.index[0]]
        return f"Selected pixel: {selected_pixel}"

    img.select(select_handler, img, textbox)
```

![Recording 2023-04-08 at 17 44 39](https://user-images.githubusercontent.com/7870876/230748572-90a2a8d5-116d-4769-bb53-5516555fbd0f.gif)

## Bug Fixes:

- Increase timeout for sending analytics data by [@dawoodkhan82](https://github.com/dawoodkhan82) in [PR 3647](https://github.com/gradio-app/gradio/pull/3647)
- Fix bug where http token was not accessed over websocket connections by [@freddyaboulton](https://github.com/freddyaboulton) in [PR 3735](https://github.com/gradio-app/gradio/pull/3735)
- Add ability to specify `rows`, `columns` and `object-fit` in `style()` for `gr.Gallery()` component by [@dawoodkhan82](https://github.com/dawoodkhan82) in [PR 3586](https://github.com/gradio-app/gradio/pull/3586)
- Fix bug where recording an audio file through the microphone resulted in a corrupted file name by [@abidlabs](https://github.com/abidlabs) in [PR 3770](https://github.com/gradio-app/gradio/pull/3770)
- Added "ssl_verify" to blocks.launch method to allow for use of self-signed certs by [@garrettsutula](https://github.com/garrettsutula) in [PR 3873](https://github.com/gradio-app/gradio/pull/3873)
- Fix bug where iterators where not being reset for processes that terminated early by [@freddyaboulton](https://github.com/freddyaboulton) in [PR 3777](https://github.com/gradio-app/gradio/pull/3777)
- Fix bug where the upload button was not properly handling the `file_count='multiple'` case by [@freddyaboulton](https://github.com/freddyaboulton) in [PR 3782](https://github.com/gradio-app/gradio/pull/3782)
- Fix bug where use Via API button was giving error by [@Devang-C](https://github.com/Devang-C) in [PR 3783](https://github.com/gradio-app/gradio/pull/3783)

## Documentation Changes:

- Fix invalid argument docstrings, by [@akx](https://github.com/akx) in [PR 3740](https://github.com/gradio-app/gradio/pull/3740)

## Testing and Infrastructure Changes:

No changes to highlight.

## Breaking Changes:

No changes to highlight.

## Full Changelog:

- Fixed IPv6 listening to work with bracket [::1] notation, by [@dsully](https://github.com/dsully) in [PR 3695](https://github.com/gradio-app/gradio/pull/3695)

## Contributors Shoutout:

No changes to highlight.

# Version 3.24.1

## New Features:

- No changes to highlight.

## Bug Fixes:

- Fixes Chatbot issue where new lines were being created every time a message was sent back and forth by [@aliabid94](https://github.com/aliabid94) in [PR 3717](https://github.com/gradio-app/gradio/pull/3717).
- Fixes data updating in DataFrame invoking a `select` event once the dataframe has been selected. By [@yiyuezhuo](https://github.com/yiyuezhuo) in [PR 3861](https://github.com/gradio-app/gradio/pull/3861)
- Fixes false positive warning which is due to too strict type checking by [@yiyuezhuo](https://github.com/yiyuezhuo) in [PR 3837](https://github.com/gradio-app/gradio/pull/3837).

## Documentation Changes:

No changes to highlight.

## Testing and Infrastructure Changes:

No changes to highlight.

## Breaking Changes:

No changes to highlight.

## Full Changelog:

No changes to highlight.

## Contributors Shoutout:

No changes to highlight.

# Version 3.24.0

## New Features:

- Trigger the release event when Slider number input is released or unfocused by [@freddyaboulton](https://github.com/freddyaboulton) in [PR 3589](https://github.com/gradio-app/gradio/pull/3589)
- Created Theme Builder, which allows users to create themes without writing any code, by [@aliabid94](https://github.com/aliabid94) in [PR 3664](https://github.com/gradio-app/gradio/pull/3664). Launch by:

  ```python
  import gradio as gr
  gr.themes.builder()
  ```

  ![Theme Builder](https://user-images.githubusercontent.com/7870876/228204929-d71cbba5-69c2-45b3-bd20-e3a201d98b12.png)

- The `Dropdown` component now has a `allow_custom_value` parameter that lets users type in custom values not in the original list of choices.
- The `Colorpicker` component now has a `.blur()` event

### Added a download button for videos! 📥

![download_video](https://user-images.githubusercontent.com/41651716/227009612-9bc5fb72-2a44-4c55-9b7b-a0fa098e7f25.gif)

By [@freddyaboulton](https://github.com/freddyaboulton) in [PR 3581](https://github.com/gradio-app/gradio/pull/3581).

- Trigger the release event when Slider number input is released or unfocused by [@freddyaboulton](https://github.com/freddyaboulton) in [PR 3589](https://github.com/gradio-app/gradio/pull/3589)

## Bug Fixes:

- Fixed bug where text for altair plots was not legible in dark mode by [@freddyaboulton](https://github.com/freddyaboulton) in [PR 3555](https://github.com/gradio-app/gradio/pull/3555)
- Fixes `Chatbot` and `Image` components so that files passed during processing are added to a directory where they can be served from, by [@abidlabs](https://github.com/abidlabs) in [PR 3523](https://github.com/gradio-app/gradio/pull/3523)
- Use Gradio API server to send telemetry using `huggingface_hub` [@dawoodkhan82](https://github.com/dawoodkhan82) in [PR 3488](https://github.com/gradio-app/gradio/pull/3488)
- Fixes an an issue where if the Blocks scope was not exited, then State could be shared across sessions, by [@abidlabs](https://github.com/abidlabs) in [PR 3600](https://github.com/gradio-app/gradio/pull/3600)
- Ensures that `gr.load()` loads and applies the upstream theme, by [@abidlabs](https://github.com/abidlabs) in [PR 3641](https://github.com/gradio-app/gradio/pull/3641)
- Fixed bug where "or" was not being localized in file upload text by [@freddyaboulton](https://github.com/freddyaboulton) in [PR 3599](https://github.com/gradio-app/gradio/pull/3599)
- Fixed bug where chatbot does not autoscroll inside of a tab, row or column by [@dawoodkhan82](https://github.com/dawoodkhan82) in [PR 3637](https://github.com/gradio-app/gradio/pull/3637)
- Fixed bug where textbox shrinks when `lines` set to larger than 20 by [@dawoodkhan82](https://github.com/dawoodkhan82) in [PR 3637](https://github.com/gradio-app/gradio/pull/3637)
- Ensure CSS has fully loaded before rendering the application, by [@pngwn](https://github.com/pngwn) in [PR 3573](https://github.com/gradio-app/gradio/pull/3573)
- Support using an empty list as `gr.Dataframe` value, by [@space-nuko](https://github.com/space-nuko) in [PR 3646](https://github.com/gradio-app/gradio/pull/3646)
- Fixed `gr.Image` not filling the entire element size, by [@space-nuko](https://github.com/space-nuko) in [PR 3649](https://github.com/gradio-app/gradio/pull/3649)
- Make `gr.Code` support the `lines` property, by [@space-nuko](https://github.com/space-nuko) in [PR 3651](https://github.com/gradio-app/gradio/pull/3651)
- Fixes certain `_js` return values being double wrapped in an array, by [@space-nuko](https://github.com/space-nuko) in [PR 3594](https://github.com/gradio-app/gradio/pull/3594)
- Correct the documentation of `gr.File` component to state that its preprocessing method converts the uploaded file to a temporary file, by @RussellLuo in [PR 3660](https://github.com/gradio-app/gradio/pull/3660)
- Fixed bug in Serializer ValueError text by [@osanseviero](https://github.com/osanseviero) in [PR 3669](https://github.com/gradio-app/gradio/pull/3669)
- Fix default parameter argument and `gr.Progress` used in same function, by [@space-nuko](https://github.com/space-nuko) in [PR 3671](https://github.com/gradio-app/gradio/pull/3671)
- Hide `Remove All` button in `gr.Dropdown` single-select mode by [@space-nuko](https://github.com/space-nuko) in [PR 3678](https://github.com/gradio-app/gradio/pull/3678)
- Fix broken spaces in docs by [@aliabd](https://github.com/aliabd) in [PR 3698](https://github.com/gradio-app/gradio/pull/3698)
- Fix items in `gr.Dropdown` besides the selected item receiving a checkmark, by [@space-nuko](https://github.com/space-nuko) in [PR 3644](https://github.com/gradio-app/gradio/pull/3644)
- Fix several `gr.Dropdown` issues and improve usability, by [@space-nuko](https://github.com/space-nuko) in [PR 3705](https://github.com/gradio-app/gradio/pull/3705)

## Documentation Changes:

- Makes some fixes to the Theme Guide related to naming of variables, by [@abidlabs](https://github.com/abidlabs) in [PR 3561](https://github.com/gradio-app/gradio/pull/3561)
- Documented `HuggingFaceDatasetJSONSaver` by [@osanseviero](https://github.com/osanseviero) in [PR 3604](https://github.com/gradio-app/gradio/pull/3604)
- Makes some additions to documentation of `Audio` and `State` components, and fixes the `pictionary` demo by [@abidlabs](https://github.com/abidlabs) in [PR 3611](https://github.com/gradio-app/gradio/pull/3611)
- Fix outdated sharing your app guide by [@aliabd](https://github.com/aliabd) in [PR 3699](https://github.com/gradio-app/gradio/pull/3699)

## Testing and Infrastructure Changes:

- Removed heavily-mocked tests related to comet_ml, wandb, and mlflow as they added a significant amount of test dependencies that prevented installation of test dependencies on Windows environments. By [@abidlabs](https://github.com/abidlabs) in [PR 3608](https://github.com/gradio-app/gradio/pull/3608)
- Added Windows continuous integration, by [@space-nuko](https://github.com/space-nuko) in [PR 3628](https://github.com/gradio-app/gradio/pull/3628)
- Switched linting from flake8 + isort to `ruff`, by [@akx](https://github.com/akx) in [PR 3710](https://github.com/gradio-app/gradio/pull/3710)

## Breaking Changes:

No changes to highlight.

## Full Changelog:

- Mobile responsive iframes in themes guide by [@aliabd](https://github.com/aliabd) in [PR 3562](https://github.com/gradio-app/gradio/pull/3562)
- Remove extra $demo from theme guide by [@aliabd](https://github.com/aliabd) in [PR 3563](https://github.com/gradio-app/gradio/pull/3563)
- Set the theme name to be the upstream repo name when loading from the hub by [@freddyaboulton](https://github.com/freddyaboulton) in [PR 3595](https://github.com/gradio-app/gradio/pull/3595)
- Copy everything in website Dockerfile, fix build issues by [@aliabd](https://github.com/aliabd) in [PR 3659](https://github.com/gradio-app/gradio/pull/3659)
- Raise error when an event is queued but the queue is not configured by [@freddyaboulton](https://github.com/freddyaboulton) in [PR 3640](https://github.com/gradio-app/gradio/pull/3640)
- Allows users to apss in a string name for a built-in theme, by [@abidlabs](https://github.com/abidlabs) in [PR 3641](https://github.com/gradio-app/gradio/pull/3641)
- Added `orig_name` to Video output in the backend so that the front end can set the right name for downloaded video files by [@freddyaboulton](https://github.com/freddyaboulton) in [PR 3700](https://github.com/gradio-app/gradio/pull/3700)

## Contributors Shoutout:

No changes to highlight.

# Version 3.23.0

## New Features:

### Theme Sharing!

Once you have created a theme, you can upload it to the HuggingFace Hub to let others view it, use it, and build off of it! You can also download, reuse, and remix other peoples' themes. See https://gradio.app/theming-guide/ for more details.

By [@freddyaboulton](https://github.com/freddyaboulton) in [PR 3428](https://github.com/gradio-app/gradio/pull/3428)

## Bug Fixes:

- Removes leading spaces from all lines of code uniformly in the `gr.Code()` component. By [@abidlabs](https://github.com/abidlabs) in [PR 3556](https://github.com/gradio-app/gradio/pull/3556)
- Fixed broken login page, by [@aliabid94](https://github.com/aliabid94) in [PR 3529](https://github.com/gradio-app/gradio/pull/3529)

## Documentation Changes:

No changes to highlight.

## Testing and Infrastructure Changes:

No changes to highlight.

## Breaking Changes:

No changes to highlight.

## Full Changelog:

- Fix rendering of dropdowns to take more space, and related bugs, by [@aliabid94](https://github.com/aliabid94) in [PR 3549](https://github.com/gradio-app/gradio/pull/3549)

## Contributors Shoutout:

No changes to highlight.

# Version 3.22.1

## New Features:

No changes to highlight.

## Bug Fixes:

- Restore label bars by [@aliabid94](https://github.com/aliabid94) in [PR 3507](https://github.com/gradio-app/gradio/pull/3507)

## Documentation Changes:

No changes to highlight.

## Testing and Infrastructure Changes:

No changes to highlight.

## Breaking Changes:

No changes to highlight.

## Full Changelog:

No changes to highlight.

## Contributors Shoutout:

No changes to highlight.

# Version 3.22.0

## New Features:

### Official Theme release

Gradio now supports a new theme system, which allows you to customize the look and feel of your app. You can now use the `theme=` kwarg to pass in a prebuilt theme, or customize your own! See https://gradio.app/theming-guide/ for more details. By [@aliabid94](https://github.com/aliabid94) in [PR 3470](https://github.com/gradio-app/gradio/pull/3470) and [PR 3497](https://github.com/gradio-app/gradio/pull/3497)

### `elem_classes`

Add keyword argument `elem_classes` to Components to control class names of components, in the same manner as existing `elem_id`.
By [@aliabid94](https://github.com/aliabid94) in [PR 3466](https://github.com/gradio-app/gradio/pull/3466)

## Bug Fixes:

- Fixes the File.upload() event trigger which broke as part of the change in how we uploaded files by [@abidlabs](https://github.com/abidlabs) in [PR 3462](https://github.com/gradio-app/gradio/pull/3462)
- Fixed issue with `gr.Request` object failing to handle dictionaries when nested keys couldn't be converted to variable names [#3454](https://github.com/gradio-app/gradio/issues/3454) by [@radames](https://github.com/radames) in [PR 3459](https://github.com/gradio-app/gradio/pull/3459)
- Fixed bug where css and client api was not working properly when mounted in a subpath by [@freddyaboulton](https://github.com/freddyaboulton) in [PR 3482](https://github.com/gradio-app/gradio/pull/3482)

## Documentation Changes:

- Document gr.Error in the docs by [@aliabd](https://github.com/aliabd) in [PR 3465](https://github.com/gradio-app/gradio/pull/3465)

## Testing and Infrastructure Changes:

- Pinned `pyright==1.1.298` for stability by [@abidlabs](https://github.com/abidlabs) in [PR 3475](https://github.com/gradio-app/gradio/pull/3475)
- Removed `IOComponent.add_interactive_to_config()` by [@space-nuko](https://github.com/space-nuko) in [PR 3476](https://github.com/gradio-app/gradio/pull/3476)
- Removed `IOComponent.generate_sample()` by [@space-nuko](https://github.com/space-nuko) in [PR 3475](https://github.com/gradio-app/gradio/pull/3483)

## Breaking Changes:

No changes to highlight.

## Full Changelog:

- Revert primary button background color in dark mode by [@aliabid94](https://github.com/aliabid94) in [PR 3468](https://github.com/gradio-app/gradio/pull/3468)

## Contributors Shoutout:

No changes to highlight.

# Version 3.21.0

## New Features:

### Theme Sharing 🎨 🤝

You can now share your gradio themes with the world!

After creating a theme, you can upload it to the HuggingFace Hub to let others view it, use it, and build off of it!

### Uploading

There are two ways to upload a theme, via the theme class instance or the command line.

1. Via the class instance

```python
my_theme.push_to_hub(repo_name="my_theme",
                     version="0.2.0",
                     hf_token="...")
```

2. Via the command line

First save the theme to disk

```python
my_theme.dump(filename="my_theme.json")
```

Then use the `upload_theme` command:

```bash
upload_theme\
"my_theme.json"\
"my_theme"\
"0.2.0"\
"<hf-token>"
```

The `version` must be a valid [semantic version](https://www.geeksforgeeks.org/introduction-semantic-versioning/) string.

This creates a space on the huggingface hub to host the theme files and show potential users a preview of your theme.

An example theme space is here: https://huggingface.co/spaces/freddyaboulton/dracula_revamped

### Downloading

To use a theme from the hub, use the `from_hub` method on the `ThemeClass` and pass it to your app:

```python
my_theme = gr.Theme.from_hub("freddyaboulton/my_theme")

with gr.Blocks(theme=my_theme) as demo:
    ....
```

You can also pass the theme string directly to `Blocks` or `Interface` (`gr.Blocks(theme="freddyaboulton/my_theme")`)

You can pin your app to an upstream theme version by using semantic versioning expressions.

For example, the following would ensure the theme we load from the `my_theme` repo was between versions `0.1.0` and `0.2.0`:

```python
with gr.Blocks(theme="freddyaboulton/my_theme@>=0.1.0,<0.2.0") as demo:
    ....
```

by [@freddyaboulton](https://github.com/freddyaboulton) in [PR 3428](https://github.com/gradio-app/gradio/pull/3428)

### Code component 🦾

New code component allows you to enter, edit and display code with full syntax highlighting by [@pngwn](https://github.com/pngwn) in [PR 3421](https://github.com/gradio-app/gradio/pull/3421)

### The `Chatbot` component now supports audio, video, and images

The `Chatbot` component now supports audio, video, and images with a simple syntax: simply
pass in a tuple with the URL or filepath (the second optional element of the tuple is alt text), and the image/audio/video will be displayed:

```python
gr.Chatbot([
    (("driving.mp4",), "cool video"),
    (("cantina.wav",), "cool audio"),
    (("lion.jpg", "A lion"), "cool pic"),
]).style(height=800)
```

<img width="1054" alt="image" src="https://user-images.githubusercontent.com/1778297/224116682-5908db47-f0fa-405c-82ab-9c7453e8c4f1.png">

Note: images were previously supported via Markdown syntax and that is still supported for backwards compatibility. By [@dawoodkhan82](https://github.com/dawoodkhan82) in [PR 3413](https://github.com/gradio-app/gradio/pull/3413)

- Allow consecutive function triggers with `.then` and `.success` by [@aliabid94](https://github.com/aliabid94) in [PR 3430](https://github.com/gradio-app/gradio/pull/3430)

- New code component allows you to enter, edit and display code with full syntax highlighting by [@pngwn](https://github.com/pngwn) in [PR 3421](https://github.com/gradio-app/gradio/pull/3421)

![](https://user-images.githubusercontent.com/12937446/224116643-5cfb94b3-93ce-43ee-bb7b-c25c3b66e0a1.png)

- Added the `.select()` event listener, which also includes event data that can be passed as an argument to a function with type hint `gr.SelectData`. The following components support the `.select()` event listener: Chatbot, CheckboxGroup, Dataframe, Dropdown, File, Gallery, HighlightedText, Label, Radio, TabItem, Tab, Textbox. Example usage:

```python
import gradio as gr

with gr.Blocks() as demo:
    gallery = gr.Gallery(["images/1.jpg", "images/2.jpg", "images/3.jpg"])
    selected_index = gr.Textbox()

    def on_select(evt: gr.SelectData):
        return evt.index

    gallery.select(on_select, None, selected_index)
```

By [@aliabid94](https://github.com/aliabid94) in [PR 3399](https://github.com/gradio-app/gradio/pull/3399)

- The `Textbox` component now includes a copy button by [@abidlabs](https://github.com/abidlabs) in [PR 3452](https://github.com/gradio-app/gradio/pull/3452)

## Bug Fixes:

- Use `huggingface_hub` to send telemetry on `interface` and `blocks`; eventually to replace segment by [@dawoodkhan82](https://github.com/dawoodkhan82) in [PR 3342](https://github.com/gradio-app/gradio/pull/3342)
- Ensure load events created by components (randomize for slider, callable values) are never queued unless every is passed by [@freddyaboulton](https://github.com/freddyaboulton) in [PR 3391](https://github.com/gradio-app/gradio/pull/3391)
- Prevent in-place updates of `generic_update` by shallow copying by [@gitgithan](https://github.com/gitgithan) in [PR 3405](https://github.com/gradio-app/gradio/pull/3405) to fix [#3282](https://github.com/gradio-app/gradio/issues/3282)
- Fix bug caused by not importing `BlockContext` in `utils.py` by [@freddyaboulton](https://github.com/freddyaboulton) in [PR 3424](https://github.com/gradio-app/gradio/pull/3424)
- Ensure dropdown does not highlight partial matches by [@pngwn](https://github.com/pngwn) in [PR 3421](https://github.com/gradio-app/gradio/pull/3421)
- Fix mic button display by [@aliabid94](https://github.com/aliabid94) in [PR 3456](https://github.com/gradio-app/gradio/pull/3456)

## Documentation Changes:

- Added a section on security and access when sharing Gradio apps by [@abidlabs](https://github.com/abidlabs) in [PR 3408](https://github.com/gradio-app/gradio/pull/3408)
- Add Chinese README by [@uanu2002](https://github.com/uanu2002) in [PR 3394](https://github.com/gradio-app/gradio/pull/3394)
- Adds documentation for web components by [@abidlabs](https://github.com/abidlabs) in [PR 3407](https://github.com/gradio-app/gradio/pull/3407)
- Fixed link in Chinese readme by [@eltociear](https://github.com/eltociear) in [PR 3417](https://github.com/gradio-app/gradio/pull/3417)
- Document Blocks methods by [@aliabd](https://github.com/aliabd) in [PR 3427](https://github.com/gradio-app/gradio/pull/3427)
- Fixed bug where event handlers were not showing up in documentation by [@freddyaboulton](https://github.com/freddyaboulton) in [PR 3434](https://github.com/gradio-app/gradio/pull/3434)

## Testing and Infrastructure Changes:

- Fixes tests that were failing locally but passing on CI by [@abidlabs](https://github.com/abidlabs) in [PR 3411](https://github.com/gradio-app/gradio/pull/3411)
- Remove codecov from the repo by [@aliabd](https://github.com/aliabd) in [PR 3415](https://github.com/gradio-app/gradio/pull/3415)

## Breaking Changes:

No changes to highlight.

## Full Changelog:

- Prevent in-place updates of `generic_update` by shallow copying by [@gitgithan](https://github.com/gitgithan) in [PR 3405](https://github.com/gradio-app/gradio/pull/3405) to fix [#3282](https://github.com/gradio-app/gradio/issues/3282)
- Persist file names of files uploaded through any Gradio component by [@abidlabs](https://github.com/abidlabs) in [PR 3412](https://github.com/gradio-app/gradio/pull/3412)
- Fix markdown embedded component in docs by [@aliabd](https://github.com/aliabd) in [PR 3410](https://github.com/gradio-app/gradio/pull/3410)
- Clean up event listeners code by [@aliabid94](https://github.com/aliabid94) in [PR 3420](https://github.com/gradio-app/gradio/pull/3420)
- Fix css issue with spaces logo by [@aliabd](https://github.com/aliabd) in [PR 3422](https://github.com/gradio-app/gradio/pull/3422)
- Makes a few fixes to the `JSON` component (show_label parameter, icons) in [@abidlabs](https://github.com/abidlabs) in [PR 3451](https://github.com/gradio-app/gradio/pull/3451)

## Contributors Shoutout:

No changes to highlight.

# Version 3.20.1

## New Features:

- Add `height` kwarg to style in `gr.Chatbot()` component by [@dawoodkhan82](https://github.com/dawoodkhan82) in [PR 3369](https://github.com/gradio-app/gradio/pull/3369)

```python
chatbot = gr.Chatbot().style(height=500)
```

## Bug Fixes:

- Ensure uploaded images are always shown in the sketch tool by [@pngwn](https://github.com/pngwn) in [PR 3386](https://github.com/gradio-app/gradio/pull/3386)
- Fixes bug where when if fn is a non-static class member, then self should be ignored as the first param of the fn by [@or25](https://github.com/or25) in [PR #3227](https://github.com/gradio-app/gradio/pull/3227)

## Documentation Changes:

No changes to highlight.

## Testing and Infrastructure Changes:

No changes to highlight.

## Breaking Changes:

No changes to highlight.

## Full Changelog:

No changes to highlight.

## Contributors Shoutout:

No changes to highlight.

# Version 3.20.0

## New Features:

### Release event for Slider

Now you can trigger your python function to run when the slider is released as opposed to every slider change value!

Simply use the `release` method on the slider

```python
slider.release(function, inputs=[...], outputs=[...], api_name="predict")
```

By [@freddyaboulton](https://github.com/freddyaboulton) in [PR 3353](https://github.com/gradio-app/gradio/pull/3353)

### Dropdown Component Updates

The standard dropdown component now supports searching for choices. Also when `multiselect` is `True`, you can specify `max_choices` to set the maximum number of choices you want the user to be able to select from the dropdown component.

```python
gr.Dropdown(label="Choose your favorite colors", choices=["red", "blue", "green", "yellow", "orange"], multiselect=True, max_choices=2)
```

by [@dawoodkhan82](https://github.com/dawoodkhan82) in [PR 3211](https://github.com/gradio-app/gradio/pull/3211)

### Download button for images 🖼️

Output images will now automatically have a download button displayed to make it easier to save and share
the results of Machine Learning art models.

![download_sketch](https://user-images.githubusercontent.com/41651716/221025113-e693bf41-eabd-42b3-a4f2-26f2708d98fe.gif)

By [@freddyaboulton](https://github.com/freddyaboulton) in [PR 3297](https://github.com/gradio-app/gradio/pull/3297)

- Updated image upload component to accept all image formats, including lossless formats like .webp by [@fienestar](https://github.com/fienestar) in [PR 3225](https://github.com/gradio-app/gradio/pull/3225)
- Adds a disabled mode to the `gr.Button` component by setting `interactive=False` by [@abidlabs](https://github.com/abidlabs) in [PR 3266](https://github.com/gradio-app/gradio/pull/3266) and [PR 3288](https://github.com/gradio-app/gradio/pull/3288)
- Adds visual feedback to the when the Flag button is clicked, by [@abidlabs](https://github.com/abidlabs) in [PR 3289](https://github.com/gradio-app/gradio/pull/3289)
- Adds ability to set `flagging_options` display text and saved flag separately by [@abidlabs](https://github.com/abidlabs) in [PR 3289](https://github.com/gradio-app/gradio/pull/3289)
- Allow the setting of `brush_radius` for the `Image` component both as a default and via `Image.update()` by [@pngwn](https://github.com/pngwn) in [PR 3277](https://github.com/gradio-app/gradio/pull/3277)
- Added `info=` argument to form components to enable extra context provided to users, by [@aliabid94](https://github.com/aliabid94) in [PR 3291](https://github.com/gradio-app/gradio/pull/3291)
- Allow developers to access the username of a logged-in user from the `gr.Request()` object using the `.username` attribute by [@abidlabs](https://github.com/abidlabs) in [PR 3296](https://github.com/gradio-app/gradio/pull/3296)
- Add `preview` option to `Gallery.style` that launches the gallery in preview mode when first loaded by [@freddyaboulton](https://github.com/freddyaboulton) in [PR 3345](https://github.com/gradio-app/gradio/pull/3345)

## Bug Fixes:

- Ensure `mirror_webcam` is always respected by [@pngwn](https://github.com/pngwn) in [PR 3245](https://github.com/gradio-app/gradio/pull/3245)
- Fix issue where updated markdown links were not being opened in a new tab by [@gante](https://github.com/gante) in [PR 3236](https://github.com/gradio-app/gradio/pull/3236)
- API Docs Fixes by [@aliabd](https://github.com/aliabd) in [PR 3287](https://github.com/gradio-app/gradio/pull/3287)
- Added a timeout to queue messages as some demos were experiencing infinitely growing queues from active jobs waiting forever for clients to respond by [@freddyaboulton](https://github.com/freddyaboulton) in [PR 3196](https://github.com/gradio-app/gradio/pull/3196)
- Fixes the height of rendered LaTeX images so that they match the height of surrounding text by [@abidlabs](https://github.com/abidlabs) in [PR 3258](https://github.com/gradio-app/gradio/pull/3258) and in [PR 3276](https://github.com/gradio-app/gradio/pull/3276)
- Fix bug where matplotlib images where always too small on the front end by [@freddyaboulton](https://github.com/freddyaboulton) in [PR 3274](https://github.com/gradio-app/gradio/pull/3274)
- Remove embed's `initial_height` when loading is complete so the embed finds its natural height once it is loaded [@pngwn](https://github.com/pngwn) in [PR 3292](https://github.com/gradio-app/gradio/pull/3292)
- Prevent Sketch from crashing when a default image is provided by [@pngwn](https://github.com/pngwn) in [PR 3277](https://github.com/gradio-app/gradio/pull/3277)
- Respect the `shape` argument on the front end when creating Image Sketches by [@pngwn](https://github.com/pngwn) in [PR 3277](https://github.com/gradio-app/gradio/pull/3277)
- Fix infinite loop caused by setting `Dropdown's` value to be `[]` and adding a change event on the dropdown by [@freddyaboulton](https://github.com/freddyaboulton) in [PR 3295](https://github.com/gradio-app/gradio/pull/3295)
- Fix change event listed twice in image docs by [@aliabd](https://github.com/aliabd) in [PR 3318](https://github.com/gradio-app/gradio/pull/3318)
- Fix bug that cause UI to be vertically centered at all times by [@pngwn](https://github.com/pngwn) in [PR 3336](https://github.com/gradio-app/gradio/pull/3336)
- Fix bug where `height` set in `Gallery.style` was not respected by the front-end by [@freddyaboulton](https://github.com/freddyaboulton) in [PR 3343](https://github.com/gradio-app/gradio/pull/3343)
- Ensure markdown lists are rendered correctly by [@pngwn](https://github.com/pngwn) in [PR 3341](https://github.com/gradio-app/gradio/pull/3341)
- Ensure that the initial empty value for `gr.Dropdown(Multiselect=True)` is an empty list and the initial value for `gr.Dropdown(Multiselect=False)` is an empty string by [@pngwn](https://github.com/pngwn) in [PR 3338](https://github.com/gradio-app/gradio/pull/3338)
- Ensure uploaded images respect the shape property when the canvas is also enabled by [@pngwn](https://github.com/pngwn) in [PR 3351](https://github.com/gradio-app/gradio/pull/3351)
- Ensure that Google Analytics works correctly when gradio apps are created with `analytics_enabled=True` by [@abidlabs](https://github.com/abidlabs) in [PR 3349](https://github.com/gradio-app/gradio/pull/3349)
- Fix bug where files were being re-uploaded after updates by [@freddyaboulton](https://github.com/freddyaboulton) in [PR 3375](https://github.com/gradio-app/gradio/pull/3375)
- Fix error when using backen_fn and custom js at the same time by [@jialeicui](https://github.com/jialeicui) in [PR 3358](https://github.com/gradio-app/gradio/pull/3358)
- Support new embeds for huggingface spaces subdomains by [@pngwn](https://github.com/pngwn) in [PR 3367](https://github.com/gradio-app/gradio/pull/3367)

## Documentation Changes:

- Added the `types` field to the dependency field in the config by [@freddyaboulton](https://github.com/freddyaboulton) in [PR 3315](https://github.com/gradio-app/gradio/pull/3315)
- Gradio Status Page by [@aliabd](https://github.com/aliabd) in [PR 3331](https://github.com/gradio-app/gradio/pull/3331)
- Adds a Guide on setting up a dashboard from Supabase data using the `gr.BarPlot`
  component by [@abidlabs](https://github.com/abidlabs) in [PR 3275](https://github.com/gradio-app/gradio/pull/3275)

## Testing and Infrastructure Changes:

- Adds a script to benchmark the performance of the queue and adds some instructions on how to use it. By [@freddyaboulton](https://github.com/freddyaboulton) and [@abidlabs](https://github.com/abidlabs) in [PR 3272](https://github.com/gradio-app/gradio/pull/3272)
- Flaky python tests no longer cancel non-flaky tests by [@freddyaboulton](https://github.com/freddyaboulton) in [PR 3344](https://github.com/gradio-app/gradio/pull/3344)

## Breaking Changes:

- Chatbot bubble colors can no longer be set by `chatbot.style(color_map=)` by [@aliabid94] in [PR 3370](https://github.com/gradio-app/gradio/pull/3370)

## Full Changelog:

- Fixed comment typo in components.py by [@eltociear](https://github.com/eltociear) in [PR 3235](https://github.com/gradio-app/gradio/pull/3235)
- Cleaned up chatbot ui look and feel by [@aliabid94] in [PR 3370](https://github.com/gradio-app/gradio/pull/3370)

## Contributors Shoutout:

No changes to highlight.

# Version 3.19.1

## New Features:

No changes to highlight.

## Bug Fixes:

- UI fixes including footer and API docs by [@aliabid94](https://github.com/aliabid94) in [PR 3242](https://github.com/gradio-app/gradio/pull/3242)
- Updated image upload component to accept all image formats, including lossless formats like .webp by [@fienestar](https://github.com/fienestar) in [PR 3225](https://github.com/gradio-app/gradio/pull/3225)

## Documentation Changes:

No changes to highlight.

## Testing and Infrastructure Changes:

No changes to highlight.

## Breaking Changes:

No changes to highlight.

## Full Changelog:

- Added backend support for themes by [@aliabid94](https://github.com/aliabid94) in [PR 2931](https://github.com/gradio-app/gradio/pull/2931)
- Added support for button sizes "lg" (default) and "sm".

## Contributors Shoutout:

No changes to highlight.

# Version 3.19.0

## New Features:

### Improved embedding experience

When embedding a spaces-hosted gradio app as a web component, you now get an improved UI linking back to the original space, better error handling and more intelligent load performance. No changes are required to your code to benefit from this enhanced experience; simply upgrade your gradio SDK to the latest version.

![](https://user-images.githubusercontent.com/12937446/219653294-86937632-72c1-4e93-a77c-af705d49382a.png)

This behaviour is configurable. You can disable the info panel at the bottom by passing `info="false"`. You can disable the container entirely by passing `container="false"`.

Error statuses are reported in the UI with an easy way for end-users to report problems to the original space author via the community tab of that Hugginface space:

![](https://user-images.githubusercontent.com/12937446/219655499-88019443-d694-44e7-9e6d-242e19d10a5c.png)

By default, gradio apps are lazy loaded, vastly improving performance when there are several demos on the page. Metadata is loaded ahead of time, but the space will only be loaded and rendered when it is in view.

This behaviour is configurable. You can pass `eager="true"` to load and render the space regardless of whether or not it is currently on the screen.

by [@pngwn](https://github.com/pngwn) in [PR 3205](https://github.com/gradio-app/gradio/pull/3205)

### New `gr.BarPlot` component! 📊

Create interactive bar plots from a high-level interface with `gr.BarPlot`.
No need to remember matplotlib syntax anymore!

Example usage:

```python
import gradio as gr
import pandas as pd

simple = pd.DataFrame({
    'a': ['A', 'B', 'C', 'D', 'E', 'F', 'G', 'H', 'I'],
    'b': [28, 55, 43, 91, 81, 53, 19, 87, 52]
})

with gr.Blocks() as demo:
    gr.BarPlot(
        simple,
        x="a",
        y="b",
        title="Simple Bar Plot with made up data",
        tooltip=['a', 'b'],
    )

demo.launch()
```

By [@freddyaboulton](https://github.com/freddyaboulton) in [PR 3157](https://github.com/gradio-app/gradio/pull/3157)

### Bokeh plots are back! 🌠

Fixed a bug that prevented bokeh plots from being displayed on the front end and extended support for both 2.x and 3.x versions of bokeh!

![image](https://user-images.githubusercontent.com/41651716/219468324-0d82e07f-8fb4-4ff9-b40c-8250b29e45f7.png)

By [@freddyaboulton](https://github.com/freddyaboulton) in [PR 3212](https://github.com/gradio-app/gradio/pull/3212)

## Bug Fixes:

- Adds ability to add a single message from the bot or user side. Ex: specify `None` as the second value in the tuple, to add a single message in the chatbot from the "bot" side.

```python
gr.Chatbot([("Hi, I'm DialoGPT. Try asking me a question.", None)])
```

By [@dawoodkhan82](https://github.com/dawoodkhan82) in [PR 3165](https://github.com/gradio-app/gradio/pull/3165)

- Fixes `gr.utils.delete_none` to only remove props whose values are `None` from the config by [@abidlabs](https://github.com/abidlabs) in [PR 3188](https://github.com/gradio-app/gradio/pull/3188)
- Fix bug where embedded demos were not loading files properly by [@freddyaboulton](https://github.com/freddyaboulton) in [PR 3177](https://github.com/gradio-app/gradio/pull/3177)
- The `change` event is now triggered when users click the 'Clear All' button of the multiselect DropDown component by [@freddyaboulton](https://github.com/freddyaboulton) in [PR 3195](https://github.com/gradio-app/gradio/pull/3195)
- Stops File component from freezing when a large file is uploaded by [@aliabid94](https://github.com/aliabid94) in [PR 3191](https://github.com/gradio-app/gradio/pull/3191)
- Support Chinese pinyin in Dataframe by [@aliabid94](https://github.com/aliabid94) in [PR 3206](https://github.com/gradio-app/gradio/pull/3206)
- The `clear` event is now triggered when images are cleared by [@freddyaboulton](https://github.com/freddyaboulton) in [PR 3218](https://github.com/gradio-app/gradio/pull/3218)
- Fix bug where auth cookies where not sent when connecting to an app via http by [@freddyaboulton](https://github.com/freddyaboulton) in [PR 3223](https://github.com/gradio-app/gradio/pull/3223)
- Ensure latext CSS is always applied in light and dark mode by [@pngwn](https://github.com/pngwn) in [PR 3233](https://github.com/gradio-app/gradio/pull/3233)

## Documentation Changes:

- Sort components in docs by alphabetic order by [@aliabd](https://github.com/aliabd) in [PR 3152](https://github.com/gradio-app/gradio/pull/3152)
- Changes to W&B guide by [@scottire](https://github.com/scottire) in [PR 3153](https://github.com/gradio-app/gradio/pull/3153)
- Keep pnginfo metadata for gallery by [@wfng92](https://github.com/wfng92) in [PR 3150](https://github.com/gradio-app/gradio/pull/3150)
- Add a section on how to run a Gradio app locally [@osanseviero](https://github.com/osanseviero) in [PR 3170](https://github.com/gradio-app/gradio/pull/3170)
- Fixed typos in gradio events function documentation by [@vidalmaxime](https://github.com/vidalmaxime) in [PR 3168](https://github.com/gradio-app/gradio/pull/3168)
- Added an example using Gradio's batch mode with the diffusers library by [@abidlabs](https://github.com/abidlabs) in [PR 3224](https://github.com/gradio-app/gradio/pull/3224)

## Testing and Infrastructure Changes:

No changes to highlight.

## Breaking Changes:

No changes to highlight.

## Full Changelog:

- Fix demos page css and add close demos button by [@aliabd](https://github.com/aliabd) in [PR 3151](https://github.com/gradio-app/gradio/pull/3151)
- Caches temp files from base64 input data by giving them a deterministic path based on the contents of data by [@abidlabs](https://github.com/abidlabs) in [PR 3197](https://github.com/gradio-app/gradio/pull/3197)
- Better warnings (when there is a mismatch between the number of output components and values returned by a function, or when the `File` component or `UploadButton` component includes a `file_types` parameter along with `file_count=="dir"`) by [@abidlabs](https://github.com/abidlabs) in [PR 3194](https://github.com/gradio-app/gradio/pull/3194)
- Raises a `gr.Error` instead of a regular Python error when you use `gr.Interface.load()` to load a model and there's an error querying the HF API by [@abidlabs](https://github.com/abidlabs) in [PR 3194](https://github.com/gradio-app/gradio/pull/3194)
- Fixed gradio share links so that they are persistent and do not reset if network
  connection is disrupted by by [XciD](https://github.com/XciD), [Wauplin](https://github.com/Wauplin), and [@abidlabs](https://github.com/abidlabs) in [PR 3149](https://github.com/gradio-app/gradio/pull/3149) and a follow-up to allow it to work for users upgrading from a previous Gradio version in [PR 3221](https://github.com/gradio-app/gradio/pull/3221)

## Contributors Shoutout:

No changes to highlight.

# Version 3.18.0

## New Features:

### Revamped Stop Button for Interfaces 🛑

If your Interface function is a generator, there used to be a separate `Stop` button displayed next
to the `Submit` button.

We've revamed the `Submit` button so that it turns into a `Stop` button during the generation process.
Clicking on the `Stop` button will cancel the generation and turn it back to a `Submit` button.
The `Stop` button will automatically turn back to a `Submit` button at the end of the generation if you don't use it!

By [@freddyaboulton](https://github.com/freddyaboulton) in [PR 3124](https://github.com/gradio-app/gradio/pull/3124)

### Queue now works with reload mode!

You can now call `queue` on your `demo` outside of the `if __name__ == "__main__"` block and
run the script in reload mode with the `gradio` command.

Any changes to the `app.py` file will be reflected in the webpage automatically and the queue will work
properly!

By [@freddyaboulton](https://github.com/freddyaboulton) in [PR 3089](https://github.com/gradio-app/gradio/pull/3089)

### Allow serving files from additional directories

```python
demo = gr.Interface(...)
demo.launch(
  file_directories=["/var/lib/demo/path/to/resources"]
)
```

By [@maxaudron](https://github.com/maxaudron) in [PR 3075](https://github.com/gradio-app/gradio/pull/3075)

## Bug Fixes:

- Fixes URL resolution on Windows by [@abidlabs](https://github.com/abidlabs) in [PR 3108](https://github.com/gradio-app/gradio/pull/3108)
- Example caching now works with components without a label attribute (e.g. `Column`) by [@abidlabs](https://github.com/abidlabs) in [PR 3123](https://github.com/gradio-app/gradio/pull/3123)
- Ensure the Video component correctly resets the UI state when a new video source is loaded and reduce choppiness of UI by [@pngwn](https://github.com/abidlabs) in [PR 3117](https://github.com/gradio-app/gradio/pull/3117)
- Fixes loading private Spaces by [@abidlabs](https://github.com/abidlabs) in [PR 3068](https://github.com/gradio-app/gradio/pull/3068)
- Added a warning when attempting to launch an `Interface` via the `%%blocks` jupyter notebook magic command by [@freddyaboulton](https://github.com/freddyaboulton) in [PR 3126](https://github.com/gradio-app/gradio/pull/3126)
- Fixes bug where interactive output image cannot be set when in edit mode by [@dawoodkhan82](https://github.com/@dawoodkhan82) in [PR 3135](https://github.com/gradio-app/gradio/pull/3135)
- A share link will automatically be created when running on Sagemaker notebooks so that the front-end is properly displayed by [@abidlabs](https://github.com/abidlabs) in [PR 3137](https://github.com/gradio-app/gradio/pull/3137)
- Fixes a few dropdown component issues; hide checkmark next to options as expected, and keyboard hover is visible by [@dawoodkhan82](https://github.com/dawoodkhan82) in [PR 3145]https://github.com/gradio-app/gradio/pull/3145)
- Fixed bug where example pagination buttons were not visible in dark mode or displayed under the examples table. By [@freddyaboulton](https://github.com/freddyaboulton) in [PR 3144](https://github.com/gradio-app/gradio/pull/3144)
- Fixed bug where the font color of axis labels and titles for native plots did not respond to dark mode preferences. By [@freddyaboulton](https://github.com/freddyaboulton) in [PR 3146](https://github.com/gradio-app/gradio/pull/3146)

## Documentation Changes:

- Added a guide on the 4 kinds of Gradio Interfaces by [@yvrjsharma](https://github.com/yvrjsharma) and [@abidlabs](https://github.com/abidlabs) in [PR 3003](https://github.com/gradio-app/gradio/pull/3003)
- Explained that the parameters in `launch` will not be respected when using reload mode, e.g. `gradio` command by [@freddyaboulton](https://github.com/freddyaboulton) in [PR 3089](https://github.com/gradio-app/gradio/pull/3089)
- Added a demo to show how to set up variable numbers of outputs in Gradio by [@abidlabs](https://github.com/abidlabs) in [PR 3127](https://github.com/gradio-app/gradio/pull/3127)
- Updated docs to reflect that the `equal_height` parameter should be passed to the `.style()` method of `gr.Row()` by [@freddyaboulton](https://github.com/freddyaboulton) in [PR 3125](https://github.com/gradio-app/gradio/pull/3125)

## Testing and Infrastructure Changes:

No changes to highlight.

## Breaking Changes:

No changes to highlight.

## Full Changelog:

- Changed URL of final image for `fake_diffusion` demos by [@freddyaboulton](https://github.com/freddyaboulton) in [PR 3120](https://github.com/gradio-app/gradio/pull/3120)

## Contributors Shoutout:

No changes to highlight.

# Version 3.17.1

## New Features:

### iOS image rotation fixed 🔄

Previously photos uploaded via iOS would be rotated after processing. This has been fixed by [@freddyaboulton](https://github.com/freddyaboulton) in [PR 3089](https://github.com/gradio-app/gradio/pull/3091)

#### Before

![image](https://user-images.githubusercontent.com/41651716/215846507-a36e9d05-1ac2-4867-8ab3-ce045a9415d9.png)

#### After

![image](https://user-images.githubusercontent.com/41651716/215846554-e41773ed-70f0-491a-9952-6a18babf91ef.png)

### Run on Kaggle kernels 🧪

A share link will automatically be created when running on Kaggle kernels (notebooks) so that the front-end is properly displayed.

![image](https://user-images.githubusercontent.com/41651716/216104254-2cf55599-449c-436c-b57e-40f6a83f9eee.png)

By [@freddyaboulton](https://github.com/freddyaboulton) in [PR 3101](https://github.com/gradio-app/gradio/pull/3101)

## Bug Fixes:

- Fix bug where examples were not rendered correctly for demos created with Blocks api that had multiple input compinents by [@freddyaboulton](https://github.com/freddyaboulton) in [PR 3090](https://github.com/gradio-app/gradio/pull/3090)
- Fix change event listener for JSON, HighlightedText, Chatbot by [@aliabid94](https://github.com/aliabid94) in [PR 3095](https://github.com/gradio-app/gradio/pull/3095)
- Fixes bug where video and file change event not working [@tomchang25](https://github.com/tomchang25) in [PR 3098](https://github.com/gradio-app/gradio/pull/3098)
- Fixes bug where static_video play and pause event not working [@tomchang25](https://github.com/tomchang25) in [PR 3098](https://github.com/gradio-app/gradio/pull/3098)
- Fixed `Gallery.style(grid=...)` by by [@aliabd](https://github.com/aliabd) in [PR 3107](https://github.com/gradio-app/gradio/pull/3107)

## Documentation Changes:

- Update chatbot guide to include blocks demo and markdown support section by [@dawoodkhan82](https://github.com/dawoodkhan82) in [PR 3023](https://github.com/gradio-app/gradio/pull/3023)

* Fix a broken link in the Quick Start guide, by [@cakiki](https://github.com/cakiki) in [PR 3109](https://github.com/gradio-app/gradio/pull/3109)
* Better docs navigation on mobile by [@aliabd](https://github.com/aliabd) in [PR 3112](https://github.com/gradio-app/gradio/pull/3112)
* Add a guide on using Gradio with [Comet](https://comet.com/), by [@DN6](https://github.com/DN6/) in [PR 3058](https://github.com/gradio-app/gradio/pull/3058)

## Testing and Infrastructure Changes:

No changes to highlight.

## Breaking Changes:

No changes to highlight.

## Full Changelog:

- Set minimum `markdown-it-py` version to `2.0.0` so that the dollar math plugin is compatible by [@freddyaboulton](https://github.com/freddyaboulton) in [PR 3102](https://github.com/gradio-app/gradio/pull/3102)

## Contributors Shoutout:

No changes to highlight.

# Version 3.17.0

## New Features:

### Extended support for Interface.load! 🏗️

You can now load `image-to-text` and `conversational` pipelines from the hub!

### Image-to-text Demo

```python
io = gr.Interface.load("models/nlpconnect/vit-gpt2-image-captioning",
                       api_key="<optional-api-key>")
io.launch()
```

<img width="1087" alt="image" src="https://user-images.githubusercontent.com/41651716/213260197-dc5d80b4-6e50-4b3a-a764-94980930ac38.png">

### conversational Demo

```python
chatbot = gr.Interface.load("models/microsoft/DialoGPT-medium",
                           api_key="<optional-api-key>")
chatbot.launch()
```

![chatbot_load](https://user-images.githubusercontent.com/41651716/213260220-3eaa25b7-a38b-48c6-adeb-2718bdf297a2.gif)

By [@freddyaboulton](https://github.com/freddyaboulton) in [PR 3011](https://github.com/gradio-app/gradio/pull/3011)

### Download Button added to Model3D Output Component 📥

No need for an additional file output component to enable model3d file downloads anymore. We now added a download button to the model3d component itself.

<img width="739" alt="Screenshot 2023-01-18 at 3 52 45 PM" src="https://user-images.githubusercontent.com/12725292/213294198-5f4fda35-bde7-450c-864f-d5683e7fa29a.png">

By [@dawoodkhan82](https://github.com/dawoodkhan82) in [PR 3014](https://github.com/gradio-app/gradio/pull/3014)

### Fixing Auth on Spaces 🔑

Authentication on spaces works now! Third party cookies must be enabled on your browser to be able
to log in. Some browsers disable third party cookies by default (Safari, Chrome Incognito).

![auth_spaces](https://user-images.githubusercontent.com/41651716/215528417-09538933-0576-4d1d-b3b9-1e877ab01905.gif)

## Bug Fixes:

- Fixes bug where interpretation event was not configured correctly by [@freddyaboulton](https://github.com/freddyaboulton) in [PR 2993](https://github.com/gradio-app/gradio/pull/2993)
- Fix relative import bug in reload mode by [@freddyaboulton](https://github.com/freddyaboulton) in [PR 2992](https://github.com/gradio-app/gradio/pull/2992)
- Fixes bug where png files were not being recognized when uploading images by [@abidlabs](https://github.com/abidlabs) in [PR 3002](https://github.com/gradio-app/gradio/pull/3002)
- Fixes bug where external Spaces could not be loaded and used as functions if they returned files by [@abidlabs](https://github.com/abidlabs) in [PR 3004](https://github.com/gradio-app/gradio/pull/3004)
- Fix bug where file serialization output was not JSON serializable by [@freddyaboulton](https://github.com/freddyaboulton) in [PR 2999](https://github.com/gradio-app/gradio/pull/2999)
- Fixes bug where png files were not being recognized when uploading images by [@abidlabs](https://github.com/abidlabs) in [PR 3002](https://github.com/gradio-app/gradio/pull/3002)
- Fixes bug where temporary uploaded files were not being added to temp sets by [@abidlabs](https://github.com/abidlabs) in [PR 3005](https://github.com/gradio-app/gradio/pull/3005)
- Fixes issue where markdown support in chatbot breaks older demos [@dawoodkhan82](https://github.com/dawoodkhan82) in [PR 3006](https://github.com/gradio-app/gradio/pull/3006)
- Fixes the `/file/` route that was broken in a recent change in [PR 3010](https://github.com/gradio-app/gradio/pull/3010)
- Fix bug where the Image component could not serialize image urls by [@freddyaboulton](https://github.com/freddyaboulton) in [PR 2957](https://github.com/gradio-app/gradio/pull/2957)
- Fix forwarding for guides after SEO renaming by [@aliabd](https://github.com/aliabd) in [PR 3017](https://github.com/gradio-app/gradio/pull/3017)
- Switch all pages on the website to use latest stable gradio by [@aliabd](https://github.com/aliabd) in [PR 3016](https://github.com/gradio-app/gradio/pull/3016)
- Fix bug related to deprecated parameters in `huggingface_hub` for the HuggingFaceDatasetSaver in [PR 3025](https://github.com/gradio-app/gradio/pull/3025)
- Added better support for symlinks in the way absolute paths are resolved by [@abidlabs](https://github.com/abidlabs) in [PR 3037](https://github.com/gradio-app/gradio/pull/3037)
- Fix several minor frontend bugs (loading animation, examples as gallery) frontend [@aliabid94](https://github.com/3026) in [PR 2961](https://github.com/gradio-app/gradio/pull/3026).
- Fixes bug that the chatbot sample code does not work with certain input value by [@petrov826](https://github.com/petrov826) in [PR 3039](https://github.com/gradio-app/gradio/pull/3039).
- Fix shadows for form element and ensure focus styles more visible in dark mode [@pngwn](https://github.com/pngwn) in [PR 3042](https://github.com/gradio-app/gradio/pull/3042).
- Fixed bug where the Checkbox and Dropdown change events were not triggered in response to other component changes by [@freddyaboulton](https://github.com/freddyaboulton) in [PR 3045](https://github.com/gradio-app/gradio/pull/3045)
- Fix bug where the queue was not properly restarted after launching a `closed` app by [@freddyaboulton](https://github.com/freddyaboulton) in [PR 3022](https://github.com/gradio-app/gradio/pull/3022)
- Adding missing embedded components on docs by [@aliabd](https://github.com/aliabd) in [PR 3027](https://github.com/gradio-app/gradio/pull/3027)
- Fixes bug where app would crash if the `file_types` parameter of `gr.File` or `gr.UploadButton` was not a list by [@freddyaboulton](https://github.com/freddyaboulton) in [PR 3048](https://github.com/gradio-app/gradio/pull/3048)
- Ensure CSS mounts correctly regardless of how many Gradio instances are on the page [@pngwn](https://github.com/pngwn) in [PR 3059](https://github.com/gradio-app/gradio/pull/3059).
- Fix bug where input component was not hidden in the frontend for `UploadButton` by [@freddyaboulton](https://github.com/freddyaboulton) in [PR 3053](https://github.com/gradio-app/gradio/pull/3053)
- Fixes issue where after clicking submit or undo, the sketch output wouldn't clear. [@dawoodkhan82](https://github.com/dawoodkhan82) in [PR 3047](https://github.com/gradio-app/gradio/pull/3047)
- Ensure spaces embedded via the web component always use the correct URLs for server requests and change ports for testing to avoid strange collisions when users are working with embedded apps locally by [@pngwn](https://github.com/pngwn) in [PR 3065](https://github.com/gradio-app/gradio/pull/3065)
- Preserve selected image of Gallery through updated by [@freddyaboulton](https://github.com/freddyaboulton) in [PR 3061](https://github.com/gradio-app/gradio/pull/3061)
- Fix bug where auth was not respected on HF spaces by [@freddyaboulton](https://github.com/freddyaboulton) and [@aliabid94](https://github.com/aliabid94) in [PR 3049](https://github.com/gradio-app/gradio/pull/3049)
- Fixes bug where tabs selected attribute not working if manually change tab by [@tomchang25](https://github.com/tomchang25) in [3055](https://github.com/gradio-app/gradio/pull/3055)
- Change chatbot to show dots on progress, and fix bug where chatbot would not stick to bottom in the case of images by [@aliabid94](https://github.com/aliabid94) in [PR 3067](https://github.com/gradio-app/gradio/pull/3079)

## Documentation Changes:

- SEO improvements to guides by[@aliabd](https://github.com/aliabd) in [PR 2915](https://github.com/gradio-app/gradio/pull/2915)
- Use `gr.LinePlot` for the `blocks_kinematics` demo by [@freddyaboulton](https://github.com/freddyaboulton) in [PR 2998](https://github.com/gradio-app/gradio/pull/2998)
- Updated the `interface_series_load` to include some inline markdown code by [@abidlabs](https://github.com/abidlabs) in [PR 3051](https://github.com/gradio-app/gradio/pull/3051)

## Testing and Infrastructure Changes:

- Adds a GitHub action to test if any large files (> 5MB) are present by [@abidlabs](https://github.com/abidlabs) in [PR 3013](https://github.com/gradio-app/gradio/pull/3013)

## Breaking Changes:

No changes to highlight.

## Full Changelog:

- Rewrote frontend using CSS variables for themes by [@pngwn](https://github.com/pngwn) in [PR 2840](https://github.com/gradio-app/gradio/pull/2840)
- Moved telemetry requests to run on background threads by [@abidlabs](https://github.com/abidlabs) in [PR 3054](https://github.com/gradio-app/gradio/pull/3054)

## Contributors Shoutout:

No changes to highlight.

# Version 3.16.2

## New Features:

No changes to highlight.

## Bug Fixes:

- Fixed file upload fails for files with zero size by [@dawoodkhan82](https://github.com/dawoodkhan82) in [PR 2923](https://github.com/gradio-app/gradio/pull/2923)
- Fixed bug where `mount_gradio_app` would not launch if the queue was enabled in a gradio app by [@freddyaboulton](https://github.com/freddyaboulton) in [PR 2939](https://github.com/gradio-app/gradio/pull/2939)
- Fix custom long CSS handling in Blocks by [@anton-l](https://github.com/anton-l) in [PR 2953](https://github.com/gradio-app/gradio/pull/2953)
- Recovers the dropdown change event by [@abidlabs](https://github.com/abidlabs) in [PR 2954](https://github.com/gradio-app/gradio/pull/2954).
- Fix audio file output by [@aliabid94](https://github.com/aliabid94) in [PR 2961](https://github.com/gradio-app/gradio/pull/2961).
- Fixed bug where file extensions of really long files were not kept after download by [@freddyaboulton](https://github.com/freddyaboulton) in [PR 2929](https://github.com/gradio-app/gradio/pull/2929)
- Fix bug where outputs for examples where not being returned by the backend by [@freddyaboulton](https://github.com/freddyaboulton) in [PR 2955](https://github.com/gradio-app/gradio/pull/2955)
- Fix bug in `blocks_plug` demo that prevented switching tabs programmatically with python [@TashaSkyUp](https://github.com/https://github.com/TashaSkyUp) in [PR 2971](https://github.com/gradio-app/gradio/pull/2971).

## Documentation Changes:

No changes to highlight.

## Testing and Infrastructure Changes:

No changes to highlight.

## Breaking Changes:

No changes to highlight.

## Full Changelog:

No changes to highlight.

## Contributors Shoutout:

No changes to highlight.

# Version 3.16.1

## New Features:

No changes to highlight.

## Bug Fixes:

- Fix audio file output by [@aliabid94](https://github.com/aliabid94) in [PR 2950](https://github.com/gradio-app/gradio/pull/2950).

## Documentation Changes:

No changes to highlight.

## Testing and Infrastructure Changes:

No changes to highlight.

## Breaking Changes:

No changes to highlight.

## Full Changelog:

No changes to highlight.

## Contributors Shoutout:

No changes to highlight.

# Version 3.16.0

## New Features:

### Send custom progress updates by adding a `gr.Progress` argument after the input arguments to any function. Example:

```python
def reverse(word, progress=gr.Progress()):
    progress(0, desc="Starting")
    time.sleep(1)
    new_string = ""
    for letter in progress.tqdm(word, desc="Reversing"):
        time.sleep(0.25)
        new_string = letter + new_string
    return new_string

demo = gr.Interface(reverse, gr.Text(), gr.Text())
```

Progress indicator bar by [@aliabid94](https://github.com/aliabid94) in [PR 2750](https://github.com/gradio-app/gradio/pull/2750).

- Added `title` argument to `TabbedInterface` by @MohamedAliRashad in [#2888](https://github.com/gradio-app/gradio/pull/2888)
- Add support for specifying file extensions for `gr.File` and `gr.UploadButton`, using `file_types` parameter (e.g `gr.File(file_count="multiple", file_types=["text", ".json", ".csv"])`) by @dawoodkhan82 in [#2901](https://github.com/gradio-app/gradio/pull/2901)
- Added `multiselect` option to `Dropdown` by @dawoodkhan82 in [#2871](https://github.com/gradio-app/gradio/pull/2871)

### With `multiselect` set to `true` a user can now select multiple options from the `gr.Dropdown` component.

```python
gr.Dropdown(["angola", "pakistan", "canada"], multiselect=True, value=["angola"])
```

<img width="610" alt="Screenshot 2023-01-03 at 4 14 36 PM" src="https://user-images.githubusercontent.com/12725292/210442547-c86975c9-4b4f-4b8e-8803-9d96e6a8583a.png">

## Bug Fixes:

- Fixed bug where an error opening an audio file led to a crash by [@FelixDombek](https://github.com/FelixDombek) in [PR 2898](https://github.com/gradio-app/gradio/pull/2898)
- Fixed bug where setting `default_enabled=False` made it so that the entire queue did not start by [@freddyaboulton](https://github.com/freddyaboulton) in [PR 2876](https://github.com/gradio-app/gradio/pull/2876)
- Fixed bug where csv preview for DataFrame examples would show filename instead of file contents by [@freddyaboulton](https://github.com/freddyaboulton) in [PR 2877](https://github.com/gradio-app/gradio/pull/2877)
- Fixed bug where an error raised after yielding iterative output would not be displayed in the browser by
  [@JaySmithWpg](https://github.com/JaySmithWpg) in [PR 2889](https://github.com/gradio-app/gradio/pull/2889)
- Fixed bug in `blocks_style` demo that was preventing it from launching by [@freddyaboulton](https://github.com/freddyaboulton) in [PR 2890](https://github.com/gradio-app/gradio/pull/2890)
- Fixed bug where files could not be downloaded by [@freddyaboulton](https://github.com/freddyaboulton) in [PR 2926](https://github.com/gradio-app/gradio/pull/2926)
- Fixed bug where cached examples were not displaying properly by [@a-rogalska](https://github.com/a-rogalska) in [PR 2974](https://github.com/gradio-app/gradio/pull/2974)

## Documentation Changes:

- Added a Guide on using Google Sheets to create a real-time dashboard with Gradio's `DataFrame` and `LinePlot` component, by [@abidlabs](https://github.com/abidlabs) in [PR 2816](https://github.com/gradio-app/gradio/pull/2816)
- Add a components - events matrix on the docs by [@aliabd](https://github.com/aliabd) in [PR 2921](https://github.com/gradio-app/gradio/pull/2921)

## Testing and Infrastructure Changes:

- Deployed PRs from forks to spaces by [@freddyaboulton](https://github.com/freddyaboulton) in [PR 2895](https://github.com/gradio-app/gradio/pull/2895)

## Breaking Changes:

No changes to highlight.

## Full Changelog:

- The `default_enabled` parameter of the `Blocks.queue` method has no effect by [@freddyaboulton](https://github.com/freddyaboulton) in [PR 2876](https://github.com/gradio-app/gradio/pull/2876)
- Added typing to several Python files in codebase by [@abidlabs](https://github.com/abidlabs) in [PR 2887](https://github.com/gradio-app/gradio/pull/2887)
- Excluding untracked files from demo notebook check action by [@aliabd](https://github.com/aliabd) in [PR 2897](https://github.com/gradio-app/gradio/pull/2897)
- Optimize images and gifs by [@aliabd](https://github.com/aliabd) in [PR 2922](https://github.com/gradio-app/gradio/pull/2922)
- Updated typing by [@1nF0rmed](https://github.com/1nF0rmed) in [PR 2904](https://github.com/gradio-app/gradio/pull/2904)

## Contributors Shoutout:

- @JaySmithWpg for making their first contribution to gradio!
- @MohamedAliRashad for making their first contribution to gradio!

# Version 3.15.0

## New Features:

Gradio's newest plotting component `gr.LinePlot`! 📈

With this component you can easily create time series visualizations with customizable
appearance for your demos and dashboards ... all without having to know an external plotting library.

For an example of the api see below:

```python
gr.LinePlot(stocks,
            x="date",
            y="price",
            color="symbol",
            color_legend_position="bottom",
            width=600, height=400, title="Stock Prices")
```

![image](https://user-images.githubusercontent.com/41651716/208711646-81ae3745-149b-46a3-babd-0569aecdd409.png)

By [@freddyaboulton](https://github.com/freddyaboulton) in [PR 2807](https://github.com/gradio-app/gradio/pull/2807)

## Bug Fixes:

- Fixed bug where the `examples_per_page` parameter of the `Examples` component was not passed to the internal `Dataset` component by [@freddyaboulton](https://github.com/freddyaboulton) in [PR 2861](https://github.com/gradio-app/gradio/pull/2861)
- Fixes loading Spaces that have components with default values by [@abidlabs](https://github.com/abidlabs) in [PR 2855](https://github.com/gradio-app/gradio/pull/2855)
- Fixes flagging when `allow_flagging="auto"` in `gr.Interface()` by [@abidlabs](https://github.com/abidlabs) in [PR 2695](https://github.com/gradio-app/gradio/pull/2695)
- Fixed bug where passing a non-list value to `gr.CheckboxGroup` would crash the entire app by [@freddyaboulton](https://github.com/freddyaboulton) in [PR 2866](https://github.com/gradio-app/gradio/pull/2866)

## Documentation Changes:

- Added a Guide on using BigQuery with Gradio's `DataFrame` and `ScatterPlot` component,
  by [@abidlabs](https://github.com/abidlabs) in [PR 2794](https://github.com/gradio-app/gradio/pull/2794)

## Testing and Infrastructure Changes:

No changes to highlight.

## Breaking Changes:

No changes to highlight.

## Full Changelog:

- Fixed importing gradio can cause PIL.Image.registered_extensions() to break by `[@aliencaocao](https://github.com/aliencaocao)` in `[PR 2846](https://github.com/gradio-app/gradio/pull/2846)`
- Fix css glitch and navigation in docs by [@aliabd](https://github.com/aliabd) in [PR 2856](https://github.com/gradio-app/gradio/pull/2856)
- Added the ability to set `x_lim`, `y_lim` and legend positions for `gr.ScatterPlot` by [@freddyaboulton](https://github.com/freddyaboulton) in [PR 2807](https://github.com/gradio-app/gradio/pull/2807)
- Remove footers and min-height the correct way by [@aliabd](https://github.com/aliabd) in [PR 2860](https://github.com/gradio-app/gradio/pull/2860)

## Contributors Shoutout:

No changes to highlight.

# Version 3.14.0

## New Features:

### Add Waveform Visual Support to Audio

Adds a `gr.make_waveform()` function that creates a waveform video by combining an audio and an optional background image by [@dawoodkhan82](http://github.com/dawoodkhan82) and [@aliabid94](http://github.com/aliabid94) in [PR 2706](https://github.com/gradio-app/gradio/pull/2706. Helpful for making audio outputs much more shareable.

![waveform screenrecording](https://user-images.githubusercontent.com/7870876/206062396-164a5e71-451a-4fe0-94a7-cbe9269d57e6.gif)

### Allows Every Component to Accept an `every` Parameter

When a component's initial value is a function, the `every` parameter re-runs the function every `every` seconds. By [@abidlabs](https://github.com/abidlabs) in [PR 2806](https://github.com/gradio-app/gradio/pull/2806). Here's a code example:

```py
import gradio as gr

with gr.Blocks() as demo:
    df = gr.DataFrame(run_query, every=60*60)

demo.queue().launch()
```

## Bug Fixes:

- Fixed issue where too many temporary files were created, all with randomly generated
  filepaths. Now fewer temporary files are created and are assigned a path that is a
  hash based on the file contents by [@abidlabs](https://github.com/abidlabs) in [PR 2758](https://github.com/gradio-app/gradio/pull/2758)

## Documentation Changes:

No changes to highlight.

## Testing and Infrastructure Changes:

No changes to highlight.

## Breaking Changes:

No changes to highlight.

## Full Changelog:

No changes to highlight.

## Contributors Shoutout:

No changes to highlight.

# Version 3.13.2

## New Features:

No changes to highlight.

## Bug Fixes:

\*No changes to highlight.

-

## Documentation Changes:

- Improves documentation of several queuing-related parameters by [@abidlabs](https://github.com/abidlabs) in [PR 2825](https://github.com/gradio-app/gradio/pull/2825)

## Testing and Infrastructure Changes:

- Remove h11 pinning by [@ecederstrand](<[https://github.com/abidlabs](https://github.com/ecederstrand)>) in [PR 2820](<[https://github.com/gradio-app/gradio/pull/2808](https://github.com/gradio-app/gradio/pull/2820)>)

## Breaking Changes:

No changes to highlight.

## Full Changelog:

No changes to highlight.

## Contributors Shoutout:

No changes to highlight.

# Version 3.13.1

## New Features:

### New Shareable Links

Replaces tunneling logic based on ssh port-forwarding to that based on `frp` by [XciD](https://github.com/XciD) and [Wauplin](https://github.com/Wauplin) in [PR 2509](https://github.com/gradio-app/gradio/pull/2509)

You don't need to do anything differently, but when you set `share=True` in `launch()`,
you'll get this message and a public link that look a little bit different:

```bash
Setting up a public link... we have recently upgraded the way public links are generated. If you encounter any problems, please downgrade to gradio version 3.13.0
.
Running on public URL: https://bec81a83-5b5c-471e.gradio.live
```

These links are a more secure and scalable way to create shareable demos!

## Bug Fixes:

- Allows `gr.Dataframe()` to take a `pandas.DataFrame` that includes numpy array and other types as its initial value, by [@abidlabs](https://github.com/abidlabs) in [PR 2804](https://github.com/gradio-app/gradio/pull/2804)
- Add `altair` to requirements.txt by [@freddyaboulton](https://github.com/freddyaboulton) in [PR 2811](https://github.com/gradio-app/gradio/pull/2811)
- Added aria-labels to icon buttons that are built into UI components by [@emilyuhde](http://github.com/emilyuhde) in [PR 2791](https://github.com/gradio-app/gradio/pull/2791)

## Documentation Changes:

- Fixed some typos in the "Plot Component for Maps" guide by [@freddyaboulton](https://github.com/freddyaboulton) in [PR 2811](https://github.com/gradio-app/gradio/pull/2811)

## Testing and Infrastructure Changes:

- Fixed test for IP address by [@abidlabs](https://github.com/abidlabs) in [PR 2808](https://github.com/gradio-app/gradio/pull/2808)

## Breaking Changes:

No changes to highlight.

## Full Changelog:

- Fixed typo in parameter `visible` in classes in `templates.py` by [@abidlabs](https://github.com/abidlabs) in [PR 2805](https://github.com/gradio-app/gradio/pull/2805)
- Switched external service for getting IP address from `https://api.ipify.org` to `https://checkip.amazonaws.com/` by [@abidlabs](https://github.com/abidlabs) in [PR 2810](https://github.com/gradio-app/gradio/pull/2810)

## Contributors Shoutout:

No changes to highlight.

- Fixed typo in parameter `visible` in classes in `templates.py` by [@abidlabs](https://github.com/abidlabs) in [PR 2805](https://github.com/gradio-app/gradio/pull/2805)
- Switched external service for getting IP address from `https://api.ipify.org` to `https://checkip.amazonaws.com/` by [@abidlabs](https://github.com/abidlabs) in [PR 2810](https://github.com/gradio-app/gradio/pull/2810)

# Version 3.13.0

## New Features:

### Scatter plot component

It is now possible to create a scatter plot natively in Gradio!

The `gr.ScatterPlot` component accepts a pandas dataframe and some optional configuration parameters
and will automatically create a plot for you!

This is the first of many native plotting components in Gradio!

For an example of how to use `gr.ScatterPlot` see below:

```python
import gradio as gr
from vega_datasets import data

cars = data.cars()

with gr.Blocks() as demo:
    gr.ScatterPlot(show_label=False,
                   value=cars,
                   x="Horsepower",
                   y="Miles_per_Gallon",
                   color="Origin",
                   tooltip="Name",
                   title="Car Data",
                   y_title="Miles per Gallon",
                   color_legend_title="Origin of Car").style(container=False)

demo.launch()
```

<img width="404" alt="image" src="https://user-images.githubusercontent.com/41651716/206737726-4c4da5f0-dee8-4f0a-b1e1-e2b75c4638e9.png">

By [@freddyaboulton](https://github.com/freddyaboulton) in [PR 2764](https://github.com/gradio-app/gradio/pull/2764)

### Support for altair plots

The `Plot` component can now accept altair plots as values!
Simply return an altair plot from your event listener and gradio will display it in the front-end.
See the example below:

```python
import gradio as gr
import altair as alt
from vega_datasets import data

cars = data.cars()
chart = (
    alt.Chart(cars)
    .mark_point()
    .encode(
        x="Horsepower",
        y="Miles_per_Gallon",
        color="Origin",
    )
)

with gr.Blocks() as demo:
    gr.Plot(value=chart)
demo.launch()
```

<img width="1366" alt="image" src="https://user-images.githubusercontent.com/41651716/204660697-f994316f-5ca7-4e8a-93bc-eb5e0d556c91.png">

By [@freddyaboulton](https://github.com/freddyaboulton) in [PR 2741](https://github.com/gradio-app/gradio/pull/2741)

### Set the background color of a Label component

The `Label` component now accepts a `color` argument by [@freddyaboulton](https://github.com/freddyaboulton) in [PR 2736](https://github.com/gradio-app/gradio/pull/2736).
The `color` argument should either be a valid css color name or hexadecimal string.
You can update the color with `gr.Label.update`!

This lets you create Alert and Warning boxes with the `Label` component. See below:

```python
import gradio as gr
import random

def update_color(value):
    if value < 0:
        # This is bad so use red
        return "#FF0000"
    elif 0 <= value <= 20:
        # Ok but pay attention (use orange)
        return "#ff9966"
    else:
        # Nothing to worry about
        return None

def update_value():
    choice = random.choice(['good', 'bad', 'so-so'])
    color = update_color(choice)
    return gr.Label.update(value=choice, color=color)


with gr.Blocks() as demo:
    label = gr.Label(value=-10)
    demo.load(lambda: update_value(), inputs=None, outputs=[label], every=1)
demo.queue().launch()
```

![label_bg_color_update](https://user-images.githubusercontent.com/41651716/204400372-80e53857-f26f-4a38-a1ae-1acadff75e89.gif)

### Add Brazilian Portuguese translation

Add Brazilian Portuguese translation (pt-BR.json) by [@pstwh](http://github.com/pstwh) in [PR 2753](https://github.com/gradio-app/gradio/pull/2753):

<img width="951" alt="image" src="https://user-images.githubusercontent.com/1778297/206615305-4c52031e-3f7d-4df2-8805-a79894206911.png">

## Bug Fixes:

- Fixed issue where image thumbnails were not showing when an example directory was provided
  by [@abidlabs](https://github.com/abidlabs) in [PR 2745](https://github.com/gradio-app/gradio/pull/2745)
- Fixed bug loading audio input models from the hub by [@freddyaboulton](https://github.com/freddyaboulton) in [PR 2779](https://github.com/gradio-app/gradio/pull/2779).
- Fixed issue where entities were not merged when highlighted text was generated from the
  dictionary inputs [@payoto](https://github.com/payoto) in [PR 2767](https://github.com/gradio-app/gradio/pull/2767)
- Fixed bug where generating events did not finish running even if the websocket connection was closed by [@freddyaboulton](https://github.com/freddyaboulton) in [PR 2783](https://github.com/gradio-app/gradio/pull/2783).

## Documentation Changes:

No changes to highlight.

## Testing and Infrastructure Changes:

No changes to highlight.

## Breaking Changes:

No changes to highlight.

## Full Changelog:

- Images in the chatbot component are now resized if they exceed a max width by [@abidlabs](https://github.com/abidlabs) in [PR 2748](https://github.com/gradio-app/gradio/pull/2748)
- Missing parameters have been added to `gr.Blocks().load()` by [@abidlabs](https://github.com/abidlabs) in [PR 2755](https://github.com/gradio-app/gradio/pull/2755)
- Deindex share URLs from search by [@aliabd](https://github.com/aliabd) in [PR 2772](https://github.com/gradio-app/gradio/pull/2772)
- Redirect old links and fix broken ones by [@aliabd](https://github.com/aliabd) in [PR 2774](https://github.com/gradio-app/gradio/pull/2774)

## Contributors Shoutout:

No changes to highlight.

# Version 3.12.0

## New Features:

### The `Chatbot` component now supports a subset of Markdown (including bold, italics, code, images)

You can now pass in some Markdown to the Chatbot component and it will show up,
meaning that you can pass in images as well! by [@abidlabs](https://github.com/abidlabs) in [PR 2731](https://github.com/gradio-app/gradio/pull/2731)

Here's a simple example that references a local image `lion.jpg` that is in the same
folder as the Python script:

```py
import gradio as gr

with gr.Blocks() as demo:
    gr.Chatbot([("hi", "hello **abubakar**"), ("![](/file=lion.jpg)", "cool pic")])

demo.launch()
```

![Alt text](https://user-images.githubusercontent.com/1778297/204357455-5c1a4002-eee7-479d-9a1e-ba2c12522723.png)

To see a more realistic example, see the new demo `/demo/chatbot_multimodal/run.py`.

### Latex support

Added mathtext (a subset of latex) support to gr.Markdown. Added by [@kashif](https://github.com/kashif) and [@aliabid94](https://github.com/aliabid94) in [PR 2696](https://github.com/gradio-app/gradio/pull/2696).

Example of how it can be used:

```python
gr.Markdown(
    r"""
    # Hello World! $\frac{\sqrt{x + y}}{4}$ is today's lesson.
    """)
```

### Update Accordion properties from the backend

You can now update the Accordion `label` and `open` status with `gr.Accordion.update` by [@freddyaboulton](https://github.com/freddyaboulton) in [PR 2690](https://github.com/gradio-app/gradio/pull/2690)

```python
import gradio as gr

with gr.Blocks() as demo:
    with gr.Accordion(label="Open for greeting", open=False) as accordion:
        gr.Textbox("Hello!")
    open_btn = gr.Button(value="Open Accordion")
    close_btn = gr.Button(value="Close Accordion")
    open_btn.click(
        lambda: gr.Accordion.update(open=True, label="Open Accordion"),
        inputs=None,
        outputs=[accordion],
    )
    close_btn.click(
        lambda: gr.Accordion.update(open=False, label="Closed Accordion"),
        inputs=None,
        outputs=[accordion],
    )
demo.launch()
```

![update_accordion](https://user-images.githubusercontent.com/41651716/203164176-b102eae3-babe-4986-ae30-3ab4f400cedc.gif)

## Bug Fixes:

- Fixed bug where requests timeout is missing from utils.version_check() by [@yujiehecs](https://github.com/yujiehecs) in [PR 2729](https://github.com/gradio-app/gradio/pull/2729)
- Fixed bug where so that the `File` component can properly preprocess files to "binary" byte-string format by [CoffeeVampir3](https://github.com/CoffeeVampir3) in [PR 2727](https://github.com/gradio-app/gradio/pull/2727)
- Fixed bug to ensure that filenames are less than 200 characters even for non-English languages by [@SkyTNT](https://github.com/SkyTNT) in [PR 2685](https://github.com/gradio-app/gradio/pull/2685)

## Documentation Changes:

- Performance improvements to docs on mobile by [@aliabd](https://github.com/aliabd) in [PR 2730](https://github.com/gradio-app/gradio/pull/2730)

## Testing and Infrastructure Changes:

No changes to highlight.

## Breaking Changes:

No changes to highlight.

## Full Changelog:

- Make try examples button more prominent by [@aliabd](https://github.com/aliabd) in [PR 2705](https://github.com/gradio-app/gradio/pull/2705)
- Fix id clashes in docs by [@aliabd](https://github.com/aliabd) in [PR 2713](https://github.com/gradio-app/gradio/pull/2713)
- Fix typos in guide docs by [@andridns](https://github.com/andridns) in [PR 2722](https://github.com/gradio-app/gradio/pull/2722)
- Add option to `include_audio` in Video component. When `True`, for `source="webcam"` this will record audio and video, for `source="upload"` this will retain the audio in an uploaded video by [@mandargogate](https://github.com/MandarGogate) in [PR 2721](https://github.com/gradio-app/gradio/pull/2721)

## Contributors Shoutout:

- [@andridns](https://github.com/andridns) made their first contribution in [PR 2722](https://github.com/gradio-app/gradio/pull/2722)!

# Version 3.11.0

## New Features:

### Upload Button

There is now a new component called the `UploadButton` which is a file upload component but in button form! You can also specify what file types it should accept in the form of a list (ex: `image`, `video`, `audio`, `text`, or generic `file`). Added by [@dawoodkhan82](https://github.com/dawoodkhan82) in [PR 2591](https://github.com/gradio-app/gradio/pull/2591).

Example of how it can be used:

```python
import gradio as gr

def upload_file(files):
    file_paths = [file.name for file in files]
    return file_paths

with gr.Blocks() as demo:
    file_output = gr.File()
    upload_button = gr.UploadButton("Click to Upload a File", file_types=["image", "video"], file_count="multiple")
    upload_button.upload(upload_file, upload_button, file_output)

demo.launch()
```

### Revamped API documentation page

New API Docs page with in-browser playground and updated aesthetics. [@gary149](https://github.com/gary149) in [PR 2652](https://github.com/gradio-app/gradio/pull/2652)

### Revamped Login page

Previously our login page had its own CSS, had no dark mode, and had an ugly json message on the wrong credentials. Made the page more aesthetically consistent, added dark mode support, and a nicer error message. [@aliabid94](https://github.com/aliabid94) in [PR 2684](https://github.com/gradio-app/gradio/pull/2684)

### Accessing the Requests Object Directly

You can now access the Request object directly in your Python function by [@abidlabs](https://github.com/abidlabs) in [PR 2641](https://github.com/gradio-app/gradio/pull/2641). This means that you can access request headers, the client IP address, and so on. In order to use it, add a parameter to your function and set its type hint to be `gr.Request`. Here's a simple example:

```py
import gradio as gr

def echo(name, request: gr.Request):
    if request:
        print("Request headers dictionary:", request.headers)
        print("IP address:", request.client.host)
    return name

io = gr.Interface(echo, "textbox", "textbox").launch()
```

## Bug Fixes:

- Fixed bug that limited files from being sent over websockets to 16MB. The new limit
  is now 1GB by [@abidlabs](https://github.com/abidlabs) in [PR 2709](https://github.com/gradio-app/gradio/pull/2709)

## Documentation Changes:

- Updated documentation for embedding Gradio demos on Spaces as web components by
  [@julien-c](https://github.com/julien-c) in [PR 2698](https://github.com/gradio-app/gradio/pull/2698)
- Updated IFrames in Guides to use the host URL instead of the Space name to be consistent with the new method for embedding Spaces, by
  [@julien-c](https://github.com/julien-c) in [PR 2692](https://github.com/gradio-app/gradio/pull/2692)
- Colab buttons on every demo in the website! Just click open in colab, and run the demo there.

https://user-images.githubusercontent.com/9021060/202878400-cb16ed47-f4dd-4cb0-b2f0-102a9ff64135.mov

## Testing and Infrastructure Changes:

No changes to highlight.

## Breaking Changes:

No changes to highlight.

## Full Changelog:

- Better warnings and error messages for `gr.Interface.load()` by [@abidlabs](https://github.com/abidlabs) in [PR 2694](https://github.com/gradio-app/gradio/pull/2694)
- Add open in colab buttons to demos in docs and /demos by [@aliabd](https://github.com/aliabd) in [PR 2608](https://github.com/gradio-app/gradio/pull/2608)
- Apply different formatting for the types in component docstrings by [@aliabd](https://github.com/aliabd) in [PR 2707](https://github.com/gradio-app/gradio/pull/2707)

## Contributors Shoutout:

No changes to highlight.

# Version 3.10.1

## New Features:

No changes to highlight.

## Bug Fixes:

- Passes kwargs into `gr.Interface.load()` by [@abidlabs](https://github.com/abidlabs) in [PR 2669](https://github.com/gradio-app/gradio/pull/2669)

## Documentation Changes:

No changes to highlight.

## Testing and Infrastructure Changes:

No changes to highlight.

## Breaking Changes:

No changes to highlight.

## Full Changelog:

- Clean up printed statements in Embedded Colab Mode by [@aliabid94](https://github.com/aliabid94) in [PR 2612](https://github.com/gradio-app/gradio/pull/2612)

## Contributors Shoutout:

No changes to highlight.

# Version 3.10.0

- Add support for `'password'` and `'email'` types to `Textbox`. [@pngwn](https://github.com/pngwn) in [PR 2653](https://github.com/gradio-app/gradio/pull/2653)
- `gr.Textbox` component will now raise an exception if `type` is not "text", "email", or "password" [@pngwn](https://github.com/pngwn) in [PR 2653](https://github.com/gradio-app/gradio/pull/2653). This will cause demos using the deprecated `gr.Textbox(type="number")` to raise an exception.

## Bug Fixes:

- Updated the minimum FastApi used in tests to version 0.87 by [@freddyaboulton](https://github.com/freddyaboulton) in [PR 2647](https://github.com/gradio-app/gradio/pull/2647)
- Fixed bug where interfaces with examples could not be loaded with `gr.Interface.load` by [@freddyaboulton](https://github.com/freddyaboulton) [PR 2640](https://github.com/gradio-app/gradio/pull/2640)
- Fixed bug where the `interactive` property of a component could not be updated by [@freddyaboulton](https://github.com/freddyaboulton) in [PR 2639](https://github.com/gradio-app/gradio/pull/2639)
- Fixed bug where some URLs were not being recognized as valid URLs and thus were not
  loading correctly in various components by [@abidlabs](https://github.com/abidlabs) in [PR 2659](https://github.com/gradio-app/gradio/pull/2659)

## Documentation Changes:

- Fix some typos in the embedded demo names in "05_using_blocks_like_functions.md" by [@freddyaboulton](https://github.com/freddyaboulton) in [PR 2656](https://github.com/gradio-app/gradio/pull/2656)

## Testing and Infrastructure Changes:

No changes to highlight.

## Breaking Changes:

No changes to highlight.

## Full Changelog:

- Add support for `'password'` and `'email'` types to `Textbox`. [@pngwn](https://github.com/pngwn) in [PR 2653](https://github.com/gradio-app/gradio/pull/2653)

## Contributors Shoutout:

No changes to highlight.

# Version 3.9.1

## New Features:

No changes to highlight.

## Bug Fixes:

- Only set a min height on md and html when loading by [@pngwn](https://github.com/pngwn) in [PR 2623](https://github.com/gradio-app/gradio/pull/2623)

## Documentation Changes:

- See docs for the latest gradio commit to main as well the latest pip release:

![main-vs-pip](https://user-images.githubusercontent.com/9021060/199607887-aab1ae4e-a070-4527-966d-024397abe15b.gif)

- Modified the "Connecting To a Database Guide" to use `pd.read_sql` as opposed to low-level postgres connector by [@freddyaboulton](https://github.com/freddyaboulton) in [PR 2604](https://github.com/gradio-app/gradio/pull/2604)

## Testing and Infrastructure Changes:

No changes to highlight.

## Breaking Changes:

No changes to highlight.

## Full Changelog:

- Dropdown for seeing docs as latest or main by [@aliabd](https://github.com/aliabd) in [PR 2544](https://github.com/gradio-app/gradio/pull/2544)
- Allow `gr.Templates` to accept parameters to override the defaults by [@abidlabs](https://github.com/abidlabs) in [PR 2600](https://github.com/gradio-app/gradio/pull/2600)
- Components now throw a `ValueError()` if constructed with invalid parameters for `type` or `source` (for components that take those parameters) in [PR 2610](https://github.com/gradio-app/gradio/pull/2610)
- Allow auth with using queue by [@GLGDLY](https://github.com/GLGDLY) in [PR 2611](https://github.com/gradio-app/gradio/pull/2611)

## Contributors Shoutout:

No changes to highlight.

# Version 3.9

## New Features:

- Gradio is now embedded directly in colab without requiring the share link by [@aliabid94](https://github.com/aliabid94) in [PR 2455](https://github.com/gradio-app/gradio/pull/2455)

### Calling functions by api_name in loaded apps

When you load an upstream app with `gr.Blocks.load`, you can now specify which fn
to call with the `api_name` parameter.

```python
import gradio as gr
english_translator = gr.Blocks.load(name="spaces/gradio/english-translator")
german = english_translator("My name is Freddy", api_name='translate-to-german')
```

The `api_name` parameter will take precedence over the `fn_index` parameter.

## Bug Fixes:

- Fixed bug where None could not be used for File,Model3D, and Audio examples by [@freddyaboulton](https://github.com/freddyaboulton) in [PR 2588](https://github.com/gradio-app/gradio/pull/2588)
- Fixed links in Plotly map guide + demo by [@dawoodkhan82](https://github.com/dawoodkhan82) in [PR 2578](https://github.com/gradio-app/gradio/pull/2578)
- `gr.Blocks.load()` now correctly loads example files from Spaces [@abidlabs](https://github.com/abidlabs) in [PR 2594](https://github.com/gradio-app/gradio/pull/2594)
- Fixed bug when image clear started upload dialog [@mezotaken](https://github.com/mezotaken) in [PR 2577](https://github.com/gradio-app/gradio/pull/2577)

## Documentation Changes:

- Added a Guide on how to configure the queue for maximum performance by [@abidlabs](https://github.com/abidlabs) in [PR 2558](https://github.com/gradio-app/gradio/pull/2558)

## Testing and Infrastructure Changes:

No changes to highlight.

## Breaking Changes:

No changes to highlight.

## Full Changelog:

- Add `api_name` to `Blocks.__call__` by [@freddyaboulton](https://github.com/freddyaboulton) in [PR 2593](https://github.com/gradio-app/gradio/pull/2593)
- Update queue with using deque & update requirements by [@GLGDLY](https://github.com/GLGDLY) in [PR 2428](https://github.com/gradio-app/gradio/pull/2428)

## Contributors Shoutout:

No changes to highlight.

# Version 3.8.2

## Bug Fixes:

- Ensure gradio apps embedded via spaces use the correct endpoint for predictions. [@pngwn](https://github.com/pngwn) in [PR 2567](https://github.com/gradio-app/gradio/pull/2567)
- Ensure gradio apps embedded via spaces use the correct websocket protocol. [@pngwn](https://github.com/pngwn) in [PR 2571](https://github.com/gradio-app/gradio/pull/2571)

## New Features:

### Running Events Continuously

Gradio now supports the ability to run an event continuously on a fixed schedule. To use this feature,
pass `every=# of seconds` to the event definition. This will run the event every given number of seconds!

This can be used to:

- Create live visualizations that show the most up to date data
- Refresh the state of the frontend automatically in response to changes in the backend

Here is an example of a live plot that refreshes every half second:

```python
import math
import gradio as gr
import plotly.express as px
import numpy as np


plot_end = 2 * math.pi


def get_plot(period=1):
    global plot_end
    x = np.arange(plot_end - 2 * math.pi, plot_end, 0.02)
    y = np.sin(2*math.pi*period * x)
    fig = px.line(x=x, y=y)
    plot_end += 2 * math.pi
    return fig


with gr.Blocks() as demo:
    with gr.Row():
        with gr.Column():
            gr.Markdown("Change the value of the slider to automatically update the plot")
            period = gr.Slider(label="Period of plot", value=1, minimum=0, maximum=10, step=1)
            plot = gr.Plot(label="Plot (updates every half second)")

    dep = demo.load(get_plot, None, plot, every=0.5)
    period.change(get_plot, period, plot, every=0.5, cancels=[dep])

demo.queue().launch()
```

![live_demo](https://user-images.githubusercontent.com/41651716/198357377-633ce460-4e31-47bd-8202-1440cdd6fe19.gif)

## Bug Fixes:

No changes to highlight.

## Documentation Changes:

- Explained how to set up `queue` and `auth` when working with reload mode by by [@freddyaboulton](https://github.com/freddyaboulton) in [PR 3089](https://github.com/gradio-app/gradio/pull/3089)

## Testing and Infrastructure Changes:

No changes to highlight.

## Breaking Changes:

No changes to highlight.

## Full Changelog:

- Allows loading private Spaces by passing an an `api_key` to `gr.Interface.load()`
  by [@abidlabs](https://github.com/abidlabs) in [PR 2568](https://github.com/gradio-app/gradio/pull/2568)

## Contributors Shoutout:

No changes to highlight.

# Version 3.8

## New Features:

- Allows event listeners to accept a single dictionary as its argument, where the keys are the components and the values are the component values. This is set by passing the input components in the event listener as a set instead of a list. [@aliabid94](https://github.com/aliabid94) in [PR 2550](https://github.com/gradio-app/gradio/pull/2550)

## Bug Fixes:

- Fix whitespace issue when using plotly. [@dawoodkhan82](https://github.com/dawoodkhan82) in [PR 2548](https://github.com/gradio-app/gradio/pull/2548)
- Apply appropriate alt text to all gallery images. [@camenduru](https://github.com/camenduru) in [PR 2358](https://github.com/gradio-app/gradio/pull/2538)
- Removed erroneous tkinter import in gradio.blocks by [@freddyaboulton](https://github.com/freddyaboulton) in [PR 2555](https://github.com/gradio-app/gradio/pull/2555)

## Documentation Changes:

No changes to highlight.

## Testing and Infrastructure Changes:

No changes to highlight.

## Breaking Changes:

No changes to highlight.

## Full Changelog:

- Added the `every` keyword to event listeners that runs events on a fixed schedule by [@freddyaboulton](https://github.com/freddyaboulton) in [PR 2512](https://github.com/gradio-app/gradio/pull/2512)
- Fix whitespace issue when using plotly. [@dawoodkhan82](https://github.com/dawoodkhan82) in [PR 2548](https://github.com/gradio-app/gradio/pull/2548)
- Apply appropriate alt text to all gallery images. [@camenduru](https://github.com/camenduru) in [PR 2358](https://github.com/gradio-app/gradio/pull/2538)

## Contributors Shoutout:

No changes to highlight.

# Version 3.7

## New Features:

### Batched Functions

Gradio now supports the ability to pass _batched_ functions. Batched functions are just
functions which take in a list of inputs and return a list of predictions.

For example, here is a batched function that takes in two lists of inputs (a list of
words and a list of ints), and returns a list of trimmed words as output:

```py
import time

def trim_words(words, lens):
    trimmed_words = []
    time.sleep(5)
    for w, l in zip(words, lens):
        trimmed_words.append(w[:l])
    return [trimmed_words]
```

The advantage of using batched functions is that if you enable queuing, the Gradio
server can automatically _batch_ incoming requests and process them in parallel,
potentially speeding up your demo. Here's what the Gradio code looks like (notice
the `batch=True` and `max_batch_size=16` -- both of these parameters can be passed
into event triggers or into the `Interface` class)

```py
import gradio as gr

with gr.Blocks() as demo:
    with gr.Row():
        word = gr.Textbox(label="word", value="abc")
        leng = gr.Number(label="leng", precision=0, value=1)
        output = gr.Textbox(label="Output")
    with gr.Row():
        run = gr.Button()

    event = run.click(trim_words, [word, leng], output, batch=True, max_batch_size=16)

demo.queue()
demo.launch()
```

In the example above, 16 requests could be processed in parallel (for a total inference
time of 5 seconds), instead of each request being processed separately (for a total
inference time of 80 seconds).

### Upload Event

`Video`, `Audio`, `Image`, and `File` components now support a `upload()` event that is triggered when a user uploads a file into any of these components.

Example usage:

```py
import gradio as gr

with gr.Blocks() as demo:
    with gr.Row():
        input_video = gr.Video()
        output_video = gr.Video()

     # Clears the output video when an input video is uploaded
    input_video.upload(lambda : None, None, output_video)
```

## Bug Fixes:

- Fixes issue where plotly animations, interactivity, titles, legends, were not working properly. [@dawoodkhan82](https://github.com/dawoodkhan82) in [PR 2486](https://github.com/gradio-app/gradio/pull/2486)
- Prevent requests to the `/api` endpoint from skipping the queue if the queue is enabled for that event by [@freddyaboulton](https://github.com/freddyaboulton) in [PR 2493](https://github.com/gradio-app/gradio/pull/2493)
- Fixes a bug with `cancels` in event triggers so that it works properly if multiple
  Blocks are rendered by [@abidlabs](https://github.com/abidlabs) in [PR 2530](https://github.com/gradio-app/gradio/pull/2530)
- Prevent invalid targets of events from crashing the whole application. [@pngwn](https://github.com/pngwn) in [PR 2534](https://github.com/gradio-app/gradio/pull/2534)
- Properly dequeue cancelled events when multiple apps are rendered by [@freddyaboulton](https://github.com/freddyaboulton) in [PR 2540](https://github.com/gradio-app/gradio/pull/2540)

## Documentation Changes:

- Added an example interactive dashboard to the "Tabular & Plots" section of the Demos page by [@freddyaboulton](https://github.com/freddyaboulton) in [PR 2508](https://github.com/gradio-app/gradio/pull/2508)

## Testing and Infrastructure Changes:

No changes to highlight.

## Breaking Changes:

No changes to highlight.

## Full Changelog:

- Fixes the error message if a user builds Gradio locally and tries to use `share=True` by [@abidlabs](https://github.com/abidlabs) in [PR 2502](https://github.com/gradio-app/gradio/pull/2502)
- Allows the render() function to return self by [@Raul9595](https://github.com/Raul9595) in [PR 2514](https://github.com/gradio-app/gradio/pull/2514)
- Fixes issue where plotly animations, interactivity, titles, legends, were not working properly. [@dawoodkhan82](https://github.com/dawoodkhan82) in [PR 2486](https://github.com/gradio-app/gradio/pull/2486)
- Gradio now supports batched functions by [@abidlabs](https://github.com/abidlabs) in [PR 2218](https://github.com/gradio-app/gradio/pull/2218)
- Add `upload` event for `Video`, `Audio`, `Image`, and `File` components [@dawoodkhan82](https://github.com/dawoodkhan82) in [PR 2448](https://github.com/gradio-app/gradio/pull/2456)
- Changes websocket path for Spaces as it is no longer necessary to have a different URL for websocket connections on Spaces by [@abidlabs](https://github.com/abidlabs) in [PR 2528](https://github.com/gradio-app/gradio/pull/2528)
- Clearer error message when events are defined outside of a Blocks scope, and a warning if you
  try to use `Series` or `Parallel` with `Blocks` by [@abidlabs](https://github.com/abidlabs) in [PR 2543](https://github.com/gradio-app/gradio/pull/2543)
- Adds support for audio samples that are in `float64`, `float16`, or `uint16` formats by [@abidlabs](https://github.com/abidlabs) in [PR 2545](https://github.com/gradio-app/gradio/pull/2545)

## Contributors Shoutout:

No changes to highlight.

# Version 3.6

## New Features:

### Cancelling Running Events

Running events can be cancelled when other events are triggered! To test this feature, pass the `cancels` parameter to the event listener.
For this feature to work, the queue must be enabled.

![cancel_on_change_rl](https://user-images.githubusercontent.com/41651716/195952623-61a606bd-e82b-4e1a-802e-223154cb8727.gif)

Code:

```python
import time
import gradio as gr

def fake_diffusion(steps):
    for i in range(steps):
        time.sleep(1)
        yield str(i)

def long_prediction(*args, **kwargs):
    time.sleep(10)
    return 42


with gr.Blocks() as demo:
    with gr.Row():
        with gr.Column():
            n = gr.Slider(1, 10, value=9, step=1, label="Number Steps")
            run = gr.Button()
            output = gr.Textbox(label="Iterative Output")
            stop = gr.Button(value="Stop Iterating")
        with gr.Column():
            prediction = gr.Number(label="Expensive Calculation")
            run_pred = gr.Button(value="Run Expensive Calculation")
        with gr.Column():
            cancel_on_change = gr.Textbox(label="Cancel Iteration and Expensive Calculation on Change")

    click_event = run.click(fake_diffusion, n, output)
    stop.click(fn=None, inputs=None, outputs=None, cancels=[click_event])
    pred_event = run_pred.click(fn=long_prediction, inputs=None, outputs=prediction)

    cancel_on_change.change(None, None, None, cancels=[click_event, pred_event])


demo.queue(concurrency_count=1, max_size=20).launch()
```

For interfaces, a stop button will be added automatically if the function uses a `yield` statement.

```python
import gradio as gr
import time

def iteration(steps):
    for i in range(steps):
       time.sleep(0.5)
       yield i

gr.Interface(iteration,
             inputs=gr.Slider(minimum=1, maximum=10, step=1, value=5),
             outputs=gr.Number()).queue().launch()
```

![stop_interface_rl](https://user-images.githubusercontent.com/41651716/195952883-e7ca4235-aae3-4852-8f28-96d01d0c5822.gif)

## Bug Fixes:

- Add loading status tracker UI to HTML and Markdown components. [@pngwn](https://github.com/pngwn) in [PR 2474](https://github.com/gradio-app/gradio/pull/2474)
- Fixed videos being mirrored in the front-end if source is not webcam by [@freddyaboulton](https://github.com/freddyaboulton) in [PR 2475](https://github.com/gradio-app/gradio/pull/2475)
- Add clear button for timeseries component [@dawoodkhan82](https://github.com/dawoodkhan82) in [PR 2487](https://github.com/gradio-app/gradio/pull/2487)
- Removes special characters from temporary filenames so that the files can be served by components [@abidlabs](https://github.com/abidlabs) in [PR 2480](https://github.com/gradio-app/gradio/pull/2480)
- Fixed infinite reload loop when mounting gradio as a sub application by [@freddyaboulton](https://github.com/freddyaboulton) in [PR 2477](https://github.com/gradio-app/gradio/pull/2477)

## Documentation Changes:

- Adds a demo to show how a sound alert can be played upon completion of a prediction by [@abidlabs](https://github.com/abidlabs) in [PR 2478](https://github.com/gradio-app/gradio/pull/2478)

## Testing and Infrastructure Changes:

No changes to highlight.

## Breaking Changes:

No changes to highlight.

## Full Changelog:

- Enable running events to be cancelled from other events by [@freddyaboulton](https://github.com/freddyaboulton) in [PR 2433](https://github.com/gradio-app/gradio/pull/2433)
- Small fix for version check before reuploading demos by [@aliabd](https://github.com/aliabd) in [PR 2469](https://github.com/gradio-app/gradio/pull/2469)
- Add loading status tracker UI to HTML and Markdown components. [@pngwn](https://github.com/pngwn) in [PR 2400](https://github.com/gradio-app/gradio/pull/2474)
- Add clear button for timeseries component [@dawoodkhan82](https://github.com/dawoodkhan82) in [PR 2487](https://github.com/gradio-app/gradio/pull/2487)

## Contributors Shoutout:

No changes to highlight.

# Version 3.5

## Bug Fixes:

- Ensure that Gradio does not take control of the HTML page title when embedding a gradio app as a web component, this behaviour flipped by adding `control_page_title="true"` to the webcomponent. [@pngwn](https://github.com/pngwn) in [PR 2400](https://github.com/gradio-app/gradio/pull/2400)
- Decreased latency in iterative-output demos by making the iteration asynchronous [@freddyaboulton](https://github.com/freddyaboulton) in [PR 2409](https://github.com/gradio-app/gradio/pull/2409)
- Fixed queue getting stuck under very high load by [@freddyaboulton](https://github.com/freddyaboulton) in [PR 2374](https://github.com/gradio-app/gradio/pull/2374)
- Ensure that components always behave as if `interactive=True` were set when the following conditions are true:

  - no default value is provided,
  - they are not set as the input or output of an event,
  - `interactive` kwarg is not set.

  [@pngwn](https://github.com/pngwn) in [PR 2459](https://github.com/gradio-app/gradio/pull/2459)

## New Features:

- When an `Image` component is set to `source="upload"`, it is now possible to drag and drop and image to replace a previously uploaded image by [@pngwn](https://github.com/pngwn) in [PR 1711](https://github.com/gradio-app/gradio/issues/1711)
- The `gr.Dataset` component now accepts `HTML` and `Markdown` components by [@abidlabs](https://github.com/abidlabs) in [PR 2437](https://github.com/gradio-app/gradio/pull/2437)

## Documentation Changes:

- Improved documentation for the `gr.Dataset` component by [@abidlabs](https://github.com/abidlabs) in [PR 2437](https://github.com/gradio-app/gradio/pull/2437)

## Testing and Infrastructure Changes:

No changes to highlight.

## Breaking Changes:

- The `Carousel` component is officially deprecated. Since gradio 3.0, code containing the `Carousel` component would throw warnings. As of the next release, the `Carousel` component will raise an exception.

## Full Changelog:

- Speeds up Gallery component by using temporary files instead of base64 representation in the front-end by [@proxyphi](https://github.com/proxyphi), [@pngwn](https://github.com/pngwn), and [@abidlabs](https://github.com/abidlabs) in [PR 2265](https://github.com/gradio-app/gradio/pull/2265)
- Fixed some embedded demos in the guides by not loading the gradio web component in some guides by [@freddyaboulton](https://github.com/freddyaboulton) in [PR 2403](https://github.com/gradio-app/gradio/pull/2403)
- When an `Image` component is set to `source="upload"`, it is now possible to drag and drop and image to replace a previously uploaded image by [@pngwn](https://github.com/pngwn) in [PR 2400](https://github.com/gradio-app/gradio/pull/2410)
- Improve documentation of the `Blocks.load()` event by [@abidlabs](https://github.com/abidlabs) in [PR 2413](https://github.com/gradio-app/gradio/pull/2413)
- Decreased latency in iterative-output demos by making the iteration asynchronous [@freddyaboulton](https://github.com/freddyaboulton) in [PR 2409](https://github.com/gradio-app/gradio/pull/2409)
- Updated share link message to reference new Spaces Hardware [@abidlabs](https://github.com/abidlabs) in [PR 2423](https://github.com/gradio-app/gradio/pull/2423)
- Automatically restart spaces if they're down by [@aliabd](https://github.com/aliabd) in [PR 2405](https://github.com/gradio-app/gradio/pull/2405)
- Carousel component is now deprecated by [@abidlabs](https://github.com/abidlabs) in [PR 2434](https://github.com/gradio-app/gradio/pull/2434)
- Build Gradio from source in ui tests by by [@freddyaboulton](https://github.com/freddyaboulton) in [PR 2440](https://github.com/gradio-app/gradio/pull/2440)
- Change "return ValueError" to "raise ValueError" by [@vzakharov](https://github.com/vzakharov) in [PR 2445](https://github.com/gradio-app/gradio/pull/2445)
- Add guide on creating a map demo using the `gr.Plot()` component [@dawoodkhan82](https://github.com/dawoodkhan82) in [PR 2402](https://github.com/gradio-app/gradio/pull/2402)
- Add blur event for `Textbox` and `Number` components [@dawoodkhan82](https://github.com/dawoodkhan82) in [PR 2448](https://github.com/gradio-app/gradio/pull/2448)
- Stops a gradio launch from hogging a port even after it's been killed [@aliabid94](https://github.com/aliabid94) in [PR 2453](https://github.com/gradio-app/gradio/pull/2453)
- Fix embedded interfaces on touch screen devices by [@aliabd](https://github.com/aliabd) in [PR 2457](https://github.com/gradio-app/gradio/pull/2457)
- Upload all demos to spaces by [@aliabd](https://github.com/aliabd) in [PR 2281](https://github.com/gradio-app/gradio/pull/2281)

## Contributors Shoutout:

No changes to highlight.

# Version 3.4.1

## New Features:

### 1. See Past and Upcoming Changes in the Release History 👀

You can now see gradio's release history directly on the website, and also keep track of upcoming changes. Just go [here](https://gradio.app/changelog/).

![release-history](https://user-images.githubusercontent.com/9021060/193145458-3de699f7-7620-45de-aa73-a1c1b9b96257.gif)

## Bug Fixes:

1. Fix typo in guide image path by [@freddyaboulton](https://github.com/freddyaboulton) in [PR 2357](https://github.com/gradio-app/gradio/pull/2357)
2. Raise error if Blocks has duplicate component with same IDs by [@abidlabs](https://github.com/abidlabs) in [PR 2359](https://github.com/gradio-app/gradio/pull/2359)
3. Catch the permission exception on the audio component by [@Ian-GL](https://github.com/Ian-GL) in [PR 2330](https://github.com/gradio-app/gradio/pull/2330)
4. Fix image_classifier_interface_load demo by [@freddyaboulton](https://github.com/freddyaboulton) in [PR 2365](https://github.com/gradio-app/gradio/pull/2365)
5. Fix combining adjacent components without gaps by introducing `gr.Row(variant="compact")` by [@aliabid94](https://github.com/aliabid94) in [PR 2291](https://github.com/gradio-app/gradio/pull/2291) This comes with deprecation of the following arguments for `Component.style`: `round`, `margin`, `border`.
6. Fix audio streaming, which was previously choppy in [PR 2351](https://github.com/gradio-app/gradio/pull/2351). Big thanks to [@yannickfunk](https://github.com/yannickfunk) for the proposed solution.
7. Fix bug where new typeable slider doesn't respect the minimum and maximum values [@dawoodkhan82](https://github.com/dawoodkhan82) in [PR 2380](https://github.com/gradio-app/gradio/pull/2380)

## Documentation Changes:

1. New Guide: Connecting to a Database 🗄️

   A new guide by [@freddyaboulton](https://github.com/freddyaboulton) that explains how you can use Gradio to connect your app to a database. Read more [here](https://gradio.app/connecting_to_a_database/).

2. New Guide: Running Background Tasks 🥷

   A new guide by [@freddyaboulton](https://github.com/freddyaboulton) that explains how you can run background tasks from your gradio app. Read more [here](https://gradio.app/running_background_tasks/).

3. Small fixes to docs for `Image` component by [@abidlabs](https://github.com/abidlabs) in [PR 2372](https://github.com/gradio-app/gradio/pull/2372)

## Testing and Infrastructure Changes:

No changes to highlight.

## Breaking Changes:

No changes to highlight.

## Full Changelog:

- Create a guide on how to connect an app to a database hosted on the cloud by [@freddyaboulton](https://github.com/freddyaboulton) in [PR 2341](https://github.com/gradio-app/gradio/pull/2341)
- Removes `analytics` dependency by [@abidlabs](https://github.com/abidlabs) in [PR 2347](https://github.com/gradio-app/gradio/pull/2347)
- Add guide on launching background tasks from your app by [@freddyaboulton](https://github.com/freddyaboulton) in [PR 2350](https://github.com/gradio-app/gradio/pull/2350)
- Fix typo in guide image path by [@freddyaboulton](https://github.com/freddyaboulton) in [PR 2357](https://github.com/gradio-app/gradio/pull/2357)
- Raise error if Blocks has duplicate component with same IDs by [@abidlabs](https://github.com/abidlabs) in [PR 2359](https://github.com/gradio-app/gradio/pull/2359)
- Hotfix: fix version back to 3.4 by [@abidlabs](https://github.com/abidlabs) in [PR 2361](https://github.com/gradio-app/gradio/pull/2361)
- Change version.txt to 3.4 instead of 3.4.0 by [@aliabd](https://github.com/aliabd) in [PR 2363](https://github.com/gradio-app/gradio/pull/2363)
- Catch the permission exception on the audio component by [@Ian-GL](https://github.com/Ian-GL) in [PR 2330](https://github.com/gradio-app/gradio/pull/2330)
- Fix image_classifier_interface_load demo by [@freddyaboulton](https://github.com/freddyaboulton) in [PR 2365](https://github.com/gradio-app/gradio/pull/2365)
- Small fixes to docs for `Image` component by [@abidlabs](https://github.com/abidlabs) in [PR 2372](https://github.com/gradio-app/gradio/pull/2372)
- Automated Release Notes by [@freddyaboulton](https://github.com/freddyaboulton) in [PR 2306](https://github.com/gradio-app/gradio/pull/2306)
- Fixed small typos in the docs [@julien-c](https://github.com/julien-c) in [PR 2373](https://github.com/gradio-app/gradio/pull/2373)
- Adds ability to disable pre/post-processing for examples [@abidlabs](https://github.com/abidlabs) in [PR 2383](https://github.com/gradio-app/gradio/pull/2383)
- Copy changelog file in website docker by [@aliabd](https://github.com/aliabd) in [PR 2384](https://github.com/gradio-app/gradio/pull/2384)
- Lets users provide a `gr.update()` dictionary even if post-processing is disabled [@abidlabs](https://github.com/abidlabs) in [PR 2385](https://github.com/gradio-app/gradio/pull/2385)
- Fix bug where errors would cause apps run in reload mode to hang forever by [@freddyaboulton](https://github.com/freddyaboulton) in [PR 2394](https://github.com/gradio-app/gradio/pull/2394)
- Fix bug where new typeable slider doesn't respect the minimum and maximum values [@dawoodkhan82](https://github.com/dawoodkhan82) in [PR 2380](https://github.com/gradio-app/gradio/pull/2380)

## Contributors Shoutout:

No changes to highlight.

# Version 3.4

## New Features:

### 1. Gallery Captions 🖼️

You can now pass captions to images in the Gallery component. To do so you need to pass a {List} of (image, {str} caption) tuples. This is optional and the component also accepts just a list of the images.

Here's an example:

```python
import gradio as gr

images_with_captions = [
    ("https://images.unsplash.com/photo-1551969014-7d2c4cddf0b6", "Cheetah by David Groves"),
    ("https://images.unsplash.com/photo-1546182990-dffeafbe841d", "Lion by Francesco"),
    ("https://images.unsplash.com/photo-1561731216-c3a4d99437d5", "Tiger by Mike Marrah")
    ]

with gr.Blocks() as demo:
    gr.Gallery(value=images_with_captions)

demo.launch()
```

<img src="https://user-images.githubusercontent.com/9021060/192399521-7360b1a9-7ce0-443e-8e94-863a230a7dbe.gif" alt="gallery_captions" width="1000"/>

### 2. Type Values into the Slider 🔢

You can now type values directly on the Slider component! Here's what it looks like:

![type-slider](https://user-images.githubusercontent.com/9021060/192399877-76b662a1-fede-4417-a932-fc15f0da7360.gif)

### 3. Better Sketching and Inpainting 🎨

We've made a lot of changes to our Image component so that it can support better sketching and inpainting.

Now supports:

- A standalone black-and-white sketch

```python
import gradio as gr
demo = gr.Interface(lambda x: x, gr.Sketchpad(), gr.Image())
demo.launch()
```

![bw](https://user-images.githubusercontent.com/9021060/192410264-b08632b5-7b2a-4f86-afb0-5760e7b474cf.gif)

- A standalone color sketch

```python
import gradio as gr
demo = gr.Interface(lambda x: x, gr.Paint(), gr.Image())
demo.launch()
```

![color-sketch](https://user-images.githubusercontent.com/9021060/192410500-3c8c3e64-a5fd-4df2-a991-f0a5cef93728.gif)

- An uploadable image with black-and-white or color sketching

```python
import gradio as gr
demo = gr.Interface(lambda x: x, gr.Image(source='upload', tool='color-sketch'), gr.Image()) # for black and white, tool = 'sketch'
demo.launch()
```

![sketch-new](https://user-images.githubusercontent.com/9021060/192402422-e53cb7b6-024e-448c-87eb-d6a35a63c476.gif)

- Webcam with black-and-white or color sketching

```python
import gradio as gr
demo = gr.Interface(lambda x: x, gr.Image(source='webcam', tool='color-sketch'), gr.Image()) # for black and white, tool = 'sketch'
demo.launch()
```

![webcam-sketch](https://user-images.githubusercontent.com/9021060/192410820-0ffaf324-776e-4e1f-9de6-0fdbbf4940fa.gif)

As well as other fixes

## Bug Fixes:

1. Fix bug where max concurrency count is not respected in queue by [@freddyaboulton](https://github.com/freddyaboulton) in [PR 2286](https://github.com/gradio-app/gradio/pull/2286)
2. fix : queue could be blocked by [@SkyTNT](https://github.com/SkyTNT) in [PR 2288](https://github.com/gradio-app/gradio/pull/2288)
3. Supports `gr.update()` in example caching by [@abidlabs](https://github.com/abidlabs) in [PR 2309](https://github.com/gradio-app/gradio/pull/2309)
4. Clipboard fix for iframes by [@abidlabs](https://github.com/abidlabs) in [PR 2321](https://github.com/gradio-app/gradio/pull/2321)
5. Fix: Dataframe column headers are reset when you add a new column by [@dawoodkhan82](https://github.com/dawoodkhan82) in [PR 2318](https://github.com/gradio-app/gradio/pull/2318)
6. Added support for URLs for Video, Audio, and Image by [@abidlabs](https://github.com/abidlabs) in [PR 2256](https://github.com/gradio-app/gradio/pull/2256)
7. Add documentation about how to create and use the Gradio FastAPI app by [@abidlabs](https://github.com/abidlabs) in [PR 2263](https://github.com/gradio-app/gradio/pull/2263)

## Documentation Changes:

1. Adding a Playground Tab to the Website by [@aliabd](https://github.com/aliabd) in [PR 1860](https://github.com/gradio-app/gradio/pull/1860)
2. Gradio for Tabular Data Science Workflows Guide by [@merveenoyan](https://github.com/merveenoyan) in [PR 2199](https://github.com/gradio-app/gradio/pull/2199)
3. Promotes `postprocess` and `preprocess` to documented parameters by [@abidlabs](https://github.com/abidlabs) in [PR 2293](https://github.com/gradio-app/gradio/pull/2293)
4. Update 2)key_features.md by [@voidxd](https://github.com/voidxd) in [PR 2326](https://github.com/gradio-app/gradio/pull/2326)
5. Add docs to blocks context postprocessing function by [@Ian-GL](https://github.com/Ian-GL) in [PR 2332](https://github.com/gradio-app/gradio/pull/2332)

## Testing and Infrastructure Changes

1. Website fixes and refactoring by [@aliabd](https://github.com/aliabd) in [PR 2280](https://github.com/gradio-app/gradio/pull/2280)
2. Don't deploy to spaces on release by [@freddyaboulton](https://github.com/freddyaboulton) in [PR 2313](https://github.com/gradio-app/gradio/pull/2313)

## Full Changelog:

- Website fixes and refactoring by [@aliabd](https://github.com/aliabd) in [PR 2280](https://github.com/gradio-app/gradio/pull/2280)
- Fix bug where max concurrency count is not respected in queue by [@freddyaboulton](https://github.com/freddyaboulton) in [PR 2286](https://github.com/gradio-app/gradio/pull/2286)
- Promotes `postprocess` and `preprocess` to documented parameters by [@abidlabs](https://github.com/abidlabs) in [PR 2293](https://github.com/gradio-app/gradio/pull/2293)
- Raise warning when trying to cache examples but not all inputs have examples by [@freddyaboulton](https://github.com/freddyaboulton) in [PR 2279](https://github.com/gradio-app/gradio/pull/2279)
- fix : queue could be blocked by [@SkyTNT](https://github.com/SkyTNT) in [PR 2288](https://github.com/gradio-app/gradio/pull/2288)
- Don't deploy to spaces on release by [@freddyaboulton](https://github.com/freddyaboulton) in [PR 2313](https://github.com/gradio-app/gradio/pull/2313)
- Supports `gr.update()` in example caching by [@abidlabs](https://github.com/abidlabs) in [PR 2309](https://github.com/gradio-app/gradio/pull/2309)
- Respect Upstream Queue when loading interfaces/blocks from Spaces by [@freddyaboulton](https://github.com/freddyaboulton) in [PR 2294](https://github.com/gradio-app/gradio/pull/2294)
- Clipboard fix for iframes by [@abidlabs](https://github.com/abidlabs) in [PR 2321](https://github.com/gradio-app/gradio/pull/2321)
- Sketching + Inpainting Capabilities to Gradio by [@abidlabs](https://github.com/abidlabs) in [PR 2144](https://github.com/gradio-app/gradio/pull/2144)
- Update 2)key_features.md by [@voidxd](https://github.com/voidxd) in [PR 2326](https://github.com/gradio-app/gradio/pull/2326)
- release 3.4b3 by [@abidlabs](https://github.com/abidlabs) in [PR 2328](https://github.com/gradio-app/gradio/pull/2328)
- Fix: Dataframe column headers are reset when you add a new column by [@dawoodkhan82](https://github.com/dawoodkhan82) in [PR 2318](https://github.com/gradio-app/gradio/pull/2318)
- Start queue when gradio is a sub application by [@freddyaboulton](https://github.com/freddyaboulton) in [PR 2319](https://github.com/gradio-app/gradio/pull/2319)
- Fix Web Tracker Script by [@aliabd](https://github.com/aliabd) in [PR 2308](https://github.com/gradio-app/gradio/pull/2308)
- Add docs to blocks context postprocessing function by [@Ian-GL](https://github.com/Ian-GL) in [PR 2332](https://github.com/gradio-app/gradio/pull/2332)
- Fix typo in iterator variable name in run_predict function by [@freddyaboulton](https://github.com/freddyaboulton) in [PR 2340](https://github.com/gradio-app/gradio/pull/2340)
- Add captions to galleries by [@aliabid94](https://github.com/aliabid94) in [PR 2284](https://github.com/gradio-app/gradio/pull/2284)
- Typeable value on gradio.Slider by [@dawoodkhan82](https://github.com/dawoodkhan82) in [PR 2329](https://github.com/gradio-app/gradio/pull/2329)

## Contributors Shoutout:

- [@SkyTNT](https://github.com/SkyTNT) made their first contribution in [PR 2288](https://github.com/gradio-app/gradio/pull/2288)
- [@voidxd](https://github.com/voidxd) made their first contribution in [PR 2326](https://github.com/gradio-app/gradio/pull/2326)

# Version 3.3

## New Features:

### 1. Iterative Outputs ⏳

You can now create an iterative output simply by having your function return a generator!

Here's (part of) an example that was used to generate the interface below it. [See full code](https://colab.research.google.com/drive/1m9bWS6B82CT7bw-m4L6AJR8za7fEK7Ov?usp=sharing).

```python
def predict(steps, seed):
    generator = torch.manual_seed(seed)
    for i in range(1,steps):
        yield pipeline(generator=generator, num_inference_steps=i)["sample"][0]
```

![example](https://user-images.githubusercontent.com/9021060/189086273-f5e7087d-71fa-4158-90a9-08e84da0421c.mp4)

### 2. Accordion Layout 🆕

This version of Gradio introduces a new layout component to Blocks: the Accordion. Wrap your elements in a neat, expandable layout that allows users to toggle them as needed.

Usage: ([Read the docs](https://gradio.app/docs/#accordion))

```python
with gr.Accordion("open up"):
# components here
```

![accordion](https://user-images.githubusercontent.com/9021060/189088465-f0ffd7f0-fc6a-42dc-9249-11c5e1e0529b.gif)

### 3. Skops Integration 📈

Our new integration with [skops](https://huggingface.co/blog/skops) allows you to load tabular classification and regression models directly from the [hub](https://huggingface.co/models).

Here's a classification example showing how quick it is to set up an interface for a [model](https://huggingface.co/scikit-learn/tabular-playground).

```python
import gradio as gr
gr.Interface.load("models/scikit-learn/tabular-playground").launch()
```

![187936493-5c90c01d-a6dd-400f-aa42-833a096156a1](https://user-images.githubusercontent.com/9021060/189090519-328fbcb4-120b-43c8-aa54-d6fccfa6b7e8.png)

## Bug Fixes:

No changes to highlight.

## Documentation Changes:

No changes to highlight.

## Testing and Infrastructure Changes:

No changes to highlight.

## Breaking Changes:

No changes to highlight.

## Full Changelog:

- safari fixes by [@pngwn](https://github.com/pngwn) in [PR 2138](https://github.com/gradio-app/gradio/pull/2138)
- Fix roundedness and form borders by [@aliabid94](https://github.com/aliabid94) in [PR 2147](https://github.com/gradio-app/gradio/pull/2147)
- Better processing of example data prior to creating dataset component by [@freddyaboulton](https://github.com/freddyaboulton) in [PR 2147](https://github.com/gradio-app/gradio/pull/2147)
- Show error on Connection drops by [@aliabid94](https://github.com/aliabid94) in [PR 2147](https://github.com/gradio-app/gradio/pull/2147)
- 3.2 release! by [@abidlabs](https://github.com/abidlabs) in [PR 2139](https://github.com/gradio-app/gradio/pull/2139)
- Fixed Named API Requests by [@abidlabs](https://github.com/abidlabs) in [PR 2151](https://github.com/gradio-app/gradio/pull/2151)
- Quick Fix: Cannot upload Model3D image after clearing it by [@dawoodkhan82](https://github.com/dawoodkhan82) in [PR 2168](https://github.com/gradio-app/gradio/pull/2168)
- Fixed misleading log when server_name is '0.0.0.0' by [@lamhoangtung](https://github.com/lamhoangtung) in [PR 2176](https://github.com/gradio-app/gradio/pull/2176)
- Keep embedded PngInfo metadata by [@cobryan05](https://github.com/cobryan05) in [PR 2170](https://github.com/gradio-app/gradio/pull/2170)
- Skops integration: Load tabular classification and regression models from the hub by [@freddyaboulton](https://github.com/freddyaboulton) in [PR 2126](https://github.com/gradio-app/gradio/pull/2126)
- Respect original filename when cached example files are downloaded by [@freddyaboulton](https://github.com/freddyaboulton) in [PR 2145](https://github.com/gradio-app/gradio/pull/2145)
- Add manual trigger to deploy to pypi by [@abidlabs](https://github.com/abidlabs) in [PR 2192](https://github.com/gradio-app/gradio/pull/2192)
- Fix bugs with gr.update by [@freddyaboulton](https://github.com/freddyaboulton) in [PR 2157](https://github.com/gradio-app/gradio/pull/2157)
- Make queue per app by [@aliabid94](https://github.com/aliabid94) in [PR 2193](https://github.com/gradio-app/gradio/pull/2193)
- Preserve Labels In Interpretation Components by [@freddyaboulton](https://github.com/freddyaboulton) in [PR 2166](https://github.com/gradio-app/gradio/pull/2166)
- Quick Fix: Multiple file download not working by [@dawoodkhan82](https://github.com/dawoodkhan82) in [PR 2169](https://github.com/gradio-app/gradio/pull/2169)
- use correct MIME type for js-script file by [@daspartho](https://github.com/daspartho) in [PR 2200](https://github.com/gradio-app/gradio/pull/2200)
- Add accordion component by [@aliabid94](https://github.com/aliabid94) in [PR 2208](https://github.com/gradio-app/gradio/pull/2208)

## Contributors Shoutout:

- [@lamhoangtung](https://github.com/lamhoangtung) made their first contribution in [PR 2176](https://github.com/gradio-app/gradio/pull/2176)
- [@cobryan05](https://github.com/cobryan05) made their first contribution in [PR 2170](https://github.com/gradio-app/gradio/pull/2170)
- [@daspartho](https://github.com/daspartho) made their first contribution in [PR 2200](https://github.com/gradio-app/gradio/pull/2200)

# Version 3.2

## New Features:

### 1. Improvements to Queuing 🥇

We've implemented a brand new queuing system based on **web sockets** instead of HTTP long polling. Among other things, this allows us to manage queue sizes better on Hugging Face Spaces. There are also additional queue-related parameters you can add:

- Now supports concurrent workers (parallelization)

```python
demo = gr.Interface(...)
demo.queue(concurrency_count=3)
demo.launch()
```

- Configure a maximum queue size

```python
demo = gr.Interface(...)
demo.queue(max_size=100)
demo.launch()
```

- If a user closes their tab / browser, they leave the queue, which means the demo will run faster for everyone else

### 2. Fixes to Examples

- Dataframe examples will render properly, and look much clearer in the UI: (thanks to PR #2125)

![Screen Shot 2022-08-30 at 8 29 58 PM](https://user-images.githubusercontent.com/9021060/187586561-d915bafb-f968-4966-b9a2-ef41119692b2.png)

- Image and Video thumbnails are cropped to look neater and more uniform: (thanks to PR #2109)

![Screen Shot 2022-08-30 at 8 32 15 PM](https://user-images.githubusercontent.com/9021060/187586890-56e1e4f0-1b84-42d9-a82f-911772c41030.png)

- Other fixes in PR #2131 and #2064 make it easier to design and use Examples

### 3. Component Fixes 🧱

- Specify the width and height of an image in its style tag (thanks to PR #2133)

```python
components.Image().style(height=260, width=300)
```

- Automatic conversion of videos so they are playable in the browser (thanks to PR #2003). Gradio will check if a video's format is playable in the browser and, if it isn't, will automatically convert it to a format that is (mp4).
- Pass in a json filepath to the Label component (thanks to PR #2083)
- Randomize the default value of a Slider (thanks to PR #1935)

![slider-random](https://user-images.githubusercontent.com/9021060/187596230-3db9697f-9f4d-42f5-9387-d77573513448.gif)

- Improvements to State in PR #2100

### 4. Ability to Randomize Input Sliders and Reload Data whenever the Page Loads

- In some cases, you want to be able to show a different set of input data to every user as they load the page app. For example, you might want to randomize the value of a "seed" `Slider` input. Or you might want to show a `Textbox` with the current date. We now supporting passing _functions_ as the default value in input components. When you pass in a function, it gets **re-evaluated** every time someone loads the demo, allowing you to reload / change data for different users.

Here's an example loading the current date time into an input Textbox:

```python
import gradio as gr
import datetime

with gr.Blocks() as demo:
    gr.Textbox(datetime.datetime.now)

demo.launch()
```

Note that we don't evaluate the function -- `datetime.datetime.now()` -- we pass in the function itself to get this behavior -- `datetime.datetime.now`

Because randomizing the initial value of `Slider` is a common use case, we've added a `randomize` keyword argument you can use to randomize its initial value:

```python
import gradio as gr
demo = gr.Interface(lambda x:x, gr.Slider(0, 10, randomize=True), "number")
demo.launch()
```

### 5. New Guide 🖊️

- [Gradio and W&B Integration](https://gradio.app/Gradio_and_Wandb_Integration/)

## Full Changelog:

- Reset components to original state by setting value to None by [@freddyaboulton](https://github.com/freddyaboulton) in [PR 2044](https://github.com/gradio-app/gradio/pull/2044)
- Cleaning up the way data is processed for components by [@abidlabs](https://github.com/abidlabs) in [PR 1967](https://github.com/gradio-app/gradio/pull/1967)
- version 3.1.8b by [@abidlabs](https://github.com/abidlabs) in [PR 2063](https://github.com/gradio-app/gradio/pull/2063)
- Wandb guide by [@AK391](https://github.com/AK391) in [PR 1898](https://github.com/gradio-app/gradio/pull/1898)
- Add a flagging callback to save json files to a hugging face dataset by [@chrisemezue](https://github.com/chrisemezue) in [PR 1821](https://github.com/gradio-app/gradio/pull/1821)
- Add data science demos to landing page by [@freddyaboulton](https://github.com/freddyaboulton) in [PR 2067](https://github.com/gradio-app/gradio/pull/2067)
- Hide time series + xgboost demos by default by [@freddyaboulton](https://github.com/freddyaboulton) in [PR 2079](https://github.com/gradio-app/gradio/pull/2079)
- Encourage people to keep trying when queue full by [@apolinario](https://github.com/apolinario) in [PR 2076](https://github.com/gradio-app/gradio/pull/2076)
- Updated our analytics on creation of Blocks/Interface by [@abidlabs](https://github.com/abidlabs) in [PR 2082](https://github.com/gradio-app/gradio/pull/2082)
- `Label` component now accepts file paths to `.json` files by [@abidlabs](https://github.com/abidlabs) in [PR 2083](https://github.com/gradio-app/gradio/pull/2083)
- Fix issues related to demos in Spaces by [@abidlabs](https://github.com/abidlabs) in [PR 2086](https://github.com/gradio-app/gradio/pull/2086)
- Fix TimeSeries examples not properly displayed in UI by [@dawoodkhan82](https://github.com/dawoodkhan82) in [PR 2064](https://github.com/gradio-app/gradio/pull/2064)
- Fix infinite requests when doing tab item select by [@freddyaboulton](https://github.com/freddyaboulton) in [PR 2070](https://github.com/gradio-app/gradio/pull/2070)
- Accept deprecated `file` route as well by [@abidlabs](https://github.com/abidlabs) in [PR 2099](https://github.com/gradio-app/gradio/pull/2099)
- Allow frontend method execution on Block.load event by [@codedealer](https://github.com/codedealer) in [PR 2108](https://github.com/gradio-app/gradio/pull/2108)
- Improvements to `State` by [@abidlabs](https://github.com/abidlabs) in [PR 2100](https://github.com/gradio-app/gradio/pull/2100)
- Catch IndexError, KeyError in video_is_playable by [@freddyaboulton](https://github.com/freddyaboulton) in [PR 2113](https://github.com/gradio-app/gradio/pull/2113)
- Fix: Download button does not respect the filepath returned by the function by [@dawoodkhan82](https://github.com/dawoodkhan82) in [PR 2073](https://github.com/gradio-app/gradio/pull/2073)
- Refactoring Layout: Adding column widths, forms, and more. by [@aliabid94](https://github.com/aliabid94) in [PR 2097](https://github.com/gradio-app/gradio/pull/2097)
- Update CONTRIBUTING.md by [@abidlabs](https://github.com/abidlabs) in [PR 2118](https://github.com/gradio-app/gradio/pull/2118)
- 2092 df ex by [@pngwn](https://github.com/pngwn) in [PR 2125](https://github.com/gradio-app/gradio/pull/2125)
- feat(samples table/gallery): Crop thumbs to square by [@ronvoluted](https://github.com/ronvoluted) in [PR 2109](https://github.com/gradio-app/gradio/pull/2109)
- Some enhancements to `gr.Examples` by [@abidlabs](https://github.com/abidlabs) in [PR 2131](https://github.com/gradio-app/gradio/pull/2131)
- Image size fix by [@aliabid94](https://github.com/aliabid94) in [PR 2133](https://github.com/gradio-app/gradio/pull/2133)

## Contributors Shoutout:

- [@chrisemezue](https://github.com/chrisemezue) made their first contribution in [PR 1821](https://github.com/gradio-app/gradio/pull/1821)
- [@apolinario](https://github.com/apolinario) made their first contribution in [PR 2076](https://github.com/gradio-app/gradio/pull/2076)
- [@codedealer](https://github.com/codedealer) made their first contribution in [PR 2108](https://github.com/gradio-app/gradio/pull/2108)

# Version 3.1

## New Features:

### 1. Embedding Demos on Any Website 💻

With PR #1444, Gradio is now distributed as a web component. This means demos can be natively embedded on websites. You'll just need to add two lines: one to load the gradio javascript, and one to link to the demos backend.

Here's a simple example that embeds the demo from a Hugging Face space:

```html
<script
	type="module"
	src="https://gradio.s3-us-west-2.amazonaws.com/3.0.18/gradio.js"
></script>
<gradio-app space="abidlabs/pytorch-image-classifier"></gradio-app>
```

But you can also embed demos that are running anywhere, you just need to link the demo to `src` instead of `space`. In fact, all the demos on the gradio website are embedded this way:

<img width="1268" alt="Screen Shot 2022-07-14 at 2 41 44 PM" src="https://user-images.githubusercontent.com/9021060/178997124-b2f05af2-c18f-4716-bf1b-cb971d012636.png">

Read more in the [Embedding Gradio Demos](https://gradio.app/embedding_gradio_demos) guide.

### 2. Reload Mode 👨‍💻

Reload mode helps developers create gradio demos faster by automatically reloading the demo whenever the code changes. It can support development on Python IDEs (VS Code, PyCharm, etc), the terminal, as well as Jupyter notebooks.

If your demo code is in a script named `app.py`, instead of running `python app.py` you can now run `gradio app.py` and that will launch the demo in reload mode:

```bash
Launching in reload mode on: http://127.0.0.1:7860 (Press CTRL+C to quit)
Watching...
WARNING: The --reload flag should not be used in production on Windows.
```

If you're working from a Jupyter or Colab Notebook, use these magic commands instead: `%load_ext gradio` when you import gradio, and `%%blocks` in the top of the cell with the demo code. Here's an example that shows how much faster the development becomes:

![Blocks](https://user-images.githubusercontent.com/9021060/178986488-ed378cc8-5141-4330-ba41-672b676863d0.gif)

### 3. Inpainting Support on `gr.Image()` 🎨

We updated the Image component to add support for inpainting demos. It works by adding `tool="sketch"` as a parameter, that passes both an image and a sketchable mask to your prediction function.

Here's an example from the [LAMA space](https://huggingface.co/spaces/akhaliq/lama):

![FXApVlFVsAALSD-](https://user-images.githubusercontent.com/9021060/178989479-549867c8-7fb0-436a-a97d-1e91c9f5e611.jpeg)

### 4. Markdown and HTML support in Dataframes 🔢

We upgraded the Dataframe component in PR #1684 to support rendering Markdown and HTML inside the cells.

This means you can build Dataframes that look like the following:

![image (8)](https://user-images.githubusercontent.com/9021060/178991233-41cb07a5-e7a3-433e-89b8-319bc78eb9c2.png)

### 5. `gr.Examples()` for Blocks 🧱

We've added the `gr.Examples` component helper to allow you to add examples to any Blocks demo. This class is a wrapper over the `gr.Dataset` component.

<img width="1271" alt="Screen Shot 2022-07-14 at 2 23 50 PM" src="https://user-images.githubusercontent.com/9021060/178992715-c8bc7550-bc3d-4ddc-9fcb-548c159cd153.png">

gr.Examples takes two required parameters:

- `examples` which takes in a nested list
- `inputs` which takes in a component or list of components

You can read more in the [Examples docs](https://gradio.app/docs/#examples) or the [Adding Examples to your Demos guide](https://gradio.app/adding_examples_to_your_app/).

### 6. Fixes to Audio Streaming

With [PR 1828](https://github.com/gradio-app/gradio/pull/1828) we now hide the status loading animation, as well as remove the echo in streaming. Check out the [stream_audio](https://github.com/gradio-app/gradio/blob/main/demo/stream_audio/run.py) demo for more or read through our [Real Time Speech Recognition](https://gradio.app/real_time_speech_recognition/) guide.

<img width="785" alt="Screen Shot 2022-07-19 at 6 02 35 PM" src="https://user-images.githubusercontent.com/9021060/179808136-9e84502c-f9ee-4f30-b5e9-1086f678fe91.png">

## Full Changelog:

- File component: list multiple files and allow for download #1446 by [@dawoodkhan82](https://github.com/dawoodkhan82) in [PR 1681](https://github.com/gradio-app/gradio/pull/1681)
- Add ColorPicker to docs by [@freddyaboulton](https://github.com/freddyaboulton) in [PR 1768](https://github.com/gradio-app/gradio/pull/1768)
- Mock out requests in TestRequest unit tests by [@freddyaboulton](https://github.com/freddyaboulton) in [PR 1794](https://github.com/gradio-app/gradio/pull/1794)
- Add requirements.txt and test_files to source dist by [@freddyaboulton](https://github.com/freddyaboulton) in [PR 1817](https://github.com/gradio-app/gradio/pull/1817)
- refactor: f-string for tunneling.py by [@nhankiet](https://github.com/nhankiet) in [PR 1819](https://github.com/gradio-app/gradio/pull/1819)
- Miscellaneous formatting improvements to website by [@aliabd](https://github.com/aliabd) in [PR 1754](https://github.com/gradio-app/gradio/pull/1754)
- `integrate()` method moved to `Blocks` by [@abidlabs](https://github.com/abidlabs) in [PR 1776](https://github.com/gradio-app/gradio/pull/1776)
- Add python-3.7 tests by [@freddyaboulton](https://github.com/freddyaboulton) in [PR 1818](https://github.com/gradio-app/gradio/pull/1818)
- Copy test dir in website dockers by [@aliabd](https://github.com/aliabd) in [PR 1827](https://github.com/gradio-app/gradio/pull/1827)
- Add info to docs on how to set default values for components by [@freddyaboulton](https://github.com/freddyaboulton) in [PR 1788](https://github.com/gradio-app/gradio/pull/1788)
- Embedding Components on Docs by [@aliabd](https://github.com/aliabd) in [PR 1726](https://github.com/gradio-app/gradio/pull/1726)
- Remove usage of deprecated gr.inputs and gr.outputs from website by [@freddyaboulton](https://github.com/freddyaboulton) in [PR 1796](https://github.com/gradio-app/gradio/pull/1796)
- Some cleanups to the docs page by [@abidlabs](https://github.com/abidlabs) in [PR 1822](https://github.com/gradio-app/gradio/pull/1822)

## Contributors Shoutout:

- [@nhankiet](https://github.com/nhankiet) made their first contribution in [PR 1819](https://github.com/gradio-app/gradio/pull/1819)

# Version 3.0

### 🔥 Gradio 3.0 is the biggest update to the library, ever.

## New Features:

### 1. Blocks 🧱

Blocks is a new, low-level API that allows you to have full control over the data flows and layout of your application. It allows you to build very complex, multi-step applications. For example, you might want to:

- Group together related demos as multiple tabs in one web app
- Change the layout of your demo instead of just having all of the inputs on the left and outputs on the right
- Have multi-step interfaces, in which the output of one model becomes the input to the next model, or have more flexible data flows in general
- Change a component's properties (for example, the choices in a Dropdown) or its visibility based on user input

Here's a simple example that creates the demo below it:

```python
import gradio as gr

def update(name):
    return f"Welcome to Gradio, {name}!"

demo = gr.Blocks()

with demo:
    gr.Markdown(
    """
    # Hello World!
    Start typing below to see the output.
    """)
    inp = gr.Textbox(placeholder="What is your name?")
    out = gr.Textbox()

    inp.change(fn=update,
               inputs=inp,
               outputs=out)

demo.launch()
```

![hello-blocks](https://user-images.githubusercontent.com/9021060/168684108-78cbd24b-e6bd-4a04-a8d9-20d535203434.gif)

Read our [Introduction to Blocks](http://gradio.app/introduction_to_blocks/) guide for more, and join the 🎈 [Gradio Blocks Party](https://huggingface.co/spaces/Gradio-Blocks/README)!

### 2. Our Revamped Design 🎨

We've upgraded our design across the entire library: from components, and layouts all the way to dark mode.

![kitchen_sink](https://user-images.githubusercontent.com/9021060/168686333-7a6e3096-3e23-4309-abf2-5cd7736e0463.gif)

### 3. A New Website 💻

We've upgraded [gradio.app](https://gradio.app) to make it cleaner, faster and easier to use. Our docs now come with components and demos embedded directly on the page. So you can quickly get up to speed with what you're looking for.

![website](https://user-images.githubusercontent.com/9021060/168687191-10d6a3bd-101f-423a-8193-48f47a5e077d.gif)

### 4. New Components: Model3D, Dataset, and More..

We've introduced a lot of new components in `3.0`, including `Model3D`, `Dataset`, `Markdown`, `Button` and `Gallery`. You can find all the components and play around with them [here](https://gradio.app/docs/#components).

![Model3d](https://user-images.githubusercontent.com/9021060/168689062-6ad77151-8cc5-467d-916c-f7c78e52ec0c.gif)

## Full Changelog:

- Gradio dash fe by [@pngwn](https://github.com/pngwn) in [PR 807](https://github.com/gradio-app/gradio/pull/807)
- Blocks components by [@FarukOzderim](https://github.com/FarukOzderim) in [PR 765](https://github.com/gradio-app/gradio/pull/765)
- Blocks components V2 by [@FarukOzderim](https://github.com/FarukOzderim) in [PR 843](https://github.com/gradio-app/gradio/pull/843)
- Blocks-Backend-Events by [@FarukOzderim](https://github.com/FarukOzderim) in [PR 844](https://github.com/gradio-app/gradio/pull/844)
- Interfaces from Blocks by [@aliabid94](https://github.com/aliabid94) in [PR 849](https://github.com/gradio-app/gradio/pull/849)
- Blocks dev by [@aliabid94](https://github.com/aliabid94) in [PR 853](https://github.com/gradio-app/gradio/pull/853)
- Started updating demos to use the new `gradio.components` syntax by [@abidlabs](https://github.com/abidlabs) in [PR 848](https://github.com/gradio-app/gradio/pull/848)
- add test infra + add browser tests to CI by [@pngwn](https://github.com/pngwn) in [PR 852](https://github.com/gradio-app/gradio/pull/852)
- 854 textbox by [@pngwn](https://github.com/pngwn) in [PR 859](https://github.com/gradio-app/gradio/pull/859)
- Getting old Python unit tests to pass on `blocks-dev` by [@abidlabs](https://github.com/abidlabs) in [PR 861](https://github.com/gradio-app/gradio/pull/861)
- initialise chatbot with empty array of messages by [@pngwn](https://github.com/pngwn) in [PR 867](https://github.com/gradio-app/gradio/pull/867)
- add test for output to input by [@pngwn](https://github.com/pngwn) in [PR 866](https://github.com/gradio-app/gradio/pull/866)
- More Interface -> Blocks features by [@aliabid94](https://github.com/aliabid94) in [PR 864](https://github.com/gradio-app/gradio/pull/864)
- Fixing external.py in blocks-dev to reflect the new HF Spaces paths by [@abidlabs](https://github.com/abidlabs) in [PR 879](https://github.com/gradio-app/gradio/pull/879)
- backend_default_value_refactoring by [@FarukOzderim](https://github.com/FarukOzderim) in [PR 871](https://github.com/gradio-app/gradio/pull/871)
- fix default_value by [@pngwn](https://github.com/pngwn) in [PR 869](https://github.com/gradio-app/gradio/pull/869)
- fix buttons by [@aliabid94](https://github.com/aliabid94) in [PR 883](https://github.com/gradio-app/gradio/pull/883)
- Checking and updating more demos to use 3.0 syntax by [@abidlabs](https://github.com/abidlabs) in [PR 892](https://github.com/gradio-app/gradio/pull/892)
- Blocks Tests by [@FarukOzderim](https://github.com/FarukOzderim) in [PR 902](https://github.com/gradio-app/gradio/pull/902)
- Interface fix by [@pngwn](https://github.com/pngwn) in [PR 901](https://github.com/gradio-app/gradio/pull/901)
- Quick fix: Issue 893 by [@dawoodkhan82](https://github.com/dawoodkhan82) in [PR 907](https://github.com/gradio-app/gradio/pull/907)
- 3d Image Component by [@dawoodkhan82](https://github.com/dawoodkhan82) in [PR 775](https://github.com/gradio-app/gradio/pull/775)
- fix endpoint url in prod by [@pngwn](https://github.com/pngwn) in [PR 911](https://github.com/gradio-app/gradio/pull/911)
- rename Model3d to Image3D by [@dawoodkhan82](https://github.com/dawoodkhan82) in [PR 912](https://github.com/gradio-app/gradio/pull/912)
- update pypi to 2.9.1 by [@abidlabs](https://github.com/abidlabs) in [PR 916](https://github.com/gradio-app/gradio/pull/916)
- blocks-with-fix by [@FarukOzderim](https://github.com/FarukOzderim) in [PR 917](https://github.com/gradio-app/gradio/pull/917)
- Restore Interpretation, Live, Auth, Queueing by [@aliabid94](https://github.com/aliabid94) in [PR 915](https://github.com/gradio-app/gradio/pull/915)
- Allow `Blocks` instances to be used like a `Block` in other `Blocks` by [@abidlabs](https://github.com/abidlabs) in [PR 919](https://github.com/gradio-app/gradio/pull/919)
- Redesign 1 by [@pngwn](https://github.com/pngwn) in [PR 918](https://github.com/gradio-app/gradio/pull/918)
- blocks-components-tests by [@FarukOzderim](https://github.com/FarukOzderim) in [PR 904](https://github.com/gradio-app/gradio/pull/904)
- fix unit + browser tests by [@pngwn](https://github.com/pngwn) in [PR 926](https://github.com/gradio-app/gradio/pull/926)
- blocks-move-test-data by [@FarukOzderim](https://github.com/FarukOzderim) in [PR 927](https://github.com/gradio-app/gradio/pull/927)
- remove debounce from form inputs by [@pngwn](https://github.com/pngwn) in [PR 932](https://github.com/gradio-app/gradio/pull/932)
- reimplement webcam video by [@pngwn](https://github.com/pngwn) in [PR 928](https://github.com/gradio-app/gradio/pull/928)
- blocks-move-test-data by [@FarukOzderim](https://github.com/FarukOzderim) in [PR 941](https://github.com/gradio-app/gradio/pull/941)
- allow audio components to take a string value by [@pngwn](https://github.com/pngwn) in [PR 930](https://github.com/gradio-app/gradio/pull/930)
- static mode for textbox by [@pngwn](https://github.com/pngwn) in [PR 929](https://github.com/gradio-app/gradio/pull/929)
- fix file upload text by [@pngwn](https://github.com/pngwn) in [PR 931](https://github.com/gradio-app/gradio/pull/931)
- tabbed-interface-rewritten by [@FarukOzderim](https://github.com/FarukOzderim) in [PR 958](https://github.com/gradio-app/gradio/pull/958)
- Gan demo fix by [@abidlabs](https://github.com/abidlabs) in [PR 965](https://github.com/gradio-app/gradio/pull/965)
- Blocks analytics by [@abidlabs](https://github.com/abidlabs) in [PR 947](https://github.com/gradio-app/gradio/pull/947)
- Blocks page load by [@FarukOzderim](https://github.com/FarukOzderim) in [PR 963](https://github.com/gradio-app/gradio/pull/963)
- add frontend for page load events by [@pngwn](https://github.com/pngwn) in [PR 967](https://github.com/gradio-app/gradio/pull/967)
- fix i18n and some tweaks by [@pngwn](https://github.com/pngwn) in [PR 966](https://github.com/gradio-app/gradio/pull/966)
- add jinja2 to reqs by [@FarukOzderim](https://github.com/FarukOzderim) in [PR 969](https://github.com/gradio-app/gradio/pull/969)
- Cleaning up `Launchable()` by [@abidlabs](https://github.com/abidlabs) in [PR 968](https://github.com/gradio-app/gradio/pull/968)
- Fix #944 by [@FarukOzderim](https://github.com/FarukOzderim) in [PR 971](https://github.com/gradio-app/gradio/pull/971)
- New Blocks Demo: neural instrument cloning by [@abidlabs](https://github.com/abidlabs) in [PR 975](https://github.com/gradio-app/gradio/pull/975)
- Add huggingface_hub client library by [@FarukOzderim](https://github.com/FarukOzderim) in [PR 973](https://github.com/gradio-app/gradio/pull/973)
- State and variables by [@aliabid94](https://github.com/aliabid94) in [PR 977](https://github.com/gradio-app/gradio/pull/977)
- update-components by [@FarukOzderim](https://github.com/FarukOzderim) in [PR 986](https://github.com/gradio-app/gradio/pull/986)
- ensure dataframe updates as expected by [@pngwn](https://github.com/pngwn) in [PR 981](https://github.com/gradio-app/gradio/pull/981)
- test-guideline by [@FarukOzderim](https://github.com/FarukOzderim) in [PR 990](https://github.com/gradio-app/gradio/pull/990)
- Issue #785: add footer by [@dawoodkhan82](https://github.com/dawoodkhan82) in [PR 972](https://github.com/gradio-app/gradio/pull/972)
- indentation fix by [@abidlabs](https://github.com/abidlabs) in [PR 993](https://github.com/gradio-app/gradio/pull/993)
- missing quote by [@aliabd](https://github.com/aliabd) in [PR 996](https://github.com/gradio-app/gradio/pull/996)
- added interactive parameter to components by [@abidlabs](https://github.com/abidlabs) in [PR 992](https://github.com/gradio-app/gradio/pull/992)
- custom-components by [@FarukOzderim](https://github.com/FarukOzderim) in [PR 985](https://github.com/gradio-app/gradio/pull/985)
- Refactor component shortcuts by [@FarukOzderim](https://github.com/FarukOzderim) in [PR 995](https://github.com/gradio-app/gradio/pull/995)
- Plot Component by [@dawoodkhan82](https://github.com/dawoodkhan82) in [PR 805](https://github.com/gradio-app/gradio/pull/805)
- updated PyPi version to 2.9.2 by [@abidlabs](https://github.com/abidlabs) in [PR 1002](https://github.com/gradio-app/gradio/pull/1002)
- Release 2.9.3 by [@abidlabs](https://github.com/abidlabs) in [PR 1003](https://github.com/gradio-app/gradio/pull/1003)
- Image3D Examples Fix by [@dawoodkhan82](https://github.com/dawoodkhan82) in [PR 1001](https://github.com/gradio-app/gradio/pull/1001)
- release 2.9.4 by [@abidlabs](https://github.com/abidlabs) in [PR 1006](https://github.com/gradio-app/gradio/pull/1006)
- templates import hotfix by [@FarukOzderim](https://github.com/FarukOzderim) in [PR 1008](https://github.com/gradio-app/gradio/pull/1008)
- Progress indicator bar by [@aliabid94](https://github.com/aliabid94) in [PR 997](https://github.com/gradio-app/gradio/pull/997)
- Fixed image input for absolute path by [@JefferyChiang](https://github.com/JefferyChiang) in [PR 1004](https://github.com/gradio-app/gradio/pull/1004)
- Model3D + Plot Components by [@dawoodkhan82](https://github.com/dawoodkhan82) in [PR 1010](https://github.com/gradio-app/gradio/pull/1010)
- Gradio Guides: Creating CryptoPunks with GANs by [@NimaBoscarino](https://github.com/NimaBoscarino) in [PR 1000](https://github.com/gradio-app/gradio/pull/1000)
- [BIG PR] Gradio blocks & redesigned components by [@abidlabs](https://github.com/abidlabs) in [PR 880](https://github.com/gradio-app/gradio/pull/880)
- fixed failing test on main by [@abidlabs](https://github.com/abidlabs) in [PR 1023](https://github.com/gradio-app/gradio/pull/1023)
- Use smaller ASR model in external test by [@abidlabs](https://github.com/abidlabs) in [PR 1024](https://github.com/gradio-app/gradio/pull/1024)
- updated PyPi version to 2.9.0b by [@abidlabs](https://github.com/abidlabs) in [PR 1026](https://github.com/gradio-app/gradio/pull/1026)
- Fixing import issues so that the package successfully installs on colab notebooks by [@abidlabs](https://github.com/abidlabs) in [PR 1027](https://github.com/gradio-app/gradio/pull/1027)
- Update website tracker slackbot by [@aliabd](https://github.com/aliabd) in [PR 1037](https://github.com/gradio-app/gradio/pull/1037)
- textbox-autoheight by [@FarukOzderim](https://github.com/FarukOzderim) in [PR 1009](https://github.com/gradio-app/gradio/pull/1009)
- Model3D Examples fixes by [@dawoodkhan82](https://github.com/dawoodkhan82) in [PR 1035](https://github.com/gradio-app/gradio/pull/1035)
- GAN Gradio Guide: Adjustments to iframe heights by [@NimaBoscarino](https://github.com/NimaBoscarino) in [PR 1042](https://github.com/gradio-app/gradio/pull/1042)
- added better default labels to form components by [@abidlabs](https://github.com/abidlabs) in [PR 1040](https://github.com/gradio-app/gradio/pull/1040)
- Slackbot web tracker fix by [@aliabd](https://github.com/aliabd) in [PR 1043](https://github.com/gradio-app/gradio/pull/1043)
- Plot fixes by [@dawoodkhan82](https://github.com/dawoodkhan82) in [PR 1044](https://github.com/gradio-app/gradio/pull/1044)
- Small fixes to the demos by [@abidlabs](https://github.com/abidlabs) in [PR 1030](https://github.com/gradio-app/gradio/pull/1030)
- fixing demo issue with website by [@aliabd](https://github.com/aliabd) in [PR 1047](https://github.com/gradio-app/gradio/pull/1047)
- [hotfix] HighlightedText by [@aliabid94](https://github.com/aliabid94) in [PR 1046](https://github.com/gradio-app/gradio/pull/1046)
- Update text by [@ronvoluted](https://github.com/ronvoluted) in [PR 1050](https://github.com/gradio-app/gradio/pull/1050)
- Update CONTRIBUTING.md by [@FarukOzderim](https://github.com/FarukOzderim) in [PR 1052](https://github.com/gradio-app/gradio/pull/1052)
- fix(ui): Increase contrast for footer by [@ronvoluted](https://github.com/ronvoluted) in [PR 1048](https://github.com/gradio-app/gradio/pull/1048)
- UI design update by [@gary149](https://github.com/gary149) in [PR 1041](https://github.com/gradio-app/gradio/pull/1041)
- updated PyPi version to 2.9.0b8 by [@abidlabs](https://github.com/abidlabs) in [PR 1059](https://github.com/gradio-app/gradio/pull/1059)
- Running, testing, and fixing demos by [@abidlabs](https://github.com/abidlabs) in [PR 1060](https://github.com/gradio-app/gradio/pull/1060)
- Form layout by [@pngwn](https://github.com/pngwn) in [PR 1054](https://github.com/gradio-app/gradio/pull/1054)
- inputless-interfaces by [@FarukOzderim](https://github.com/FarukOzderim) in [PR 1038](https://github.com/gradio-app/gradio/pull/1038)
- Update PULL_REQUEST_TEMPLATE.md by [@FarukOzderim](https://github.com/FarukOzderim) in [PR 1068](https://github.com/gradio-app/gradio/pull/1068)
- Upgrading node memory to 4gb in website Docker by [@aliabd](https://github.com/aliabd) in [PR 1069](https://github.com/gradio-app/gradio/pull/1069)
- Website reload error by [@aliabd](https://github.com/aliabd) in [PR 1079](https://github.com/gradio-app/gradio/pull/1079)
- fixed favicon issue by [@abidlabs](https://github.com/abidlabs) in [PR 1064](https://github.com/gradio-app/gradio/pull/1064)
- remove-queue-from-events by [@FarukOzderim](https://github.com/FarukOzderim) in [PR 1056](https://github.com/gradio-app/gradio/pull/1056)
- Enable vertex colors for OBJs files by [@radames](https://github.com/radames) in [PR 1074](https://github.com/gradio-app/gradio/pull/1074)
- Dark text by [@ronvoluted](https://github.com/ronvoluted) in [PR 1049](https://github.com/gradio-app/gradio/pull/1049)
- Scroll to output by [@pngwn](https://github.com/pngwn) in [PR 1077](https://github.com/gradio-app/gradio/pull/1077)
- Explicitly list pnpm version 6 in contributing guide by [@freddyaboulton](https://github.com/freddyaboulton) in [PR 1085](https://github.com/gradio-app/gradio/pull/1085)
- hotfix for encrypt issue by [@abidlabs](https://github.com/abidlabs) in [PR 1096](https://github.com/gradio-app/gradio/pull/1096)
- Release 2.9b9 by [@abidlabs](https://github.com/abidlabs) in [PR 1098](https://github.com/gradio-app/gradio/pull/1098)
- tweak node circleci settings by [@pngwn](https://github.com/pngwn) in [PR 1091](https://github.com/gradio-app/gradio/pull/1091)
- Website Reload Error by [@aliabd](https://github.com/aliabd) in [PR 1099](https://github.com/gradio-app/gradio/pull/1099)
- Website Reload: README in demos docker by [@aliabd](https://github.com/aliabd) in [PR 1100](https://github.com/gradio-app/gradio/pull/1100)
- Flagging fixes by [@abidlabs](https://github.com/abidlabs) in [PR 1081](https://github.com/gradio-app/gradio/pull/1081)
- Backend for optional labels by [@abidlabs](https://github.com/abidlabs) in [PR 1080](https://github.com/gradio-app/gradio/pull/1080)
- Optional labels fe by [@pngwn](https://github.com/pngwn) in [PR 1105](https://github.com/gradio-app/gradio/pull/1105)
- clean-deprecated-parameters by [@FarukOzderim](https://github.com/FarukOzderim) in [PR 1090](https://github.com/gradio-app/gradio/pull/1090)
- Blocks rendering fix by [@abidlabs](https://github.com/abidlabs) in [PR 1102](https://github.com/gradio-app/gradio/pull/1102)
- Redos #1106 by [@abidlabs](https://github.com/abidlabs) in [PR 1112](https://github.com/gradio-app/gradio/pull/1112)
- Interface types: handle input-only, output-only, and unified interfaces by [@abidlabs](https://github.com/abidlabs) in [PR 1108](https://github.com/gradio-app/gradio/pull/1108)
- Hotfix + New pypi release 2.9b11 by [@abidlabs](https://github.com/abidlabs) in [PR 1118](https://github.com/gradio-app/gradio/pull/1118)
- issue-checkbox by [@FarukOzderim](https://github.com/FarukOzderim) in [PR 1122](https://github.com/gradio-app/gradio/pull/1122)
- issue-checkbox-hotfix by [@FarukOzderim](https://github.com/FarukOzderim) in [PR 1127](https://github.com/gradio-app/gradio/pull/1127)
- Fix demos in website by [@aliabd](https://github.com/aliabd) in [PR 1130](https://github.com/gradio-app/gradio/pull/1130)
- Guide for Gradio ONNX model zoo on Huggingface by [@AK391](https://github.com/AK391) in [PR 1073](https://github.com/gradio-app/gradio/pull/1073)
- ONNX guide fixes by [@aliabd](https://github.com/aliabd) in [PR 1131](https://github.com/gradio-app/gradio/pull/1131)
- Stacked form inputs css by [@gary149](https://github.com/gary149) in [PR 1134](https://github.com/gradio-app/gradio/pull/1134)
- made default value in textbox empty string by [@abidlabs](https://github.com/abidlabs) in [PR 1135](https://github.com/gradio-app/gradio/pull/1135)
- Examples UI by [@gary149](https://github.com/gary149) in [PR 1121](https://github.com/gradio-app/gradio/pull/1121)
- Chatbot custom color support by [@dawoodkhan82](https://github.com/dawoodkhan82) in [PR 1092](https://github.com/gradio-app/gradio/pull/1092)
- highlighted text colors by [@pngwn](https://github.com/pngwn) in [PR 1119](https://github.com/gradio-app/gradio/pull/1119)
- pin to pnpm 6 for now by [@pngwn](https://github.com/pngwn) in [PR 1147](https://github.com/gradio-app/gradio/pull/1147)
- Restore queue in Blocks by [@aliabid94](https://github.com/aliabid94) in [PR 1137](https://github.com/gradio-app/gradio/pull/1137)
- add select event for tabitems by [@pngwn](https://github.com/pngwn) in [PR 1154](https://github.com/gradio-app/gradio/pull/1154)
- max_lines + autoheight for textbox by [@pngwn](https://github.com/pngwn) in [PR 1153](https://github.com/gradio-app/gradio/pull/1153)
- use color palette for chatbot by [@pngwn](https://github.com/pngwn) in [PR 1152](https://github.com/gradio-app/gradio/pull/1152)
- Timeseries improvements by [@pngwn](https://github.com/pngwn) in [PR 1149](https://github.com/gradio-app/gradio/pull/1149)
- move styling for interface panels to frontend by [@pngwn](https://github.com/pngwn) in [PR 1146](https://github.com/gradio-app/gradio/pull/1146)
- html tweaks by [@pngwn](https://github.com/pngwn) in [PR 1145](https://github.com/gradio-app/gradio/pull/1145)
- Issue #768: Support passing none to resize and crop image by [@dawoodkhan82](https://github.com/dawoodkhan82) in [PR 1144](https://github.com/gradio-app/gradio/pull/1144)
- image gallery component + img css by [@aliabid94](https://github.com/aliabid94) in [PR 1140](https://github.com/gradio-app/gradio/pull/1140)
- networking tweak by [@abidlabs](https://github.com/abidlabs) in [PR 1143](https://github.com/gradio-app/gradio/pull/1143)
- Allow enabling queue per event listener by [@aliabid94](https://github.com/aliabid94) in [PR 1155](https://github.com/gradio-app/gradio/pull/1155)
- config hotfix and v. 2.9b23 by [@abidlabs](https://github.com/abidlabs) in [PR 1158](https://github.com/gradio-app/gradio/pull/1158)
- Custom JS calls by [@aliabid94](https://github.com/aliabid94) in [PR 1082](https://github.com/gradio-app/gradio/pull/1082)
- Small fixes: queue default fix, ffmpeg installation message by [@abidlabs](https://github.com/abidlabs) in [PR 1159](https://github.com/gradio-app/gradio/pull/1159)
- formatting by [@abidlabs](https://github.com/abidlabs) in [PR 1161](https://github.com/gradio-app/gradio/pull/1161)
- enable flex grow for gr-box by [@radames](https://github.com/radames) in [PR 1165](https://github.com/gradio-app/gradio/pull/1165)
- 1148 loading by [@pngwn](https://github.com/pngwn) in [PR 1164](https://github.com/gradio-app/gradio/pull/1164)
- Put enable_queue kwarg back in launch() by [@aliabid94](https://github.com/aliabid94) in [PR 1167](https://github.com/gradio-app/gradio/pull/1167)
- A few small fixes by [@abidlabs](https://github.com/abidlabs) in [PR 1171](https://github.com/gradio-app/gradio/pull/1171)
- Hotfix for dropdown component by [@abidlabs](https://github.com/abidlabs) in [PR 1172](https://github.com/gradio-app/gradio/pull/1172)
- use secondary buttons in interface by [@pngwn](https://github.com/pngwn) in [PR 1173](https://github.com/gradio-app/gradio/pull/1173)
- 1183 component height by [@pngwn](https://github.com/pngwn) in [PR 1185](https://github.com/gradio-app/gradio/pull/1185)
- 962 dataframe by [@pngwn](https://github.com/pngwn) in [PR 1186](https://github.com/gradio-app/gradio/pull/1186)
- update-contributing by [@FarukOzderim](https://github.com/FarukOzderim) in [PR 1188](https://github.com/gradio-app/gradio/pull/1188)
- Table tweaks by [@pngwn](https://github.com/pngwn) in [PR 1195](https://github.com/gradio-app/gradio/pull/1195)
- wrap tab content in column by [@pngwn](https://github.com/pngwn) in [PR 1200](https://github.com/gradio-app/gradio/pull/1200)
- WIP: Add dark mode support by [@gary149](https://github.com/gary149) in [PR 1187](https://github.com/gradio-app/gradio/pull/1187)
- Restored /api/predict/ endpoint for Interfaces by [@abidlabs](https://github.com/abidlabs) in [PR 1199](https://github.com/gradio-app/gradio/pull/1199)
- hltext-label by [@pngwn](https://github.com/pngwn) in [PR 1204](https://github.com/gradio-app/gradio/pull/1204)
- add copy functionality to json by [@pngwn](https://github.com/pngwn) in [PR 1205](https://github.com/gradio-app/gradio/pull/1205)
- Update component config by [@aliabid94](https://github.com/aliabid94) in [PR 1089](https://github.com/gradio-app/gradio/pull/1089)
- fix placeholder prompt by [@pngwn](https://github.com/pngwn) in [PR 1215](https://github.com/gradio-app/gradio/pull/1215)
- ensure webcam video value is propagated correctly by [@pngwn](https://github.com/pngwn) in [PR 1218](https://github.com/gradio-app/gradio/pull/1218)
- Automatic word-break in highlighted text, combine_adjacent support by [@aliabid94](https://github.com/aliabid94) in [PR 1209](https://github.com/gradio-app/gradio/pull/1209)
- async-function-support by [@FarukOzderim](https://github.com/FarukOzderim) in [PR 1190](https://github.com/gradio-app/gradio/pull/1190)
- Sharing fix for assets by [@aliabid94](https://github.com/aliabid94) in [PR 1208](https://github.com/gradio-app/gradio/pull/1208)
- Hotfixes for course demos by [@abidlabs](https://github.com/abidlabs) in [PR 1222](https://github.com/gradio-app/gradio/pull/1222)
- Allow Custom CSS by [@aliabid94](https://github.com/aliabid94) in [PR 1170](https://github.com/gradio-app/gradio/pull/1170)
- share-hotfix by [@FarukOzderim](https://github.com/FarukOzderim) in [PR 1226](https://github.com/gradio-app/gradio/pull/1226)
- tweaks by [@pngwn](https://github.com/pngwn) in [PR 1229](https://github.com/gradio-app/gradio/pull/1229)
- white space for class concatenation by [@radames](https://github.com/radames) in [PR 1228](https://github.com/gradio-app/gradio/pull/1228)
- Tweaks by [@pngwn](https://github.com/pngwn) in [PR 1230](https://github.com/gradio-app/gradio/pull/1230)
- css tweaks by [@pngwn](https://github.com/pngwn) in [PR 1235](https://github.com/gradio-app/gradio/pull/1235)
- ensure defaults height match for media inputs by [@pngwn](https://github.com/pngwn) in [PR 1236](https://github.com/gradio-app/gradio/pull/1236)
- Default Label label value by [@radames](https://github.com/radames) in [PR 1239](https://github.com/gradio-app/gradio/pull/1239)
- update-shortcut-syntax by [@FarukOzderim](https://github.com/FarukOzderim) in [PR 1234](https://github.com/gradio-app/gradio/pull/1234)
- Update version.txt by [@FarukOzderim](https://github.com/FarukOzderim) in [PR 1244](https://github.com/gradio-app/gradio/pull/1244)
- Layout bugs by [@pngwn](https://github.com/pngwn) in [PR 1246](https://github.com/gradio-app/gradio/pull/1246)
- Update demo by [@FarukOzderim](https://github.com/FarukOzderim) in [PR 1253](https://github.com/gradio-app/gradio/pull/1253)
- Button default name by [@FarukOzderim](https://github.com/FarukOzderim) in [PR 1243](https://github.com/gradio-app/gradio/pull/1243)
- Labels spacing by [@gary149](https://github.com/gary149) in [PR 1254](https://github.com/gradio-app/gradio/pull/1254)
- add global loader for gradio app by [@pngwn](https://github.com/pngwn) in [PR 1251](https://github.com/gradio-app/gradio/pull/1251)
- ui apis for dalle-mini by [@pngwn](https://github.com/pngwn) in [PR 1258](https://github.com/gradio-app/gradio/pull/1258)
- Add precision to Number, backend only by [@freddyaboulton](https://github.com/freddyaboulton) in [PR 1125](https://github.com/gradio-app/gradio/pull/1125)
- Website Design Changes by [@abidlabs](https://github.com/abidlabs) in [PR 1015](https://github.com/gradio-app/gradio/pull/1015)
- Small fixes for multiple demos compatible with 3.0 by [@radames](https://github.com/radames) in [PR 1257](https://github.com/gradio-app/gradio/pull/1257)
- Issue #1160: Model 3D component not destroyed correctly by [@dawoodkhan82](https://github.com/dawoodkhan82) in [PR 1219](https://github.com/gradio-app/gradio/pull/1219)
- Fixes to components by [@abidlabs](https://github.com/abidlabs) in [PR 1260](https://github.com/gradio-app/gradio/pull/1260)
- layout docs by [@abidlabs](https://github.com/abidlabs) in [PR 1263](https://github.com/gradio-app/gradio/pull/1263)
- Static forms by [@pngwn](https://github.com/pngwn) in [PR 1264](https://github.com/gradio-app/gradio/pull/1264)
- Cdn assets by [@pngwn](https://github.com/pngwn) in [PR 1265](https://github.com/gradio-app/gradio/pull/1265)
- update logo by [@gary149](https://github.com/gary149) in [PR 1266](https://github.com/gradio-app/gradio/pull/1266)
- fix slider by [@aliabid94](https://github.com/aliabid94) in [PR 1268](https://github.com/gradio-app/gradio/pull/1268)
- maybe fix auth in iframes by [@pngwn](https://github.com/pngwn) in [PR 1261](https://github.com/gradio-app/gradio/pull/1261)
- Improves "Getting Started" guide by [@abidlabs](https://github.com/abidlabs) in [PR 1269](https://github.com/gradio-app/gradio/pull/1269)
- Add embedded demos to website by [@aliabid94](https://github.com/aliabid94) in [PR 1270](https://github.com/gradio-app/gradio/pull/1270)
- Label hotfixes by [@abidlabs](https://github.com/abidlabs) in [PR 1281](https://github.com/gradio-app/gradio/pull/1281)
- General tweaks by [@pngwn](https://github.com/pngwn) in [PR 1276](https://github.com/gradio-app/gradio/pull/1276)
- only affect links within the document by [@pngwn](https://github.com/pngwn) in [PR 1282](https://github.com/gradio-app/gradio/pull/1282)
- release 3.0b9 by [@abidlabs](https://github.com/abidlabs) in [PR 1283](https://github.com/gradio-app/gradio/pull/1283)
- Dm by [@pngwn](https://github.com/pngwn) in [PR 1284](https://github.com/gradio-app/gradio/pull/1284)
- Website fixes by [@aliabd](https://github.com/aliabd) in [PR 1286](https://github.com/gradio-app/gradio/pull/1286)
- Create Streamables by [@aliabid94](https://github.com/aliabid94) in [PR 1279](https://github.com/gradio-app/gradio/pull/1279)
- ensure table works on mobile by [@pngwn](https://github.com/pngwn) in [PR 1277](https://github.com/gradio-app/gradio/pull/1277)
- changes by [@aliabid94](https://github.com/aliabid94) in [PR 1287](https://github.com/gradio-app/gradio/pull/1287)
- demo alignment on landing page by [@aliabd](https://github.com/aliabd) in [PR 1288](https://github.com/gradio-app/gradio/pull/1288)
- New meta img by [@aliabd](https://github.com/aliabd) in [PR 1289](https://github.com/gradio-app/gradio/pull/1289)
- updated PyPi version to 3.0 by [@abidlabs](https://github.com/abidlabs) in [PR 1290](https://github.com/gradio-app/gradio/pull/1290)
- Fix site by [@aliabid94](https://github.com/aliabid94) in [PR 1291](https://github.com/gradio-app/gradio/pull/1291)
- Mobile responsive guides by [@aliabd](https://github.com/aliabd) in [PR 1293](https://github.com/gradio-app/gradio/pull/1293)
- Update readme by [@abidlabs](https://github.com/abidlabs) in [PR 1292](https://github.com/gradio-app/gradio/pull/1292)
- gif by [@abidlabs](https://github.com/abidlabs) in [PR 1296](https://github.com/gradio-app/gradio/pull/1296)
- Allow decoding headerless b64 string [@1lint](https://github.com/1lint) in [PR 4031](https://github.com/gradio-app/gradio/pull/4031)

## Contributors Shoutout:

- [@JefferyChiang](https://github.com/JefferyChiang) made their first contribution in [PR 1004](https://github.com/gradio-app/gradio/pull/1004)
- [@NimaBoscarino](https://github.com/NimaBoscarino) made their first contribution in [PR 1000](https://github.com/gradio-app/gradio/pull/1000)
- [@ronvoluted](https://github.com/ronvoluted) made their first contribution in [PR 1050](https://github.com/gradio-app/gradio/pull/1050)
- [@radames](https://github.com/radames) made their first contribution in [PR 1074](https://github.com/gradio-app/gradio/pull/1074)
- [@freddyaboulton](https://github.com/freddyaboulton) made their first contribution in [PR 1085](https://github.com/gradio-app/gradio/pull/1085)<|MERGE_RESOLUTION|>--- conflicted
+++ resolved
@@ -2,13 +2,14 @@
 
 ## New Features:
 
-No changes to highlight.
+- Allow the web component `space`, `src`, and `host` attributes to be updated dynamically by [@pngwn](https://github.com/pngwn) in [PR 4461](https://github.com/gradio-app/gradio/pull/4461)
 
 ## Bug Fixes:
 
 - Restored missing imports in `gr.components` by [@abidlabs](https://github.com/abidlabs) in [PR 4566](https://github.com/gradio-app/gradio/pull/4566)
 - Fix bug where `select` event was not triggered in `gr.Gallery` if `height` was set to be large with `allow_preview=False` by [@freddyaboulton](https://github.com/freddyaboulton) in [PR 4551](https://github.com/gradio-app/gradio/pull/4551)
 - Fix bug where setting `visible=False` in `gr.Group` event did not work by [@abidlabs](https://github.com/abidlabs) in [PR 4567](https://github.com/gradio-app/gradio/pull/4567)
+
 ## Other Changes:
 
 No changes to highlight.
@@ -54,7 +55,6 @@
 ## Breaking Changes:
 
 No changes to highlight.
-
 
 # 3.35.0
 
@@ -80,13 +80,9 @@
 - Add `start_recording` and `stop_recording` events to `Video` and `Audio` components by [@pngwn](https://github.com/pngwn) in [PR 4422](https://github.com/gradio-app/gradio/pull/4422)
 - Allow any function to generate an error message and allow multiple messages to appear at a time. Other error modal improvements such as auto dismiss after a time limit and a new layout on mobile [@pngwn](https://github.com/pngwn) in [PR 4459](https://github.com/gradio-app/gradio/pull/4459).
 - Add `autoplay` kwarg to `Video` and `Audio` components by [@pngwn](https://github.com/pngwn) in [PR 4453](https://github.com/gradio-app/gradio/pull/4453)
-<<<<<<< HEAD
-- Allow the web component `space`, `src`, and `host` attributes to be updated dynamically by [@pngwn](https://github.com/pngwn) in [PR 4461](https://github.com/gradio-app/gradio/pull/4461)
-=======
 - Add `allow_preview` parameter to `Gallery` to control whether a detailed preview is displayed on click by
   [@freddyaboulton](https://github.com/freddyaboulton) in [PR 4470](https://github.com/gradio-app/gradio/pull/4470)
 - Add `latex_delimiters` parameter to `Chatbot` to control the delimiters used for LaTeX and to disable LaTeX in the `Chatbot` by [@dawoodkhan82](https://github.com/dawoodkhan82) in [PR 4516](https://github.com/gradio-app/gradio/pull/4516)
->>>>>>> 309baab7
 
 ## Bug Fixes:
 
