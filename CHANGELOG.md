# Upcoming Release

<<<<<<< HEAD
- Add a download button for audio, with `show_download_button` param that determines its visibility in static Audio components by [@leuryr](https://github.com/leuryr) in [PR 4977](https://github.com/gradio-app/gradio/pull/4977)
=======
## New Features:

No changes to highlight.

## Bug Fixes:

No changes to highlight.
>>>>>>> 683bdf76

## Breaking Changes:

No changes to highlight.

## Other Changes:

No changes to highlight.

# Version 3.38

## New Features:

- Provide a parameter `animate` (`False` by default) in `gr.make_waveform()` which animates the overlayed waveform by [@dawoodkhan82](https://github.com/dawoodkhan82) in [PR 4918](https://github.com/gradio-app/gradio/pull/4918)
- Add `show_download_button` param to allow the download button in static Image components to be hidden by [@hannahblair](https://github.com/hannahblair) in [PR 4959](https://github.com/gradio-app/gradio/pull/4959)
- Added autofocus argument to Textbox by [@aliabid94](https://github.com/aliabid94) in [PR 4978](https://github.com/gradio-app/gradio/pull/4978) 
- The `gr.ChatInterface` UI now converts the "Submit" button to a "Stop" button in ChatInterface while streaming, which can be used to pause generation. By [@abidlabs](https://github.com/abidlabs) in [PR 4971](https://github.com/gradio-app/gradio/pull/4971).
- Add a `border_color_accent_subdued` theme variable to add a subdued border color to accented items. This is used by chatbot user messages. Set the value of this variable in `Default` theme to `*primary_200`. By [@freddyaboulton](https://github.com/freddyaboulton) in [PR 4989](https://github.com/gradio-app/gradio/pull/4989)

## Bug Fixes:

- Fixes `cancels` for generators so that if a generator is canceled before it is complete, subsequent runs of the event do not continue from the previous iteration, but rather start from the beginning. By [@abidlabs](https://github.com/abidlabs) in [PR 4969](https://github.com/gradio-app/gradio/pull/4969).
- Use `gr.State` in `gr.ChatInterface` to reduce latency by [@freddyaboulton](https://github.com/freddyaboulton) in [PR 4976](https://github.com/gradio-app/gradio/pull/4976)
- Fix bug with `gr.Interface` where component labels inferred from handler parameters were including special args like `gr.Request` or `gr.EventData`. By [@cbensimon](https://github.com/cbensimon) in [PR 4956](https://github.com/gradio-app/gradio/pull/4956)

## Breaking Changes:

No changes to highlight.

## Other Changes:

- Apply pyright to the `components` directory by [@freddyaboulton](https://github.com/freddyaboulton) in [PR 4948](https://github.com/gradio-app/gradio/pull/4948)
- Improved look of ChatInterface by [@aliabid94](https://github.com/aliabid94) in [PR 4978](https://github.com/gradio-app/gradio/pull/4978) 

# Version 3.37

## New Features:

Introducing a new `gr.ChatInterface` abstraction, which allows Gradio users to build fully functioning Chat interfaces very easily. The only required parameter is a chat function `fn`, which accepts a (string) user input `message` and a (list of lists) chat `history` and returns a (string) response. Here's a toy example:

```py
import gradio as gr

def echo(message, history):
    return message

demo = gr.ChatInterface(fn=echo, examples=["hello", "hola", "merhaba"], title="Echo Bot")
demo.launch()
```

Which produces:

<img width="1291" alt="image" src="https://github.com/gradio-app/gradio/assets/1778297/ae94fd72-c2bb-406e-9e8d-7b9c12e80119">

And a corresponding easy-to-use API at `/chat`:

<img width="1164" alt="image" src="https://github.com/gradio-app/gradio/assets/1778297/7b10d6db-6476-4e2e-bebd-ecda802c3b8f">


The `gr.ChatInterface` abstraction works nicely with various LLM libraries, such as `langchain`. See the [dedicated guide](https://gradio.app/guides/creating-a-chatbot-fast) for more examples using `gr.ChatInterface`. Collective team effort in [PR 4869](https://github.com/gradio-app/gradio/pull/4869)

- Chatbot messages now show hyperlinks to download files uploaded to `gr.Chatbot()` by [@dawoodkhan82](https://github.com/dawoodkhan82) in [PR 4848](https://github.com/gradio-app/gradio/pull/4848)
- Cached examples now work with generators and async generators by [@abidlabs](https://github.com/abidlabs) in [PR 4927](https://github.com/gradio-app/gradio/pull/4927)
- Add RTL support to `gr.Markdown`, `gr.Chatbot`, `gr.Textbox` (via the `rtl` boolean parameter) and text-alignment to `gr.Textbox`(via the string `text_align` parameter) by [@abidlabs](https://github.com/abidlabs) in [PR 4933](https://github.com/gradio-app/gradio/pull/4933)

Examples of usage:

```py
with gr.Blocks() as demo:   
    gr.Textbox(interactive=True, text_align="right")
demo.launch()
```

```py
with gr.Blocks() as demo:   
    gr.Markdown("سلام", rtl=True)
demo.launch()
```
- The `get_api_info` method of `Blocks` now supports layout output components [@freddyaboulton](https://github.com/freddyaboulton) in [PR 4871](https://github.com/gradio-app/gradio/pull/4871)

- Added the support for the new command `gradio environment`to make it easier for people to file bug reports if we shipped an easy command to list the OS, gradio version, and versions of gradio/gradio-client dependencies. bu [@varshneydevansh](https://github.com/varshneydevansh) in [PR 4915](https://github.com/gradio-app/gradio/pull/4915).

## Bug Fixes:

* The `.change()` event is fixed in `Video` and `Image` so that it only fires once by [@abidlabs](https://github.com/abidlabs) in [PR 4793](https://github.com/gradio-app/gradio/pull/4793)
* The `.change()` event is fixed in `Audio` so that fires when the component value is programmatically updated by [@abidlabs](https://github.com/abidlabs) in [PR 4793](https://github.com/gradio-app/gradio/pull/4793)
- Add missing `display: flex` property to `Row` so that flex styling is applied to children by [@hannahblair] in [PR 4896](https://github.com/gradio-app/gradio/pull/4896)
- Fixed bug where `gr.Video` could not preprocess urls by [@freddyaboulton](https://github.com/freddyaboulton) in [PR 4904](https://github.com/gradio-app/gradio/pull/4904)
- Fixed copy button rendering in API page on Safari by [@aliabid94](https://github.com/aliabid94) in [PR 4924](https://github.com/gradio-app/gradio/pull/4924)
- Fixed `gr.Group` and `container=False`. `container` parameter only available for `Textbox`, `Number`, and `Dropdown`, the only elements where it makes sense. By [@aliabid94](https://github.com/aliabid94) in [PR 4916](https://github.com/gradio-app/gradio/pull/4916)
- Fixed broken image link in auto-generated `app.py` from `ThemeClass.push_to_hub` by [@deepkyu](https://github.com/deepkyu) in [PR 4944](https://github.com/gradio-app/gradio/pull/4944)

## Other Changes:

- Warning on mobile that if a user leaves the tab, websocket connection may break. On broken connection, tries to rejoin queue and displays error conveying connection broke. By [@aliabid94](https://github.com/aliabid94) in [PR 4742](https://github.com/gradio-app/gradio/pull/4742)
- Remove blocking network calls made before the local URL gets printed - these slow down the display of the local URL, especially when no internet is available. [@aliabid94](https://github.com/aliabid94) in [PR 4905](https://github.com/gradio-app/gradio/pull/4905).
- Pinned dependencies to major versions to reduce the likelihood of a broken `gradio` due to changes in downstream dependencies by [@abidlabs](https://github.com/abidlabs) in [PR 4885](https://github.com/gradio-app/gradio/pull/4885)
- Queue `max_size` defaults to parent Blocks `max_thread` when running on Spaces with ZeroGPU hardware. By [@cbensimon](https://github.com/cbensimon) in [PR 4937](https://github.com/gradio-app/gradio/pull/4937)

## Breaking Changes:

Motivated by the release of `pydantic==2.0`, which included breaking changes that broke a large number of Gradio apps, we've pinned many gradio dependencies. Note that pinned dependencies can cause downstream conflicts, so this may be a breaking change. That being said, we've kept the pins pretty loose, and we're expecting change to be better for the long-term stability of Gradio apps.

# Version 3.36.1

## New Features:

- Hotfix to support pydantic v1 and v2 by [@freddyaboulton](https://github.com/freddyaboulton) in [PR 4835](https://github.com/gradio-app/gradio/pull/4835)

## Bug Fixes:

- Fix bug where `gr.File` change event was not triggered when the value was changed by another event by [@freddyaboulton](https://github.com/freddyaboulton) in [PR 4811](https://github.com/gradio-app/gradio/pull/4811)

## Other Changes:

No changes to highlight.

## Breaking Changes:

No changes to highlight.

# Version 3.36.0

## New Features:

- The `gr.Video`, `gr.Audio`, `gr.Image`, `gr.Chatbot`, and `gr.Gallery` components now include a share icon when deployed on Spaces. This behavior can be modified by setting the `show_share_button` parameter in the component classes. by [@aliabid94](https://github.com/aliabid94) in [PR 4651](https://github.com/gradio-app/gradio/pull/4651)
- Allow the web component `space`, `src`, and `host` attributes to be updated dynamically by [@pngwn](https://github.com/pngwn) in [PR 4461](https://github.com/gradio-app/gradio/pull/4461)
- Suggestion for Spaces Duplication built into Gradio, by [@aliabid94](https://github.com/aliabid94) in [PR 4458](https://github.com/gradio-app/gradio/pull/4458)
- The `api_name` parameter now accepts `False` as a value, which means it does not show up in named or unnamed endpoints. By [@abidlabs](https://github.com/aliabid94) in [PR 4683](https://github.com/gradio-app/gradio/pull/4683)
- Added support for `pathlib.Path` in `gr.Video`, `gr.Gallery`, and `gr.Chatbot` by [sunilkumardash9](https://github.com/sunilkumardash9) in [PR 4581](https://github.com/gradio-app/gradio/pull/4581).

## Bug Fixes:

- Updated components with `info` attribute to update when `update()` is called on them.  by [@jebarpg](https://github.com/jebarpg) in [PR 4715](https://github.com/gradio-app/gradio/pull/4715).
- Ensure the `Image` components undo button works mode is `mask` or `color-sketch` by [@amyorz](https://github.com/AmyOrz) in [PR 4692](https://github.com/gradio-app/gradio/pull/4692)
- Load the iframe resizer external asset asynchronously, by [@akx](https://github.com/akx) in [PR 4336](https://github.com/gradio-app/gradio/pull/4336)
- Restored missing imports in `gr.components` by [@abidlabs](https://github.com/abidlabs) in [PR 4566](https://github.com/gradio-app/gradio/pull/4566)
- Fix bug where `select` event was not triggered in `gr.Gallery` if `height` was set to be large with `allow_preview=False` by [@freddyaboulton](https://github.com/freddyaboulton) in [PR 4551](https://github.com/gradio-app/gradio/pull/4551)
- Fix bug where setting `visible=False` in `gr.Group` event did not work by [@abidlabs](https://github.com/abidlabs) in [PR 4567](https://github.com/gradio-app/gradio/pull/4567)
- Fix `make_waveform` to work with paths that contain spaces [@akx](https://github.com/akx) in [PR 4570](https://github.com/gradio-app/gradio/pull/4570) & [PR 4578](https://github.com/gradio-app/gradio/pull/4578)
- Send captured data in `stop_recording` event for `gr.Audio` and `gr.Video` components by [@freddyaboulton](https://github.com/freddyaboulton) in [PR 4554](https://github.com/gradio-app/gradio/pull/4554)
- Fix bug in `gr.Gallery` where `height` and `object_fit` parameters where being ignored by [@freddyaboulton](https://github.com/freddyaboulton) in [PR 4576](https://github.com/gradio-app/gradio/pull/4576)
- Fixes an HTML sanitization issue in DOMPurify where links in markdown were not opening in a new window by [@hannahblair] in [PR 4577](https://github.com/gradio-app/gradio/pull/4577)
- Fixed Dropdown height rendering in Columns by [@aliabid94](https://github.com/aliabid94) in [PR 4584](https://github.com/gradio-app/gradio/pull/4584) 
- Fixed bug where `AnnotatedImage` css styling was causing the annotation masks to not be displayed correctly by  [@freddyaboulton](https://github.com/freddyaboulton) in [PR 4628](https://github.com/gradio-app/gradio/pull/4628)
- Ensure that Gradio does not silently fail when running on a port that is occupied by [@abidlabs](https://github.com/abidlabs) in [PR 4624](https://github.com/gradio-app/gradio/pull/4624).
- Fix double upload bug that caused lag in file uploads by [@aliabid94](https://github.com/aliabid94) in [PR 4661](https://github.com/gradio-app/gradio/pull/4661)
- `Progress` component now appears even when no `iterable` is specified in `tqdm` constructor by [@itrushkin](https://github.com/itrushkin) in [PR 4475](https://github.com/gradio-app/gradio/pull/4475)
- Deprecation warnings now point at the user code using those deprecated features, instead of Gradio internals, by (https://github.com/akx) in [PR 4694](https://github.com/gradio-app/gradio/pull/4694)
- Adapt column widths in gr.Examples based on content  by [@pngwn](https://github.com/pngwn) & [@dawoodkhan82](https://github.com/dawoodkhan82) in [PR 4700](https://github.com/gradio-app/gradio/pull/4700)
- The `plot` parameter deprecation warnings should now only be emitted for `Image` components by [@freddyaboulton](https://github.com/freddyaboulton) in [PR 4709](https://github.com/gradio-app/gradio/pull/4709)
- Removed uncessessary `type` deprecation warning by [@freddyaboulton](https://github.com/freddyaboulton) in [PR 4709](https://github.com/gradio-app/gradio/pull/4709)
- Ensure Audio autoplays works when `autoplay=True` and the video source is dynamically updated [@pngwn](https://github.com/pngwn) in [PR 4705](https://github.com/gradio-app/gradio/pull/4705)
- When an error modal is shown in spaces, ensure we scroll to the top so it can be seen by [@pngwn](https://github.com/pngwn) in [PR 4712](https://github.com/gradio-app/gradio/pull/4712)
- Update depedencies by [@pngwn](https://github.com/pngwn) in [PR 4675](https://github.com/gradio-app/gradio/pull/4675)
- Fixes `gr.Dropdown` being cutoff at the bottom by [@abidlabs](https://github.com/abidlabs) in [PR 4691](https://github.com/gradio-app/gradio/pull/4691).
- Scroll top when clicking "View API" in spaces by [@pngwn](https://github.com/pngwn) in [PR 4714](https://github.com/gradio-app/gradio/pull/4714)
- Fix bug where `show_label` was hiding the entire component for `gr.Label` by [@freddyaboulton](https://github.com/freddyaboulton) in [PR 4713](https://github.com/gradio-app/gradio/pull/4713)
- Don't crash when uploaded image has broken EXIF data, by [@akx](https://github.com/akx) in [PR 4764](https://github.com/gradio-app/gradio/pull/4764)
- Place toast messages at the top of the screen by [@pngwn](https://github.com/pngwn) in [PR 4796](https://github.com/gradio-app/gradio/pull/4796)
- Fix regressed styling of Login page when auth is enabled by [@freddyaboulton](https://github.com/freddyaboulton) in [PR 4797](https://github.com/gradio-app/gradio/pull/4797)
- Prevent broken scrolling to output on Spaces by [@aliabid94](https://github.com/aliabid94) in [PR 4822](https://github.com/gradio-app/gradio/pull/4822)

## Other Changes:

- Add `.git-blame-ignore-revs` by [@akx](https://github.com/akx) in [PR 4586](https://github.com/gradio-app/gradio/pull/4586)
- Update frontend dependencies in [PR 4601](https://github.com/gradio-app/gradio/pull/4601)
- Use `typing.Literal` where possible in gradio library and client by [@freddyaboulton](https://github.com/freddyaboulton) in [PR 4608](https://github.com/gradio-app/gradio/pull/4608)
- Remove unnecessary mock json files for frontend E2E tests by [@dawoodkhan82](https://github.com/dawoodkhan82) in [PR 4625](https://github.com/gradio-app/gradio/pull/4625)
- Update dependencies by [@pngwn](https://github.com/pngwn) in [PR 4643](https://github.com/gradio-app/gradio/pull/4643)
- The theme builder now launches successfully, and the API docs are cleaned up. By [@abidlabs](https://github.com/aliabid94) in [PR 4683](https://github.com/gradio-app/gradio/pull/4683)
- Remove `cleared_value` from some components as its no longer used internally by [@freddyaboulton](https://github.com/freddyaboulton) in [PR 4685](https://github.com/gradio-app/gradio/pull/4685)
- Better errors when you define two Blocks and reference components in one Blocks from the events in the other Blocks [@abidlabs](https://github.com/abidlabs) in [PR 4738](https://github.com/gradio-app/gradio/pull/4738).
- Better message when share link is not created by [@abidlabs](https://github.com/abidlabs) in [PR 4773](https://github.com/gradio-app/gradio/pull/4773).
- Improve accessibility around selected images in gr.Gallery component by [@hannahblair](https://github.com/hannahblair) in [PR 4790](https://github.com/gradio-app/gradio/pull/4790)

## Breaking Changes:

[PR 4683](https://github.com/gradio-app/gradio/pull/4683) removes the explict named endpoint "load_examples" from gr.Interface that was introduced in [PR 4456](https://github.com/gradio-app/gradio/pull/4456).

# Version 3.35.2

## New Features:

No changes to highlight.

## Bug Fixes:

- Fix chatbot streaming by [@aliabid94](https://github.com/aliabid94) in [PR 4537](https://github.com/gradio-app/gradio/pull/4537)
- Fix chatbot height and scrolling by [@aliabid94](https://github.com/aliabid94) in [PR 4540](https://github.com/gradio-app/gradio/pull/4540)

## Other Changes:

No changes to highlight.

## Breaking Changes:

No changes to highlight.

# Version 3.35.1

## New Features:

No changes to highlight.

## Bug Fixes:

- Fix chatbot streaming by [@aliabid94](https://github.com/aliabid94) in [PR 4537](https://github.com/gradio-app/gradio/pull/4537)
- Fix error modal position and text size by [@pngwn](https://github.com/pngwn) in [PR 4538](https://github.com/gradio-app/gradio/pull/4538).

## Other Changes:

No changes to highlight.

## Breaking Changes:

No changes to highlight.

# Version 3.35.0

## New Features:

- A `gr.ClearButton` which allows users to easily clear the values of components by [@abidlabs](https://github.com/abidlabs) in [PR 4456](https://github.com/gradio-app/gradio/pull/4456)

Example usage:

```py
import gradio as gr

with gr.Blocks() as demo:
    chatbot = gr.Chatbot([("Hello", "How are you?")])
    with gr.Row():
        textbox = gr.Textbox(scale=3, interactive=True)
        gr.ClearButton([textbox, chatbot], scale=1)

demo.launch()
```

- Min and max value for gr.Number by [@artegoser](https://github.com/artegoser) and [@dawoodkhan82](https://github.com/dawoodkhan82) in [PR 3991](https://github.com/gradio-app/gradio/pull/3991)
- Add `start_recording` and `stop_recording` events to `Video` and `Audio` components by [@pngwn](https://github.com/pngwn) in [PR 4422](https://github.com/gradio-app/gradio/pull/4422)
- Allow any function to generate an error message and allow multiple messages to appear at a time. Other error modal improvements such as auto dismiss after a time limit and a new layout on mobile [@pngwn](https://github.com/pngwn) in [PR 4459](https://github.com/gradio-app/gradio/pull/4459).
- Add `autoplay` kwarg to `Video` and `Audio` components by [@pngwn](https://github.com/pngwn) in [PR 4453](https://github.com/gradio-app/gradio/pull/4453)
- Add `allow_preview` parameter to `Gallery` to control whether a detailed preview is displayed on click by
[@freddyaboulton](https://github.com/freddyaboulton) in [PR 4470](https://github.com/gradio-app/gradio/pull/4470)
- Add `latex_delimiters` parameter to `Chatbot` to control the delimiters used for LaTeX and to disable LaTeX in the `Chatbot` by [@dawoodkhan82](https://github.com/dawoodkhan82) in [PR 4516](https://github.com/gradio-app/gradio/pull/4516)
- Can now issue `gr.Warning` and `gr.Info` modals. Simply put the code `gr.Warning("Your warning message")` or `gr.Info("Your info message")` as a standalone line in your function. By [@aliabid94](https://github.com/aliabid94) in [PR 4518](https://github.com/gradio-app/gradio/pull/4518). 

Example:
```python
def start_process(name):
    gr.Info("Starting process")
    if name is None:
        gr.Warning("Name is empty")
    ...
    if success == False:
        raise gr.Error("Process failed")
```


## Bug Fixes:

- Add support for PAUSED state in the JS client by [@abidlabs](https://github.com/abidlabs) in [PR 4438](https://github.com/gradio-app/gradio/pull/4438)
- Ensure Tabs only occupy the space required by [@pngwn](https://github.com/pngwn) in [PR 4419](https://github.com/gradio-app/gradio/pull/4419)
- Ensure components have the correct empty sizes to prevent empty containers from collapsing by [@pngwn](https://github.com/pngwn) in [PR 4447](https://github.com/gradio-app/gradio/pull/4447).
- Frontend code no longer crashes when there is a relative URL in an `<a>` element, by [@akx](https://github.com/akx) in [PR 4449](https://github.com/gradio-app/gradio/pull/4449).
- Fix bug where setting `format='mp4'` on a video component would cause the function to error out if the uploaded video was not playable by [@freddyaboulton](https://github.com/freddyaboulton) in [PR 4467](https://github.com/gradio-app/gradio/pull/4467)
- Fix `_js` parameter to work even without backend function, by [@aliabid94](https://github.com/aliabid94) in [PR 4486](https://github.com/gradio-app/gradio/pull/4486).
- Fix new line issue with `gr.Chatbot()` by [@dawoodkhan82](https://github.com/dawoodkhan82) in [PR 4491](https://github.com/gradio-app/gradio/pull/4491)
- Fixes issue with Clear button not working for `Label` component by [@abidlabs](https://github.com/abidlabs) in [PR 4456](https://github.com/gradio-app/gradio/pull/4456)
- Restores the ability to pass in a tuple (sample rate, audio array) to gr.Audio() by [@abidlabs](https://github.com/abidlabs) in [PR 4525](https://github.com/gradio-app/gradio/pull/4525)
- Ensure code is correctly formatted and copy button is always present in Chatbot by [@pngwn](https://github.com/pngwn) in [PR 4527](https://github.com/gradio-app/gradio/pull/4527)
- `show_label` will not automatically be set to `True` in `gr.BarPlot.update` by [@freddyaboulton](https://github.com/freddyaboulton) in [PR 4531](https://github.com/gradio-app/gradio/pull/4531)
- `gr.BarPlot` group text now respects darkmode by [@freddyaboulton](https://github.com/freddyaboulton) in [PR 4531](https://github.com/gradio-app/gradio/pull/4531)
- Fix dispatched errors from within components [@aliabid94](https://github.com/aliabid94) in [PR 4786](https://github.com/gradio-app/gradio/pull/4786)

## Other Changes:

- Change styling of status and toast error components by [@hannahblair](https://github.com/hannahblair) in [PR 4454](https://github.com/gradio-app/gradio/pull/4454).
- Clean up unnecessary `new Promise()`s by [@akx](https://github.com/akx) in [PR 4442](https://github.com/gradio-app/gradio/pull/4442).
- Minor UI cleanup for Examples and Dataframe components [@aliabid94](https://github.com/aliabid94) in [PR 4455](https://github.com/gradio-app/gradio/pull/4455). 
- Minor UI cleanup for Examples and Dataframe components [@aliabid94](https://github.com/aliabid94) in [PR 4455](https://github.com/gradio-app/gradio/pull/4455).
- Add Catalan translation [@jordimas](https://github.com/jordimas) in [PR 4483](https://github.com/gradio-app/gradio/pull/4483).
- The API endpoint that loads examples upon click has been given an explicit name ("/load_examples") by [@abidlabs](https://github.com/abidlabs) in [PR 4456](https://github.com/gradio-app/gradio/pull/4456).
- Allows configuration of FastAPI app when calling `mount_gradio_app`, by [@charlesfrye](https://github.com/charlesfrye) in [PR4519](https://github.com/gradio-app/gradio/pull/4519).

## Breaking Changes:

- The behavior of the `Clear` button has been changed for `Slider`, `CheckboxGroup`, `Radio`, `Dropdown` components by [@abidlabs](https://github.com/abidlabs) in [PR 4456](https://github.com/gradio-app/gradio/pull/4456). The Clear button now sets the value of these components to be empty as opposed to the original default set by the developer. This is to make them in line with the rest of the Gradio components.
- Python 3.7 end of life is June 27 2023. Gradio will no longer support python 3.7 by [@freddyaboulton](https://github.com/freddyaboulton) in [PR 4484](https://github.com/gradio-app/gradio/pull/4484)
- Removed `$` as a default LaTeX delimiter for the `Chatbot` by [@dawoodkhan82](https://github.com/dawoodkhan82) in [PR 4516](https://github.com/gradio-app/gradio/pull/4516). The specific LaTeX delimeters can be set using the new `latex_delimiters` parameter in `Chatbot`.

# Version 3.34.0

## New Features:

- The `gr.UploadButton` component now supports the `variant` and `interactive` parameters by [@abidlabs](https://github.com/abidlabs) in [PR 4436](https://github.com/gradio-app/gradio/pull/4436).

## Bug Fixes:

- Remove target="\_blank" override on anchor tags with internal targets by [@hannahblair](https://github.com/hannahblair) in [PR 4405](https://github.com/gradio-app/gradio/pull/4405)
- Fixed bug where `gr.File(file_count='multiple')` could not be cached as output by [@freddyaboulton](https://github.com/freddyaboulton) in [PR 4421](https://github.com/gradio-app/gradio/pull/4421)
- Restricts the domains that can be proxied via `/proxy` route by [@abidlabs](https://github.com/abidlabs) in [PR 4406](https://github.com/gradio-app/gradio/pull/4406).
- Fixes issue where `gr.UploadButton` could not be used to upload the same file twice by [@dawoodkhan82](https://github.com/dawoodkhan82) in [PR 4437](https://github.com/gradio-app/gradio/pull/4437)
- Fixes bug where `/proxy` route was being incorrectly constructed by the frontend by [@abidlabs](https://github.com/abidlabs) in [PR 4430](https://github.com/gradio-app/gradio/pull/4430).
- Fix z-index of status component by [@hannahblair](https://github.com/hannahblair) in [PR 4429](https://github.com/gradio-app/gradio/pull/4429)
- Fix video rendering in Safari by [@aliabid94](https://github.com/aliabid94) in [PR 4433](https://github.com/gradio-app/gradio/pull/4433).
- The output directory for files downloaded when calling Blocks as a function is now set to a temporary directory by default (instead of the working directory in some cases) by [@abidlabs](https://github.com/abidlabs) in [PR 4501](https://github.com/gradio-app/gradio/pull/4501)

## Other Changes:

- When running on Spaces, handler functions will be transformed by the [PySpaces](https://pypi.org/project/spaces/) library in order to make them work with specific hardware. It will have no effect on standalone Gradio apps or regular Gradio Spaces and can be globally deactivated as follows : `import spaces; spaces.disable_gradio_auto_wrap()` by [@cbensimon](https://github.com/cbensimon) in [PR 4389](https://github.com/gradio-app/gradio/pull/4389).
- Deprecated `.style` parameter and moved arguments to constructor. Added support for `.update()` to all arguments initially in style. Added `scale` and `min_width` support to every Component. By [@aliabid94](https://github.com/aliabid94) in [PR 4374](https://github.com/gradio-app/gradio/pull/4374)

## Breaking Changes:

No changes to highlight.

# Version 3.33.1

## New Features:

No changes to highlight.

## Bug Fixes:

- Allow `every` to work with generators by [@dkjshk](https://github.com/dkjshk) in [PR 4434](https://github.com/gradio-app/gradio/pull/4434)
- Fix z-index of status component by [@hannahblair](https://github.com/hannahblair) in [PR 4429](https://github.com/gradio-app/gradio/pull/4429)
- Allow gradio to work offline, by [@aliabid94](https://github.com/aliabid94) in [PR 4398](https://github.com/gradio-app/gradio/pull/4398).
- Fixed `validate_url` to check for 403 errors and use a GET request in place of a HEAD by [@alvindaiyan](https://github.com/alvindaiyan) in [PR 4388](https://github.com/gradio-app/gradio/pull/4388).

## Other Changes:

- More explicit error message when share link binary is blocked by antivirus by [@abidlabs](https://github.com/abidlabs) in [PR 4380](https://github.com/gradio-app/gradio/pull/4380).

## Breaking Changes:

No changes to highlight.

# Version 3.33.0

## New Features:

- Introduced `gradio deploy` to launch a Gradio app to Spaces directly from your terminal. By [@aliabid94](https://github.com/aliabid94) in [PR 4033](https://github.com/gradio-app/gradio/pull/4033).
- Introduce `show_progress='corner'` argument to event listeners, which will not cover the output components with the progress animation, but instead show it in the corner of the components. By [@aliabid94](https://github.com/aliabid94) in [PR 4396](https://github.com/gradio-app/gradio/pull/4396).

## Bug Fixes:

- Fix bug where Label change event was triggering itself by [@freddyaboulton](https://github.com/freddyaboulton) in [PR 4371](https://github.com/gradio-app/gradio/pull/4371)
- Make `Blocks.load` behave like other event listeners (allows chaining `then` off of it) [@anentropic](https://github.com/anentropic/) in [PR 4304](https://github.com/gradio-app/gradio/pull/4304)
- Respect `interactive=True` in output components of a `gr.Interface` by [@abidlabs](https://github.com/abidlabs) in [PR 4356](https://github.com/gradio-app/gradio/pull/4356).
- Remove unused frontend code by [@akx](https://github.com/akx) in [PR 4275](https://github.com/gradio-app/gradio/pull/4275)
- Fixes favicon path on Windows by [@abidlabs](https://github.com/abidlabs) in [PR 4369](https://github.com/gradio-app/gradio/pull/4369).
- Prevent path traversal in `/file` routes by [@abidlabs](https://github.com/abidlabs) in [PR 4370](https://github.com/gradio-app/gradio/pull/4370).
- Do not send HF token to other domains via `/proxy` route by [@abidlabs](https://github.com/abidlabs) in [PR 4368](https://github.com/gradio-app/gradio/pull/4368).
- Replace default `markedjs` sanitize function with DOMPurify sanitizer for `gr.Chatbot()` by [@dawoodkhan82](https://github.com/dawoodkhan82) in [PR 4360](https://github.com/gradio-app/gradio/pull/4360)
- Prevent the creation of duplicate copy buttons in the chatbot and ensure copy buttons work in non-secure contexts by [@binary-husky](https://github.com/binary-husky) in [PR 4350](https://github.com/gradio-app/gradio/pull/4350).

## Other Changes:

- Remove flicker of loading bar by adding opacity transition, by [@aliabid94](https://github.com/aliabid94) in [PR 4349](https://github.com/gradio-app/gradio/pull/4349).
- Performance optimization in the frontend's Blocks code by [@akx](https://github.com/akx) in [PR 4334](https://github.com/gradio-app/gradio/pull/4334)
- Upgrade the pnpm lock file format version from v6.0 to v6.1 by [@whitphx](https://github.com/whitphx) in [PR 4393](https://github.com/gradio-app/gradio/pull/4393)

## Breaking Changes:

- The `/file=` route no longer allows accessing dotfiles or files in "dot directories" by [@akx](https://github.com/akx) in [PR 4303](https://github.com/gradio-app/gradio/pull/4303)

# Version 3.32.0

## New Features:

- `Interface.launch()` and `Blocks.launch()` now accept an `app_kwargs` argument to allow customizing the configuration of the underlying FastAPI app, by [@akx](https://github.com/akx) in [PR 4282](https://github.com/gradio-app/gradio/pull/4282)

## Bug Fixes:

- Fixed Gallery/AnnotatedImage components not respecting GRADIO_DEFAULT_DIR variable by [@freddyaboulton](https://github.com/freddyaboulton) in [PR 4256](https://github.com/gradio-app/gradio/pull/4256)
- Fixed Gallery/AnnotatedImage components resaving identical images by [@freddyaboulton](https://github.com/freddyaboulton) in [PR 4256](https://github.com/gradio-app/gradio/pull/4256)
- Fixed Audio/Video/File components creating empty tempfiles on each run by [@freddyaboulton](https://github.com/freddyaboulton) in [PR 4256](https://github.com/gradio-app/gradio/pull/4256)
- Fixed the behavior of the `run_on_click` parameter in `gr.Examples` by [@abidlabs](https://github.com/abidlabs) in [PR 4258](https://github.com/gradio-app/gradio/pull/4258).
- Ensure error modal displays when the queue is enabled by [@pngwn](https://github.com/pngwn) in [PR 4273](https://github.com/gradio-app/gradio/pull/4273)
- Ensure js client respcts the full root when making requests to the server by [@pngwn](https://github.com/pngwn) in [PR 4271](https://github.com/gradio-app/gradio/pull/4271)

## Other Changes:

- Refactor web component `initial_height` attribute by [@whitphx](https://github.com/whitphx) in [PR 4223](https://github.com/gradio-app/gradio/pull/4223)
- Relocate `mount_css` fn to remove circular dependency [@whitphx](https://github.com/whitphx) in [PR 4222](https://github.com/gradio-app/gradio/pull/4222)
- Upgrade Black to 23.3 by [@akx](https://github.com/akx) in [PR 4259](https://github.com/gradio-app/gradio/pull/4259)
- Add frontend LaTeX support in `gr.Chatbot()` using `KaTeX` by [@dawoodkhan82](https://github.com/dawoodkhan82) in [PR 4285](https://github.com/gradio-app/gradio/pull/4285).

## Breaking Changes:

No changes to highlight.

# Version 3.31.0

## New Features:

- The reloader command (`gradio app.py`) can now accept command line arguments by [@micky2be](https://github.com/micky2be) in [PR 4119](https://github.com/gradio-app/gradio/pull/4119)
- Added `format` argument to `Audio` component by [@freddyaboulton](https://github.com/freddyaboulton) in [PR 4178](https://github.com/gradio-app/gradio/pull/4178)
- Add JS client code snippets to use via api page by [@aliabd](https://github.com/aliabd) in [PR 3927](https://github.com/gradio-app/gradio/pull/3927).
- Update to the JS client by [@pngwn](https://github.com/pngwn) in [PR 4202](https://github.com/gradio-app/gradio/pull/4202)

## Bug Fixes:

- Fix "TypeError: issubclass() arg 1 must be a class" When use Optional[Types] by [@lingfengchencn](https://github.com/lingfengchencn) in [PR 4200](https://github.com/gradio-app/gradio/pull/4200).
- Gradio will no longer send any analytics or call home if analytics are disabled with the GRADIO_ANALYTICS_ENABLED environment variable. By [@akx](https://github.com/akx) in [PR 4194](https://github.com/gradio-app/gradio/pull/4194) and [PR 4236](https://github.com/gradio-app/gradio/pull/4236)
- The deprecation warnings for kwargs now show the actual stack level for the invocation, by [@akx](https://github.com/akx) in [PR 4203](https://github.com/gradio-app/gradio/pull/4203).
- Fix "TypeError: issubclass() arg 1 must be a class" When use Optional[Types] by [@lingfengchencn](https://github.com/lingfengchencn) in [PR 4200](https://github.com/gradio-app/gradio/pull/4200).
- Ensure cancelling functions work correctly by [@pngwn](https://github.com/pngwn) in [PR 4225](https://github.com/gradio-app/gradio/pull/4225)
- Fixes a bug with typing.get_type_hints() on Python 3.9 by [@abidlabs](https://github.com/abidlabs) in [PR 4228](https://github.com/gradio-app/gradio/pull/4228).
- Fixes JSONDecodeError by [@davidai](https://github.com/davidai) in [PR 4241](https://github.com/gradio-app/gradio/pull/4241)
- Fix `chatbot_dialogpt` demo by [@dawoodkhan82](https://github.com/dawoodkhan82) in [PR 4238](https://github.com/gradio-app/gradio/pull/4238).

## Other Changes:

- Change `gr.Chatbot()` markdown parsing to frontend using `marked` library and `prism` by [@dawoodkhan82](https://github.com/dawoodkhan82) in [PR 4150](https://github.com/gradio-app/gradio/pull/4150)
- Update the js client by [@pngwn](https://github.com/pngwn) in [PR 3899](https://github.com/gradio-app/gradio/pull/3899)
- Fix documentation for the shape of the numpy array produced by the `Image` component by [@der3318](https://github.com/der3318) in [PR 4204](https://github.com/gradio-app/gradio/pull/4204).
- Updates the timeout for websocket messaging from 1 second to 5 seconds by [@abidlabs](https://github.com/abidlabs) in [PR 4235](https://github.com/gradio-app/gradio/pull/4235)

## Breaking Changes:

No changes to highlight.

# Version 3.30.0

## New Features:

- Adds a `root_path` parameter to `launch()` that allows running Gradio applications on subpaths (e.g. www.example.com/app) behind a proxy, by [@abidlabs](https://github.com/abidlabs) in [PR 4133](https://github.com/gradio-app/gradio/pull/4133)
- Fix dropdown change listener to trigger on change when updated as an output by [@aliabid94](https://github.com/aliabid94) in [PR 4128](https://github.com/gradio-app/gradio/pull/4128).
- Add `.input` event listener, which is only triggered when a user changes the component value (as compared to `.change`, which is also triggered when a component updates as the result of a function trigger), by [@aliabid94](https://github.com/aliabid94) in [PR 4157](https://github.com/gradio-app/gradio/pull/4157).

## Bug Fixes:

- Records username when flagging by [@abidlabs](https://github.com/abidlabs) in [PR 4135](https://github.com/gradio-app/gradio/pull/4135)
- Fix website build issue by [@aliabd](https://github.com/aliabd) in [PR 4142](https://github.com/gradio-app/gradio/pull/4142)
- Fix lang agnostic type info for `gr.File(file_count='multiple')` output components by [@freddyaboulton](https://github.com/freddyaboulton) in [PR 4153](https://github.com/gradio-app/gradio/pull/4153)

## Other Changes:

No changes to highlight.

## Breaking Changes:

No changes to highlight.

# Version 3.29.0

## New Features:

- Returning language agnostic types in the `/info` route by [@freddyaboulton](https://github.com/freddyaboulton) in [PR 4039](https://github.com/gradio-app/gradio/pull/4039)

## Bug Fixes:

- Allow users to upload audio files in Audio component on iOS by by [@aliabid94](https://github.com/aliabid94) in [PR 4071](https://github.com/gradio-app/gradio/pull/4071).
- Fixes the gradio theme builder error that appeared on launch by [@aliabid94](https://github.com/aliabid94) and [@abidlabs](https://github.com/abidlabs) in [PR 4080](https://github.com/gradio-app/gradio/pull/4080)
- Keep Accordion content in DOM by [@aliabid94](https://github.com/aliabid94) in [PR 4070](https://github.com/gradio-app/gradio/pull/4073)
- Fixed bug where type hints in functions caused the event handler to crash by [@freddyaboulton](https://github.com/freddyaboulton) in [PR 4068](https://github.com/gradio-app/gradio/pull/4068)
- Fix dropdown default value not appearing by [@aliabid94](https://github.com/aliabid94) in [PR 4072](https://github.com/gradio-app/gradio/pull/4072).
- Soft theme label color fix by [@aliabid94](https://github.com/aliabid94) in [PR 4070](https://github.com/gradio-app/gradio/pull/4070)
- Fix `gr.Slider` `release` event not triggering on mobile by [@space-nuko](https://github.com/space-nuko) in [PR 4098](https://github.com/gradio-app/gradio/pull/4098)
- Removes extraneous `State` component info from the `/info` route by [@abidlabs](https://github.com/freddyaboulton) in [PR 4107](https://github.com/gradio-app/gradio/pull/4107)
- Make .then() work even if first event fails by [@aliabid94](https://github.com/aliabid94) in [PR 4115](https://github.com/gradio-app/gradio/pull/4115).

## Documentation Changes:

No changes to highlight.

## Testing and Infrastructure Changes:

No changes to highlight.

## Breaking Changes:

No changes to highlight.

## Full Changelog:

- Allow users to submit with enter in Interfaces with textbox / number inputs [@aliabid94](https://github.com/aliabid94) in [PR 4090](https://github.com/gradio-app/gradio/pull/4090).
- Updates gradio's requirements.txt to requires uvicorn>=0.14.0 by [@abidlabs](https://github.com/abidlabs) in [PR 4086](https://github.com/gradio-app/gradio/pull/4086)
- Updates some error messaging by [@abidlabs](https://github.com/abidlabs) in [PR 4086](https://github.com/gradio-app/gradio/pull/4086)
- Renames simplified Chinese translation file from `zh-cn.json` to `zh-CN.json` by [@abidlabs](https://github.com/abidlabs) in [PR 4086](https://github.com/gradio-app/gradio/pull/4086)

## Contributors Shoutout:

No changes to highlight.

# Version 3.28.3

## New Features:

No changes to highlight.

## Bug Fixes:

- Fixes issue with indentation in `gr.Code()` component with streaming by [@dawoodkhan82](https://github.com/dawoodkhan82) in [PR 4043](https://github.com/gradio-app/gradio/pull/4043)

## Documentation Changes:

No changes to highlight.

## Testing and Infrastructure Changes:

No changes to highlight.

## Breaking Changes:

No changes to highlight.

## Full Changelog:

No changes to highlight.

## Contributors Shoutout:

No changes to highlight.

# Version 3.28.2

## Bug Fixes

- Code component visual updates by [@pngwn](https://github.com/pngwn) in [PR 4051](https://github.com/gradio-app/gradio/pull/4051)

## New Features:

- Add support for `visual-question-answering`, `document-question-answering`, and `image-to-text` using `gr.Interface.load("models/...")` and `gr.Interface.from_pipeline` by [@osanseviero](https://github.com/osanseviero) in [PR 3887](https://github.com/gradio-app/gradio/pull/3887)
- Add code block support in `gr.Chatbot()`, by [@dawoodkhan82](https://github.com/dawoodkhan82) in [PR 4048](https://github.com/gradio-app/gradio/pull/4048)
- Adds the ability to blocklist filepaths (and also improves the allowlist mechanism) by [@abidlabs](https://github.com/abidlabs) in [PR 4047](https://github.com/gradio-app/gradio/pull/4047).
- Adds the ability to specify the upload directory via an environment variable by [@abidlabs](https://github.com/abidlabs) in [PR 4047](https://github.com/gradio-app/gradio/pull/4047).

## Bug Fixes:

- Fixes issue with `matplotlib` not rendering correctly if the backend was not set to `Agg` by [@abidlabs](https://github.com/abidlabs) in [PR 4029](https://github.com/gradio-app/gradio/pull/4029)
- Fixes bug where rendering the same `gr.State` across different Interfaces/Blocks within larger Blocks would not work by [@abidlabs](https://github.com/abidlabs) in [PR 4030](https://github.com/gradio-app/gradio/pull/4030)
- Code component visual updates by [@pngwn](https://github.com/pngwn) in [PR 4051](https://github.com/gradio-app/gradio/pull/4051)

## Documentation Changes:

- Adds a Guide on how to use the Python Client within a FastAPI app, by [@abidlabs](https://github.com/abidlabs) in [PR 3892](https://github.com/gradio-app/gradio/pull/3892)

## Testing and Infrastructure Changes:

No changes to highlight.

## Breaking Changes:

- `gr.HuggingFaceDatasetSaver` behavior changed internally. The `flagging/` folder is not a `.git/` folder anymore when using it. `organization` parameter is now ignored in favor of passing a full dataset id as `dataset_name` (e.g. `"username/my-dataset"`).
- New lines (`\n`) are not automatically converted to `<br>` in `gr.Markdown()` or `gr.Chatbot()`. For multiple new lines, a developer must add multiple `<br>` tags.

## Full Changelog:

- Safer version of `gr.HuggingFaceDatasetSaver` using HTTP methods instead of git pull/push by [@Wauplin](https://github.com/Wauplin) in [PR 3973](https://github.com/gradio-app/gradio/pull/3973)

## Contributors Shoutout:

No changes to highlight.

# Version 3.28.1

## New Features:

- Add a "clear mask" button to `gr.Image` sketch modes, by [@space-nuko](https://github.com/space-nuko) in [PR 3615](https://github.com/gradio-app/gradio/pull/3615)

## Bug Fixes:

- Fix dropdown default value not appearing by [@aliabid94](https://github.com/aliabid94) in [PR 3996](https://github.com/gradio-app/gradio/pull/3996).
- Fix faded coloring of output textboxes in iOS / Safari by [@aliabid94](https://github.com/aliabid94) in [PR 3993](https://github.com/gradio-app/gradio/pull/3993)

## Documentation Changes:

No changes to highlight.

## Testing and Infrastructure Changes:

- CI: Simplified Python CI workflow by [@akx](https://github.com/akx) in [PR 3982](https://github.com/gradio-app/gradio/pull/3982)
- Upgrade pyright to 1.1.305 by [@akx](https://github.com/akx) in [PR 4042](https://github.com/gradio-app/gradio/pull/4042)
- More Ruff rules are enabled and lint errors fixed by [@akx](https://github.com/akx) in [PR 4038](https://github.com/gradio-app/gradio/pull/4038)

## Breaking Changes:

No changes to highlight.

## Full Changelog:

No changes to highlight.

## Contributors Shoutout:

No changes to highlight.

# Version 3.28.0

## Bug Fixes:

- Fix duplicate play commands in full-screen mode of 'video'. by [@tomchang25](https://github.com/tomchang25) in [PR 3968](https://github.com/gradio-app/gradio/pull/3968).
- Fix the issue of the UI stuck caused by the 'selected' of DataFrame not being reset. by [@tomchang25](https://github.com/tomchang25) in [PR 3916](https://github.com/gradio-app/gradio/pull/3916).
- Fix issue where `gr.Video()` would not work inside a `gr.Tab()` by [@dawoodkhan82](https://github.com/dawoodkhan82) in [PR 3891](https://github.com/gradio-app/gradio/pull/3891)
- Fixed issue with old_value check in File. by [@tomchang25](https://github.com/tomchang25) in [PR 3859](https://github.com/gradio-app/gradio/pull/3859).
- Fixed bug where all bokeh plots appeared in the same div by [@freddyaboulton](https://github.com/freddyaboulton) in [PR 3896](https://github.com/gradio-app/gradio/pull/3896)
- Fixed image outputs to automatically take full output image height, unless explicitly set, by [@aliabid94](https://github.com/aliabid94) in [PR 3905](https://github.com/gradio-app/gradio/pull/3905)
- Fix issue in `gr.Gallery()` where setting height causes aspect ratio of images to collapse by [@dawoodkhan82](https://github.com/dawoodkhan82) in [PR 3830](https://github.com/gradio-app/gradio/pull/3830)
- Fix issue where requesting for a non-existing file would trigger a 500 error by [@micky2be](https://github.com/micky2be) in `[PR 3895](https://github.com/gradio-app/gradio/pull/3895)`.
- Fix bugs with abspath about symlinks, and unresolvable path on Windows by [@micky2be](https://github.com/micky2be) in `[PR 3895](https://github.com/gradio-app/gradio/pull/3895)`.
- Fixes type in client `Status` enum by [@10zinten](https://github.com/10zinten) in [PR 3931](https://github.com/gradio-app/gradio/pull/3931)
- Fix `gr.ChatBot` to handle image url [tye-singwa](https://github.com/tye-signwa) in [PR 3953](https://github.com/gradio-app/gradio/pull/3953)
- Move Google Tag Manager related initialization code to analytics-enabled block by [@akx](https://github.com/akx) in [PR 3956](https://github.com/gradio-app/gradio/pull/3956)
- Fix bug where port was not reused if the demo was closed and then re-launched by [@freddyaboulton](https://github.com/freddyaboulton) in [PR 3896](https://github.com/gradio-app/gradio/pull/3959)
- Fixes issue where dropdown does not position itself at selected element when opened [@dawoodkhan82](https://github.com/dawoodkhan82) in [PR 3639](https://github.com/gradio-app/gradio/pull/3639)

## Documentation Changes:

- Make use of `gr` consistent across the docs by [@duerrsimon](https://github.com/duerrsimon) in [PR 3901](https://github.com/gradio-app/gradio/pull/3901)
- Fixed typo in theming-guide.md by [@eltociear](https://github.com/eltociear) in [PR 3952](https://github.com/gradio-app/gradio/pull/3952)

## Testing and Infrastructure Changes:

- CI: Python backend lint is only run once, by [@akx](https://github.com/akx) in [PR 3960](https://github.com/gradio-app/gradio/pull/3960)
- Format invocations and concatenations were replaced by f-strings where possible by [@akx](https://github.com/akx) in [PR 3984](https://github.com/gradio-app/gradio/pull/3984)
- Linting rules were made more strict and issues fixed by [@akx](https://github.com/akx) in [PR 3979](https://github.com/gradio-app/gradio/pull/3979).

## Breaking Changes:

- Some re-exports in `gradio.themes` utilities (introduced in 3.24.0) have been eradicated.
  By [@akx](https://github.com/akx) in [PR 3958](https://github.com/gradio-app/gradio/pull/3958)

## Full Changelog:

- Add DESCRIPTION.md to image_segmentation demo by [@aliabd](https://github.com/aliabd) in [PR 3866](https://github.com/gradio-app/gradio/pull/3866)
- Fix error in running `gr.themes.builder()` by [@deepkyu](https://github.com/deepkyu) in [PR 3869](https://github.com/gradio-app/gradio/pull/3869)
- Fixed a JavaScript TypeError when loading custom JS with `_js` and setting `outputs` to `None` in `gradio.Blocks()` by [@DavG25](https://github.com/DavG25) in [PR 3883](https://github.com/gradio-app/gradio/pull/3883)
- Fixed bg_background_fill theme property to expand to whole background, block_radius to affect form elements as well, and added block_label_shadow theme property by [@aliabid94](https://github.com/aliabid94) in [PR 3590](https://github.com/gradio-app/gradio/pull/3590)

## Contributors Shoutout:

No changes to highlight.

# Version 3.27.0

## New Features:

### AnnotatedImage Component

New AnnotatedImage component allows users to highlight regions of an image, either by providing bounding boxes, or 0-1 pixel masks. This component is useful for tasks such as image segmentation, object detection, and image captioning.

![AnnotatedImage screenshot](https://user-images.githubusercontent.com/7870876/232142720-86e0020f-beaf-47b9-a843-689c9621f09c.gif)

Example usage:

```python
with gr.Blocks() as demo:
    img = gr.Image()
    img_section = gr.AnnotatedImage()
    def mask(img):
        top_left_corner = [0, 0, 20, 20]
        random_mask = np.random.randint(0, 2, img.shape[:2])
        return (img, [(top_left_corner, "left corner"), (random_mask, "random")])
    img.change(mask, img, img_section)
```

See the [image_segmentation demo](https://github.com/gradio-app/gradio/tree/main/demo/image_segmentation) for a full example. By [@aliabid94](https://github.com/aliabid94) in [PR 3836](https://github.com/gradio-app/gradio/pull/3836)

## Bug Fixes:

No changes to highlight.

## Documentation Changes:

No changes to highlight.

## Testing and Infrastructure Changes:

No changes to highlight.

## Breaking Changes:

No changes to highlight.

## Full Changelog:

No changes to highlight.

## Contributors Shoutout:

No changes to highlight.

# Version 3.26.0

## New Features:

### `Video` component supports subtitles

- Allow the video component to accept subtitles as input, by [@tomchang25](https://github.com/tomchang25) in [PR 3673](https://github.com/gradio-app/gradio/pull/3673). To provide subtitles, simply return a tuple consisting of `(path_to_video, path_to_subtitles)` from your function. Both `.srt` and `.vtt` formats are supported:

```py
with gr.Blocks() as demo:
    gr.Video(("video.mp4", "captions.srt"))
```

## Bug Fixes:

- Fix code markdown support in `gr.Chatbot()` component by [@dawoodkhan82](https://github.com/dawoodkhan82) in [PR 3816](https://github.com/gradio-app/gradio/pull/3816)

## Documentation Changes:

- Updates the "view API" page in Gradio apps to use the `gradio_client` library by [@aliabd](https://github.com/aliabd) in [PR 3765](https://github.com/gradio-app/gradio/pull/3765)

- Read more about how to use the `gradio_client` library here: https://gradio.app/getting-started-with-the-python-client/

## Testing and Infrastructure Changes:

No changes to highlight.

## Breaking Changes:

No changes to highlight.

## Full Changelog:

No changes to highlight.

## Contributors Shoutout:

No changes to highlight.

# Version 3.25.0

## New Features:

- Improve error messages when number of inputs/outputs to event handlers mismatch, by [@space-nuko](https://github.com/space-nuko) in [PR 3519](https://github.com/gradio-app/gradio/pull/3519)

- Add `select` listener to Images, allowing users to click on any part of an image and get the coordinates of the click by [@aliabid94](https://github.com/aliabid94) in [PR 3786](https://github.com/gradio-app/gradio/pull/3786).

```python
with gr.Blocks() as demo:
    img = gr.Image()
    textbox = gr.Textbox()

    def select_handler(img, evt: gr.SelectData):
        selected_pixel = img[evt.index[1], evt.index[0]]
        return f"Selected pixel: {selected_pixel}"

    img.select(select_handler, img, textbox)
```

![Recording 2023-04-08 at 17 44 39](https://user-images.githubusercontent.com/7870876/230748572-90a2a8d5-116d-4769-bb53-5516555fbd0f.gif)

## Bug Fixes:

- Increase timeout for sending analytics data by [@dawoodkhan82](https://github.com/dawoodkhan82) in [PR 3647](https://github.com/gradio-app/gradio/pull/3647)
- Fix bug where http token was not accessed over websocket connections by [@freddyaboulton](https://github.com/freddyaboulton) in [PR 3735](https://github.com/gradio-app/gradio/pull/3735)
- Add ability to specify `rows`, `columns` and `object-fit` in `style()` for `gr.Gallery()` component by [@dawoodkhan82](https://github.com/dawoodkhan82) in [PR 3586](https://github.com/gradio-app/gradio/pull/3586)
- Fix bug where recording an audio file through the microphone resulted in a corrupted file name by [@abidlabs](https://github.com/abidlabs) in [PR 3770](https://github.com/gradio-app/gradio/pull/3770)
- Added "ssl_verify" to blocks.launch method to allow for use of self-signed certs by [@garrettsutula](https://github.com/garrettsutula) in [PR 3873](https://github.com/gradio-app/gradio/pull/3873)
- Fix bug where iterators where not being reset for processes that terminated early by [@freddyaboulton](https://github.com/freddyaboulton) in [PR 3777](https://github.com/gradio-app/gradio/pull/3777)
- Fix bug where the upload button was not properly handling the `file_count='multiple'` case by [@freddyaboulton](https://github.com/freddyaboulton) in [PR 3782](https://github.com/gradio-app/gradio/pull/3782)
- Fix bug where use Via API button was giving error by [@Devang-C](https://github.com/Devang-C) in [PR 3783](https://github.com/gradio-app/gradio/pull/3783)

## Documentation Changes:

- Fix invalid argument docstrings, by [@akx](https://github.com/akx) in [PR 3740](https://github.com/gradio-app/gradio/pull/3740)

## Testing and Infrastructure Changes:

No changes to highlight.

## Breaking Changes:

No changes to highlight.

## Full Changelog:

- Fixed IPv6 listening to work with bracket [::1] notation, by [@dsully](https://github.com/dsully) in [PR 3695](https://github.com/gradio-app/gradio/pull/3695)

## Contributors Shoutout:

No changes to highlight.

# Version 3.24.1

## New Features:

- No changes to highlight.

## Bug Fixes:

- Fixes Chatbot issue where new lines were being created every time a message was sent back and forth by [@aliabid94](https://github.com/aliabid94) in [PR 3717](https://github.com/gradio-app/gradio/pull/3717).
- Fixes data updating in DataFrame invoking a `select` event once the dataframe has been selected. By [@yiyuezhuo](https://github.com/yiyuezhuo) in [PR 3861](https://github.com/gradio-app/gradio/pull/3861)
- Fixes false positive warning which is due to too strict type checking by [@yiyuezhuo](https://github.com/yiyuezhuo) in [PR 3837](https://github.com/gradio-app/gradio/pull/3837).

## Documentation Changes:

No changes to highlight.

## Testing and Infrastructure Changes:

No changes to highlight.

## Breaking Changes:

No changes to highlight.

## Full Changelog:

No changes to highlight.

## Contributors Shoutout:

No changes to highlight.

# Version 3.24.0

## New Features:

- Trigger the release event when Slider number input is released or unfocused by [@freddyaboulton](https://github.com/freddyaboulton) in [PR 3589](https://github.com/gradio-app/gradio/pull/3589)
- Created Theme Builder, which allows users to create themes without writing any code, by [@aliabid94](https://github.com/aliabid94) in [PR 3664](https://github.com/gradio-app/gradio/pull/3664). Launch by:

  ```python
  import gradio as gr
  gr.themes.builder()
  ```

  ![Theme Builder](https://user-images.githubusercontent.com/7870876/228204929-d71cbba5-69c2-45b3-bd20-e3a201d98b12.png)

- The `Dropdown` component now has a `allow_custom_value` parameter that lets users type in custom values not in the original list of choices.
- The `Colorpicker` component now has a `.blur()` event

### Added a download button for videos! 📥

![download_video](https://user-images.githubusercontent.com/41651716/227009612-9bc5fb72-2a44-4c55-9b7b-a0fa098e7f25.gif)

By [@freddyaboulton](https://github.com/freddyaboulton) in [PR 3581](https://github.com/gradio-app/gradio/pull/3581).

- Trigger the release event when Slider number input is released or unfocused by [@freddyaboulton](https://github.com/freddyaboulton) in [PR 3589](https://github.com/gradio-app/gradio/pull/3589)

## Bug Fixes:

- Fixed bug where text for altair plots was not legible in dark mode by [@freddyaboulton](https://github.com/freddyaboulton) in [PR 3555](https://github.com/gradio-app/gradio/pull/3555)
- Fixes `Chatbot` and `Image` components so that files passed during processing are added to a directory where they can be served from, by [@abidlabs](https://github.com/abidlabs) in [PR 3523](https://github.com/gradio-app/gradio/pull/3523)
- Use Gradio API server to send telemetry using `huggingface_hub` [@dawoodkhan82](https://github.com/dawoodkhan82) in [PR 3488](https://github.com/gradio-app/gradio/pull/3488)
- Fixes an an issue where if the Blocks scope was not exited, then State could be shared across sessions, by [@abidlabs](https://github.com/abidlabs) in [PR 3600](https://github.com/gradio-app/gradio/pull/3600)
- Ensures that `gr.load()` loads and applies the upstream theme, by [@abidlabs](https://github.com/abidlabs) in [PR 3641](https://github.com/gradio-app/gradio/pull/3641)
- Fixed bug where "or" was not being localized in file upload text by [@freddyaboulton](https://github.com/freddyaboulton) in [PR 3599](https://github.com/gradio-app/gradio/pull/3599)
- Fixed bug where chatbot does not autoscroll inside of a tab, row or column by [@dawoodkhan82](https://github.com/dawoodkhan82) in [PR 3637](https://github.com/gradio-app/gradio/pull/3637)
- Fixed bug where textbox shrinks when `lines` set to larger than 20 by [@dawoodkhan82](https://github.com/dawoodkhan82) in [PR 3637](https://github.com/gradio-app/gradio/pull/3637)
- Ensure CSS has fully loaded before rendering the application, by [@pngwn](https://github.com/pngwn) in [PR 3573](https://github.com/gradio-app/gradio/pull/3573)
- Support using an empty list as `gr.Dataframe` value, by [@space-nuko](https://github.com/space-nuko) in [PR 3646](https://github.com/gradio-app/gradio/pull/3646)
- Fixed `gr.Image` not filling the entire element size, by [@space-nuko](https://github.com/space-nuko) in [PR 3649](https://github.com/gradio-app/gradio/pull/3649)
- Make `gr.Code` support the `lines` property, by [@space-nuko](https://github.com/space-nuko) in [PR 3651](https://github.com/gradio-app/gradio/pull/3651)
- Fixes certain `_js` return values being double wrapped in an array, by [@space-nuko](https://github.com/space-nuko) in [PR 3594](https://github.com/gradio-app/gradio/pull/3594)
- Correct the documentation of `gr.File` component to state that its preprocessing method converts the uploaded file to a temporary file, by @RussellLuo in [PR 3660](https://github.com/gradio-app/gradio/pull/3660)
- Fixed bug in Serializer ValueError text by [@osanseviero](https://github.com/osanseviero) in [PR 3669](https://github.com/gradio-app/gradio/pull/3669)
- Fix default parameter argument and `gr.Progress` used in same function, by [@space-nuko](https://github.com/space-nuko) in [PR 3671](https://github.com/gradio-app/gradio/pull/3671)
- Hide `Remove All` button in `gr.Dropdown` single-select mode by [@space-nuko](https://github.com/space-nuko) in [PR 3678](https://github.com/gradio-app/gradio/pull/3678)
- Fix broken spaces in docs by [@aliabd](https://github.com/aliabd) in [PR 3698](https://github.com/gradio-app/gradio/pull/3698)
- Fix items in `gr.Dropdown` besides the selected item receiving a checkmark, by [@space-nuko](https://github.com/space-nuko) in [PR 3644](https://github.com/gradio-app/gradio/pull/3644)
- Fix several `gr.Dropdown` issues and improve usability, by [@space-nuko](https://github.com/space-nuko) in [PR 3705](https://github.com/gradio-app/gradio/pull/3705)

## Documentation Changes:

- Makes some fixes to the Theme Guide related to naming of variables, by [@abidlabs](https://github.com/abidlabs) in [PR 3561](https://github.com/gradio-app/gradio/pull/3561)
- Documented `HuggingFaceDatasetJSONSaver` by [@osanseviero](https://github.com/osanseviero) in [PR 3604](https://github.com/gradio-app/gradio/pull/3604)
- Makes some additions to documentation of `Audio` and `State` components, and fixes the `pictionary` demo by [@abidlabs](https://github.com/abidlabs) in [PR 3611](https://github.com/gradio-app/gradio/pull/3611)
- Fix outdated sharing your app guide by [@aliabd](https://github.com/aliabd) in [PR 3699](https://github.com/gradio-app/gradio/pull/3699)

## Testing and Infrastructure Changes:

- Removed heavily-mocked tests related to comet_ml, wandb, and mlflow as they added a significant amount of test dependencies that prevented installation of test dependencies on Windows environments. By [@abidlabs](https://github.com/abidlabs) in [PR 3608](https://github.com/gradio-app/gradio/pull/3608)
- Added Windows continuous integration, by [@space-nuko](https://github.com/space-nuko) in [PR 3628](https://github.com/gradio-app/gradio/pull/3628)
- Switched linting from flake8 + isort to `ruff`, by [@akx](https://github.com/akx) in [PR 3710](https://github.com/gradio-app/gradio/pull/3710)

## Breaking Changes:

No changes to highlight.

## Full Changelog:

- Mobile responsive iframes in themes guide by [@aliabd](https://github.com/aliabd) in [PR 3562](https://github.com/gradio-app/gradio/pull/3562)
- Remove extra $demo from theme guide by [@aliabd](https://github.com/aliabd) in [PR 3563](https://github.com/gradio-app/gradio/pull/3563)
- Set the theme name to be the upstream repo name when loading from the hub by [@freddyaboulton](https://github.com/freddyaboulton) in [PR 3595](https://github.com/gradio-app/gradio/pull/3595)
- Copy everything in website Dockerfile, fix build issues by [@aliabd](https://github.com/aliabd) in [PR 3659](https://github.com/gradio-app/gradio/pull/3659)
- Raise error when an event is queued but the queue is not configured by [@freddyaboulton](https://github.com/freddyaboulton) in [PR 3640](https://github.com/gradio-app/gradio/pull/3640)
- Allows users to apss in a string name for a built-in theme, by [@abidlabs](https://github.com/abidlabs) in [PR 3641](https://github.com/gradio-app/gradio/pull/3641)
- Added `orig_name` to Video output in the backend so that the front end can set the right name for downloaded video files by [@freddyaboulton](https://github.com/freddyaboulton) in [PR 3700](https://github.com/gradio-app/gradio/pull/3700)

## Contributors Shoutout:

No changes to highlight.

# Version 3.23.0

## New Features:

### Theme Sharing!

Once you have created a theme, you can upload it to the HuggingFace Hub to let others view it, use it, and build off of it! You can also download, reuse, and remix other peoples' themes. See https://gradio.app/theming-guide/ for more details.

By [@freddyaboulton](https://github.com/freddyaboulton) in [PR 3428](https://github.com/gradio-app/gradio/pull/3428)

## Bug Fixes:

- Removes leading spaces from all lines of code uniformly in the `gr.Code()` component. By [@abidlabs](https://github.com/abidlabs) in [PR 3556](https://github.com/gradio-app/gradio/pull/3556)
- Fixed broken login page, by [@aliabid94](https://github.com/aliabid94) in [PR 3529](https://github.com/gradio-app/gradio/pull/3529)

## Documentation Changes:

No changes to highlight.

## Testing and Infrastructure Changes:

No changes to highlight.

## Breaking Changes:

No changes to highlight.

## Full Changelog:

- Fix rendering of dropdowns to take more space, and related bugs, by [@aliabid94](https://github.com/aliabid94) in [PR 3549](https://github.com/gradio-app/gradio/pull/3549)

## Contributors Shoutout:

No changes to highlight.

# Version 3.22.1

## New Features:

No changes to highlight.

## Bug Fixes:

- Restore label bars by [@aliabid94](https://github.com/aliabid94) in [PR 3507](https://github.com/gradio-app/gradio/pull/3507)

## Documentation Changes:

No changes to highlight.

## Testing and Infrastructure Changes:

No changes to highlight.

## Breaking Changes:

No changes to highlight.

## Full Changelog:

No changes to highlight.

## Contributors Shoutout:

No changes to highlight.

# Version 3.22.0

## New Features:

### Official Theme release

Gradio now supports a new theme system, which allows you to customize the look and feel of your app. You can now use the `theme=` kwarg to pass in a prebuilt theme, or customize your own! See https://gradio.app/theming-guide/ for more details. By [@aliabid94](https://github.com/aliabid94) in [PR 3470](https://github.com/gradio-app/gradio/pull/3470) and [PR 3497](https://github.com/gradio-app/gradio/pull/3497)

### `elem_classes`

Add keyword argument `elem_classes` to Components to control class names of components, in the same manner as existing `elem_id`.
By [@aliabid94](https://github.com/aliabid94) in [PR 3466](https://github.com/gradio-app/gradio/pull/3466)

## Bug Fixes:

- Fixes the File.upload() event trigger which broke as part of the change in how we uploaded files by [@abidlabs](https://github.com/abidlabs) in [PR 3462](https://github.com/gradio-app/gradio/pull/3462)
- Fixed issue with `gr.Request` object failing to handle dictionaries when nested keys couldn't be converted to variable names [#3454](https://github.com/gradio-app/gradio/issues/3454) by [@radames](https://github.com/radames) in [PR 3459](https://github.com/gradio-app/gradio/pull/3459)
- Fixed bug where css and client api was not working properly when mounted in a subpath by [@freddyaboulton](https://github.com/freddyaboulton) in [PR 3482](https://github.com/gradio-app/gradio/pull/3482)

## Documentation Changes:

- Document gr.Error in the docs by [@aliabd](https://github.com/aliabd) in [PR 3465](https://github.com/gradio-app/gradio/pull/3465)

## Testing and Infrastructure Changes:

- Pinned `pyright==1.1.298` for stability by [@abidlabs](https://github.com/abidlabs) in [PR 3475](https://github.com/gradio-app/gradio/pull/3475)
- Removed `IOComponent.add_interactive_to_config()` by [@space-nuko](https://github.com/space-nuko) in [PR 3476](https://github.com/gradio-app/gradio/pull/3476)
- Removed `IOComponent.generate_sample()` by [@space-nuko](https://github.com/space-nuko) in [PR 3475](https://github.com/gradio-app/gradio/pull/3483)

## Breaking Changes:

No changes to highlight.

## Full Changelog:

- Revert primary button background color in dark mode by [@aliabid94](https://github.com/aliabid94) in [PR 3468](https://github.com/gradio-app/gradio/pull/3468)

## Contributors Shoutout:

No changes to highlight.

# Version 3.21.0

## New Features:

### Theme Sharing 🎨 🤝

You can now share your gradio themes with the world!

After creating a theme, you can upload it to the HuggingFace Hub to let others view it, use it, and build off of it!

### Uploading

There are two ways to upload a theme, via the theme class instance or the command line.

1. Via the class instance

```python
my_theme.push_to_hub(repo_name="my_theme",
                     version="0.2.0",
                     hf_token="...")
```

2. Via the command line

First save the theme to disk

```python
my_theme.dump(filename="my_theme.json")
```

Then use the `upload_theme` command:

```bash
upload_theme\
"my_theme.json"\
"my_theme"\
"0.2.0"\
"<hf-token>"
```

The `version` must be a valid [semantic version](https://www.geeksforgeeks.org/introduction-semantic-versioning/) string.

This creates a space on the huggingface hub to host the theme files and show potential users a preview of your theme.

An example theme space is here: https://huggingface.co/spaces/freddyaboulton/dracula_revamped

### Downloading

To use a theme from the hub, use the `from_hub` method on the `ThemeClass` and pass it to your app:

```python
my_theme = gr.Theme.from_hub("freddyaboulton/my_theme")

with gr.Blocks(theme=my_theme) as demo:
    ....
```

You can also pass the theme string directly to `Blocks` or `Interface` (`gr.Blocks(theme="freddyaboulton/my_theme")`)

You can pin your app to an upstream theme version by using semantic versioning expressions.

For example, the following would ensure the theme we load from the `my_theme` repo was between versions `0.1.0` and `0.2.0`:

```python
with gr.Blocks(theme="freddyaboulton/my_theme@>=0.1.0,<0.2.0") as demo:
    ....
```

by [@freddyaboulton](https://github.com/freddyaboulton) in [PR 3428](https://github.com/gradio-app/gradio/pull/3428)

### Code component 🦾

New code component allows you to enter, edit and display code with full syntax highlighting by [@pngwn](https://github.com/pngwn) in [PR 3421](https://github.com/gradio-app/gradio/pull/3421)

### The `Chatbot` component now supports audio, video, and images

The `Chatbot` component now supports audio, video, and images with a simple syntax: simply
pass in a tuple with the URL or filepath (the second optional element of the tuple is alt text), and the image/audio/video will be displayed:

```python
gr.Chatbot([
    (("driving.mp4",), "cool video"),
    (("cantina.wav",), "cool audio"),
    (("lion.jpg", "A lion"), "cool pic"),
]).style(height=800)
```

<img width="1054" alt="image" src="https://user-images.githubusercontent.com/1778297/224116682-5908db47-f0fa-405c-82ab-9c7453e8c4f1.png">

Note: images were previously supported via Markdown syntax and that is still supported for backwards compatibility. By [@dawoodkhan82](https://github.com/dawoodkhan82) in [PR 3413](https://github.com/gradio-app/gradio/pull/3413)

- Allow consecutive function triggers with `.then` and `.success` by [@aliabid94](https://github.com/aliabid94) in [PR 3430](https://github.com/gradio-app/gradio/pull/3430)

- New code component allows you to enter, edit and display code with full syntax highlighting by [@pngwn](https://github.com/pngwn) in [PR 3421](https://github.com/gradio-app/gradio/pull/3421)

![](https://user-images.githubusercontent.com/12937446/224116643-5cfb94b3-93ce-43ee-bb7b-c25c3b66e0a1.png)

- Added the `.select()` event listener, which also includes event data that can be passed as an argument to a function with type hint `gr.SelectData`. The following components support the `.select()` event listener: Chatbot, CheckboxGroup, Dataframe, Dropdown, File, Gallery, HighlightedText, Label, Radio, TabItem, Tab, Textbox. Example usage:

```python
import gradio as gr

with gr.Blocks() as demo:
    gallery = gr.Gallery(["images/1.jpg", "images/2.jpg", "images/3.jpg"])
    selected_index = gr.Textbox()

    def on_select(evt: gr.SelectData):
        return evt.index

    gallery.select(on_select, None, selected_index)
```

By [@aliabid94](https://github.com/aliabid94) in [PR 3399](https://github.com/gradio-app/gradio/pull/3399)

- The `Textbox` component now includes a copy button by [@abidlabs](https://github.com/abidlabs) in [PR 3452](https://github.com/gradio-app/gradio/pull/3452)

## Bug Fixes:

- Use `huggingface_hub` to send telemetry on `interface` and `blocks`; eventually to replace segment by [@dawoodkhan82](https://github.com/dawoodkhan82) in [PR 3342](https://github.com/gradio-app/gradio/pull/3342)
- Ensure load events created by components (randomize for slider, callable values) are never queued unless every is passed by [@freddyaboulton](https://github.com/freddyaboulton) in [PR 3391](https://github.com/gradio-app/gradio/pull/3391)
- Prevent in-place updates of `generic_update` by shallow copying by [@gitgithan](https://github.com/gitgithan) in [PR 3405](https://github.com/gradio-app/gradio/pull/3405) to fix [#3282](https://github.com/gradio-app/gradio/issues/3282)
- Fix bug caused by not importing `BlockContext` in `utils.py` by [@freddyaboulton](https://github.com/freddyaboulton) in [PR 3424](https://github.com/gradio-app/gradio/pull/3424)
- Ensure dropdown does not highlight partial matches by [@pngwn](https://github.com/pngwn) in [PR 3421](https://github.com/gradio-app/gradio/pull/3421)
- Fix mic button display by [@aliabid94](https://github.com/aliabid94) in [PR 3456](https://github.com/gradio-app/gradio/pull/3456)

## Documentation Changes:

- Added a section on security and access when sharing Gradio apps by [@abidlabs](https://github.com/abidlabs) in [PR 3408](https://github.com/gradio-app/gradio/pull/3408)
- Add Chinese README by [@uanu2002](https://github.com/uanu2002) in [PR 3394](https://github.com/gradio-app/gradio/pull/3394)
- Adds documentation for web components by [@abidlabs](https://github.com/abidlabs) in [PR 3407](https://github.com/gradio-app/gradio/pull/3407)
- Fixed link in Chinese readme by [@eltociear](https://github.com/eltociear) in [PR 3417](https://github.com/gradio-app/gradio/pull/3417)
- Document Blocks methods by [@aliabd](https://github.com/aliabd) in [PR 3427](https://github.com/gradio-app/gradio/pull/3427)
- Fixed bug where event handlers were not showing up in documentation by [@freddyaboulton](https://github.com/freddyaboulton) in [PR 3434](https://github.com/gradio-app/gradio/pull/3434)

## Testing and Infrastructure Changes:

- Fixes tests that were failing locally but passing on CI by [@abidlabs](https://github.com/abidlabs) in [PR 3411](https://github.com/gradio-app/gradio/pull/3411)
- Remove codecov from the repo by [@aliabd](https://github.com/aliabd) in [PR 3415](https://github.com/gradio-app/gradio/pull/3415)

## Breaking Changes:

No changes to highlight.

## Full Changelog:

- Prevent in-place updates of `generic_update` by shallow copying by [@gitgithan](https://github.com/gitgithan) in [PR 3405](https://github.com/gradio-app/gradio/pull/3405) to fix [#3282](https://github.com/gradio-app/gradio/issues/3282)
- Persist file names of files uploaded through any Gradio component by [@abidlabs](https://github.com/abidlabs) in [PR 3412](https://github.com/gradio-app/gradio/pull/3412)
- Fix markdown embedded component in docs by [@aliabd](https://github.com/aliabd) in [PR 3410](https://github.com/gradio-app/gradio/pull/3410)
- Clean up event listeners code by [@aliabid94](https://github.com/aliabid94) in [PR 3420](https://github.com/gradio-app/gradio/pull/3420)
- Fix css issue with spaces logo by [@aliabd](https://github.com/aliabd) in [PR 3422](https://github.com/gradio-app/gradio/pull/3422)
- Makes a few fixes to the `JSON` component (show_label parameter, icons) in [@abidlabs](https://github.com/abidlabs) in [PR 3451](https://github.com/gradio-app/gradio/pull/3451)

## Contributors Shoutout:

No changes to highlight.

# Version 3.20.1

## New Features:

- Add `height` kwarg to style in `gr.Chatbot()` component by [@dawoodkhan82](https://github.com/dawoodkhan82) in [PR 3369](https://github.com/gradio-app/gradio/pull/3369)

```python
chatbot = gr.Chatbot().style(height=500)
```

## Bug Fixes:

- Ensure uploaded images are always shown in the sketch tool by [@pngwn](https://github.com/pngwn) in [PR 3386](https://github.com/gradio-app/gradio/pull/3386)
- Fixes bug where when if fn is a non-static class member, then self should be ignored as the first param of the fn by [@or25](https://github.com/or25) in [PR #3227](https://github.com/gradio-app/gradio/pull/3227)

## Documentation Changes:

No changes to highlight.

## Testing and Infrastructure Changes:

No changes to highlight.

## Breaking Changes:

No changes to highlight.

## Full Changelog:

No changes to highlight.

## Contributors Shoutout:

No changes to highlight.

# Version 3.20.0

## New Features:

### Release event for Slider

Now you can trigger your python function to run when the slider is released as opposed to every slider change value!

Simply use the `release` method on the slider

```python
slider.release(function, inputs=[...], outputs=[...], api_name="predict")
```

By [@freddyaboulton](https://github.com/freddyaboulton) in [PR 3353](https://github.com/gradio-app/gradio/pull/3353)

### Dropdown Component Updates

The standard dropdown component now supports searching for choices. Also when `multiselect` is `True`, you can specify `max_choices` to set the maximum number of choices you want the user to be able to select from the dropdown component.

```python
gr.Dropdown(label="Choose your favorite colors", choices=["red", "blue", "green", "yellow", "orange"], multiselect=True, max_choices=2)
```

by [@dawoodkhan82](https://github.com/dawoodkhan82) in [PR 3211](https://github.com/gradio-app/gradio/pull/3211)

### Download button for images 🖼️

Output images will now automatically have a download button displayed to make it easier to save and share
the results of Machine Learning art models.

![download_sketch](https://user-images.githubusercontent.com/41651716/221025113-e693bf41-eabd-42b3-a4f2-26f2708d98fe.gif)

By [@freddyaboulton](https://github.com/freddyaboulton) in [PR 3297](https://github.com/gradio-app/gradio/pull/3297)

- Updated image upload component to accept all image formats, including lossless formats like .webp by [@fienestar](https://github.com/fienestar) in [PR 3225](https://github.com/gradio-app/gradio/pull/3225)
- Adds a disabled mode to the `gr.Button` component by setting `interactive=False` by [@abidlabs](https://github.com/abidlabs) in [PR 3266](https://github.com/gradio-app/gradio/pull/3266) and [PR 3288](https://github.com/gradio-app/gradio/pull/3288)
- Adds visual feedback to the when the Flag button is clicked, by [@abidlabs](https://github.com/abidlabs) in [PR 3289](https://github.com/gradio-app/gradio/pull/3289)
- Adds ability to set `flagging_options` display text and saved flag separately by [@abidlabs](https://github.com/abidlabs) in [PR 3289](https://github.com/gradio-app/gradio/pull/3289)
- Allow the setting of `brush_radius` for the `Image` component both as a default and via `Image.update()` by [@pngwn](https://github.com/pngwn) in [PR 3277](https://github.com/gradio-app/gradio/pull/3277)
- Added `info=` argument to form components to enable extra context provided to users, by [@aliabid94](https://github.com/aliabid94) in [PR 3291](https://github.com/gradio-app/gradio/pull/3291)
- Allow developers to access the username of a logged-in user from the `gr.Request()` object using the `.username` attribute by [@abidlabs](https://github.com/abidlabs) in [PR 3296](https://github.com/gradio-app/gradio/pull/3296)
- Add `preview` option to `Gallery.style` that launches the gallery in preview mode when first loaded by [@freddyaboulton](https://github.com/freddyaboulton) in [PR 3345](https://github.com/gradio-app/gradio/pull/3345)

## Bug Fixes:

- Ensure `mirror_webcam` is always respected by [@pngwn](https://github.com/pngwn) in [PR 3245](https://github.com/gradio-app/gradio/pull/3245)
- Fix issue where updated markdown links were not being opened in a new tab by [@gante](https://github.com/gante) in [PR 3236](https://github.com/gradio-app/gradio/pull/3236)
- API Docs Fixes by [@aliabd](https://github.com/aliabd) in [PR 3287](https://github.com/gradio-app/gradio/pull/3287)
- Added a timeout to queue messages as some demos were experiencing infinitely growing queues from active jobs waiting forever for clients to respond by [@freddyaboulton](https://github.com/freddyaboulton) in [PR 3196](https://github.com/gradio-app/gradio/pull/3196)
- Fixes the height of rendered LaTeX images so that they match the height of surrounding text by [@abidlabs](https://github.com/abidlabs) in [PR 3258](https://github.com/gradio-app/gradio/pull/3258) and in [PR 3276](https://github.com/gradio-app/gradio/pull/3276)
- Fix bug where matplotlib images where always too small on the front end by [@freddyaboulton](https://github.com/freddyaboulton) in [PR 3274](https://github.com/gradio-app/gradio/pull/3274)
- Remove embed's `initial_height` when loading is complete so the embed finds its natural height once it is loaded [@pngwn](https://github.com/pngwn) in [PR 3292](https://github.com/gradio-app/gradio/pull/3292)
- Prevent Sketch from crashing when a default image is provided by [@pngwn](https://github.com/pngwn) in [PR 3277](https://github.com/gradio-app/gradio/pull/3277)
- Respect the `shape` argument on the front end when creating Image Sketches by [@pngwn](https://github.com/pngwn) in [PR 3277](https://github.com/gradio-app/gradio/pull/3277)
- Fix infinite loop caused by setting `Dropdown's` value to be `[]` and adding a change event on the dropdown by [@freddyaboulton](https://github.com/freddyaboulton) in [PR 3295](https://github.com/gradio-app/gradio/pull/3295)
- Fix change event listed twice in image docs by [@aliabd](https://github.com/aliabd) in [PR 3318](https://github.com/gradio-app/gradio/pull/3318)
- Fix bug that cause UI to be vertically centered at all times by [@pngwn](https://github.com/pngwn) in [PR 3336](https://github.com/gradio-app/gradio/pull/3336)
- Fix bug where `height` set in `Gallery.style` was not respected by the front-end by [@freddyaboulton](https://github.com/freddyaboulton) in [PR 3343](https://github.com/gradio-app/gradio/pull/3343)
- Ensure markdown lists are rendered correctly by [@pngwn](https://github.com/pngwn) in [PR 3341](https://github.com/gradio-app/gradio/pull/3341)
- Ensure that the initial empty value for `gr.Dropdown(Multiselect=True)` is an empty list and the initial value for `gr.Dropdown(Multiselect=False)` is an empty string by [@pngwn](https://github.com/pngwn) in [PR 3338](https://github.com/gradio-app/gradio/pull/3338)
- Ensure uploaded images respect the shape property when the canvas is also enabled by [@pngwn](https://github.com/pngwn) in [PR 3351](https://github.com/gradio-app/gradio/pull/3351)
- Ensure that Google Analytics works correctly when gradio apps are created with `analytics_enabled=True` by [@abidlabs](https://github.com/abidlabs) in [PR 3349](https://github.com/gradio-app/gradio/pull/3349)
- Fix bug where files were being re-uploaded after updates by [@freddyaboulton](https://github.com/freddyaboulton) in [PR 3375](https://github.com/gradio-app/gradio/pull/3375)
- Fix error when using backen_fn and custom js at the same time by [@jialeicui](https://github.com/jialeicui) in [PR 3358](https://github.com/gradio-app/gradio/pull/3358)
- Support new embeds for huggingface spaces subdomains by [@pngwn](https://github.com/pngwn) in [PR 3367](https://github.com/gradio-app/gradio/pull/3367)

## Documentation Changes:

- Added the `types` field to the dependency field in the config by [@freddyaboulton](https://github.com/freddyaboulton) in [PR 3315](https://github.com/gradio-app/gradio/pull/3315)
- Gradio Status Page by [@aliabd](https://github.com/aliabd) in [PR 3331](https://github.com/gradio-app/gradio/pull/3331)
- Adds a Guide on setting up a dashboard from Supabase data using the `gr.BarPlot`
  component by [@abidlabs](https://github.com/abidlabs) in [PR 3275](https://github.com/gradio-app/gradio/pull/3275)

## Testing and Infrastructure Changes:

- Adds a script to benchmark the performance of the queue and adds some instructions on how to use it. By [@freddyaboulton](https://github.com/freddyaboulton) and [@abidlabs](https://github.com/abidlabs) in [PR 3272](https://github.com/gradio-app/gradio/pull/3272)
- Flaky python tests no longer cancel non-flaky tests by [@freddyaboulton](https://github.com/freddyaboulton) in [PR 3344](https://github.com/gradio-app/gradio/pull/3344)

## Breaking Changes:

- Chatbot bubble colors can no longer be set by `chatbot.style(color_map=)` by [@aliabid94] in [PR 3370](https://github.com/gradio-app/gradio/pull/3370)

## Full Changelog:

- Fixed comment typo in components.py by [@eltociear](https://github.com/eltociear) in [PR 3235](https://github.com/gradio-app/gradio/pull/3235)
- Cleaned up chatbot ui look and feel by [@aliabid94] in [PR 3370](https://github.com/gradio-app/gradio/pull/3370)

## Contributors Shoutout:

No changes to highlight.

# Version 3.19.1

## New Features:

No changes to highlight.

## Bug Fixes:

- UI fixes including footer and API docs by [@aliabid94](https://github.com/aliabid94) in [PR 3242](https://github.com/gradio-app/gradio/pull/3242)
- Updated image upload component to accept all image formats, including lossless formats like .webp by [@fienestar](https://github.com/fienestar) in [PR 3225](https://github.com/gradio-app/gradio/pull/3225)

## Documentation Changes:

No changes to highlight.

## Testing and Infrastructure Changes:

No changes to highlight.

## Breaking Changes:

No changes to highlight.

## Full Changelog:

- Added backend support for themes by [@aliabid94](https://github.com/aliabid94) in [PR 2931](https://github.com/gradio-app/gradio/pull/2931)
- Added support for button sizes "lg" (default) and "sm".

## Contributors Shoutout:

No changes to highlight.

# Version 3.19.0

## New Features:

### Improved embedding experience

When embedding a spaces-hosted gradio app as a web component, you now get an improved UI linking back to the original space, better error handling and more intelligent load performance. No changes are required to your code to benefit from this enhanced experience; simply upgrade your gradio SDK to the latest version.

![](https://user-images.githubusercontent.com/12937446/219653294-86937632-72c1-4e93-a77c-af705d49382a.png)

This behaviour is configurable. You can disable the info panel at the bottom by passing `info="false"`. You can disable the container entirely by passing `container="false"`.

Error statuses are reported in the UI with an easy way for end-users to report problems to the original space author via the community tab of that Hugginface space:

![](https://user-images.githubusercontent.com/12937446/219655499-88019443-d694-44e7-9e6d-242e19d10a5c.png)

By default, gradio apps are lazy loaded, vastly improving performance when there are several demos on the page. Metadata is loaded ahead of time, but the space will only be loaded and rendered when it is in view.

This behaviour is configurable. You can pass `eager="true"` to load and render the space regardless of whether or not it is currently on the screen.

by [@pngwn](https://github.com/pngwn) in [PR 3205](https://github.com/gradio-app/gradio/pull/3205)

### New `gr.BarPlot` component! 📊

Create interactive bar plots from a high-level interface with `gr.BarPlot`.
No need to remember matplotlib syntax anymore!

Example usage:

```python
import gradio as gr
import pandas as pd

simple = pd.DataFrame({
    'a': ['A', 'B', 'C', 'D', 'E', 'F', 'G', 'H', 'I'],
    'b': [28, 55, 43, 91, 81, 53, 19, 87, 52]
})

with gr.Blocks() as demo:
    gr.BarPlot(
        simple,
        x="a",
        y="b",
        title="Simple Bar Plot with made up data",
        tooltip=['a', 'b'],
    )

demo.launch()
```

By [@freddyaboulton](https://github.com/freddyaboulton) in [PR 3157](https://github.com/gradio-app/gradio/pull/3157)

### Bokeh plots are back! 🌠

Fixed a bug that prevented bokeh plots from being displayed on the front end and extended support for both 2.x and 3.x versions of bokeh!

![image](https://user-images.githubusercontent.com/41651716/219468324-0d82e07f-8fb4-4ff9-b40c-8250b29e45f7.png)

By [@freddyaboulton](https://github.com/freddyaboulton) in [PR 3212](https://github.com/gradio-app/gradio/pull/3212)

## Bug Fixes:

- Adds ability to add a single message from the bot or user side. Ex: specify `None` as the second value in the tuple, to add a single message in the chatbot from the "bot" side.

```python
gr.Chatbot([("Hi, I'm DialoGPT. Try asking me a question.", None)])
```

By [@dawoodkhan82](https://github.com/dawoodkhan82) in [PR 3165](https://github.com/gradio-app/gradio/pull/3165)

- Fixes `gr.utils.delete_none` to only remove props whose values are `None` from the config by [@abidlabs](https://github.com/abidlabs) in [PR 3188](https://github.com/gradio-app/gradio/pull/3188)
- Fix bug where embedded demos were not loading files properly by [@freddyaboulton](https://github.com/freddyaboulton) in [PR 3177](https://github.com/gradio-app/gradio/pull/3177)
- The `change` event is now triggered when users click the 'Clear All' button of the multiselect DropDown component by [@freddyaboulton](https://github.com/freddyaboulton) in [PR 3195](https://github.com/gradio-app/gradio/pull/3195)
- Stops File component from freezing when a large file is uploaded by [@aliabid94](https://github.com/aliabid94) in [PR 3191](https://github.com/gradio-app/gradio/pull/3191)
- Support Chinese pinyin in Dataframe by [@aliabid94](https://github.com/aliabid94) in [PR 3206](https://github.com/gradio-app/gradio/pull/3206)
- The `clear` event is now triggered when images are cleared by [@freddyaboulton](https://github.com/freddyaboulton) in [PR 3218](https://github.com/gradio-app/gradio/pull/3218)
- Fix bug where auth cookies where not sent when connecting to an app via http by [@freddyaboulton](https://github.com/freddyaboulton) in [PR 3223](https://github.com/gradio-app/gradio/pull/3223)
- Ensure latext CSS is always applied in light and dark mode by [@pngwn](https://github.com/pngwn) in [PR 3233](https://github.com/gradio-app/gradio/pull/3233)

## Documentation Changes:

- Sort components in docs by alphabetic order by [@aliabd](https://github.com/aliabd) in [PR 3152](https://github.com/gradio-app/gradio/pull/3152)
- Changes to W&B guide by [@scottire](https://github.com/scottire) in [PR 3153](https://github.com/gradio-app/gradio/pull/3153)
- Keep pnginfo metadata for gallery by [@wfng92](https://github.com/wfng92) in [PR 3150](https://github.com/gradio-app/gradio/pull/3150)
- Add a section on how to run a Gradio app locally [@osanseviero](https://github.com/osanseviero) in [PR 3170](https://github.com/gradio-app/gradio/pull/3170)
- Fixed typos in gradio events function documentation by [@vidalmaxime](https://github.com/vidalmaxime) in [PR 3168](https://github.com/gradio-app/gradio/pull/3168)
- Added an example using Gradio's batch mode with the diffusers library by [@abidlabs](https://github.com/abidlabs) in [PR 3224](https://github.com/gradio-app/gradio/pull/3224)

## Testing and Infrastructure Changes:

No changes to highlight.

## Breaking Changes:

No changes to highlight.

## Full Changelog:

- Fix demos page css and add close demos button by [@aliabd](https://github.com/aliabd) in [PR 3151](https://github.com/gradio-app/gradio/pull/3151)
- Caches temp files from base64 input data by giving them a deterministic path based on the contents of data by [@abidlabs](https://github.com/abidlabs) in [PR 3197](https://github.com/gradio-app/gradio/pull/3197)
- Better warnings (when there is a mismatch between the number of output components and values returned by a function, or when the `File` component or `UploadButton` component includes a `file_types` parameter along with `file_count=="dir"`) by [@abidlabs](https://github.com/abidlabs) in [PR 3194](https://github.com/gradio-app/gradio/pull/3194)
- Raises a `gr.Error` instead of a regular Python error when you use `gr.Interface.load()` to load a model and there's an error querying the HF API by [@abidlabs](https://github.com/abidlabs) in [PR 3194](https://github.com/gradio-app/gradio/pull/3194)
- Fixed gradio share links so that they are persistent and do not reset if network
  connection is disrupted by by [XciD](https://github.com/XciD), [Wauplin](https://github.com/Wauplin), and [@abidlabs](https://github.com/abidlabs) in [PR 3149](https://github.com/gradio-app/gradio/pull/3149) and a follow-up to allow it to work for users upgrading from a previous Gradio version in [PR 3221](https://github.com/gradio-app/gradio/pull/3221)

## Contributors Shoutout:

No changes to highlight.

# Version 3.18.0

## New Features:

### Revamped Stop Button for Interfaces 🛑

If your Interface function is a generator, there used to be a separate `Stop` button displayed next
to the `Submit` button.

We've revamed the `Submit` button so that it turns into a `Stop` button during the generation process.
Clicking on the `Stop` button will cancel the generation and turn it back to a `Submit` button.
The `Stop` button will automatically turn back to a `Submit` button at the end of the generation if you don't use it!

By [@freddyaboulton](https://github.com/freddyaboulton) in [PR 3124](https://github.com/gradio-app/gradio/pull/3124)

### Queue now works with reload mode!

You can now call `queue` on your `demo` outside of the `if __name__ == "__main__"` block and
run the script in reload mode with the `gradio` command.

Any changes to the `app.py` file will be reflected in the webpage automatically and the queue will work
properly!

By [@freddyaboulton](https://github.com/freddyaboulton) in [PR 3089](https://github.com/gradio-app/gradio/pull/3089)

### Allow serving files from additional directories

```python
demo = gr.Interface(...)
demo.launch(
  file_directories=["/var/lib/demo/path/to/resources"]
)
```

By [@maxaudron](https://github.com/maxaudron) in [PR 3075](https://github.com/gradio-app/gradio/pull/3075)

## Bug Fixes:

- Fixes URL resolution on Windows by [@abidlabs](https://github.com/abidlabs) in [PR 3108](https://github.com/gradio-app/gradio/pull/3108)
- Example caching now works with components without a label attribute (e.g. `Column`) by [@abidlabs](https://github.com/abidlabs) in [PR 3123](https://github.com/gradio-app/gradio/pull/3123)
- Ensure the Video component correctly resets the UI state when a new video source is loaded and reduce choppiness of UI by [@pngwn](https://github.com/abidlabs) in [PR 3117](https://github.com/gradio-app/gradio/pull/3117)
- Fixes loading private Spaces by [@abidlabs](https://github.com/abidlabs) in [PR 3068](https://github.com/gradio-app/gradio/pull/3068)
- Added a warning when attempting to launch an `Interface` via the `%%blocks` jupyter notebook magic command by [@freddyaboulton](https://github.com/freddyaboulton) in [PR 3126](https://github.com/gradio-app/gradio/pull/3126)
- Fixes bug where interactive output image cannot be set when in edit mode by [@dawoodkhan82](https://github.com/@dawoodkhan82) in [PR 3135](https://github.com/gradio-app/gradio/pull/3135)
- A share link will automatically be created when running on Sagemaker notebooks so that the front-end is properly displayed by [@abidlabs](https://github.com/abidlabs) in [PR 3137](https://github.com/gradio-app/gradio/pull/3137)
- Fixes a few dropdown component issues; hide checkmark next to options as expected, and keyboard hover is visible by [@dawoodkhan82](https://github.com/dawoodkhan82) in [PR 3145]https://github.com/gradio-app/gradio/pull/3145)
- Fixed bug where example pagination buttons were not visible in dark mode or displayed under the examples table. By [@freddyaboulton](https://github.com/freddyaboulton) in [PR 3144](https://github.com/gradio-app/gradio/pull/3144)
- Fixed bug where the font color of axis labels and titles for native plots did not respond to dark mode preferences. By [@freddyaboulton](https://github.com/freddyaboulton) in [PR 3146](https://github.com/gradio-app/gradio/pull/3146)

## Documentation Changes:

- Added a guide on the 4 kinds of Gradio Interfaces by [@yvrjsharma](https://github.com/yvrjsharma) and [@abidlabs](https://github.com/abidlabs) in [PR 3003](https://github.com/gradio-app/gradio/pull/3003)
- Explained that the parameters in `launch` will not be respected when using reload mode, e.g. `gradio` command by [@freddyaboulton](https://github.com/freddyaboulton) in [PR 3089](https://github.com/gradio-app/gradio/pull/3089)
- Added a demo to show how to set up variable numbers of outputs in Gradio by [@abidlabs](https://github.com/abidlabs) in [PR 3127](https://github.com/gradio-app/gradio/pull/3127)
- Updated docs to reflect that the `equal_height` parameter should be passed to the `.style()` method of `gr.Row()` by [@freddyaboulton](https://github.com/freddyaboulton) in [PR 3125](https://github.com/gradio-app/gradio/pull/3125)

## Testing and Infrastructure Changes:

No changes to highlight.

## Breaking Changes:

No changes to highlight.

## Full Changelog:

- Changed URL of final image for `fake_diffusion` demos by [@freddyaboulton](https://github.com/freddyaboulton) in [PR 3120](https://github.com/gradio-app/gradio/pull/3120)

## Contributors Shoutout:

No changes to highlight.

# Version 3.17.1

## New Features:

### iOS image rotation fixed 🔄

Previously photos uploaded via iOS would be rotated after processing. This has been fixed by [@freddyaboulton](https://github.com/freddyaboulton) in [PR 3089](https://github.com/gradio-app/gradio/pull/3091)

#### Before

![image](https://user-images.githubusercontent.com/41651716/215846507-a36e9d05-1ac2-4867-8ab3-ce045a9415d9.png)

#### After

![image](https://user-images.githubusercontent.com/41651716/215846554-e41773ed-70f0-491a-9952-6a18babf91ef.png)

### Run on Kaggle kernels 🧪

A share link will automatically be created when running on Kaggle kernels (notebooks) so that the front-end is properly displayed.

![image](https://user-images.githubusercontent.com/41651716/216104254-2cf55599-449c-436c-b57e-40f6a83f9eee.png)

By [@freddyaboulton](https://github.com/freddyaboulton) in [PR 3101](https://github.com/gradio-app/gradio/pull/3101)

## Bug Fixes:

- Fix bug where examples were not rendered correctly for demos created with Blocks api that had multiple input compinents by [@freddyaboulton](https://github.com/freddyaboulton) in [PR 3090](https://github.com/gradio-app/gradio/pull/3090)
- Fix change event listener for JSON, HighlightedText, Chatbot by [@aliabid94](https://github.com/aliabid94) in [PR 3095](https://github.com/gradio-app/gradio/pull/3095)
- Fixes bug where video and file change event not working [@tomchang25](https://github.com/tomchang25) in [PR 3098](https://github.com/gradio-app/gradio/pull/3098)
- Fixes bug where static_video play and pause event not working [@tomchang25](https://github.com/tomchang25) in [PR 3098](https://github.com/gradio-app/gradio/pull/3098)
- Fixed `Gallery.style(grid=...)` by by [@aliabd](https://github.com/aliabd) in [PR 3107](https://github.com/gradio-app/gradio/pull/3107)

## Documentation Changes:

- Update chatbot guide to include blocks demo and markdown support section by [@dawoodkhan82](https://github.com/dawoodkhan82) in [PR 3023](https://github.com/gradio-app/gradio/pull/3023)

* Fix a broken link in the Quick Start guide, by [@cakiki](https://github.com/cakiki) in [PR 3109](https://github.com/gradio-app/gradio/pull/3109)
* Better docs navigation on mobile by [@aliabd](https://github.com/aliabd) in [PR 3112](https://github.com/gradio-app/gradio/pull/3112)
* Add a guide on using Gradio with [Comet](https://comet.com/), by [@DN6](https://github.com/DN6/) in [PR 3058](https://github.com/gradio-app/gradio/pull/3058)

## Testing and Infrastructure Changes:

No changes to highlight.

## Breaking Changes:

No changes to highlight.

## Full Changelog:

- Set minimum `markdown-it-py` version to `2.0.0` so that the dollar math plugin is compatible by [@freddyaboulton](https://github.com/freddyaboulton) in [PR 3102](https://github.com/gradio-app/gradio/pull/3102)

## Contributors Shoutout:

No changes to highlight.

# Version 3.17.0

## New Features:

### Extended support for Interface.load! 🏗️

You can now load `image-to-text` and `conversational` pipelines from the hub!

### Image-to-text Demo

```python
io = gr.Interface.load("models/nlpconnect/vit-gpt2-image-captioning",
                       api_key="<optional-api-key>")
io.launch()
```

<img width="1087" alt="image" src="https://user-images.githubusercontent.com/41651716/213260197-dc5d80b4-6e50-4b3a-a764-94980930ac38.png">

### conversational Demo

```python
chatbot = gr.Interface.load("models/microsoft/DialoGPT-medium",
                           api_key="<optional-api-key>")
chatbot.launch()
```

![chatbot_load](https://user-images.githubusercontent.com/41651716/213260220-3eaa25b7-a38b-48c6-adeb-2718bdf297a2.gif)

By [@freddyaboulton](https://github.com/freddyaboulton) in [PR 3011](https://github.com/gradio-app/gradio/pull/3011)

### Download Button added to Model3D Output Component 📥

No need for an additional file output component to enable model3d file downloads anymore. We now added a download button to the model3d component itself.

<img width="739" alt="Screenshot 2023-01-18 at 3 52 45 PM" src="https://user-images.githubusercontent.com/12725292/213294198-5f4fda35-bde7-450c-864f-d5683e7fa29a.png">

By [@dawoodkhan82](https://github.com/dawoodkhan82) in [PR 3014](https://github.com/gradio-app/gradio/pull/3014)

### Fixing Auth on Spaces 🔑

Authentication on spaces works now! Third party cookies must be enabled on your browser to be able
to log in. Some browsers disable third party cookies by default (Safari, Chrome Incognito).

![auth_spaces](https://user-images.githubusercontent.com/41651716/215528417-09538933-0576-4d1d-b3b9-1e877ab01905.gif)

## Bug Fixes:

- Fixes bug where interpretation event was not configured correctly by [@freddyaboulton](https://github.com/freddyaboulton) in [PR 2993](https://github.com/gradio-app/gradio/pull/2993)
- Fix relative import bug in reload mode by [@freddyaboulton](https://github.com/freddyaboulton) in [PR 2992](https://github.com/gradio-app/gradio/pull/2992)
- Fixes bug where png files were not being recognized when uploading images by [@abidlabs](https://github.com/abidlabs) in [PR 3002](https://github.com/gradio-app/gradio/pull/3002)
- Fixes bug where external Spaces could not be loaded and used as functions if they returned files by [@abidlabs](https://github.com/abidlabs) in [PR 3004](https://github.com/gradio-app/gradio/pull/3004)
- Fix bug where file serialization output was not JSON serializable by [@freddyaboulton](https://github.com/freddyaboulton) in [PR 2999](https://github.com/gradio-app/gradio/pull/2999)
- Fixes bug where png files were not being recognized when uploading images by [@abidlabs](https://github.com/abidlabs) in [PR 3002](https://github.com/gradio-app/gradio/pull/3002)
- Fixes bug where temporary uploaded files were not being added to temp sets by [@abidlabs](https://github.com/abidlabs) in [PR 3005](https://github.com/gradio-app/gradio/pull/3005)
- Fixes issue where markdown support in chatbot breaks older demos [@dawoodkhan82](https://github.com/dawoodkhan82) in [PR 3006](https://github.com/gradio-app/gradio/pull/3006)
- Fixes the `/file/` route that was broken in a recent change in [PR 3010](https://github.com/gradio-app/gradio/pull/3010)
- Fix bug where the Image component could not serialize image urls by [@freddyaboulton](https://github.com/freddyaboulton) in [PR 2957](https://github.com/gradio-app/gradio/pull/2957)
- Fix forwarding for guides after SEO renaming by [@aliabd](https://github.com/aliabd) in [PR 3017](https://github.com/gradio-app/gradio/pull/3017)
- Switch all pages on the website to use latest stable gradio by [@aliabd](https://github.com/aliabd) in [PR 3016](https://github.com/gradio-app/gradio/pull/3016)
- Fix bug related to deprecated parameters in `huggingface_hub` for the HuggingFaceDatasetSaver in [PR 3025](https://github.com/gradio-app/gradio/pull/3025)
- Added better support for symlinks in the way absolute paths are resolved by [@abidlabs](https://github.com/abidlabs) in [PR 3037](https://github.com/gradio-app/gradio/pull/3037)
- Fix several minor frontend bugs (loading animation, examples as gallery) frontend [@aliabid94](https://github.com/3026) in [PR 2961](https://github.com/gradio-app/gradio/pull/3026).
- Fixes bug that the chatbot sample code does not work with certain input value by [@petrov826](https://github.com/petrov826) in [PR 3039](https://github.com/gradio-app/gradio/pull/3039).
- Fix shadows for form element and ensure focus styles more visible in dark mode [@pngwn](https://github.com/pngwn) in [PR 3042](https://github.com/gradio-app/gradio/pull/3042).
- Fixed bug where the Checkbox and Dropdown change events were not triggered in response to other component changes by [@freddyaboulton](https://github.com/freddyaboulton) in [PR 3045](https://github.com/gradio-app/gradio/pull/3045)
- Fix bug where the queue was not properly restarted after launching a `closed` app by [@freddyaboulton](https://github.com/freddyaboulton) in [PR 3022](https://github.com/gradio-app/gradio/pull/3022)
- Adding missing embedded components on docs by [@aliabd](https://github.com/aliabd) in [PR 3027](https://github.com/gradio-app/gradio/pull/3027)
- Fixes bug where app would crash if the `file_types` parameter of `gr.File` or `gr.UploadButton` was not a list by [@freddyaboulton](https://github.com/freddyaboulton) in [PR 3048](https://github.com/gradio-app/gradio/pull/3048)
- Ensure CSS mounts correctly regardless of how many Gradio instances are on the page [@pngwn](https://github.com/pngwn) in [PR 3059](https://github.com/gradio-app/gradio/pull/3059).
- Fix bug where input component was not hidden in the frontend for `UploadButton` by [@freddyaboulton](https://github.com/freddyaboulton) in [PR 3053](https://github.com/gradio-app/gradio/pull/3053)
- Fixes issue where after clicking submit or undo, the sketch output wouldn't clear. [@dawoodkhan82](https://github.com/dawoodkhan82) in [PR 3047](https://github.com/gradio-app/gradio/pull/3047)
- Ensure spaces embedded via the web component always use the correct URLs for server requests and change ports for testing to avoid strange collisions when users are working with embedded apps locally by [@pngwn](https://github.com/pngwn) in [PR 3065](https://github.com/gradio-app/gradio/pull/3065)
- Preserve selected image of Gallery through updated by [@freddyaboulton](https://github.com/freddyaboulton) in [PR 3061](https://github.com/gradio-app/gradio/pull/3061)
- Fix bug where auth was not respected on HF spaces by [@freddyaboulton](https://github.com/freddyaboulton) and [@aliabid94](https://github.com/aliabid94) in [PR 3049](https://github.com/gradio-app/gradio/pull/3049)
- Fixes bug where tabs selected attribute not working if manually change tab by [@tomchang25](https://github.com/tomchang25) in [3055](https://github.com/gradio-app/gradio/pull/3055)
- Change chatbot to show dots on progress, and fix bug where chatbot would not stick to bottom in the case of images by [@aliabid94](https://github.com/aliabid94) in [PR 3067](https://github.com/gradio-app/gradio/pull/3079)

## Documentation Changes:

- SEO improvements to guides by[@aliabd](https://github.com/aliabd) in [PR 2915](https://github.com/gradio-app/gradio/pull/2915)
- Use `gr.LinePlot` for the `blocks_kinematics` demo by [@freddyaboulton](https://github.com/freddyaboulton) in [PR 2998](https://github.com/gradio-app/gradio/pull/2998)
- Updated the `interface_series_load` to include some inline markdown code by [@abidlabs](https://github.com/abidlabs) in [PR 3051](https://github.com/gradio-app/gradio/pull/3051)

## Testing and Infrastructure Changes:

- Adds a GitHub action to test if any large files (> 5MB) are present by [@abidlabs](https://github.com/abidlabs) in [PR 3013](https://github.com/gradio-app/gradio/pull/3013)

## Breaking Changes:

No changes to highlight.

## Full Changelog:

- Rewrote frontend using CSS variables for themes by [@pngwn](https://github.com/pngwn) in [PR 2840](https://github.com/gradio-app/gradio/pull/2840)
- Moved telemetry requests to run on background threads by [@abidlabs](https://github.com/abidlabs) in [PR 3054](https://github.com/gradio-app/gradio/pull/3054)

## Contributors Shoutout:

No changes to highlight.

# Version 3.16.2

## New Features:

No changes to highlight.

## Bug Fixes:

- Fixed file upload fails for files with zero size by [@dawoodkhan82](https://github.com/dawoodkhan82) in [PR 2923](https://github.com/gradio-app/gradio/pull/2923)
- Fixed bug where `mount_gradio_app` would not launch if the queue was enabled in a gradio app by [@freddyaboulton](https://github.com/freddyaboulton) in [PR 2939](https://github.com/gradio-app/gradio/pull/2939)
- Fix custom long CSS handling in Blocks by [@anton-l](https://github.com/anton-l) in [PR 2953](https://github.com/gradio-app/gradio/pull/2953)
- Recovers the dropdown change event by [@abidlabs](https://github.com/abidlabs) in [PR 2954](https://github.com/gradio-app/gradio/pull/2954).
- Fix audio file output by [@aliabid94](https://github.com/aliabid94) in [PR 2961](https://github.com/gradio-app/gradio/pull/2961).
- Fixed bug where file extensions of really long files were not kept after download by [@freddyaboulton](https://github.com/freddyaboulton) in [PR 2929](https://github.com/gradio-app/gradio/pull/2929)
- Fix bug where outputs for examples where not being returned by the backend by [@freddyaboulton](https://github.com/freddyaboulton) in [PR 2955](https://github.com/gradio-app/gradio/pull/2955)
- Fix bug in `blocks_plug` demo that prevented switching tabs programmatically with python [@TashaSkyUp](https://github.com/https://github.com/TashaSkyUp) in [PR 2971](https://github.com/gradio-app/gradio/pull/2971).

## Documentation Changes:

No changes to highlight.

## Testing and Infrastructure Changes:

No changes to highlight.

## Breaking Changes:

No changes to highlight.

## Full Changelog:

No changes to highlight.

## Contributors Shoutout:

No changes to highlight.

# Version 3.16.1

## New Features:

No changes to highlight.

## Bug Fixes:

- Fix audio file output by [@aliabid94](https://github.com/aliabid94) in [PR 2950](https://github.com/gradio-app/gradio/pull/2950).

## Documentation Changes:

No changes to highlight.

## Testing and Infrastructure Changes:

No changes to highlight.

## Breaking Changes:

No changes to highlight.

## Full Changelog:

No changes to highlight.

## Contributors Shoutout:

No changes to highlight.

# Version 3.16.0

## New Features:

### Send custom progress updates by adding a `gr.Progress` argument after the input arguments to any function. Example:

```python
def reverse(word, progress=gr.Progress()):
    progress(0, desc="Starting")
    time.sleep(1)
    new_string = ""
    for letter in progress.tqdm(word, desc="Reversing"):
        time.sleep(0.25)
        new_string = letter + new_string
    return new_string

demo = gr.Interface(reverse, gr.Text(), gr.Text())
```

Progress indicator bar by [@aliabid94](https://github.com/aliabid94) in [PR 2750](https://github.com/gradio-app/gradio/pull/2750).

- Added `title` argument to `TabbedInterface` by @MohamedAliRashad in [#2888](https://github.com/gradio-app/gradio/pull/2888)
- Add support for specifying file extensions for `gr.File` and `gr.UploadButton`, using `file_types` parameter (e.g `gr.File(file_count="multiple", file_types=["text", ".json", ".csv"])`) by @dawoodkhan82 in [#2901](https://github.com/gradio-app/gradio/pull/2901)
- Added `multiselect` option to `Dropdown` by @dawoodkhan82 in [#2871](https://github.com/gradio-app/gradio/pull/2871)

### With `multiselect` set to `true` a user can now select multiple options from the `gr.Dropdown` component.

```python
gr.Dropdown(["angola", "pakistan", "canada"], multiselect=True, value=["angola"])
```

<img width="610" alt="Screenshot 2023-01-03 at 4 14 36 PM" src="https://user-images.githubusercontent.com/12725292/210442547-c86975c9-4b4f-4b8e-8803-9d96e6a8583a.png">

## Bug Fixes:

- Fixed bug where an error opening an audio file led to a crash by [@FelixDombek](https://github.com/FelixDombek) in [PR 2898](https://github.com/gradio-app/gradio/pull/2898)
- Fixed bug where setting `default_enabled=False` made it so that the entire queue did not start by [@freddyaboulton](https://github.com/freddyaboulton) in [PR 2876](https://github.com/gradio-app/gradio/pull/2876)
- Fixed bug where csv preview for DataFrame examples would show filename instead of file contents by [@freddyaboulton](https://github.com/freddyaboulton) in [PR 2877](https://github.com/gradio-app/gradio/pull/2877)
- Fixed bug where an error raised after yielding iterative output would not be displayed in the browser by
  [@JaySmithWpg](https://github.com/JaySmithWpg) in [PR 2889](https://github.com/gradio-app/gradio/pull/2889)
- Fixed bug in `blocks_style` demo that was preventing it from launching by [@freddyaboulton](https://github.com/freddyaboulton) in [PR 2890](https://github.com/gradio-app/gradio/pull/2890)
- Fixed bug where files could not be downloaded by [@freddyaboulton](https://github.com/freddyaboulton) in [PR 2926](https://github.com/gradio-app/gradio/pull/2926)
- Fixed bug where cached examples were not displaying properly by [@a-rogalska](https://github.com/a-rogalska) in [PR 2974](https://github.com/gradio-app/gradio/pull/2974)

## Documentation Changes:

- Added a Guide on using Google Sheets to create a real-time dashboard with Gradio's `DataFrame` and `LinePlot` component, by [@abidlabs](https://github.com/abidlabs) in [PR 2816](https://github.com/gradio-app/gradio/pull/2816)
- Add a components - events matrix on the docs by [@aliabd](https://github.com/aliabd) in [PR 2921](https://github.com/gradio-app/gradio/pull/2921)

## Testing and Infrastructure Changes:

- Deployed PRs from forks to spaces by [@freddyaboulton](https://github.com/freddyaboulton) in [PR 2895](https://github.com/gradio-app/gradio/pull/2895)

## Breaking Changes:

No changes to highlight.

## Full Changelog:

- The `default_enabled` parameter of the `Blocks.queue` method has no effect by [@freddyaboulton](https://github.com/freddyaboulton) in [PR 2876](https://github.com/gradio-app/gradio/pull/2876)
- Added typing to several Python files in codebase by [@abidlabs](https://github.com/abidlabs) in [PR 2887](https://github.com/gradio-app/gradio/pull/2887)
- Excluding untracked files from demo notebook check action by [@aliabd](https://github.com/aliabd) in [PR 2897](https://github.com/gradio-app/gradio/pull/2897)
- Optimize images and gifs by [@aliabd](https://github.com/aliabd) in [PR 2922](https://github.com/gradio-app/gradio/pull/2922)
- Updated typing by [@1nF0rmed](https://github.com/1nF0rmed) in [PR 2904](https://github.com/gradio-app/gradio/pull/2904)

## Contributors Shoutout:

- @JaySmithWpg for making their first contribution to gradio!
- @MohamedAliRashad for making their first contribution to gradio!

# Version 3.15.0

## New Features:

Gradio's newest plotting component `gr.LinePlot`! 📈

With this component you can easily create time series visualizations with customizable
appearance for your demos and dashboards ... all without having to know an external plotting library.

For an example of the api see below:

```python
gr.LinePlot(stocks,
            x="date",
            y="price",
            color="symbol",
            color_legend_position="bottom",
            width=600, height=400, title="Stock Prices")
```

![image](https://user-images.githubusercontent.com/41651716/208711646-81ae3745-149b-46a3-babd-0569aecdd409.png)

By [@freddyaboulton](https://github.com/freddyaboulton) in [PR 2807](https://github.com/gradio-app/gradio/pull/2807)

## Bug Fixes:

- Fixed bug where the `examples_per_page` parameter of the `Examples` component was not passed to the internal `Dataset` component by [@freddyaboulton](https://github.com/freddyaboulton) in [PR 2861](https://github.com/gradio-app/gradio/pull/2861)
- Fixes loading Spaces that have components with default values by [@abidlabs](https://github.com/abidlabs) in [PR 2855](https://github.com/gradio-app/gradio/pull/2855)
- Fixes flagging when `allow_flagging="auto"` in `gr.Interface()` by [@abidlabs](https://github.com/abidlabs) in [PR 2695](https://github.com/gradio-app/gradio/pull/2695)
- Fixed bug where passing a non-list value to `gr.CheckboxGroup` would crash the entire app by [@freddyaboulton](https://github.com/freddyaboulton) in [PR 2866](https://github.com/gradio-app/gradio/pull/2866)

## Documentation Changes:

- Added a Guide on using BigQuery with Gradio's `DataFrame` and `ScatterPlot` component,
  by [@abidlabs](https://github.com/abidlabs) in [PR 2794](https://github.com/gradio-app/gradio/pull/2794)

## Testing and Infrastructure Changes:

No changes to highlight.

## Breaking Changes:

No changes to highlight.

## Full Changelog:

- Fixed importing gradio can cause PIL.Image.registered_extensions() to break by `[@aliencaocao](https://github.com/aliencaocao)` in `[PR 2846](https://github.com/gradio-app/gradio/pull/2846)`
- Fix css glitch and navigation in docs by [@aliabd](https://github.com/aliabd) in [PR 2856](https://github.com/gradio-app/gradio/pull/2856)
- Added the ability to set `x_lim`, `y_lim` and legend positions for `gr.ScatterPlot` by [@freddyaboulton](https://github.com/freddyaboulton) in [PR 2807](https://github.com/gradio-app/gradio/pull/2807)
- Remove footers and min-height the correct way by [@aliabd](https://github.com/aliabd) in [PR 2860](https://github.com/gradio-app/gradio/pull/2860)

## Contributors Shoutout:

No changes to highlight.

# Version 3.14.0

## New Features:

### Add Waveform Visual Support to Audio

Adds a `gr.make_waveform()` function that creates a waveform video by combining an audio and an optional background image by [@dawoodkhan82](http://github.com/dawoodkhan82) and [@aliabid94](http://github.com/aliabid94) in [PR 2706](https://github.com/gradio-app/gradio/pull/2706. Helpful for making audio outputs much more shareable.

![waveform screenrecording](https://user-images.githubusercontent.com/7870876/206062396-164a5e71-451a-4fe0-94a7-cbe9269d57e6.gif)

### Allows Every Component to Accept an `every` Parameter

When a component's initial value is a function, the `every` parameter re-runs the function every `every` seconds. By [@abidlabs](https://github.com/abidlabs) in [PR 2806](https://github.com/gradio-app/gradio/pull/2806). Here's a code example:

```py
import gradio as gr

with gr.Blocks() as demo:
    df = gr.DataFrame(run_query, every=60*60)

demo.queue().launch()
```

## Bug Fixes:

- Fixed issue where too many temporary files were created, all with randomly generated
  filepaths. Now fewer temporary files are created and are assigned a path that is a
  hash based on the file contents by [@abidlabs](https://github.com/abidlabs) in [PR 2758](https://github.com/gradio-app/gradio/pull/2758)

## Documentation Changes:

No changes to highlight.

## Testing and Infrastructure Changes:

No changes to highlight.

## Breaking Changes:

No changes to highlight.

## Full Changelog:

No changes to highlight.

## Contributors Shoutout:

No changes to highlight.

# Version 3.13.2

## New Features:

No changes to highlight.

## Bug Fixes:

\*No changes to highlight.

-

## Documentation Changes:

- Improves documentation of several queuing-related parameters by [@abidlabs](https://github.com/abidlabs) in [PR 2825](https://github.com/gradio-app/gradio/pull/2825)

## Testing and Infrastructure Changes:

- Remove h11 pinning by [@ecederstrand](https://github.com/ecederstrand) in [PR 2820](https://github.com/gradio-app/gradio/pull/2820)

## Breaking Changes:

No changes to highlight.

## Full Changelog:

No changes to highlight.

## Contributors Shoutout:

No changes to highlight.

# Version 3.13.1

## New Features:

### New Shareable Links

Replaces tunneling logic based on ssh port-forwarding to that based on `frp` by [XciD](https://github.com/XciD) and [Wauplin](https://github.com/Wauplin) in [PR 2509](https://github.com/gradio-app/gradio/pull/2509)

You don't need to do anything differently, but when you set `share=True` in `launch()`,
you'll get this message and a public link that look a little bit different:

```bash
Setting up a public link... we have recently upgraded the way public links are generated. If you encounter any problems, please downgrade to gradio version 3.13.0
.
Running on public URL: https://bec81a83-5b5c-471e.gradio.live
```

These links are a more secure and scalable way to create shareable demos!

## Bug Fixes:

- Allows `gr.Dataframe()` to take a `pandas.DataFrame` that includes numpy array and other types as its initial value, by [@abidlabs](https://github.com/abidlabs) in [PR 2804](https://github.com/gradio-app/gradio/pull/2804)
- Add `altair` to requirements.txt by [@freddyaboulton](https://github.com/freddyaboulton) in [PR 2811](https://github.com/gradio-app/gradio/pull/2811)
- Added aria-labels to icon buttons that are built into UI components by [@emilyuhde](http://github.com/emilyuhde) in [PR 2791](https://github.com/gradio-app/gradio/pull/2791)

## Documentation Changes:

- Fixed some typos in the "Plot Component for Maps" guide by [@freddyaboulton](https://github.com/freddyaboulton) in [PR 2811](https://github.com/gradio-app/gradio/pull/2811)

## Testing and Infrastructure Changes:

- Fixed test for IP address by [@abidlabs](https://github.com/abidlabs) in [PR 2808](https://github.com/gradio-app/gradio/pull/2808)

## Breaking Changes:

No changes to highlight.

## Full Changelog:

- Fixed typo in parameter `visible` in classes in `templates.py` by [@abidlabs](https://github.com/abidlabs) in [PR 2805](https://github.com/gradio-app/gradio/pull/2805)
- Switched external service for getting IP address from `https://api.ipify.org` to `https://checkip.amazonaws.com/` by [@abidlabs](https://github.com/abidlabs) in [PR 2810](https://github.com/gradio-app/gradio/pull/2810)

## Contributors Shoutout:

No changes to highlight.

- Fixed typo in parameter `visible` in classes in `templates.py` by [@abidlabs](https://github.com/abidlabs) in [PR 2805](https://github.com/gradio-app/gradio/pull/2805)
- Switched external service for getting IP address from `https://api.ipify.org` to `https://checkip.amazonaws.com/` by [@abidlabs](https://github.com/abidlabs) in [PR 2810](https://github.com/gradio-app/gradio/pull/2810)

# Version 3.13.0

## New Features:

### Scatter plot component

It is now possible to create a scatter plot natively in Gradio!

The `gr.ScatterPlot` component accepts a pandas dataframe and some optional configuration parameters
and will automatically create a plot for you!

This is the first of many native plotting components in Gradio!

For an example of how to use `gr.ScatterPlot` see below:

```python
import gradio as gr
from vega_datasets import data

cars = data.cars()

with gr.Blocks() as demo:
    gr.ScatterPlot(show_label=False,
                   value=cars,
                   x="Horsepower",
                   y="Miles_per_Gallon",
                   color="Origin",
                   tooltip="Name",
                   title="Car Data",
                   y_title="Miles per Gallon",
                   color_legend_title="Origin of Car").style(container=False)

demo.launch()
```

<img width="404" alt="image" src="https://user-images.githubusercontent.com/41651716/206737726-4c4da5f0-dee8-4f0a-b1e1-e2b75c4638e9.png">

By [@freddyaboulton](https://github.com/freddyaboulton) in [PR 2764](https://github.com/gradio-app/gradio/pull/2764)

### Support for altair plots

The `Plot` component can now accept altair plots as values!
Simply return an altair plot from your event listener and gradio will display it in the front-end.
See the example below:

```python
import gradio as gr
import altair as alt
from vega_datasets import data

cars = data.cars()
chart = (
    alt.Chart(cars)
    .mark_point()
    .encode(
        x="Horsepower",
        y="Miles_per_Gallon",
        color="Origin",
    )
)

with gr.Blocks() as demo:
    gr.Plot(value=chart)
demo.launch()
```

<img width="1366" alt="image" src="https://user-images.githubusercontent.com/41651716/204660697-f994316f-5ca7-4e8a-93bc-eb5e0d556c91.png">

By [@freddyaboulton](https://github.com/freddyaboulton) in [PR 2741](https://github.com/gradio-app/gradio/pull/2741)

### Set the background color of a Label component

The `Label` component now accepts a `color` argument by [@freddyaboulton](https://github.com/freddyaboulton) in [PR 2736](https://github.com/gradio-app/gradio/pull/2736).
The `color` argument should either be a valid css color name or hexadecimal string.
You can update the color with `gr.Label.update`!

This lets you create Alert and Warning boxes with the `Label` component. See below:

```python
import gradio as gr
import random

def update_color(value):
    if value < 0:
        # This is bad so use red
        return "#FF0000"
    elif 0 <= value <= 20:
        # Ok but pay attention (use orange)
        return "#ff9966"
    else:
        # Nothing to worry about
        return None

def update_value():
    choice = random.choice(['good', 'bad', 'so-so'])
    color = update_color(choice)
    return gr.Label.update(value=choice, color=color)


with gr.Blocks() as demo:
    label = gr.Label(value=-10)
    demo.load(lambda: update_value(), inputs=None, outputs=[label], every=1)
demo.queue().launch()
```

![label_bg_color_update](https://user-images.githubusercontent.com/41651716/204400372-80e53857-f26f-4a38-a1ae-1acadff75e89.gif)

### Add Brazilian Portuguese translation

Add Brazilian Portuguese translation (pt-BR.json) by [@pstwh](http://github.com/pstwh) in [PR 2753](https://github.com/gradio-app/gradio/pull/2753):

<img width="951" alt="image" src="https://user-images.githubusercontent.com/1778297/206615305-4c52031e-3f7d-4df2-8805-a79894206911.png">

## Bug Fixes:

- Fixed issue where image thumbnails were not showing when an example directory was provided
  by [@abidlabs](https://github.com/abidlabs) in [PR 2745](https://github.com/gradio-app/gradio/pull/2745)
- Fixed bug loading audio input models from the hub by [@freddyaboulton](https://github.com/freddyaboulton) in [PR 2779](https://github.com/gradio-app/gradio/pull/2779).
- Fixed issue where entities were not merged when highlighted text was generated from the
  dictionary inputs [@payoto](https://github.com/payoto) in [PR 2767](https://github.com/gradio-app/gradio/pull/2767)
- Fixed bug where generating events did not finish running even if the websocket connection was closed by [@freddyaboulton](https://github.com/freddyaboulton) in [PR 2783](https://github.com/gradio-app/gradio/pull/2783).

## Documentation Changes:

No changes to highlight.

## Testing and Infrastructure Changes:

No changes to highlight.

## Breaking Changes:

No changes to highlight.

## Full Changelog:

- Images in the chatbot component are now resized if they exceed a max width by [@abidlabs](https://github.com/abidlabs) in [PR 2748](https://github.com/gradio-app/gradio/pull/2748)
- Missing parameters have been added to `gr.Blocks().load()` by [@abidlabs](https://github.com/abidlabs) in [PR 2755](https://github.com/gradio-app/gradio/pull/2755)
- Deindex share URLs from search by [@aliabd](https://github.com/aliabd) in [PR 2772](https://github.com/gradio-app/gradio/pull/2772)
- Redirect old links and fix broken ones by [@aliabd](https://github.com/aliabd) in [PR 2774](https://github.com/gradio-app/gradio/pull/2774)

## Contributors Shoutout:

No changes to highlight.

# Version 3.12.0

## New Features:

### The `Chatbot` component now supports a subset of Markdown (including bold, italics, code, images)

You can now pass in some Markdown to the Chatbot component and it will show up,
meaning that you can pass in images as well! by [@abidlabs](https://github.com/abidlabs) in [PR 2731](https://github.com/gradio-app/gradio/pull/2731)

Here's a simple example that references a local image `lion.jpg` that is in the same
folder as the Python script:

```py
import gradio as gr

with gr.Blocks() as demo:
    gr.Chatbot([("hi", "hello **abubakar**"), ("![](/file=lion.jpg)", "cool pic")])

demo.launch()
```

![Alt text](https://user-images.githubusercontent.com/1778297/204357455-5c1a4002-eee7-479d-9a1e-ba2c12522723.png)

To see a more realistic example, see the new demo `/demo/chatbot_multimodal/run.py`.

### Latex support

Added mathtext (a subset of latex) support to gr.Markdown. Added by [@kashif](https://github.com/kashif) and [@aliabid94](https://github.com/aliabid94) in [PR 2696](https://github.com/gradio-app/gradio/pull/2696).

Example of how it can be used:

```python
gr.Markdown(
    r"""
    # Hello World! $\frac{\sqrt{x + y}}{4}$ is today's lesson.
    """)
```

### Update Accordion properties from the backend

You can now update the Accordion `label` and `open` status with `gr.Accordion.update` by [@freddyaboulton](https://github.com/freddyaboulton) in [PR 2690](https://github.com/gradio-app/gradio/pull/2690)

```python
import gradio as gr

with gr.Blocks() as demo:
    with gr.Accordion(label="Open for greeting", open=False) as accordion:
        gr.Textbox("Hello!")
    open_btn = gr.Button(value="Open Accordion")
    close_btn = gr.Button(value="Close Accordion")
    open_btn.click(
        lambda: gr.Accordion.update(open=True, label="Open Accordion"),
        inputs=None,
        outputs=[accordion],
    )
    close_btn.click(
        lambda: gr.Accordion.update(open=False, label="Closed Accordion"),
        inputs=None,
        outputs=[accordion],
    )
demo.launch()
```

![update_accordion](https://user-images.githubusercontent.com/41651716/203164176-b102eae3-babe-4986-ae30-3ab4f400cedc.gif)

## Bug Fixes:

- Fixed bug where requests timeout is missing from utils.version_check() by [@yujiehecs](https://github.com/yujiehecs) in [PR 2729](https://github.com/gradio-app/gradio/pull/2729)
- Fixed bug where so that the `File` component can properly preprocess files to "binary" byte-string format by [CoffeeVampir3](https://github.com/CoffeeVampir3) in [PR 2727](https://github.com/gradio-app/gradio/pull/2727)
- Fixed bug to ensure that filenames are less than 200 characters even for non-English languages by [@SkyTNT](https://github.com/SkyTNT) in [PR 2685](https://github.com/gradio-app/gradio/pull/2685)

## Documentation Changes:

- Performance improvements to docs on mobile by [@aliabd](https://github.com/aliabd) in [PR 2730](https://github.com/gradio-app/gradio/pull/2730)

## Testing and Infrastructure Changes:

No changes to highlight.

## Breaking Changes:

No changes to highlight.

## Full Changelog:

- Make try examples button more prominent by [@aliabd](https://github.com/aliabd) in [PR 2705](https://github.com/gradio-app/gradio/pull/2705)
- Fix id clashes in docs by [@aliabd](https://github.com/aliabd) in [PR 2713](https://github.com/gradio-app/gradio/pull/2713)
- Fix typos in guide docs by [@andridns](https://github.com/andridns) in [PR 2722](https://github.com/gradio-app/gradio/pull/2722)
- Add option to `include_audio` in Video component. When `True`, for `source="webcam"` this will record audio and video, for `source="upload"` this will retain the audio in an uploaded video by [@mandargogate](https://github.com/MandarGogate) in [PR 2721](https://github.com/gradio-app/gradio/pull/2721)

## Contributors Shoutout:

- [@andridns](https://github.com/andridns) made their first contribution in [PR 2722](https://github.com/gradio-app/gradio/pull/2722)!

# Version 3.11.0

## New Features:

### Upload Button

There is now a new component called the `UploadButton` which is a file upload component but in button form! You can also specify what file types it should accept in the form of a list (ex: `image`, `video`, `audio`, `text`, or generic `file`). Added by [@dawoodkhan82](https://github.com/dawoodkhan82) in [PR 2591](https://github.com/gradio-app/gradio/pull/2591).

Example of how it can be used:

```python
import gradio as gr

def upload_file(files):
    file_paths = [file.name for file in files]
    return file_paths

with gr.Blocks() as demo:
    file_output = gr.File()
    upload_button = gr.UploadButton("Click to Upload a File", file_types=["image", "video"], file_count="multiple")
    upload_button.upload(upload_file, upload_button, file_output)

demo.launch()
```

### Revamped API documentation page

New API Docs page with in-browser playground and updated aesthetics. [@gary149](https://github.com/gary149) in [PR 2652](https://github.com/gradio-app/gradio/pull/2652)

### Revamped Login page

Previously our login page had its own CSS, had no dark mode, and had an ugly json message on the wrong credentials. Made the page more aesthetically consistent, added dark mode support, and a nicer error message. [@aliabid94](https://github.com/aliabid94) in [PR 2684](https://github.com/gradio-app/gradio/pull/2684)

### Accessing the Requests Object Directly

You can now access the Request object directly in your Python function by [@abidlabs](https://github.com/abidlabs) in [PR 2641](https://github.com/gradio-app/gradio/pull/2641). This means that you can access request headers, the client IP address, and so on. In order to use it, add a parameter to your function and set its type hint to be `gr.Request`. Here's a simple example:

```py
import gradio as gr

def echo(name, request: gr.Request):
    if request:
        print("Request headers dictionary:", request.headers)
        print("IP address:", request.client.host)
    return name

io = gr.Interface(echo, "textbox", "textbox").launch()
```

## Bug Fixes:

- Fixed bug that limited files from being sent over websockets to 16MB. The new limit
  is now 1GB by [@abidlabs](https://github.com/abidlabs) in [PR 2709](https://github.com/gradio-app/gradio/pull/2709)

## Documentation Changes:

- Updated documentation for embedding Gradio demos on Spaces as web components by
  [@julien-c](https://github.com/julien-c) in [PR 2698](https://github.com/gradio-app/gradio/pull/2698)
- Updated IFrames in Guides to use the host URL instead of the Space name to be consistent with the new method for embedding Spaces, by
  [@julien-c](https://github.com/julien-c) in [PR 2692](https://github.com/gradio-app/gradio/pull/2692)
- Colab buttons on every demo in the website! Just click open in colab, and run the demo there.

https://user-images.githubusercontent.com/9021060/202878400-cb16ed47-f4dd-4cb0-b2f0-102a9ff64135.mov

## Testing and Infrastructure Changes:

No changes to highlight.

## Breaking Changes:

No changes to highlight.

## Full Changelog:

- Better warnings and error messages for `gr.Interface.load()` by [@abidlabs](https://github.com/abidlabs) in [PR 2694](https://github.com/gradio-app/gradio/pull/2694)
- Add open in colab buttons to demos in docs and /demos by [@aliabd](https://github.com/aliabd) in [PR 2608](https://github.com/gradio-app/gradio/pull/2608)
- Apply different formatting for the types in component docstrings by [@aliabd](https://github.com/aliabd) in [PR 2707](https://github.com/gradio-app/gradio/pull/2707)

## Contributors Shoutout:

No changes to highlight.

# Version 3.10.1

## New Features:

No changes to highlight.

## Bug Fixes:

- Passes kwargs into `gr.Interface.load()` by [@abidlabs](https://github.com/abidlabs) in [PR 2669](https://github.com/gradio-app/gradio/pull/2669)

## Documentation Changes:

No changes to highlight.

## Testing and Infrastructure Changes:

No changes to highlight.

## Breaking Changes:

No changes to highlight.

## Full Changelog:

- Clean up printed statements in Embedded Colab Mode by [@aliabid94](https://github.com/aliabid94) in [PR 2612](https://github.com/gradio-app/gradio/pull/2612)

## Contributors Shoutout:

No changes to highlight.

# Version 3.10.0

- Add support for `'password'` and `'email'` types to `Textbox`. [@pngwn](https://github.com/pngwn) in [PR 2653](https://github.com/gradio-app/gradio/pull/2653)
- `gr.Textbox` component will now raise an exception if `type` is not "text", "email", or "password" [@pngwn](https://github.com/pngwn) in [PR 2653](https://github.com/gradio-app/gradio/pull/2653). This will cause demos using the deprecated `gr.Textbox(type="number")` to raise an exception.

## Bug Fixes:

- Updated the minimum FastApi used in tests to version 0.87 by [@freddyaboulton](https://github.com/freddyaboulton) in [PR 2647](https://github.com/gradio-app/gradio/pull/2647)
- Fixed bug where interfaces with examples could not be loaded with `gr.Interface.load` by [@freddyaboulton](https://github.com/freddyaboulton) [PR 2640](https://github.com/gradio-app/gradio/pull/2640)
- Fixed bug where the `interactive` property of a component could not be updated by [@freddyaboulton](https://github.com/freddyaboulton) in [PR 2639](https://github.com/gradio-app/gradio/pull/2639)
- Fixed bug where some URLs were not being recognized as valid URLs and thus were not
  loading correctly in various components by [@abidlabs](https://github.com/abidlabs) in [PR 2659](https://github.com/gradio-app/gradio/pull/2659)

## Documentation Changes:

- Fix some typos in the embedded demo names in "05_using_blocks_like_functions.md" by [@freddyaboulton](https://github.com/freddyaboulton) in [PR 2656](https://github.com/gradio-app/gradio/pull/2656)

## Testing and Infrastructure Changes:

No changes to highlight.

## Breaking Changes:

No changes to highlight.

## Full Changelog:

- Add support for `'password'` and `'email'` types to `Textbox`. [@pngwn](https://github.com/pngwn) in [PR 2653](https://github.com/gradio-app/gradio/pull/2653)

## Contributors Shoutout:

No changes to highlight.

# Version 3.9.1

## New Features:

No changes to highlight.

## Bug Fixes:

- Only set a min height on md and html when loading by [@pngwn](https://github.com/pngwn) in [PR 2623](https://github.com/gradio-app/gradio/pull/2623)

## Documentation Changes:

- See docs for the latest gradio commit to main as well the latest pip release:

![main-vs-pip](https://user-images.githubusercontent.com/9021060/199607887-aab1ae4e-a070-4527-966d-024397abe15b.gif)

- Modified the "Connecting To a Database Guide" to use `pd.read_sql` as opposed to low-level postgres connector by [@freddyaboulton](https://github.com/freddyaboulton) in [PR 2604](https://github.com/gradio-app/gradio/pull/2604)

## Testing and Infrastructure Changes:

No changes to highlight.

## Breaking Changes:

No changes to highlight.

## Full Changelog:

- Dropdown for seeing docs as latest or main by [@aliabd](https://github.com/aliabd) in [PR 2544](https://github.com/gradio-app/gradio/pull/2544)
- Allow `gr.Templates` to accept parameters to override the defaults by [@abidlabs](https://github.com/abidlabs) in [PR 2600](https://github.com/gradio-app/gradio/pull/2600)
- Components now throw a `ValueError()` if constructed with invalid parameters for `type` or `source` (for components that take those parameters) in [PR 2610](https://github.com/gradio-app/gradio/pull/2610)
- Allow auth with using queue by [@GLGDLY](https://github.com/GLGDLY) in [PR 2611](https://github.com/gradio-app/gradio/pull/2611)

## Contributors Shoutout:

No changes to highlight.

# Version 3.9

## New Features:

- Gradio is now embedded directly in colab without requiring the share link by [@aliabid94](https://github.com/aliabid94) in [PR 2455](https://github.com/gradio-app/gradio/pull/2455)

### Calling functions by api_name in loaded apps

When you load an upstream app with `gr.Blocks.load`, you can now specify which fn
to call with the `api_name` parameter.

```python
import gradio as gr
english_translator = gr.Blocks.load(name="spaces/gradio/english-translator")
german = english_translator("My name is Freddy", api_name='translate-to-german')
```

The `api_name` parameter will take precedence over the `fn_index` parameter.

## Bug Fixes:

- Fixed bug where None could not be used for File,Model3D, and Audio examples by [@freddyaboulton](https://github.com/freddyaboulton) in [PR 2588](https://github.com/gradio-app/gradio/pull/2588)
- Fixed links in Plotly map guide + demo by [@dawoodkhan82](https://github.com/dawoodkhan82) in [PR 2578](https://github.com/gradio-app/gradio/pull/2578)
- `gr.Blocks.load()` now correctly loads example files from Spaces [@abidlabs](https://github.com/abidlabs) in [PR 2594](https://github.com/gradio-app/gradio/pull/2594)
- Fixed bug when image clear started upload dialog [@mezotaken](https://github.com/mezotaken) in [PR 2577](https://github.com/gradio-app/gradio/pull/2577)

## Documentation Changes:

- Added a Guide on how to configure the queue for maximum performance by [@abidlabs](https://github.com/abidlabs) in [PR 2558](https://github.com/gradio-app/gradio/pull/2558)

## Testing and Infrastructure Changes:

No changes to highlight.

## Breaking Changes:

No changes to highlight.

## Full Changelog:

- Add `api_name` to `Blocks.__call__` by [@freddyaboulton](https://github.com/freddyaboulton) in [PR 2593](https://github.com/gradio-app/gradio/pull/2593)
- Update queue with using deque & update requirements by [@GLGDLY](https://github.com/GLGDLY) in [PR 2428](https://github.com/gradio-app/gradio/pull/2428)

## Contributors Shoutout:

No changes to highlight.

# Version 3.8.2

## Bug Fixes:

- Ensure gradio apps embedded via spaces use the correct endpoint for predictions. [@pngwn](https://github.com/pngwn) in [PR 2567](https://github.com/gradio-app/gradio/pull/2567)
- Ensure gradio apps embedded via spaces use the correct websocket protocol. [@pngwn](https://github.com/pngwn) in [PR 2571](https://github.com/gradio-app/gradio/pull/2571)

## New Features:

### Running Events Continuously

Gradio now supports the ability to run an event continuously on a fixed schedule. To use this feature,
pass `every=# of seconds` to the event definition. This will run the event every given number of seconds!

This can be used to:

- Create live visualizations that show the most up to date data
- Refresh the state of the frontend automatically in response to changes in the backend

Here is an example of a live plot that refreshes every half second:

```python
import math
import gradio as gr
import plotly.express as px
import numpy as np


plot_end = 2 * math.pi


def get_plot(period=1):
    global plot_end
    x = np.arange(plot_end - 2 * math.pi, plot_end, 0.02)
    y = np.sin(2*math.pi*period * x)
    fig = px.line(x=x, y=y)
    plot_end += 2 * math.pi
    return fig


with gr.Blocks() as demo:
    with gr.Row():
        with gr.Column():
            gr.Markdown("Change the value of the slider to automatically update the plot")
            period = gr.Slider(label="Period of plot", value=1, minimum=0, maximum=10, step=1)
            plot = gr.Plot(label="Plot (updates every half second)")

    dep = demo.load(get_plot, None, plot, every=0.5)
    period.change(get_plot, period, plot, every=0.5, cancels=[dep])

demo.queue().launch()
```

![live_demo](https://user-images.githubusercontent.com/41651716/198357377-633ce460-4e31-47bd-8202-1440cdd6fe19.gif)

## Bug Fixes:

No changes to highlight.

## Documentation Changes:

- Explained how to set up `queue` and `auth` when working with reload mode by by [@freddyaboulton](https://github.com/freddyaboulton) in [PR 3089](https://github.com/gradio-app/gradio/pull/3089)

## Testing and Infrastructure Changes:

No changes to highlight.

## Breaking Changes:

No changes to highlight.

## Full Changelog:

- Allows loading private Spaces by passing an an `api_key` to `gr.Interface.load()`
  by [@abidlabs](https://github.com/abidlabs) in [PR 2568](https://github.com/gradio-app/gradio/pull/2568)

## Contributors Shoutout:

No changes to highlight.

# Version 3.8

## New Features:

- Allows event listeners to accept a single dictionary as its argument, where the keys are the components and the values are the component values. This is set by passing the input components in the event listener as a set instead of a list. [@aliabid94](https://github.com/aliabid94) in [PR 2550](https://github.com/gradio-app/gradio/pull/2550)

## Bug Fixes:

- Fix whitespace issue when using plotly. [@dawoodkhan82](https://github.com/dawoodkhan82) in [PR 2548](https://github.com/gradio-app/gradio/pull/2548)
- Apply appropriate alt text to all gallery images. [@camenduru](https://github.com/camenduru) in [PR 2358](https://github.com/gradio-app/gradio/pull/2538)
- Removed erroneous tkinter import in gradio.blocks by [@freddyaboulton](https://github.com/freddyaboulton) in [PR 2555](https://github.com/gradio-app/gradio/pull/2555)

## Documentation Changes:

No changes to highlight.

## Testing and Infrastructure Changes:

No changes to highlight.

## Breaking Changes:

No changes to highlight.

## Full Changelog:

- Added the `every` keyword to event listeners that runs events on a fixed schedule by [@freddyaboulton](https://github.com/freddyaboulton) in [PR 2512](https://github.com/gradio-app/gradio/pull/2512)
- Fix whitespace issue when using plotly. [@dawoodkhan82](https://github.com/dawoodkhan82) in [PR 2548](https://github.com/gradio-app/gradio/pull/2548)
- Apply appropriate alt text to all gallery images. [@camenduru](https://github.com/camenduru) in [PR 2358](https://github.com/gradio-app/gradio/pull/2538)

## Contributors Shoutout:

No changes to highlight.

# Version 3.7

## New Features:

### Batched Functions

Gradio now supports the ability to pass _batched_ functions. Batched functions are just
functions which take in a list of inputs and return a list of predictions.

For example, here is a batched function that takes in two lists of inputs (a list of
words and a list of ints), and returns a list of trimmed words as output:

```py
import time

def trim_words(words, lens):
    trimmed_words = []
    time.sleep(5)
    for w, l in zip(words, lens):
        trimmed_words.append(w[:l])
    return [trimmed_words]
```

The advantage of using batched functions is that if you enable queuing, the Gradio
server can automatically _batch_ incoming requests and process them in parallel,
potentially speeding up your demo. Here's what the Gradio code looks like (notice
the `batch=True` and `max_batch_size=16` -- both of these parameters can be passed
into event triggers or into the `Interface` class)

```py
import gradio as gr

with gr.Blocks() as demo:
    with gr.Row():
        word = gr.Textbox(label="word", value="abc")
        leng = gr.Number(label="leng", precision=0, value=1)
        output = gr.Textbox(label="Output")
    with gr.Row():
        run = gr.Button()

    event = run.click(trim_words, [word, leng], output, batch=True, max_batch_size=16)

demo.queue()
demo.launch()
```

In the example above, 16 requests could be processed in parallel (for a total inference
time of 5 seconds), instead of each request being processed separately (for a total
inference time of 80 seconds).

### Upload Event

`Video`, `Audio`, `Image`, and `File` components now support a `upload()` event that is triggered when a user uploads a file into any of these components.

Example usage:

```py
import gradio as gr

with gr.Blocks() as demo:
    with gr.Row():
        input_video = gr.Video()
        output_video = gr.Video()

     # Clears the output video when an input video is uploaded
    input_video.upload(lambda : None, None, output_video)
```

## Bug Fixes:

- Fixes issue where plotly animations, interactivity, titles, legends, were not working properly. [@dawoodkhan82](https://github.com/dawoodkhan82) in [PR 2486](https://github.com/gradio-app/gradio/pull/2486)
- Prevent requests to the `/api` endpoint from skipping the queue if the queue is enabled for that event by [@freddyaboulton](https://github.com/freddyaboulton) in [PR 2493](https://github.com/gradio-app/gradio/pull/2493)
- Fixes a bug with `cancels` in event triggers so that it works properly if multiple
  Blocks are rendered by [@abidlabs](https://github.com/abidlabs) in [PR 2530](https://github.com/gradio-app/gradio/pull/2530)
- Prevent invalid targets of events from crashing the whole application. [@pngwn](https://github.com/pngwn) in [PR 2534](https://github.com/gradio-app/gradio/pull/2534)
- Properly dequeue cancelled events when multiple apps are rendered by [@freddyaboulton](https://github.com/freddyaboulton) in [PR 2540](https://github.com/gradio-app/gradio/pull/2540)
- Fixes videos being cropped due to height/width params not being used [@hannahblair](https://github.com/hannahblair) in [PR 4946](https://github.com/gradio-app/gradio/pull/4946)

## Documentation Changes:

- Added an example interactive dashboard to the "Tabular & Plots" section of the Demos page by [@freddyaboulton](https://github.com/freddyaboulton) in [PR 2508](https://github.com/gradio-app/gradio/pull/2508)

## Testing and Infrastructure Changes:

No changes to highlight.

## Breaking Changes:

No changes to highlight.

## Full Changelog:

- Fixes the error message if a user builds Gradio locally and tries to use `share=True` by [@abidlabs](https://github.com/abidlabs) in [PR 2502](https://github.com/gradio-app/gradio/pull/2502)
- Allows the render() function to return self by [@Raul9595](https://github.com/Raul9595) in [PR 2514](https://github.com/gradio-app/gradio/pull/2514)
- Fixes issue where plotly animations, interactivity, titles, legends, were not working properly. [@dawoodkhan82](https://github.com/dawoodkhan82) in [PR 2486](https://github.com/gradio-app/gradio/pull/2486)
- Gradio now supports batched functions by [@abidlabs](https://github.com/abidlabs) in [PR 2218](https://github.com/gradio-app/gradio/pull/2218)
- Add `upload` event for `Video`, `Audio`, `Image`, and `File` components [@dawoodkhan82](https://github.com/dawoodkhan82) in [PR 2448](https://github.com/gradio-app/gradio/pull/2456)
- Changes websocket path for Spaces as it is no longer necessary to have a different URL for websocket connections on Spaces by [@abidlabs](https://github.com/abidlabs) in [PR 2528](https://github.com/gradio-app/gradio/pull/2528)
- Clearer error message when events are defined outside of a Blocks scope, and a warning if you
  try to use `Series` or `Parallel` with `Blocks` by [@abidlabs](https://github.com/abidlabs) in [PR 2543](https://github.com/gradio-app/gradio/pull/2543)
- Adds support for audio samples that are in `float64`, `float16`, or `uint16` formats by [@abidlabs](https://github.com/abidlabs) in [PR 2545](https://github.com/gradio-app/gradio/pull/2545)

## Contributors Shoutout:

No changes to highlight.

# Version 3.6

## New Features:

### Cancelling Running Events

Running events can be cancelled when other events are triggered! To test this feature, pass the `cancels` parameter to the event listener.
For this feature to work, the queue must be enabled.

![cancel_on_change_rl](https://user-images.githubusercontent.com/41651716/195952623-61a606bd-e82b-4e1a-802e-223154cb8727.gif)

Code:

```python
import time
import gradio as gr

def fake_diffusion(steps):
    for i in range(steps):
        time.sleep(1)
        yield str(i)

def long_prediction(*args, **kwargs):
    time.sleep(10)
    return 42


with gr.Blocks() as demo:
    with gr.Row():
        with gr.Column():
            n = gr.Slider(1, 10, value=9, step=1, label="Number Steps")
            run = gr.Button()
            output = gr.Textbox(label="Iterative Output")
            stop = gr.Button(value="Stop Iterating")
        with gr.Column():
            prediction = gr.Number(label="Expensive Calculation")
            run_pred = gr.Button(value="Run Expensive Calculation")
        with gr.Column():
            cancel_on_change = gr.Textbox(label="Cancel Iteration and Expensive Calculation on Change")

    click_event = run.click(fake_diffusion, n, output)
    stop.click(fn=None, inputs=None, outputs=None, cancels=[click_event])
    pred_event = run_pred.click(fn=long_prediction, inputs=None, outputs=prediction)

    cancel_on_change.change(None, None, None, cancels=[click_event, pred_event])


demo.queue(concurrency_count=1, max_size=20).launch()
```

For interfaces, a stop button will be added automatically if the function uses a `yield` statement.

```python
import gradio as gr
import time

def iteration(steps):
    for i in range(steps):
       time.sleep(0.5)
       yield i

gr.Interface(iteration,
             inputs=gr.Slider(minimum=1, maximum=10, step=1, value=5),
             outputs=gr.Number()).queue().launch()
```

![stop_interface_rl](https://user-images.githubusercontent.com/41651716/195952883-e7ca4235-aae3-4852-8f28-96d01d0c5822.gif)

## Bug Fixes:

- Add loading status tracker UI to HTML and Markdown components. [@pngwn](https://github.com/pngwn) in [PR 2474](https://github.com/gradio-app/gradio/pull/2474)
- Fixed videos being mirrored in the front-end if source is not webcam by [@freddyaboulton](https://github.com/freddyaboulton) in [PR 2475](https://github.com/gradio-app/gradio/pull/2475)
- Add clear button for timeseries component [@dawoodkhan82](https://github.com/dawoodkhan82) in [PR 2487](https://github.com/gradio-app/gradio/pull/2487)
- Removes special characters from temporary filenames so that the files can be served by components [@abidlabs](https://github.com/abidlabs) in [PR 2480](https://github.com/gradio-app/gradio/pull/2480)
- Fixed infinite reload loop when mounting gradio as a sub application by [@freddyaboulton](https://github.com/freddyaboulton) in [PR 2477](https://github.com/gradio-app/gradio/pull/2477)

## Documentation Changes:

- Adds a demo to show how a sound alert can be played upon completion of a prediction by [@abidlabs](https://github.com/abidlabs) in [PR 2478](https://github.com/gradio-app/gradio/pull/2478)

## Testing and Infrastructure Changes:

No changes to highlight.

## Breaking Changes:

No changes to highlight.

## Full Changelog:

- Enable running events to be cancelled from other events by [@freddyaboulton](https://github.com/freddyaboulton) in [PR 2433](https://github.com/gradio-app/gradio/pull/2433)
- Small fix for version check before reuploading demos by [@aliabd](https://github.com/aliabd) in [PR 2469](https://github.com/gradio-app/gradio/pull/2469)
- Add loading status tracker UI to HTML and Markdown components. [@pngwn](https://github.com/pngwn) in [PR 2400](https://github.com/gradio-app/gradio/pull/2474)
- Add clear button for timeseries component [@dawoodkhan82](https://github.com/dawoodkhan82) in [PR 2487](https://github.com/gradio-app/gradio/pull/2487)

## Contributors Shoutout:

No changes to highlight.

# Version 3.5

## Bug Fixes:

- Ensure that Gradio does not take control of the HTML page title when embedding a gradio app as a web component, this behaviour flipped by adding `control_page_title="true"` to the webcomponent. [@pngwn](https://github.com/pngwn) in [PR 2400](https://github.com/gradio-app/gradio/pull/2400)
- Decreased latency in iterative-output demos by making the iteration asynchronous [@freddyaboulton](https://github.com/freddyaboulton) in [PR 2409](https://github.com/gradio-app/gradio/pull/2409)
- Fixed queue getting stuck under very high load by [@freddyaboulton](https://github.com/freddyaboulton) in [PR 2374](https://github.com/gradio-app/gradio/pull/2374)
- Ensure that components always behave as if `interactive=True` were set when the following conditions are true:

  - no default value is provided,
  - they are not set as the input or output of an event,
  - `interactive` kwarg is not set.

  [@pngwn](https://github.com/pngwn) in [PR 2459](https://github.com/gradio-app/gradio/pull/2459)

## New Features:

- When an `Image` component is set to `source="upload"`, it is now possible to drag and drop and image to replace a previously uploaded image by [@pngwn](https://github.com/pngwn) in [PR 1711](https://github.com/gradio-app/gradio/issues/1711)
- The `gr.Dataset` component now accepts `HTML` and `Markdown` components by [@abidlabs](https://github.com/abidlabs) in [PR 2437](https://github.com/gradio-app/gradio/pull/2437)

## Documentation Changes:

- Improved documentation for the `gr.Dataset` component by [@abidlabs](https://github.com/abidlabs) in [PR 2437](https://github.com/gradio-app/gradio/pull/2437)

## Testing and Infrastructure Changes:

No changes to highlight.

## Breaking Changes:

- The `Carousel` component is officially deprecated. Since gradio 3.0, code containing the `Carousel` component would throw warnings. As of the next release, the `Carousel` component will raise an exception.

## Full Changelog:

- Speeds up Gallery component by using temporary files instead of base64 representation in the front-end by [@proxyphi](https://github.com/proxyphi), [@pngwn](https://github.com/pngwn), and [@abidlabs](https://github.com/abidlabs) in [PR 2265](https://github.com/gradio-app/gradio/pull/2265)
- Fixed some embedded demos in the guides by not loading the gradio web component in some guides by [@freddyaboulton](https://github.com/freddyaboulton) in [PR 2403](https://github.com/gradio-app/gradio/pull/2403)
- When an `Image` component is set to `source="upload"`, it is now possible to drag and drop and image to replace a previously uploaded image by [@pngwn](https://github.com/pngwn) in [PR 2400](https://github.com/gradio-app/gradio/pull/2410)
- Improve documentation of the `Blocks.load()` event by [@abidlabs](https://github.com/abidlabs) in [PR 2413](https://github.com/gradio-app/gradio/pull/2413)
- Decreased latency in iterative-output demos by making the iteration asynchronous [@freddyaboulton](https://github.com/freddyaboulton) in [PR 2409](https://github.com/gradio-app/gradio/pull/2409)
- Updated share link message to reference new Spaces Hardware [@abidlabs](https://github.com/abidlabs) in [PR 2423](https://github.com/gradio-app/gradio/pull/2423)
- Automatically restart spaces if they're down by [@aliabd](https://github.com/aliabd) in [PR 2405](https://github.com/gradio-app/gradio/pull/2405)
- Carousel component is now deprecated by [@abidlabs](https://github.com/abidlabs) in [PR 2434](https://github.com/gradio-app/gradio/pull/2434)
- Build Gradio from source in ui tests by by [@freddyaboulton](https://github.com/freddyaboulton) in [PR 2440](https://github.com/gradio-app/gradio/pull/2440)
- Change "return ValueError" to "raise ValueError" by [@vzakharov](https://github.com/vzakharov) in [PR 2445](https://github.com/gradio-app/gradio/pull/2445)
- Add guide on creating a map demo using the `gr.Plot()` component [@dawoodkhan82](https://github.com/dawoodkhan82) in [PR 2402](https://github.com/gradio-app/gradio/pull/2402)
- Add blur event for `Textbox` and `Number` components [@dawoodkhan82](https://github.com/dawoodkhan82) in [PR 2448](https://github.com/gradio-app/gradio/pull/2448)
- Stops a gradio launch from hogging a port even after it's been killed [@aliabid94](https://github.com/aliabid94) in [PR 2453](https://github.com/gradio-app/gradio/pull/2453)
- Fix embedded interfaces on touch screen devices by [@aliabd](https://github.com/aliabd) in [PR 2457](https://github.com/gradio-app/gradio/pull/2457)
- Upload all demos to spaces by [@aliabd](https://github.com/aliabd) in [PR 2281](https://github.com/gradio-app/gradio/pull/2281)

## Contributors Shoutout:

No changes to highlight.

# Version 3.4.1

## New Features:

### 1. See Past and Upcoming Changes in the Release History 👀

You can now see gradio's release history directly on the website, and also keep track of upcoming changes. Just go [here](https://gradio.app/changelog/).

![release-history](https://user-images.githubusercontent.com/9021060/193145458-3de699f7-7620-45de-aa73-a1c1b9b96257.gif)

## Bug Fixes:

1. Fix typo in guide image path by [@freddyaboulton](https://github.com/freddyaboulton) in [PR 2357](https://github.com/gradio-app/gradio/pull/2357)
2. Raise error if Blocks has duplicate component with same IDs by [@abidlabs](https://github.com/abidlabs) in [PR 2359](https://github.com/gradio-app/gradio/pull/2359)
3. Catch the permission exception on the audio component by [@Ian-GL](https://github.com/Ian-GL) in [PR 2330](https://github.com/gradio-app/gradio/pull/2330)
4. Fix image_classifier_interface_load demo by [@freddyaboulton](https://github.com/freddyaboulton) in [PR 2365](https://github.com/gradio-app/gradio/pull/2365)
5. Fix combining adjacent components without gaps by introducing `gr.Row(variant="compact")` by [@aliabid94](https://github.com/aliabid94) in [PR 2291](https://github.com/gradio-app/gradio/pull/2291) This comes with deprecation of the following arguments for `Component.style`: `round`, `margin`, `border`.
6. Fix audio streaming, which was previously choppy in [PR 2351](https://github.com/gradio-app/gradio/pull/2351). Big thanks to [@yannickfunk](https://github.com/yannickfunk) for the proposed solution.
7. Fix bug where new typeable slider doesn't respect the minimum and maximum values [@dawoodkhan82](https://github.com/dawoodkhan82) in [PR 2380](https://github.com/gradio-app/gradio/pull/2380)

## Documentation Changes:

1. New Guide: Connecting to a Database 🗄️

   A new guide by [@freddyaboulton](https://github.com/freddyaboulton) that explains how you can use Gradio to connect your app to a database. Read more [here](https://gradio.app/connecting_to_a_database/).

2. New Guide: Running Background Tasks 🥷

   A new guide by [@freddyaboulton](https://github.com/freddyaboulton) that explains how you can run background tasks from your gradio app. Read more [here](https://gradio.app/running_background_tasks/).

3. Small fixes to docs for `Image` component by [@abidlabs](https://github.com/abidlabs) in [PR 2372](https://github.com/gradio-app/gradio/pull/2372)

## Testing and Infrastructure Changes:

No changes to highlight.

## Breaking Changes:

No changes to highlight.

## Full Changelog:

- Create a guide on how to connect an app to a database hosted on the cloud by [@freddyaboulton](https://github.com/freddyaboulton) in [PR 2341](https://github.com/gradio-app/gradio/pull/2341)
- Removes `analytics` dependency by [@abidlabs](https://github.com/abidlabs) in [PR 2347](https://github.com/gradio-app/gradio/pull/2347)
- Add guide on launching background tasks from your app by [@freddyaboulton](https://github.com/freddyaboulton) in [PR 2350](https://github.com/gradio-app/gradio/pull/2350)
- Fix typo in guide image path by [@freddyaboulton](https://github.com/freddyaboulton) in [PR 2357](https://github.com/gradio-app/gradio/pull/2357)
- Raise error if Blocks has duplicate component with same IDs by [@abidlabs](https://github.com/abidlabs) in [PR 2359](https://github.com/gradio-app/gradio/pull/2359)
- Hotfix: fix version back to 3.4 by [@abidlabs](https://github.com/abidlabs) in [PR 2361](https://github.com/gradio-app/gradio/pull/2361)
- Change version.txt to 3.4 instead of 3.4.0 by [@aliabd](https://github.com/aliabd) in [PR 2363](https://github.com/gradio-app/gradio/pull/2363)
- Catch the permission exception on the audio component by [@Ian-GL](https://github.com/Ian-GL) in [PR 2330](https://github.com/gradio-app/gradio/pull/2330)
- Fix image_classifier_interface_load demo by [@freddyaboulton](https://github.com/freddyaboulton) in [PR 2365](https://github.com/gradio-app/gradio/pull/2365)
- Small fixes to docs for `Image` component by [@abidlabs](https://github.com/abidlabs) in [PR 2372](https://github.com/gradio-app/gradio/pull/2372)
- Automated Release Notes by [@freddyaboulton](https://github.com/freddyaboulton) in [PR 2306](https://github.com/gradio-app/gradio/pull/2306)
- Fixed small typos in the docs [@julien-c](https://github.com/julien-c) in [PR 2373](https://github.com/gradio-app/gradio/pull/2373)
- Adds ability to disable pre/post-processing for examples [@abidlabs](https://github.com/abidlabs) in [PR 2383](https://github.com/gradio-app/gradio/pull/2383)
- Copy changelog file in website docker by [@aliabd](https://github.com/aliabd) in [PR 2384](https://github.com/gradio-app/gradio/pull/2384)
- Lets users provide a `gr.update()` dictionary even if post-processing is disabled [@abidlabs](https://github.com/abidlabs) in [PR 2385](https://github.com/gradio-app/gradio/pull/2385)
- Fix bug where errors would cause apps run in reload mode to hang forever by [@freddyaboulton](https://github.com/freddyaboulton) in [PR 2394](https://github.com/gradio-app/gradio/pull/2394)
- Fix bug where new typeable slider doesn't respect the minimum and maximum values [@dawoodkhan82](https://github.com/dawoodkhan82) in [PR 2380](https://github.com/gradio-app/gradio/pull/2380)

## Contributors Shoutout:

No changes to highlight.

# Version 3.4

## New Features:

### 1. Gallery Captions 🖼️

You can now pass captions to images in the Gallery component. To do so you need to pass a {List} of (image, {str} caption) tuples. This is optional and the component also accepts just a list of the images.

Here's an example:

```python
import gradio as gr

images_with_captions = [
    ("https://images.unsplash.com/photo-1551969014-7d2c4cddf0b6", "Cheetah by David Groves"),
    ("https://images.unsplash.com/photo-1546182990-dffeafbe841d", "Lion by Francesco"),
    ("https://images.unsplash.com/photo-1561731216-c3a4d99437d5", "Tiger by Mike Marrah")
    ]

with gr.Blocks() as demo:
    gr.Gallery(value=images_with_captions)

demo.launch()
```

<img src="https://user-images.githubusercontent.com/9021060/192399521-7360b1a9-7ce0-443e-8e94-863a230a7dbe.gif" alt="gallery_captions" width="1000"/>

### 2. Type Values into the Slider 🔢

You can now type values directly on the Slider component! Here's what it looks like:

![type-slider](https://user-images.githubusercontent.com/9021060/192399877-76b662a1-fede-4417-a932-fc15f0da7360.gif)

### 3. Better Sketching and Inpainting 🎨

We've made a lot of changes to our Image component so that it can support better sketching and inpainting.

Now supports:

- A standalone black-and-white sketch

```python
import gradio as gr
demo = gr.Interface(lambda x: x, gr.Sketchpad(), gr.Image())
demo.launch()
```

![bw](https://user-images.githubusercontent.com/9021060/192410264-b08632b5-7b2a-4f86-afb0-5760e7b474cf.gif)

- A standalone color sketch

```python
import gradio as gr
demo = gr.Interface(lambda x: x, gr.Paint(), gr.Image())
demo.launch()
```

![color-sketch](https://user-images.githubusercontent.com/9021060/192410500-3c8c3e64-a5fd-4df2-a991-f0a5cef93728.gif)

- An uploadable image with black-and-white or color sketching

```python
import gradio as gr
demo = gr.Interface(lambda x: x, gr.Image(source='upload', tool='color-sketch'), gr.Image()) # for black and white, tool = 'sketch'
demo.launch()
```

![sketch-new](https://user-images.githubusercontent.com/9021060/192402422-e53cb7b6-024e-448c-87eb-d6a35a63c476.gif)

- Webcam with black-and-white or color sketching

```python
import gradio as gr
demo = gr.Interface(lambda x: x, gr.Image(source='webcam', tool='color-sketch'), gr.Image()) # for black and white, tool = 'sketch'
demo.launch()
```

![webcam-sketch](https://user-images.githubusercontent.com/9021060/192410820-0ffaf324-776e-4e1f-9de6-0fdbbf4940fa.gif)

As well as other fixes

## Bug Fixes:

1. Fix bug where max concurrency count is not respected in queue by [@freddyaboulton](https://github.com/freddyaboulton) in [PR 2286](https://github.com/gradio-app/gradio/pull/2286)
2. fix : queue could be blocked by [@SkyTNT](https://github.com/SkyTNT) in [PR 2288](https://github.com/gradio-app/gradio/pull/2288)
3. Supports `gr.update()` in example caching by [@abidlabs](https://github.com/abidlabs) in [PR 2309](https://github.com/gradio-app/gradio/pull/2309)
4. Clipboard fix for iframes by [@abidlabs](https://github.com/abidlabs) in [PR 2321](https://github.com/gradio-app/gradio/pull/2321)
5. Fix: Dataframe column headers are reset when you add a new column by [@dawoodkhan82](https://github.com/dawoodkhan82) in [PR 2318](https://github.com/gradio-app/gradio/pull/2318)
6. Added support for URLs for Video, Audio, and Image by [@abidlabs](https://github.com/abidlabs) in [PR 2256](https://github.com/gradio-app/gradio/pull/2256)
7. Add documentation about how to create and use the Gradio FastAPI app by [@abidlabs](https://github.com/abidlabs) in [PR 2263](https://github.com/gradio-app/gradio/pull/2263)

## Documentation Changes:

1. Adding a Playground Tab to the Website by [@aliabd](https://github.com/aliabd) in [PR 1860](https://github.com/gradio-app/gradio/pull/1860)
2. Gradio for Tabular Data Science Workflows Guide by [@merveenoyan](https://github.com/merveenoyan) in [PR 2199](https://github.com/gradio-app/gradio/pull/2199)
3. Promotes `postprocess` and `preprocess` to documented parameters by [@abidlabs](https://github.com/abidlabs) in [PR 2293](https://github.com/gradio-app/gradio/pull/2293)
4. Update 2)key_features.md by [@voidxd](https://github.com/voidxd) in [PR 2326](https://github.com/gradio-app/gradio/pull/2326)
5. Add docs to blocks context postprocessing function by [@Ian-GL](https://github.com/Ian-GL) in [PR 2332](https://github.com/gradio-app/gradio/pull/2332)

## Testing and Infrastructure Changes

1. Website fixes and refactoring by [@aliabd](https://github.com/aliabd) in [PR 2280](https://github.com/gradio-app/gradio/pull/2280)
2. Don't deploy to spaces on release by [@freddyaboulton](https://github.com/freddyaboulton) in [PR 2313](https://github.com/gradio-app/gradio/pull/2313)

## Full Changelog:

- Website fixes and refactoring by [@aliabd](https://github.com/aliabd) in [PR 2280](https://github.com/gradio-app/gradio/pull/2280)
- Fix bug where max concurrency count is not respected in queue by [@freddyaboulton](https://github.com/freddyaboulton) in [PR 2286](https://github.com/gradio-app/gradio/pull/2286)
- Promotes `postprocess` and `preprocess` to documented parameters by [@abidlabs](https://github.com/abidlabs) in [PR 2293](https://github.com/gradio-app/gradio/pull/2293)
- Raise warning when trying to cache examples but not all inputs have examples by [@freddyaboulton](https://github.com/freddyaboulton) in [PR 2279](https://github.com/gradio-app/gradio/pull/2279)
- fix : queue could be blocked by [@SkyTNT](https://github.com/SkyTNT) in [PR 2288](https://github.com/gradio-app/gradio/pull/2288)
- Don't deploy to spaces on release by [@freddyaboulton](https://github.com/freddyaboulton) in [PR 2313](https://github.com/gradio-app/gradio/pull/2313)
- Supports `gr.update()` in example caching by [@abidlabs](https://github.com/abidlabs) in [PR 2309](https://github.com/gradio-app/gradio/pull/2309)
- Respect Upstream Queue when loading interfaces/blocks from Spaces by [@freddyaboulton](https://github.com/freddyaboulton) in [PR 2294](https://github.com/gradio-app/gradio/pull/2294)
- Clipboard fix for iframes by [@abidlabs](https://github.com/abidlabs) in [PR 2321](https://github.com/gradio-app/gradio/pull/2321)
- Sketching + Inpainting Capabilities to Gradio by [@abidlabs](https://github.com/abidlabs) in [PR 2144](https://github.com/gradio-app/gradio/pull/2144)
- Update 2)key_features.md by [@voidxd](https://github.com/voidxd) in [PR 2326](https://github.com/gradio-app/gradio/pull/2326)
- release 3.4b3 by [@abidlabs](https://github.com/abidlabs) in [PR 2328](https://github.com/gradio-app/gradio/pull/2328)
- Fix: Dataframe column headers are reset when you add a new column by [@dawoodkhan82](https://github.com/dawoodkhan82) in [PR 2318](https://github.com/gradio-app/gradio/pull/2318)
- Start queue when gradio is a sub application by [@freddyaboulton](https://github.com/freddyaboulton) in [PR 2319](https://github.com/gradio-app/gradio/pull/2319)
- Fix Web Tracker Script by [@aliabd](https://github.com/aliabd) in [PR 2308](https://github.com/gradio-app/gradio/pull/2308)
- Add docs to blocks context postprocessing function by [@Ian-GL](https://github.com/Ian-GL) in [PR 2332](https://github.com/gradio-app/gradio/pull/2332)
- Fix typo in iterator variable name in run_predict function by [@freddyaboulton](https://github.com/freddyaboulton) in [PR 2340](https://github.com/gradio-app/gradio/pull/2340)
- Add captions to galleries by [@aliabid94](https://github.com/aliabid94) in [PR 2284](https://github.com/gradio-app/gradio/pull/2284)
- Typeable value on gradio.Slider by [@dawoodkhan82](https://github.com/dawoodkhan82) in [PR 2329](https://github.com/gradio-app/gradio/pull/2329)

## Contributors Shoutout:

- [@SkyTNT](https://github.com/SkyTNT) made their first contribution in [PR 2288](https://github.com/gradio-app/gradio/pull/2288)
- [@voidxd](https://github.com/voidxd) made their first contribution in [PR 2326](https://github.com/gradio-app/gradio/pull/2326)

# Version 3.3

## New Features:

### 1. Iterative Outputs ⏳

You can now create an iterative output simply by having your function return a generator!

Here's (part of) an example that was used to generate the interface below it. [See full code](https://colab.research.google.com/drive/1m9bWS6B82CT7bw-m4L6AJR8za7fEK7Ov?usp=sharing).

```python
def predict(steps, seed):
    generator = torch.manual_seed(seed)
    for i in range(1,steps):
        yield pipeline(generator=generator, num_inference_steps=i)["sample"][0]
```

![example](https://user-images.githubusercontent.com/9021060/189086273-f5e7087d-71fa-4158-90a9-08e84da0421c.mp4)

### 2. Accordion Layout 🆕

This version of Gradio introduces a new layout component to Blocks: the Accordion. Wrap your elements in a neat, expandable layout that allows users to toggle them as needed.

Usage: ([Read the docs](https://gradio.app/docs/#accordion))

```python
with gr.Accordion("open up"):
# components here
```

![accordion](https://user-images.githubusercontent.com/9021060/189088465-f0ffd7f0-fc6a-42dc-9249-11c5e1e0529b.gif)

### 3. Skops Integration 📈

Our new integration with [skops](https://huggingface.co/blog/skops) allows you to load tabular classification and regression models directly from the [hub](https://huggingface.co/models).

Here's a classification example showing how quick it is to set up an interface for a [model](https://huggingface.co/scikit-learn/tabular-playground).

```python
import gradio as gr
gr.Interface.load("models/scikit-learn/tabular-playground").launch()
```

![187936493-5c90c01d-a6dd-400f-aa42-833a096156a1](https://user-images.githubusercontent.com/9021060/189090519-328fbcb4-120b-43c8-aa54-d6fccfa6b7e8.png)

## Bug Fixes:

No changes to highlight.

## Documentation Changes:

No changes to highlight.

## Testing and Infrastructure Changes:

No changes to highlight.

## Breaking Changes:

No changes to highlight.

## Full Changelog:

- safari fixes by [@pngwn](https://github.com/pngwn) in [PR 2138](https://github.com/gradio-app/gradio/pull/2138)
- Fix roundedness and form borders by [@aliabid94](https://github.com/aliabid94) in [PR 2147](https://github.com/gradio-app/gradio/pull/2147)
- Better processing of example data prior to creating dataset component by [@freddyaboulton](https://github.com/freddyaboulton) in [PR 2147](https://github.com/gradio-app/gradio/pull/2147)
- Show error on Connection drops by [@aliabid94](https://github.com/aliabid94) in [PR 2147](https://github.com/gradio-app/gradio/pull/2147)
- 3.2 release! by [@abidlabs](https://github.com/abidlabs) in [PR 2139](https://github.com/gradio-app/gradio/pull/2139)
- Fixed Named API Requests by [@abidlabs](https://github.com/abidlabs) in [PR 2151](https://github.com/gradio-app/gradio/pull/2151)
- Quick Fix: Cannot upload Model3D image after clearing it by [@dawoodkhan82](https://github.com/dawoodkhan82) in [PR 2168](https://github.com/gradio-app/gradio/pull/2168)
- Fixed misleading log when server_name is '0.0.0.0' by [@lamhoangtung](https://github.com/lamhoangtung) in [PR 2176](https://github.com/gradio-app/gradio/pull/2176)
- Keep embedded PngInfo metadata by [@cobryan05](https://github.com/cobryan05) in [PR 2170](https://github.com/gradio-app/gradio/pull/2170)
- Skops integration: Load tabular classification and regression models from the hub by [@freddyaboulton](https://github.com/freddyaboulton) in [PR 2126](https://github.com/gradio-app/gradio/pull/2126)
- Respect original filename when cached example files are downloaded by [@freddyaboulton](https://github.com/freddyaboulton) in [PR 2145](https://github.com/gradio-app/gradio/pull/2145)
- Add manual trigger to deploy to pypi by [@abidlabs](https://github.com/abidlabs) in [PR 2192](https://github.com/gradio-app/gradio/pull/2192)
- Fix bugs with gr.update by [@freddyaboulton](https://github.com/freddyaboulton) in [PR 2157](https://github.com/gradio-app/gradio/pull/2157)
- Make queue per app by [@aliabid94](https://github.com/aliabid94) in [PR 2193](https://github.com/gradio-app/gradio/pull/2193)
- Preserve Labels In Interpretation Components by [@freddyaboulton](https://github.com/freddyaboulton) in [PR 2166](https://github.com/gradio-app/gradio/pull/2166)
- Quick Fix: Multiple file download not working by [@dawoodkhan82](https://github.com/dawoodkhan82) in [PR 2169](https://github.com/gradio-app/gradio/pull/2169)
- use correct MIME type for js-script file by [@daspartho](https://github.com/daspartho) in [PR 2200](https://github.com/gradio-app/gradio/pull/2200)
- Add accordion component by [@aliabid94](https://github.com/aliabid94) in [PR 2208](https://github.com/gradio-app/gradio/pull/2208)

## Contributors Shoutout:

- [@lamhoangtung](https://github.com/lamhoangtung) made their first contribution in [PR 2176](https://github.com/gradio-app/gradio/pull/2176)
- [@cobryan05](https://github.com/cobryan05) made their first contribution in [PR 2170](https://github.com/gradio-app/gradio/pull/2170)
- [@daspartho](https://github.com/daspartho) made their first contribution in [PR 2200](https://github.com/gradio-app/gradio/pull/2200)

# Version 3.2

## New Features:

### 1. Improvements to Queuing 🥇

We've implemented a brand new queuing system based on **web sockets** instead of HTTP long polling. Among other things, this allows us to manage queue sizes better on Hugging Face Spaces. There are also additional queue-related parameters you can add:

- Now supports concurrent workers (parallelization)

```python
demo = gr.Interface(...)
demo.queue(concurrency_count=3)
demo.launch()
```

- Configure a maximum queue size

```python
demo = gr.Interface(...)
demo.queue(max_size=100)
demo.launch()
```

- If a user closes their tab / browser, they leave the queue, which means the demo will run faster for everyone else

### 2. Fixes to Examples

- Dataframe examples will render properly, and look much clearer in the UI: (thanks to PR #2125)

![Screen Shot 2022-08-30 at 8 29 58 PM](https://user-images.githubusercontent.com/9021060/187586561-d915bafb-f968-4966-b9a2-ef41119692b2.png)

- Image and Video thumbnails are cropped to look neater and more uniform: (thanks to PR #2109)

![Screen Shot 2022-08-30 at 8 32 15 PM](https://user-images.githubusercontent.com/9021060/187586890-56e1e4f0-1b84-42d9-a82f-911772c41030.png)

- Other fixes in PR #2131 and #2064 make it easier to design and use Examples

### 3. Component Fixes 🧱

- Specify the width and height of an image in its style tag (thanks to PR #2133)

```python
components.Image().style(height=260, width=300)
```

- Automatic conversion of videos so they are playable in the browser (thanks to PR #2003). Gradio will check if a video's format is playable in the browser and, if it isn't, will automatically convert it to a format that is (mp4).
- Pass in a json filepath to the Label component (thanks to PR #2083)
- Randomize the default value of a Slider (thanks to PR #1935)

![slider-random](https://user-images.githubusercontent.com/9021060/187596230-3db9697f-9f4d-42f5-9387-d77573513448.gif)

- Improvements to State in PR #2100

### 4. Ability to Randomize Input Sliders and Reload Data whenever the Page Loads

- In some cases, you want to be able to show a different set of input data to every user as they load the page app. For example, you might want to randomize the value of a "seed" `Slider` input. Or you might want to show a `Textbox` with the current date. We now supporting passing _functions_ as the default value in input components. When you pass in a function, it gets **re-evaluated** every time someone loads the demo, allowing you to reload / change data for different users.

Here's an example loading the current date time into an input Textbox:

```python
import gradio as gr
import datetime

with gr.Blocks() as demo:
    gr.Textbox(datetime.datetime.now)

demo.launch()
```

Note that we don't evaluate the function -- `datetime.datetime.now()` -- we pass in the function itself to get this behavior -- `datetime.datetime.now`

Because randomizing the initial value of `Slider` is a common use case, we've added a `randomize` keyword argument you can use to randomize its initial value:

```python
import gradio as gr
demo = gr.Interface(lambda x:x, gr.Slider(0, 10, randomize=True), "number")
demo.launch()
```

### 5. New Guide 🖊️

- [Gradio and W&B Integration](https://gradio.app/Gradio_and_Wandb_Integration/)

## Full Changelog:

- Reset components to original state by setting value to None by [@freddyaboulton](https://github.com/freddyaboulton) in [PR 2044](https://github.com/gradio-app/gradio/pull/2044)
- Cleaning up the way data is processed for components by [@abidlabs](https://github.com/abidlabs) in [PR 1967](https://github.com/gradio-app/gradio/pull/1967)
- version 3.1.8b by [@abidlabs](https://github.com/abidlabs) in [PR 2063](https://github.com/gradio-app/gradio/pull/2063)
- Wandb guide by [@AK391](https://github.com/AK391) in [PR 1898](https://github.com/gradio-app/gradio/pull/1898)
- Add a flagging callback to save json files to a hugging face dataset by [@chrisemezue](https://github.com/chrisemezue) in [PR 1821](https://github.com/gradio-app/gradio/pull/1821)
- Add data science demos to landing page by [@freddyaboulton](https://github.com/freddyaboulton) in [PR 2067](https://github.com/gradio-app/gradio/pull/2067)
- Hide time series + xgboost demos by default by [@freddyaboulton](https://github.com/freddyaboulton) in [PR 2079](https://github.com/gradio-app/gradio/pull/2079)
- Encourage people to keep trying when queue full by [@apolinario](https://github.com/apolinario) in [PR 2076](https://github.com/gradio-app/gradio/pull/2076)
- Updated our analytics on creation of Blocks/Interface by [@abidlabs](https://github.com/abidlabs) in [PR 2082](https://github.com/gradio-app/gradio/pull/2082)
- `Label` component now accepts file paths to `.json` files by [@abidlabs](https://github.com/abidlabs) in [PR 2083](https://github.com/gradio-app/gradio/pull/2083)
- Fix issues related to demos in Spaces by [@abidlabs](https://github.com/abidlabs) in [PR 2086](https://github.com/gradio-app/gradio/pull/2086)
- Fix TimeSeries examples not properly displayed in UI by [@dawoodkhan82](https://github.com/dawoodkhan82) in [PR 2064](https://github.com/gradio-app/gradio/pull/2064)
- Fix infinite requests when doing tab item select by [@freddyaboulton](https://github.com/freddyaboulton) in [PR 2070](https://github.com/gradio-app/gradio/pull/2070)
- Accept deprecated `file` route as well by [@abidlabs](https://github.com/abidlabs) in [PR 2099](https://github.com/gradio-app/gradio/pull/2099)
- Allow frontend method execution on Block.load event by [@codedealer](https://github.com/codedealer) in [PR 2108](https://github.com/gradio-app/gradio/pull/2108)
- Improvements to `State` by [@abidlabs](https://github.com/abidlabs) in [PR 2100](https://github.com/gradio-app/gradio/pull/2100)
- Catch IndexError, KeyError in video_is_playable by [@freddyaboulton](https://github.com/freddyaboulton) in [PR 2113](https://github.com/gradio-app/gradio/pull/2113)
- Fix: Download button does not respect the filepath returned by the function by [@dawoodkhan82](https://github.com/dawoodkhan82) in [PR 2073](https://github.com/gradio-app/gradio/pull/2073)
- Refactoring Layout: Adding column widths, forms, and more. by [@aliabid94](https://github.com/aliabid94) in [PR 2097](https://github.com/gradio-app/gradio/pull/2097)
- Update CONTRIBUTING.md by [@abidlabs](https://github.com/abidlabs) in [PR 2118](https://github.com/gradio-app/gradio/pull/2118)
- 2092 df ex by [@pngwn](https://github.com/pngwn) in [PR 2125](https://github.com/gradio-app/gradio/pull/2125)
- feat(samples table/gallery): Crop thumbs to square by [@ronvoluted](https://github.com/ronvoluted) in [PR 2109](https://github.com/gradio-app/gradio/pull/2109)
- Some enhancements to `gr.Examples` by [@abidlabs](https://github.com/abidlabs) in [PR 2131](https://github.com/gradio-app/gradio/pull/2131)
- Image size fix by [@aliabid94](https://github.com/aliabid94) in [PR 2133](https://github.com/gradio-app/gradio/pull/2133)

## Contributors Shoutout:

- [@chrisemezue](https://github.com/chrisemezue) made their first contribution in [PR 1821](https://github.com/gradio-app/gradio/pull/1821)
- [@apolinario](https://github.com/apolinario) made their first contribution in [PR 2076](https://github.com/gradio-app/gradio/pull/2076)
- [@codedealer](https://github.com/codedealer) made their first contribution in [PR 2108](https://github.com/gradio-app/gradio/pull/2108)

# Version 3.1

## New Features:

### 1. Embedding Demos on Any Website 💻

With PR #1444, Gradio is now distributed as a web component. This means demos can be natively embedded on websites. You'll just need to add two lines: one to load the gradio javascript, and one to link to the demos backend.

Here's a simple example that embeds the demo from a Hugging Face space:

```html
<script
	type="module"
	src="https://gradio.s3-us-west-2.amazonaws.com/3.0.18/gradio.js"
></script>
<gradio-app space="abidlabs/pytorch-image-classifier"></gradio-app>
```

But you can also embed demos that are running anywhere, you just need to link the demo to `src` instead of `space`. In fact, all the demos on the gradio website are embedded this way:

<img width="1268" alt="Screen Shot 2022-07-14 at 2 41 44 PM" src="https://user-images.githubusercontent.com/9021060/178997124-b2f05af2-c18f-4716-bf1b-cb971d012636.png">

Read more in the [Embedding Gradio Demos](https://gradio.app/embedding_gradio_demos) guide.

### 2. Reload Mode 👨‍💻

Reload mode helps developers create gradio demos faster by automatically reloading the demo whenever the code changes. It can support development on Python IDEs (VS Code, PyCharm, etc), the terminal, as well as Jupyter notebooks.

If your demo code is in a script named `app.py`, instead of running `python app.py` you can now run `gradio app.py` and that will launch the demo in reload mode:

```bash
Launching in reload mode on: http://127.0.0.1:7860 (Press CTRL+C to quit)
Watching...
WARNING: The --reload flag should not be used in production on Windows.
```

If you're working from a Jupyter or Colab Notebook, use these magic commands instead: `%load_ext gradio` when you import gradio, and `%%blocks` in the top of the cell with the demo code. Here's an example that shows how much faster the development becomes:

![Blocks](https://user-images.githubusercontent.com/9021060/178986488-ed378cc8-5141-4330-ba41-672b676863d0.gif)

### 3. Inpainting Support on `gr.Image()` 🎨

We updated the Image component to add support for inpainting demos. It works by adding `tool="sketch"` as a parameter, that passes both an image and a sketchable mask to your prediction function.

Here's an example from the [LAMA space](https://huggingface.co/spaces/akhaliq/lama):

![FXApVlFVsAALSD-](https://user-images.githubusercontent.com/9021060/178989479-549867c8-7fb0-436a-a97d-1e91c9f5e611.jpeg)

### 4. Markdown and HTML support in Dataframes 🔢

We upgraded the Dataframe component in PR #1684 to support rendering Markdown and HTML inside the cells.

This means you can build Dataframes that look like the following:

![image (8)](https://user-images.githubusercontent.com/9021060/178991233-41cb07a5-e7a3-433e-89b8-319bc78eb9c2.png)

### 5. `gr.Examples()` for Blocks 🧱

We've added the `gr.Examples` component helper to allow you to add examples to any Blocks demo. This class is a wrapper over the `gr.Dataset` component.

<img width="1271" alt="Screen Shot 2022-07-14 at 2 23 50 PM" src="https://user-images.githubusercontent.com/9021060/178992715-c8bc7550-bc3d-4ddc-9fcb-548c159cd153.png">

gr.Examples takes two required parameters:

- `examples` which takes in a nested list
- `inputs` which takes in a component or list of components

You can read more in the [Examples docs](https://gradio.app/docs/#examples) or the [Adding Examples to your Demos guide](https://gradio.app/adding_examples_to_your_app/).

### 6. Fixes to Audio Streaming

With [PR 1828](https://github.com/gradio-app/gradio/pull/1828) we now hide the status loading animation, as well as remove the echo in streaming. Check out the [stream_audio](https://github.com/gradio-app/gradio/blob/main/demo/stream_audio/run.py) demo for more or read through our [Real Time Speech Recognition](https://gradio.app/real_time_speech_recognition/) guide.

<img width="785" alt="Screen Shot 2022-07-19 at 6 02 35 PM" src="https://user-images.githubusercontent.com/9021060/179808136-9e84502c-f9ee-4f30-b5e9-1086f678fe91.png">

## Full Changelog:

- File component: list multiple files and allow for download #1446 by [@dawoodkhan82](https://github.com/dawoodkhan82) in [PR 1681](https://github.com/gradio-app/gradio/pull/1681)
- Add ColorPicker to docs by [@freddyaboulton](https://github.com/freddyaboulton) in [PR 1768](https://github.com/gradio-app/gradio/pull/1768)
- Mock out requests in TestRequest unit tests by [@freddyaboulton](https://github.com/freddyaboulton) in [PR 1794](https://github.com/gradio-app/gradio/pull/1794)
- Add requirements.txt and test_files to source dist by [@freddyaboulton](https://github.com/freddyaboulton) in [PR 1817](https://github.com/gradio-app/gradio/pull/1817)
- refactor: f-string for tunneling.py by [@nhankiet](https://github.com/nhankiet) in [PR 1819](https://github.com/gradio-app/gradio/pull/1819)
- Miscellaneous formatting improvements to website by [@aliabd](https://github.com/aliabd) in [PR 1754](https://github.com/gradio-app/gradio/pull/1754)
- `integrate()` method moved to `Blocks` by [@abidlabs](https://github.com/abidlabs) in [PR 1776](https://github.com/gradio-app/gradio/pull/1776)
- Add python-3.7 tests by [@freddyaboulton](https://github.com/freddyaboulton) in [PR 1818](https://github.com/gradio-app/gradio/pull/1818)
- Copy test dir in website dockers by [@aliabd](https://github.com/aliabd) in [PR 1827](https://github.com/gradio-app/gradio/pull/1827)
- Add info to docs on how to set default values for components by [@freddyaboulton](https://github.com/freddyaboulton) in [PR 1788](https://github.com/gradio-app/gradio/pull/1788)
- Embedding Components on Docs by [@aliabd](https://github.com/aliabd) in [PR 1726](https://github.com/gradio-app/gradio/pull/1726)
- Remove usage of deprecated gr.inputs and gr.outputs from website by [@freddyaboulton](https://github.com/freddyaboulton) in [PR 1796](https://github.com/gradio-app/gradio/pull/1796)
- Some cleanups to the docs page by [@abidlabs](https://github.com/abidlabs) in [PR 1822](https://github.com/gradio-app/gradio/pull/1822)

## Contributors Shoutout:

- [@nhankiet](https://github.com/nhankiet) made their first contribution in [PR 1819](https://github.com/gradio-app/gradio/pull/1819)

# Version 3.0

### 🔥 Gradio 3.0 is the biggest update to the library, ever.

## New Features:

### 1. Blocks 🧱

Blocks is a new, low-level API that allows you to have full control over the data flows and layout of your application. It allows you to build very complex, multi-step applications. For example, you might want to:

- Group together related demos as multiple tabs in one web app
- Change the layout of your demo instead of just having all of the inputs on the left and outputs on the right
- Have multi-step interfaces, in which the output of one model becomes the input to the next model, or have more flexible data flows in general
- Change a component's properties (for example, the choices in a Dropdown) or its visibility based on user input

Here's a simple example that creates the demo below it:

```python
import gradio as gr

def update(name):
    return f"Welcome to Gradio, {name}!"

demo = gr.Blocks()

with demo:
    gr.Markdown(
    """
    # Hello World!
    Start typing below to see the output.
    """)
    inp = gr.Textbox(placeholder="What is your name?")
    out = gr.Textbox()

    inp.change(fn=update,
               inputs=inp,
               outputs=out)

demo.launch()
```

![hello-blocks](https://user-images.githubusercontent.com/9021060/168684108-78cbd24b-e6bd-4a04-a8d9-20d535203434.gif)

Read our [Introduction to Blocks](http://gradio.app/introduction_to_blocks/) guide for more, and join the 🎈 [Gradio Blocks Party](https://huggingface.co/spaces/Gradio-Blocks/README)!

### 2. Our Revamped Design 🎨

We've upgraded our design across the entire library: from components, and layouts all the way to dark mode.

![kitchen_sink](https://user-images.githubusercontent.com/9021060/168686333-7a6e3096-3e23-4309-abf2-5cd7736e0463.gif)

### 3. A New Website 💻

We've upgraded [gradio.app](https://gradio.app) to make it cleaner, faster and easier to use. Our docs now come with components and demos embedded directly on the page. So you can quickly get up to speed with what you're looking for.

![website](https://user-images.githubusercontent.com/9021060/168687191-10d6a3bd-101f-423a-8193-48f47a5e077d.gif)

### 4. New Components: Model3D, Dataset, and More..

We've introduced a lot of new components in `3.0`, including `Model3D`, `Dataset`, `Markdown`, `Button` and `Gallery`. You can find all the components and play around with them [here](https://gradio.app/docs/#components).

![Model3d](https://user-images.githubusercontent.com/9021060/168689062-6ad77151-8cc5-467d-916c-f7c78e52ec0c.gif)

## Full Changelog:

- Gradio dash fe by [@pngwn](https://github.com/pngwn) in [PR 807](https://github.com/gradio-app/gradio/pull/807)
- Blocks components by [@FarukOzderim](https://github.com/FarukOzderim) in [PR 765](https://github.com/gradio-app/gradio/pull/765)
- Blocks components V2 by [@FarukOzderim](https://github.com/FarukOzderim) in [PR 843](https://github.com/gradio-app/gradio/pull/843)
- Blocks-Backend-Events by [@FarukOzderim](https://github.com/FarukOzderim) in [PR 844](https://github.com/gradio-app/gradio/pull/844)
- Interfaces from Blocks by [@aliabid94](https://github.com/aliabid94) in [PR 849](https://github.com/gradio-app/gradio/pull/849)
- Blocks dev by [@aliabid94](https://github.com/aliabid94) in [PR 853](https://github.com/gradio-app/gradio/pull/853)
- Started updating demos to use the new `gradio.components` syntax by [@abidlabs](https://github.com/abidlabs) in [PR 848](https://github.com/gradio-app/gradio/pull/848)
- add test infra + add browser tests to CI by [@pngwn](https://github.com/pngwn) in [PR 852](https://github.com/gradio-app/gradio/pull/852)
- 854 textbox by [@pngwn](https://github.com/pngwn) in [PR 859](https://github.com/gradio-app/gradio/pull/859)
- Getting old Python unit tests to pass on `blocks-dev` by [@abidlabs](https://github.com/abidlabs) in [PR 861](https://github.com/gradio-app/gradio/pull/861)
- initialise chatbot with empty array of messages by [@pngwn](https://github.com/pngwn) in [PR 867](https://github.com/gradio-app/gradio/pull/867)
- add test for output to input by [@pngwn](https://github.com/pngwn) in [PR 866](https://github.com/gradio-app/gradio/pull/866)
- More Interface -> Blocks features by [@aliabid94](https://github.com/aliabid94) in [PR 864](https://github.com/gradio-app/gradio/pull/864)
- Fixing external.py in blocks-dev to reflect the new HF Spaces paths by [@abidlabs](https://github.com/abidlabs) in [PR 879](https://github.com/gradio-app/gradio/pull/879)
- backend_default_value_refactoring by [@FarukOzderim](https://github.com/FarukOzderim) in [PR 871](https://github.com/gradio-app/gradio/pull/871)
- fix default_value by [@pngwn](https://github.com/pngwn) in [PR 869](https://github.com/gradio-app/gradio/pull/869)
- fix buttons by [@aliabid94](https://github.com/aliabid94) in [PR 883](https://github.com/gradio-app/gradio/pull/883)
- Checking and updating more demos to use 3.0 syntax by [@abidlabs](https://github.com/abidlabs) in [PR 892](https://github.com/gradio-app/gradio/pull/892)
- Blocks Tests by [@FarukOzderim](https://github.com/FarukOzderim) in [PR 902](https://github.com/gradio-app/gradio/pull/902)
- Interface fix by [@pngwn](https://github.com/pngwn) in [PR 901](https://github.com/gradio-app/gradio/pull/901)
- Quick fix: Issue 893 by [@dawoodkhan82](https://github.com/dawoodkhan82) in [PR 907](https://github.com/gradio-app/gradio/pull/907)
- 3d Image Component by [@dawoodkhan82](https://github.com/dawoodkhan82) in [PR 775](https://github.com/gradio-app/gradio/pull/775)
- fix endpoint url in prod by [@pngwn](https://github.com/pngwn) in [PR 911](https://github.com/gradio-app/gradio/pull/911)
- rename Model3d to Image3D by [@dawoodkhan82](https://github.com/dawoodkhan82) in [PR 912](https://github.com/gradio-app/gradio/pull/912)
- update pypi to 2.9.1 by [@abidlabs](https://github.com/abidlabs) in [PR 916](https://github.com/gradio-app/gradio/pull/916)
- blocks-with-fix by [@FarukOzderim](https://github.com/FarukOzderim) in [PR 917](https://github.com/gradio-app/gradio/pull/917)
- Restore Interpretation, Live, Auth, Queueing by [@aliabid94](https://github.com/aliabid94) in [PR 915](https://github.com/gradio-app/gradio/pull/915)
- Allow `Blocks` instances to be used like a `Block` in other `Blocks` by [@abidlabs](https://github.com/abidlabs) in [PR 919](https://github.com/gradio-app/gradio/pull/919)
- Redesign 1 by [@pngwn](https://github.com/pngwn) in [PR 918](https://github.com/gradio-app/gradio/pull/918)
- blocks-components-tests by [@FarukOzderim](https://github.com/FarukOzderim) in [PR 904](https://github.com/gradio-app/gradio/pull/904)
- fix unit + browser tests by [@pngwn](https://github.com/pngwn) in [PR 926](https://github.com/gradio-app/gradio/pull/926)
- blocks-move-test-data by [@FarukOzderim](https://github.com/FarukOzderim) in [PR 927](https://github.com/gradio-app/gradio/pull/927)
- remove debounce from form inputs by [@pngwn](https://github.com/pngwn) in [PR 932](https://github.com/gradio-app/gradio/pull/932)
- reimplement webcam video by [@pngwn](https://github.com/pngwn) in [PR 928](https://github.com/gradio-app/gradio/pull/928)
- blocks-move-test-data by [@FarukOzderim](https://github.com/FarukOzderim) in [PR 941](https://github.com/gradio-app/gradio/pull/941)
- allow audio components to take a string value by [@pngwn](https://github.com/pngwn) in [PR 930](https://github.com/gradio-app/gradio/pull/930)
- static mode for textbox by [@pngwn](https://github.com/pngwn) in [PR 929](https://github.com/gradio-app/gradio/pull/929)
- fix file upload text by [@pngwn](https://github.com/pngwn) in [PR 931](https://github.com/gradio-app/gradio/pull/931)
- tabbed-interface-rewritten by [@FarukOzderim](https://github.com/FarukOzderim) in [PR 958](https://github.com/gradio-app/gradio/pull/958)
- Gan demo fix by [@abidlabs](https://github.com/abidlabs) in [PR 965](https://github.com/gradio-app/gradio/pull/965)
- Blocks analytics by [@abidlabs](https://github.com/abidlabs) in [PR 947](https://github.com/gradio-app/gradio/pull/947)
- Blocks page load by [@FarukOzderim](https://github.com/FarukOzderim) in [PR 963](https://github.com/gradio-app/gradio/pull/963)
- add frontend for page load events by [@pngwn](https://github.com/pngwn) in [PR 967](https://github.com/gradio-app/gradio/pull/967)
- fix i18n and some tweaks by [@pngwn](https://github.com/pngwn) in [PR 966](https://github.com/gradio-app/gradio/pull/966)
- add jinja2 to reqs by [@FarukOzderim](https://github.com/FarukOzderim) in [PR 969](https://github.com/gradio-app/gradio/pull/969)
- Cleaning up `Launchable()` by [@abidlabs](https://github.com/abidlabs) in [PR 968](https://github.com/gradio-app/gradio/pull/968)
- Fix #944 by [@FarukOzderim](https://github.com/FarukOzderim) in [PR 971](https://github.com/gradio-app/gradio/pull/971)
- New Blocks Demo: neural instrument cloning by [@abidlabs](https://github.com/abidlabs) in [PR 975](https://github.com/gradio-app/gradio/pull/975)
- Add huggingface_hub client library by [@FarukOzderim](https://github.com/FarukOzderim) in [PR 973](https://github.com/gradio-app/gradio/pull/973)
- State and variables by [@aliabid94](https://github.com/aliabid94) in [PR 977](https://github.com/gradio-app/gradio/pull/977)
- update-components by [@FarukOzderim](https://github.com/FarukOzderim) in [PR 986](https://github.com/gradio-app/gradio/pull/986)
- ensure dataframe updates as expected by [@pngwn](https://github.com/pngwn) in [PR 981](https://github.com/gradio-app/gradio/pull/981)
- test-guideline by [@FarukOzderim](https://github.com/FarukOzderim) in [PR 990](https://github.com/gradio-app/gradio/pull/990)
- Issue #785: add footer by [@dawoodkhan82](https://github.com/dawoodkhan82) in [PR 972](https://github.com/gradio-app/gradio/pull/972)
- indentation fix by [@abidlabs](https://github.com/abidlabs) in [PR 993](https://github.com/gradio-app/gradio/pull/993)
- missing quote by [@aliabd](https://github.com/aliabd) in [PR 996](https://github.com/gradio-app/gradio/pull/996)
- added interactive parameter to components by [@abidlabs](https://github.com/abidlabs) in [PR 992](https://github.com/gradio-app/gradio/pull/992)
- custom-components by [@FarukOzderim](https://github.com/FarukOzderim) in [PR 985](https://github.com/gradio-app/gradio/pull/985)
- Refactor component shortcuts by [@FarukOzderim](https://github.com/FarukOzderim) in [PR 995](https://github.com/gradio-app/gradio/pull/995)
- Plot Component by [@dawoodkhan82](https://github.com/dawoodkhan82) in [PR 805](https://github.com/gradio-app/gradio/pull/805)
- updated PyPi version to 2.9.2 by [@abidlabs](https://github.com/abidlabs) in [PR 1002](https://github.com/gradio-app/gradio/pull/1002)
- Release 2.9.3 by [@abidlabs](https://github.com/abidlabs) in [PR 1003](https://github.com/gradio-app/gradio/pull/1003)
- Image3D Examples Fix by [@dawoodkhan82](https://github.com/dawoodkhan82) in [PR 1001](https://github.com/gradio-app/gradio/pull/1001)
- release 2.9.4 by [@abidlabs](https://github.com/abidlabs) in [PR 1006](https://github.com/gradio-app/gradio/pull/1006)
- templates import hotfix by [@FarukOzderim](https://github.com/FarukOzderim) in [PR 1008](https://github.com/gradio-app/gradio/pull/1008)
- Progress indicator bar by [@aliabid94](https://github.com/aliabid94) in [PR 997](https://github.com/gradio-app/gradio/pull/997)
- Fixed image input for absolute path by [@JefferyChiang](https://github.com/JefferyChiang) in [PR 1004](https://github.com/gradio-app/gradio/pull/1004)
- Model3D + Plot Components by [@dawoodkhan82](https://github.com/dawoodkhan82) in [PR 1010](https://github.com/gradio-app/gradio/pull/1010)
- Gradio Guides: Creating CryptoPunks with GANs by [@NimaBoscarino](https://github.com/NimaBoscarino) in [PR 1000](https://github.com/gradio-app/gradio/pull/1000)
- [BIG PR] Gradio blocks & redesigned components by [@abidlabs](https://github.com/abidlabs) in [PR 880](https://github.com/gradio-app/gradio/pull/880)
- fixed failing test on main by [@abidlabs](https://github.com/abidlabs) in [PR 1023](https://github.com/gradio-app/gradio/pull/1023)
- Use smaller ASR model in external test by [@abidlabs](https://github.com/abidlabs) in [PR 1024](https://github.com/gradio-app/gradio/pull/1024)
- updated PyPi version to 2.9.0b by [@abidlabs](https://github.com/abidlabs) in [PR 1026](https://github.com/gradio-app/gradio/pull/1026)
- Fixing import issues so that the package successfully installs on colab notebooks by [@abidlabs](https://github.com/abidlabs) in [PR 1027](https://github.com/gradio-app/gradio/pull/1027)
- Update website tracker slackbot by [@aliabd](https://github.com/aliabd) in [PR 1037](https://github.com/gradio-app/gradio/pull/1037)
- textbox-autoheight by [@FarukOzderim](https://github.com/FarukOzderim) in [PR 1009](https://github.com/gradio-app/gradio/pull/1009)
- Model3D Examples fixes by [@dawoodkhan82](https://github.com/dawoodkhan82) in [PR 1035](https://github.com/gradio-app/gradio/pull/1035)
- GAN Gradio Guide: Adjustments to iframe heights by [@NimaBoscarino](https://github.com/NimaBoscarino) in [PR 1042](https://github.com/gradio-app/gradio/pull/1042)
- added better default labels to form components by [@abidlabs](https://github.com/abidlabs) in [PR 1040](https://github.com/gradio-app/gradio/pull/1040)
- Slackbot web tracker fix by [@aliabd](https://github.com/aliabd) in [PR 1043](https://github.com/gradio-app/gradio/pull/1043)
- Plot fixes by [@dawoodkhan82](https://github.com/dawoodkhan82) in [PR 1044](https://github.com/gradio-app/gradio/pull/1044)
- Small fixes to the demos by [@abidlabs](https://github.com/abidlabs) in [PR 1030](https://github.com/gradio-app/gradio/pull/1030)
- fixing demo issue with website by [@aliabd](https://github.com/aliabd) in [PR 1047](https://github.com/gradio-app/gradio/pull/1047)
- [hotfix] HighlightedText by [@aliabid94](https://github.com/aliabid94) in [PR 1046](https://github.com/gradio-app/gradio/pull/1046)
- Update text by [@ronvoluted](https://github.com/ronvoluted) in [PR 1050](https://github.com/gradio-app/gradio/pull/1050)
- Update CONTRIBUTING.md by [@FarukOzderim](https://github.com/FarukOzderim) in [PR 1052](https://github.com/gradio-app/gradio/pull/1052)
- fix(ui): Increase contrast for footer by [@ronvoluted](https://github.com/ronvoluted) in [PR 1048](https://github.com/gradio-app/gradio/pull/1048)
- UI design update by [@gary149](https://github.com/gary149) in [PR 1041](https://github.com/gradio-app/gradio/pull/1041)
- updated PyPi version to 2.9.0b8 by [@abidlabs](https://github.com/abidlabs) in [PR 1059](https://github.com/gradio-app/gradio/pull/1059)
- Running, testing, and fixing demos by [@abidlabs](https://github.com/abidlabs) in [PR 1060](https://github.com/gradio-app/gradio/pull/1060)
- Form layout by [@pngwn](https://github.com/pngwn) in [PR 1054](https://github.com/gradio-app/gradio/pull/1054)
- inputless-interfaces by [@FarukOzderim](https://github.com/FarukOzderim) in [PR 1038](https://github.com/gradio-app/gradio/pull/1038)
- Update PULL_REQUEST_TEMPLATE.md by [@FarukOzderim](https://github.com/FarukOzderim) in [PR 1068](https://github.com/gradio-app/gradio/pull/1068)
- Upgrading node memory to 4gb in website Docker by [@aliabd](https://github.com/aliabd) in [PR 1069](https://github.com/gradio-app/gradio/pull/1069)
- Website reload error by [@aliabd](https://github.com/aliabd) in [PR 1079](https://github.com/gradio-app/gradio/pull/1079)
- fixed favicon issue by [@abidlabs](https://github.com/abidlabs) in [PR 1064](https://github.com/gradio-app/gradio/pull/1064)
- remove-queue-from-events by [@FarukOzderim](https://github.com/FarukOzderim) in [PR 1056](https://github.com/gradio-app/gradio/pull/1056)
- Enable vertex colors for OBJs files by [@radames](https://github.com/radames) in [PR 1074](https://github.com/gradio-app/gradio/pull/1074)
- Dark text by [@ronvoluted](https://github.com/ronvoluted) in [PR 1049](https://github.com/gradio-app/gradio/pull/1049)
- Scroll to output by [@pngwn](https://github.com/pngwn) in [PR 1077](https://github.com/gradio-app/gradio/pull/1077)
- Explicitly list pnpm version 6 in contributing guide by [@freddyaboulton](https://github.com/freddyaboulton) in [PR 1085](https://github.com/gradio-app/gradio/pull/1085)
- hotfix for encrypt issue by [@abidlabs](https://github.com/abidlabs) in [PR 1096](https://github.com/gradio-app/gradio/pull/1096)
- Release 2.9b9 by [@abidlabs](https://github.com/abidlabs) in [PR 1098](https://github.com/gradio-app/gradio/pull/1098)
- tweak node circleci settings by [@pngwn](https://github.com/pngwn) in [PR 1091](https://github.com/gradio-app/gradio/pull/1091)
- Website Reload Error by [@aliabd](https://github.com/aliabd) in [PR 1099](https://github.com/gradio-app/gradio/pull/1099)
- Website Reload: README in demos docker by [@aliabd](https://github.com/aliabd) in [PR 1100](https://github.com/gradio-app/gradio/pull/1100)
- Flagging fixes by [@abidlabs](https://github.com/abidlabs) in [PR 1081](https://github.com/gradio-app/gradio/pull/1081)
- Backend for optional labels by [@abidlabs](https://github.com/abidlabs) in [PR 1080](https://github.com/gradio-app/gradio/pull/1080)
- Optional labels fe by [@pngwn](https://github.com/pngwn) in [PR 1105](https://github.com/gradio-app/gradio/pull/1105)
- clean-deprecated-parameters by [@FarukOzderim](https://github.com/FarukOzderim) in [PR 1090](https://github.com/gradio-app/gradio/pull/1090)
- Blocks rendering fix by [@abidlabs](https://github.com/abidlabs) in [PR 1102](https://github.com/gradio-app/gradio/pull/1102)
- Redos #1106 by [@abidlabs](https://github.com/abidlabs) in [PR 1112](https://github.com/gradio-app/gradio/pull/1112)
- Interface types: handle input-only, output-only, and unified interfaces by [@abidlabs](https://github.com/abidlabs) in [PR 1108](https://github.com/gradio-app/gradio/pull/1108)
- Hotfix + New pypi release 2.9b11 by [@abidlabs](https://github.com/abidlabs) in [PR 1118](https://github.com/gradio-app/gradio/pull/1118)
- issue-checkbox by [@FarukOzderim](https://github.com/FarukOzderim) in [PR 1122](https://github.com/gradio-app/gradio/pull/1122)
- issue-checkbox-hotfix by [@FarukOzderim](https://github.com/FarukOzderim) in [PR 1127](https://github.com/gradio-app/gradio/pull/1127)
- Fix demos in website by [@aliabd](https://github.com/aliabd) in [PR 1130](https://github.com/gradio-app/gradio/pull/1130)
- Guide for Gradio ONNX model zoo on Huggingface by [@AK391](https://github.com/AK391) in [PR 1073](https://github.com/gradio-app/gradio/pull/1073)
- ONNX guide fixes by [@aliabd](https://github.com/aliabd) in [PR 1131](https://github.com/gradio-app/gradio/pull/1131)
- Stacked form inputs css by [@gary149](https://github.com/gary149) in [PR 1134](https://github.com/gradio-app/gradio/pull/1134)
- made default value in textbox empty string by [@abidlabs](https://github.com/abidlabs) in [PR 1135](https://github.com/gradio-app/gradio/pull/1135)
- Examples UI by [@gary149](https://github.com/gary149) in [PR 1121](https://github.com/gradio-app/gradio/pull/1121)
- Chatbot custom color support by [@dawoodkhan82](https://github.com/dawoodkhan82) in [PR 1092](https://github.com/gradio-app/gradio/pull/1092)
- highlighted text colors by [@pngwn](https://github.com/pngwn) in [PR 1119](https://github.com/gradio-app/gradio/pull/1119)
- pin to pnpm 6 for now by [@pngwn](https://github.com/pngwn) in [PR 1147](https://github.com/gradio-app/gradio/pull/1147)
- Restore queue in Blocks by [@aliabid94](https://github.com/aliabid94) in [PR 1137](https://github.com/gradio-app/gradio/pull/1137)
- add select event for tabitems by [@pngwn](https://github.com/pngwn) in [PR 1154](https://github.com/gradio-app/gradio/pull/1154)
- max_lines + autoheight for textbox by [@pngwn](https://github.com/pngwn) in [PR 1153](https://github.com/gradio-app/gradio/pull/1153)
- use color palette for chatbot by [@pngwn](https://github.com/pngwn) in [PR 1152](https://github.com/gradio-app/gradio/pull/1152)
- Timeseries improvements by [@pngwn](https://github.com/pngwn) in [PR 1149](https://github.com/gradio-app/gradio/pull/1149)
- move styling for interface panels to frontend by [@pngwn](https://github.com/pngwn) in [PR 1146](https://github.com/gradio-app/gradio/pull/1146)
- html tweaks by [@pngwn](https://github.com/pngwn) in [PR 1145](https://github.com/gradio-app/gradio/pull/1145)
- Issue #768: Support passing none to resize and crop image by [@dawoodkhan82](https://github.com/dawoodkhan82) in [PR 1144](https://github.com/gradio-app/gradio/pull/1144)
- image gallery component + img css by [@aliabid94](https://github.com/aliabid94) in [PR 1140](https://github.com/gradio-app/gradio/pull/1140)
- networking tweak by [@abidlabs](https://github.com/abidlabs) in [PR 1143](https://github.com/gradio-app/gradio/pull/1143)
- Allow enabling queue per event listener by [@aliabid94](https://github.com/aliabid94) in [PR 1155](https://github.com/gradio-app/gradio/pull/1155)
- config hotfix and v. 2.9b23 by [@abidlabs](https://github.com/abidlabs) in [PR 1158](https://github.com/gradio-app/gradio/pull/1158)
- Custom JS calls by [@aliabid94](https://github.com/aliabid94) in [PR 1082](https://github.com/gradio-app/gradio/pull/1082)
- Small fixes: queue default fix, ffmpeg installation message by [@abidlabs](https://github.com/abidlabs) in [PR 1159](https://github.com/gradio-app/gradio/pull/1159)
- formatting by [@abidlabs](https://github.com/abidlabs) in [PR 1161](https://github.com/gradio-app/gradio/pull/1161)
- enable flex grow for gr-box by [@radames](https://github.com/radames) in [PR 1165](https://github.com/gradio-app/gradio/pull/1165)
- 1148 loading by [@pngwn](https://github.com/pngwn) in [PR 1164](https://github.com/gradio-app/gradio/pull/1164)
- Put enable_queue kwarg back in launch() by [@aliabid94](https://github.com/aliabid94) in [PR 1167](https://github.com/gradio-app/gradio/pull/1167)
- A few small fixes by [@abidlabs](https://github.com/abidlabs) in [PR 1171](https://github.com/gradio-app/gradio/pull/1171)
- Hotfix for dropdown component by [@abidlabs](https://github.com/abidlabs) in [PR 1172](https://github.com/gradio-app/gradio/pull/1172)
- use secondary buttons in interface by [@pngwn](https://github.com/pngwn) in [PR 1173](https://github.com/gradio-app/gradio/pull/1173)
- 1183 component height by [@pngwn](https://github.com/pngwn) in [PR 1185](https://github.com/gradio-app/gradio/pull/1185)
- 962 dataframe by [@pngwn](https://github.com/pngwn) in [PR 1186](https://github.com/gradio-app/gradio/pull/1186)
- update-contributing by [@FarukOzderim](https://github.com/FarukOzderim) in [PR 1188](https://github.com/gradio-app/gradio/pull/1188)
- Table tweaks by [@pngwn](https://github.com/pngwn) in [PR 1195](https://github.com/gradio-app/gradio/pull/1195)
- wrap tab content in column by [@pngwn](https://github.com/pngwn) in [PR 1200](https://github.com/gradio-app/gradio/pull/1200)
- WIP: Add dark mode support by [@gary149](https://github.com/gary149) in [PR 1187](https://github.com/gradio-app/gradio/pull/1187)
- Restored /api/predict/ endpoint for Interfaces by [@abidlabs](https://github.com/abidlabs) in [PR 1199](https://github.com/gradio-app/gradio/pull/1199)
- hltext-label by [@pngwn](https://github.com/pngwn) in [PR 1204](https://github.com/gradio-app/gradio/pull/1204)
- add copy functionality to json by [@pngwn](https://github.com/pngwn) in [PR 1205](https://github.com/gradio-app/gradio/pull/1205)
- Update component config by [@aliabid94](https://github.com/aliabid94) in [PR 1089](https://github.com/gradio-app/gradio/pull/1089)
- fix placeholder prompt by [@pngwn](https://github.com/pngwn) in [PR 1215](https://github.com/gradio-app/gradio/pull/1215)
- ensure webcam video value is propagated correctly by [@pngwn](https://github.com/pngwn) in [PR 1218](https://github.com/gradio-app/gradio/pull/1218)
- Automatic word-break in highlighted text, combine_adjacent support by [@aliabid94](https://github.com/aliabid94) in [PR 1209](https://github.com/gradio-app/gradio/pull/1209)
- async-function-support by [@FarukOzderim](https://github.com/FarukOzderim) in [PR 1190](https://github.com/gradio-app/gradio/pull/1190)
- Sharing fix for assets by [@aliabid94](https://github.com/aliabid94) in [PR 1208](https://github.com/gradio-app/gradio/pull/1208)
- Hotfixes for course demos by [@abidlabs](https://github.com/abidlabs) in [PR 1222](https://github.com/gradio-app/gradio/pull/1222)
- Allow Custom CSS by [@aliabid94](https://github.com/aliabid94) in [PR 1170](https://github.com/gradio-app/gradio/pull/1170)
- share-hotfix by [@FarukOzderim](https://github.com/FarukOzderim) in [PR 1226](https://github.com/gradio-app/gradio/pull/1226)
- tweaks by [@pngwn](https://github.com/pngwn) in [PR 1229](https://github.com/gradio-app/gradio/pull/1229)
- white space for class concatenation by [@radames](https://github.com/radames) in [PR 1228](https://github.com/gradio-app/gradio/pull/1228)
- Tweaks by [@pngwn](https://github.com/pngwn) in [PR 1230](https://github.com/gradio-app/gradio/pull/1230)
- css tweaks by [@pngwn](https://github.com/pngwn) in [PR 1235](https://github.com/gradio-app/gradio/pull/1235)
- ensure defaults height match for media inputs by [@pngwn](https://github.com/pngwn) in [PR 1236](https://github.com/gradio-app/gradio/pull/1236)
- Default Label label value by [@radames](https://github.com/radames) in [PR 1239](https://github.com/gradio-app/gradio/pull/1239)
- update-shortcut-syntax by [@FarukOzderim](https://github.com/FarukOzderim) in [PR 1234](https://github.com/gradio-app/gradio/pull/1234)
- Update version.txt by [@FarukOzderim](https://github.com/FarukOzderim) in [PR 1244](https://github.com/gradio-app/gradio/pull/1244)
- Layout bugs by [@pngwn](https://github.com/pngwn) in [PR 1246](https://github.com/gradio-app/gradio/pull/1246)
- Update demo by [@FarukOzderim](https://github.com/FarukOzderim) in [PR 1253](https://github.com/gradio-app/gradio/pull/1253)
- Button default name by [@FarukOzderim](https://github.com/FarukOzderim) in [PR 1243](https://github.com/gradio-app/gradio/pull/1243)
- Labels spacing by [@gary149](https://github.com/gary149) in [PR 1254](https://github.com/gradio-app/gradio/pull/1254)
- add global loader for gradio app by [@pngwn](https://github.com/pngwn) in [PR 1251](https://github.com/gradio-app/gradio/pull/1251)
- ui apis for dalle-mini by [@pngwn](https://github.com/pngwn) in [PR 1258](https://github.com/gradio-app/gradio/pull/1258)
- Add precision to Number, backend only by [@freddyaboulton](https://github.com/freddyaboulton) in [PR 1125](https://github.com/gradio-app/gradio/pull/1125)
- Website Design Changes by [@abidlabs](https://github.com/abidlabs) in [PR 1015](https://github.com/gradio-app/gradio/pull/1015)
- Small fixes for multiple demos compatible with 3.0 by [@radames](https://github.com/radames) in [PR 1257](https://github.com/gradio-app/gradio/pull/1257)
- Issue #1160: Model 3D component not destroyed correctly by [@dawoodkhan82](https://github.com/dawoodkhan82) in [PR 1219](https://github.com/gradio-app/gradio/pull/1219)
- Fixes to components by [@abidlabs](https://github.com/abidlabs) in [PR 1260](https://github.com/gradio-app/gradio/pull/1260)
- layout docs by [@abidlabs](https://github.com/abidlabs) in [PR 1263](https://github.com/gradio-app/gradio/pull/1263)
- Static forms by [@pngwn](https://github.com/pngwn) in [PR 1264](https://github.com/gradio-app/gradio/pull/1264)
- Cdn assets by [@pngwn](https://github.com/pngwn) in [PR 1265](https://github.com/gradio-app/gradio/pull/1265)
- update logo by [@gary149](https://github.com/gary149) in [PR 1266](https://github.com/gradio-app/gradio/pull/1266)
- fix slider by [@aliabid94](https://github.com/aliabid94) in [PR 1268](https://github.com/gradio-app/gradio/pull/1268)
- maybe fix auth in iframes by [@pngwn](https://github.com/pngwn) in [PR 1261](https://github.com/gradio-app/gradio/pull/1261)
- Improves "Getting Started" guide by [@abidlabs](https://github.com/abidlabs) in [PR 1269](https://github.com/gradio-app/gradio/pull/1269)
- Add embedded demos to website by [@aliabid94](https://github.com/aliabid94) in [PR 1270](https://github.com/gradio-app/gradio/pull/1270)
- Label hotfixes by [@abidlabs](https://github.com/abidlabs) in [PR 1281](https://github.com/gradio-app/gradio/pull/1281)
- General tweaks by [@pngwn](https://github.com/pngwn) in [PR 1276](https://github.com/gradio-app/gradio/pull/1276)
- only affect links within the document by [@pngwn](https://github.com/pngwn) in [PR 1282](https://github.com/gradio-app/gradio/pull/1282)
- release 3.0b9 by [@abidlabs](https://github.com/abidlabs) in [PR 1283](https://github.com/gradio-app/gradio/pull/1283)
- Dm by [@pngwn](https://github.com/pngwn) in [PR 1284](https://github.com/gradio-app/gradio/pull/1284)
- Website fixes by [@aliabd](https://github.com/aliabd) in [PR 1286](https://github.com/gradio-app/gradio/pull/1286)
- Create Streamables by [@aliabid94](https://github.com/aliabid94) in [PR 1279](https://github.com/gradio-app/gradio/pull/1279)
- ensure table works on mobile by [@pngwn](https://github.com/pngwn) in [PR 1277](https://github.com/gradio-app/gradio/pull/1277)
- changes by [@aliabid94](https://github.com/aliabid94) in [PR 1287](https://github.com/gradio-app/gradio/pull/1287)
- demo alignment on landing page by [@aliabd](https://github.com/aliabd) in [PR 1288](https://github.com/gradio-app/gradio/pull/1288)
- New meta img by [@aliabd](https://github.com/aliabd) in [PR 1289](https://github.com/gradio-app/gradio/pull/1289)
- updated PyPi version to 3.0 by [@abidlabs](https://github.com/abidlabs) in [PR 1290](https://github.com/gradio-app/gradio/pull/1290)
- Fix site by [@aliabid94](https://github.com/aliabid94) in [PR 1291](https://github.com/gradio-app/gradio/pull/1291)
- Mobile responsive guides by [@aliabd](https://github.com/aliabd) in [PR 1293](https://github.com/gradio-app/gradio/pull/1293)
- Update readme by [@abidlabs](https://github.com/abidlabs) in [PR 1292](https://github.com/gradio-app/gradio/pull/1292)
- gif by [@abidlabs](https://github.com/abidlabs) in [PR 1296](https://github.com/gradio-app/gradio/pull/1296)
- Allow decoding headerless b64 string [@1lint](https://github.com/1lint) in [PR 4031](https://github.com/gradio-app/gradio/pull/4031)

## Contributors Shoutout:

- [@JefferyChiang](https://github.com/JefferyChiang) made their first contribution in [PR 1004](https://github.com/gradio-app/gradio/pull/1004)
- [@NimaBoscarino](https://github.com/NimaBoscarino) made their first contribution in [PR 1000](https://github.com/gradio-app/gradio/pull/1000)
- [@ronvoluted](https://github.com/ronvoluted) made their first contribution in [PR 1050](https://github.com/gradio-app/gradio/pull/1050)
- [@radames](https://github.com/radames) made their first contribution in [PR 1074](https://github.com/gradio-app/gradio/pull/1074)
- [@freddyaboulton](https://github.com/freddyaboulton) made their first contribution in [PR 1085](https://github.com/gradio-app/gradio/pull/1085)<|MERGE_RESOLUTION|>--- conflicted
+++ resolved
@@ -1,16 +1,14 @@
 # Upcoming Release
 
-<<<<<<< HEAD
 - Add a download button for audio, with `show_download_button` param that determines its visibility in static Audio components by [@leuryr](https://github.com/leuryr) in [PR 4977](https://github.com/gradio-app/gradio/pull/4977)
-=======
-## New Features:
-
-No changes to highlight.
-
-## Bug Fixes:
-
-No changes to highlight.
->>>>>>> 683bdf76
+
+## New Features:
+
+No changes to highlight.
+
+## Bug Fixes:
+
+No changes to highlight.
 
 ## Breaking Changes:
 
