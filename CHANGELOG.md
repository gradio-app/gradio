--- conflicted
+++ resolved
@@ -4,13 +4,10 @@
 No changes to highlight.
 
 ## Bug Fixes:
-<<<<<<< HEAD
 - Add `height` kwarg to style in `gr.Chatbot()` component by [@dawoodkhan82](https://github.com/dawoodkhan82) in [PR 3369](https://github.com/gradio-app/gradio/pull/3369)
 
     ```chatbot = gr.Chatbot().style(height=500)```
-=======
 - Ensure uploaded images are always shown in the sketch tool by [@pngwn](https://github.com/pngwn) in [PR 3386](https://github.com/gradio-app/gradio/pull/3386)
->>>>>>> fc39cbdd
 
 ## Documentation Changes:
 No changes to highlight.
