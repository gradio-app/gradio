# Upcoming Release

## New Features:

- Added `format` argument to `Audio` component by [@freddyaboulton](https://github.com/freddyaboulton) in [PR 4178](https://github.com/gradio-app/gradio/pull/4178)
- Add JS client code snippets to use via api page by [@aliabd](https://github.com/aliabd) in [PR 3927](https://github.com/gradio-app/gradio/pull/3927).
<<<<<<< HEAD
No changes to highlight.
- Update to the JS client by [@pngwn](https://github.com/pngwn) in [PR 4202](https://github.com/gradio-app/gradio/pull/4202)
=======
>>>>>>> 2f2123b5

## Bug Fixes:

- The deprecation warnings for kwargs now show the actual stack level for the invocation, by [@akx](https://github.com/akx) in [PR 4203](https://github.com/gradio-app/gradio/pull/4203).
- Fix "TypeError: issubclass() arg 1 must be a class" When use Optional[Types] by [@lingfengchencn](https://github.com/lingfengchencn) in [PR 4200](https://github.com/gradio-app/gradio/pull/4200). 

## Other Changes:

- Update the js client by [@pngwn](https://github.com/pngwn) in [PR 3899](https://github.com/gradio-app/gradio/pull/3899)
- Fix documentation for the shape of the numpy array produced by the `Image` component by [@der3318](https://github.com/der3318) in [PR 4204](https://github.com/gradio-app/gradio/pull/4204).

## Breaking Changes:

No changes to highlight.

# 3.30.0

## New Features:

- Adds a `root_path` parameter to `launch()` that allows running Gradio applications on subpaths (e.g. www.example.com/app) behind a proxy, by [@abidlabs](https://github.com/abidlabs) in [PR 4133](https://github.com/gradio-app/gradio/pull/4133)
- Fix dropdown change listener to trigger on change when updated as an output by [@aliabid94](https://github.com/aliabid94) in [PR 4128](https://github.com/gradio-app/gradio/pull/4128). 

## Bug Fixes:

- Records username when flagging by [@abidlabs](https://github.com/abidlabs) in [PR 4135](https://github.com/gradio-app/gradio/pull/4135)
- Fix website build issue by [@aliabd](https://github.com/aliabd) in [PR 4142](https://github.com/gradio-app/gradio/pull/4142)
- Fix lang agnostic type info for `gr.File(file_count='multiple')` output components by [@freddyaboulton](https://github.com/freddyaboulton) in [PR 4153](https://github.com/gradio-app/gradio/pull/4153)


## Other Changes:

No changes to highlight.

## Breaking Changes:

No changes to highlight.

# 3.29.0

## New Features:

- Returning language agnostic types in the `/info` route by [@freddyaboulton](https://github.com/freddyaboulton) in [PR 4039](https://github.com/gradio-app/gradio/pull/4039)

## Bug Fixes:

- Allow users to upload audio files in Audio component on iOS by by [@aliabid94](https://github.com/aliabid94) in [PR 4071](https://github.com/gradio-app/gradio/pull/4071). 
- Fixes the gradio theme builder error that appeared on launch by [@aliabid94](https://github.com/aliabid94) and [@abidlabs](https://github.com/abidlabs) in [PR 4080](https://github.com/gradio-app/gradio/pull/4080) 
- Keep Accordion content in DOM by [@aliabid94](https://github.com/aliabid94) in [PR 4070](https://github.com/gradio-app/gradio/pull/4073) 
- Fixed bug where type hints in functions caused the event handler to crash by [@freddyaboulton](https://github.com/freddyaboulton) in [PR 4068](https://github.com/gradio-app/gradio/pull/4068)
- Fix dropdown default value not appearing by [@aliabid94](https://github.com/aliabid94) in [PR 4072](https://github.com/gradio-app/gradio/pull/4072).
- Soft theme label color fix by [@aliabid94](https://github.com/aliabid94) in [PR 4070](https://github.com/gradio-app/gradio/pull/4070) 
- Fix `gr.Slider` `release` event not triggering on mobile by [@space-nuko](https://github.com/space-nuko) in [PR 4098](https://github.com/gradio-app/gradio/pull/4098) 
- Removes extraneous `State` component info from the `/info` route by [@abidlabs](https://github.com/freddyaboulton) in [PR 4107](https://github.com/gradio-app/gradio/pull/4107)
- Make .then() work even if first event fails by [@aliabid94](https://github.com/aliabid94) in [PR 4115](https://github.com/gradio-app/gradio/pull/4115).

## Documentation Changes:

No changes to highlight.

## Testing and Infrastructure Changes:

No changes to highlight.

## Breaking Changes:

No changes to highlight.

## Full Changelog:

- Allow users to submit with enter in Interfaces with textbox / number inputs [@aliabid94](https://github.com/aliabid94) in [PR 4090](https://github.com/gradio-app/gradio/pull/4090).
- Updates gradio's requirements.txt to requires uvicorn>=0.14.0 by [@abidlabs](https://github.com/abidlabs) in [PR 4086](https://github.com/gradio-app/gradio/pull/4086) 
- Updates some error messaging by [@abidlabs](https://github.com/abidlabs) in [PR 4086](https://github.com/gradio-app/gradio/pull/4086) 
- Renames simplified Chinese translation file from `zh-cn.json` to `zh-CN.json` by [@abidlabs](https://github.com/abidlabs) in [PR 4086](https://github.com/gradio-app/gradio/pull/4086) 

## Contributors Shoutout:

No changes to highlight.

# 3.28.3

## New Features:

No changes to highlight.

## Bug Fixes:

- Fixes issue with indentation in `gr.Code()` component with streaming by [@dawoodkhan82](https://github.com/dawoodkhan82) in [PR 4043](https://github.com/gradio-app/gradio/pull/4043)

## Documentation Changes:

No changes to highlight.

## Testing and Infrastructure Changes:

No changes to highlight.

## Breaking Changes:

No changes to highlight.

## Full Changelog:

No changes to highlight.

## Contributors Shoutout:

No changes to highlight.

# 3.28.2

## Bug Fixes

- Code component visual updates by [@pngwn](https://github.com/pngwn) in [PR 4051](https://github.com/gradio-app/gradio/pull/4051)

## New Features:

- Add support for `visual-question-answering`, `document-question-answering`, and `image-to-text` using `gr.Interface.load("models/...")` and `gr.Interface.from_pipeline` by [@osanseviero](https://github.com/osanseviero) in [PR 3887](https://github.com/gradio-app/gradio/pull/3887)
- Add code block support in `gr.Chatbot()`, by [@dawoodkhan82](https://github.com/dawoodkhan82) in [PR 4048](https://github.com/gradio-app/gradio/pull/4048)
- Adds the ability to blocklist filepaths (and also improves the allowlist mechanism) by [@abidlabs](https://github.com/abidlabs) in [PR 4047](https://github.com/gradio-app/gradio/pull/4047).
- Adds the ability to specify the upload directory via an environment variable by [@abidlabs](https://github.com/abidlabs) in [PR 4047](https://github.com/gradio-app/gradio/pull/4047).

## Bug Fixes:

- Fixes issue with `matplotlib` not rendering correctly if the backend was not set to `Agg` by [@abidlabs](https://github.com/abidlabs) in [PR 4029](https://github.com/gradio-app/gradio/pull/4029)
- Fixes bug where rendering the same `gr.State` across different Interfaces/Blocks within larger Blocks would not work by [@abidlabs](https://github.com/abidlabs) in [PR 4030](https://github.com/gradio-app/gradio/pull/4030)
- Code component visual updates by [@pngwn](https://github.com/pngwn) in [PR 4051](https://github.com/gradio-app/gradio/pull/4051)

## Documentation Changes:

- Adds a Guide on how to use the Python Client within a FastAPI app, by [@abidlabs](https://github.com/abidlabs) in [PR 3892](https://github.com/gradio-app/gradio/pull/3892)

## Testing and Infrastructure Changes:

No changes to highlight.

## Breaking Changes:

- `gr.HuggingFaceDatasetSaver` behavior changed internally. The `flagging/` folder is not a `.git/` folder anymore when using it. `organization` parameter is now ignored in favor of passing a full dataset id as `dataset_name` (e.g. `"username/my-dataset"`).
- New lines (`\n`) are not automatically converted to `<br>` in `gr.Markdown()` or  `gr.Chatbot()`. For multiple new lines, a developer must add multiple `<br>` tags.

## Full Changelog:

- Safer version of `gr.HuggingFaceDatasetSaver` using HTTP methods instead of git pull/push by [@Wauplin](https://github.com/Wauplin) in [PR 3973](https://github.com/gradio-app/gradio/pull/3973)

## Contributors Shoutout:

No changes to highlight.

# 3.28.1

## New Features:

- Add a "clear mask" button to `gr.Image` sketch modes, by [@space-nuko](https://github.com/space-nuko) in [PR 3615](https://github.com/gradio-app/gradio/pull/3615)

## Bug Fixes:

- Fix dropdown default value not appearing by [@aliabid94](https://github.com/aliabid94) in [PR 3996](https://github.com/gradio-app/gradio/pull/3996).
- Fix faded coloring of output textboxes in iOS / Safari by [@aliabid94](https://github.com/aliabid94) in [PR 3993](https://github.com/gradio-app/gradio/pull/3993)

## Documentation Changes:

No changes to highlight.

## Testing and Infrastructure Changes:

- CI: Simplified Python CI workflow by [@akx](https://github.com/akx) in [PR 3982](https://github.com/gradio-app/gradio/pull/3982)
- Upgrade pyright to 1.1.305 by [@akx](https://github.com/akx) in [PR 4042](https://github.com/gradio-app/gradio/pull/4042)
- More Ruff rules are enabled and lint errors fixed by [@akx](https://github.com/akx) in [PR 4038](https://github.com/gradio-app/gradio/pull/4038)

## Breaking Changes:

No changes to highlight.

## Full Changelog:

No changes to highlight.

## Contributors Shoutout:

No changes to highlight.

# 3.28.0

## Bug Fixes:

- Fix duplicate play commands in full-screen mode of 'video'. by [@tomchang25](https://github.com/tomchang25) in [PR 3968](https://github.com/gradio-app/gradio/pull/3968).
- Fix the issue of the UI stuck caused by the 'selected' of DataFrame not being reset. by [@tomchang25](https://github.com/tomchang25) in [PR 3916](https://github.com/gradio-app/gradio/pull/3916).
- Fix issue where `gr.Video()` would not work inside a `gr.Tab()` by [@dawoodkhan82](https://github.com/dawoodkhan82) in [PR 3891](https://github.com/gradio-app/gradio/pull/3891)
- Fixed issue with old_value check in File. by [@tomchang25](https://github.com/tomchang25) in [PR 3859](https://github.com/gradio-app/gradio/pull/3859).
- Fixed bug where all bokeh plots appeared in the same div by [@freddyaboulton](https://github.com/freddyaboulton) in [PR 3896](https://github.com/gradio-app/gradio/pull/3896)
- Fixed image outputs to automatically take full output image height, unless explicitly set, by [@aliabid94](https://github.com/aliabid94) in [PR 3905](https://github.com/gradio-app/gradio/pull/3905)
- Fix issue in `gr.Gallery()` where setting height causes aspect ratio of images to collapse by [@dawoodkhan82](https://github.com/dawoodkhan82) in [PR 3830](https://github.com/gradio-app/gradio/pull/3830)
- Fix issue where requesting for a non-existing file would trigger a 500 error by [@micky2be](https://github.com/micky2be) in `[PR 3895](https://github.com/gradio-app/gradio/pull/3895)`.
- Fix bugs with abspath about symlinks, and unresolvable path on Windows by [@micky2be](https://github.com/micky2be) in `[PR 3895](https://github.com/gradio-app/gradio/pull/3895)`.
- Fixes type in client `Status` enum by [@10zinten](https://github.com/10zinten) in [PR 3931](https://github.com/gradio-app/gradio/pull/3931)
- Fix `gr.ChatBot` to handle image url [tye-singwa](https://github.com/tye-signwa) in [PR 3953](https://github.com/gradio-app/gradio/pull/3953)
- Move Google Tag Manager related initialization code to analytics-enabled block by [@akx](https://github.com/akx) in [PR 3956](https://github.com/gradio-app/gradio/pull/3956)
- Fix bug where port was not reused if the demo was closed and then re-launched by [@freddyaboulton](https://github.com/freddyaboulton) in [PR 3896](https://github.com/gradio-app/gradio/pull/3959)
- Fixes issue where dropdown does not position itself at selected element when opened [@dawoodkhan82](https://github.com/dawoodkhan82) in [PR 3639](https://github.com/gradio-app/gradio/pull/3639)

## Documentation Changes:

- Make use of `gr` consistent across the docs by [@duerrsimon](https://github.com/duerrsimon) in [PR 3901](https://github.com/gradio-app/gradio/pull/3901)
- Fixed typo in theming-guide.md by [@eltociear](https://github.com/eltociear) in [PR 3952](https://github.com/gradio-app/gradio/pull/3952)

## Testing and Infrastructure Changes:

- CI: Python backend lint is only run once, by [@akx](https://github.com/akx) in [PR 3960](https://github.com/gradio-app/gradio/pull/3960)
- Format invocations and concatenations were replaced by f-strings where possible by [@akx](https://github.com/akx) in [PR 3984](https://github.com/gradio-app/gradio/pull/3984)
- Linting rules were made more strict and issues fixed by [@akx](https://github.com/akx) in [PR 3979](https://github.com/gradio-app/gradio/pull/3979).

## Breaking Changes:

- Some re-exports in `gradio.themes` utilities (introduced in 3.24.0) have been eradicated.
  By [@akx](https://github.com/akx) in [PR 3958](https://github.com/gradio-app/gradio/pull/3958)

## Full Changelog:

- Add DESCRIPTION.md to image_segmentation demo by [@aliabd](https://github.com/aliabd) in [PR 3866](https://github.com/gradio-app/gradio/pull/3866)
- Fix error in running `gr.themes.builder()` by [@deepkyu](https://github.com/deepkyu) in [PR 3869](https://github.com/gradio-app/gradio/pull/3869)
- Fixed a JavaScript TypeError when loading custom JS with `_js` and setting `outputs` to `None` in `gradio.Blocks()` by [@DavG25](https://github.com/DavG25) in [PR 3883](https://github.com/gradio-app/gradio/pull/3883)
- Fixed bg_background_fill theme property to expand to whole background, block_radius to affect form elements as well, and added block_label_shadow theme property by [@aliabid94](https://github.com/aliabid94) in [PR 3590](https://github.com/gradio-app/gradio/pull/3590)

## Contributors Shoutout:

No changes to highlight.

# Version 3.27.0

## New Features:

### AnnotatedImage Component

New AnnotatedImage component allows users to highlight regions of an image, either by providing bounding boxes, or 0-1 pixel masks. This component is useful for tasks such as image segmentation, object detection, and image captioning.

![AnnotatedImage screenshot](https://user-images.githubusercontent.com/7870876/232142720-86e0020f-beaf-47b9-a843-689c9621f09c.gif)

Example usage:

```python
with gr.Blocks() as demo:
    img = gr.Image()
    img_section = gr.AnnotatedImage()
    def mask(img):
        top_left_corner = [0, 0, 20, 20]
        random_mask = np.random.randint(0, 2, img.shape[:2])
        return (img, [(top_left_corner, "left corner"), (random_mask, "random")])
    img.change(mask, img, img_section)
```

See the [image_segmentation demo](https://github.com/gradio-app/gradio/tree/main/demo/image_segmentation) for a full example. By [@aliabid94](https://github.com/aliabid94) in [PR 3836](https://github.com/gradio-app/gradio/pull/3836)

## Bug Fixes:

No changes to highlight.

## Documentation Changes:

No changes to highlight.

## Testing and Infrastructure Changes:

No changes to highlight.

## Breaking Changes:

No changes to highlight.

## Full Changelog:

No changes to highlight.

## Contributors Shoutout:

No changes to highlight.

# Version 3.26.0

## New Features:

### `Video` component supports subtitles

- Allow the video component to accept subtitles as input, by [@tomchang25](https://github.com/tomchang25) in [PR 3673](https://github.com/gradio-app/gradio/pull/3673). To provide subtitles, simply return a tuple consisting of `(path_to_video, path_to_subtitles)` from your function. Both `.srt` and `.vtt` formats are supported:

```py
with gr.Blocks() as demo:
    gr.Video(("video.mp4", "captions.srt"))
```

## Bug Fixes:

- Fix code markdown support in `gr.Chatbot()` component by [@dawoodkhan82](https://github.com/dawoodkhan82) in [PR 3816](https://github.com/gradio-app/gradio/pull/3816)

## Documentation Changes:

- Updates the "view API" page in Gradio apps to use the `gradio_client` library by [@aliabd](https://github.com/aliabd) in [PR 3765](https://github.com/gradio-app/gradio/pull/3765)

- Read more about how to use the `gradio_client` library here: https://gradio.app/getting-started-with-the-python-client/

## Testing and Infrastructure Changes:

No changes to highlight.

## Breaking Changes:

No changes to highlight.

## Full Changelog:

No changes to highlight.

## Contributors Shoutout:

No changes to highlight.

# Version 3.25.0

## New Features:

- Improve error messages when number of inputs/outputs to event handlers mismatch, by [@space-nuko](https://github.com/space-nuko) in [PR 3519](https://github.com/gradio-app/gradio/pull/3519)

- Add `select` listener to Images, allowing users to click on any part of an image and get the coordinates of the click by [@aliabid94](https://github.com/aliabid94) in [PR 3786](https://github.com/gradio-app/gradio/pull/3786).

```python
with gr.Blocks() as demo:
    img = gr.Image()
    textbox = gr.Textbox()

    def select_handler(img, evt: gr.SelectData):
        selected_pixel = img[evt.index[1], evt.index[0]]
        return f"Selected pixel: {selected_pixel}"

    img.select(select_handler, img, textbox)
```

![Recording 2023-04-08 at 17 44 39](https://user-images.githubusercontent.com/7870876/230748572-90a2a8d5-116d-4769-bb53-5516555fbd0f.gif)

## Bug Fixes:

- Increase timeout for sending analytics data by [@dawoodkhan82](https://github.com/dawoodkhan82) in [PR 3647](https://github.com/gradio-app/gradio/pull/3647)
- Fix bug where http token was not accessed over websocket connections by [@freddyaboulton](https://github.com/freddyaboulton) in [PR 3735](https://github.com/gradio-app/gradio/pull/3735)
- Add ability to specify `rows`, `columns` and `object-fit` in `style()` for `gr.Gallery()` component by [@dawoodkhan82](https://github.com/dawoodkhan82) in [PR 3586](https://github.com/gradio-app/gradio/pull/3586)
- Fix bug where recording an audio file through the microphone resulted in a corrupted file name by [@abidlabs](https://github.com/abidlabs) in [PR 3770](https://github.com/gradio-app/gradio/pull/3770)
- Added "ssl_verify" to blocks.launch method to allow for use of self-signed certs by [@garrettsutula](https://github.com/garrettsutula) in [PR 3873](https://github.com/gradio-app/gradio/pull/3873)
- Fix bug where iterators where not being reset for processes that terminated early by [@freddyaboulton](https://github.com/freddyaboulton) in [PR 3777](https://github.com/gradio-app/gradio/pull/3777)
- Fix bug where the upload button was not properly handling the `file_count='multiple'` case by [@freddyaboulton](https://github.com/freddyaboulton) in [PR 3782](https://github.com/gradio-app/gradio/pull/3782)
- Fix bug where use Via API button was giving error by [@Devang-C](https://github.com/Devang-C) in [PR 3783](https://github.com/gradio-app/gradio/pull/3783)

## Documentation Changes:

- Fix invalid argument docstrings, by [@akx](https://github.com/akx) in [PR 3740](https://github.com/gradio-app/gradio/pull/3740)

## Testing and Infrastructure Changes:

No changes to highlight.

## Breaking Changes:

No changes to highlight.

## Full Changelog:

- Fixed IPv6 listening to work with bracket [::1] notation, by [@dsully](https://github.com/dsully) in [PR 3695](https://github.com/gradio-app/gradio/pull/3695)

## Contributors Shoutout:

No changes to highlight.

# Version 3.24.1

## New Features:

- No changes to highlight.

## Bug Fixes:

- Fixes Chatbot issue where new lines were being created every time a message was sent back and forth by [@aliabid94](https://github.com/aliabid94) in [PR 3717](https://github.com/gradio-app/gradio/pull/3717).
- Fixes data updating in DataFrame invoking a `select` event once the dataframe has been selected. By [@yiyuezhuo](https://github.com/yiyuezhuo) in [PR 3861](https://github.com/gradio-app/gradio/pull/3861)
- Fixes false positive warning which is due to too strict type checking by [@yiyuezhuo](https://github.com/yiyuezhuo) in [PR 3837](https://github.com/gradio-app/gradio/pull/3837).

## Documentation Changes:

No changes to highlight.

## Testing and Infrastructure Changes:

No changes to highlight.

## Breaking Changes:

No changes to highlight.

## Full Changelog:

No changes to highlight.

## Contributors Shoutout:

No changes to highlight.

# Version 3.24.0

## New Features:

- Trigger the release event when Slider number input is released or unfocused by [@freddyaboulton](https://github.com/freddyaboulton) in [PR 3589](https://github.com/gradio-app/gradio/pull/3589)
- Created Theme Builder, which allows users to create themes without writing any code, by [@aliabid94](https://github.com/aliabid94) in [PR 3664](https://github.com/gradio-app/gradio/pull/3664). Launch by:

  ```python
  import gradio as gr
  gr.themes.builder()
  ```

  ![Theme Builder](https://user-images.githubusercontent.com/7870876/228204929-d71cbba5-69c2-45b3-bd20-e3a201d98b12.png)

- The `Dropdown` component now has a `allow_custom_value` parameter that lets users type in custom values not in the original list of choices.
- The `Colorpicker` component now has a `.blur()` event

### Added a download button for videos! 📥

![download_video](https://user-images.githubusercontent.com/41651716/227009612-9bc5fb72-2a44-4c55-9b7b-a0fa098e7f25.gif)

By [@freddyaboulton](https://github.com/freddyaboulton) in [PR 3581](https://github.com/gradio-app/gradio/pull/3581).

- Trigger the release event when Slider number input is released or unfocused by [@freddyaboulton](https://github.com/freddyaboulton) in [PR 3589](https://github.com/gradio-app/gradio/pull/3589)

## Bug Fixes:

- Fixed bug where text for altair plots was not legible in dark mode by [@freddyaboulton](https://github.com/freddyaboulton) in [PR 3555](https://github.com/gradio-app/gradio/pull/3555)
- Fixes `Chatbot` and `Image` components so that files passed during processing are added to a directory where they can be served from, by [@abidlabs](https://github.com/abidlabs) in [PR 3523](https://github.com/gradio-app/gradio/pull/3523)
- Use Gradio API server to send telemetry using `huggingface_hub` [@dawoodkhan82](https://github.com/dawoodkhan82) in [PR 3488](https://github.com/gradio-app/gradio/pull/3488)
- Fixes an an issue where if the Blocks scope was not exited, then State could be shared across sessions, by [@abidlabs](https://github.com/abidlabs) in [PR 3600](https://github.com/gradio-app/gradio/pull/3600)
- Ensures that `gr.load()` loads and applies the upstream theme, by [@abidlabs](https://github.com/abidlabs) in [PR 3641](https://github.com/gradio-app/gradio/pull/3641)
- Fixed bug where "or" was not being localized in file upload text by [@freddyaboulton](https://github.com/freddyaboulton) in [PR 3599](https://github.com/gradio-app/gradio/pull/3599)
- Fixed bug where chatbot does not autoscroll inside of a tab, row or column by [@dawoodkhan82](https://github.com/dawoodkhan82) in [PR 3637](https://github.com/gradio-app/gradio/pull/3637)
- Fixed bug where textbox shrinks when `lines` set to larger than 20 by [@dawoodkhan82](https://github.com/dawoodkhan82) in [PR 3637](https://github.com/gradio-app/gradio/pull/3637)
- Ensure CSS has fully loaded before rendering the application, by [@pngwn](https://github.com/pngwn) in [PR 3573](https://github.com/gradio-app/gradio/pull/3573)
- Support using an empty list as `gr.Dataframe` value, by [@space-nuko](https://github.com/space-nuko) in [PR 3646](https://github.com/gradio-app/gradio/pull/3646)
- Fixed `gr.Image` not filling the entire element size, by [@space-nuko](https://github.com/space-nuko) in [PR 3649](https://github.com/gradio-app/gradio/pull/3649)
- Make `gr.Code` support the `lines` property, by [@space-nuko](https://github.com/space-nuko) in [PR 3651](https://github.com/gradio-app/gradio/pull/3651)
- Fixes certain `_js` return values being double wrapped in an array, by [@space-nuko](https://github.com/space-nuko) in [PR 3594](https://github.com/gradio-app/gradio/pull/3594)
- Correct the documentation of `gr.File` component to state that its preprocessing method converts the uploaded file to a temporary file, by @RussellLuo in [PR 3660](https://github.com/gradio-app/gradio/pull/3660)
- Fixed bug in Serializer ValueError text by [@osanseviero](https://github.com/osanseviero) in [PR 3669](https://github.com/gradio-app/gradio/pull/3669)
- Fix default parameter argument and `gr.Progress` used in same function, by [@space-nuko](https://github.com/space-nuko) in [PR 3671](https://github.com/gradio-app/gradio/pull/3671)
- Hide `Remove All` button in `gr.Dropdown` single-select mode by [@space-nuko](https://github.com/space-nuko) in [PR 3678](https://github.com/gradio-app/gradio/pull/3678)
- Fix broken spaces in docs by [@aliabd](https://github.com/aliabd) in [PR 3698](https://github.com/gradio-app/gradio/pull/3698)
- Fix items in `gr.Dropdown` besides the selected item receiving a checkmark, by [@space-nuko](https://github.com/space-nuko) in [PR 3644](https://github.com/gradio-app/gradio/pull/3644)
- Fix several `gr.Dropdown` issues and improve usability, by [@space-nuko](https://github.com/space-nuko) in [PR 3705](https://github.com/gradio-app/gradio/pull/3705)

## Documentation Changes:

- Makes some fixes to the Theme Guide related to naming of variables, by [@abidlabs](https://github.com/abidlabs) in [PR 3561](https://github.com/gradio-app/gradio/pull/3561)
- Documented `HuggingFaceDatasetJSONSaver` by [@osanseviero](https://github.com/osanseviero) in [PR 3604](https://github.com/gradio-app/gradio/pull/3604)
- Makes some additions to documentation of `Audio` and `State` components, and fixes the `pictionary` demo by [@abidlabs](https://github.com/abidlabs) in [PR 3611](https://github.com/gradio-app/gradio/pull/3611)
- Fix outdated sharing your app guide by [@aliabd](https://github.com/aliabd) in [PR 3699](https://github.com/gradio-app/gradio/pull/3699)

## Testing and Infrastructure Changes:

- Removed heavily-mocked tests related to comet_ml, wandb, and mlflow as they added a significant amount of test dependencies that prevented installation of test dependencies on Windows environments. By [@abidlabs](https://github.com/abidlabs) in [PR 3608](https://github.com/gradio-app/gradio/pull/3608)
- Added Windows continuous integration, by [@space-nuko](https://github.com/space-nuko) in [PR 3628](https://github.com/gradio-app/gradio/pull/3628)
- Switched linting from flake8 + isort to `ruff`, by [@akx](https://github.com/akx) in [PR 3710](https://github.com/gradio-app/gradio/pull/3710)

## Breaking Changes:

No changes to highlight.

## Full Changelog:

- Mobile responsive iframes in themes guide by [@aliabd](https://github.com/aliabd) in [PR 3562](https://github.com/gradio-app/gradio/pull/3562)
- Remove extra $demo from theme guide by [@aliabd](https://github.com/aliabd) in [PR 3563](https://github.com/gradio-app/gradio/pull/3563)
- Set the theme name to be the upstream repo name when loading from the hub by [@freddyaboulton](https://github.com/freddyaboulton) in [PR 3595](https://github.com/gradio-app/gradio/pull/3595)
- Copy everything in website Dockerfile, fix build issues by [@aliabd](https://github.com/aliabd) in [PR 3659](https://github.com/gradio-app/gradio/pull/3659)
- Raise error when an event is queued but the queue is not configured by [@freddyaboulton](https://github.com/freddyaboulton) in [PR 3640](https://github.com/gradio-app/gradio/pull/3640)
- Allows users to apss in a string name for a built-in theme, by [@abidlabs](https://github.com/abidlabs) in [PR 3641](https://github.com/gradio-app/gradio/pull/3641)
- Added `orig_name` to Video output in the backend so that the front end can set the right name for downloaded video files by [@freddyaboulton](https://github.com/freddyaboulton) in [PR 3700](https://github.com/gradio-app/gradio/pull/3700)

## Contributors Shoutout:

No changes to highlight.

# Version 3.23.0

## New Features:

### Theme Sharing!

Once you have created a theme, you can upload it to the HuggingFace Hub to let others view it, use it, and build off of it! You can also download, reuse, and remix other peoples' themes. See https://gradio.app/theming-guide/ for more details.

By [@freddyaboulton](https://github.com/freddyaboulton) in [PR 3428](https://github.com/gradio-app/gradio/pull/3428)

## Bug Fixes:

- Removes leading spaces from all lines of code uniformly in the `gr.Code()` component. By [@abidlabs](https://github.com/abidlabs) in [PR 3556](https://github.com/gradio-app/gradio/pull/3556)
- Fixed broken login page, by [@aliabid94](https://github.com/aliabid94) in [PR 3529](https://github.com/gradio-app/gradio/pull/3529)

## Documentation Changes:

No changes to highlight.

## Testing and Infrastructure Changes:

No changes to highlight.

## Breaking Changes:

No changes to highlight.

## Full Changelog:

- Fix rendering of dropdowns to take more space, and related bugs, by [@aliabid94](https://github.com/aliabid94) in [PR 3549](https://github.com/gradio-app/gradio/pull/3549)

## Contributors Shoutout:

No changes to highlight.

# Version 3.22.1

## New Features:

No changes to highlight.

## Bug Fixes:

- Restore label bars by [@aliabid94](https://github.com/aliabid94) in [PR 3507](https://github.com/gradio-app/gradio/pull/3507)

## Documentation Changes:

No changes to highlight.

## Testing and Infrastructure Changes:

No changes to highlight.

## Breaking Changes:

No changes to highlight.

## Full Changelog:

No changes to highlight.

## Contributors Shoutout:

No changes to highlight.

# Version 3.22.0

## New Features:

### Official Theme release

Gradio now supports a new theme system, which allows you to customize the look and feel of your app. You can now use the `theme=` kwarg to pass in a prebuilt theme, or customize your own! See https://gradio.app/theming-guide/ for more details. By [@aliabid94](https://github.com/aliabid94) in [PR 3470](https://github.com/gradio-app/gradio/pull/3470) and [PR 3497](https://github.com/gradio-app/gradio/pull/3497)

### `elem_classes`

Add keyword argument `elem_classes` to Components to control class names of components, in the same manner as existing `elem_id`.
By [@aliabid94](https://github.com/aliabid94) in [PR 3466](https://github.com/gradio-app/gradio/pull/3466)

## Bug Fixes:

- Fixes the File.upload() event trigger which broke as part of the change in how we uploaded files by [@abidlabs](https://github.com/abidlabs) in [PR 3462](https://github.com/gradio-app/gradio/pull/3462)
- Fixed issue with `gr.Request` object failing to handle dictionaries when nested keys couldn't be converted to variable names [#3454](https://github.com/gradio-app/gradio/issues/3454) by [@radames](https://github.com/radames) in [PR 3459](https://github.com/gradio-app/gradio/pull/3459)
- Fixed bug where css and client api was not working properly when mounted in a subpath by [@freddyaboulton](https://github.com/freddyaboulton) in [PR 3482](https://github.com/gradio-app/gradio/pull/3482)

## Documentation Changes:

- Document gr.Error in the docs by [@aliabd](https://github.com/aliabd) in [PR 3465](https://github.com/gradio-app/gradio/pull/3465)

## Testing and Infrastructure Changes:

- Pinned `pyright==1.1.298` for stability by [@abidlabs](https://github.com/abidlabs) in [PR 3475](https://github.com/gradio-app/gradio/pull/3475)
- Removed `IOComponent.add_interactive_to_config()` by [@space-nuko](https://github.com/space-nuko) in [PR 3476](https://github.com/gradio-app/gradio/pull/3476)
- Removed `IOComponent.generate_sample()` by [@space-nuko](https://github.com/space-nuko) in [PR 3475](https://github.com/gradio-app/gradio/pull/3483)

## Breaking Changes:

No changes to highlight.

## Full Changelog:

- Revert primary button background color in dark mode by [@aliabid94](https://github.com/aliabid94) in [PR 3468](https://github.com/gradio-app/gradio/pull/3468)

## Contributors Shoutout:

No changes to highlight.

# Version 3.21.0

## New Features:

### Theme Sharing 🎨 🤝

You can now share your gradio themes with the world!

After creating a theme, you can upload it to the HuggingFace Hub to let others view it, use it, and build off of it!

### Uploading

There are two ways to upload a theme, via the theme class instance or the command line.

1. Via the class instance

```python
my_theme.push_to_hub(repo_name="my_theme",
                     version="0.2.0",
                     hf_token="...")
```

2. Via the command line

First save the theme to disk

```python
my_theme.dump(filename="my_theme.json")
```

Then use the `upload_theme` command:

```bash
upload_theme\
"my_theme.json"\
"my_theme"\
"0.2.0"\
"<hf-token>"
```

The `version` must be a valid [semantic version](https://www.geeksforgeeks.org/introduction-semantic-versioning/) string.

This creates a space on the huggingface hub to host the theme files and show potential users a preview of your theme.

An example theme space is here: https://huggingface.co/spaces/freddyaboulton/dracula_revamped

### Downloading

To use a theme from the hub, use the `from_hub` method on the `ThemeClass` and pass it to your app:

```python
my_theme = gr.Theme.from_hub("freddyaboulton/my_theme")

with gr.Blocks(theme=my_theme) as demo:
    ....
```

You can also pass the theme string directly to `Blocks` or `Interface` (`gr.Blocks(theme="freddyaboulton/my_theme")`)

You can pin your app to an upstream theme version by using semantic versioning expressions.

For example, the following would ensure the theme we load from the `my_theme` repo was between versions `0.1.0` and `0.2.0`:

```python
with gr.Blocks(theme="freddyaboulton/my_theme@>=0.1.0,<0.2.0") as demo:
    ....
```

by [@freddyaboulton](https://github.com/freddyaboulton) in [PR 3428](https://github.com/gradio-app/gradio/pull/3428)

### Code component 🦾

New code component allows you to enter, edit and display code with full syntax highlighting by [@pngwn](https://github.com/pngwn) in [PR 3421](https://github.com/gradio-app/gradio/pull/3421)

### The `Chatbot` component now supports audio, video, and images

The `Chatbot` component now supports audio, video, and images with a simple syntax: simply
pass in a tuple with the URL or filepath (the second optional element of the tuple is alt text), and the image/audio/video will be displayed:

```python
gr.Chatbot([
    (("driving.mp4",), "cool video"),
    (("cantina.wav",), "cool audio"),
    (("lion.jpg", "A lion"), "cool pic"),
]).style(height=800)
```

<img width="1054" alt="image" src="https://user-images.githubusercontent.com/1778297/224116682-5908db47-f0fa-405c-82ab-9c7453e8c4f1.png">

Note: images were previously supported via Markdown syntax and that is still supported for backwards compatibility. By [@dawoodkhan82](https://github.com/dawoodkhan82) in [PR 3413](https://github.com/gradio-app/gradio/pull/3413)

- Allow consecutive function triggers with `.then` and `.success` by [@aliabid94](https://github.com/aliabid94) in [PR 3430](https://github.com/gradio-app/gradio/pull/3430)

- New code component allows you to enter, edit and display code with full syntax highlighting by [@pngwn](https://github.com/pngwn) in [PR 3421](https://github.com/gradio-app/gradio/pull/3421)

![](https://user-images.githubusercontent.com/12937446/224116643-5cfb94b3-93ce-43ee-bb7b-c25c3b66e0a1.png)

- Added the `.select()` event listener, which also includes event data that can be passed as an argument to a function with type hint `gr.SelectData`. The following components support the `.select()` event listener: Chatbot, CheckboxGroup, Dataframe, Dropdown, File, Gallery, HighlightedText, Label, Radio, TabItem, Tab, Textbox. Example usage:

```python
import gradio as gr

with gr.Blocks() as demo:
    gallery = gr.Gallery(["images/1.jpg", "images/2.jpg", "images/3.jpg"])
    selected_index = gr.Textbox()

    def on_select(evt: gr.SelectData):
        return evt.index

    gallery.select(on_select, None, selected_index)
```

By [@aliabid94](https://github.com/aliabid94) in [PR 3399](https://github.com/gradio-app/gradio/pull/3399)

- The `Textbox` component now includes a copy button by [@abidlabs](https://github.com/abidlabs) in [PR 3452](https://github.com/gradio-app/gradio/pull/3452)

## Bug Fixes:

- Use `huggingface_hub` to send telemetry on `interface` and `blocks`; eventually to replace segment by [@dawoodkhan82](https://github.com/dawoodkhan82) in [PR 3342](https://github.com/gradio-app/gradio/pull/3342)
- Ensure load events created by components (randomize for slider, callable values) are never queued unless every is passed by [@freddyaboulton](https://github.com/freddyaboulton) in [PR 3391](https://github.com/gradio-app/gradio/pull/3391)
- Prevent in-place updates of `generic_update` by shallow copying by [@gitgithan](https://github.com/gitgithan) in [PR 3405](https://github.com/gradio-app/gradio/pull/3405) to fix [#3282](https://github.com/gradio-app/gradio/issues/3282)
- Fix bug caused by not importing `BlockContext` in `utils.py` by [@freddyaboulton](https://github.com/freddyaboulton) in [PR 3424](https://github.com/gradio-app/gradio/pull/3424)
- Ensure dropdown does not highlight partial matches by [@pngwn](https://github.com/pngwn) in [PR 3421](https://github.com/gradio-app/gradio/pull/3421)
- Fix mic button display by [@aliabid94](https://github.com/aliabid94) in [PR 3456](https://github.com/gradio-app/gradio/pull/3456)

## Documentation Changes:

- Added a section on security and access when sharing Gradio apps by [@abidlabs](https://github.com/abidlabs) in [PR 3408](https://github.com/gradio-app/gradio/pull/3408)
- Add Chinese README by [@uanu2002](https://github.com/uanu2002) in [PR 3394](https://github.com/gradio-app/gradio/pull/3394)
- Adds documentation for web components by [@abidlabs](https://github.com/abidlabs) in [PR 3407](https://github.com/gradio-app/gradio/pull/3407)
- Fixed link in Chinese readme by [@eltociear](https://github.com/eltociear) in [PR 3417](https://github.com/gradio-app/gradio/pull/3417)
- Document Blocks methods by [@aliabd](https://github.com/aliabd) in [PR 3427](https://github.com/gradio-app/gradio/pull/3427)
- Fixed bug where event handlers were not showing up in documentation by [@freddyaboulton](https://github.com/freddyaboulton) in [PR 3434](https://github.com/gradio-app/gradio/pull/3434)

## Testing and Infrastructure Changes:

- Fixes tests that were failing locally but passing on CI by [@abidlabs](https://github.com/abidlabs) in [PR 3411](https://github.com/gradio-app/gradio/pull/3411)
- Remove codecov from the repo by [@aliabd](https://github.com/aliabd) in [PR 3415](https://github.com/gradio-app/gradio/pull/3415)

## Breaking Changes:

No changes to highlight.

## Full Changelog:

- Prevent in-place updates of `generic_update` by shallow copying by [@gitgithan](https://github.com/gitgithan) in [PR 3405](https://github.com/gradio-app/gradio/pull/3405) to fix [#3282](https://github.com/gradio-app/gradio/issues/3282)
- Persist file names of files uploaded through any Gradio component by [@abidlabs](https://github.com/abidlabs) in [PR 3412](https://github.com/gradio-app/gradio/pull/3412)
- Fix markdown embedded component in docs by [@aliabd](https://github.com/aliabd) in [PR 3410](https://github.com/gradio-app/gradio/pull/3410)
- Clean up event listeners code by [@aliabid94](https://github.com/aliabid94) in [PR 3420](https://github.com/gradio-app/gradio/pull/3420)
- Fix css issue with spaces logo by [@aliabd](https://github.com/aliabd) in [PR 3422](https://github.com/gradio-app/gradio/pull/3422)
- Makes a few fixes to the `JSON` component (show_label parameter, icons) in [@abidlabs](https://github.com/abidlabs) in [PR 3451](https://github.com/gradio-app/gradio/pull/3451)

## Contributors Shoutout:

No changes to highlight.

# Version 3.20.1

## New Features:

- Add `height` kwarg to style in `gr.Chatbot()` component by [@dawoodkhan82](https://github.com/dawoodkhan82) in [PR 3369](https://github.com/gradio-app/gradio/pull/3369)

```python
chatbot = gr.Chatbot().style(height=500)
```

## Bug Fixes:

- Ensure uploaded images are always shown in the sketch tool by [@pngwn](https://github.com/pngwn) in [PR 3386](https://github.com/gradio-app/gradio/pull/3386)
- Fixes bug where when if fn is a non-static class member, then self should be ignored as the first param of the fn by [@or25](https://github.com/or25) in [PR #3227](https://github.com/gradio-app/gradio/pull/3227)

## Documentation Changes:

No changes to highlight.

## Testing and Infrastructure Changes:

No changes to highlight.

## Breaking Changes:

No changes to highlight.

## Full Changelog:

No changes to highlight.

## Contributors Shoutout:

No changes to highlight.

# Version 3.20.0

## New Features:

### Release event for Slider

Now you can trigger your python function to run when the slider is released as opposed to every slider change value!

Simply use the `release` method on the slider

```python
slider.release(function, inputs=[...], outputs=[...], api_name="predict")
```

By [@freddyaboulton](https://github.com/freddyaboulton) in [PR 3353](https://github.com/gradio-app/gradio/pull/3353)

### Dropdown Component Updates

The standard dropdown component now supports searching for choices. Also when `multiselect` is `True`, you can specify `max_choices` to set the maximum number of choices you want the user to be able to select from the dropdown component.

```python
gr.Dropdown(label="Choose your favorite colors", choices=["red", "blue", "green", "yellow", "orange"], multiselect=True, max_choices=2)
```

by [@dawoodkhan82](https://github.com/dawoodkhan82) in [PR 3211](https://github.com/gradio-app/gradio/pull/3211)

### Download button for images 🖼️

Output images will now automatically have a download button displayed to make it easier to save and share
the results of Machine Learning art models.

![download_sketch](https://user-images.githubusercontent.com/41651716/221025113-e693bf41-eabd-42b3-a4f2-26f2708d98fe.gif)

By [@freddyaboulton](https://github.com/freddyaboulton) in [PR 3297](https://github.com/gradio-app/gradio/pull/3297)

- Updated image upload component to accept all image formats, including lossless formats like .webp by [@fienestar](https://github.com/fienestar) in [PR 3225](https://github.com/gradio-app/gradio/pull/3225)
- Adds a disabled mode to the `gr.Button` component by setting `interactive=False` by [@abidlabs](https://github.com/abidlabs) in [PR 3266](https://github.com/gradio-app/gradio/pull/3266) and [PR 3288](https://github.com/gradio-app/gradio/pull/3288)
- Adds visual feedback to the when the Flag button is clicked, by [@abidlabs](https://github.com/abidlabs) in [PR 3289](https://github.com/gradio-app/gradio/pull/3289)
- Adds ability to set `flagging_options` display text and saved flag separately by [@abidlabs](https://github.com/abidlabs) in [PR 3289](https://github.com/gradio-app/gradio/pull/3289)
- Allow the setting of `brush_radius` for the `Image` component both as a default and via `Image.update()` by [@pngwn](https://github.com/pngwn) in [PR 3277](https://github.com/gradio-app/gradio/pull/3277)
- Added `info=` argument to form components to enable extra context provided to users, by [@aliabid94](https://github.com/aliabid94) in [PR 3291](https://github.com/gradio-app/gradio/pull/3291)
- Allow developers to access the username of a logged-in user from the `gr.Request()` object using the `.username` attribute by [@abidlabs](https://github.com/abidlabs) in [PR 3296](https://github.com/gradio-app/gradio/pull/3296)
- Add `preview` option to `Gallery.style` that launches the gallery in preview mode when first loaded by [@freddyaboulton](https://github.com/freddyaboulton) in [PR 3345](https://github.com/gradio-app/gradio/pull/3345)

## Bug Fixes:

- Ensure `mirror_webcam` is always respected by [@pngwn](https://github.com/pngwn) in [PR 3245](https://github.com/gradio-app/gradio/pull/3245)
- Fix issue where updated markdown links were not being opened in a new tab by [@gante](https://github.com/gante) in [PR 3236](https://github.com/gradio-app/gradio/pull/3236)
- API Docs Fixes by [@aliabd](https://github.com/aliabd) in [PR 3287](https://github.com/gradio-app/gradio/pull/3287)
- Added a timeout to queue messages as some demos were experiencing infinitely growing queues from active jobs waiting forever for clients to respond by [@freddyaboulton](https://github.com/freddyaboulton) in [PR 3196](https://github.com/gradio-app/gradio/pull/3196)
- Fixes the height of rendered LaTeX images so that they match the height of surrounding text by [@abidlabs](https://github.com/abidlabs) in [PR 3258](https://github.com/gradio-app/gradio/pull/3258) and in [PR 3276](https://github.com/gradio-app/gradio/pull/3276)
- Fix bug where matplotlib images where always too small on the front end by [@freddyaboulton](https://github.com/freddyaboulton) in [PR 3274](https://github.com/gradio-app/gradio/pull/3274)
- Remove embed's `initial_height` when loading is complete so the embed finds its natural height once it is loaded [@pngwn](https://github.com/pngwn) in [PR 3292](https://github.com/gradio-app/gradio/pull/3292)
- Prevent Sketch from crashing when a default image is provided by [@pngwn](https://github.com/pngwn) in [PR 3277](https://github.com/gradio-app/gradio/pull/3277)
- Respect the `shape` argument on the front end when creating Image Sketches by [@pngwn](https://github.com/pngwn) in [PR 3277](https://github.com/gradio-app/gradio/pull/3277)
- Fix infinite loop caused by setting `Dropdown's` value to be `[]` and adding a change event on the dropdown by [@freddyaboulton](https://github.com/freddyaboulton) in [PR 3295](https://github.com/gradio-app/gradio/pull/3295)
- Fix change event listed twice in image docs by [@aliabd](https://github.com/aliabd) in [PR 3318](https://github.com/gradio-app/gradio/pull/3318)
- Fix bug that cause UI to be vertically centered at all times by [@pngwn](https://github.com/pngwn) in [PR 3336](https://github.com/gradio-app/gradio/pull/3336)
- Fix bug where `height` set in `Gallery.style` was not respected by the front-end by [@freddyaboulton](https://github.com/freddyaboulton) in [PR 3343](https://github.com/gradio-app/gradio/pull/3343)
- Ensure markdown lists are rendered correctly by [@pngwn](https://github.com/pngwn) in [PR 3341](https://github.com/gradio-app/gradio/pull/3341)
- Ensure that the initial empty value for `gr.Dropdown(Multiselect=True)` is an empty list and the initial value for `gr.Dropdown(Multiselect=False)` is an empty string by [@pngwn](https://github.com/pngwn) in [PR 3338](https://github.com/gradio-app/gradio/pull/3338)
- Ensure uploaded images respect the shape property when the canvas is also enabled by [@pngwn](https://github.com/pngwn) in [PR 3351](https://github.com/gradio-app/gradio/pull/3351)
- Ensure that Google Analytics works correctly when gradio apps are created with `analytics_enabled=True` by [@abidlabs](https://github.com/abidlabs) in [PR 3349](https://github.com/gradio-app/gradio/pull/3349)
- Fix bug where files were being re-uploaded after updates by [@freddyaboulton](https://github.com/freddyaboulton) in [PR 3375](https://github.com/gradio-app/gradio/pull/3375)
- Fix error when using backen_fn and custom js at the same time by [@jialeicui](https://github.com/jialeicui) in [PR 3358](https://github.com/gradio-app/gradio/pull/3358)
- Support new embeds for huggingface spaces subdomains by [@pngwn](https://github.com/pngwn) in [PR 3367](https://github.com/gradio-app/gradio/pull/3367)

## Documentation Changes:

- Added the `types` field to the dependency field in the config by [@freddyaboulton](https://github.com/freddyaboulton) in [PR 3315](https://github.com/gradio-app/gradio/pull/3315)
- Gradio Status Page by [@aliabd](https://github.com/aliabd) in [PR 3331](https://github.com/gradio-app/gradio/pull/3331)
- Adds a Guide on setting up a dashboard from Supabase data using the `gr.BarPlot`
  component by [@abidlabs](https://github.com/abidlabs) in [PR 3275](https://github.com/gradio-app/gradio/pull/3275)

## Testing and Infrastructure Changes:

- Adds a script to benchmark the performance of the queue and adds some instructions on how to use it. By [@freddyaboulton](https://github.com/freddyaboulton) and [@abidlabs](https://github.com/abidlabs) in [PR 3272](https://github.com/gradio-app/gradio/pull/3272)
- Flaky python tests no longer cancel non-flaky tests by [@freddyaboulton](https://github.com/freddyaboulton) in [PR 3344](https://github.com/gradio-app/gradio/pull/3344)

## Breaking Changes:

- Chatbot bubble colors can no longer be set by `chatbot.style(color_map=)` by [@aliabid94] in [PR 3370](https://github.com/gradio-app/gradio/pull/3370)

## Full Changelog:

- Fixed comment typo in components.py by [@eltociear](https://github.com/eltociear) in [PR 3235](https://github.com/gradio-app/gradio/pull/3235)
- Cleaned up chatbot ui look and feel by [@aliabid94] in [PR 3370](https://github.com/gradio-app/gradio/pull/3370)

## Contributors Shoutout:

No changes to highlight.

# Version 3.19.1

## New Features:

No changes to highlight.

## Bug Fixes:

- UI fixes including footer and API docs by [@aliabid94](https://github.com/aliabid94) in [PR 3242](https://github.com/gradio-app/gradio/pull/3242)
- Updated image upload component to accept all image formats, including lossless formats like .webp by [@fienestar](https://github.com/fienestar) in [PR 3225](https://github.com/gradio-app/gradio/pull/3225)

## Documentation Changes:

No changes to highlight.

## Testing and Infrastructure Changes:

No changes to highlight.

## Breaking Changes:

No changes to highlight.

## Full Changelog:

- Added backend support for themes by [@aliabid94](https://github.com/aliabid94) in [PR 2931](https://github.com/gradio-app/gradio/pull/2931)
- Added support for button sizes "lg" (default) and "sm".

## Contributors Shoutout:

No changes to highlight.

# Version 3.19.0

## New Features:

### Improved embedding experience

When embedding a spaces-hosted gradio app as a web component, you now get an improved UI linking back to the original space, better error handling and more intelligent load performance. No changes are required to your code to benefit from this enhanced experience; simply upgrade your gradio SDK to the latest version.

![](https://user-images.githubusercontent.com/12937446/219653294-86937632-72c1-4e93-a77c-af705d49382a.png)

This behaviour is configurable. You can disable the info panel at the bottom by passing `info="false"`. You can disable the container entirely by passing `container="false"`.

Error statuses are reported in the UI with an easy way for end-users to report problems to the original space author via the community tab of that Hugginface space:

![](https://user-images.githubusercontent.com/12937446/219655499-88019443-d694-44e7-9e6d-242e19d10a5c.png)

By default, gradio apps are lazy loaded, vastly improving performance when there are several demos on the page. Metadata is loaded ahead of time, but the space will only be loaded and rendered when it is in view.

This behaviour is configurable. You can pass `eager="true"` to load and render the space regardless of whether or not it is currently on the screen.

by [@pngwn](https://github.com/pngwn) in [PR 3205](https://github.com/gradio-app/gradio/pull/3205)

### New `gr.BarPlot` component! 📊

Create interactive bar plots from a high-level interface with `gr.BarPlot`.
No need to remember matplotlib syntax anymore!

Example usage:

```python
import gradio as gr
import pandas as pd

simple = pd.DataFrame({
    'a': ['A', 'B', 'C', 'D', 'E', 'F', 'G', 'H', 'I'],
    'b': [28, 55, 43, 91, 81, 53, 19, 87, 52]
})

with gr.Blocks() as demo:
    gr.BarPlot(
        simple,
        x="a",
        y="b",
        title="Simple Bar Plot with made up data",
        tooltip=['a', 'b'],
    )

demo.launch()
```

By [@freddyaboulton](https://github.com/freddyaboulton) in [PR 3157](https://github.com/gradio-app/gradio/pull/3157)

### Bokeh plots are back! 🌠

Fixed a bug that prevented bokeh plots from being displayed on the front end and extended support for both 2.x and 3.x versions of bokeh!

![image](https://user-images.githubusercontent.com/41651716/219468324-0d82e07f-8fb4-4ff9-b40c-8250b29e45f7.png)

By [@freddyaboulton](https://github.com/freddyaboulton) in [PR 3212](https://github.com/gradio-app/gradio/pull/3212)

## Bug Fixes:

- Adds ability to add a single message from the bot or user side. Ex: specify `None` as the second value in the tuple, to add a single message in the chatbot from the "bot" side.

```python
gr.Chatbot([("Hi, I'm DialoGPT. Try asking me a question.", None)])
```

By [@dawoodkhan82](https://github.com/dawoodkhan82) in [PR 3165](https://github.com/gradio-app/gradio/pull/3165)

- Fixes `gr.utils.delete_none` to only remove props whose values are `None` from the config by [@abidlabs](https://github.com/abidlabs) in [PR 3188](https://github.com/gradio-app/gradio/pull/3188)
- Fix bug where embedded demos were not loading files properly by [@freddyaboulton](https://github.com/freddyaboulton) in [PR 3177](https://github.com/gradio-app/gradio/pull/3177)
- The `change` event is now triggered when users click the 'Clear All' button of the multiselect DropDown component by [@freddyaboulton](https://github.com/freddyaboulton) in [PR 3195](https://github.com/gradio-app/gradio/pull/3195)
- Stops File component from freezing when a large file is uploaded by [@aliabid94](https://github.com/aliabid94) in [PR 3191](https://github.com/gradio-app/gradio/pull/3191)
- Support Chinese pinyin in Dataframe by [@aliabid94](https://github.com/aliabid94) in [PR 3206](https://github.com/gradio-app/gradio/pull/3206)
- The `clear` event is now triggered when images are cleared by [@freddyaboulton](https://github.com/freddyaboulton) in [PR 3218](https://github.com/gradio-app/gradio/pull/3218)
- Fix bug where auth cookies where not sent when connecting to an app via http by [@freddyaboulton](https://github.com/freddyaboulton) in [PR 3223](https://github.com/gradio-app/gradio/pull/3223)
- Ensure latext CSS is always applied in light and dark mode by [@pngwn](https://github.com/pngwn) in [PR 3233](https://github.com/gradio-app/gradio/pull/3233)

## Documentation Changes:

- Sort components in docs by alphabetic order by [@aliabd](https://github.com/aliabd) in [PR 3152](https://github.com/gradio-app/gradio/pull/3152)
- Changes to W&B guide by [@scottire](https://github.com/scottire) in [PR 3153](https://github.com/gradio-app/gradio/pull/3153)
- Keep pnginfo metadata for gallery by [@wfng92](https://github.com/wfng92) in [PR 3150](https://github.com/gradio-app/gradio/pull/3150)
- Add a section on how to run a Gradio app locally [@osanseviero](https://github.com/osanseviero) in [PR 3170](https://github.com/gradio-app/gradio/pull/3170)
- Fixed typos in gradio events function documentation by [@vidalmaxime](https://github.com/vidalmaxime) in [PR 3168](https://github.com/gradio-app/gradio/pull/3168)
- Added an example using Gradio's batch mode with the diffusers library by [@abidlabs](https://github.com/abidlabs) in [PR 3224](https://github.com/gradio-app/gradio/pull/3224)

## Testing and Infrastructure Changes:

No changes to highlight.

## Breaking Changes:

No changes to highlight.

## Full Changelog:

- Fix demos page css and add close demos button by [@aliabd](https://github.com/aliabd) in [PR 3151](https://github.com/gradio-app/gradio/pull/3151)
- Caches temp files from base64 input data by giving them a deterministic path based on the contents of data by [@abidlabs](https://github.com/abidlabs) in [PR 3197](https://github.com/gradio-app/gradio/pull/3197)
- Better warnings (when there is a mismatch between the number of output components and values returned by a function, or when the `File` component or `UploadButton` component includes a `file_types` parameter along with `file_count=="dir"`) by [@abidlabs](https://github.com/abidlabs) in [PR 3194](https://github.com/gradio-app/gradio/pull/3194)
- Raises a `gr.Error` instead of a regular Python error when you use `gr.Interface.load()` to load a model and there's an error querying the HF API by [@abidlabs](https://github.com/abidlabs) in [PR 3194](https://github.com/gradio-app/gradio/pull/3194)
- Fixed gradio share links so that they are persistent and do not reset if network
  connection is disrupted by by [XciD](https://github.com/XciD), [Wauplin](https://github.com/Wauplin), and [@abidlabs](https://github.com/abidlabs) in [PR 3149](https://github.com/gradio-app/gradio/pull/3149) and a follow-up to allow it to work for users upgrading from a previous Gradio version in [PR 3221](https://github.com/gradio-app/gradio/pull/3221)

## Contributors Shoutout:

No changes to highlight.

# Version 3.18.0

## New Features:

### Revamped Stop Button for Interfaces 🛑

If your Interface function is a generator, there used to be a separate `Stop` button displayed next
to the `Submit` button.

We've revamed the `Submit` button so that it turns into a `Stop` button during the generation process.
Clicking on the `Stop` button will cancel the generation and turn it back to a `Submit` button.
The `Stop` button will automatically turn back to a `Submit` button at the end of the generation if you don't use it!

By [@freddyaboulton](https://github.com/freddyaboulton) in [PR 3124](https://github.com/gradio-app/gradio/pull/3124)

### Queue now works with reload mode!

You can now call `queue` on your `demo` outside of the `if __name__ == "__main__"` block and
run the script in reload mode with the `gradio` command.

Any changes to the `app.py` file will be reflected in the webpage automatically and the queue will work
properly!

By [@freddyaboulton](https://github.com/freddyaboulton) in [PR 3089](https://github.com/gradio-app/gradio/pull/3089)

### Allow serving files from additional directories

```python
demo = gr.Interface(...)
demo.launch(
  file_directories=["/var/lib/demo/path/to/resources"]
)
```

By [@maxaudron](https://github.com/maxaudron) in [PR 3075](https://github.com/gradio-app/gradio/pull/3075)

## Bug Fixes:

- Fixes URL resolution on Windows by [@abidlabs](https://github.com/abidlabs) in [PR 3108](https://github.com/gradio-app/gradio/pull/3108)
- Example caching now works with components without a label attribute (e.g. `Column`) by [@abidlabs](https://github.com/abidlabs) in [PR 3123](https://github.com/gradio-app/gradio/pull/3123)
- Ensure the Video component correctly resets the UI state when a new video source is loaded and reduce choppiness of UI by [@pngwn](https://github.com/abidlabs) in [PR 3117](https://github.com/gradio-app/gradio/pull/3117)
- Fixes loading private Spaces by [@abidlabs](https://github.com/abidlabs) in [PR 3068](https://github.com/gradio-app/gradio/pull/3068)
- Added a warning when attempting to launch an `Interface` via the `%%blocks` jupyter notebook magic command by [@freddyaboulton](https://github.com/freddyaboulton) in [PR 3126](https://github.com/gradio-app/gradio/pull/3126)
- Fixes bug where interactive output image cannot be set when in edit mode by [@dawoodkhan82](https://github.com/@dawoodkhan82) in [PR 3135](https://github.com/gradio-app/gradio/pull/3135)
- A share link will automatically be created when running on Sagemaker notebooks so that the front-end is properly displayed by [@abidlabs](https://github.com/abidlabs) in [PR 3137](https://github.com/gradio-app/gradio/pull/3137)
- Fixes a few dropdown component issues; hide checkmark next to options as expected, and keyboard hover is visible by [@dawoodkhan82](https://github.com/dawoodkhan82) in [PR 3145]https://github.com/gradio-app/gradio/pull/3145)
- Fixed bug where example pagination buttons were not visible in dark mode or displayed under the examples table. By [@freddyaboulton](https://github.com/freddyaboulton) in [PR 3144](https://github.com/gradio-app/gradio/pull/3144)
- Fixed bug where the font color of axis labels and titles for native plots did not respond to dark mode preferences. By [@freddyaboulton](https://github.com/freddyaboulton) in [PR 3146](https://github.com/gradio-app/gradio/pull/3146)

## Documentation Changes:

- Added a guide on the 4 kinds of Gradio Interfaces by [@yvrjsharma](https://github.com/yvrjsharma) and [@abidlabs](https://github.com/abidlabs) in [PR 3003](https://github.com/gradio-app/gradio/pull/3003)
- Explained that the parameters in `launch` will not be respected when using reload mode, e.g. `gradio` command by [@freddyaboulton](https://github.com/freddyaboulton) in [PR 3089](https://github.com/gradio-app/gradio/pull/3089)
- Added a demo to show how to set up variable numbers of outputs in Gradio by [@abidlabs](https://github.com/abidlabs) in [PR 3127](https://github.com/gradio-app/gradio/pull/3127)
- Updated docs to reflect that the `equal_height` parameter should be passed to the `.style()` method of `gr.Row()` by [@freddyaboulton](https://github.com/freddyaboulton) in [PR 3125](https://github.com/gradio-app/gradio/pull/3125)

## Testing and Infrastructure Changes:

No changes to highlight.

## Breaking Changes:

No changes to highlight.

## Full Changelog:

- Changed URL of final image for `fake_diffusion` demos by [@freddyaboulton](https://github.com/freddyaboulton) in [PR 3120](https://github.com/gradio-app/gradio/pull/3120)

## Contributors Shoutout:

No changes to highlight.

# Version 3.17.1

## New Features:

### iOS image rotation fixed 🔄

Previously photos uploaded via iOS would be rotated after processing. This has been fixed by [@freddyaboulton](https://github.com/freddyaboulton) in [PR 3089](https://github.com/gradio-app/gradio/pull/3091)

#### Before

![image](https://user-images.githubusercontent.com/41651716/215846507-a36e9d05-1ac2-4867-8ab3-ce045a9415d9.png)

#### After

![image](https://user-images.githubusercontent.com/41651716/215846554-e41773ed-70f0-491a-9952-6a18babf91ef.png)

### Run on Kaggle kernels 🧪

A share link will automatically be created when running on Kaggle kernels (notebooks) so that the front-end is properly displayed.

![image](https://user-images.githubusercontent.com/41651716/216104254-2cf55599-449c-436c-b57e-40f6a83f9eee.png)

By [@freddyaboulton](https://github.com/freddyaboulton) in [PR 3101](https://github.com/gradio-app/gradio/pull/3101)

## Bug Fixes:

- Fix bug where examples were not rendered correctly for demos created with Blocks api that had multiple input compinents by [@freddyaboulton](https://github.com/freddyaboulton) in [PR 3090](https://github.com/gradio-app/gradio/pull/3090)
- Fix change event listener for JSON, HighlightedText, Chatbot by [@aliabid94](https://github.com/aliabid94) in [PR 3095](https://github.com/gradio-app/gradio/pull/3095)
- Fixes bug where video and file change event not working [@tomchang25](https://github.com/tomchang25) in [PR 3098](https://github.com/gradio-app/gradio/pull/3098)
- Fixes bug where static_video play and pause event not working [@tomchang25](https://github.com/tomchang25) in [PR 3098](https://github.com/gradio-app/gradio/pull/3098)
- Fixed `Gallery.style(grid=...)` by by [@aliabd](https://github.com/aliabd) in [PR 3107](https://github.com/gradio-app/gradio/pull/3107)

## Documentation Changes:

- Update chatbot guide to include blocks demo and markdown support section by [@dawoodkhan82](https://github.com/dawoodkhan82) in [PR 3023](https://github.com/gradio-app/gradio/pull/3023)

* Fix a broken link in the Quick Start guide, by [@cakiki](https://github.com/cakiki) in [PR 3109](https://github.com/gradio-app/gradio/pull/3109)
* Better docs navigation on mobile by [@aliabd](https://github.com/aliabd) in [PR 3112](https://github.com/gradio-app/gradio/pull/3112)
* Add a guide on using Gradio with [Comet](https://comet.com/), by [@DN6](https://github.com/DN6/) in [PR 3058](https://github.com/gradio-app/gradio/pull/3058)

## Testing and Infrastructure Changes:

No changes to highlight.

## Breaking Changes:

No changes to highlight.

## Full Changelog:

- Set minimum `markdown-it-py` version to `2.0.0` so that the dollar math plugin is compatible by [@freddyaboulton](https://github.com/freddyaboulton) in [PR 3102](https://github.com/gradio-app/gradio/pull/3102)

## Contributors Shoutout:

No changes to highlight.

# Version 3.17.0

## New Features:

### Extended support for Interface.load! 🏗️

You can now load `image-to-text` and `conversational` pipelines from the hub!

### Image-to-text Demo

```python
io = gr.Interface.load("models/nlpconnect/vit-gpt2-image-captioning",
                       api_key="<optional-api-key>")
io.launch()
```

<img width="1087" alt="image" src="https://user-images.githubusercontent.com/41651716/213260197-dc5d80b4-6e50-4b3a-a764-94980930ac38.png">

### conversational Demo

```python
chatbot = gr.Interface.load("models/microsoft/DialoGPT-medium",
                           api_key="<optional-api-key>")
chatbot.launch()
```

![chatbot_load](https://user-images.githubusercontent.com/41651716/213260220-3eaa25b7-a38b-48c6-adeb-2718bdf297a2.gif)

By [@freddyaboulton](https://github.com/freddyaboulton) in [PR 3011](https://github.com/gradio-app/gradio/pull/3011)

### Download Button added to Model3D Output Component 📥

No need for an additional file output component to enable model3d file downloads anymore. We now added a download button to the model3d component itself.

<img width="739" alt="Screenshot 2023-01-18 at 3 52 45 PM" src="https://user-images.githubusercontent.com/12725292/213294198-5f4fda35-bde7-450c-864f-d5683e7fa29a.png">

By [@dawoodkhan82](https://github.com/dawoodkhan82) in [PR 3014](https://github.com/gradio-app/gradio/pull/3014)

### Fixing Auth on Spaces 🔑

Authentication on spaces works now! Third party cookies must be enabled on your browser to be able
to log in. Some browsers disable third party cookies by default (Safari, Chrome Incognito).

![auth_spaces](https://user-images.githubusercontent.com/41651716/215528417-09538933-0576-4d1d-b3b9-1e877ab01905.gif)

## Bug Fixes:

- Fixes bug where interpretation event was not configured correctly by [@freddyaboulton](https://github.com/freddyaboulton) in [PR 2993](https://github.com/gradio-app/gradio/pull/2993)
- Fix relative import bug in reload mode by [@freddyaboulton](https://github.com/freddyaboulton) in [PR 2992](https://github.com/gradio-app/gradio/pull/2992)
- Fixes bug where png files were not being recognized when uploading images by [@abidlabs](https://github.com/abidlabs) in [PR 3002](https://github.com/gradio-app/gradio/pull/3002)
- Fixes bug where external Spaces could not be loaded and used as functions if they returned files by [@abidlabs](https://github.com/abidlabs) in [PR 3004](https://github.com/gradio-app/gradio/pull/3004)
- Fix bug where file serialization output was not JSON serializable by [@freddyaboulton](https://github.com/freddyaboulton) in [PR 2999](https://github.com/gradio-app/gradio/pull/2999)
- Fixes bug where png files were not being recognized when uploading images by [@abidlabs](https://github.com/abidlabs) in [PR 3002](https://github.com/gradio-app/gradio/pull/3002)
- Fixes bug where temporary uploaded files were not being added to temp sets by [@abidlabs](https://github.com/abidlabs) in [PR 3005](https://github.com/gradio-app/gradio/pull/3005)
- Fixes issue where markdown support in chatbot breaks older demos [@dawoodkhan82](https://github.com/dawoodkhan82) in [PR 3006](https://github.com/gradio-app/gradio/pull/3006)
- Fixes the `/file/` route that was broken in a recent change in [PR 3010](https://github.com/gradio-app/gradio/pull/3010)
- Fix bug where the Image component could not serialize image urls by [@freddyaboulton](https://github.com/freddyaboulton) in [PR 2957](https://github.com/gradio-app/gradio/pull/2957)
- Fix forwarding for guides after SEO renaming by [@aliabd](https://github.com/aliabd) in [PR 3017](https://github.com/gradio-app/gradio/pull/3017)
- Switch all pages on the website to use latest stable gradio by [@aliabd](https://github.com/aliabd) in [PR 3016](https://github.com/gradio-app/gradio/pull/3016)
- Fix bug related to deprecated parameters in `huggingface_hub` for the HuggingFaceDatasetSaver in [PR 3025](https://github.com/gradio-app/gradio/pull/3025)
- Added better support for symlinks in the way absolute paths are resolved by [@abidlabs](https://github.com/abidlabs) in [PR 3037](https://github.com/gradio-app/gradio/pull/3037)
- Fix several minor frontend bugs (loading animation, examples as gallery) frontend [@aliabid94](https://github.com/3026) in [PR 2961](https://github.com/gradio-app/gradio/pull/3026).
- Fixes bug that the chatbot sample code does not work with certain input value by [@petrov826](https://github.com/petrov826) in [PR 3039](https://github.com/gradio-app/gradio/pull/3039).
- Fix shadows for form element and ensure focus styles more visible in dark mode [@pngwn](https://github.com/pngwn) in [PR 3042](https://github.com/gradio-app/gradio/pull/3042).
- Fixed bug where the Checkbox and Dropdown change events were not triggered in response to other component changes by [@freddyaboulton](https://github.com/freddyaboulton) in [PR 3045](https://github.com/gradio-app/gradio/pull/3045)
- Fix bug where the queue was not properly restarted after launching a `closed` app by [@freddyaboulton](https://github.com/freddyaboulton) in [PR 3022](https://github.com/gradio-app/gradio/pull/3022)
- Adding missing embedded components on docs by [@aliabd](https://github.com/aliabd) in [PR 3027](https://github.com/gradio-app/gradio/pull/3027)
- Fixes bug where app would crash if the `file_types` parameter of `gr.File` or `gr.UploadButton` was not a list by [@freddyaboulton](https://github.com/freddyaboulton) in [PR 3048](https://github.com/gradio-app/gradio/pull/3048)
- Ensure CSS mounts correctly regardless of how many Gradio instances are on the page [@pngwn](https://github.com/pngwn) in [PR 3059](https://github.com/gradio-app/gradio/pull/3059).
- Fix bug where input component was not hidden in the frontend for `UploadButton` by [@freddyaboulton](https://github.com/freddyaboulton) in [PR 3053](https://github.com/gradio-app/gradio/pull/3053)
- Fixes issue where after clicking submit or undo, the sketch output wouldn't clear. [@dawoodkhan82](https://github.com/dawoodkhan82) in [PR 3047](https://github.com/gradio-app/gradio/pull/3047)
- Ensure spaces embedded via the web component always use the correct URLs for server requests and change ports for testing to avoid strange collisions when users are working with embedded apps locally by [@pngwn](https://github.com/pngwn) in [PR 3065](https://github.com/gradio-app/gradio/pull/3065)
- Preserve selected image of Gallery through updated by [@freddyaboulton](https://github.com/freddyaboulton) in [PR 3061](https://github.com/gradio-app/gradio/pull/3061)
- Fix bug where auth was not respected on HF spaces by [@freddyaboulton](https://github.com/freddyaboulton) and [@aliabid94](https://github.com/aliabid94) in [PR 3049](https://github.com/gradio-app/gradio/pull/3049)
- Fixes bug where tabs selected attribute not working if manually change tab by [@tomchang25](https://github.com/tomchang25) in [3055](https://github.com/gradio-app/gradio/pull/3055)
- Change chatbot to show dots on progress, and fix bug where chatbot would not stick to bottom in the case of images by [@aliabid94](https://github.com/aliabid94) in [PR 3067](https://github.com/gradio-app/gradio/pull/3079)

## Documentation Changes:

- SEO improvements to guides by[@aliabd](https://github.com/aliabd) in [PR 2915](https://github.com/gradio-app/gradio/pull/2915)
- Use `gr.LinePlot` for the `blocks_kinematics` demo by [@freddyaboulton](https://github.com/freddyaboulton) in [PR 2998](https://github.com/gradio-app/gradio/pull/2998)
- Updated the `interface_series_load` to include some inline markdown code by [@abidlabs](https://github.com/abidlabs) in [PR 3051](https://github.com/gradio-app/gradio/pull/3051)

## Testing and Infrastructure Changes:

- Adds a GitHub action to test if any large files (> 5MB) are present by [@abidlabs](https://github.com/abidlabs) in [PR 3013](https://github.com/gradio-app/gradio/pull/3013)

## Breaking Changes:

No changes to highlight.

## Full Changelog:

- Rewrote frontend using CSS variables for themes by [@pngwn](https://github.com/pngwn) in [PR 2840](https://github.com/gradio-app/gradio/pull/2840)
- Moved telemetry requests to run on background threads by [@abidlabs](https://github.com/abidlabs) in [PR 3054](https://github.com/gradio-app/gradio/pull/3054)

## Contributors Shoutout:

No changes to highlight.

# Version 3.16.2

## New Features:

No changes to highlight.

## Bug Fixes:

- Fixed file upload fails for files with zero size by [@dawoodkhan82](https://github.com/dawoodkhan82) in [PR 2923](https://github.com/gradio-app/gradio/pull/2923)
- Fixed bug where `mount_gradio_app` would not launch if the queue was enabled in a gradio app by [@freddyaboulton](https://github.com/freddyaboulton) in [PR 2939](https://github.com/gradio-app/gradio/pull/2939)
- Fix custom long CSS handling in Blocks by [@anton-l](https://github.com/anton-l) in [PR 2953](https://github.com/gradio-app/gradio/pull/2953)
- Recovers the dropdown change event by [@abidlabs](https://github.com/abidlabs) in [PR 2954](https://github.com/gradio-app/gradio/pull/2954).
- Fix audio file output by [@aliabid94](https://github.com/aliabid94) in [PR 2961](https://github.com/gradio-app/gradio/pull/2961).
- Fixed bug where file extensions of really long files were not kept after download by [@freddyaboulton](https://github.com/freddyaboulton) in [PR 2929](https://github.com/gradio-app/gradio/pull/2929)
- Fix bug where outputs for examples where not being returned by the backend by [@freddyaboulton](https://github.com/freddyaboulton) in [PR 2955](https://github.com/gradio-app/gradio/pull/2955)
- Fix bug in `blocks_plug` demo that prevented switching tabs programmatically with python [@TashaSkyUp](https://github.com/https://github.com/TashaSkyUp) in [PR 2971](https://github.com/gradio-app/gradio/pull/2971).

## Documentation Changes:

No changes to highlight.

## Testing and Infrastructure Changes:

No changes to highlight.

## Breaking Changes:

No changes to highlight.

## Full Changelog:

No changes to highlight.

## Contributors Shoutout:

No changes to highlight.

# Version 3.16.1

## New Features:

No changes to highlight.

## Bug Fixes:

- Fix audio file output by [@aliabid94](https://github.com/aliabid94) in [PR 2950](https://github.com/gradio-app/gradio/pull/2950).

## Documentation Changes:

No changes to highlight.

## Testing and Infrastructure Changes:

No changes to highlight.

## Breaking Changes:

No changes to highlight.

## Full Changelog:

No changes to highlight.

## Contributors Shoutout:

No changes to highlight.

# Version 3.16.0

## New Features:

### Send custom progress updates by adding a `gr.Progress` argument after the input arguments to any function. Example:

```python
def reverse(word, progress=gr.Progress()):
    progress(0, desc="Starting")
    time.sleep(1)
    new_string = ""
    for letter in progress.tqdm(word, desc="Reversing"):
        time.sleep(0.25)
        new_string = letter + new_string
    return new_string

demo = gr.Interface(reverse, gr.Text(), gr.Text())
```

Progress indicator bar by [@aliabid94](https://github.com/aliabid94) in [PR 2750](https://github.com/gradio-app/gradio/pull/2750).

- Added `title` argument to `TabbedInterface` by @MohamedAliRashad in [#2888](https://github.com/gradio-app/gradio/pull/2888)
- Add support for specifying file extensions for `gr.File` and `gr.UploadButton`, using `file_types` parameter (e.g `gr.File(file_count="multiple", file_types=["text", ".json", ".csv"])`) by @dawoodkhan82 in [#2901](https://github.com/gradio-app/gradio/pull/2901)
- Added `multiselect` option to `Dropdown` by @dawoodkhan82 in [#2871](https://github.com/gradio-app/gradio/pull/2871)

### With `multiselect` set to `true` a user can now select multiple options from the `gr.Dropdown` component.

```python
gr.Dropdown(["angola", "pakistan", "canada"], multiselect=True, value=["angola"])
```

<img width="610" alt="Screenshot 2023-01-03 at 4 14 36 PM" src="https://user-images.githubusercontent.com/12725292/210442547-c86975c9-4b4f-4b8e-8803-9d96e6a8583a.png">

## Bug Fixes:

- Fixed bug where an error opening an audio file led to a crash by [@FelixDombek](https://github.com/FelixDombek) in [PR 2898](https://github.com/gradio-app/gradio/pull/2898)
- Fixed bug where setting `default_enabled=False` made it so that the entire queue did not start by [@freddyaboulton](https://github.com/freddyaboulton) in [PR 2876](https://github.com/gradio-app/gradio/pull/2876)
- Fixed bug where csv preview for DataFrame examples would show filename instead of file contents by [@freddyaboulton](https://github.com/freddyaboulton) in [PR 2877](https://github.com/gradio-app/gradio/pull/2877)
- Fixed bug where an error raised after yielding iterative output would not be displayed in the browser by
  [@JaySmithWpg](https://github.com/JaySmithWpg) in [PR 2889](https://github.com/gradio-app/gradio/pull/2889)
- Fixed bug in `blocks_style` demo that was preventing it from launching by [@freddyaboulton](https://github.com/freddyaboulton) in [PR 2890](https://github.com/gradio-app/gradio/pull/2890)
- Fixed bug where files could not be downloaded by [@freddyaboulton](https://github.com/freddyaboulton) in [PR 2926](https://github.com/gradio-app/gradio/pull/2926)
- Fixed bug where cached examples were not displaying properly by [@a-rogalska](https://github.com/a-rogalska) in [PR 2974](https://github.com/gradio-app/gradio/pull/2974)

## Documentation Changes:

- Added a Guide on using Google Sheets to create a real-time dashboard with Gradio's `DataFrame` and `LinePlot` component, by [@abidlabs](https://github.com/abidlabs) in [PR 2816](https://github.com/gradio-app/gradio/pull/2816)
- Add a components - events matrix on the docs by [@aliabd](https://github.com/aliabd) in [PR 2921](https://github.com/gradio-app/gradio/pull/2921)

## Testing and Infrastructure Changes:

- Deployed PRs from forks to spaces by [@freddyaboulton](https://github.com/freddyaboulton) in [PR 2895](https://github.com/gradio-app/gradio/pull/2895)

## Breaking Changes:

No changes to highlight.

## Full Changelog:

- The `default_enabled` parameter of the `Blocks.queue` method has no effect by [@freddyaboulton](https://github.com/freddyaboulton) in [PR 2876](https://github.com/gradio-app/gradio/pull/2876)
- Added typing to several Python files in codebase by [@abidlabs](https://github.com/abidlabs) in [PR 2887](https://github.com/gradio-app/gradio/pull/2887)
- Excluding untracked files from demo notebook check action by [@aliabd](https://github.com/aliabd) in [PR 2897](https://github.com/gradio-app/gradio/pull/2897)
- Optimize images and gifs by [@aliabd](https://github.com/aliabd) in [PR 2922](https://github.com/gradio-app/gradio/pull/2922)
- Updated typing by [@1nF0rmed](https://github.com/1nF0rmed) in [PR 2904](https://github.com/gradio-app/gradio/pull/2904)

## Contributors Shoutout:

- @JaySmithWpg for making their first contribution to gradio!
- @MohamedAliRashad for making their first contribution to gradio!

# Version 3.15.0

## New Features:

Gradio's newest plotting component `gr.LinePlot`! 📈

With this component you can easily create time series visualizations with customizable
appearance for your demos and dashboards ... all without having to know an external plotting library.

For an example of the api see below:

```python
gr.LinePlot(stocks,
            x="date",
            y="price",
            color="symbol",
            color_legend_position="bottom",
            width=600, height=400, title="Stock Prices")
```

![image](https://user-images.githubusercontent.com/41651716/208711646-81ae3745-149b-46a3-babd-0569aecdd409.png)

By [@freddyaboulton](https://github.com/freddyaboulton) in [PR 2807](https://github.com/gradio-app/gradio/pull/2807)

## Bug Fixes:

- Fixed bug where the `examples_per_page` parameter of the `Examples` component was not passed to the internal `Dataset` component by [@freddyaboulton](https://github.com/freddyaboulton) in [PR 2861](https://github.com/gradio-app/gradio/pull/2861)
- Fixes loading Spaces that have components with default values by [@abidlabs](https://github.com/abidlabs) in [PR 2855](https://github.com/gradio-app/gradio/pull/2855)
- Fixes flagging when `allow_flagging="auto"` in `gr.Interface()` by [@abidlabs](https://github.com/abidlabs) in [PR 2695](https://github.com/gradio-app/gradio/pull/2695)
- Fixed bug where passing a non-list value to `gr.CheckboxGroup` would crash the entire app by [@freddyaboulton](https://github.com/freddyaboulton) in [PR 2866](https://github.com/gradio-app/gradio/pull/2866)

## Documentation Changes:

- Added a Guide on using BigQuery with Gradio's `DataFrame` and `ScatterPlot` component,
  by [@abidlabs](https://github.com/abidlabs) in [PR 2794](https://github.com/gradio-app/gradio/pull/2794)

## Testing and Infrastructure Changes:

No changes to highlight.

## Breaking Changes:

No changes to highlight.

## Full Changelog:

- Fixed importing gradio can cause PIL.Image.registered_extensions() to break by `[@aliencaocao](https://github.com/aliencaocao)` in `[PR 2846](https://github.com/gradio-app/gradio/pull/2846)`
- Fix css glitch and navigation in docs by [@aliabd](https://github.com/aliabd) in [PR 2856](https://github.com/gradio-app/gradio/pull/2856)
- Added the ability to set `x_lim`, `y_lim` and legend positions for `gr.ScatterPlot` by [@freddyaboulton](https://github.com/freddyaboulton) in [PR 2807](https://github.com/gradio-app/gradio/pull/2807)
- Remove footers and min-height the correct way by [@aliabd](https://github.com/aliabd) in [PR 2860](https://github.com/gradio-app/gradio/pull/2860)

## Contributors Shoutout:

No changes to highlight.

# Version 3.14.0

## New Features:

### Add Waveform Visual Support to Audio

Adds a `gr.make_waveform()` function that creates a waveform video by combining an audio and an optional background image by [@dawoodkhan82](http://github.com/dawoodkhan82) and [@aliabid94](http://github.com/aliabid94) in [PR 2706](https://github.com/gradio-app/gradio/pull/2706. Helpful for making audio outputs much more shareable.

![waveform screenrecording](https://user-images.githubusercontent.com/7870876/206062396-164a5e71-451a-4fe0-94a7-cbe9269d57e6.gif)

### Allows Every Component to Accept an `every` Parameter

When a component's initial value is a function, the `every` parameter re-runs the function every `every` seconds. By [@abidlabs](https://github.com/abidlabs) in [PR 2806](https://github.com/gradio-app/gradio/pull/2806). Here's a code example:

```py
import gradio as gr

with gr.Blocks() as demo:
    df = gr.DataFrame(run_query, every=60*60)

demo.queue().launch()
```

## Bug Fixes:

- Fixed issue where too many temporary files were created, all with randomly generated
  filepaths. Now fewer temporary files are created and are assigned a path that is a
  hash based on the file contents by [@abidlabs](https://github.com/abidlabs) in [PR 2758](https://github.com/gradio-app/gradio/pull/2758)

## Documentation Changes:

No changes to highlight.

## Testing and Infrastructure Changes:

No changes to highlight.

## Breaking Changes:

No changes to highlight.

## Full Changelog:

No changes to highlight.

## Contributors Shoutout:

No changes to highlight.

# Version 3.13.2

## New Features:

No changes to highlight.

## Bug Fixes:

\*No changes to highlight.

-

## Documentation Changes:

- Improves documentation of several queuing-related parameters by [@abidlabs](https://github.com/abidlabs) in [PR 2825](https://github.com/gradio-app/gradio/pull/2825)

## Testing and Infrastructure Changes:

- Remove h11 pinning by [@ecederstrand](<[https://github.com/abidlabs](https://github.com/ecederstrand)>) in [PR 2820](<[https://github.com/gradio-app/gradio/pull/2808](https://github.com/gradio-app/gradio/pull/2820)>)

## Breaking Changes:

No changes to highlight.

## Full Changelog:

No changes to highlight.

## Contributors Shoutout:

No changes to highlight.

# Version 3.13.1

## New Features:

### New Shareable Links

Replaces tunneling logic based on ssh port-forwarding to that based on `frp` by [XciD](https://github.com/XciD) and [Wauplin](https://github.com/Wauplin) in [PR 2509](https://github.com/gradio-app/gradio/pull/2509)

You don't need to do anything differently, but when you set `share=True` in `launch()`,
you'll get this message and a public link that look a little bit different:

```bash
Setting up a public link... we have recently upgraded the way public links are generated. If you encounter any problems, please downgrade to gradio version 3.13.0
.
Running on public URL: https://bec81a83-5b5c-471e.gradio.live
```

These links are a more secure and scalable way to create shareable demos!

## Bug Fixes:

- Allows `gr.Dataframe()` to take a `pandas.DataFrame` that includes numpy array and other types as its initial value, by [@abidlabs](https://github.com/abidlabs) in [PR 2804](https://github.com/gradio-app/gradio/pull/2804)
- Add `altair` to requirements.txt by [@freddyaboulton](https://github.com/freddyaboulton) in [PR 2811](https://github.com/gradio-app/gradio/pull/2811)
- Added aria-labels to icon buttons that are built into UI components by [@emilyuhde](http://github.com/emilyuhde) in [PR 2791](https://github.com/gradio-app/gradio/pull/2791)

## Documentation Changes:

- Fixed some typos in the "Plot Component for Maps" guide by [@freddyaboulton](https://github.com/freddyaboulton) in [PR 2811](https://github.com/gradio-app/gradio/pull/2811)

## Testing and Infrastructure Changes:

- Fixed test for IP address by [@abidlabs](https://github.com/abidlabs) in [PR 2808](https://github.com/gradio-app/gradio/pull/2808)

## Breaking Changes:

No changes to highlight.

## Full Changelog:

- Fixed typo in parameter `visible` in classes in `templates.py` by [@abidlabs](https://github.com/abidlabs) in [PR 2805](https://github.com/gradio-app/gradio/pull/2805)
- Switched external service for getting IP address from `https://api.ipify.org` to `https://checkip.amazonaws.com/` by [@abidlabs](https://github.com/abidlabs) in [PR 2810](https://github.com/gradio-app/gradio/pull/2810)

## Contributors Shoutout:

No changes to highlight.

- Fixed typo in parameter `visible` in classes in `templates.py` by [@abidlabs](https://github.com/abidlabs) in [PR 2805](https://github.com/gradio-app/gradio/pull/2805)
- Switched external service for getting IP address from `https://api.ipify.org` to `https://checkip.amazonaws.com/` by [@abidlabs](https://github.com/abidlabs) in [PR 2810](https://github.com/gradio-app/gradio/pull/2810)

# Version 3.13.0

## New Features:

### Scatter plot component

It is now possible to create a scatter plot natively in Gradio!

The `gr.ScatterPlot` component accepts a pandas dataframe and some optional configuration parameters
and will automatically create a plot for you!

This is the first of many native plotting components in Gradio!

For an example of how to use `gr.ScatterPlot` see below:

```python
import gradio as gr
from vega_datasets import data

cars = data.cars()

with gr.Blocks() as demo:
    gr.ScatterPlot(show_label=False,
                   value=cars,
                   x="Horsepower",
                   y="Miles_per_Gallon",
                   color="Origin",
                   tooltip="Name",
                   title="Car Data",
                   y_title="Miles per Gallon",
                   color_legend_title="Origin of Car").style(container=False)

demo.launch()
```

<img width="404" alt="image" src="https://user-images.githubusercontent.com/41651716/206737726-4c4da5f0-dee8-4f0a-b1e1-e2b75c4638e9.png">

By [@freddyaboulton](https://github.com/freddyaboulton) in [PR 2764](https://github.com/gradio-app/gradio/pull/2764)

### Support for altair plots

The `Plot` component can now accept altair plots as values!
Simply return an altair plot from your event listener and gradio will display it in the front-end.
See the example below:

```python
import gradio as gr
import altair as alt
from vega_datasets import data

cars = data.cars()
chart = (
    alt.Chart(cars)
    .mark_point()
    .encode(
        x="Horsepower",
        y="Miles_per_Gallon",
        color="Origin",
    )
)

with gr.Blocks() as demo:
    gr.Plot(value=chart)
demo.launch()
```

<img width="1366" alt="image" src="https://user-images.githubusercontent.com/41651716/204660697-f994316f-5ca7-4e8a-93bc-eb5e0d556c91.png">

By [@freddyaboulton](https://github.com/freddyaboulton) in [PR 2741](https://github.com/gradio-app/gradio/pull/2741)

### Set the background color of a Label component

The `Label` component now accepts a `color` argument by [@freddyaboulton](https://github.com/freddyaboulton) in [PR 2736](https://github.com/gradio-app/gradio/pull/2736).
The `color` argument should either be a valid css color name or hexadecimal string.
You can update the color with `gr.Label.update`!

This lets you create Alert and Warning boxes with the `Label` component. See below:

```python
import gradio as gr
import random

def update_color(value):
    if value < 0:
        # This is bad so use red
        return "#FF0000"
    elif 0 <= value <= 20:
        # Ok but pay attention (use orange)
        return "#ff9966"
    else:
        # Nothing to worry about
        return None

def update_value():
    choice = random.choice(['good', 'bad', 'so-so'])
    color = update_color(choice)
    return gr.Label.update(value=choice, color=color)


with gr.Blocks() as demo:
    label = gr.Label(value=-10)
    demo.load(lambda: update_value(), inputs=None, outputs=[label], every=1)
demo.queue().launch()
```

![label_bg_color_update](https://user-images.githubusercontent.com/41651716/204400372-80e53857-f26f-4a38-a1ae-1acadff75e89.gif)

### Add Brazilian Portuguese translation

Add Brazilian Portuguese translation (pt-BR.json) by [@pstwh](http://github.com/pstwh) in [PR 2753](https://github.com/gradio-app/gradio/pull/2753):

<img width="951" alt="image" src="https://user-images.githubusercontent.com/1778297/206615305-4c52031e-3f7d-4df2-8805-a79894206911.png">

## Bug Fixes:

- Fixed issue where image thumbnails were not showing when an example directory was provided
  by [@abidlabs](https://github.com/abidlabs) in [PR 2745](https://github.com/gradio-app/gradio/pull/2745)
- Fixed bug loading audio input models from the hub by [@freddyaboulton](https://github.com/freddyaboulton) in [PR 2779](https://github.com/gradio-app/gradio/pull/2779).
- Fixed issue where entities were not merged when highlighted text was generated from the
  dictionary inputs [@payoto](https://github.com/payoto) in [PR 2767](https://github.com/gradio-app/gradio/pull/2767)
- Fixed bug where generating events did not finish running even if the websocket connection was closed by [@freddyaboulton](https://github.com/freddyaboulton) in [PR 2783](https://github.com/gradio-app/gradio/pull/2783).

## Documentation Changes:

No changes to highlight.

## Testing and Infrastructure Changes:

No changes to highlight.

## Breaking Changes:

No changes to highlight.

## Full Changelog:

- Images in the chatbot component are now resized if they exceed a max width by [@abidlabs](https://github.com/abidlabs) in [PR 2748](https://github.com/gradio-app/gradio/pull/2748)
- Missing parameters have been added to `gr.Blocks().load()` by [@abidlabs](https://github.com/abidlabs) in [PR 2755](https://github.com/gradio-app/gradio/pull/2755)
- Deindex share URLs from search by [@aliabd](https://github.com/aliabd) in [PR 2772](https://github.com/gradio-app/gradio/pull/2772)
- Redirect old links and fix broken ones by [@aliabd](https://github.com/aliabd) in [PR 2774](https://github.com/gradio-app/gradio/pull/2774)

## Contributors Shoutout:

No changes to highlight.

# Version 3.12.0

## New Features:

### The `Chatbot` component now supports a subset of Markdown (including bold, italics, code, images)

You can now pass in some Markdown to the Chatbot component and it will show up,
meaning that you can pass in images as well! by [@abidlabs](https://github.com/abidlabs) in [PR 2731](https://github.com/gradio-app/gradio/pull/2731)

Here's a simple example that references a local image `lion.jpg` that is in the same
folder as the Python script:

```py
import gradio as gr

with gr.Blocks() as demo:
    gr.Chatbot([("hi", "hello **abubakar**"), ("![](/file=lion.jpg)", "cool pic")])

demo.launch()
```

![Alt text](https://user-images.githubusercontent.com/1778297/204357455-5c1a4002-eee7-479d-9a1e-ba2c12522723.png)

To see a more realistic example, see the new demo `/demo/chatbot_multimodal/run.py`.

### Latex support

Added mathtext (a subset of latex) support to gr.Markdown. Added by [@kashif](https://github.com/kashif) and [@aliabid94](https://github.com/aliabid94) in [PR 2696](https://github.com/gradio-app/gradio/pull/2696).

Example of how it can be used:

```python
gr.Markdown(
    r"""
    # Hello World! $\frac{\sqrt{x + y}}{4}$ is today's lesson.
    """)
```

### Update Accordion properties from the backend

You can now update the Accordion `label` and `open` status with `gr.Accordion.update` by [@freddyaboulton](https://github.com/freddyaboulton) in [PR 2690](https://github.com/gradio-app/gradio/pull/2690)

```python
import gradio as gr

with gr.Blocks() as demo:
    with gr.Accordion(label="Open for greeting", open=False) as accordion:
        gr.Textbox("Hello!")
    open_btn = gr.Button(value="Open Accordion")
    close_btn = gr.Button(value="Close Accordion")
    open_btn.click(
        lambda: gr.Accordion.update(open=True, label="Open Accordion"),
        inputs=None,
        outputs=[accordion],
    )
    close_btn.click(
        lambda: gr.Accordion.update(open=False, label="Closed Accordion"),
        inputs=None,
        outputs=[accordion],
    )
demo.launch()
```

![update_accordion](https://user-images.githubusercontent.com/41651716/203164176-b102eae3-babe-4986-ae30-3ab4f400cedc.gif)

## Bug Fixes:

- Fixed bug where requests timeout is missing from utils.version_check() by [@yujiehecs](https://github.com/yujiehecs) in [PR 2729](https://github.com/gradio-app/gradio/pull/2729)
- Fixed bug where so that the `File` component can properly preprocess files to "binary" byte-string format by [CoffeeVampir3](https://github.com/CoffeeVampir3) in [PR 2727](https://github.com/gradio-app/gradio/pull/2727)
- Fixed bug to ensure that filenames are less than 200 characters even for non-English languages by [@SkyTNT](https://github.com/SkyTNT) in [PR 2685](https://github.com/gradio-app/gradio/pull/2685)

## Documentation Changes:

- Performance improvements to docs on mobile by [@aliabd](https://github.com/aliabd) in [PR 2730](https://github.com/gradio-app/gradio/pull/2730)

## Testing and Infrastructure Changes:

No changes to highlight.

## Breaking Changes:

No changes to highlight.

## Full Changelog:

- Make try examples button more prominent by [@aliabd](https://github.com/aliabd) in [PR 2705](https://github.com/gradio-app/gradio/pull/2705)
- Fix id clashes in docs by [@aliabd](https://github.com/aliabd) in [PR 2713](https://github.com/gradio-app/gradio/pull/2713)
- Fix typos in guide docs by [@andridns](https://github.com/andridns) in [PR 2722](https://github.com/gradio-app/gradio/pull/2722)
- Add option to `include_audio` in Video component. When `True`, for `source="webcam"` this will record audio and video, for `source="upload"` this will retain the audio in an uploaded video by [@mandargogate](https://github.com/MandarGogate) in [PR 2721](https://github.com/gradio-app/gradio/pull/2721)

## Contributors Shoutout:

- [@andridns](https://github.com/andridns) made their first contribution in [PR 2722](https://github.com/gradio-app/gradio/pull/2722)!

# Version 3.11.0

## New Features:

### Upload Button

There is now a new component called the `UploadButton` which is a file upload component but in button form! You can also specify what file types it should accept in the form of a list (ex: `image`, `video`, `audio`, `text`, or generic `file`). Added by [@dawoodkhan82](https://github.com/dawoodkhan82) in [PR 2591](https://github.com/gradio-app/gradio/pull/2591).

Example of how it can be used:

```python
import gradio as gr

def upload_file(files):
    file_paths = [file.name for file in files]
    return file_paths

with gr.Blocks() as demo:
    file_output = gr.File()
    upload_button = gr.UploadButton("Click to Upload a File", file_types=["image", "video"], file_count="multiple")
    upload_button.upload(upload_file, upload_button, file_output)

demo.launch()
```

### Revamped API documentation page

New API Docs page with in-browser playground and updated aesthetics. [@gary149](https://github.com/gary149) in [PR 2652](https://github.com/gradio-app/gradio/pull/2652)

### Revamped Login page

Previously our login page had its own CSS, had no dark mode, and had an ugly json message on the wrong credentials. Made the page more aesthetically consistent, added dark mode support, and a nicer error message. [@aliabid94](https://github.com/aliabid94) in [PR 2684](https://github.com/gradio-app/gradio/pull/2684)

### Accessing the Requests Object Directly

You can now access the Request object directly in your Python function by [@abidlabs](https://github.com/abidlabs) in [PR 2641](https://github.com/gradio-app/gradio/pull/2641). This means that you can access request headers, the client IP address, and so on. In order to use it, add a parameter to your function and set its type hint to be `gr.Request`. Here's a simple example:

```py
import gradio as gr

def echo(name, request: gr.Request):
    if request:
        print("Request headers dictionary:", request.headers)
        print("IP address:", request.client.host)
    return name

io = gr.Interface(echo, "textbox", "textbox").launch()
```

## Bug Fixes:

- Fixed bug that limited files from being sent over websockets to 16MB. The new limit
  is now 1GB by [@abidlabs](https://github.com/abidlabs) in [PR 2709](https://github.com/gradio-app/gradio/pull/2709)

## Documentation Changes:

- Updated documentation for embedding Gradio demos on Spaces as web components by
  [@julien-c](https://github.com/julien-c) in [PR 2698](https://github.com/gradio-app/gradio/pull/2698)
- Updated IFrames in Guides to use the host URL instead of the Space name to be consistent with the new method for embedding Spaces, by
  [@julien-c](https://github.com/julien-c) in [PR 2692](https://github.com/gradio-app/gradio/pull/2692)
- Colab buttons on every demo in the website! Just click open in colab, and run the demo there.

https://user-images.githubusercontent.com/9021060/202878400-cb16ed47-f4dd-4cb0-b2f0-102a9ff64135.mov

## Testing and Infrastructure Changes:

No changes to highlight.

## Breaking Changes:

No changes to highlight.

## Full Changelog:

- Better warnings and error messages for `gr.Interface.load()` by [@abidlabs](https://github.com/abidlabs) in [PR 2694](https://github.com/gradio-app/gradio/pull/2694)
- Add open in colab buttons to demos in docs and /demos by [@aliabd](https://github.com/aliabd) in [PR 2608](https://github.com/gradio-app/gradio/pull/2608)
- Apply different formatting for the types in component docstrings by [@aliabd](https://github.com/aliabd) in [PR 2707](https://github.com/gradio-app/gradio/pull/2707)

## Contributors Shoutout:

No changes to highlight.

# Version 3.10.1

## New Features:

No changes to highlight.

## Bug Fixes:

- Passes kwargs into `gr.Interface.load()` by [@abidlabs](https://github.com/abidlabs) in [PR 2669](https://github.com/gradio-app/gradio/pull/2669)

## Documentation Changes:

No changes to highlight.

## Testing and Infrastructure Changes:

No changes to highlight.

## Breaking Changes:

No changes to highlight.

## Full Changelog:

- Clean up printed statements in Embedded Colab Mode by [@aliabid94](https://github.com/aliabid94) in [PR 2612](https://github.com/gradio-app/gradio/pull/2612)

## Contributors Shoutout:

No changes to highlight.

# Version 3.10.0

- Add support for `'password'` and `'email'` types to `Textbox`. [@pngwn](https://github.com/pngwn) in [PR 2653](https://github.com/gradio-app/gradio/pull/2653)
- `gr.Textbox` component will now raise an exception if `type` is not "text", "email", or "password" [@pngwn](https://github.com/pngwn) in [PR 2653](https://github.com/gradio-app/gradio/pull/2653). This will cause demos using the deprecated `gr.Textbox(type="number")` to raise an exception.

## Bug Fixes:

- Updated the minimum FastApi used in tests to version 0.87 by [@freddyaboulton](https://github.com/freddyaboulton) in [PR 2647](https://github.com/gradio-app/gradio/pull/2647)
- Fixed bug where interfaces with examples could not be loaded with `gr.Interface.load` by [@freddyaboulton](https://github.com/freddyaboulton) [PR 2640](https://github.com/gradio-app/gradio/pull/2640)
- Fixed bug where the `interactive` property of a component could not be updated by [@freddyaboulton](https://github.com/freddyaboulton) in [PR 2639](https://github.com/gradio-app/gradio/pull/2639)
- Fixed bug where some URLs were not being recognized as valid URLs and thus were not
  loading correctly in various components by [@abidlabs](https://github.com/abidlabs) in [PR 2659](https://github.com/gradio-app/gradio/pull/2659)

## Documentation Changes:

- Fix some typos in the embedded demo names in "05_using_blocks_like_functions.md" by [@freddyaboulton](https://github.com/freddyaboulton) in [PR 2656](https://github.com/gradio-app/gradio/pull/2656)

## Testing and Infrastructure Changes:

No changes to highlight.

## Breaking Changes:

No changes to highlight.

## Full Changelog:

- Add support for `'password'` and `'email'` types to `Textbox`. [@pngwn](https://github.com/pngwn) in [PR 2653](https://github.com/gradio-app/gradio/pull/2653)

## Contributors Shoutout:

No changes to highlight.

# Version 3.9.1

## New Features:

No changes to highlight.

## Bug Fixes:

- Only set a min height on md and html when loading by [@pngwn](https://github.com/pngwn) in [PR 2623](https://github.com/gradio-app/gradio/pull/2623)

## Documentation Changes:

- See docs for the latest gradio commit to main as well the latest pip release:

![main-vs-pip](https://user-images.githubusercontent.com/9021060/199607887-aab1ae4e-a070-4527-966d-024397abe15b.gif)

- Modified the "Connecting To a Database Guide" to use `pd.read_sql` as opposed to low-level postgres connector by [@freddyaboulton](https://github.com/freddyaboulton) in [PR 2604](https://github.com/gradio-app/gradio/pull/2604)

## Testing and Infrastructure Changes:

No changes to highlight.

## Breaking Changes:

No changes to highlight.

## Full Changelog:

- Dropdown for seeing docs as latest or main by [@aliabd](https://github.com/aliabd) in [PR 2544](https://github.com/gradio-app/gradio/pull/2544)
- Allow `gr.Templates` to accept parameters to override the defaults by [@abidlabs](https://github.com/abidlabs) in [PR 2600](https://github.com/gradio-app/gradio/pull/2600)
- Components now throw a `ValueError()` if constructed with invalid parameters for `type` or `source` (for components that take those parameters) in [PR 2610](https://github.com/gradio-app/gradio/pull/2610)
- Allow auth with using queue by [@GLGDLY](https://github.com/GLGDLY) in [PR 2611](https://github.com/gradio-app/gradio/pull/2611)

## Contributors Shoutout:

No changes to highlight.

# Version 3.9

## New Features:

- Gradio is now embedded directly in colab without requiring the share link by [@aliabid94](https://github.com/aliabid94) in [PR 2455](https://github.com/gradio-app/gradio/pull/2455)

### Calling functions by api_name in loaded apps

When you load an upstream app with `gr.Blocks.load`, you can now specify which fn
to call with the `api_name` parameter.

```python
import gradio as gr
english_translator = gr.Blocks.load(name="spaces/gradio/english-translator")
german = english_translator("My name is Freddy", api_name='translate-to-german')
```

The `api_name` parameter will take precedence over the `fn_index` parameter.

## Bug Fixes:

- Fixed bug where None could not be used for File,Model3D, and Audio examples by [@freddyaboulton](https://github.com/freddyaboulton) in [PR 2588](https://github.com/gradio-app/gradio/pull/2588)
- Fixed links in Plotly map guide + demo by [@dawoodkhan82](https://github.com/dawoodkhan82) in [PR 2578](https://github.com/gradio-app/gradio/pull/2578)
- `gr.Blocks.load()` now correctly loads example files from Spaces [@abidlabs](https://github.com/abidlabs) in [PR 2594](https://github.com/gradio-app/gradio/pull/2594)
- Fixed bug when image clear started upload dialog [@mezotaken](https://github.com/mezotaken) in [PR 2577](https://github.com/gradio-app/gradio/pull/2577)

## Documentation Changes:

- Added a Guide on how to configure the queue for maximum performance by [@abidlabs](https://github.com/abidlabs) in [PR 2558](https://github.com/gradio-app/gradio/pull/2558)

## Testing and Infrastructure Changes:

No changes to highlight.

## Breaking Changes:

No changes to highlight.

## Full Changelog:

- Add `api_name` to `Blocks.__call__` by [@freddyaboulton](https://github.com/freddyaboulton) in [PR 2593](https://github.com/gradio-app/gradio/pull/2593)
- Update queue with using deque & update requirements by [@GLGDLY](https://github.com/GLGDLY) in [PR 2428](https://github.com/gradio-app/gradio/pull/2428)

## Contributors Shoutout:

No changes to highlight.

# Version 3.8.2

## Bug Fixes:

- Ensure gradio apps embedded via spaces use the correct endpoint for predictions. [@pngwn](https://github.com/pngwn) in [PR 2567](https://github.com/gradio-app/gradio/pull/2567)
- Ensure gradio apps embedded via spaces use the correct websocket protocol. [@pngwn](https://github.com/pngwn) in [PR 2571](https://github.com/gradio-app/gradio/pull/2571)

## New Features:

### Running Events Continuously

Gradio now supports the ability to run an event continuously on a fixed schedule. To use this feature,
pass `every=# of seconds` to the event definition. This will run the event every given number of seconds!

This can be used to:

- Create live visualizations that show the most up to date data
- Refresh the state of the frontend automatically in response to changes in the backend

Here is an example of a live plot that refreshes every half second:

```python
import math
import gradio as gr
import plotly.express as px
import numpy as np


plot_end = 2 * math.pi


def get_plot(period=1):
    global plot_end
    x = np.arange(plot_end - 2 * math.pi, plot_end, 0.02)
    y = np.sin(2*math.pi*period * x)
    fig = px.line(x=x, y=y)
    plot_end += 2 * math.pi
    return fig


with gr.Blocks() as demo:
    with gr.Row():
        with gr.Column():
            gr.Markdown("Change the value of the slider to automatically update the plot")
            period = gr.Slider(label="Period of plot", value=1, minimum=0, maximum=10, step=1)
            plot = gr.Plot(label="Plot (updates every half second)")

    dep = demo.load(get_plot, None, plot, every=0.5)
    period.change(get_plot, period, plot, every=0.5, cancels=[dep])

demo.queue().launch()
```

![live_demo](https://user-images.githubusercontent.com/41651716/198357377-633ce460-4e31-47bd-8202-1440cdd6fe19.gif)

## Bug Fixes:

No changes to highlight.

## Documentation Changes:

- Explained how to set up `queue` and `auth` when working with reload mode by by [@freddyaboulton](https://github.com/freddyaboulton) in [PR 3089](https://github.com/gradio-app/gradio/pull/3089)

## Testing and Infrastructure Changes:

No changes to highlight.

## Breaking Changes:

No changes to highlight.

## Full Changelog:

- Allows loading private Spaces by passing an an `api_key` to `gr.Interface.load()`
  by [@abidlabs](https://github.com/abidlabs) in [PR 2568](https://github.com/gradio-app/gradio/pull/2568)

## Contributors Shoutout:

No changes to highlight.

# Version 3.8

## New Features:

- Allows event listeners to accept a single dictionary as its argument, where the keys are the components and the values are the component values. This is set by passing the input components in the event listener as a set instead of a list. [@aliabid94](https://github.com/aliabid94) in [PR 2550](https://github.com/gradio-app/gradio/pull/2550)

## Bug Fixes:

- Fix whitespace issue when using plotly. [@dawoodkhan82](https://github.com/dawoodkhan82) in [PR 2548](https://github.com/gradio-app/gradio/pull/2548)
- Apply appropriate alt text to all gallery images. [@camenduru](https://github.com/camenduru) in [PR 2358](https://github.com/gradio-app/gradio/pull/2538)
- Removed erroneous tkinter import in gradio.blocks by [@freddyaboulton](https://github.com/freddyaboulton) in [PR 2555](https://github.com/gradio-app/gradio/pull/2555)

## Documentation Changes:

No changes to highlight.

## Testing and Infrastructure Changes:

No changes to highlight.

## Breaking Changes:

No changes to highlight.

## Full Changelog:

- Added the `every` keyword to event listeners that runs events on a fixed schedule by [@freddyaboulton](https://github.com/freddyaboulton) in [PR 2512](https://github.com/gradio-app/gradio/pull/2512)
- Fix whitespace issue when using plotly. [@dawoodkhan82](https://github.com/dawoodkhan82) in [PR 2548](https://github.com/gradio-app/gradio/pull/2548)
- Apply appropriate alt text to all gallery images. [@camenduru](https://github.com/camenduru) in [PR 2358](https://github.com/gradio-app/gradio/pull/2538)

## Contributors Shoutout:

No changes to highlight.

# Version 3.7

## New Features:

### Batched Functions

Gradio now supports the ability to pass _batched_ functions. Batched functions are just
functions which take in a list of inputs and return a list of predictions.

For example, here is a batched function that takes in two lists of inputs (a list of
words and a list of ints), and returns a list of trimmed words as output:

```py
import time

def trim_words(words, lens):
    trimmed_words = []
    time.sleep(5)
    for w, l in zip(words, lens):
        trimmed_words.append(w[:l])
    return [trimmed_words]
```

The advantage of using batched functions is that if you enable queuing, the Gradio
server can automatically _batch_ incoming requests and process them in parallel,
potentially speeding up your demo. Here's what the Gradio code looks like (notice
the `batch=True` and `max_batch_size=16` -- both of these parameters can be passed
into event triggers or into the `Interface` class)

```py
import gradio as gr

with gr.Blocks() as demo:
    with gr.Row():
        word = gr.Textbox(label="word", value="abc")
        leng = gr.Number(label="leng", precision=0, value=1)
        output = gr.Textbox(label="Output")
    with gr.Row():
        run = gr.Button()

    event = run.click(trim_words, [word, leng], output, batch=True, max_batch_size=16)

demo.queue()
demo.launch()
```

In the example above, 16 requests could be processed in parallel (for a total inference
time of 5 seconds), instead of each request being processed separately (for a total
inference time of 80 seconds).

### Upload Event

`Video`, `Audio`, `Image`, and `File` components now support a `upload()` event that is triggered when a user uploads a file into any of these components.

Example usage:

```py
import gradio as gr

with gr.Blocks() as demo:
    with gr.Row():
        input_video = gr.Video()
        output_video = gr.Video()

     # Clears the output video when an input video is uploaded
    input_video.upload(lambda : None, None, output_video)
```

## Bug Fixes:

- Fixes issue where plotly animations, interactivity, titles, legends, were not working properly. [@dawoodkhan82](https://github.com/dawoodkhan82) in [PR 2486](https://github.com/gradio-app/gradio/pull/2486)
- Prevent requests to the `/api` endpoint from skipping the queue if the queue is enabled for that event by [@freddyaboulton](https://github.com/freddyaboulton) in [PR 2493](https://github.com/gradio-app/gradio/pull/2493)
- Fixes a bug with `cancels` in event triggers so that it works properly if multiple
  Blocks are rendered by [@abidlabs](https://github.com/abidlabs) in [PR 2530](https://github.com/gradio-app/gradio/pull/2530)
- Prevent invalid targets of events from crashing the whole application. [@pngwn](https://github.com/pngwn) in [PR 2534](https://github.com/gradio-app/gradio/pull/2534)
- Properly dequeue cancelled events when multiple apps are rendered by [@freddyaboulton](https://github.com/freddyaboulton) in [PR 2540](https://github.com/gradio-app/gradio/pull/2540)

## Documentation Changes:

- Added an example interactive dashboard to the "Tabular & Plots" section of the Demos page by [@freddyaboulton](https://github.com/freddyaboulton) in [PR 2508](https://github.com/gradio-app/gradio/pull/2508)

## Testing and Infrastructure Changes:

No changes to highlight.

## Breaking Changes:

No changes to highlight.

## Full Changelog:

- Fixes the error message if a user builds Gradio locally and tries to use `share=True` by [@abidlabs](https://github.com/abidlabs) in [PR 2502](https://github.com/gradio-app/gradio/pull/2502)
- Allows the render() function to return self by [@Raul9595](https://github.com/Raul9595) in [PR 2514](https://github.com/gradio-app/gradio/pull/2514)
- Fixes issue where plotly animations, interactivity, titles, legends, were not working properly. [@dawoodkhan82](https://github.com/dawoodkhan82) in [PR 2486](https://github.com/gradio-app/gradio/pull/2486)
- Gradio now supports batched functions by [@abidlabs](https://github.com/abidlabs) in [PR 2218](https://github.com/gradio-app/gradio/pull/2218)
- Add `upload` event for `Video`, `Audio`, `Image`, and `File` components [@dawoodkhan82](https://github.com/dawoodkhan82) in [PR 2448](https://github.com/gradio-app/gradio/pull/2456)
- Changes websocket path for Spaces as it is no longer necessary to have a different URL for websocket connections on Spaces by [@abidlabs](https://github.com/abidlabs) in [PR 2528](https://github.com/gradio-app/gradio/pull/2528)
- Clearer error message when events are defined outside of a Blocks scope, and a warning if you
  try to use `Series` or `Parallel` with `Blocks` by [@abidlabs](https://github.com/abidlabs) in [PR 2543](https://github.com/gradio-app/gradio/pull/2543)
- Adds support for audio samples that are in `float64`, `float16`, or `uint16` formats by [@abidlabs](https://github.com/abidlabs) in [PR 2545](https://github.com/gradio-app/gradio/pull/2545)

## Contributors Shoutout:

No changes to highlight.

# Version 3.6

## New Features:

### Cancelling Running Events

Running events can be cancelled when other events are triggered! To test this feature, pass the `cancels` parameter to the event listener.
For this feature to work, the queue must be enabled.

![cancel_on_change_rl](https://user-images.githubusercontent.com/41651716/195952623-61a606bd-e82b-4e1a-802e-223154cb8727.gif)

Code:

```python
import time
import gradio as gr

def fake_diffusion(steps):
    for i in range(steps):
        time.sleep(1)
        yield str(i)

def long_prediction(*args, **kwargs):
    time.sleep(10)
    return 42


with gr.Blocks() as demo:
    with gr.Row():
        with gr.Column():
            n = gr.Slider(1, 10, value=9, step=1, label="Number Steps")
            run = gr.Button()
            output = gr.Textbox(label="Iterative Output")
            stop = gr.Button(value="Stop Iterating")
        with gr.Column():
            prediction = gr.Number(label="Expensive Calculation")
            run_pred = gr.Button(value="Run Expensive Calculation")
        with gr.Column():
            cancel_on_change = gr.Textbox(label="Cancel Iteration and Expensive Calculation on Change")

    click_event = run.click(fake_diffusion, n, output)
    stop.click(fn=None, inputs=None, outputs=None, cancels=[click_event])
    pred_event = run_pred.click(fn=long_prediction, inputs=None, outputs=prediction)

    cancel_on_change.change(None, None, None, cancels=[click_event, pred_event])


demo.queue(concurrency_count=1, max_size=20).launch()
```

For interfaces, a stop button will be added automatically if the function uses a `yield` statement.

```python
import gradio as gr
import time

def iteration(steps):
    for i in range(steps):
       time.sleep(0.5)
       yield i

gr.Interface(iteration,
             inputs=gr.Slider(minimum=1, maximum=10, step=1, value=5),
             outputs=gr.Number()).queue().launch()
```

![stop_interface_rl](https://user-images.githubusercontent.com/41651716/195952883-e7ca4235-aae3-4852-8f28-96d01d0c5822.gif)

## Bug Fixes:

- Add loading status tracker UI to HTML and Markdown components. [@pngwn](https://github.com/pngwn) in [PR 2474](https://github.com/gradio-app/gradio/pull/2474)
- Fixed videos being mirrored in the front-end if source is not webcam by [@freddyaboulton](https://github.com/freddyaboulton) in [PR 2475](https://github.com/gradio-app/gradio/pull/2475)
- Add clear button for timeseries component [@dawoodkhan82](https://github.com/dawoodkhan82) in [PR 2487](https://github.com/gradio-app/gradio/pull/2487)
- Removes special characters from temporary filenames so that the files can be served by components [@abidlabs](https://github.com/abidlabs) in [PR 2480](https://github.com/gradio-app/gradio/pull/2480)
- Fixed infinite reload loop when mounting gradio as a sub application by [@freddyaboulton](https://github.com/freddyaboulton) in [PR 2477](https://github.com/gradio-app/gradio/pull/2477)

## Documentation Changes:

- Adds a demo to show how a sound alert can be played upon completion of a prediction by [@abidlabs](https://github.com/abidlabs) in [PR 2478](https://github.com/gradio-app/gradio/pull/2478)

## Testing and Infrastructure Changes:

No changes to highlight.

## Breaking Changes:

No changes to highlight.

## Full Changelog:

- Enable running events to be cancelled from other events by [@freddyaboulton](https://github.com/freddyaboulton) in [PR 2433](https://github.com/gradio-app/gradio/pull/2433)
- Small fix for version check before reuploading demos by [@aliabd](https://github.com/aliabd) in [PR 2469](https://github.com/gradio-app/gradio/pull/2469)
- Add loading status tracker UI to HTML and Markdown components. [@pngwn](https://github.com/pngwn) in [PR 2400](https://github.com/gradio-app/gradio/pull/2474)
- Add clear button for timeseries component [@dawoodkhan82](https://github.com/dawoodkhan82) in [PR 2487](https://github.com/gradio-app/gradio/pull/2487)

## Contributors Shoutout:

No changes to highlight.

# Version 3.5

## Bug Fixes:

- Ensure that Gradio does not take control of the HTML page title when embedding a gradio app as a web component, this behaviour flipped by adding `control_page_title="true"` to the webcomponent. [@pngwn](https://github.com/pngwn) in [PR 2400](https://github.com/gradio-app/gradio/pull/2400)
- Decreased latency in iterative-output demos by making the iteration asynchronous [@freddyaboulton](https://github.com/freddyaboulton) in [PR 2409](https://github.com/gradio-app/gradio/pull/2409)
- Fixed queue getting stuck under very high load by [@freddyaboulton](https://github.com/freddyaboulton) in [PR 2374](https://github.com/gradio-app/gradio/pull/2374)
- Ensure that components always behave as if `interactive=True` were set when the following conditions are true:

  - no default value is provided,
  - they are not set as the input or output of an event,
  - `interactive` kwarg is not set.

  [@pngwn](https://github.com/pngwn) in [PR 2459](https://github.com/gradio-app/gradio/pull/2459)

## New Features:

- When an `Image` component is set to `source="upload"`, it is now possible to drag and drop and image to replace a previously uploaded image by [@pngwn](https://github.com/pngwn) in [PR 1711](https://github.com/gradio-app/gradio/issues/1711)
- The `gr.Dataset` component now accepts `HTML` and `Markdown` components by [@abidlabs](https://github.com/abidlabs) in [PR 2437](https://github.com/gradio-app/gradio/pull/2437)

## Documentation Changes:

- Improved documentation for the `gr.Dataset` component by [@abidlabs](https://github.com/abidlabs) in [PR 2437](https://github.com/gradio-app/gradio/pull/2437)

## Testing and Infrastructure Changes:

No changes to highlight.

## Breaking Changes:

- The `Carousel` component is officially deprecated. Since gradio 3.0, code containing the `Carousel` component would throw warnings. As of the next release, the `Carousel` component will raise an exception.

## Full Changelog:

- Speeds up Gallery component by using temporary files instead of base64 representation in the front-end by [@proxyphi](https://github.com/proxyphi), [@pngwn](https://github.com/pngwn), and [@abidlabs](https://github.com/abidlabs) in [PR 2265](https://github.com/gradio-app/gradio/pull/2265)
- Fixed some embedded demos in the guides by not loading the gradio web component in some guides by [@freddyaboulton](https://github.com/freddyaboulton) in [PR 2403](https://github.com/gradio-app/gradio/pull/2403)
- When an `Image` component is set to `source="upload"`, it is now possible to drag and drop and image to replace a previously uploaded image by [@pngwn](https://github.com/pngwn) in [PR 2400](https://github.com/gradio-app/gradio/pull/2410)
- Improve documentation of the `Blocks.load()` event by [@abidlabs](https://github.com/abidlabs) in [PR 2413](https://github.com/gradio-app/gradio/pull/2413)
- Decreased latency in iterative-output demos by making the iteration asynchronous [@freddyaboulton](https://github.com/freddyaboulton) in [PR 2409](https://github.com/gradio-app/gradio/pull/2409)
- Updated share link message to reference new Spaces Hardware [@abidlabs](https://github.com/abidlabs) in [PR 2423](https://github.com/gradio-app/gradio/pull/2423)
- Automatically restart spaces if they're down by [@aliabd](https://github.com/aliabd) in [PR 2405](https://github.com/gradio-app/gradio/pull/2405)
- Carousel component is now deprecated by [@abidlabs](https://github.com/abidlabs) in [PR 2434](https://github.com/gradio-app/gradio/pull/2434)
- Build Gradio from source in ui tests by by [@freddyaboulton](https://github.com/freddyaboulton) in [PR 2440](https://github.com/gradio-app/gradio/pull/2440)
- Change "return ValueError" to "raise ValueError" by [@vzakharov](https://github.com/vzakharov) in [PR 2445](https://github.com/gradio-app/gradio/pull/2445)
- Add guide on creating a map demo using the `gr.Plot()` component [@dawoodkhan82](https://github.com/dawoodkhan82) in [PR 2402](https://github.com/gradio-app/gradio/pull/2402)
- Add blur event for `Textbox` and `Number` components [@dawoodkhan82](https://github.com/dawoodkhan82) in [PR 2448](https://github.com/gradio-app/gradio/pull/2448)
- Stops a gradio launch from hogging a port even after it's been killed [@aliabid94](https://github.com/aliabid94) in [PR 2453](https://github.com/gradio-app/gradio/pull/2453)
- Fix embedded interfaces on touch screen devices by [@aliabd](https://github.com/aliabd) in [PR 2457](https://github.com/gradio-app/gradio/pull/2457)
- Upload all demos to spaces by [@aliabd](https://github.com/aliabd) in [PR 2281](https://github.com/gradio-app/gradio/pull/2281)

## Contributors Shoutout:

No changes to highlight.

# Version 3.4.1

## New Features:

### 1. See Past and Upcoming Changes in the Release History 👀

You can now see gradio's release history directly on the website, and also keep track of upcoming changes. Just go [here](https://gradio.app/changelog/).

![release-history](https://user-images.githubusercontent.com/9021060/193145458-3de699f7-7620-45de-aa73-a1c1b9b96257.gif)

## Bug Fixes:

1. Fix typo in guide image path by [@freddyaboulton](https://github.com/freddyaboulton) in [PR 2357](https://github.com/gradio-app/gradio/pull/2357)
2. Raise error if Blocks has duplicate component with same IDs by [@abidlabs](https://github.com/abidlabs) in [PR 2359](https://github.com/gradio-app/gradio/pull/2359)
3. Catch the permission exception on the audio component by [@Ian-GL](https://github.com/Ian-GL) in [PR 2330](https://github.com/gradio-app/gradio/pull/2330)
4. Fix image_classifier_interface_load demo by [@freddyaboulton](https://github.com/freddyaboulton) in [PR 2365](https://github.com/gradio-app/gradio/pull/2365)
5. Fix combining adjacent components without gaps by introducing `gr.Row(variant="compact")` by [@aliabid94](https://github.com/aliabid94) in [PR 2291](https://github.com/gradio-app/gradio/pull/2291) This comes with deprecation of the following arguments for `Component.style`: `round`, `margin`, `border`.
6. Fix audio streaming, which was previously choppy in [PR 2351](https://github.com/gradio-app/gradio/pull/2351). Big thanks to [@yannickfunk](https://github.com/yannickfunk) for the proposed solution.
7. Fix bug where new typeable slider doesn't respect the minimum and maximum values [@dawoodkhan82](https://github.com/dawoodkhan82) in [PR 2380](https://github.com/gradio-app/gradio/pull/2380)

## Documentation Changes:

1. New Guide: Connecting to a Database 🗄️

   A new guide by [@freddyaboulton](https://github.com/freddyaboulton) that explains how you can use Gradio to connect your app to a database. Read more [here](https://gradio.app/connecting_to_a_database/).

2. New Guide: Running Background Tasks 🥷

   A new guide by [@freddyaboulton](https://github.com/freddyaboulton) that explains how you can run background tasks from your gradio app. Read more [here](https://gradio.app/running_background_tasks/).

3. Small fixes to docs for `Image` component by [@abidlabs](https://github.com/abidlabs) in [PR 2372](https://github.com/gradio-app/gradio/pull/2372)

## Testing and Infrastructure Changes:

No changes to highlight.

## Breaking Changes:

No changes to highlight.

## Full Changelog:

- Create a guide on how to connect an app to a database hosted on the cloud by [@freddyaboulton](https://github.com/freddyaboulton) in [PR 2341](https://github.com/gradio-app/gradio/pull/2341)
- Removes `analytics` dependency by [@abidlabs](https://github.com/abidlabs) in [PR 2347](https://github.com/gradio-app/gradio/pull/2347)
- Add guide on launching background tasks from your app by [@freddyaboulton](https://github.com/freddyaboulton) in [PR 2350](https://github.com/gradio-app/gradio/pull/2350)
- Fix typo in guide image path by [@freddyaboulton](https://github.com/freddyaboulton) in [PR 2357](https://github.com/gradio-app/gradio/pull/2357)
- Raise error if Blocks has duplicate component with same IDs by [@abidlabs](https://github.com/abidlabs) in [PR 2359](https://github.com/gradio-app/gradio/pull/2359)
- Hotfix: fix version back to 3.4 by [@abidlabs](https://github.com/abidlabs) in [PR 2361](https://github.com/gradio-app/gradio/pull/2361)
- Change version.txt to 3.4 instead of 3.4.0 by [@aliabd](https://github.com/aliabd) in [PR 2363](https://github.com/gradio-app/gradio/pull/2363)
- Catch the permission exception on the audio component by [@Ian-GL](https://github.com/Ian-GL) in [PR 2330](https://github.com/gradio-app/gradio/pull/2330)
- Fix image_classifier_interface_load demo by [@freddyaboulton](https://github.com/freddyaboulton) in [PR 2365](https://github.com/gradio-app/gradio/pull/2365)
- Small fixes to docs for `Image` component by [@abidlabs](https://github.com/abidlabs) in [PR 2372](https://github.com/gradio-app/gradio/pull/2372)
- Automated Release Notes by [@freddyaboulton](https://github.com/freddyaboulton) in [PR 2306](https://github.com/gradio-app/gradio/pull/2306)
- Fixed small typos in the docs [@julien-c](https://github.com/julien-c) in [PR 2373](https://github.com/gradio-app/gradio/pull/2373)
- Adds ability to disable pre/post-processing for examples [@abidlabs](https://github.com/abidlabs) in [PR 2383](https://github.com/gradio-app/gradio/pull/2383)
- Copy changelog file in website docker by [@aliabd](https://github.com/aliabd) in [PR 2384](https://github.com/gradio-app/gradio/pull/2384)
- Lets users provide a `gr.update()` dictionary even if post-processing is disabled [@abidlabs](https://github.com/abidlabs) in [PR 2385](https://github.com/gradio-app/gradio/pull/2385)
- Fix bug where errors would cause apps run in reload mode to hang forever by [@freddyaboulton](https://github.com/freddyaboulton) in [PR 2394](https://github.com/gradio-app/gradio/pull/2394)
- Fix bug where new typeable slider doesn't respect the minimum and maximum values [@dawoodkhan82](https://github.com/dawoodkhan82) in [PR 2380](https://github.com/gradio-app/gradio/pull/2380)

## Contributors Shoutout:

No changes to highlight.

# Version 3.4

## New Features:

### 1. Gallery Captions 🖼️

You can now pass captions to images in the Gallery component. To do so you need to pass a {List} of (image, {str} caption) tuples. This is optional and the component also accepts just a list of the images.

Here's an example:

```python
import gradio as gr

images_with_captions = [
    ("https://images.unsplash.com/photo-1551969014-7d2c4cddf0b6", "Cheetah by David Groves"),
    ("https://images.unsplash.com/photo-1546182990-dffeafbe841d", "Lion by Francesco"),
    ("https://images.unsplash.com/photo-1561731216-c3a4d99437d5", "Tiger by Mike Marrah")
    ]

with gr.Blocks() as demo:
    gr.Gallery(value=images_with_captions)

demo.launch()
```

<img src="https://user-images.githubusercontent.com/9021060/192399521-7360b1a9-7ce0-443e-8e94-863a230a7dbe.gif" alt="gallery_captions" width="1000"/>

### 2. Type Values into the Slider 🔢

You can now type values directly on the Slider component! Here's what it looks like:

![type-slider](https://user-images.githubusercontent.com/9021060/192399877-76b662a1-fede-4417-a932-fc15f0da7360.gif)

### 3. Better Sketching and Inpainting 🎨

We've made a lot of changes to our Image component so that it can support better sketching and inpainting.

Now supports:

- A standalone black-and-white sketch

```python
import gradio as gr
demo = gr.Interface(lambda x: x, gr.Sketchpad(), gr.Image())
demo.launch()
```

![bw](https://user-images.githubusercontent.com/9021060/192410264-b08632b5-7b2a-4f86-afb0-5760e7b474cf.gif)

- A standalone color sketch

```python
import gradio as gr
demo = gr.Interface(lambda x: x, gr.Paint(), gr.Image())
demo.launch()
```

![color-sketch](https://user-images.githubusercontent.com/9021060/192410500-3c8c3e64-a5fd-4df2-a991-f0a5cef93728.gif)

- An uploadable image with black-and-white or color sketching

```python
import gradio as gr
demo = gr.Interface(lambda x: x, gr.Image(source='upload', tool='color-sketch'), gr.Image()) # for black and white, tool = 'sketch'
demo.launch()
```

![sketch-new](https://user-images.githubusercontent.com/9021060/192402422-e53cb7b6-024e-448c-87eb-d6a35a63c476.gif)

- Webcam with black-and-white or color sketching

```python
import gradio as gr
demo = gr.Interface(lambda x: x, gr.Image(source='webcam', tool='color-sketch'), gr.Image()) # for black and white, tool = 'sketch'
demo.launch()
```

![webcam-sketch](https://user-images.githubusercontent.com/9021060/192410820-0ffaf324-776e-4e1f-9de6-0fdbbf4940fa.gif)

As well as other fixes

## Bug Fixes:

1. Fix bug where max concurrency count is not respected in queue by [@freddyaboulton](https://github.com/freddyaboulton) in [PR 2286](https://github.com/gradio-app/gradio/pull/2286)
2. fix : queue could be blocked by [@SkyTNT](https://github.com/SkyTNT) in [PR 2288](https://github.com/gradio-app/gradio/pull/2288)
3. Supports `gr.update()` in example caching by [@abidlabs](https://github.com/abidlabs) in [PR 2309](https://github.com/gradio-app/gradio/pull/2309)
4. Clipboard fix for iframes by [@abidlabs](https://github.com/abidlabs) in [PR 2321](https://github.com/gradio-app/gradio/pull/2321)
5. Fix: Dataframe column headers are reset when you add a new column by [@dawoodkhan82](https://github.com/dawoodkhan82) in [PR 2318](https://github.com/gradio-app/gradio/pull/2318)
6. Added support for URLs for Video, Audio, and Image by [@abidlabs](https://github.com/abidlabs) in [PR 2256](https://github.com/gradio-app/gradio/pull/2256)
7. Add documentation about how to create and use the Gradio FastAPI app by [@abidlabs](https://github.com/abidlabs) in [PR 2263](https://github.com/gradio-app/gradio/pull/2263)

## Documentation Changes:

1. Adding a Playground Tab to the Website by [@aliabd](https://github.com/aliabd) in [PR 1860](https://github.com/gradio-app/gradio/pull/1860)
2. Gradio for Tabular Data Science Workflows Guide by [@merveenoyan](https://github.com/merveenoyan) in [PR 2199](https://github.com/gradio-app/gradio/pull/2199)
3. Promotes `postprocess` and `preprocess` to documented parameters by [@abidlabs](https://github.com/abidlabs) in [PR 2293](https://github.com/gradio-app/gradio/pull/2293)
4. Update 2)key_features.md by [@voidxd](https://github.com/voidxd) in [PR 2326](https://github.com/gradio-app/gradio/pull/2326)
5. Add docs to blocks context postprocessing function by [@Ian-GL](https://github.com/Ian-GL) in [PR 2332](https://github.com/gradio-app/gradio/pull/2332)

## Testing and Infrastructure Changes

1. Website fixes and refactoring by [@aliabd](https://github.com/aliabd) in [PR 2280](https://github.com/gradio-app/gradio/pull/2280)
2. Don't deploy to spaces on release by [@freddyaboulton](https://github.com/freddyaboulton) in [PR 2313](https://github.com/gradio-app/gradio/pull/2313)

## Full Changelog:

- Website fixes and refactoring by [@aliabd](https://github.com/aliabd) in [PR 2280](https://github.com/gradio-app/gradio/pull/2280)
- Fix bug where max concurrency count is not respected in queue by [@freddyaboulton](https://github.com/freddyaboulton) in [PR 2286](https://github.com/gradio-app/gradio/pull/2286)
- Promotes `postprocess` and `preprocess` to documented parameters by [@abidlabs](https://github.com/abidlabs) in [PR 2293](https://github.com/gradio-app/gradio/pull/2293)
- Raise warning when trying to cache examples but not all inputs have examples by [@freddyaboulton](https://github.com/freddyaboulton) in [PR 2279](https://github.com/gradio-app/gradio/pull/2279)
- fix : queue could be blocked by [@SkyTNT](https://github.com/SkyTNT) in [PR 2288](https://github.com/gradio-app/gradio/pull/2288)
- Don't deploy to spaces on release by [@freddyaboulton](https://github.com/freddyaboulton) in [PR 2313](https://github.com/gradio-app/gradio/pull/2313)
- Supports `gr.update()` in example caching by [@abidlabs](https://github.com/abidlabs) in [PR 2309](https://github.com/gradio-app/gradio/pull/2309)
- Respect Upstream Queue when loading interfaces/blocks from Spaces by [@freddyaboulton](https://github.com/freddyaboulton) in [PR 2294](https://github.com/gradio-app/gradio/pull/2294)
- Clipboard fix for iframes by [@abidlabs](https://github.com/abidlabs) in [PR 2321](https://github.com/gradio-app/gradio/pull/2321)
- Sketching + Inpainting Capabilities to Gradio by [@abidlabs](https://github.com/abidlabs) in [PR 2144](https://github.com/gradio-app/gradio/pull/2144)
- Update 2)key_features.md by [@voidxd](https://github.com/voidxd) in [PR 2326](https://github.com/gradio-app/gradio/pull/2326)
- release 3.4b3 by [@abidlabs](https://github.com/abidlabs) in [PR 2328](https://github.com/gradio-app/gradio/pull/2328)
- Fix: Dataframe column headers are reset when you add a new column by [@dawoodkhan82](https://github.com/dawoodkhan82) in [PR 2318](https://github.com/gradio-app/gradio/pull/2318)
- Start queue when gradio is a sub application by [@freddyaboulton](https://github.com/freddyaboulton) in [PR 2319](https://github.com/gradio-app/gradio/pull/2319)
- Fix Web Tracker Script by [@aliabd](https://github.com/aliabd) in [PR 2308](https://github.com/gradio-app/gradio/pull/2308)
- Add docs to blocks context postprocessing function by [@Ian-GL](https://github.com/Ian-GL) in [PR 2332](https://github.com/gradio-app/gradio/pull/2332)
- Fix typo in iterator variable name in run_predict function by [@freddyaboulton](https://github.com/freddyaboulton) in [PR 2340](https://github.com/gradio-app/gradio/pull/2340)
- Add captions to galleries by [@aliabid94](https://github.com/aliabid94) in [PR 2284](https://github.com/gradio-app/gradio/pull/2284)
- Typeable value on gradio.Slider by [@dawoodkhan82](https://github.com/dawoodkhan82) in [PR 2329](https://github.com/gradio-app/gradio/pull/2329)

## Contributors Shoutout:

- [@SkyTNT](https://github.com/SkyTNT) made their first contribution in [PR 2288](https://github.com/gradio-app/gradio/pull/2288)
- [@voidxd](https://github.com/voidxd) made their first contribution in [PR 2326](https://github.com/gradio-app/gradio/pull/2326)

# Version 3.3

## New Features:

### 1. Iterative Outputs ⏳

You can now create an iterative output simply by having your function return a generator!

Here's (part of) an example that was used to generate the interface below it. [See full code](https://colab.research.google.com/drive/1m9bWS6B82CT7bw-m4L6AJR8za7fEK7Ov?usp=sharing).

```python
def predict(steps, seed):
    generator = torch.manual_seed(seed)
    for i in range(1,steps):
        yield pipeline(generator=generator, num_inference_steps=i)["sample"][0]
```

![example](https://user-images.githubusercontent.com/9021060/189086273-f5e7087d-71fa-4158-90a9-08e84da0421c.mp4)

### 2. Accordion Layout 🆕

This version of Gradio introduces a new layout component to Blocks: the Accordion. Wrap your elements in a neat, expandable layout that allows users to toggle them as needed.

Usage: ([Read the docs](https://gradio.app/docs/#accordion))

```python
with gr.Accordion("open up"):
# components here
```

![accordion](https://user-images.githubusercontent.com/9021060/189088465-f0ffd7f0-fc6a-42dc-9249-11c5e1e0529b.gif)

### 3. Skops Integration 📈

Our new integration with [skops](https://huggingface.co/blog/skops) allows you to load tabular classification and regression models directly from the [hub](https://huggingface.co/models).

Here's a classification example showing how quick it is to set up an interface for a [model](https://huggingface.co/scikit-learn/tabular-playground).

```python
import gradio as gr
gr.Interface.load("models/scikit-learn/tabular-playground").launch()
```

![187936493-5c90c01d-a6dd-400f-aa42-833a096156a1](https://user-images.githubusercontent.com/9021060/189090519-328fbcb4-120b-43c8-aa54-d6fccfa6b7e8.png)

## Bug Fixes:

No changes to highlight.

## Documentation Changes:

No changes to highlight.

## Testing and Infrastructure Changes:

No changes to highlight.

## Breaking Changes:

No changes to highlight.

## Full Changelog:

- safari fixes by [@pngwn](https://github.com/pngwn) in [PR 2138](https://github.com/gradio-app/gradio/pull/2138)
- Fix roundedness and form borders by [@aliabid94](https://github.com/aliabid94) in [PR 2147](https://github.com/gradio-app/gradio/pull/2147)
- Better processing of example data prior to creating dataset component by [@freddyaboulton](https://github.com/freddyaboulton) in [PR 2147](https://github.com/gradio-app/gradio/pull/2147)
- Show error on Connection drops by [@aliabid94](https://github.com/aliabid94) in [PR 2147](https://github.com/gradio-app/gradio/pull/2147)
- 3.2 release! by [@abidlabs](https://github.com/abidlabs) in [PR 2139](https://github.com/gradio-app/gradio/pull/2139)
- Fixed Named API Requests by [@abidlabs](https://github.com/abidlabs) in [PR 2151](https://github.com/gradio-app/gradio/pull/2151)
- Quick Fix: Cannot upload Model3D image after clearing it by [@dawoodkhan82](https://github.com/dawoodkhan82) in [PR 2168](https://github.com/gradio-app/gradio/pull/2168)
- Fixed misleading log when server_name is '0.0.0.0' by [@lamhoangtung](https://github.com/lamhoangtung) in [PR 2176](https://github.com/gradio-app/gradio/pull/2176)
- Keep embedded PngInfo metadata by [@cobryan05](https://github.com/cobryan05) in [PR 2170](https://github.com/gradio-app/gradio/pull/2170)
- Skops integration: Load tabular classification and regression models from the hub by [@freddyaboulton](https://github.com/freddyaboulton) in [PR 2126](https://github.com/gradio-app/gradio/pull/2126)
- Respect original filename when cached example files are downloaded by [@freddyaboulton](https://github.com/freddyaboulton) in [PR 2145](https://github.com/gradio-app/gradio/pull/2145)
- Add manual trigger to deploy to pypi by [@abidlabs](https://github.com/abidlabs) in [PR 2192](https://github.com/gradio-app/gradio/pull/2192)
- Fix bugs with gr.update by [@freddyaboulton](https://github.com/freddyaboulton) in [PR 2157](https://github.com/gradio-app/gradio/pull/2157)
- Make queue per app by [@aliabid94](https://github.com/aliabid94) in [PR 2193](https://github.com/gradio-app/gradio/pull/2193)
- Preserve Labels In Interpretation Components by [@freddyaboulton](https://github.com/freddyaboulton) in [PR 2166](https://github.com/gradio-app/gradio/pull/2166)
- Quick Fix: Multiple file download not working by [@dawoodkhan82](https://github.com/dawoodkhan82) in [PR 2169](https://github.com/gradio-app/gradio/pull/2169)
- use correct MIME type for js-script file by [@daspartho](https://github.com/daspartho) in [PR 2200](https://github.com/gradio-app/gradio/pull/2200)
- Add accordion component by [@aliabid94](https://github.com/aliabid94) in [PR 2208](https://github.com/gradio-app/gradio/pull/2208)

## Contributors Shoutout:

- [@lamhoangtung](https://github.com/lamhoangtung) made their first contribution in [PR 2176](https://github.com/gradio-app/gradio/pull/2176)
- [@cobryan05](https://github.com/cobryan05) made their first contribution in [PR 2170](https://github.com/gradio-app/gradio/pull/2170)
- [@daspartho](https://github.com/daspartho) made their first contribution in [PR 2200](https://github.com/gradio-app/gradio/pull/2200)

# Version 3.2

## New Features:

### 1. Improvements to Queuing 🥇

We've implemented a brand new queuing system based on **web sockets** instead of HTTP long polling. Among other things, this allows us to manage queue sizes better on Hugging Face Spaces. There are also additional queue-related parameters you can add:

- Now supports concurrent workers (parallelization)

```python
demo = gr.Interface(...)
demo.queue(concurrency_count=3)
demo.launch()
```

- Configure a maximum queue size

```python
demo = gr.Interface(...)
demo.queue(max_size=100)
demo.launch()
```

- If a user closes their tab / browser, they leave the queue, which means the demo will run faster for everyone else

### 2. Fixes to Examples

- Dataframe examples will render properly, and look much clearer in the UI: (thanks to PR #2125)

![Screen Shot 2022-08-30 at 8 29 58 PM](https://user-images.githubusercontent.com/9021060/187586561-d915bafb-f968-4966-b9a2-ef41119692b2.png)

- Image and Video thumbnails are cropped to look neater and more uniform: (thanks to PR #2109)

![Screen Shot 2022-08-30 at 8 32 15 PM](https://user-images.githubusercontent.com/9021060/187586890-56e1e4f0-1b84-42d9-a82f-911772c41030.png)

- Other fixes in PR #2131 and #2064 make it easier to design and use Examples

### 3. Component Fixes 🧱

- Specify the width and height of an image in its style tag (thanks to PR #2133)

```python
components.Image().style(height=260, width=300)
```

- Automatic conversion of videos so they are playable in the browser (thanks to PR #2003). Gradio will check if a video's format is playable in the browser and, if it isn't, will automatically convert it to a format that is (mp4).
- Pass in a json filepath to the Label component (thanks to PR #2083)
- Randomize the default value of a Slider (thanks to PR #1935)

![slider-random](https://user-images.githubusercontent.com/9021060/187596230-3db9697f-9f4d-42f5-9387-d77573513448.gif)

- Improvements to State in PR #2100

### 4. Ability to Randomize Input Sliders and Reload Data whenever the Page Loads

- In some cases, you want to be able to show a different set of input data to every user as they load the page app. For example, you might want to randomize the value of a "seed" `Slider` input. Or you might want to show a `Textbox` with the current date. We now supporting passing _functions_ as the default value in input components. When you pass in a function, it gets **re-evaluated** every time someone loads the demo, allowing you to reload / change data for different users.

Here's an example loading the current date time into an input Textbox:

```python
import gradio as gr
import datetime

with gr.Blocks() as demo:
    gr.Textbox(datetime.datetime.now)

demo.launch()
```

Note that we don't evaluate the function -- `datetime.datetime.now()` -- we pass in the function itself to get this behavior -- `datetime.datetime.now`

Because randomizing the initial value of `Slider` is a common use case, we've added a `randomize` keyword argument you can use to randomize its initial value:

```python
import gradio as gr
demo = gr.Interface(lambda x:x, gr.Slider(0, 10, randomize=True), "number")
demo.launch()
```

### 5. New Guide 🖊️

- [Gradio and W&B Integration](https://gradio.app/Gradio_and_Wandb_Integration/)

## Full Changelog:

- Reset components to original state by setting value to None by [@freddyaboulton](https://github.com/freddyaboulton) in [PR 2044](https://github.com/gradio-app/gradio/pull/2044)
- Cleaning up the way data is processed for components by [@abidlabs](https://github.com/abidlabs) in [PR 1967](https://github.com/gradio-app/gradio/pull/1967)
- version 3.1.8b by [@abidlabs](https://github.com/abidlabs) in [PR 2063](https://github.com/gradio-app/gradio/pull/2063)
- Wandb guide by [@AK391](https://github.com/AK391) in [PR 1898](https://github.com/gradio-app/gradio/pull/1898)
- Add a flagging callback to save json files to a hugging face dataset by [@chrisemezue](https://github.com/chrisemezue) in [PR 1821](https://github.com/gradio-app/gradio/pull/1821)
- Add data science demos to landing page by [@freddyaboulton](https://github.com/freddyaboulton) in [PR 2067](https://github.com/gradio-app/gradio/pull/2067)
- Hide time series + xgboost demos by default by [@freddyaboulton](https://github.com/freddyaboulton) in [PR 2079](https://github.com/gradio-app/gradio/pull/2079)
- Encourage people to keep trying when queue full by [@apolinario](https://github.com/apolinario) in [PR 2076](https://github.com/gradio-app/gradio/pull/2076)
- Updated our analytics on creation of Blocks/Interface by [@abidlabs](https://github.com/abidlabs) in [PR 2082](https://github.com/gradio-app/gradio/pull/2082)
- `Label` component now accepts file paths to `.json` files by [@abidlabs](https://github.com/abidlabs) in [PR 2083](https://github.com/gradio-app/gradio/pull/2083)
- Fix issues related to demos in Spaces by [@abidlabs](https://github.com/abidlabs) in [PR 2086](https://github.com/gradio-app/gradio/pull/2086)
- Fix TimeSeries examples not properly displayed in UI by [@dawoodkhan82](https://github.com/dawoodkhan82) in [PR 2064](https://github.com/gradio-app/gradio/pull/2064)
- Fix infinite requests when doing tab item select by [@freddyaboulton](https://github.com/freddyaboulton) in [PR 2070](https://github.com/gradio-app/gradio/pull/2070)
- Accept deprecated `file` route as well by [@abidlabs](https://github.com/abidlabs) in [PR 2099](https://github.com/gradio-app/gradio/pull/2099)
- Allow frontend method execution on Block.load event by [@codedealer](https://github.com/codedealer) in [PR 2108](https://github.com/gradio-app/gradio/pull/2108)
- Improvements to `State` by [@abidlabs](https://github.com/abidlabs) in [PR 2100](https://github.com/gradio-app/gradio/pull/2100)
- Catch IndexError, KeyError in video_is_playable by [@freddyaboulton](https://github.com/freddyaboulton) in [PR 2113](https://github.com/gradio-app/gradio/pull/2113)
- Fix: Download button does not respect the filepath returned by the function by [@dawoodkhan82](https://github.com/dawoodkhan82) in [PR 2073](https://github.com/gradio-app/gradio/pull/2073)
- Refactoring Layout: Adding column widths, forms, and more. by [@aliabid94](https://github.com/aliabid94) in [PR 2097](https://github.com/gradio-app/gradio/pull/2097)
- Update CONTRIBUTING.md by [@abidlabs](https://github.com/abidlabs) in [PR 2118](https://github.com/gradio-app/gradio/pull/2118)
- 2092 df ex by [@pngwn](https://github.com/pngwn) in [PR 2125](https://github.com/gradio-app/gradio/pull/2125)
- feat(samples table/gallery): Crop thumbs to square by [@ronvoluted](https://github.com/ronvoluted) in [PR 2109](https://github.com/gradio-app/gradio/pull/2109)
- Some enhancements to `gr.Examples` by [@abidlabs](https://github.com/abidlabs) in [PR 2131](https://github.com/gradio-app/gradio/pull/2131)
- Image size fix by [@aliabid94](https://github.com/aliabid94) in [PR 2133](https://github.com/gradio-app/gradio/pull/2133)

## Contributors Shoutout:

- [@chrisemezue](https://github.com/chrisemezue) made their first contribution in [PR 1821](https://github.com/gradio-app/gradio/pull/1821)
- [@apolinario](https://github.com/apolinario) made their first contribution in [PR 2076](https://github.com/gradio-app/gradio/pull/2076)
- [@codedealer](https://github.com/codedealer) made their first contribution in [PR 2108](https://github.com/gradio-app/gradio/pull/2108)

# Version 3.1

## New Features:

### 1. Embedding Demos on Any Website 💻

With PR #1444, Gradio is now distributed as a web component. This means demos can be natively embedded on websites. You'll just need to add two lines: one to load the gradio javascript, and one to link to the demos backend.

Here's a simple example that embeds the demo from a Hugging Face space:

```html
<script
	type="module"
	src="https://gradio.s3-us-west-2.amazonaws.com/3.0.18/gradio.js"
></script>
<gradio-app space="abidlabs/pytorch-image-classifier"></gradio-app>
```

But you can also embed demos that are running anywhere, you just need to link the demo to `src` instead of `space`. In fact, all the demos on the gradio website are embedded this way:

<img width="1268" alt="Screen Shot 2022-07-14 at 2 41 44 PM" src="https://user-images.githubusercontent.com/9021060/178997124-b2f05af2-c18f-4716-bf1b-cb971d012636.png">

Read more in the [Embedding Gradio Demos](https://gradio.app/embedding_gradio_demos) guide.

### 2. Reload Mode 👨‍💻

Reload mode helps developers create gradio demos faster by automatically reloading the demo whenever the code changes. It can support development on Python IDEs (VS Code, PyCharm, etc), the terminal, as well as Jupyter notebooks.

If your demo code is in a script named `app.py`, instead of running `python app.py` you can now run `gradio app.py` and that will launch the demo in reload mode:

```bash
Launching in reload mode on: http://127.0.0.1:7860 (Press CTRL+C to quit)
Watching...
WARNING: The --reload flag should not be used in production on Windows.
```

If you're working from a Jupyter or Colab Notebook, use these magic commands instead: `%load_ext gradio` when you import gradio, and `%%blocks` in the top of the cell with the demo code. Here's an example that shows how much faster the development becomes:

![Blocks](https://user-images.githubusercontent.com/9021060/178986488-ed378cc8-5141-4330-ba41-672b676863d0.gif)

### 3. Inpainting Support on `gr.Image()` 🎨

We updated the Image component to add support for inpainting demos. It works by adding `tool="sketch"` as a parameter, that passes both an image and a sketchable mask to your prediction function.

Here's an example from the [LAMA space](https://huggingface.co/spaces/akhaliq/lama):

![FXApVlFVsAALSD-](https://user-images.githubusercontent.com/9021060/178989479-549867c8-7fb0-436a-a97d-1e91c9f5e611.jpeg)

### 4. Markdown and HTML support in Dataframes 🔢

We upgraded the Dataframe component in PR #1684 to support rendering Markdown and HTML inside the cells.

This means you can build Dataframes that look like the following:

![image (8)](https://user-images.githubusercontent.com/9021060/178991233-41cb07a5-e7a3-433e-89b8-319bc78eb9c2.png)

### 5. `gr.Examples()` for Blocks 🧱

We've added the `gr.Examples` component helper to allow you to add examples to any Blocks demo. This class is a wrapper over the `gr.Dataset` component.

<img width="1271" alt="Screen Shot 2022-07-14 at 2 23 50 PM" src="https://user-images.githubusercontent.com/9021060/178992715-c8bc7550-bc3d-4ddc-9fcb-548c159cd153.png">

gr.Examples takes two required parameters:

- `examples` which takes in a nested list
- `inputs` which takes in a component or list of components

You can read more in the [Examples docs](https://gradio.app/docs/#examples) or the [Adding Examples to your Demos guide](https://gradio.app/adding_examples_to_your_app/).

### 6. Fixes to Audio Streaming

With [PR 1828](https://github.com/gradio-app/gradio/pull/1828) we now hide the status loading animation, as well as remove the echo in streaming. Check out the [stream_audio](https://github.com/gradio-app/gradio/blob/main/demo/stream_audio/run.py) demo for more or read through our [Real Time Speech Recognition](https://gradio.app/real_time_speech_recognition/) guide.

<img width="785" alt="Screen Shot 2022-07-19 at 6 02 35 PM" src="https://user-images.githubusercontent.com/9021060/179808136-9e84502c-f9ee-4f30-b5e9-1086f678fe91.png">

## Full Changelog:

- File component: list multiple files and allow for download #1446 by [@dawoodkhan82](https://github.com/dawoodkhan82) in [PR 1681](https://github.com/gradio-app/gradio/pull/1681)
- Add ColorPicker to docs by [@freddyaboulton](https://github.com/freddyaboulton) in [PR 1768](https://github.com/gradio-app/gradio/pull/1768)
- Mock out requests in TestRequest unit tests by [@freddyaboulton](https://github.com/freddyaboulton) in [PR 1794](https://github.com/gradio-app/gradio/pull/1794)
- Add requirements.txt and test_files to source dist by [@freddyaboulton](https://github.com/freddyaboulton) in [PR 1817](https://github.com/gradio-app/gradio/pull/1817)
- refactor: f-string for tunneling.py by [@nhankiet](https://github.com/nhankiet) in [PR 1819](https://github.com/gradio-app/gradio/pull/1819)
- Miscellaneous formatting improvements to website by [@aliabd](https://github.com/aliabd) in [PR 1754](https://github.com/gradio-app/gradio/pull/1754)
- `integrate()` method moved to `Blocks` by [@abidlabs](https://github.com/abidlabs) in [PR 1776](https://github.com/gradio-app/gradio/pull/1776)
- Add python-3.7 tests by [@freddyaboulton](https://github.com/freddyaboulton) in [PR 1818](https://github.com/gradio-app/gradio/pull/1818)
- Copy test dir in website dockers by [@aliabd](https://github.com/aliabd) in [PR 1827](https://github.com/gradio-app/gradio/pull/1827)
- Add info to docs on how to set default values for components by [@freddyaboulton](https://github.com/freddyaboulton) in [PR 1788](https://github.com/gradio-app/gradio/pull/1788)
- Embedding Components on Docs by [@aliabd](https://github.com/aliabd) in [PR 1726](https://github.com/gradio-app/gradio/pull/1726)
- Remove usage of deprecated gr.inputs and gr.outputs from website by [@freddyaboulton](https://github.com/freddyaboulton) in [PR 1796](https://github.com/gradio-app/gradio/pull/1796)
- Some cleanups to the docs page by [@abidlabs](https://github.com/abidlabs) in [PR 1822](https://github.com/gradio-app/gradio/pull/1822)

## Contributors Shoutout:

- [@nhankiet](https://github.com/nhankiet) made their first contribution in [PR 1819](https://github.com/gradio-app/gradio/pull/1819)

# Version 3.0

### 🔥 Gradio 3.0 is the biggest update to the library, ever.

## New Features:

### 1. Blocks 🧱

Blocks is a new, low-level API that allows you to have full control over the data flows and layout of your application. It allows you to build very complex, multi-step applications. For example, you might want to:

- Group together related demos as multiple tabs in one web app
- Change the layout of your demo instead of just having all of the inputs on the left and outputs on the right
- Have multi-step interfaces, in which the output of one model becomes the input to the next model, or have more flexible data flows in general
- Change a component's properties (for example, the choices in a Dropdown) or its visibility based on user input

Here's a simple example that creates the demo below it:

```python
import gradio as gr

def update(name):
    return f"Welcome to Gradio, {name}!"

demo = gr.Blocks()

with demo:
    gr.Markdown(
    """
    # Hello World!
    Start typing below to see the output.
    """)
    inp = gr.Textbox(placeholder="What is your name?")
    out = gr.Textbox()

    inp.change(fn=update,
               inputs=inp,
               outputs=out)

demo.launch()
```

![hello-blocks](https://user-images.githubusercontent.com/9021060/168684108-78cbd24b-e6bd-4a04-a8d9-20d535203434.gif)

Read our [Introduction to Blocks](http://gradio.app/introduction_to_blocks/) guide for more, and join the 🎈 [Gradio Blocks Party](https://huggingface.co/spaces/Gradio-Blocks/README)!

### 2. Our Revamped Design 🎨

We've upgraded our design across the entire library: from components, and layouts all the way to dark mode.

![kitchen_sink](https://user-images.githubusercontent.com/9021060/168686333-7a6e3096-3e23-4309-abf2-5cd7736e0463.gif)

### 3. A New Website 💻

We've upgraded [gradio.app](https://gradio.app) to make it cleaner, faster and easier to use. Our docs now come with components and demos embedded directly on the page. So you can quickly get up to speed with what you're looking for.

![website](https://user-images.githubusercontent.com/9021060/168687191-10d6a3bd-101f-423a-8193-48f47a5e077d.gif)

### 4. New Components: Model3D, Dataset, and More..

We've introduced a lot of new components in `3.0`, including `Model3D`, `Dataset`, `Markdown`, `Button` and `Gallery`. You can find all the components and play around with them [here](https://gradio.app/docs/#components).

![Model3d](https://user-images.githubusercontent.com/9021060/168689062-6ad77151-8cc5-467d-916c-f7c78e52ec0c.gif)

## Full Changelog:

- Gradio dash fe by [@pngwn](https://github.com/pngwn) in [PR 807](https://github.com/gradio-app/gradio/pull/807)
- Blocks components by [@FarukOzderim](https://github.com/FarukOzderim) in [PR 765](https://github.com/gradio-app/gradio/pull/765)
- Blocks components V2 by [@FarukOzderim](https://github.com/FarukOzderim) in [PR 843](https://github.com/gradio-app/gradio/pull/843)
- Blocks-Backend-Events by [@FarukOzderim](https://github.com/FarukOzderim) in [PR 844](https://github.com/gradio-app/gradio/pull/844)
- Interfaces from Blocks by [@aliabid94](https://github.com/aliabid94) in [PR 849](https://github.com/gradio-app/gradio/pull/849)
- Blocks dev by [@aliabid94](https://github.com/aliabid94) in [PR 853](https://github.com/gradio-app/gradio/pull/853)
- Started updating demos to use the new `gradio.components` syntax by [@abidlabs](https://github.com/abidlabs) in [PR 848](https://github.com/gradio-app/gradio/pull/848)
- add test infra + add browser tests to CI by [@pngwn](https://github.com/pngwn) in [PR 852](https://github.com/gradio-app/gradio/pull/852)
- 854 textbox by [@pngwn](https://github.com/pngwn) in [PR 859](https://github.com/gradio-app/gradio/pull/859)
- Getting old Python unit tests to pass on `blocks-dev` by [@abidlabs](https://github.com/abidlabs) in [PR 861](https://github.com/gradio-app/gradio/pull/861)
- initialise chatbot with empty array of messages by [@pngwn](https://github.com/pngwn) in [PR 867](https://github.com/gradio-app/gradio/pull/867)
- add test for output to input by [@pngwn](https://github.com/pngwn) in [PR 866](https://github.com/gradio-app/gradio/pull/866)
- More Interface -> Blocks features by [@aliabid94](https://github.com/aliabid94) in [PR 864](https://github.com/gradio-app/gradio/pull/864)
- Fixing external.py in blocks-dev to reflect the new HF Spaces paths by [@abidlabs](https://github.com/abidlabs) in [PR 879](https://github.com/gradio-app/gradio/pull/879)
- backend_default_value_refactoring by [@FarukOzderim](https://github.com/FarukOzderim) in [PR 871](https://github.com/gradio-app/gradio/pull/871)
- fix default_value by [@pngwn](https://github.com/pngwn) in [PR 869](https://github.com/gradio-app/gradio/pull/869)
- fix buttons by [@aliabid94](https://github.com/aliabid94) in [PR 883](https://github.com/gradio-app/gradio/pull/883)
- Checking and updating more demos to use 3.0 syntax by [@abidlabs](https://github.com/abidlabs) in [PR 892](https://github.com/gradio-app/gradio/pull/892)
- Blocks Tests by [@FarukOzderim](https://github.com/FarukOzderim) in [PR 902](https://github.com/gradio-app/gradio/pull/902)
- Interface fix by [@pngwn](https://github.com/pngwn) in [PR 901](https://github.com/gradio-app/gradio/pull/901)
- Quick fix: Issue 893 by [@dawoodkhan82](https://github.com/dawoodkhan82) in [PR 907](https://github.com/gradio-app/gradio/pull/907)
- 3d Image Component by [@dawoodkhan82](https://github.com/dawoodkhan82) in [PR 775](https://github.com/gradio-app/gradio/pull/775)
- fix endpoint url in prod by [@pngwn](https://github.com/pngwn) in [PR 911](https://github.com/gradio-app/gradio/pull/911)
- rename Model3d to Image3D by [@dawoodkhan82](https://github.com/dawoodkhan82) in [PR 912](https://github.com/gradio-app/gradio/pull/912)
- update pypi to 2.9.1 by [@abidlabs](https://github.com/abidlabs) in [PR 916](https://github.com/gradio-app/gradio/pull/916)
- blocks-with-fix by [@FarukOzderim](https://github.com/FarukOzderim) in [PR 917](https://github.com/gradio-app/gradio/pull/917)
- Restore Interpretation, Live, Auth, Queueing by [@aliabid94](https://github.com/aliabid94) in [PR 915](https://github.com/gradio-app/gradio/pull/915)
- Allow `Blocks` instances to be used like a `Block` in other `Blocks` by [@abidlabs](https://github.com/abidlabs) in [PR 919](https://github.com/gradio-app/gradio/pull/919)
- Redesign 1 by [@pngwn](https://github.com/pngwn) in [PR 918](https://github.com/gradio-app/gradio/pull/918)
- blocks-components-tests by [@FarukOzderim](https://github.com/FarukOzderim) in [PR 904](https://github.com/gradio-app/gradio/pull/904)
- fix unit + browser tests by [@pngwn](https://github.com/pngwn) in [PR 926](https://github.com/gradio-app/gradio/pull/926)
- blocks-move-test-data by [@FarukOzderim](https://github.com/FarukOzderim) in [PR 927](https://github.com/gradio-app/gradio/pull/927)
- remove debounce from form inputs by [@pngwn](https://github.com/pngwn) in [PR 932](https://github.com/gradio-app/gradio/pull/932)
- reimplement webcam video by [@pngwn](https://github.com/pngwn) in [PR 928](https://github.com/gradio-app/gradio/pull/928)
- blocks-move-test-data by [@FarukOzderim](https://github.com/FarukOzderim) in [PR 941](https://github.com/gradio-app/gradio/pull/941)
- allow audio components to take a string value by [@pngwn](https://github.com/pngwn) in [PR 930](https://github.com/gradio-app/gradio/pull/930)
- static mode for textbox by [@pngwn](https://github.com/pngwn) in [PR 929](https://github.com/gradio-app/gradio/pull/929)
- fix file upload text by [@pngwn](https://github.com/pngwn) in [PR 931](https://github.com/gradio-app/gradio/pull/931)
- tabbed-interface-rewritten by [@FarukOzderim](https://github.com/FarukOzderim) in [PR 958](https://github.com/gradio-app/gradio/pull/958)
- Gan demo fix by [@abidlabs](https://github.com/abidlabs) in [PR 965](https://github.com/gradio-app/gradio/pull/965)
- Blocks analytics by [@abidlabs](https://github.com/abidlabs) in [PR 947](https://github.com/gradio-app/gradio/pull/947)
- Blocks page load by [@FarukOzderim](https://github.com/FarukOzderim) in [PR 963](https://github.com/gradio-app/gradio/pull/963)
- add frontend for page load events by [@pngwn](https://github.com/pngwn) in [PR 967](https://github.com/gradio-app/gradio/pull/967)
- fix i18n and some tweaks by [@pngwn](https://github.com/pngwn) in [PR 966](https://github.com/gradio-app/gradio/pull/966)
- add jinja2 to reqs by [@FarukOzderim](https://github.com/FarukOzderim) in [PR 969](https://github.com/gradio-app/gradio/pull/969)
- Cleaning up `Launchable()` by [@abidlabs](https://github.com/abidlabs) in [PR 968](https://github.com/gradio-app/gradio/pull/968)
- Fix #944 by [@FarukOzderim](https://github.com/FarukOzderim) in [PR 971](https://github.com/gradio-app/gradio/pull/971)
- New Blocks Demo: neural instrument cloning by [@abidlabs](https://github.com/abidlabs) in [PR 975](https://github.com/gradio-app/gradio/pull/975)
- Add huggingface_hub client library by [@FarukOzderim](https://github.com/FarukOzderim) in [PR 973](https://github.com/gradio-app/gradio/pull/973)
- State and variables by [@aliabid94](https://github.com/aliabid94) in [PR 977](https://github.com/gradio-app/gradio/pull/977)
- update-components by [@FarukOzderim](https://github.com/FarukOzderim) in [PR 986](https://github.com/gradio-app/gradio/pull/986)
- ensure dataframe updates as expected by [@pngwn](https://github.com/pngwn) in [PR 981](https://github.com/gradio-app/gradio/pull/981)
- test-guideline by [@FarukOzderim](https://github.com/FarukOzderim) in [PR 990](https://github.com/gradio-app/gradio/pull/990)
- Issue #785: add footer by [@dawoodkhan82](https://github.com/dawoodkhan82) in [PR 972](https://github.com/gradio-app/gradio/pull/972)
- indentation fix by [@abidlabs](https://github.com/abidlabs) in [PR 993](https://github.com/gradio-app/gradio/pull/993)
- missing quote by [@aliabd](https://github.com/aliabd) in [PR 996](https://github.com/gradio-app/gradio/pull/996)
- added interactive parameter to components by [@abidlabs](https://github.com/abidlabs) in [PR 992](https://github.com/gradio-app/gradio/pull/992)
- custom-components by [@FarukOzderim](https://github.com/FarukOzderim) in [PR 985](https://github.com/gradio-app/gradio/pull/985)
- Refactor component shortcuts by [@FarukOzderim](https://github.com/FarukOzderim) in [PR 995](https://github.com/gradio-app/gradio/pull/995)
- Plot Component by [@dawoodkhan82](https://github.com/dawoodkhan82) in [PR 805](https://github.com/gradio-app/gradio/pull/805)
- updated PyPi version to 2.9.2 by [@abidlabs](https://github.com/abidlabs) in [PR 1002](https://github.com/gradio-app/gradio/pull/1002)
- Release 2.9.3 by [@abidlabs](https://github.com/abidlabs) in [PR 1003](https://github.com/gradio-app/gradio/pull/1003)
- Image3D Examples Fix by [@dawoodkhan82](https://github.com/dawoodkhan82) in [PR 1001](https://github.com/gradio-app/gradio/pull/1001)
- release 2.9.4 by [@abidlabs](https://github.com/abidlabs) in [PR 1006](https://github.com/gradio-app/gradio/pull/1006)
- templates import hotfix by [@FarukOzderim](https://github.com/FarukOzderim) in [PR 1008](https://github.com/gradio-app/gradio/pull/1008)
- Progress indicator bar by [@aliabid94](https://github.com/aliabid94) in [PR 997](https://github.com/gradio-app/gradio/pull/997)
- Fixed image input for absolute path by [@JefferyChiang](https://github.com/JefferyChiang) in [PR 1004](https://github.com/gradio-app/gradio/pull/1004)
- Model3D + Plot Components by [@dawoodkhan82](https://github.com/dawoodkhan82) in [PR 1010](https://github.com/gradio-app/gradio/pull/1010)
- Gradio Guides: Creating CryptoPunks with GANs by [@NimaBoscarino](https://github.com/NimaBoscarino) in [PR 1000](https://github.com/gradio-app/gradio/pull/1000)
- [BIG PR] Gradio blocks & redesigned components by [@abidlabs](https://github.com/abidlabs) in [PR 880](https://github.com/gradio-app/gradio/pull/880)
- fixed failing test on main by [@abidlabs](https://github.com/abidlabs) in [PR 1023](https://github.com/gradio-app/gradio/pull/1023)
- Use smaller ASR model in external test by [@abidlabs](https://github.com/abidlabs) in [PR 1024](https://github.com/gradio-app/gradio/pull/1024)
- updated PyPi version to 2.9.0b by [@abidlabs](https://github.com/abidlabs) in [PR 1026](https://github.com/gradio-app/gradio/pull/1026)
- Fixing import issues so that the package successfully installs on colab notebooks by [@abidlabs](https://github.com/abidlabs) in [PR 1027](https://github.com/gradio-app/gradio/pull/1027)
- Update website tracker slackbot by [@aliabd](https://github.com/aliabd) in [PR 1037](https://github.com/gradio-app/gradio/pull/1037)
- textbox-autoheight by [@FarukOzderim](https://github.com/FarukOzderim) in [PR 1009](https://github.com/gradio-app/gradio/pull/1009)
- Model3D Examples fixes by [@dawoodkhan82](https://github.com/dawoodkhan82) in [PR 1035](https://github.com/gradio-app/gradio/pull/1035)
- GAN Gradio Guide: Adjustments to iframe heights by [@NimaBoscarino](https://github.com/NimaBoscarino) in [PR 1042](https://github.com/gradio-app/gradio/pull/1042)
- added better default labels to form components by [@abidlabs](https://github.com/abidlabs) in [PR 1040](https://github.com/gradio-app/gradio/pull/1040)
- Slackbot web tracker fix by [@aliabd](https://github.com/aliabd) in [PR 1043](https://github.com/gradio-app/gradio/pull/1043)
- Plot fixes by [@dawoodkhan82](https://github.com/dawoodkhan82) in [PR 1044](https://github.com/gradio-app/gradio/pull/1044)
- Small fixes to the demos by [@abidlabs](https://github.com/abidlabs) in [PR 1030](https://github.com/gradio-app/gradio/pull/1030)
- fixing demo issue with website by [@aliabd](https://github.com/aliabd) in [PR 1047](https://github.com/gradio-app/gradio/pull/1047)
- [hotfix] HighlightedText by [@aliabid94](https://github.com/aliabid94) in [PR 1046](https://github.com/gradio-app/gradio/pull/1046)
- Update text by [@ronvoluted](https://github.com/ronvoluted) in [PR 1050](https://github.com/gradio-app/gradio/pull/1050)
- Update CONTRIBUTING.md by [@FarukOzderim](https://github.com/FarukOzderim) in [PR 1052](https://github.com/gradio-app/gradio/pull/1052)
- fix(ui): Increase contrast for footer by [@ronvoluted](https://github.com/ronvoluted) in [PR 1048](https://github.com/gradio-app/gradio/pull/1048)
- UI design update by [@gary149](https://github.com/gary149) in [PR 1041](https://github.com/gradio-app/gradio/pull/1041)
- updated PyPi version to 2.9.0b8 by [@abidlabs](https://github.com/abidlabs) in [PR 1059](https://github.com/gradio-app/gradio/pull/1059)
- Running, testing, and fixing demos by [@abidlabs](https://github.com/abidlabs) in [PR 1060](https://github.com/gradio-app/gradio/pull/1060)
- Form layout by [@pngwn](https://github.com/pngwn) in [PR 1054](https://github.com/gradio-app/gradio/pull/1054)
- inputless-interfaces by [@FarukOzderim](https://github.com/FarukOzderim) in [PR 1038](https://github.com/gradio-app/gradio/pull/1038)
- Update PULL_REQUEST_TEMPLATE.md by [@FarukOzderim](https://github.com/FarukOzderim) in [PR 1068](https://github.com/gradio-app/gradio/pull/1068)
- Upgrading node memory to 4gb in website Docker by [@aliabd](https://github.com/aliabd) in [PR 1069](https://github.com/gradio-app/gradio/pull/1069)
- Website reload error by [@aliabd](https://github.com/aliabd) in [PR 1079](https://github.com/gradio-app/gradio/pull/1079)
- fixed favicon issue by [@abidlabs](https://github.com/abidlabs) in [PR 1064](https://github.com/gradio-app/gradio/pull/1064)
- remove-queue-from-events by [@FarukOzderim](https://github.com/FarukOzderim) in [PR 1056](https://github.com/gradio-app/gradio/pull/1056)
- Enable vertex colors for OBJs files by [@radames](https://github.com/radames) in [PR 1074](https://github.com/gradio-app/gradio/pull/1074)
- Dark text by [@ronvoluted](https://github.com/ronvoluted) in [PR 1049](https://github.com/gradio-app/gradio/pull/1049)
- Scroll to output by [@pngwn](https://github.com/pngwn) in [PR 1077](https://github.com/gradio-app/gradio/pull/1077)
- Explicitly list pnpm version 6 in contributing guide by [@freddyaboulton](https://github.com/freddyaboulton) in [PR 1085](https://github.com/gradio-app/gradio/pull/1085)
- hotfix for encrypt issue by [@abidlabs](https://github.com/abidlabs) in [PR 1096](https://github.com/gradio-app/gradio/pull/1096)
- Release 2.9b9 by [@abidlabs](https://github.com/abidlabs) in [PR 1098](https://github.com/gradio-app/gradio/pull/1098)
- tweak node circleci settings by [@pngwn](https://github.com/pngwn) in [PR 1091](https://github.com/gradio-app/gradio/pull/1091)
- Website Reload Error by [@aliabd](https://github.com/aliabd) in [PR 1099](https://github.com/gradio-app/gradio/pull/1099)
- Website Reload: README in demos docker by [@aliabd](https://github.com/aliabd) in [PR 1100](https://github.com/gradio-app/gradio/pull/1100)
- Flagging fixes by [@abidlabs](https://github.com/abidlabs) in [PR 1081](https://github.com/gradio-app/gradio/pull/1081)
- Backend for optional labels by [@abidlabs](https://github.com/abidlabs) in [PR 1080](https://github.com/gradio-app/gradio/pull/1080)
- Optional labels fe by [@pngwn](https://github.com/pngwn) in [PR 1105](https://github.com/gradio-app/gradio/pull/1105)
- clean-deprecated-parameters by [@FarukOzderim](https://github.com/FarukOzderim) in [PR 1090](https://github.com/gradio-app/gradio/pull/1090)
- Blocks rendering fix by [@abidlabs](https://github.com/abidlabs) in [PR 1102](https://github.com/gradio-app/gradio/pull/1102)
- Redos #1106 by [@abidlabs](https://github.com/abidlabs) in [PR 1112](https://github.com/gradio-app/gradio/pull/1112)
- Interface types: handle input-only, output-only, and unified interfaces by [@abidlabs](https://github.com/abidlabs) in [PR 1108](https://github.com/gradio-app/gradio/pull/1108)
- Hotfix + New pypi release 2.9b11 by [@abidlabs](https://github.com/abidlabs) in [PR 1118](https://github.com/gradio-app/gradio/pull/1118)
- issue-checkbox by [@FarukOzderim](https://github.com/FarukOzderim) in [PR 1122](https://github.com/gradio-app/gradio/pull/1122)
- issue-checkbox-hotfix by [@FarukOzderim](https://github.com/FarukOzderim) in [PR 1127](https://github.com/gradio-app/gradio/pull/1127)
- Fix demos in website by [@aliabd](https://github.com/aliabd) in [PR 1130](https://github.com/gradio-app/gradio/pull/1130)
- Guide for Gradio ONNX model zoo on Huggingface by [@AK391](https://github.com/AK391) in [PR 1073](https://github.com/gradio-app/gradio/pull/1073)
- ONNX guide fixes by [@aliabd](https://github.com/aliabd) in [PR 1131](https://github.com/gradio-app/gradio/pull/1131)
- Stacked form inputs css by [@gary149](https://github.com/gary149) in [PR 1134](https://github.com/gradio-app/gradio/pull/1134)
- made default value in textbox empty string by [@abidlabs](https://github.com/abidlabs) in [PR 1135](https://github.com/gradio-app/gradio/pull/1135)
- Examples UI by [@gary149](https://github.com/gary149) in [PR 1121](https://github.com/gradio-app/gradio/pull/1121)
- Chatbot custom color support by [@dawoodkhan82](https://github.com/dawoodkhan82) in [PR 1092](https://github.com/gradio-app/gradio/pull/1092)
- highlighted text colors by [@pngwn](https://github.com/pngwn) in [PR 1119](https://github.com/gradio-app/gradio/pull/1119)
- pin to pnpm 6 for now by [@pngwn](https://github.com/pngwn) in [PR 1147](https://github.com/gradio-app/gradio/pull/1147)
- Restore queue in Blocks by [@aliabid94](https://github.com/aliabid94) in [PR 1137](https://github.com/gradio-app/gradio/pull/1137)
- add select event for tabitems by [@pngwn](https://github.com/pngwn) in [PR 1154](https://github.com/gradio-app/gradio/pull/1154)
- max_lines + autoheight for textbox by [@pngwn](https://github.com/pngwn) in [PR 1153](https://github.com/gradio-app/gradio/pull/1153)
- use color palette for chatbot by [@pngwn](https://github.com/pngwn) in [PR 1152](https://github.com/gradio-app/gradio/pull/1152)
- Timeseries improvements by [@pngwn](https://github.com/pngwn) in [PR 1149](https://github.com/gradio-app/gradio/pull/1149)
- move styling for interface panels to frontend by [@pngwn](https://github.com/pngwn) in [PR 1146](https://github.com/gradio-app/gradio/pull/1146)
- html tweaks by [@pngwn](https://github.com/pngwn) in [PR 1145](https://github.com/gradio-app/gradio/pull/1145)
- Issue #768: Support passing none to resize and crop image by [@dawoodkhan82](https://github.com/dawoodkhan82) in [PR 1144](https://github.com/gradio-app/gradio/pull/1144)
- image gallery component + img css by [@aliabid94](https://github.com/aliabid94) in [PR 1140](https://github.com/gradio-app/gradio/pull/1140)
- networking tweak by [@abidlabs](https://github.com/abidlabs) in [PR 1143](https://github.com/gradio-app/gradio/pull/1143)
- Allow enabling queue per event listener by [@aliabid94](https://github.com/aliabid94) in [PR 1155](https://github.com/gradio-app/gradio/pull/1155)
- config hotfix and v. 2.9b23 by [@abidlabs](https://github.com/abidlabs) in [PR 1158](https://github.com/gradio-app/gradio/pull/1158)
- Custom JS calls by [@aliabid94](https://github.com/aliabid94) in [PR 1082](https://github.com/gradio-app/gradio/pull/1082)
- Small fixes: queue default fix, ffmpeg installation message by [@abidlabs](https://github.com/abidlabs) in [PR 1159](https://github.com/gradio-app/gradio/pull/1159)
- formatting by [@abidlabs](https://github.com/abidlabs) in [PR 1161](https://github.com/gradio-app/gradio/pull/1161)
- enable flex grow for gr-box by [@radames](https://github.com/radames) in [PR 1165](https://github.com/gradio-app/gradio/pull/1165)
- 1148 loading by [@pngwn](https://github.com/pngwn) in [PR 1164](https://github.com/gradio-app/gradio/pull/1164)
- Put enable_queue kwarg back in launch() by [@aliabid94](https://github.com/aliabid94) in [PR 1167](https://github.com/gradio-app/gradio/pull/1167)
- A few small fixes by [@abidlabs](https://github.com/abidlabs) in [PR 1171](https://github.com/gradio-app/gradio/pull/1171)
- Hotfix for dropdown component by [@abidlabs](https://github.com/abidlabs) in [PR 1172](https://github.com/gradio-app/gradio/pull/1172)
- use secondary buttons in interface by [@pngwn](https://github.com/pngwn) in [PR 1173](https://github.com/gradio-app/gradio/pull/1173)
- 1183 component height by [@pngwn](https://github.com/pngwn) in [PR 1185](https://github.com/gradio-app/gradio/pull/1185)
- 962 dataframe by [@pngwn](https://github.com/pngwn) in [PR 1186](https://github.com/gradio-app/gradio/pull/1186)
- update-contributing by [@FarukOzderim](https://github.com/FarukOzderim) in [PR 1188](https://github.com/gradio-app/gradio/pull/1188)
- Table tweaks by [@pngwn](https://github.com/pngwn) in [PR 1195](https://github.com/gradio-app/gradio/pull/1195)
- wrap tab content in column by [@pngwn](https://github.com/pngwn) in [PR 1200](https://github.com/gradio-app/gradio/pull/1200)
- WIP: Add dark mode support by [@gary149](https://github.com/gary149) in [PR 1187](https://github.com/gradio-app/gradio/pull/1187)
- Restored /api/predict/ endpoint for Interfaces by [@abidlabs](https://github.com/abidlabs) in [PR 1199](https://github.com/gradio-app/gradio/pull/1199)
- hltext-label by [@pngwn](https://github.com/pngwn) in [PR 1204](https://github.com/gradio-app/gradio/pull/1204)
- add copy functionality to json by [@pngwn](https://github.com/pngwn) in [PR 1205](https://github.com/gradio-app/gradio/pull/1205)
- Update component config by [@aliabid94](https://github.com/aliabid94) in [PR 1089](https://github.com/gradio-app/gradio/pull/1089)
- fix placeholder prompt by [@pngwn](https://github.com/pngwn) in [PR 1215](https://github.com/gradio-app/gradio/pull/1215)
- ensure webcam video value is propagated correctly by [@pngwn](https://github.com/pngwn) in [PR 1218](https://github.com/gradio-app/gradio/pull/1218)
- Automatic word-break in highlighted text, combine_adjacent support by [@aliabid94](https://github.com/aliabid94) in [PR 1209](https://github.com/gradio-app/gradio/pull/1209)
- async-function-support by [@FarukOzderim](https://github.com/FarukOzderim) in [PR 1190](https://github.com/gradio-app/gradio/pull/1190)
- Sharing fix for assets by [@aliabid94](https://github.com/aliabid94) in [PR 1208](https://github.com/gradio-app/gradio/pull/1208)
- Hotfixes for course demos by [@abidlabs](https://github.com/abidlabs) in [PR 1222](https://github.com/gradio-app/gradio/pull/1222)
- Allow Custom CSS by [@aliabid94](https://github.com/aliabid94) in [PR 1170](https://github.com/gradio-app/gradio/pull/1170)
- share-hotfix by [@FarukOzderim](https://github.com/FarukOzderim) in [PR 1226](https://github.com/gradio-app/gradio/pull/1226)
- tweaks by [@pngwn](https://github.com/pngwn) in [PR 1229](https://github.com/gradio-app/gradio/pull/1229)
- white space for class concatenation by [@radames](https://github.com/radames) in [PR 1228](https://github.com/gradio-app/gradio/pull/1228)
- Tweaks by [@pngwn](https://github.com/pngwn) in [PR 1230](https://github.com/gradio-app/gradio/pull/1230)
- css tweaks by [@pngwn](https://github.com/pngwn) in [PR 1235](https://github.com/gradio-app/gradio/pull/1235)
- ensure defaults height match for media inputs by [@pngwn](https://github.com/pngwn) in [PR 1236](https://github.com/gradio-app/gradio/pull/1236)
- Default Label label value by [@radames](https://github.com/radames) in [PR 1239](https://github.com/gradio-app/gradio/pull/1239)
- update-shortcut-syntax by [@FarukOzderim](https://github.com/FarukOzderim) in [PR 1234](https://github.com/gradio-app/gradio/pull/1234)
- Update version.txt by [@FarukOzderim](https://github.com/FarukOzderim) in [PR 1244](https://github.com/gradio-app/gradio/pull/1244)
- Layout bugs by [@pngwn](https://github.com/pngwn) in [PR 1246](https://github.com/gradio-app/gradio/pull/1246)
- Update demo by [@FarukOzderim](https://github.com/FarukOzderim) in [PR 1253](https://github.com/gradio-app/gradio/pull/1253)
- Button default name by [@FarukOzderim](https://github.com/FarukOzderim) in [PR 1243](https://github.com/gradio-app/gradio/pull/1243)
- Labels spacing by [@gary149](https://github.com/gary149) in [PR 1254](https://github.com/gradio-app/gradio/pull/1254)
- add global loader for gradio app by [@pngwn](https://github.com/pngwn) in [PR 1251](https://github.com/gradio-app/gradio/pull/1251)
- ui apis for dalle-mini by [@pngwn](https://github.com/pngwn) in [PR 1258](https://github.com/gradio-app/gradio/pull/1258)
- Add precision to Number, backend only by [@freddyaboulton](https://github.com/freddyaboulton) in [PR 1125](https://github.com/gradio-app/gradio/pull/1125)
- Website Design Changes by [@abidlabs](https://github.com/abidlabs) in [PR 1015](https://github.com/gradio-app/gradio/pull/1015)
- Small fixes for multiple demos compatible with 3.0 by [@radames](https://github.com/radames) in [PR 1257](https://github.com/gradio-app/gradio/pull/1257)
- Issue #1160: Model 3D component not destroyed correctly by [@dawoodkhan82](https://github.com/dawoodkhan82) in [PR 1219](https://github.com/gradio-app/gradio/pull/1219)
- Fixes to components by [@abidlabs](https://github.com/abidlabs) in [PR 1260](https://github.com/gradio-app/gradio/pull/1260)
- layout docs by [@abidlabs](https://github.com/abidlabs) in [PR 1263](https://github.com/gradio-app/gradio/pull/1263)
- Static forms by [@pngwn](https://github.com/pngwn) in [PR 1264](https://github.com/gradio-app/gradio/pull/1264)
- Cdn assets by [@pngwn](https://github.com/pngwn) in [PR 1265](https://github.com/gradio-app/gradio/pull/1265)
- update logo by [@gary149](https://github.com/gary149) in [PR 1266](https://github.com/gradio-app/gradio/pull/1266)
- fix slider by [@aliabid94](https://github.com/aliabid94) in [PR 1268](https://github.com/gradio-app/gradio/pull/1268)
- maybe fix auth in iframes by [@pngwn](https://github.com/pngwn) in [PR 1261](https://github.com/gradio-app/gradio/pull/1261)
- Improves "Getting Started" guide by [@abidlabs](https://github.com/abidlabs) in [PR 1269](https://github.com/gradio-app/gradio/pull/1269)
- Add embedded demos to website by [@aliabid94](https://github.com/aliabid94) in [PR 1270](https://github.com/gradio-app/gradio/pull/1270)
- Label hotfixes by [@abidlabs](https://github.com/abidlabs) in [PR 1281](https://github.com/gradio-app/gradio/pull/1281)
- General tweaks by [@pngwn](https://github.com/pngwn) in [PR 1276](https://github.com/gradio-app/gradio/pull/1276)
- only affect links within the document by [@pngwn](https://github.com/pngwn) in [PR 1282](https://github.com/gradio-app/gradio/pull/1282)
- release 3.0b9 by [@abidlabs](https://github.com/abidlabs) in [PR 1283](https://github.com/gradio-app/gradio/pull/1283)
- Dm by [@pngwn](https://github.com/pngwn) in [PR 1284](https://github.com/gradio-app/gradio/pull/1284)
- Website fixes by [@aliabd](https://github.com/aliabd) in [PR 1286](https://github.com/gradio-app/gradio/pull/1286)
- Create Streamables by [@aliabid94](https://github.com/aliabid94) in [PR 1279](https://github.com/gradio-app/gradio/pull/1279)
- ensure table works on mobile by [@pngwn](https://github.com/pngwn) in [PR 1277](https://github.com/gradio-app/gradio/pull/1277)
- changes by [@aliabid94](https://github.com/aliabid94) in [PR 1287](https://github.com/gradio-app/gradio/pull/1287)
- demo alignment on landing page by [@aliabd](https://github.com/aliabd) in [PR 1288](https://github.com/gradio-app/gradio/pull/1288)
- New meta img by [@aliabd](https://github.com/aliabd) in [PR 1289](https://github.com/gradio-app/gradio/pull/1289)
- updated PyPi version to 3.0 by [@abidlabs](https://github.com/abidlabs) in [PR 1290](https://github.com/gradio-app/gradio/pull/1290)
- Fix site by [@aliabid94](https://github.com/aliabid94) in [PR 1291](https://github.com/gradio-app/gradio/pull/1291)
- Mobile responsive guides by [@aliabd](https://github.com/aliabd) in [PR 1293](https://github.com/gradio-app/gradio/pull/1293)
- Update readme by [@abidlabs](https://github.com/abidlabs) in [PR 1292](https://github.com/gradio-app/gradio/pull/1292)
- gif by [@abidlabs](https://github.com/abidlabs) in [PR 1296](https://github.com/gradio-app/gradio/pull/1296)
- Allow decoding headerless b64 string [@1lint](https://github.com/1lint) in [PR 4031](https://github.com/gradio-app/gradio/pull/4031)

## Contributors Shoutout:

- [@JefferyChiang](https://github.com/JefferyChiang) made their first contribution in [PR 1004](https://github.com/gradio-app/gradio/pull/1004)
- [@NimaBoscarino](https://github.com/NimaBoscarino) made their first contribution in [PR 1000](https://github.com/gradio-app/gradio/pull/1000)
- [@ronvoluted](https://github.com/ronvoluted) made their first contribution in [PR 1050](https://github.com/gradio-app/gradio/pull/1050)
- [@radames](https://github.com/radames) made their first contribution in [PR 1074](https://github.com/gradio-app/gradio/pull/1074)
- [@freddyaboulton](https://github.com/freddyaboulton) made their first contribution in [PR 1085](https://github.com/gradio-app/gradio/pull/1085)<|MERGE_RESOLUTION|>--- conflicted
+++ resolved
@@ -4,11 +4,7 @@
 
 - Added `format` argument to `Audio` component by [@freddyaboulton](https://github.com/freddyaboulton) in [PR 4178](https://github.com/gradio-app/gradio/pull/4178)
 - Add JS client code snippets to use via api page by [@aliabd](https://github.com/aliabd) in [PR 3927](https://github.com/gradio-app/gradio/pull/3927).
-<<<<<<< HEAD
-No changes to highlight.
 - Update to the JS client by [@pngwn](https://github.com/pngwn) in [PR 4202](https://github.com/gradio-app/gradio/pull/4202)
-=======
->>>>>>> 2f2123b5
 
 ## Bug Fixes:
 
