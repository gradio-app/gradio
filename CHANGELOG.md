--- conflicted
+++ resolved
@@ -1,7 +1,6 @@
 # Upcoming Release 
 
 ## New Features:
-<<<<<<< HEAD
 
 ### Accessing the Requests Object Directly
 
@@ -20,10 +19,6 @@
 ```
 
 
-=======
-* Add support for `'password'` and `'email'` types to `Textbox`. [@pngwn](https://github.com/pngwn) in [PR 2653](https://github.com/gradio-app/gradio/pull/2653)
->>>>>>> 4b57984e
-
 ## Bug Fixes:
 * Updated the minimum FastApi used in tests to version 0.87 [@freddyaboulton](https://github.com/freddyaboulton) in [PR 2647](https://github.com/gradio-app/gradio/pull/2647)
 * Fixed bug where interfaces with examples could not be loaded with `gr.Interface.load` by [@freddyaboulton](https://github.com/freddyaboulton) [PR 2640](https://github.com/gradio-app/gradio/pull/2640)
@@ -39,7 +34,7 @@
 No changes to highlight.
 
 ## Full Changelog:
-No changes to highlight.
+* Add support for `'password'` and `'email'` types to `Textbox`. [@pngwn](https://github.com/pngwn) in [PR 2653](https://github.com/gradio-app/gradio/pull/2653)
 
 ## Contributors Shoutout:
 No changes to highlight.
