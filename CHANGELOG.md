# Upcoming Release

## New Features:

### Queue now works with reload mode!

You can now call `queue` on your `demo` outside of the `if __name__ == "__main__"` block and
run the script in reload mode with the `gradio` command. 

Any changes to the `app.py` file will be reflected in the webpage automatically and the queue will work
properly!


By [@freddyaboulton](https://github.com/freddyaboulton) in [PR 3089](https://github.com/gradio-app/gradio/pull/3089) 


### Allow serving files from additional directories

```python
demo = gr.Interface(...)
demo.launch(
  file_directories=["/var/lib/demo/path/to/resources"]
)
```

By [@maxaudron](https://github.com/maxaudron) in [PR 3075](https://github.com/gradio-app/gradio/pull/3075) 

## Bug Fixes:
- Fixes URL resolution on Windows by [@abidlabs](https://github.com/abidlabs) in [PR 3108](https://github.com/gradio-app/gradio/pull/3108) 
- Example caching now works with components without a label attribute (e.g. `Column`) by [@abidlabs](https://github.com/abidlabs) in [PR 3123](https://github.com/gradio-app/gradio/pull/3123) 
- Ensure the Video component correctly resets the UI state whe a new video source is loaded and reduce choppiness of UI by [@pngwn](https://github.com/abidlabs) in [PR 3117](https://github.com/gradio-app/gradio/pull/3117)
- Added a warning when attempting to launch an `Interface` via the `%%blocks` jupyter notebook magic command by [@freddyaboulton](https://github.com/freddyaboulton) in [PR 3126](https://github.com/gradio-app/gradio/pull/3126)

## Documentation Changes:
- Added a guide on the 4 kinds of Gradio Interfaces by [@yvrjsharma](https://github.com/yvrjsharma) and [@abidlabs](https://github.com/abidlabs) in [PR 3003](https://github.com/gradio-app/gradio/pull/3003) 
<<<<<<< HEAD
- Explained that the parameters in `launch` will not be respected when using reload mode, e.g. `gradio` command  by [@freddyaboulton](https://github.com/freddyaboulton) in [PR 3089](https://github.com/gradio-app/gradio/pull/3089) 
- Added a demo to show how to set up variable numbers of outputs in Gradio by  [@abidlabs](https://github.com/abidlabs) in [PR 3127](https://github.com/gradio-app/gradio/pull/3127) 
=======
* Explained that the parameters in `launch` will not be respected when using reload mode, e.g. `gradio` command by [@freddyaboulton](https://github.com/freddyaboulton) in [PR 3089](https://github.com/gradio-app/gradio/pull/3089) 
* Explained that the parameters in `launch` will not be respected when using reload mode, e.g. `gradio` command  by [@freddyaboulton](https://github.com/freddyaboulton) in [PR 3089](https://github.com/gradio-app/gradio/pull/3089) 
- Updated docs to reflect that the `equal_height` parameter should be passed to the `.style()` method of `gr.Row()` by [@freddyaboulton](https://github.com/freddyaboulton) in [PR 3125](https://github.com/gradio-app/gradio/pull/3125) 
>>>>>>> ec2b68f5

## Testing and Infrastructure Changes:
No changes to highlight.

## Breaking Changes:
No changes to highlight.

## Full Changelog:
- Changed URL of final image for `fake_diffusion` demos by [@freddyaboulton](https://github.com/freddyaboulton) in [PR 3120](https://github.com/gradio-app/gradio/pull/3120)


## Contributors Shoutout:
No changes to highlight.


# Version 3.17.1

## New Features:

### iOS image rotation fixed 🔄

Previously photos uploaded via iOS would be rotated after processing. This has been fixed by [@freddyaboulton](https://github.com/freddyaboulton) in [PR 3089](https://github.com/gradio-app/gradio/pull/3091)

#### Before
![image](https://user-images.githubusercontent.com/41651716/215846507-a36e9d05-1ac2-4867-8ab3-ce045a9415d9.png)

#### After
![image](https://user-images.githubusercontent.com/41651716/215846554-e41773ed-70f0-491a-9952-6a18babf91ef.png)

### Run on Kaggle kernels 🧪

A share link will automatically be created when running on Kaggle kernels (notebooks) so that the front-end is properly displayed.

![image](https://user-images.githubusercontent.com/41651716/216104254-2cf55599-449c-436c-b57e-40f6a83f9eee.png)

By [@freddyaboulton](https://github.com/freddyaboulton) in [PR 3101](https://github.com/gradio-app/gradio/pull/3101)

## Bug Fixes:
- Fix bug where examples were not rendered correctly for demos created with Blocks api that had multiple input compinents by [@freddyaboulton](https://github.com/freddyaboulton) in [PR 3090](https://github.com/gradio-app/gradio/pull/3090)
- Fix change event listener for JSON, HighlightedText, Chatbot by [@aliabid94](https://github.com/aliabid94) in [PR 3095](https://github.com/gradio-app/gradio/pull/3095)
- Fixes bug where video and file change event not working [@tomchang25](https://github.com/tomchang25) in [PR 3098](https://github.com/gradio-app/gradio/pull/3098)
- Fixes bug where static_video play and pause event not working [@tomchang25](https://github.com/tomchang25) in [PR 3098](https://github.com/gradio-app/gradio/pull/3098)
- Fixed `Gallery.style(grid=...)` by by [@aliabd](https://github.com/aliabd) in [PR 3107](https://github.com/gradio-app/gradio/pull/3107)

## Documentation Changes:
* Update chatbot guide to include blocks demo and markdown support section by [@dawoodkhan82](https://github.com/dawoodkhan82) in [PR 3023](https://github.com/gradio-app/gradio/pull/3023)
- Fix a broken link in the Quick Start guide, by [@cakiki](https://github.com/cakiki) in [PR 3109](https://github.com/gradio-app/gradio/pull/3109)
- Add a guide on using Gradio with [Comet](https://comet.com/), by [@DN6](https://github.com/DN6/) in [PR 3058](https://github.com/gradio-app/gradio/pull/3058)

## Testing and Infrastructure Changes:
No changes to highlight.

## Breaking Changes:
No changes to highlight.

## Full Changelog:
* Set minimum `markdown-it-py` version to `2.0.0` so that the dollar math plugin is compatible by [@freddyaboulton](https://github.com/freddyaboulton) in [PR 3102](https://github.com/gradio-app/gradio/pull/3102)

## Contributors Shoutout:
No changes to highlight.

# Version 3.17.0

## New Features:

### Extended support for Interface.load! 🏗️

You can now load `image-to-text` and `conversational` pipelines from the hub!

### Image-to-text Demo
```python
io = gr.Interface.load("models/nlpconnect/vit-gpt2-image-captioning",
                       api_key="<optional-api-key>")
io.launch()
```
<img width="1087" alt="image" src="https://user-images.githubusercontent.com/41651716/213260197-dc5d80b4-6e50-4b3a-a764-94980930ac38.png">

### conversational Demo
```python
chatbot = gr.Interface.load("models/microsoft/DialoGPT-medium",
                           api_key="<optional-api-key>")
chatbot.launch()
```
![chatbot_load](https://user-images.githubusercontent.com/41651716/213260220-3eaa25b7-a38b-48c6-adeb-2718bdf297a2.gif)


By [@freddyaboulton](https://github.com/freddyaboulton) in [PR 3011](https://github.com/gradio-app/gradio/pull/3011)

### Download Button added to Model3D Output Component 📥

No need for an additional file output component to enable model3d file downloads anymore. We now added a download button to the model3d component itself.

<img width="739" alt="Screenshot 2023-01-18 at 3 52 45 PM" src="https://user-images.githubusercontent.com/12725292/213294198-5f4fda35-bde7-450c-864f-d5683e7fa29a.png">

By [@dawoodkhan82](https://github.com/dawoodkhan82) in [PR 3014](https://github.com/gradio-app/gradio/pull/3014)

### Fixing Auth on Spaces 🔑

Authentication on spaces works now! Third party cookies must be enabled on your browser to be able
to log in. Some browsers disable third party cookies by default (Safari, Chrome Incognito).

![auth_spaces](https://user-images.githubusercontent.com/41651716/215528417-09538933-0576-4d1d-b3b9-1e877ab01905.gif)


## Bug Fixes:
* Fixes bug where interpretation event was not configured correctly by [@freddyaboulton](https://github.com/freddyaboulton) in [PR 2993](https://github.com/gradio-app/gradio/pull/2993)
* Fix relative import bug in reload mode by [@freddyaboulton](https://github.com/freddyaboulton) in [PR 2992](https://github.com/gradio-app/gradio/pull/2992)
* Fixes bug where png files were not being recognized when uploading images by [@abidlabs](https://github.com/abidlabs) in [PR 3002](https://github.com/gradio-app/gradio/pull/3002)
* Fixes bug where external Spaces could not be loaded and used as functions if they returned files by [@abidlabs](https://github.com/abidlabs) in [PR 3004](https://github.com/gradio-app/gradio/pull/3004)
* Fix bug where file serialization output was not JSON serializable by [@freddyaboulton](https://github.com/freddyaboulton) in [PR 2999](https://github.com/gradio-app/gradio/pull/2999)
* Fixes bug where png files were not being recognized when uploading images by [@abidlabs](https://github.com/abidlabs) in [PR 3002](https://github.com/gradio-app/gradio/pull/3002)
* Fixes bug where temporary uploaded files were not being added to temp sets by [@abidlabs](https://github.com/abidlabs) in [PR 3005](https://github.com/gradio-app/gradio/pull/3005)
* Fixes issue where markdown support in chatbot breaks older demos [@dawoodkhan82](https://github.com/dawoodkhan82) in [PR 3006](https://github.com/gradio-app/gradio/pull/3006)
* Fixes the `/file/` route that was broken in a recent change in [PR 3010](https://github.com/gradio-app/gradio/pull/3010)
* Fix bug where the Image component could not serialize image urls by [@freddyaboulton](https://github.com/freddyaboulton) in [PR 2957](https://github.com/gradio-app/gradio/pull/2957)
* Fix forwarding for guides after SEO renaming by [@aliabd](https://github.com/aliabd) in [PR 3017](https://github.com/gradio-app/gradio/pull/3017)
* Switch all pages on the website to use latest stable gradio by [@aliabd](https://github.com/aliabd) in [PR 3016](https://github.com/gradio-app/gradio/pull/3016)
* Fix bug related to deprecated parameters in `huggingface_hub` for the HuggingFaceDatasetSaver in [PR 3025](https://github.com/gradio-app/gradio/pull/3025)
* Added better support for symlinks in the way absolute paths are resolved by [@abidlabs](https://github.com/abidlabs) in [PR 3037](https://github.com/gradio-app/gradio/pull/3037)
* Fix several minor frontend bugs (loading animation, examples as gallery) frontend [@aliabid94](https://github.com/3026) in [PR 2961](https://github.com/gradio-app/gradio/pull/3026).
* Fixes bug that the chatbot sample code does not work with certain input value by [@petrov826](https://github.com/petrov826) in [PR 3039](https://github.com/gradio-app/gradio/pull/3039).
* Fix shadows for form element and ensure focus styles more visible in dark mode   [@pngwn](https://github.com/pngwn) in [PR 3042](https://github.com/gradio-app/gradio/pull/3042).
* Fixed bug where the Checkbox and Dropdown change events were not triggered in response to other component changes by [@freddyaboulton](https://github.com/freddyaboulton) in [PR 3045](https://github.com/gradio-app/gradio/pull/3045)
* Fix bug where the queue was not properly restarted after launching a `closed` app by [@freddyaboulton](https://github.com/freddyaboulton) in [PR 3022](https://github.com/gradio-app/gradio/pull/3022)
* Adding missing embedded components on docs by [@aliabd](https://github.com/aliabd) in [PR 3027](https://github.com/gradio-app/gradio/pull/3027)
* Fixes bug where app would crash if the `file_types` parameter of `gr.File` or `gr.UploadButton` was not a list by [@freddyaboulton](https://github.com/freddyaboulton) in [PR 3048](https://github.com/gradio-app/gradio/pull/3048)
* Ensure CSS mounts correctly regardless of how many Gradio instances are on the page [@pngwn](https://github.com/pngwn) in [PR 3059](https://github.com/gradio-app/gradio/pull/3059).
* Fix bug where input component was not hidden in the frontend for `UploadButton` by  [@freddyaboulton](https://github.com/freddyaboulton) in [PR 3053](https://github.com/gradio-app/gradio/pull/3053)
* Fixes issue where after clicking submit or undo, the sketch output wouldn't clear. [@dawoodkhan82](https://github.com/dawoodkhan82) in [PR 3047](https://github.com/gradio-app/gradio/pull/3047)
* Ensure spaces embedded via the web component always use the correct URLs for server requests and change ports for testing to avoid strange collisions when users are working with embedded apps locally by [@pngwn](https://github.com/pngwn) in [PR 3065](https://github.com/gradio-app/gradio/pull/3065)
* Preserve selected image of Gallery through updated by [@freddyaboulton](https://github.com/freddyaboulton) in [PR 3061](https://github.com/gradio-app/gradio/pull/3061)
* Fix bug where auth was not respected on HF spaces by [@freddyaboulton](https://github.com/freddyaboulton) and [@aliabid94](https://github.com/aliabid94) in [PR 3049](https://github.com/gradio-app/gradio/pull/3049)
* Fixes bug where tabs selected attribute not working if manually change tab by [@tomchang25](https://github.com/tomchang25) in [3055](https://github.com/gradio-app/gradio/pull/3055)
* Change chatbot to show dots on progress, and fix bug where chatbot would not stick to bottom in the case of images by [@aliabid94](https://github.com/aliabid94) in [PR 3067](https://github.com/gradio-app/gradio/pull/3079)

## Documentation Changes:
* SEO improvements to guides by[@aliabd](https://github.com/aliabd) in [PR 2915](https://github.com/gradio-app/gradio/pull/2915)
* Use `gr.LinePlot` for the `blocks_kinematics` demo by [@freddyaboulton](https://github.com/freddyaboulton) in [PR 2998](https://github.com/gradio-app/gradio/pull/2998)
* Updated the `interface_series_load` to include some inline markdown code by [@abidlabs](https://github.com/abidlabs) in [PR 3051](https://github.com/gradio-app/gradio/pull/3051)

## Testing and Infrastructure Changes:
* Adds a GitHub action to test if any large files (> 5MB) are present by [@abidlabs](https://github.com/abidlabs) in [PR 3013](https://github.com/gradio-app/gradio/pull/3013)

## Breaking Changes:
No changes to highlight.

## Full Changelog:
* Rewrote frontend using CSS variables for themes by [@pngwn](https://github.com/pngwn) in [PR 2840](https://github.com/gradio-app/gradio/pull/2840)
* Moved telemetry requests to run on background threads by [@abidlabs](https://github.com/abidlabs) in [PR 3054](https://github.com/gradio-app/gradio/pull/3054)


## Contributors Shoutout:
No changes to highlight.


# Version 3.16.2

## New Features:
No changes to highlight.

## Bug Fixes:
* Fixed file upload fails for files with zero size by [@dawoodkhan82](https://github.com/dawoodkhan82) in [PR 2923](https://github.com/gradio-app/gradio/pull/2923)
* Fixed bug where `mount_gradio_app` would not launch if the queue was enabled in a gradio app by [@freddyaboulton](https://github.com/freddyaboulton) in [PR 2939](https://github.com/gradio-app/gradio/pull/2939)
* Fix custom long CSS handling in Blocks by [@anton-l](https://github.com/anton-l) in [PR 2953](https://github.com/gradio-app/gradio/pull/2953)
* Recovers the dropdown change event by [@abidlabs](https://github.com/abidlabs) in [PR 2954](https://github.com/gradio-app/gradio/pull/2954).
* Fix audio file output by [@aliabid94](https://github.com/aliabid94) in [PR 2961](https://github.com/gradio-app/gradio/pull/2961).
* Fixed bug where file extensions of really long files were not kept after download by [@freddyaboulton](https://github.com/freddyaboulton) in [PR 2929](https://github.com/gradio-app/gradio/pull/2929)
* Fix bug where outputs for examples where not being returned by the backend by [@freddyaboulton](https://github.com/freddyaboulton) in [PR 2955](https://github.com/gradio-app/gradio/pull/2955)
* Fix bug in `blocks_plug` demo that prevented switching tabs programmatically with python [@TashaSkyUp](https://github.com/https://github.com/TashaSkyUp) in [PR 2971](https://github.com/gradio-app/gradio/pull/2971).

## Documentation Changes:
No changes to highlight.

## Testing and Infrastructure Changes:
No changes to highlight.

## Breaking Changes:
No changes to highlight.

## Full Changelog:
No changes to highlight.

## Contributors Shoutout:
No changes to highlight.


# Version 3.16.1

## New Features:

No changes to highlight.

## Bug Fixes:
* Fix audio file output by [@aliabid94](https://github.com/aliabid94) in [PR 2950](https://github.com/gradio-app/gradio/pull/2950).

## Documentation Changes:
No changes to highlight.

## Testing and Infrastructure Changes:
No changes to highlight.

## Breaking Changes:
No changes to highlight.

## Full Changelog:
No changes to highlight.

## Contributors Shoutout:
No changes to highlight.

# Version 3.16.0

## New Features:

### Send custom progress updates by adding a `gr.Progress` argument after the input arguments to any function. Example:

```python
def reverse(word, progress=gr.Progress()):
    progress(0, desc="Starting")
    time.sleep(1)
    new_string = ""
    for letter in progress.tqdm(word, desc="Reversing"):
        time.sleep(0.25)
        new_string = letter + new_string
    return new_string

demo = gr.Interface(reverse, gr.Text(), gr.Text())
```

Progress indicator bar by [@aliabid94](https://github.com/aliabid94) in [PR 2750](https://github.com/gradio-app/gradio/pull/2750).

* Added `title` argument to `TabbedInterface` by @MohamedAliRashad in [#2888](https://github.com/gradio-app/gradio/pull/2888)
* Add support for specifying file extensions for `gr.File` and `gr.UploadButton`, using `file_types` parameter (e.g  `gr.File(file_count="multiple", file_types=["text", ".json", ".csv"])`) by @dawoodkhan82 in [#2901](https://github.com/gradio-app/gradio/pull/2901)
* Added `multiselect` option to `Dropdown` by @dawoodkhan82 in [#2871](https://github.com/gradio-app/gradio/pull/2871)

### With `multiselect` set to `true` a user can now select multiple options from the `gr.Dropdown` component.

```python
gr.Dropdown(["angola", "pakistan", "canada"], multiselect=True, value=["angola"])
```
<img width="610" alt="Screenshot 2023-01-03 at 4 14 36 PM" src="https://user-images.githubusercontent.com/12725292/210442547-c86975c9-4b4f-4b8e-8803-9d96e6a8583a.png">


## Bug Fixes:
* Fixed bug where an error opening an audio file led to a crash by [@FelixDombek](https://github.com/FelixDombek) in [PR 2898](https://github.com/gradio-app/gradio/pull/2898)
* Fixed bug where setting `default_enabled=False` made it so that the entire queue did not start by [@freddyaboulton](https://github.com/freddyaboulton) in [PR 2876](https://github.com/gradio-app/gradio/pull/2876)
* Fixed bug where csv preview for DataFrame examples would show filename instead of file contents by [@freddyaboulton](https://github.com/freddyaboulton) in [PR 2877](https://github.com/gradio-app/gradio/pull/2877)
* Fixed bug where an error raised after yielding iterative output would not be displayed in the browser by
[@JaySmithWpg](https://github.com/JaySmithWpg) in [PR 2889](https://github.com/gradio-app/gradio/pull/2889)
* Fixed bug in `blocks_style` demo that was preventing it from launching by [@freddyaboulton](https://github.com/freddyaboulton) in [PR 2890](https://github.com/gradio-app/gradio/pull/2890)
* Fixed bug where files could not be downloaded by [@freddyaboulton](https://github.com/freddyaboulton) in [PR 2926](https://github.com/gradio-app/gradio/pull/2926)
* Fixed bug where cached examples were not displaying properly by [@a-rogalska](https://github.com/a-rogalska) in [PR 2974](https://github.com/gradio-app/gradio/pull/2974)

## Documentation Changes:
* Added a Guide on using Google Sheets to create a real-time dashboard with Gradio's `DataFrame` and `LinePlot` component, by [@abidlabs](https://github.com/abidlabs) in [PR 2816](https://github.com/gradio-app/gradio/pull/2816)
* Add a components - events matrix on the docs by [@aliabd](https://github.com/aliabd) in [PR 2921](https://github.com/gradio-app/gradio/pull/2921)

## Testing and Infrastructure Changes:
* Deployed PRs from forks to spaces by [@freddyaboulton](https://github.com/freddyaboulton) in [PR 2895](https://github.com/gradio-app/gradio/pull/2895)

## Breaking Changes:
No changes to highlight.

## Full Changelog:
* The `default_enabled` parameter of the `Blocks.queue` method has no effect by [@freddyaboulton](https://github.com/freddyaboulton) in [PR 2876](https://github.com/gradio-app/gradio/pull/2876)
* Added typing to several Python files in codebase by [@abidlabs](https://github.com/abidlabs) in [PR 2887](https://github.com/gradio-app/gradio/pull/2887)
* Excluding untracked files from demo notebook check action by [@aliabd](https://github.com/aliabd) in [PR 2897](https://github.com/gradio-app/gradio/pull/2897)
* Optimize images and gifs by [@aliabd](https://github.com/aliabd) in [PR 2922](https://github.com/gradio-app/gradio/pull/2922)
* Updated typing by [@1nF0rmed](https://github.com/1nF0rmed) in [PR 2904](https://github.com/gradio-app/gradio/pull/2904)

## Contributors Shoutout:
* @JaySmithWpg for making their first contribution to gradio!
* @MohamedAliRashad for making their first contribution to gradio!

# Version 3.15.0

## New Features:

Gradio's newest plotting component `gr.LinePlot`! 📈

With this component you can easily create time series visualizations with customizable
appearance for your demos and dashboards ... all without having to know an external plotting library.

For an example of the api see below:

```python
gr.LinePlot(stocks,
            x="date",
            y="price",
            color="symbol",
            color_legend_position="bottom",
            width=600, height=400, title="Stock Prices")
```
![image](https://user-images.githubusercontent.com/41651716/208711646-81ae3745-149b-46a3-babd-0569aecdd409.png)


By [@freddyaboulton](https://github.com/freddyaboulton) in [PR 2807](https://github.com/gradio-app/gradio/pull/2807)

## Bug Fixes:
* Fixed bug where the `examples_per_page` parameter of the `Examples` component was not passed to the internal `Dataset` component by [@freddyaboulton](https://github.com/freddyaboulton) in [PR 2861](https://github.com/gradio-app/gradio/pull/2861)
* Fixes loading Spaces that have components with default values by [@abidlabs](https://github.com/abidlabs) in [PR 2855](https://github.com/gradio-app/gradio/pull/2855)
* Fixes flagging when `allow_flagging="auto"` in `gr.Interface()` by [@abidlabs](https://github.com/abidlabs) in [PR 2695](https://github.com/gradio-app/gradio/pull/2695)
* Fixed bug where passing a non-list value to `gr.CheckboxGroup` would crash the entire app by [@freddyaboulton](https://github.com/freddyaboulton) in [PR 2866](https://github.com/gradio-app/gradio/pull/2866)

## Documentation Changes:
* Added a Guide on using BigQuery with Gradio's `DataFrame` and `ScatterPlot` component,
by [@abidlabs](https://github.com/abidlabs) in [PR 2794](https://github.com/gradio-app/gradio/pull/2794)

## Testing and Infrastructure Changes:
No changes to highlight.

## Breaking Changes:
No changes to highlight.

## Full Changelog:
* Fixed importing gradio can cause PIL.Image.registered_extensions() to break by `[@aliencaocao](https://github.com/aliencaocao)` in `[PR 2846](https://github.com/gradio-app/gradio/pull/2846)`
* Fix css glitch and navigation in docs by [@aliabd](https://github.com/aliabd) in [PR 2856](https://github.com/gradio-app/gradio/pull/2856)
* Added the ability to set `x_lim`, `y_lim` and legend positions for `gr.ScatterPlot` by  [@freddyaboulton](https://github.com/freddyaboulton) in [PR 2807](https://github.com/gradio-app/gradio/pull/2807)
* Remove footers and min-height the correct way by [@aliabd](https://github.com/aliabd) in [PR 2860](https://github.com/gradio-app/gradio/pull/2860)

## Contributors Shoutout:
No changes to highlight.

# Version 3.14.0

## New Features:

### Add Waveform Visual Support to Audio
Adds a `gr.make_waveform()` function that creates a waveform video by combining an audio and an optional background image by [@dawoodkhan82](http://github.com/dawoodkhan82) and [@aliabid94](http://github.com/aliabid94) in [PR 2706](https://github.com/gradio-app/gradio/pull/2706. Helpful for making audio outputs much more shareable.

![waveform screenrecording](https://user-images.githubusercontent.com/7870876/206062396-164a5e71-451a-4fe0-94a7-cbe9269d57e6.gif)

### Allows Every Component to Accept an `every` Parameter

When a component's initial value is a function, the `every` parameter re-runs the function every `every` seconds. By [@abidlabs](https://github.com/abidlabs) in [PR 2806](https://github.com/gradio-app/gradio/pull/2806). Here's a code example:

```py
import gradio as gr

with gr.Blocks() as demo:
    df = gr.DataFrame(run_query, every=60*60)

demo.queue().launch()
```

## Bug Fixes:
* Fixed issue where too many temporary files were created, all with randomly generated
filepaths. Now fewer temporary files are created and are assigned a path that is a
hash based on the file contents by [@abidlabs](https://github.com/abidlabs) in [PR 2758](https://github.com/gradio-app/gradio/pull/2758)

## Documentation Changes:
No changes to highlight.

## Testing and Infrastructure Changes:
No changes to highlight.

## Breaking Changes:
No changes to highlight.

## Full Changelog:
No changes to highlight.

## Contributors Shoutout:
No changes to highlight.


# Version 3.13.2

## New Features:
No changes to highlight.

## Bug Fixes:
No changes to highlight.

## Documentation Changes:
* Improves documentation of several queuing-related parameters by [@abidlabs](https://github.com/abidlabs) in [PR 2825](https://github.com/gradio-app/gradio/pull/2825)

## Testing and Infrastructure Changes:
* Remove h11 pinning by [@ecederstrand]([https://github.com/abidlabs](https://github.com/ecederstrand)) in [PR 2820]([https://github.com/gradio-app/gradio/pull/2808](https://github.com/gradio-app/gradio/pull/2820))

## Breaking Changes:
No changes to highlight.

## Full Changelog:
No changes to highlight.

## Contributors Shoutout:
No changes to highlight.

# Version 3.13.1

## New Features:

### New Shareable Links

Replaces tunneling logic based on ssh port-forwarding to that based on `frp` by [XciD](https://github.com/XciD) and [Wauplin](https://github.com/Wauplin) in [PR 2509](https://github.com/gradio-app/gradio/pull/2509)

You don't need to do anything differently, but when you set `share=True` in `launch()`,
you'll get this message and a public link that look a little bit different:

```bash
Setting up a public link... we have recently upgraded the way public links are generated. If you encounter any problems, please downgrade to gradio version 3.13.0
.
Running on public URL: https://bec81a83-5b5c-471e.gradio.live
```

These links are a more secure and scalable way to create shareable demos!

## Bug Fixes:
* Allows `gr.Dataframe()` to take a `pandas.DataFrame` that includes numpy array and other types as its initial value, by [@abidlabs](https://github.com/abidlabs) in [PR 2804](https://github.com/gradio-app/gradio/pull/2804)
* Add `altair` to requirements.txt by [@freddyaboulton](https://github.com/freddyaboulton) in [PR 2811](https://github.com/gradio-app/gradio/pull/2811)
* Added aria-labels to icon buttons that are built into UI components by [@emilyuhde](http://github.com/emilyuhde) in [PR 2791](https://github.com/gradio-app/gradio/pull/2791)

## Documentation Changes:
* Fixed some typos in the "Plot Component for Maps" guide by [@freddyaboulton](https://github.com/freddyaboulton) in [PR 2811](https://github.com/gradio-app/gradio/pull/2811)

## Testing and Infrastructure Changes:
* Fixed test for IP address by [@abidlabs](https://github.com/abidlabs) in [PR 2808](https://github.com/gradio-app/gradio/pull/2808)

## Breaking Changes:
No changes to highlight.

## Full Changelog:
* Fixed typo in parameter `visible` in classes in `templates.py` by [@abidlabs](https://github.com/abidlabs) in [PR 2805](https://github.com/gradio-app/gradio/pull/2805)
* Switched external service for getting IP address from `https://api.ipify.org` to `https://checkip.amazonaws.com/` by [@abidlabs](https://github.com/abidlabs) in [PR 2810](https://github.com/gradio-app/gradio/pull/2810)

## Contributors Shoutout:
No changes to highlight.

* Fixed typo in parameter `visible` in classes in `templates.py` by [@abidlabs](https://github.com/abidlabs) in [PR 2805](https://github.com/gradio-app/gradio/pull/2805)
* Switched external service for getting IP address from `https://api.ipify.org` to `https://checkip.amazonaws.com/` by [@abidlabs](https://github.com/abidlabs) in [PR 2810](https://github.com/gradio-app/gradio/pull/2810)


# Version 3.13.0

## New Features:

### Scatter plot component

It is now possible to create a scatter plot natively in Gradio!

The `gr.ScatterPlot` component accepts a pandas dataframe and some optional configuration parameters
and will automatically create a plot for you!

This is the first of many native plotting components in Gradio!

For an example of how to use `gr.ScatterPlot` see below:

```python
import gradio as gr
from vega_datasets import data

cars = data.cars()

with gr.Blocks() as demo:
    gr.ScatterPlot(show_label=False,
                   value=cars,
                   x="Horsepower",
                   y="Miles_per_Gallon",
                   color="Origin",
                   tooltip="Name",
                   title="Car Data",
                   y_title="Miles per Gallon",
                   color_legend_title="Origin of Car").style(container=False)

demo.launch()
```

<img width="404" alt="image" src="https://user-images.githubusercontent.com/41651716/206737726-4c4da5f0-dee8-4f0a-b1e1-e2b75c4638e9.png">


By [@freddyaboulton](https://github.com/freddyaboulton) in [PR 2764](https://github.com/gradio-app/gradio/pull/2764)


### Support for altair plots

The `Plot` component can now accept altair plots as values!
Simply return an altair plot from your event listener and gradio will display it in the front-end.
See the example below:

```python
import gradio as gr
import altair as alt
from vega_datasets import data

cars = data.cars()
chart = (
    alt.Chart(cars)
    .mark_point()
    .encode(
        x="Horsepower",
        y="Miles_per_Gallon",
        color="Origin",
    )
)

with gr.Blocks() as demo:
    gr.Plot(value=chart)
demo.launch()
```

<img width="1366" alt="image" src="https://user-images.githubusercontent.com/41651716/204660697-f994316f-5ca7-4e8a-93bc-eb5e0d556c91.png">

By [@freddyaboulton](https://github.com/freddyaboulton) in [PR 2741](https://github.com/gradio-app/gradio/pull/2741)

### Set the background color of a Label component

The `Label` component now accepts a `color` argument by [@freddyaboulton](https://github.com/freddyaboulton) in [PR 2736](https://github.com/gradio-app/gradio/pull/2736).
The `color` argument should either be a valid css color name or hexadecimal string.
You can update the color with `gr.Label.update`!

This lets you create Alert and Warning boxes with the `Label` component. See below:

```python
import gradio as gr
import random

def update_color(value):
    if value < 0:
        # This is bad so use red
        return "#FF0000"
    elif 0 <= value <= 20:
        # Ok but pay attention (use orange)
        return "#ff9966"
    else:
        # Nothing to worry about
        return None

def update_value():
    choice = random.choice(['good', 'bad', 'so-so'])
    color = update_color(choice)
    return gr.Label.update(value=choice, color=color)


with gr.Blocks() as demo:
    label = gr.Label(value=-10)
    demo.load(lambda: update_value(), inputs=None, outputs=[label], every=1)
demo.queue().launch()
```

![label_bg_color_update](https://user-images.githubusercontent.com/41651716/204400372-80e53857-f26f-4a38-a1ae-1acadff75e89.gif)

### Add Brazilian Portuguese translation

Add Brazilian Portuguese translation (pt-BR.json) by [@pstwh](http://github.com/pstwh) in [PR 2753](https://github.com/gradio-app/gradio/pull/2753):

<img width="951" alt="image" src="https://user-images.githubusercontent.com/1778297/206615305-4c52031e-3f7d-4df2-8805-a79894206911.png">

## Bug Fixes:
* Fixed issue where image thumbnails were not showing when an example directory was provided
by [@abidlabs](https://github.com/abidlabs) in [PR 2745](https://github.com/gradio-app/gradio/pull/2745)
* Fixed bug loading audio input models from the hub by [@freddyaboulton](https://github.com/freddyaboulton) in [PR 2779](https://github.com/gradio-app/gradio/pull/2779).
* Fixed issue where entities were not merged when highlighted text was generated from the
dictionary inputs [@payoto](https://github.com/payoto) in [PR 2767](https://github.com/gradio-app/gradio/pull/2767)
* Fixed bug where generating events did not finish running even if the websocket connection was closed by [@freddyaboulton](https://github.com/freddyaboulton) in [PR 2783](https://github.com/gradio-app/gradio/pull/2783).

## Documentation Changes:
No changes to highlight.

## Testing and Infrastructure Changes:
No changes to highlight.

## Breaking Changes:
No changes to highlight.

## Full Changelog:
* Images in the chatbot component are now resized if they exceed a max width by [@abidlabs](https://github.com/abidlabs) in [PR 2748](https://github.com/gradio-app/gradio/pull/2748)
* Missing parameters have been added to `gr.Blocks().load()` by [@abidlabs](https://github.com/abidlabs) in [PR 2755](https://github.com/gradio-app/gradio/pull/2755)
* Deindex share URLs from search by [@aliabd](https://github.com/aliabd) in [PR 2772](https://github.com/gradio-app/gradio/pull/2772)
* Redirect old links and fix broken ones by [@aliabd](https://github.com/aliabd) in [PR 2774](https://github.com/gradio-app/gradio/pull/2774)

## Contributors Shoutout:
No changes to highlight.

# Version 3.12.0

## New Features:

### The `Chatbot` component now supports a subset of Markdown (including bold, italics, code, images)

You can now pass in some Markdown to the Chatbot component and it will show up,
meaning that you can pass in images as well! by [@abidlabs](https://github.com/abidlabs) in [PR 2731](https://github.com/gradio-app/gradio/pull/2731)

Here's a simple example that references a local image `lion.jpg` that is in the same
folder as the Python script:

```py
import gradio as gr

with gr.Blocks() as demo:
    gr.Chatbot([("hi", "hello **abubakar**"), ("![](/file=lion.jpg)", "cool pic")])

demo.launch()
```

![Alt text](https://user-images.githubusercontent.com/1778297/204357455-5c1a4002-eee7-479d-9a1e-ba2c12522723.png)

To see a more realistic example, see the new demo `/demo/chatbot_multimodal/run.py`.


### Latex support
Added mathtext (a subset of latex) support to gr.Markdown. Added by [@kashif](https://github.com/kashif) and [@aliabid94](https://github.com/aliabid94) in [PR 2696](https://github.com/gradio-app/gradio/pull/2696).

Example of how it can be used:

```python
gr.Markdown(
    r"""
    # Hello World! $\frac{\sqrt{x + y}}{4}$ is today's lesson.
    """)
```

### Update Accordion properties from the backend

You can now update the Accordion `label` and `open` status with `gr.Accordion.update` by [@freddyaboulton](https://github.com/freddyaboulton) in [PR 2690](https://github.com/gradio-app/gradio/pull/2690)

```python
import gradio as gr

with gr.Blocks() as demo:
    with gr.Accordion(label="Open for greeting", open=False) as accordion:
        gr.Textbox("Hello!")
    open_btn = gr.Button(value="Open Accordion")
    close_btn = gr.Button(value="Close Accordion")
    open_btn.click(
        lambda: gr.Accordion.update(open=True, label="Open Accordion"),
        inputs=None,
        outputs=[accordion],
    )
    close_btn.click(
        lambda: gr.Accordion.update(open=False, label="Closed Accordion"),
        inputs=None,
        outputs=[accordion],
    )
demo.launch()
```

![update_accordion](https://user-images.githubusercontent.com/41651716/203164176-b102eae3-babe-4986-ae30-3ab4f400cedc.gif)

## Bug Fixes:
* Fixed bug where requests timeout is missing from utils.version_check() by [@yujiehecs](https://github.com/yujiehecs) in [PR 2729](https://github.com/gradio-app/gradio/pull/2729)
* Fixed bug where so that the `File` component can properly preprocess files to "binary" byte-string format by [CoffeeVampir3](https://github.com/CoffeeVampir3) in [PR 2727](https://github.com/gradio-app/gradio/pull/2727)
* Fixed bug to ensure that filenames are less than 200 characters even for non-English languages by [@SkyTNT](https://github.com/SkyTNT) in [PR 2685](https://github.com/gradio-app/gradio/pull/2685)

## Documentation Changes:
* Performance improvements to docs on mobile by  [@aliabd](https://github.com/aliabd) in [PR 2730](https://github.com/gradio-app/gradio/pull/2730)

## Testing and Infrastructure Changes:
No changes to highlight.

## Breaking Changes:
No changes to highlight.

## Full Changelog:
* Make try examples button more prominent by [@aliabd](https://github.com/aliabd) in [PR 2705](https://github.com/gradio-app/gradio/pull/2705)
* Fix id clashes in docs by [@aliabd](https://github.com/aliabd) in [PR 2713](https://github.com/gradio-app/gradio/pull/2713)
* Fix typos in guide docs by [@andridns](https://github.com/andridns) in [PR 2722](https://github.com/gradio-app/gradio/pull/2722)
* Add option to `include_audio` in Video component. When `True`, for `source="webcam"` this will record audio and video, for `source="upload"` this will retain  the audio in an uploaded video by [@mandargogate](https://github.com/MandarGogate) in [PR 2721](https://github.com/gradio-app/gradio/pull/2721)

## Contributors Shoutout:
* [@andridns](https://github.com/andridns) made their first contribution in [PR 2722](https://github.com/gradio-app/gradio/pull/2722)!


# Version 3.11.0

## New Features:

### Upload Button
There is now a new component called the `UploadButton` which is a file upload component but in button form! You can also specify what file types it should accept in the form of a list (ex: `image`, `video`, `audio`, `text`, or generic `file`). Added by [@dawoodkhan82](https://github.com/dawoodkhan82) in [PR 2591](https://github.com/gradio-app/gradio/pull/2591).

Example of how it can be used:

```python
import gradio as gr

def upload_file(files):
    file_paths = [file.name for file in files]
    return file_paths

with gr.Blocks() as demo:
    file_output = gr.File()
    upload_button = gr.UploadButton("Click to Upload a File", file_types=["image", "video"], file_count="multiple")
    upload_button.upload(upload_file, upload_button, file_output)

demo.launch()
```
### Revamped API documentation page

New API Docs page with in-browser playground and updated aesthetics. [@gary149](https://github.com/gary149) in [PR 2652](https://github.com/gradio-app/gradio/pull/2652)

### Revamped Login page

Previously our login page had its own CSS, had no dark mode, and had an ugly json message on the wrong credentials. Made the page more aesthetically consistent, added dark mode support, and a nicer error message. [@aliabid94](https://github.com/aliabid94) in [PR 2684](https://github.com/gradio-app/gradio/pull/2684)

### Accessing the Requests Object Directly

You can now access the Request object directly in your Python function by [@abidlabs](https://github.com/abidlabs) in [PR 2641](https://github.com/gradio-app/gradio/pull/2641). This means that you can access request headers, the client IP address, and so on. In order to use it, add a parameter to your function and set its type hint to be `gr.Request`. Here's a simple example:

```py
import gradio as gr

def echo(name, request: gr.Request):
    if request:
        print("Request headers dictionary:", request.headers)
        print("IP address:", request.client.host)
    return name

io = gr.Interface(echo, "textbox", "textbox").launch()
```

## Bug Fixes:
* Fixed bug that limited files from being sent over websockets to 16MB. The new limit
is now 1GB  by [@abidlabs](https://github.com/abidlabs) in [PR 2709](https://github.com/gradio-app/gradio/pull/2709)

## Documentation Changes:
* Updated documentation for embedding Gradio demos on Spaces as web components by
[@julien-c](https://github.com/julien-c) in [PR 2698](https://github.com/gradio-app/gradio/pull/2698)
* Updated IFrames in Guides to use the host URL instead of the Space name to be consistent with the new method for embedding Spaces, by
[@julien-c](https://github.com/julien-c) in [PR 2692](https://github.com/gradio-app/gradio/pull/2692)
 * Colab buttons on every demo in the website! Just click open in colab, and run the demo there.



https://user-images.githubusercontent.com/9021060/202878400-cb16ed47-f4dd-4cb0-b2f0-102a9ff64135.mov

## Testing and Infrastructure Changes:
No changes to highlight.

## Breaking Changes:
No changes to highlight.

## Full Changelog:
* Better warnings and error messages for `gr.Interface.load()` by [@abidlabs](https://github.com/abidlabs) in [PR 2694](https://github.com/gradio-app/gradio/pull/2694)
* Add open in colab buttons to demos in docs and /demos by [@aliabd](https://github.com/aliabd) in [PR 2608](https://github.com/gradio-app/gradio/pull/2608)
* Apply different formatting for the types in component docstrings by [@aliabd](https://github.com/aliabd) in [PR 2707](https://github.com/gradio-app/gradio/pull/2707)

## Contributors Shoutout:
No changes to highlight.

# Version 3.10.1

## New Features:
No changes to highlight.

## Bug Fixes:
* Passes kwargs into `gr.Interface.load()` by [@abidlabs](https://github.com/abidlabs) in [PR 2669](https://github.com/gradio-app/gradio/pull/2669)

## Documentation Changes:
No changes to highlight.

## Testing and Infrastructure Changes:
No changes to highlight.

## Breaking Changes:
No changes to highlight.

## Full Changelog:
* Clean up printed statements in Embedded Colab Mode by [@aliabid94](https://github.com/aliabid94) in [PR 2612](https://github.com/gradio-app/gradio/pull/2612)

## Contributors Shoutout:
No changes to highlight.


# Version 3.10.0

* Add support for `'password'` and `'email'` types to `Textbox`. [@pngwn](https://github.com/pngwn) in [PR 2653](https://github.com/gradio-app/gradio/pull/2653)
* `gr.Textbox` component will now raise an exception if `type` is not "text", "email", or "password" [@pngwn](https://github.com/pngwn) in [PR 2653](https://github.com/gradio-app/gradio/pull/2653). This will cause demos using the deprecated `gr.Textbox(type="number")` to raise an exception.

## Bug Fixes:
* Updated the minimum FastApi used in tests to version 0.87 by [@freddyaboulton](https://github.com/freddyaboulton) in [PR 2647](https://github.com/gradio-app/gradio/pull/2647)
* Fixed bug where interfaces with examples could not be loaded with `gr.Interface.load` by [@freddyaboulton](https://github.com/freddyaboulton) [PR 2640](https://github.com/gradio-app/gradio/pull/2640)
* Fixed bug where the `interactive` property of a component could not be updated by [@freddyaboulton](https://github.com/freddyaboulton) in [PR 2639](https://github.com/gradio-app/gradio/pull/2639)
* Fixed bug where some URLs were not being recognized as valid URLs and thus were not
loading correctly in various components by [@abidlabs](https://github.com/abidlabs) in [PR 2659](https://github.com/gradio-app/gradio/pull/2659)


## Documentation Changes:
* Fix some typos in the embedded demo names in "05_using_blocks_like_functions.md" by [@freddyaboulton](https://github.com/freddyaboulton) in [PR 2656](https://github.com/gradio-app/gradio/pull/2656)

## Testing and Infrastructure Changes:
No changes to highlight.

## Breaking Changes:
No changes to highlight.

## Full Changelog:
* Add support for `'password'` and `'email'` types to `Textbox`. [@pngwn](https://github.com/pngwn) in [PR 2653](https://github.com/gradio-app/gradio/pull/2653)

## Contributors Shoutout:
No changes to highlight.


# Version 3.9.1

## New Features:
No changes to highlight.

## Bug Fixes:
* Only set a min height on md and html when loading by [@pngwn](https://github.com/pngwn) in [PR 2623](https://github.com/gradio-app/gradio/pull/2623)

## Documentation Changes:
* See docs for the latest gradio commit to main as well the latest pip release:

![main-vs-pip](https://user-images.githubusercontent.com/9021060/199607887-aab1ae4e-a070-4527-966d-024397abe15b.gif)

* Modified the "Connecting To a Database Guide" to use `pd.read_sql` as opposed to low-level postgres connector by [@freddyaboulton](https://github.com/freddyaboulton) in [PR 2604](https://github.com/gradio-app/gradio/pull/2604)

## Testing and Infrastructure Changes:
No changes to highlight.

## Breaking Changes:
No changes to highlight.

## Full Changelog:
* Dropdown for seeing docs as latest or main by [@aliabd](https://github.com/aliabd) in [PR 2544](https://github.com/gradio-app/gradio/pull/2544)
* Allow `gr.Templates` to accept parameters to override the defaults by [@abidlabs](https://github.com/abidlabs) in [PR 2600](https://github.com/gradio-app/gradio/pull/2600)
* Components now throw a `ValueError()` if constructed with invalid parameters for `type` or `source` (for components that take those parameters) in [PR 2610](https://github.com/gradio-app/gradio/pull/2610)
* Allow auth with using queue by [@GLGDLY](https://github.com/GLGDLY) in [PR 2611](https://github.com/gradio-app/gradio/pull/2611)

## Contributors Shoutout:
No changes to highlight.


# Version 3.9

## New Features:
* Gradio is now embedded directly in colab without requiring the share link by [@aliabid94](https://github.com/aliabid94) in [PR 2455](https://github.com/gradio-app/gradio/pull/2455)

### Calling functions by api_name in loaded apps

When you load an upstream app with `gr.Blocks.load`, you can now specify which fn
to call with the `api_name` parameter.

```python
import gradio as gr
english_translator = gr.Blocks.load(name="spaces/gradio/english-translator")
german = english_translator("My name is Freddy", api_name='translate-to-german')
```

The `api_name` parameter will take precendence over the `fn_index` parameter.

## Bug Fixes:
* Fixed bug where None could not be used for File,Model3D, and Audio examples by [@freddyaboulton](https://github.com/freddyaboulton) in [PR 2588](https://github.com/gradio-app/gradio/pull/2588)
* Fixed links in Plotly map guide + demo by [@dawoodkhan82](https://github.com/dawoodkhan82) in [PR 2578](https://github.com/gradio-app/gradio/pull/2578)
* `gr.Blocks.load()` now correctly loads example files from Spaces [@abidlabs](https://github.com/abidlabs) in [PR 2594](https://github.com/gradio-app/gradio/pull/2594)
* Fixed bug when image clear started upload dialog [@mezotaken](https://github.com/mezotaken) in [PR 2577](https://github.com/gradio-app/gradio/pull/2577)

## Documentation Changes:
* Added a Guide on how to configure the queue for maximum performance by [@abidlabs](https://github.com/abidlabs) in [PR 2558](https://github.com/gradio-app/gradio/pull/2558)


## Testing and Infrastructure Changes:
No changes to highlight.

## Breaking Changes:
No changes to highlight.

## Full Changelog:
* Add `api_name` to `Blocks.__call__` by  [@freddyaboulton](https://github.com/freddyaboulton) in [PR 2593](https://github.com/gradio-app/gradio/pull/2593)
* Update queue with using deque & update requirements by [@GLGDLY](https://github.com/GLGDLY) in [PR 2428](https://github.com/gradio-app/gradio/pull/2428)


## Contributors Shoutout:
No changes to highlight.


# Version 3.8.2

## Bug Fixes:

* Ensure gradio apps embedded via spaces use the correct endpoint for predictions. [@pngwn](https://github.com/pngwn) in [PR 2567](https://github.com/gradio-app/gradio/pull/2567)
* Ensure gradio apps embedded via spaces use the correct websocket protocol. [@pngwn](https://github.com/pngwn) in [PR 2571](https://github.com/gradio-app/gradio/pull/2571)

## New Features:

### Running Events Continuously
Gradio now supports the ability to run an event continuously on a fixed schedule. To use this feature,
pass `every=# of seconds` to the event definition. This will run the event every given number of seconds!

This can be used to:
* Create live visualizations that show the most up to date data
* Refresh the state of the frontend automatically in response to changes in the backend

Here is an example of a live plot that refreshes every half second:
```python
import math
import gradio as gr
import plotly.express as px
import numpy as np


plot_end = 2 * math.pi


def get_plot(period=1):
    global plot_end
    x = np.arange(plot_end - 2 * math.pi, plot_end, 0.02)
    y = np.sin(2*math.pi*period * x)
    fig = px.line(x=x, y=y)
    plot_end += 2 * math.pi
    return fig


with gr.Blocks() as demo:
    with gr.Row():
        with gr.Column():
            gr.Markdown("Change the value of the slider to automatically update the plot")
            period = gr.Slider(label="Period of plot", value=1, minimum=0, maximum=10, step=1)
            plot = gr.Plot(label="Plot (updates every half second)")

    dep = demo.load(get_plot, None, plot, every=0.5)
    period.change(get_plot, period, plot, every=0.5, cancels=[dep])

demo.queue().launch()
```

![live_demo](https://user-images.githubusercontent.com/41651716/198357377-633ce460-4e31-47bd-8202-1440cdd6fe19.gif)


## Bug Fixes:
No changes to highlight.

## Documentation Changes:
* Explained how to set up `queue` and `auth` when working with reload mode by by [@freddyaboulton](https://github.com/freddyaboulton) in [PR 3089](https://github.com/gradio-app/gradio/pull/3089) 

## Testing and Infrastructure Changes:
No changes to highlight.

## Breaking Changes:
No changes to highlight.

## Full Changelog:
* Allows loading private Spaces by passing an an `api_key` to `gr.Interface.load()`
by [@abidlabs](https://github.com/abidlabs) in [PR 2568](https://github.com/gradio-app/gradio/pull/2568)

## Contributors Shoutout:
No changes to highlight.


# Version 3.8

## New Features:
* Allows event listeners to accept a single dictionary as its argument, where the keys are the components and the values are the component values. This is set by passing the input components in the event listener as a set instead of a list. [@aliabid94](https://github.com/aliabid94) in [PR 2550](https://github.com/gradio-app/gradio/pull/2550)

## Bug Fixes:
* Fix whitespace issue when using plotly. [@dawoodkhan82](https://github.com/dawoodkhan82) in [PR 2548](https://github.com/gradio-app/gradio/pull/2548)
* Apply appropriate alt text to all gallery images. [@camenduru](https://github.com/camenduru) in [PR 2358](https://github.com/gradio-app/gradio/pull/2538)
* Removed erroneous tkinter import in gradio.blocks by [@freddyaboulton](https://github.com/freddyaboulton) in [PR 2555](https://github.com/gradio-app/gradio/pull/2555)

## Documentation Changes:
No changes to highlight.

## Testing and Infrastructure Changes:
No changes to highlight.

## Breaking Changes:
No changes to highlight.

## Full Changelog:
* Added the `every` keyword to event listeners that runs events on a fixed schedule by [@freddyaboulton](https://github.com/freddyaboulton) in [PR 2512](https://github.com/gradio-app/gradio/pull/2512)
* Fix whitespace issue when using plotly. [@dawoodkhan82](https://github.com/dawoodkhan82) in [PR 2548](https://github.com/gradio-app/gradio/pull/2548)
* Apply appropriate alt text to all gallery images. [@camenduru](https://github.com/camenduru) in [PR 2358](https://github.com/gradio-app/gradio/pull/2538)

## Contributors Shoutout:
No changes to highlight.


# Version 3.7

## New Features:

### Batched Functions

Gradio now supports the ability to pass *batched* functions. Batched functions are just
functions which take in a list of inputs and return a list of predictions.

For example, here is a batched function that takes in two lists of inputs (a list of
words and a list of ints), and returns a list of trimmed words as output:

```py
import time

def trim_words(words, lens):
    trimmed_words = []
    time.sleep(5)
    for w, l in zip(words, lens):
        trimmed_words.append(w[:l])
    return [trimmed_words]
```

The advantage of using batched functions is that if you enable queuing, the Gradio
server can automatically *batch* incoming requests and process them in parallel,
potentially speeding up your demo. Here's what the Gradio code looks like (notice
the `batch=True` and `max_batch_size=16` -- both of these parameters can be passed
into event triggers or into the `Interface` class)

```py
import gradio as gr

with gr.Blocks() as demo:
    with gr.Row():
        word = gr.Textbox(label="word", value="abc")
        leng = gr.Number(label="leng", precision=0, value=1)
        output = gr.Textbox(label="Output")
    with gr.Row():
        run = gr.Button()

    event = run.click(trim_words, [word, leng], output, batch=True, max_batch_size=16)

demo.queue()
demo.launch()
```

In the example above, 16 requests could be processed in parallel (for a total inference
time of 5 seconds), instead of each request being processed separately (for a total
inference time of 80 seconds).

### Upload Event

`Video`, `Audio`, `Image`, and `File` components now support a `upload()` event that is triggered when a user uploads a file into any of these components.

Example usage:

```py
import gradio as gr

with gr.Blocks() as demo:
    with gr.Row():
        input_video = gr.Video()
        output_video = gr.Video()

     # Clears the output video when an input video is uploaded
    input_video.upload(lambda : None, None, output_video)
```


## Bug Fixes:
* Fixes issue where plotly animations, interactivity, titles, legends, were not working properly. [@dawoodkhan82](https://github.com/dawoodkhan82) in [PR 2486](https://github.com/gradio-app/gradio/pull/2486)
* Prevent requests to the `/api` endpoint from skipping the queue if the queue is enabled for that event by [@freddyaboulton](https://github.com/freddyaboulton) in [PR 2493](https://github.com/gradio-app/gradio/pull/2493)
* Fixes a bug with `cancels` in event triggers so that it works properly if multiple
Blocks are rendered by [@abidlabs](https://github.com/abidlabs) in [PR 2530](https://github.com/gradio-app/gradio/pull/2530)
* Prevent invalid targets of events from crashing the whole application. [@pngwn](https://github.com/pngwn) in [PR 2534](https://github.com/gradio-app/gradio/pull/2534)
* Properly dequeue cancelled events when multiple apps are rendered by [@freddyaboulton](https://github.com/freddyaboulton) in [PR 2540](https://github.com/gradio-app/gradio/pull/2540)

## Documentation Changes:
* Added an example interactive dashboard to the "Tabular & Plots" section of the Demos page by [@freddyaboulton](https://github.com/freddyaboulton) in [PR 2508](https://github.com/gradio-app/gradio/pull/2508)

## Testing and Infrastructure Changes:
No changes to highlight.

## Breaking Changes:
No changes to highlight.

## Full Changelog:
* Fixes the error message if a user builds Gradio locally and tries to use `share=True` by [@abidlabs](https://github.com/abidlabs) in [PR 2502](https://github.com/gradio-app/gradio/pull/2502)
* Allows the render() function to return self by [@Raul9595](https://github.com/Raul9595) in [PR 2514](https://github.com/gradio-app/gradio/pull/2514)
* Fixes issue where plotly animations, interactivity, titles, legends, were not working properly. [@dawoodkhan82](https://github.com/dawoodkhan82) in [PR 2486](https://github.com/gradio-app/gradio/pull/2486)
* Gradio now supports batched functions by [@abidlabs](https://github.com/abidlabs) in [PR 2218](https://github.com/gradio-app/gradio/pull/2218)
* Add `upload` event for `Video`, `Audio`, `Image`, and `File` components [@dawoodkhan82](https://github.com/dawoodkhan82) in [PR 2448](https://github.com/gradio-app/gradio/pull/2456)
* Changes websocket path for Spaces as it is no longer necessary to have a different URL for websocket connections on Spaces by [@abidlabs](https://github.com/abidlabs) in [PR 2528](https://github.com/gradio-app/gradio/pull/2528)
* Clearer error message when events are defined outside of a Blocks scope, and a warning if you
try to use `Series` or `Parallel` with `Blocks` by [@abidlabs](https://github.com/abidlabs) in [PR 2543](https://github.com/gradio-app/gradio/pull/2543)
* Adds support for audio samples that are in `float64`, `float16`, or `uint16` formats by [@abidlabs](https://github.com/abidlabs) in [PR 2545](https://github.com/gradio-app/gradio/pull/2545)

## Contributors Shoutout:
No changes to highlight.


# Version 3.6

## New Features:

### Cancelling Running Events
Running events can be cancelled when other events are triggered! To test this feature, pass the `cancels` parameter to the event listener.
For this feature to work, the queue must be enabled.

![cancel_on_change_rl](https://user-images.githubusercontent.com/41651716/195952623-61a606bd-e82b-4e1a-802e-223154cb8727.gif)

Code:
```python
import time
import gradio as gr

def fake_diffusion(steps):
    for i in range(steps):
        time.sleep(1)
        yield str(i)

def long_prediction(*args, **kwargs):
    time.sleep(10)
    return 42


with gr.Blocks() as demo:
    with gr.Row():
        with gr.Column():
            n = gr.Slider(1, 10, value=9, step=1, label="Number Steps")
            run = gr.Button()
            output = gr.Textbox(label="Iterative Output")
            stop = gr.Button(value="Stop Iterating")
        with gr.Column():
            prediction = gr.Number(label="Expensive Calculation")
            run_pred = gr.Button(value="Run Expensive Calculation")
        with gr.Column():
            cancel_on_change = gr.Textbox(label="Cancel Iteration and Expensive Calculation on Change")

    click_event = run.click(fake_diffusion, n, output)
    stop.click(fn=None, inputs=None, outputs=None, cancels=[click_event])
    pred_event = run_pred.click(fn=long_prediction, inputs=None, outputs=prediction)

    cancel_on_change.change(None, None, None, cancels=[click_event, pred_event])


demo.queue(concurrency_count=1, max_size=20).launch()
```

For interfaces, a stop button will be added automatically if the function uses a `yield` statement.

```python
import gradio as gr
import time

def iteration(steps):
    for i in range(steps):
       time.sleep(0.5)
       yield i

gr.Interface(iteration,
             inputs=gr.Slider(minimum=1, maximum=10, step=1, value=5),
             outputs=gr.Number()).queue().launch()
```

![stop_interface_rl](https://user-images.githubusercontent.com/41651716/195952883-e7ca4235-aae3-4852-8f28-96d01d0c5822.gif)


## Bug Fixes:
* Add loading status tracker UI to HTML and Markdown components. [@pngwn](https://github.com/pngwn) in [PR 2474](https://github.com/gradio-app/gradio/pull/2474)
* Fixed videos being mirrored in the front-end if source is not webcam by [@freddyaboulton](https://github.com/freddyaboulton) in [PR 2475](https://github.com/gradio-app/gradio/pull/2475)
* Add clear button for timeseries component [@dawoodkhan82](https://github.com/dawoodkhan82) in [PR 2487](https://github.com/gradio-app/gradio/pull/2487)
* Removes special characters from temporary filenames so that the files can be served by components [@abidlabs](https://github.com/abidlabs) in [PR 2480](https://github.com/gradio-app/gradio/pull/2480)
* Fixed infinite reload loop when mounting gradio as a sub application by [@freddyaboulton](https://github.com/freddyaboulton) in [PR 2477](https://github.com/gradio-app/gradio/pull/2477)

## Documentation Changes:
* Adds a demo to show how a sound alert can be played upon completion of a prediction by [@abidlabs](https://github.com/abidlabs) in [PR 2478](https://github.com/gradio-app/gradio/pull/2478)

## Testing and Infrastructure Changes:
No changes to highlight.

## Breaking Changes:
No changes to highlight.

## Full Changelog:
* Enable running events to be cancelled from other events by [@freddyaboulton](https://github.com/freddyaboulton) in [PR 2433](https://github.com/gradio-app/gradio/pull/2433)
* Small fix for version check before reuploading demos by [@aliabd](https://github.com/aliabd) in [PR 2469](https://github.com/gradio-app/gradio/pull/2469)
* Add loading status tracker UI to HTML and Markdown components. [@pngwn](https://github.com/pngwn) in [PR 2400](https://github.com/gradio-app/gradio/pull/2474)
* Add clear button for timeseries component [@dawoodkhan82](https://github.com/dawoodkhan82) in [PR 2487](https://github.com/gradio-app/gradio/pull/2487)

## Contributors Shoutout:
No changes to highlight.


# Version 3.5

## Bug Fixes:

* Ensure that Gradio does not take control of the HTML page title when embedding a gradio app as a web component, this behaviour flipped by adding `control_page_title="true"` to the webcomponent. [@pngwn](https://github.com/pngwn) in [PR 2400](https://github.com/gradio-app/gradio/pull/2400)
* Decreased latency in iterative-output demos by making the iteration asynchronous [@freddyaboulton](https://github.com/freddyaboulton) in [PR 2409](https://github.com/gradio-app/gradio/pull/2409)
* Fixed queue getting stuck under very high load by [@freddyaboulton](https://github.com/freddyaboulton) in [PR 2374](https://github.com/gradio-app/gradio/pull/2374)
* Ensure that components always behave as if `interactive=True` were set when the following conditions are true:
  - no default value is provided,
  - they are not set as the input or output of an event,
  - `interactive` kwarg is not set.

  [@pngwn](https://github.com/pngwn) in [PR 2459](https://github.com/gradio-app/gradio/pull/2459)

## New Features:

* When an `Image` component is set to `source="upload"`, it is now possible to drag and drop and image to replace a previously uploaded image by [@pngwn](https://github.com/pngwn) in [PR 1711](https://github.com/gradio-app/gradio/issues/1711)
* The `gr.Dataset` component now accepts `HTML` and `Markdown` components by [@abidlabs](https://github.com/abidlabs) in [PR 2437](https://github.com/gradio-app/gradio/pull/2437)


## Documentation Changes:
* Improved documentation for the `gr.Dataset` component by [@abidlabs](https://github.com/abidlabs) in [PR 2437](https://github.com/gradio-app/gradio/pull/2437)

## Testing and Infrastructure Changes:
No changes to highlight.

## Breaking Changes:
* The `Carousel` component is officially deprecated. Since gradio 3.0, code containing the `Carousel` component would throw warnings. As of the next release, the `Carousel` component will raise an exception.

## Full Changelog:
* Speeds up Gallery component by using temporary files instead of base64 representation in the front-end by [@proxyphi](https://github.com/proxyphi), [@pngwn](https://github.com/pngwn), and [@abidlabs](https://github.com/abidlabs) in [PR 2265](https://github.com/gradio-app/gradio/pull/2265)
* Fixed some embedded demos in the guides by not loading the gradio web component in some guides by [@freddyaboulton](https://github.com/freddyaboulton) in [PR 2403](https://github.com/gradio-app/gradio/pull/2403)
* When an `Image` component is set to `source="upload"`, it is now possible to drag and drop and image to replace a previously uploaded image by [@pngwn](https://github.com/pngwn) in [PR 2400](https://github.com/gradio-app/gradio/pull/2410)
* Improve documentation of the `Blocks.load()` event by [@abidlabs](https://github.com/abidlabs) in [PR 2413](https://github.com/gradio-app/gradio/pull/2413)
* Decreased latency in iterative-output demos by making the iteration asynchronous [@freddyaboulton](https://github.com/freddyaboulton) in [PR 2409](https://github.com/gradio-app/gradio/pull/2409)
* Updated share link message to reference new Spaces Hardware [@abidlabs](https://github.com/abidlabs) in [PR 2423](https://github.com/gradio-app/gradio/pull/2423)
* Automatically restart spaces if they're down by [@aliabd](https://github.com/aliabd) in [PR 2405](https://github.com/gradio-app/gradio/pull/2405)
* Carousel component is now deprecated by [@abidlabs](https://github.com/abidlabs) in [PR 2434](https://github.com/gradio-app/gradio/pull/2434)
* Build Gradio from source in ui tests by by [@freddyaboulton](https://github.com/freddyaboulton) in [PR 2440](https://github.com/gradio-app/gradio/pull/2440)
* Change "return ValueError" to "raise ValueError" by [@vzakharov](https://github.com/vzakharov) in [PR 2445](https://github.com/gradio-app/gradio/pull/2445)
* Add guide on creating a map demo using the `gr.Plot()` component [@dawoodkhan82](https://github.com/dawoodkhan82) in [PR 2402](https://github.com/gradio-app/gradio/pull/2402)
* Add blur event for `Textbox` and `Number` components [@dawoodkhan82](https://github.com/dawoodkhan82) in [PR 2448](https://github.com/gradio-app/gradio/pull/2448)
* Stops a gradio launch from hogging a port even after it's been killed [@aliabid94](https://github.com/aliabid94) in [PR 2453](https://github.com/gradio-app/gradio/pull/2453)
* Fix embedded interfaces on touch screen devices by [@aliabd](https://github.com/aliabd) in [PR 2457](https://github.com/gradio-app/gradio/pull/2457)
* Upload all demos to spaces by [@aliabd](https://github.com/aliabd) in [PR 2281](https://github.com/gradio-app/gradio/pull/2281)

## Contributors Shoutout:
No changes to highlight.


# Version 3.4.1

## New Features:

### 1. See Past and Upcoming Changes in the Release History 👀

You can now see gradio's release history directly on the website, and also keep track of upcoming changes. Just go [here](https://gradio.app/changelog/).

![release-history](https://user-images.githubusercontent.com/9021060/193145458-3de699f7-7620-45de-aa73-a1c1b9b96257.gif)

## Bug Fixes:

1. Fix typo in guide image path by [@freddyaboulton](https://github.com/freddyaboulton) in [PR 2357](https://github.com/gradio-app/gradio/pull/2357)
2. Raise error if Blocks has duplicate component with same IDs by [@abidlabs](https://github.com/abidlabs) in [PR 2359](https://github.com/gradio-app/gradio/pull/2359)
3. Catch the permission exception on the audio component by [@Ian-GL](https://github.com/Ian-GL) in [PR 2330](https://github.com/gradio-app/gradio/pull/2330)
4. Fix image_classifier_interface_load demo by [@freddyaboulton](https://github.com/freddyaboulton) in [PR 2365](https://github.com/gradio-app/gradio/pull/2365)
5. Fix combining adjacent components without gaps by introducing `gr.Row(variant="compact")` by [@aliabid94](https://github.com/aliabid94) in [PR 2291](https://github.com/gradio-app/gradio/pull/2291) This comes with deprecation of the following arguments for `Component.style`: `round`, `margin`, `border`.
6. Fix audio streaming, which was previously choppy in [PR 2351](https://github.com/gradio-app/gradio/pull/2351). Big thanks to [@yannickfunk](https://github.com/yannickfunk) for the proposed solution.
7. Fix bug where new typeable slider doesn't respect the minimum and maximum values [@dawoodkhan82](https://github.com/dawoodkhan82) in [PR 2380](https://github.com/gradio-app/gradio/pull/2380)


## Documentation Changes:

1. New Guide: Connecting to a Database 🗄️

    A new guide by [@freddyaboulton](https://github.com/freddyaboulton) that explains how you can use Gradio to connect your app to a database. Read more [here](https://gradio.app/connecting_to_a_database/).

2. New Guide: Running Background Tasks 🥷

    A new guide by [@freddyaboulton](https://github.com/freddyaboulton) that explains how you can run background tasks from your gradio app. Read more [here](https://gradio.app/running_background_tasks/).

3. Small fixes to docs for `Image` component by [@abidlabs](https://github.com/abidlabs) in [PR 2372](https://github.com/gradio-app/gradio/pull/2372)


## Testing and Infrastructure Changes:
No changes to highlight.

## Breaking Changes:
No changes to highlight.

## Full Changelog:

* Create a guide on how to connect an app to a database hosted on the cloud by [@freddyaboulton](https://github.com/freddyaboulton) in [PR 2341](https://github.com/gradio-app/gradio/pull/2341)
* Removes `analytics` dependency by [@abidlabs](https://github.com/abidlabs) in [PR 2347](https://github.com/gradio-app/gradio/pull/2347)
* Add guide on launching background tasks from your app by [@freddyaboulton](https://github.com/freddyaboulton) in [PR 2350](https://github.com/gradio-app/gradio/pull/2350)
* Fix typo in guide image path by [@freddyaboulton](https://github.com/freddyaboulton) in [PR 2357](https://github.com/gradio-app/gradio/pull/2357)
* Raise error if Blocks has duplicate component with same IDs by [@abidlabs](https://github.com/abidlabs) in [PR 2359](https://github.com/gradio-app/gradio/pull/2359)
* Hotfix: fix version back to 3.4 by [@abidlabs](https://github.com/abidlabs) in [PR 2361](https://github.com/gradio-app/gradio/pull/2361)
* Change version.txt to 3.4 instead of 3.4.0 by [@aliabd](https://github.com/aliabd) in [PR 2363](https://github.com/gradio-app/gradio/pull/2363)
* Catch the permission exception on the audio component by [@Ian-GL](https://github.com/Ian-GL) in [PR 2330](https://github.com/gradio-app/gradio/pull/2330)
* Fix image_classifier_interface_load demo by [@freddyaboulton](https://github.com/freddyaboulton) in [PR 2365](https://github.com/gradio-app/gradio/pull/2365)
* Small fixes to docs for `Image` component by [@abidlabs](https://github.com/abidlabs) in [PR 2372](https://github.com/gradio-app/gradio/pull/2372)
* Automated Release Notes by [@freddyaboulton](https://github.com/freddyaboulton) in [PR 2306](https://github.com/gradio-app/gradio/pull/2306)
* Fixed small typos in the docs [@julien-c](https://github.com/julien-c) in [PR 2373](https://github.com/gradio-app/gradio/pull/2373)
* Adds ability to disable pre/post-processing for examples [@abidlabs](https://github.com/abidlabs) in [PR 2383](https://github.com/gradio-app/gradio/pull/2383)
* Copy changelog file in website docker by [@aliabd](https://github.com/aliabd) in [PR 2384](https://github.com/gradio-app/gradio/pull/2384)
* Lets users provide a `gr.update()` dictionary even if post-processing is diabled [@abidlabs](https://github.com/abidlabs) in [PR 2385](https://github.com/gradio-app/gradio/pull/2385)
* Fix bug where errors would cause apps run in reload mode to hang forever by [@freddyaboulton](https://github.com/freddyaboulton) in [PR 2394](https://github.com/gradio-app/gradio/pull/2394)
* Fix bug where new typeable slider doesn't respect the minimum and maximum values [@dawoodkhan82](https://github.com/dawoodkhan82) in [PR 2380](https://github.com/gradio-app/gradio/pull/2380)


## Contributors Shoutout:
No changes to highlight.

# Version 3.4

## New Features:

### 1. Gallery Captions 🖼️

You can now pass captions to images in the Gallery component. To do so you need to pass a {List} of (image, {str} caption) tuples. This is optional and the component also accepts just a list of the images.

Here's an example:

```python
import gradio as gr

images_with_captions = [
    ("https://images.unsplash.com/photo-1551969014-7d2c4cddf0b6", "Cheetah by David Groves"),
    ("https://images.unsplash.com/photo-1546182990-dffeafbe841d", "Lion by Francesco"),
    ("https://images.unsplash.com/photo-1561731216-c3a4d99437d5", "Tiger by Mike Marrah")
    ]

with gr.Blocks() as demo:
    gr.Gallery(value=images_with_captions)

demo.launch()
```

<img src="https://user-images.githubusercontent.com/9021060/192399521-7360b1a9-7ce0-443e-8e94-863a230a7dbe.gif" alt="gallery_captions" width="1000"/>

### 2. Type Values into the Slider 🔢

You can now type values directly on the Slider component! Here's what it looks like:

![type-slider](https://user-images.githubusercontent.com/9021060/192399877-76b662a1-fede-4417-a932-fc15f0da7360.gif)

### 3. Better Sketching and Inpainting 🎨

We've made a lot of changes to our Image component so that it can support better sketching and inpainting.

Now supports:
* A standalone black-and-white sketch
```python
import gradio as gr
demo = gr.Interface(lambda x: x, gr.Sketchpad(), gr.Image())
demo.launch()
```
![bw](https://user-images.githubusercontent.com/9021060/192410264-b08632b5-7b2a-4f86-afb0-5760e7b474cf.gif)


* A standalone color sketch
```python
import gradio as gr
demo = gr.Interface(lambda x: x, gr.Paint(), gr.Image())
demo.launch()
```
![color-sketch](https://user-images.githubusercontent.com/9021060/192410500-3c8c3e64-a5fd-4df2-a991-f0a5cef93728.gif)


* An uploadable image with black-and-white or color sketching

```python
import gradio as gr
demo = gr.Interface(lambda x: x, gr.Image(source='upload', tool='color-sketch'), gr.Image()) # for black and white, tool = 'sketch'
demo.launch()
```
![sketch-new](https://user-images.githubusercontent.com/9021060/192402422-e53cb7b6-024e-448c-87eb-d6a35a63c476.gif)


* Webcam with black-and-white or color sketching

```python
import gradio as gr
demo = gr.Interface(lambda x: x, gr.Image(source='webcam', tool='color-sketch'), gr.Image()) # for black and white, tool = 'sketch'
demo.launch()
```
![webcam-sketch](https://user-images.githubusercontent.com/9021060/192410820-0ffaf324-776e-4e1f-9de6-0fdbbf4940fa.gif)


As well as other fixes


## Bug Fixes:
1. Fix bug where max concurrency count is not respected in queue by [@freddyaboulton](https://github.com/freddyaboulton) in [PR 2286](https://github.com/gradio-app/gradio/pull/2286)
2. fix : queue could be blocked by [@SkyTNT](https://github.com/SkyTNT) in [PR 2288](https://github.com/gradio-app/gradio/pull/2288)
3. Supports `gr.update()` in example caching by [@abidlabs](https://github.com/abidlabs) in [PR 2309](https://github.com/gradio-app/gradio/pull/2309)
4. Clipboard fix for iframes by [@abidlabs](https://github.com/abidlabs) in [PR 2321](https://github.com/gradio-app/gradio/pull/2321)
5. Fix: Dataframe column headers are reset when you add a new column by [@dawoodkhan82](https://github.com/dawoodkhan82) in [PR 2318](https://github.com/gradio-app/gradio/pull/2318)
6. Added support for URLs for Video, Audio, and Image by [@abidlabs](https://github.com/abidlabs) in [PR 2256](https://github.com/gradio-app/gradio/pull/2256)
7. Add documentation about how to create and use the Gradio FastAPI app by [@abidlabs](https://github.com/abidlabs) in [PR 2263](https://github.com/gradio-app/gradio/pull/2263)

## Documentation Changes:
1. Adding a Playground Tab to the Website by [@aliabd](https://github.com/aliabd) in [PR 1860](https://github.com/gradio-app/gradio/pull/1860)
3. Gradio for Tabular Data Science Workflows Guide by [@merveenoyan](https://github.com/merveenoyan) in [PR 2199](https://github.com/gradio-app/gradio/pull/2199)
4. Promotes `postprocess` and `preprocess` to documented parameters by [@abidlabs](https://github.com/abidlabs) in [PR 2293](https://github.com/gradio-app/gradio/pull/2293)
5. Update 2)key_features.md by [@voidxd](https://github.com/voidxd) in [PR 2326](https://github.com/gradio-app/gradio/pull/2326)
6. Add docs to blocks context postprocessing function by [@Ian-GL](https://github.com/Ian-GL) in [PR 2332](https://github.com/gradio-app/gradio/pull/2332)

## Testing and Infrastructure Changes
1. Website fixes and refactoring by [@aliabd](https://github.com/aliabd) in [PR 2280](https://github.com/gradio-app/gradio/pull/2280)
2. Don't deploy to spaces on release by [@freddyaboulton](https://github.com/freddyaboulton) in [PR 2313](https://github.com/gradio-app/gradio/pull/2313)

## Full Changelog:
* Website fixes and refactoring by [@aliabd](https://github.com/aliabd) in [PR 2280](https://github.com/gradio-app/gradio/pull/2280)
* Fix bug where max concurrency count is not respected in queue by [@freddyaboulton](https://github.com/freddyaboulton) in [PR 2286](https://github.com/gradio-app/gradio/pull/2286)
* Promotes `postprocess` and `preprocess` to documented parameters by [@abidlabs](https://github.com/abidlabs) in [PR 2293](https://github.com/gradio-app/gradio/pull/2293)
* Raise warning when trying to cache examples but not all inputs have examples by [@freddyaboulton](https://github.com/freddyaboulton) in [PR 2279](https://github.com/gradio-app/gradio/pull/2279)
* fix : queue could be blocked by [@SkyTNT](https://github.com/SkyTNT) in [PR 2288](https://github.com/gradio-app/gradio/pull/2288)
* Don't deploy to spaces on release by [@freddyaboulton](https://github.com/freddyaboulton) in [PR 2313](https://github.com/gradio-app/gradio/pull/2313)
* Supports `gr.update()` in example caching by [@abidlabs](https://github.com/abidlabs) in [PR 2309](https://github.com/gradio-app/gradio/pull/2309)
* Respect Upstream Queue when loading interfaces/blocks from Spaces by [@freddyaboulton](https://github.com/freddyaboulton) in [PR 2294](https://github.com/gradio-app/gradio/pull/2294)
* Clipboard fix for iframes by [@abidlabs](https://github.com/abidlabs) in [PR 2321](https://github.com/gradio-app/gradio/pull/2321)
* Sketching + Inpainting Capabilities to Gradio by [@abidlabs](https://github.com/abidlabs) in [PR 2144](https://github.com/gradio-app/gradio/pull/2144)
* Update 2)key_features.md by [@voidxd](https://github.com/voidxd) in [PR 2326](https://github.com/gradio-app/gradio/pull/2326)
* release 3.4b3 by [@abidlabs](https://github.com/abidlabs) in [PR 2328](https://github.com/gradio-app/gradio/pull/2328)
* Fix: Dataframe column headers are reset when you add a new column by [@dawoodkhan82](https://github.com/dawoodkhan82) in [PR 2318](https://github.com/gradio-app/gradio/pull/2318)
* Start queue when gradio is a sub application by [@freddyaboulton](https://github.com/freddyaboulton) in [PR 2319](https://github.com/gradio-app/gradio/pull/2319)
* Fix Web Tracker Script by [@aliabd](https://github.com/aliabd) in [PR 2308](https://github.com/gradio-app/gradio/pull/2308)
* Add docs to blocks context postprocessing function by [@Ian-GL](https://github.com/Ian-GL) in [PR 2332](https://github.com/gradio-app/gradio/pull/2332)
* Fix typo in iterator variable name in run_predict function by [@freddyaboulton](https://github.com/freddyaboulton) in [PR 2340](https://github.com/gradio-app/gradio/pull/2340)
* Add captions to galleries by [@aliabid94](https://github.com/aliabid94) in [PR 2284](https://github.com/gradio-app/gradio/pull/2284)
* Typeable value on gradio.Slider by [@dawoodkhan82](https://github.com/dawoodkhan82) in [PR 2329](https://github.com/gradio-app/gradio/pull/2329)

## Contributors Shoutout:
* [@SkyTNT](https://github.com/SkyTNT) made their first contribution in [PR 2288](https://github.com/gradio-app/gradio/pull/2288)
* [@voidxd](https://github.com/voidxd) made their first contribution in [PR 2326](https://github.com/gradio-app/gradio/pull/2326)


# Version 3.3

## New Features:

### 1. Iterative Outputs ⏳

You can now create an iterative output simply by having your function return a generator!

Here's (part of) an example that was used to generate the interface below it. [See full code](https://colab.research.google.com/drive/1m9bWS6B82CT7bw-m4L6AJR8za7fEK7Ov?usp=sharing).

```python
def predict(steps, seed):
    generator = torch.manual_seed(seed)
    for i in range(1,steps):
        yield pipeline(generator=generator, num_inference_steps=i)["sample"][0]
```


![example](https://user-images.githubusercontent.com/9021060/189086273-f5e7087d-71fa-4158-90a9-08e84da0421c.mp4)

### 2. Accordion Layout 🆕

This version of Gradio introduces a new layout component to Blocks: the Accordion. Wrap your elements in a neat, expandable layout that allows users to toggle them as needed.

Usage: ([Read the docs](https://gradio.app/docs/#accordion))

```python
with gr.Accordion("open up"):
# components here
```

![accordion](https://user-images.githubusercontent.com/9021060/189088465-f0ffd7f0-fc6a-42dc-9249-11c5e1e0529b.gif)

### 3. Skops Integration 📈

Our new integration with [skops](https://huggingface.co/blog/skops) allows you to load tabular classification and regression models directly from the [hub](https://huggingface.co/models).

Here's a classification example showing how quick it is to set up an interface for a [model](https://huggingface.co/scikit-learn/tabular-playground).

```python
import gradio as gr
gr.Interface.load("models/scikit-learn/tabular-playground").launch()
```

![187936493-5c90c01d-a6dd-400f-aa42-833a096156a1](https://user-images.githubusercontent.com/9021060/189090519-328fbcb4-120b-43c8-aa54-d6fccfa6b7e8.png)


## Bug Fixes:
No changes to highlight.
## Documentation Changes:
No changes to highlight.
## Testing and Infrastructure Changes:
No changes to highlight.
## Breaking Changes:
No changes to highlight.
## Full Changelog:

* safari fixes by [@pngwn](https://github.com/pngwn) in [PR 2138](https://github.com/gradio-app/gradio/pull/2138)
* Fix roundedness and form borders by [@aliabid94](https://github.com/aliabid94) in [PR 2147](https://github.com/gradio-app/gradio/pull/2147)
* Better processing of example data prior to creating dataset component by [@freddyaboulton](https://github.com/freddyaboulton) in [PR 2147](https://github.com/gradio-app/gradio/pull/2147)
* Show error on Connection drops by [@aliabid94](https://github.com/aliabid94) in [PR 2147](https://github.com/gradio-app/gradio/pull/2147)
* 3.2 release! by [@abidlabs](https://github.com/abidlabs) in [PR 2139](https://github.com/gradio-app/gradio/pull/2139)
* Fixed Named API Requests by [@abidlabs](https://github.com/abidlabs) in [PR 2151](https://github.com/gradio-app/gradio/pull/2151)
* Quick Fix: Cannot upload Model3D image after clearing it by [@dawoodkhan82](https://github.com/dawoodkhan82) in [PR 2168](https://github.com/gradio-app/gradio/pull/2168)
* Fixed misleading log when server_name is '0.0.0.0' by [@lamhoangtung](https://github.com/lamhoangtung) in [PR 2176](https://github.com/gradio-app/gradio/pull/2176)
* Keep embedded PngInfo metadata by [@cobryan05](https://github.com/cobryan05) in [PR 2170](https://github.com/gradio-app/gradio/pull/2170)
* Skops integration: Load tabular classification and regression models from the hub by [@freddyaboulton](https://github.com/freddyaboulton) in [PR 2126](https://github.com/gradio-app/gradio/pull/2126)
* Respect original filename when cached example files are downloaded by [@freddyaboulton](https://github.com/freddyaboulton) in [PR 2145](https://github.com/gradio-app/gradio/pull/2145)
* Add manual trigger to deploy to pypi by [@abidlabs](https://github.com/abidlabs) in [PR 2192](https://github.com/gradio-app/gradio/pull/2192)
* Fix bugs with gr.update by [@freddyaboulton](https://github.com/freddyaboulton) in [PR 2157](https://github.com/gradio-app/gradio/pull/2157)
* Make queue per app by [@aliabid94](https://github.com/aliabid94) in [PR 2193](https://github.com/gradio-app/gradio/pull/2193)
* Preserve Labels In Interpretation Components by [@freddyaboulton](https://github.com/freddyaboulton) in [PR 2166](https://github.com/gradio-app/gradio/pull/2166)
* Quick Fix: Multiple file download not working by [@dawoodkhan82](https://github.com/dawoodkhan82) in [PR 2169](https://github.com/gradio-app/gradio/pull/2169)
* use correct MIME type for js-script file by [@daspartho](https://github.com/daspartho) in [PR 2200](https://github.com/gradio-app/gradio/pull/2200)
* Add accordion component by [@aliabid94](https://github.com/aliabid94) in [PR 2208](https://github.com/gradio-app/gradio/pull/2208)


## Contributors Shoutout:

* [@lamhoangtung](https://github.com/lamhoangtung) made their first contribution in [PR 2176](https://github.com/gradio-app/gradio/pull/2176)
* [@cobryan05](https://github.com/cobryan05) made their first contribution in [PR 2170](https://github.com/gradio-app/gradio/pull/2170)
* [@daspartho](https://github.com/daspartho) made their first contribution in [PR 2200](https://github.com/gradio-app/gradio/pull/2200)

# Version 3.2

## New Features:

### 1. Improvements to Queuing 🥇

We've implemented a brand new queuing system based on **web sockets** instead of HTTP long polling. Among other things, this allows us to manage queue sizes better on Hugging Face Spaces. There are also additional queue-related parameters you can add:

* Now supports concurrent workers (parallelization)
```python
demo = gr.Interface(...)
demo.queue(concurrency_count=3)
demo.launch()
```
* Configure a maximum queue size
```python
demo = gr.Interface(...)
demo.queue(max_size=100)
demo.launch()
```

* If a user closes their tab / browser, they leave the queue, which means the demo will run faster for everyone else

### 2. Fixes to Examples

* Dataframe examples will render properly, and look much clearer in the UI: (thanks to PR #2125)

![Screen Shot 2022-08-30 at 8 29 58 PM](https://user-images.githubusercontent.com/9021060/187586561-d915bafb-f968-4966-b9a2-ef41119692b2.png)

* Image and Video thumbnails are cropped to look neater and more uniform: (thanks to PR #2109)


![Screen Shot 2022-08-30 at 8 32 15 PM](https://user-images.githubusercontent.com/9021060/187586890-56e1e4f0-1b84-42d9-a82f-911772c41030.png)

* Other fixes in PR #2131 and #2064  make it easier to design and use Examples

### 3. Component Fixes 🧱
* Specify the width and height of an image in its style tag (thanks to PR #2133)
```python
components.Image().style(height=260, width=300)
```
* Automatic conversion of videos so they are playable in the browser (thanks to PR #2003). Gradio will check if a video's format is playable  in the browser and, if it isn't, will automatically convert it to a format that is (mp4).
* Pass in a json filepath to the Label component (thanks to PR #2083)
* Randomize the default value of a Slider (thanks to PR #1935)

![slider-random](https://user-images.githubusercontent.com/9021060/187596230-3db9697f-9f4d-42f5-9387-d77573513448.gif)


* Improvements to State in PR #2100

### 4. Ability to Randomize Input Sliders and Reload Data whenever the Page Loads
* In some cases, you want to be able to show a different set of input data to every user as they load the page app. For example, you might want to randomize the value of a "seed" `Slider` input. Or you might want to show a `Textbox` with the current date. We now supporting passing _functions_ as the default value in input components. When you pass in a function, it gets **re-evaluated** every time someone loads the demo, allowing you to reload / change data for different users.

Here's an example loading the current date time into an input Textbox:

```python
import gradio as gr
import datetime

with gr.Blocks() as demo:
    gr.Textbox(datetime.datetime.now)

demo.launch()
```

Note that we don't evaluate the function -- `datetime.datetime.now()` -- we pass in the function itself to get this behavior -- `datetime.datetime.now`

Because randomizing the initial value of `Slider` is a common use case, we've added a `randomize` keyword argument you can use to randomize its initial value:

```python
import gradio as gr
demo = gr.Interface(lambda x:x, gr.Slider(0, 10, randomize=True), "number")
demo.launch()
```

### 5. New Guide 🖊️
* [Gradio and W&B Integration](https://gradio.app/Gradio_and_Wandb_Integration/)


## Full Changelog:

* Reset components to original state by setting value to None by [@freddyaboulton](https://github.com/freddyaboulton) in [PR 2044](https://github.com/gradio-app/gradio/pull/2044)
* Cleaning up the way data is processed for components by [@abidlabs](https://github.com/abidlabs) in [PR 1967](https://github.com/gradio-app/gradio/pull/1967)
* version 3.1.8b by [@abidlabs](https://github.com/abidlabs) in [PR 2063](https://github.com/gradio-app/gradio/pull/2063)
* Wandb guide  by [@AK391](https://github.com/AK391) in [PR 1898](https://github.com/gradio-app/gradio/pull/1898)
* Add a flagging callback to save json files to a hugging face dataset by [@chrisemezue](https://github.com/chrisemezue) in [PR 1821](https://github.com/gradio-app/gradio/pull/1821)
* Add data science demos to landing page by [@freddyaboulton](https://github.com/freddyaboulton) in [PR 2067](https://github.com/gradio-app/gradio/pull/2067)
* Hide time series + xgboost demos by default by [@freddyaboulton](https://github.com/freddyaboulton) in [PR 2079](https://github.com/gradio-app/gradio/pull/2079)
* Encourage people to keep trying when queue full by [@apolinario](https://github.com/apolinario) in [PR 2076](https://github.com/gradio-app/gradio/pull/2076)
* Updated our analytics on creation of Blocks/Interface by [@abidlabs](https://github.com/abidlabs) in [PR 2082](https://github.com/gradio-app/gradio/pull/2082)
* `Label` component now accepts file paths to `.json` files  by [@abidlabs](https://github.com/abidlabs) in [PR 2083](https://github.com/gradio-app/gradio/pull/2083)
* Fix issues related to demos in Spaces by [@abidlabs](https://github.com/abidlabs) in [PR 2086](https://github.com/gradio-app/gradio/pull/2086)
* Fix TimeSeries examples not properly displayed in UI by [@dawoodkhan82](https://github.com/dawoodkhan82) in [PR 2064](https://github.com/gradio-app/gradio/pull/2064)
* Fix infinite requests when doing tab item select by [@freddyaboulton](https://github.com/freddyaboulton) in [PR 2070](https://github.com/gradio-app/gradio/pull/2070)
* Accept deprecated `file` route as well by [@abidlabs](https://github.com/abidlabs) in [PR 2099](https://github.com/gradio-app/gradio/pull/2099)
* Allow frontend method execution on Block.load event by [@codedealer](https://github.com/codedealer) in [PR 2108](https://github.com/gradio-app/gradio/pull/2108)
* Improvements to `State` by [@abidlabs](https://github.com/abidlabs) in [PR 2100](https://github.com/gradio-app/gradio/pull/2100)
* Catch IndexError, KeyError in video_is_playable by [@freddyaboulton](https://github.com/freddyaboulton) in [PR 2113](https://github.com/gradio-app/gradio/pull/2113)
* Fix: Download button does not respect the filepath returned by the function by [@dawoodkhan82](https://github.com/dawoodkhan82) in [PR 2073](https://github.com/gradio-app/gradio/pull/2073)
* Refactoring Layout: Adding column widths, forms, and more. by [@aliabid94](https://github.com/aliabid94) in [PR 2097](https://github.com/gradio-app/gradio/pull/2097)
* Update CONTRIBUTING.md by [@abidlabs](https://github.com/abidlabs) in [PR 2118](https://github.com/gradio-app/gradio/pull/2118)
* 2092 df ex by [@pngwn](https://github.com/pngwn) in [PR 2125](https://github.com/gradio-app/gradio/pull/2125)
* feat(samples table/gallery): Crop thumbs to square by [@ronvoluted](https://github.com/ronvoluted) in [PR 2109](https://github.com/gradio-app/gradio/pull/2109)
* Some enhancements to `gr.Examples` by [@abidlabs](https://github.com/abidlabs) in [PR 2131](https://github.com/gradio-app/gradio/pull/2131)
* Image size fix by [@aliabid94](https://github.com/aliabid94) in [PR 2133](https://github.com/gradio-app/gradio/pull/2133)

## Contributors Shoutout:
* [@chrisemezue](https://github.com/chrisemezue) made their first contribution in [PR 1821](https://github.com/gradio-app/gradio/pull/1821)
* [@apolinario](https://github.com/apolinario) made their first contribution in [PR 2076](https://github.com/gradio-app/gradio/pull/2076)
* [@codedealer](https://github.com/codedealer) made their first contribution in [PR 2108](https://github.com/gradio-app/gradio/pull/2108)

# Version 3.1

## New Features:

### 1.  Embedding Demos on Any Website 💻

With PR #1444, Gradio is now distributed as a web component. This means demos can be natively embedded on websites. You'll just need to add two lines: one to load the gradio javascript, and one to link to the demos backend.

Here's a simple example that embeds the demo from a Hugging Face space:

```html
<script type="module" src="https://gradio.s3-us-west-2.amazonaws.com/3.0.18/gradio.js"></script>
<gradio-app space="abidlabs/pytorch-image-classifier"></gradio-app>
```

But you can also embed demos that are running anywhere, you just need to link the demo to `src` instead of `space`. In fact, all the demos on the gradio website are embedded this way:

<img width="1268" alt="Screen Shot 2022-07-14 at 2 41 44 PM" src="https://user-images.githubusercontent.com/9021060/178997124-b2f05af2-c18f-4716-bf1b-cb971d012636.png">


Read more in the [Embedding Gradio Demos](https://gradio.app/embedding_gradio_demos) guide.

### 2. Reload Mode 👨‍💻

Reload mode helps developers create gradio demos faster by automatically reloading the demo whenever the code changes. It can support development on Python IDEs (VS Code, PyCharm, etc), the terminal, as well as Jupyter notebooks.

If your demo code is in a script named `app.py`, instead of running `python app.py` you can now run `gradio app.py` and that will launch the demo in reload mode:

```bash
Launching in reload mode on: http://127.0.0.1:7860 (Press CTRL+C to quit)
Watching...
WARNING: The --reload flag should not be used in production on Windows.
```

If you're working from a Jupyter or Colab Notebook, use these magic commands instead: `%load_ext gradio` when you import gradio, and `%%blocks` in the top of the cell with the demo code. Here's an example that shows how much faster the development becomes:

![Blocks](https://user-images.githubusercontent.com/9021060/178986488-ed378cc8-5141-4330-ba41-672b676863d0.gif)

### 3. Inpainting Support on `gr.Image()` 🎨

We updated the Image component to add support for inpainting demos. It works by adding `tool="sketch"` as a parameter, that passes both an image and a sketchable mask to your prediction function.

Here's an example from the [LAMA space](https://huggingface.co/spaces/akhaliq/lama):

![FXApVlFVsAALSD-](https://user-images.githubusercontent.com/9021060/178989479-549867c8-7fb0-436a-a97d-1e91c9f5e611.jpeg)

### 4. Markdown and HTML support in Dataframes 🔢

We upgraded the Dataframe component in PR #1684 to support rendering Markdown and HTML inside the cells.

This means you can build Dataframes that look like the following:

![image (8)](https://user-images.githubusercontent.com/9021060/178991233-41cb07a5-e7a3-433e-89b8-319bc78eb9c2.png)


### 5. `gr.Examples()` for Blocks 🧱

We've added the `gr.Examples` component helper to allow you to add examples to any Blocks demo. This class is a wrapper over the `gr.Dataset` component.

<img width="1271" alt="Screen Shot 2022-07-14 at 2 23 50 PM" src="https://user-images.githubusercontent.com/9021060/178992715-c8bc7550-bc3d-4ddc-9fcb-548c159cd153.png">


gr.Examples takes two required parameters:

- `examples` which takes in a nested list
-  `inputs` which takes in a component or list of components

You can read more in the [Examples docs](https://gradio.app/docs/#examples) or the [Adding Examples to your Demos guide](https://gradio.app/adding_examples_to_your_app/).

### 6. Fixes to Audio Streaming

With [PR 1828](https://github.com/gradio-app/gradio/pull/1828) we now hide the status loading animation, as well as remove the echo in streaming. Check out the [stream_audio](https://github.com/gradio-app/gradio/blob/main/demo/stream_audio/run.py) demo for more or read through our [Real Time Speech Recognition](https://gradio.app/real_time_speech_recognition/) guide.

<img width="785" alt="Screen Shot 2022-07-19 at 6 02 35 PM" src="https://user-images.githubusercontent.com/9021060/179808136-9e84502c-f9ee-4f30-b5e9-1086f678fe91.png">


## Full Changelog:

* File component: list multiple files and allow for download #1446 by [@dawoodkhan82](https://github.com/dawoodkhan82) in [PR 1681](https://github.com/gradio-app/gradio/pull/1681)
* Add ColorPicker to docs by [@freddyaboulton](https://github.com/freddyaboulton) in [PR 1768](https://github.com/gradio-app/gradio/pull/1768)
* Mock out requests in TestRequest unit tests by [@freddyaboulton](https://github.com/freddyaboulton) in [PR 1794](https://github.com/gradio-app/gradio/pull/1794)
* Add requirements.txt and test_files to source dist by [@freddyaboulton](https://github.com/freddyaboulton) in [PR 1817](https://github.com/gradio-app/gradio/pull/1817)
* refactor: f-string for tunneling.py by [@nhankiet](https://github.com/nhankiet) in [PR 1819](https://github.com/gradio-app/gradio/pull/1819)
* Miscellaneous formatting improvements to website by [@aliabd](https://github.com/aliabd) in [PR 1754](https://github.com/gradio-app/gradio/pull/1754)
* `integrate()` method moved to `Blocks` by [@abidlabs](https://github.com/abidlabs) in [PR 1776](https://github.com/gradio-app/gradio/pull/1776)
* Add python-3.7 tests by [@freddyaboulton](https://github.com/freddyaboulton) in [PR 1818](https://github.com/gradio-app/gradio/pull/1818)
* Copy test dir in website dockers by [@aliabd](https://github.com/aliabd) in [PR 1827](https://github.com/gradio-app/gradio/pull/1827)
* Add info to docs on how to set default values for components by [@freddyaboulton](https://github.com/freddyaboulton) in [PR 1788](https://github.com/gradio-app/gradio/pull/1788)
* Embedding Components on Docs by [@aliabd](https://github.com/aliabd) in [PR 1726](https://github.com/gradio-app/gradio/pull/1726)
* Remove usage of deprecated gr.inputs and gr.outputs from website by [@freddyaboulton](https://github.com/freddyaboulton) in [PR 1796](https://github.com/gradio-app/gradio/pull/1796)
* Some cleanups to the docs page by [@abidlabs](https://github.com/abidlabs) in [PR 1822](https://github.com/gradio-app/gradio/pull/1822)

## Contributors Shoutout:
* [@nhankiet](https://github.com/nhankiet) made their first contribution in [PR 1819](https://github.com/gradio-app/gradio/pull/1819)

# Version 3.0

### 🔥 Gradio 3.0 is the biggest update to the library, ever.

## New Features:

### 1.  Blocks 🧱

Blocks is a new, low-level API that allows you to have full control over the data flows and layout of your application. It allows you to build very complex, multi-step applications. For example, you might want to:

* Group together related demos as multiple tabs in one web app
* Change the layout of your demo instead of just having all of the inputs on the left and outputs on the right
* Have multi-step interfaces, in which the output of one model becomes the input to the next model, or have more flexible data flows in general
* Change a component's properties (for example, the choices in a Dropdown) or its visibility based on user input

Here's a simple example that creates the demo below it:

```python
import gradio as gr

def update(name):
    return f"Welcome to Gradio, {name}!"

demo = gr.Blocks()

with demo:
    gr.Markdown(
    """
    # Hello World!
    Start typing below to see the output.
    """)
    inp = gr.Textbox(placeholder="What is your name?")
    out = gr.Textbox()

    inp.change(fn=update,
               inputs=inp,
               outputs=out)

demo.launch()
```

![hello-blocks](https://user-images.githubusercontent.com/9021060/168684108-78cbd24b-e6bd-4a04-a8d9-20d535203434.gif)


Read our [Introduction to Blocks](http://gradio.app/introduction_to_blocks/) guide for more, and join the 🎈 [Gradio Blocks Party](https://huggingface.co/spaces/Gradio-Blocks/README)!


### 2. Our Revamped Design 🎨

We've upgraded our design across the entire library: from components, and layouts all the way to dark mode.

![kitchen_sink](https://user-images.githubusercontent.com/9021060/168686333-7a6e3096-3e23-4309-abf2-5cd7736e0463.gif)


### 3. A New Website 💻

We've upgraded [gradio.app](https://gradio.app) to make it cleaner, faster and easier to use. Our docs now come with components and demos embedded directly on the page. So you can quickly get up to speed with what you're looking for.

![website](https://user-images.githubusercontent.com/9021060/168687191-10d6a3bd-101f-423a-8193-48f47a5e077d.gif)


### 4. New Components: Model3D, Dataset, and More..

We've introduced a lot of new components in `3.0`, including `Model3D`, `Dataset`, `Markdown`, `Button` and `Gallery`. You can find all the components and play around with them [here](https://gradio.app/docs/#components).


![Model3d](https://user-images.githubusercontent.com/9021060/168689062-6ad77151-8cc5-467d-916c-f7c78e52ec0c.gif)

## Full Changelog:

* Gradio dash fe by [@pngwn](https://github.com/pngwn) in [PR 807](https://github.com/gradio-app/gradio/pull/807)
* Blocks components by [@FarukOzderim](https://github.com/FarukOzderim) in [PR 765](https://github.com/gradio-app/gradio/pull/765)
* Blocks components V2 by [@FarukOzderim](https://github.com/FarukOzderim) in [PR 843](https://github.com/gradio-app/gradio/pull/843)
* Blocks-Backend-Events by [@FarukOzderim](https://github.com/FarukOzderim) in [PR 844](https://github.com/gradio-app/gradio/pull/844)
* Interfaces from Blocks by [@aliabid94](https://github.com/aliabid94) in [PR 849](https://github.com/gradio-app/gradio/pull/849)
* Blocks dev by [@aliabid94](https://github.com/aliabid94) in [PR 853](https://github.com/gradio-app/gradio/pull/853)
* Started updating demos to use the new `gradio.components` syntax by [@abidlabs](https://github.com/abidlabs) in [PR 848](https://github.com/gradio-app/gradio/pull/848)
* add test infra + add browser tests to CI by [@pngwn](https://github.com/pngwn) in [PR 852](https://github.com/gradio-app/gradio/pull/852)
* 854 textbox by [@pngwn](https://github.com/pngwn) in [PR 859](https://github.com/gradio-app/gradio/pull/859)
* Getting old Python unit tests to pass on `blocks-dev` by [@abidlabs](https://github.com/abidlabs) in [PR 861](https://github.com/gradio-app/gradio/pull/861)
* initialise chatbot with empty array of messages by [@pngwn](https://github.com/pngwn) in [PR 867](https://github.com/gradio-app/gradio/pull/867)
* add test for output to input by [@pngwn](https://github.com/pngwn) in [PR 866](https://github.com/gradio-app/gradio/pull/866)
* More Interface -> Blocks features by [@aliabid94](https://github.com/aliabid94) in [PR 864](https://github.com/gradio-app/gradio/pull/864)
* Fixing external.py in blocks-dev to reflect the new HF Spaces paths by [@abidlabs](https://github.com/abidlabs) in [PR 879](https://github.com/gradio-app/gradio/pull/879)
* backend_default_value_refactoring by [@FarukOzderim](https://github.com/FarukOzderim) in [PR 871](https://github.com/gradio-app/gradio/pull/871)
* fix default_value  by [@pngwn](https://github.com/pngwn) in [PR 869](https://github.com/gradio-app/gradio/pull/869)
* fix buttons by [@aliabid94](https://github.com/aliabid94) in [PR 883](https://github.com/gradio-app/gradio/pull/883)
* Checking and updating more demos to use 3.0 syntax by [@abidlabs](https://github.com/abidlabs) in [PR 892](https://github.com/gradio-app/gradio/pull/892)
* Blocks Tests by [@FarukOzderim](https://github.com/FarukOzderim) in [PR 902](https://github.com/gradio-app/gradio/pull/902)
* Interface fix by [@pngwn](https://github.com/pngwn) in [PR 901](https://github.com/gradio-app/gradio/pull/901)
* Quick fix: Issue 893 by [@dawoodkhan82](https://github.com/dawoodkhan82) in [PR 907](https://github.com/gradio-app/gradio/pull/907)
* 3d Image Component by [@dawoodkhan82](https://github.com/dawoodkhan82) in [PR 775](https://github.com/gradio-app/gradio/pull/775)
* fix endpoint url in prod by [@pngwn](https://github.com/pngwn) in [PR 911](https://github.com/gradio-app/gradio/pull/911)
* rename Model3d to Image3D by [@dawoodkhan82](https://github.com/dawoodkhan82) in [PR 912](https://github.com/gradio-app/gradio/pull/912)
* update pypi to 2.9.1 by [@abidlabs](https://github.com/abidlabs) in [PR 916](https://github.com/gradio-app/gradio/pull/916)
* blocks-with-fix by [@FarukOzderim](https://github.com/FarukOzderim) in [PR 917](https://github.com/gradio-app/gradio/pull/917)
* Restore Interpretation, Live, Auth, Queueing by [@aliabid94](https://github.com/aliabid94) in [PR 915](https://github.com/gradio-app/gradio/pull/915)
* Allow `Blocks` instances to be used like a `Block` in other `Blocks` by [@abidlabs](https://github.com/abidlabs) in [PR 919](https://github.com/gradio-app/gradio/pull/919)
* Redesign 1 by [@pngwn](https://github.com/pngwn) in [PR 918](https://github.com/gradio-app/gradio/pull/918)
* blocks-components-tests by [@FarukOzderim](https://github.com/FarukOzderim) in [PR 904](https://github.com/gradio-app/gradio/pull/904)
* fix unit + browser tests by [@pngwn](https://github.com/pngwn) in [PR 926](https://github.com/gradio-app/gradio/pull/926)
* blocks-move-test-data by [@FarukOzderim](https://github.com/FarukOzderim) in [PR 927](https://github.com/gradio-app/gradio/pull/927)
* remove debounce from form inputs by [@pngwn](https://github.com/pngwn) in [PR 932](https://github.com/gradio-app/gradio/pull/932)
* reimplement webcam video by [@pngwn](https://github.com/pngwn) in [PR 928](https://github.com/gradio-app/gradio/pull/928)
* blocks-move-test-data by [@FarukOzderim](https://github.com/FarukOzderim) in [PR 941](https://github.com/gradio-app/gradio/pull/941)
* allow audio components to take a string value by [@pngwn](https://github.com/pngwn) in [PR 930](https://github.com/gradio-app/gradio/pull/930)
* static mode for textbox by [@pngwn](https://github.com/pngwn) in [PR 929](https://github.com/gradio-app/gradio/pull/929)
* fix file upload text by [@pngwn](https://github.com/pngwn) in [PR 931](https://github.com/gradio-app/gradio/pull/931)
* tabbed-interface-rewritten by [@FarukOzderim](https://github.com/FarukOzderim) in [PR 958](https://github.com/gradio-app/gradio/pull/958)
* Gan demo fix by [@abidlabs](https://github.com/abidlabs) in [PR 965](https://github.com/gradio-app/gradio/pull/965)
* Blocks analytics by [@abidlabs](https://github.com/abidlabs) in [PR 947](https://github.com/gradio-app/gradio/pull/947)
* Blocks page load by [@FarukOzderim](https://github.com/FarukOzderim) in [PR 963](https://github.com/gradio-app/gradio/pull/963)
* add frontend for page load events by [@pngwn](https://github.com/pngwn) in [PR 967](https://github.com/gradio-app/gradio/pull/967)
* fix i18n and some tweaks by [@pngwn](https://github.com/pngwn) in [PR 966](https://github.com/gradio-app/gradio/pull/966)
* add jinja2 to reqs by [@FarukOzderim](https://github.com/FarukOzderim) in [PR 969](https://github.com/gradio-app/gradio/pull/969)
* Cleaning up `Launchable()` by [@abidlabs](https://github.com/abidlabs) in [PR 968](https://github.com/gradio-app/gradio/pull/968)
* Fix #944 by [@FarukOzderim](https://github.com/FarukOzderim) in [PR 971](https://github.com/gradio-app/gradio/pull/971)
* New Blocks Demo: neural instrument cloning by [@abidlabs](https://github.com/abidlabs) in [PR 975](https://github.com/gradio-app/gradio/pull/975)
* Add huggingface_hub client library by [@FarukOzderim](https://github.com/FarukOzderim) in [PR 973](https://github.com/gradio-app/gradio/pull/973)
* State and variables by [@aliabid94](https://github.com/aliabid94) in [PR 977](https://github.com/gradio-app/gradio/pull/977)
* update-components by [@FarukOzderim](https://github.com/FarukOzderim) in [PR 986](https://github.com/gradio-app/gradio/pull/986)
* ensure dataframe updates as expected by [@pngwn](https://github.com/pngwn) in [PR 981](https://github.com/gradio-app/gradio/pull/981)
* test-guideline by [@FarukOzderim](https://github.com/FarukOzderim) in [PR 990](https://github.com/gradio-app/gradio/pull/990)
* Issue #785: add footer by [@dawoodkhan82](https://github.com/dawoodkhan82) in [PR 972](https://github.com/gradio-app/gradio/pull/972)
* indentation fix by [@abidlabs](https://github.com/abidlabs) in [PR 993](https://github.com/gradio-app/gradio/pull/993)
* missing quote by [@aliabd](https://github.com/aliabd) in [PR 996](https://github.com/gradio-app/gradio/pull/996)
* added interactive parameter to components by [@abidlabs](https://github.com/abidlabs) in [PR 992](https://github.com/gradio-app/gradio/pull/992)
* custom-components by [@FarukOzderim](https://github.com/FarukOzderim) in [PR 985](https://github.com/gradio-app/gradio/pull/985)
* Refactor component shortcuts by [@FarukOzderim](https://github.com/FarukOzderim) in [PR 995](https://github.com/gradio-app/gradio/pull/995)
* Plot Component by [@dawoodkhan82](https://github.com/dawoodkhan82) in [PR 805](https://github.com/gradio-app/gradio/pull/805)
* updated PyPi version to 2.9.2 by [@abidlabs](https://github.com/abidlabs) in [PR 1002](https://github.com/gradio-app/gradio/pull/1002)
* Release 2.9.3 by [@abidlabs](https://github.com/abidlabs) in [PR 1003](https://github.com/gradio-app/gradio/pull/1003)
* Image3D Examples Fix by [@dawoodkhan82](https://github.com/dawoodkhan82) in [PR 1001](https://github.com/gradio-app/gradio/pull/1001)
* release 2.9.4 by [@abidlabs](https://github.com/abidlabs) in [PR 1006](https://github.com/gradio-app/gradio/pull/1006)
* templates import hotfix by [@FarukOzderim](https://github.com/FarukOzderim) in [PR 1008](https://github.com/gradio-app/gradio/pull/1008)
* Progress indicator bar by [@aliabid94](https://github.com/aliabid94) in [PR 997](https://github.com/gradio-app/gradio/pull/997)
* Fixed image input for absolute path by [@JefferyChiang](https://github.com/JefferyChiang) in [PR 1004](https://github.com/gradio-app/gradio/pull/1004)
* Model3D + Plot Components by [@dawoodkhan82](https://github.com/dawoodkhan82) in [PR 1010](https://github.com/gradio-app/gradio/pull/1010)
* Gradio Guides: Creating CryptoPunks with GANs by [@NimaBoscarino](https://github.com/NimaBoscarino) in [PR 1000](https://github.com/gradio-app/gradio/pull/1000)
* [BIG PR] Gradio blocks & redesigned components by [@abidlabs](https://github.com/abidlabs) in [PR 880](https://github.com/gradio-app/gradio/pull/880)
* fixed failing test on main by [@abidlabs](https://github.com/abidlabs) in [PR 1023](https://github.com/gradio-app/gradio/pull/1023)
* Use smaller ASR model in external test by [@abidlabs](https://github.com/abidlabs) in [PR 1024](https://github.com/gradio-app/gradio/pull/1024)
* updated PyPi version to 2.9.0b by [@abidlabs](https://github.com/abidlabs) in [PR 1026](https://github.com/gradio-app/gradio/pull/1026)
* Fixing import issues so that the package successfully installs on colab notebooks by [@abidlabs](https://github.com/abidlabs) in [PR 1027](https://github.com/gradio-app/gradio/pull/1027)
* Update website tracker slackbot  by [@aliabd](https://github.com/aliabd) in [PR 1037](https://github.com/gradio-app/gradio/pull/1037)
* textbox-autoheight by [@FarukOzderim](https://github.com/FarukOzderim) in [PR 1009](https://github.com/gradio-app/gradio/pull/1009)
* Model3D Examples fixes by [@dawoodkhan82](https://github.com/dawoodkhan82) in [PR 1035](https://github.com/gradio-app/gradio/pull/1035)
* GAN Gradio Guide: Adjustments to iframe heights by [@NimaBoscarino](https://github.com/NimaBoscarino) in [PR 1042](https://github.com/gradio-app/gradio/pull/1042)
* added better default labels to form components by [@abidlabs](https://github.com/abidlabs) in [PR 1040](https://github.com/gradio-app/gradio/pull/1040)
* Slackbot web tracker fix by [@aliabd](https://github.com/aliabd) in [PR 1043](https://github.com/gradio-app/gradio/pull/1043)
* Plot fixes by [@dawoodkhan82](https://github.com/dawoodkhan82) in [PR 1044](https://github.com/gradio-app/gradio/pull/1044)
* Small fixes to the demos by [@abidlabs](https://github.com/abidlabs) in [PR 1030](https://github.com/gradio-app/gradio/pull/1030)
* fixing demo issue with website by [@aliabd](https://github.com/aliabd) in [PR 1047](https://github.com/gradio-app/gradio/pull/1047)
* [hotfix] HighlightedText by [@aliabid94](https://github.com/aliabid94) in [PR 1046](https://github.com/gradio-app/gradio/pull/1046)
* Update text by [@ronvoluted](https://github.com/ronvoluted) in [PR 1050](https://github.com/gradio-app/gradio/pull/1050)
* Update CONTRIBUTING.md by [@FarukOzderim](https://github.com/FarukOzderim) in [PR 1052](https://github.com/gradio-app/gradio/pull/1052)
* fix(ui): Increase contrast for footer by [@ronvoluted](https://github.com/ronvoluted) in [PR 1048](https://github.com/gradio-app/gradio/pull/1048)
* UI design update by [@gary149](https://github.com/gary149) in [PR 1041](https://github.com/gradio-app/gradio/pull/1041)
* updated PyPi version to 2.9.0b8 by [@abidlabs](https://github.com/abidlabs) in [PR 1059](https://github.com/gradio-app/gradio/pull/1059)
* Running, testing, and fixing demos by [@abidlabs](https://github.com/abidlabs) in [PR 1060](https://github.com/gradio-app/gradio/pull/1060)
* Form layout by [@pngwn](https://github.com/pngwn) in [PR 1054](https://github.com/gradio-app/gradio/pull/1054)
* inputless-interfaces by [@FarukOzderim](https://github.com/FarukOzderim) in [PR 1038](https://github.com/gradio-app/gradio/pull/1038)
* Update PULL_REQUEST_TEMPLATE.md by [@FarukOzderim](https://github.com/FarukOzderim) in [PR 1068](https://github.com/gradio-app/gradio/pull/1068)
* Upgrading node memory to 4gb in website Docker by [@aliabd](https://github.com/aliabd) in [PR 1069](https://github.com/gradio-app/gradio/pull/1069)
* Website reload error by [@aliabd](https://github.com/aliabd) in [PR 1079](https://github.com/gradio-app/gradio/pull/1079)
* fixed favicon issue by [@abidlabs](https://github.com/abidlabs) in [PR 1064](https://github.com/gradio-app/gradio/pull/1064)
* remove-queue-from-events by [@FarukOzderim](https://github.com/FarukOzderim) in [PR 1056](https://github.com/gradio-app/gradio/pull/1056)
* Enable vertex colors for OBJs files by [@radames](https://github.com/radames) in [PR 1074](https://github.com/gradio-app/gradio/pull/1074)
* Dark text by [@ronvoluted](https://github.com/ronvoluted) in [PR 1049](https://github.com/gradio-app/gradio/pull/1049)
* Scroll to output by [@pngwn](https://github.com/pngwn) in [PR 1077](https://github.com/gradio-app/gradio/pull/1077)
* Explicitly list pnpm version 6 in contributing guide by [@freddyaboulton](https://github.com/freddyaboulton) in [PR 1085](https://github.com/gradio-app/gradio/pull/1085)
* hotfix for encrypt issue by [@abidlabs](https://github.com/abidlabs) in [PR 1096](https://github.com/gradio-app/gradio/pull/1096)
* Release 2.9b9 by [@abidlabs](https://github.com/abidlabs) in [PR 1098](https://github.com/gradio-app/gradio/pull/1098)
* tweak node circleci settings by [@pngwn](https://github.com/pngwn) in [PR 1091](https://github.com/gradio-app/gradio/pull/1091)
* Website Reload Error by [@aliabd](https://github.com/aliabd) in [PR 1099](https://github.com/gradio-app/gradio/pull/1099)
* Website Reload: README in demos docker by [@aliabd](https://github.com/aliabd) in [PR 1100](https://github.com/gradio-app/gradio/pull/1100)
* Flagging fixes by [@abidlabs](https://github.com/abidlabs) in [PR 1081](https://github.com/gradio-app/gradio/pull/1081)
* Backend for optional labels by [@abidlabs](https://github.com/abidlabs) in [PR 1080](https://github.com/gradio-app/gradio/pull/1080)
* Optional labels fe by [@pngwn](https://github.com/pngwn) in [PR 1105](https://github.com/gradio-app/gradio/pull/1105)
* clean-deprecated-parameters by [@FarukOzderim](https://github.com/FarukOzderim) in [PR 1090](https://github.com/gradio-app/gradio/pull/1090)
* Blocks rendering fix by [@abidlabs](https://github.com/abidlabs) in [PR 1102](https://github.com/gradio-app/gradio/pull/1102)
* Redos #1106 by [@abidlabs](https://github.com/abidlabs) in [PR 1112](https://github.com/gradio-app/gradio/pull/1112)
* Interface types: handle input-only, output-only, and unified interfaces by [@abidlabs](https://github.com/abidlabs) in [PR 1108](https://github.com/gradio-app/gradio/pull/1108)
* Hotfix + New pypi release 2.9b11 by [@abidlabs](https://github.com/abidlabs) in [PR 1118](https://github.com/gradio-app/gradio/pull/1118)
* issue-checkbox by [@FarukOzderim](https://github.com/FarukOzderim) in [PR 1122](https://github.com/gradio-app/gradio/pull/1122)
* issue-checkbox-hotfix by [@FarukOzderim](https://github.com/FarukOzderim) in [PR 1127](https://github.com/gradio-app/gradio/pull/1127)
* Fix demos in website by [@aliabd](https://github.com/aliabd) in [PR 1130](https://github.com/gradio-app/gradio/pull/1130)
* Guide for Gradio ONNX model zoo on Huggingface by [@AK391](https://github.com/AK391) in [PR 1073](https://github.com/gradio-app/gradio/pull/1073)
* ONNX guide fixes by [@aliabd](https://github.com/aliabd) in [PR 1131](https://github.com/gradio-app/gradio/pull/1131)
* Stacked form inputs css by [@gary149](https://github.com/gary149) in [PR 1134](https://github.com/gradio-app/gradio/pull/1134)
* made default value in textbox empty string by [@abidlabs](https://github.com/abidlabs) in [PR 1135](https://github.com/gradio-app/gradio/pull/1135)
* Examples UI by [@gary149](https://github.com/gary149) in [PR 1121](https://github.com/gradio-app/gradio/pull/1121)
* Chatbot custom color support by [@dawoodkhan82](https://github.com/dawoodkhan82) in [PR 1092](https://github.com/gradio-app/gradio/pull/1092)
* highlighted text colors by [@pngwn](https://github.com/pngwn) in [PR 1119](https://github.com/gradio-app/gradio/pull/1119)
* pin to pnpm 6 for now by [@pngwn](https://github.com/pngwn) in [PR 1147](https://github.com/gradio-app/gradio/pull/1147)
* Restore queue in Blocks by [@aliabid94](https://github.com/aliabid94) in [PR 1137](https://github.com/gradio-app/gradio/pull/1137)
* add select event for tabitems by [@pngwn](https://github.com/pngwn) in [PR 1154](https://github.com/gradio-app/gradio/pull/1154)
* max_lines + autoheight for textbox by [@pngwn](https://github.com/pngwn) in [PR 1153](https://github.com/gradio-app/gradio/pull/1153)
* use color palette for chatbot by [@pngwn](https://github.com/pngwn) in [PR 1152](https://github.com/gradio-app/gradio/pull/1152)
* Timeseries improvements by [@pngwn](https://github.com/pngwn) in [PR 1149](https://github.com/gradio-app/gradio/pull/1149)
* move styling for interface panels to frontend by [@pngwn](https://github.com/pngwn) in [PR 1146](https://github.com/gradio-app/gradio/pull/1146)
* html tweaks by [@pngwn](https://github.com/pngwn) in [PR 1145](https://github.com/gradio-app/gradio/pull/1145)
* Issue #768: Support passing none to resize and crop image by [@dawoodkhan82](https://github.com/dawoodkhan82) in [PR 1144](https://github.com/gradio-app/gradio/pull/1144)
* image gallery component + img css by [@aliabid94](https://github.com/aliabid94) in [PR 1140](https://github.com/gradio-app/gradio/pull/1140)
* networking tweak by [@abidlabs](https://github.com/abidlabs) in [PR 1143](https://github.com/gradio-app/gradio/pull/1143)
* Allow enabling queue per event listener by [@aliabid94](https://github.com/aliabid94) in [PR 1155](https://github.com/gradio-app/gradio/pull/1155)
* config hotfix and v. 2.9b23 by [@abidlabs](https://github.com/abidlabs) in [PR 1158](https://github.com/gradio-app/gradio/pull/1158)
* Custom JS calls by [@aliabid94](https://github.com/aliabid94) in [PR 1082](https://github.com/gradio-app/gradio/pull/1082)
* Small fixes: queue default fix, ffmpeg installation message by [@abidlabs](https://github.com/abidlabs) in [PR 1159](https://github.com/gradio-app/gradio/pull/1159)
* formatting by [@abidlabs](https://github.com/abidlabs) in [PR 1161](https://github.com/gradio-app/gradio/pull/1161)
* enable flex grow for gr-box by [@radames](https://github.com/radames) in [PR 1165](https://github.com/gradio-app/gradio/pull/1165)
* 1148 loading by [@pngwn](https://github.com/pngwn) in [PR 1164](https://github.com/gradio-app/gradio/pull/1164)
* Put enable_queue kwarg back in launch() by [@aliabid94](https://github.com/aliabid94) in [PR 1167](https://github.com/gradio-app/gradio/pull/1167)
* A few small fixes by [@abidlabs](https://github.com/abidlabs) in [PR 1171](https://github.com/gradio-app/gradio/pull/1171)
* Hotfix for dropdown component by [@abidlabs](https://github.com/abidlabs) in [PR 1172](https://github.com/gradio-app/gradio/pull/1172)
* use secondary buttons in interface by [@pngwn](https://github.com/pngwn) in [PR 1173](https://github.com/gradio-app/gradio/pull/1173)
* 1183 component height by [@pngwn](https://github.com/pngwn) in [PR 1185](https://github.com/gradio-app/gradio/pull/1185)
* 962 dataframe by [@pngwn](https://github.com/pngwn) in [PR 1186](https://github.com/gradio-app/gradio/pull/1186)
* update-contributing by [@FarukOzderim](https://github.com/FarukOzderim) in [PR 1188](https://github.com/gradio-app/gradio/pull/1188)
* Table tweaks by [@pngwn](https://github.com/pngwn) in [PR 1195](https://github.com/gradio-app/gradio/pull/1195)
* wrap tab content in column by [@pngwn](https://github.com/pngwn) in [PR 1200](https://github.com/gradio-app/gradio/pull/1200)
* WIP: Add dark mode support by [@gary149](https://github.com/gary149) in [PR 1187](https://github.com/gradio-app/gradio/pull/1187)
* Restored /api/predict/ endpoint for Interfaces by [@abidlabs](https://github.com/abidlabs) in [PR 1199](https://github.com/gradio-app/gradio/pull/1199)
* hltext-label by [@pngwn](https://github.com/pngwn) in [PR 1204](https://github.com/gradio-app/gradio/pull/1204)
* add copy functionality to json by [@pngwn](https://github.com/pngwn) in [PR 1205](https://github.com/gradio-app/gradio/pull/1205)
* Update component config by [@aliabid94](https://github.com/aliabid94) in [PR 1089](https://github.com/gradio-app/gradio/pull/1089)
* fix placeholder prompt by [@pngwn](https://github.com/pngwn) in [PR 1215](https://github.com/gradio-app/gradio/pull/1215)
* ensure webcam video value is propogated correctly by [@pngwn](https://github.com/pngwn) in [PR 1218](https://github.com/gradio-app/gradio/pull/1218)
* Automatic word-break in highlighted text, combine_adjacent support by [@aliabid94](https://github.com/aliabid94) in [PR 1209](https://github.com/gradio-app/gradio/pull/1209)
* async-function-support by [@FarukOzderim](https://github.com/FarukOzderim) in [PR 1190](https://github.com/gradio-app/gradio/pull/1190)
* Sharing fix for assets by [@aliabid94](https://github.com/aliabid94) in [PR 1208](https://github.com/gradio-app/gradio/pull/1208)
* Hotfixes for course demos by [@abidlabs](https://github.com/abidlabs) in [PR 1222](https://github.com/gradio-app/gradio/pull/1222)
* Allow Custom CSS by [@aliabid94](https://github.com/aliabid94) in [PR 1170](https://github.com/gradio-app/gradio/pull/1170)
* share-hotfix by [@FarukOzderim](https://github.com/FarukOzderim) in [PR 1226](https://github.com/gradio-app/gradio/pull/1226)
* tweaks by [@pngwn](https://github.com/pngwn) in [PR 1229](https://github.com/gradio-app/gradio/pull/1229)
* white space for class concatenation by [@radames](https://github.com/radames) in [PR 1228](https://github.com/gradio-app/gradio/pull/1228)
* Tweaks by [@pngwn](https://github.com/pngwn) in [PR 1230](https://github.com/gradio-app/gradio/pull/1230)
* css tweaks by [@pngwn](https://github.com/pngwn) in [PR 1235](https://github.com/gradio-app/gradio/pull/1235)
* ensure defaults height match for media inputs by [@pngwn](https://github.com/pngwn) in [PR 1236](https://github.com/gradio-app/gradio/pull/1236)
* Default Label label value by [@radames](https://github.com/radames) in [PR 1239](https://github.com/gradio-app/gradio/pull/1239)
* update-shortcut-syntax by [@FarukOzderim](https://github.com/FarukOzderim) in [PR 1234](https://github.com/gradio-app/gradio/pull/1234)
* Update version.txt by [@FarukOzderim](https://github.com/FarukOzderim) in [PR 1244](https://github.com/gradio-app/gradio/pull/1244)
* Layout bugs by [@pngwn](https://github.com/pngwn) in [PR 1246](https://github.com/gradio-app/gradio/pull/1246)
* Update demo by [@FarukOzderim](https://github.com/FarukOzderim) in [PR 1253](https://github.com/gradio-app/gradio/pull/1253)
* Button default name by [@FarukOzderim](https://github.com/FarukOzderim) in [PR 1243](https://github.com/gradio-app/gradio/pull/1243)
* Labels spacing by [@gary149](https://github.com/gary149) in [PR 1254](https://github.com/gradio-app/gradio/pull/1254)
* add global loader for gradio app by [@pngwn](https://github.com/pngwn) in [PR 1251](https://github.com/gradio-app/gradio/pull/1251)
* ui apis for dalle-mini by [@pngwn](https://github.com/pngwn) in [PR 1258](https://github.com/gradio-app/gradio/pull/1258)
* Add precision to Number, backend only by [@freddyaboulton](https://github.com/freddyaboulton) in [PR 1125](https://github.com/gradio-app/gradio/pull/1125)
* Website Design Changes by [@abidlabs](https://github.com/abidlabs) in [PR 1015](https://github.com/gradio-app/gradio/pull/1015)
* Small fixes for multiple demos compatible with 3.0 by [@radames](https://github.com/radames) in [PR 1257](https://github.com/gradio-app/gradio/pull/1257)
* Issue #1160: Model 3D component not destroyed correctly by [@dawoodkhan82](https://github.com/dawoodkhan82) in [PR 1219](https://github.com/gradio-app/gradio/pull/1219)
* Fixes to components by [@abidlabs](https://github.com/abidlabs) in [PR 1260](https://github.com/gradio-app/gradio/pull/1260)
* layout docs by [@abidlabs](https://github.com/abidlabs) in [PR 1263](https://github.com/gradio-app/gradio/pull/1263)
* Static forms by [@pngwn](https://github.com/pngwn) in [PR 1264](https://github.com/gradio-app/gradio/pull/1264)
* Cdn assets by [@pngwn](https://github.com/pngwn) in [PR 1265](https://github.com/gradio-app/gradio/pull/1265)
* update logo by [@gary149](https://github.com/gary149) in [PR 1266](https://github.com/gradio-app/gradio/pull/1266)
* fix slider by [@aliabid94](https://github.com/aliabid94) in [PR 1268](https://github.com/gradio-app/gradio/pull/1268)
* maybe fix auth in iframes by [@pngwn](https://github.com/pngwn) in [PR 1261](https://github.com/gradio-app/gradio/pull/1261)
* Improves "Getting Started" guide by [@abidlabs](https://github.com/abidlabs) in [PR 1269](https://github.com/gradio-app/gradio/pull/1269)
* Add embedded demos to website by [@aliabid94](https://github.com/aliabid94) in [PR 1270](https://github.com/gradio-app/gradio/pull/1270)
* Label hotfixes by [@abidlabs](https://github.com/abidlabs) in [PR 1281](https://github.com/gradio-app/gradio/pull/1281)
* General tweaks by [@pngwn](https://github.com/pngwn) in [PR 1276](https://github.com/gradio-app/gradio/pull/1276)
* only affect links within the document by [@pngwn](https://github.com/pngwn) in [PR 1282](https://github.com/gradio-app/gradio/pull/1282)
* release 3.0b9 by [@abidlabs](https://github.com/abidlabs) in [PR 1283](https://github.com/gradio-app/gradio/pull/1283)
* Dm by [@pngwn](https://github.com/pngwn) in [PR 1284](https://github.com/gradio-app/gradio/pull/1284)
* Website fixes by [@aliabd](https://github.com/aliabd) in [PR 1286](https://github.com/gradio-app/gradio/pull/1286)
* Create Streamables by [@aliabid94](https://github.com/aliabid94) in [PR 1279](https://github.com/gradio-app/gradio/pull/1279)
* ensure table works on mobile by [@pngwn](https://github.com/pngwn) in [PR 1277](https://github.com/gradio-app/gradio/pull/1277)
* changes by [@aliabid94](https://github.com/aliabid94) in [PR 1287](https://github.com/gradio-app/gradio/pull/1287)
* demo alignment on landing page by [@aliabd](https://github.com/aliabd) in [PR 1288](https://github.com/gradio-app/gradio/pull/1288)
* New meta img by [@aliabd](https://github.com/aliabd) in [PR 1289](https://github.com/gradio-app/gradio/pull/1289)
* updated PyPi version to 3.0 by [@abidlabs](https://github.com/abidlabs) in [PR 1290](https://github.com/gradio-app/gradio/pull/1290)
* Fix site by [@aliabid94](https://github.com/aliabid94) in [PR 1291](https://github.com/gradio-app/gradio/pull/1291)
* Mobile responsive guides by [@aliabd](https://github.com/aliabd) in [PR 1293](https://github.com/gradio-app/gradio/pull/1293)
* Update readme by [@abidlabs](https://github.com/abidlabs) in [PR 1292](https://github.com/gradio-app/gradio/pull/1292)
* gif by [@abidlabs](https://github.com/abidlabs) in [PR 1296](https://github.com/gradio-app/gradio/pull/1296)

## Contributors Shoutout:

* [@JefferyChiang](https://github.com/JefferyChiang) made their first contribution in [PR 1004](https://github.com/gradio-app/gradio/pull/1004)
* [@NimaBoscarino](https://github.com/NimaBoscarino) made their first contribution in [PR 1000](https://github.com/gradio-app/gradio/pull/1000)
* [@ronvoluted](https://github.com/ronvoluted) made their first contribution in [PR 1050](https://github.com/gradio-app/gradio/pull/1050)
* [@radames](https://github.com/radames) made their first contribution in [PR 1074](https://github.com/gradio-app/gradio/pull/1074)
* [@freddyaboulton](https://github.com/freddyaboulton) made their first contribution in [PR 1085](https://github.com/gradio-app/gradio/pull/1085)<|MERGE_RESOLUTION|>--- conflicted
+++ resolved
@@ -33,14 +33,9 @@
 
 ## Documentation Changes:
 - Added a guide on the 4 kinds of Gradio Interfaces by [@yvrjsharma](https://github.com/yvrjsharma) and [@abidlabs](https://github.com/abidlabs) in [PR 3003](https://github.com/gradio-app/gradio/pull/3003) 
-<<<<<<< HEAD
 - Explained that the parameters in `launch` will not be respected when using reload mode, e.g. `gradio` command  by [@freddyaboulton](https://github.com/freddyaboulton) in [PR 3089](https://github.com/gradio-app/gradio/pull/3089) 
 - Added a demo to show how to set up variable numbers of outputs in Gradio by  [@abidlabs](https://github.com/abidlabs) in [PR 3127](https://github.com/gradio-app/gradio/pull/3127) 
-=======
-* Explained that the parameters in `launch` will not be respected when using reload mode, e.g. `gradio` command by [@freddyaboulton](https://github.com/freddyaboulton) in [PR 3089](https://github.com/gradio-app/gradio/pull/3089) 
-* Explained that the parameters in `launch` will not be respected when using reload mode, e.g. `gradio` command  by [@freddyaboulton](https://github.com/freddyaboulton) in [PR 3089](https://github.com/gradio-app/gradio/pull/3089) 
 - Updated docs to reflect that the `equal_height` parameter should be passed to the `.style()` method of `gr.Row()` by [@freddyaboulton](https://github.com/freddyaboulton) in [PR 3125](https://github.com/gradio-app/gradio/pull/3125) 
->>>>>>> ec2b68f5
 
 ## Testing and Infrastructure Changes:
 No changes to highlight.
