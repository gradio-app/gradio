# Upcoming Release


## New Features:

<<<<<<< HEAD
### Official Theme release

Gradio now supports a new theme system, which allows you to customize the look and feel of your app. You can now use the `theme=` kwarg to pass in a prebuilt theme, or customize your own! See guides/03_building-with-blocks/06_theming-guide for more details. By [@aliabid94](https://github.com/aliabid94) in [PR 3470](https://github.com/gradio-app/gradio/pull/3470) 
=======
- Add keyword argument `elem_classes` to Components to control class names of components, in the same manner as existing `elem_id`. 
By [@aliabid94](https://github.com/aliabid94) in [PR 3466](https://github.com/gradio-app/gradio/pull/3466)
>>>>>>> 373c8dd7

## Bug Fixes:

- Fixes the File.upload() event trigger which broke as part of the change in how we uploaded files by [@abidlabs](https://github.com/abidlabs) in [PR 3462](https://github.com/gradio-app/gradio/pull/3462)
- Fixed issue with `gr.Request` object failing to handle dictionaries when nested keys couldn't be converted to variable names [#3454](https://github.com/gradio-app/gradio/issues/3454) by [@radames](https://github.com/radames) in [PR 3459](https://github.com/gradio-app/gradio/pull/3459)

## Documentation Changes:

- Document gr.Error in the docs by [@aliabd](https://github.com/aliabd) in [PR 3465](https://github.com/gradio-app/gradio/pull/3465) 

## Testing and Infrastructure Changes:

- Pinned `pyright==1.1.298` for stability by [@abidlabs](https://github.com/abidlabs) in [PR 3475](https://github.com/gradio-app/gradio/pull/3475)

## Breaking Changes:

No changes to highlight.

## Full Changelog:

- Revert primary button background color in dark mode by [@aliabid94](https://github.com/aliabid94) in [PR 3468](https://github.com/gradio-app/gradio/pull/3468)

## Contributors Shoutout:

No changes to highlight.


# 3.21.0

## New Features:

### The `Chatbot` component now supports audio, video, and images

The `Chatbot` component now supports audio, video, and images with a simple syntax: simply
pass in a tuple with the URL or filepath (the second optional element of the tuple is alt text), and the image/audio/video will be displayed:

```python
gr.Chatbot([
    (("driving.mp4",), "cool video"),
    (("cantina.wav",), "cool audio"),
    (("lion.jpg", "A lion"), "cool pic"),
]).style(height=800)
```

<img width="1054" alt="image" src="https://user-images.githubusercontent.com/1778297/224116682-5908db47-f0fa-405c-82ab-9c7453e8c4f1.png">


Note: images were previously supported via Markdown syntax and that is still supported for backwards compatibility. By [@dawoodkhan82](https://github.com/dawoodkhan82) in [PR 3413](https://github.com/gradio-app/gradio/pull/3413)

- Allow consecutive function triggers with `.then` and `.success` by [@aliabid94](https://github.com/aliabid94) in [PR 3430](https://github.com/gradio-app/gradio/pull/3430) 

- New code component allows you to enter, edit and display code with full syntax highlighting by [@pngwn](https://github.com/pngwn) in [PR 3421](https://github.com/gradio-app/gradio/pull/3421)

![](https://user-images.githubusercontent.com/12937446/224116643-5cfb94b3-93ce-43ee-bb7b-c25c3b66e0a1.png)
- Added the `.select()` event listener, which also includes event data that can be passed as an argument to a function with type hint `gr.SelectData`. The following components support the `.select()` event listener: Chatbot, CheckboxGroup, Dataframe, Dropdown, File, Gallery, HighlightedText, Label, Radio, TabItem, Tab, Textbox. Example usage:

```python
import gradio as gr

with gr.Blocks() as demo:
    gallery = gr.Gallery(["images/1.jpg", "images/2.jpg", "images/3.jpg"])
    selected_index = gr.Textbox()

    def on_select(evt: gr.SelectData):
        return evt.index
    
    gallery.select(on_select, None, selected_index)
```

By [@aliabid94](https://github.com/aliabid94) in [PR 3399](https://github.com/gradio-app/gradio/pull/3399)


## Bug Fixes:
- Use `huggingface_hub` to send telemetry on `interface` and `blocks`; eventually to replace segment by [@dawoodkhan82](https://github.com/dawoodkhan82) in [PR 3342](https://github.com/gradio-app/gradio/pull/3342)
- Ensure load events created by components (randomize for slider, callable values) are never queued unless every is passed by [@freddyaboulton](https://github.com/freddyaboulton) in [PR 3391](https://github.com/gradio-app/gradio/pull/3391) 
- Prevent in-place updates of `generic_update` by shallow copying by [@gitgithan](https://github.com/gitgithan) in [PR 3405](https://github.com/gradio-app/gradio/pull/3405) to fix [#3282](https://github.com/gradio-app/gradio/issues/3282)
- Fix bug caused by not importing `BlockContext` in `utils.py` by [@freddyaboulton](https://github.com/freddyaboulton) in [PR 3424](https://github.com/gradio-app/gradio/pull/3424)
- Ensure dropdown does not highlight partial matches by [@pngwn](https://github.com/pngwn) in [PR 3421](https://github.com/gradio-app/gradio/pull/3421)
- Fix mic button display by [@aliabid94](https://github.com/aliabid94) in [PR 3456](https://github.com/gradio-app/gradio/pull/3456)

## Documentation Changes:
- Added a section on security and access when sharing Gradio apps by [@abidlabs](https://github.com/abidlabs) in [PR 3408](https://github.com/gradio-app/gradio/pull/3408) 
- Add Chinese README by [@uanu2002](https://github.com/uanu2002) in [PR 3394](https://github.com/gradio-app/gradio/pull/3394)
- Adds documentation for web components by [@abidlabs](https://github.com/abidlabs) in [PR 3407](https://github.com/gradio-app/gradio/pull/3407)
- Fixed link in Chinese readme  by [@eltociear](https://github.com/eltociear) in [PR 3417](https://github.com/gradio-app/gradio/pull/3417)
- Document Blocks methods by [@aliabd](https://github.com/aliabd) in [PR 3427](https://github.com/gradio-app/gradio/pull/3427)
- Fixed bug where event handlers were not showing up in documentation by [@freddyaboulton](https://github.com/freddyaboulton) in [PR 3434](https://github.com/gradio-app/gradio/pull/3434)   

## Testing and Infrastructure Changes:
- Fixes tests that were failing locally but passing on CI by [@abidlabs](https://github.com/abidlabs) in [PR 3411](https://github.com/gradio-app/gradio/pull/3411)
- Remove codecov from the repo by [@aliabd](https://github.com/aliabd) in [PR 3415](https://github.com/gradio-app/gradio/pull/3415)

## Breaking Changes:

No changes to highlight.

## Full Changelog:
- Prevent in-place updates of `generic_update` by shallow copying by [@gitgithan](https://github.com/gitgithan) in [PR 3405](https://github.com/gradio-app/gradio/pull/3405) to fix [#3282](https://github.com/gradio-app/gradio/issues/3282)
- Persist file names of files uploaded through any Gradio component by [@abidlabs](https://github.com/abidlabs) in [PR 3412](https://github.com/gradio-app/gradio/pull/3412)
- Fix markdown embedded component in docs by [@aliabd](https://github.com/aliabd) in [PR 3410](https://github.com/gradio-app/gradio/pull/3410)
- Clean up event listeners code by [@aliabid94](https://github.com/aliabid94) in [PR 3420](https://github.com/gradio-app/gradio/pull/3420) 
- Fix css issue with spaces logo by [@aliabd](https://github.com/aliabd) in [PR 3422](https://github.com/gradio-app/gradio/pull/3422)
- Makes a few fixes to the `JSON` component (show_label parameter, icons) in [@abidlabs](https://github.com/abidlabs) in [PR 3451](https://github.com/gradio-app/gradio/pull/3451)

## Contributors Shoutout:

No changes to highlight.

# 3.20.1

## New Features:

- Add `height` kwarg to style in `gr.Chatbot()` component by [@dawoodkhan82](https://github.com/dawoodkhan82) in [PR 3369](https://github.com/gradio-app/gradio/pull/3369)

```python
chatbot = gr.Chatbot().style(height=500)
```

## Bug Fixes:

- Ensure uploaded images are always shown in the sketch tool by [@pngwn](https://github.com/pngwn) in [PR 3386](https://github.com/gradio-app/gradio/pull/3386)
- Fixes bug where when if fn is a non-static class member, then self should be ignored as the first param of the fn by [@or25](https://github.com/or25) in [PR #3227](https://github.com/gradio-app/gradio/pull/3227)

## Documentation Changes:

No changes to highlight.

## Testing and Infrastructure Changes:

No changes to highlight.

## Breaking Changes:

No changes to highlight.

## Full Changelog:

No changes to highlight.

## Contributors Shoutout:

No changes to highlight.

# 3.20.0

## New Features:

### Release event for Slider

Now you can trigger your python function to run when the slider is released as opposed to every slider change value!

Simply use the `release` method on the slider

```python
slider.release(function, inputs=[...], outputs=[...], api_name="predict")
```

By [@freddyaboulton](https://github.com/freddyaboulton) in [PR 3353](https://github.com/gradio-app/gradio/pull/3353)

### Dropdown Component Updates

The standard dropdown component now supports searching for choices. Also when `multiselect` is `True`, you can specify `max_choices` to set the maximum number of choices you want the user to be able to select from the dropdown component.

```python
gr.Dropdown(label="Choose your favorite colors", choices=["red", "blue", "green", "yellow", "orange"], multiselect=True, max_choices=2)
```

by [@dawoodkhan82](https://github.com/dawoodkhan82) in [PR 3211](https://github.com/gradio-app/gradio/pull/3211)

### Download button for images 🖼️

Output images will now automatically have a download button displayed to make it easier to save and share
the results of Machine Learning art models.

![download_sketch](https://user-images.githubusercontent.com/41651716/221025113-e693bf41-eabd-42b3-a4f2-26f2708d98fe.gif)

By [@freddyaboulton](https://github.com/freddyaboulton) in [PR 3297](https://github.com/gradio-app/gradio/pull/3297)

- Updated image upload component to accept all image formats, including lossless formats like .webp by [@fienestar](https://github.com/fienestar) in [PR 3225](https://github.com/gradio-app/gradio/pull/3225)
- Adds a disabled mode to the `gr.Button` component by setting `interactive=False` by [@abidlabs](https://github.com/abidlabs) in [PR 3266](https://github.com/gradio-app/gradio/pull/3266) and [PR 3288](https://github.com/gradio-app/gradio/pull/3288)
- Adds visual feedback to the when the Flag button is clicked, by [@abidlabs](https://github.com/abidlabs) in [PR 3289](https://github.com/gradio-app/gradio/pull/3289)
- Adds ability to set `flagging_options` display text and saved flag separately by [@abidlabs](https://github.com/abidlabs) in [PR 3289](https://github.com/gradio-app/gradio/pull/3289)
- Allow the setting of `brush_radius` for the `Image` component both as a default and via `Image.update()` by [@pngwn](https://github.com/pngwn) in [PR 3277](https://github.com/gradio-app/gradio/pull/3277)
- Added `info=` argument to form components to enable extra context provided to users, by [@aliabid94](https://github.com/aliabid94) in [PR 3291](https://github.com/gradio-app/gradio/pull/3291)
- Allow developers to access the username of a logged-in user from the `gr.Request()` object using the `.username` attribute by [@abidlabs](https://github.com/abidlabs) in [PR 3296](https://github.com/gradio-app/gradio/pull/3296)
- Add `preview` option to `Gallery.style` that launches the gallery in preview mode when first loaded by [@freddyaboulton](https://github.com/freddyaboulton) in [PR 3345](https://github.com/gradio-app/gradio/pull/3345)

## Bug Fixes:

- Ensure `mirror_webcam` is always respected by [@pngwn](https://github.com/pngwn) in [PR 3245](https://github.com/gradio-app/gradio/pull/3245)
- Fix issue where updated markdown links were not being opened in a new tab by [@gante](https://github.com/gante) in [PR 3236](https://github.com/gradio-app/gradio/pull/3236)
- API Docs Fixes by [@aliabd](https://github.com/aliabd) in [PR 3287](https://github.com/gradio-app/gradio/pull/3287)
- Added a timeout to queue messages as some demos were experiencing infinitely growing queues from active jobs waiting forever for clients to respond by [@freddyaboulton](https://github.com/freddyaboulton) in [PR 3196](https://github.com/gradio-app/gradio/pull/3196)
- Fixes the height of rendered LaTeX images so that they match the height of surrounding text by [@abidlabs](https://github.com/abidlabs) in [PR 3258](https://github.com/gradio-app/gradio/pull/3258) and in [PR 3276](https://github.com/gradio-app/gradio/pull/3276)
- Fix bug where matplotlib images where always too small on the front end by [@freddyaboulton](https://github.com/freddyaboulton) in [PR 3274](https://github.com/gradio-app/gradio/pull/3274)
- Remove embed's `initial_height` when loading is complete so the embed finds its natural height once it is loaded [@pngwn](https://github.com/pngwn) in [PR 3292](https://github.com/gradio-app/gradio/pull/3292)
- Prevent Sketch from crashing when a default image is provided by [@pngwn](https://github.com/pngwn) in [PR 3277](https://github.com/gradio-app/gradio/pull/3277)
- Respect the `shape` argument on the front end when creating Image Sketches by [@pngwn](https://github.com/pngwn) in [PR 3277](https://github.com/gradio-app/gradio/pull/3277)
- Fix infinite loop caused by setting `Dropdown's` value to be `[]` and adding a change event on the dropdown by [@freddyaboulton](https://github.com/freddyaboulton) in [PR 3295](https://github.com/gradio-app/gradio/pull/3295)
- Fix change event listed twice in image docs by [@aliabd](https://github.com/aliabd) in [PR 3318](https://github.com/gradio-app/gradio/pull/3318)
- Fix bug that cause UI to be vertically centered at all times by [@pngwn](https://github.com/pngwn) in [PR 3336](https://github.com/gradio-app/gradio/pull/3336)
- Fix bug where `height` set in `Gallery.style` was not respected by the front-end by [@freddyaboulton](https://github.com/freddyaboulton) in [PR 3343](https://github.com/gradio-app/gradio/pull/3343)
- Ensure markdown lists are rendered correctly by [@pngwn](https://github.com/pngwn) in [PR 3341](https://github.com/gradio-app/gradio/pull/3341)
- Ensure that the initial empty value for `gr.Dropdown(Multiselect=True)` is an empty list and the initial value for `gr.Dropdown(Multiselect=False)` is an empty string by [@pngwn](https://github.com/pngwn) in [PR 3338](https://github.com/gradio-app/gradio/pull/3338)
- Ensure uploaded images respect the shape property when the canvas is also enabled by [@pngwn](https://github.com/pngwn) in [PR 3351](https://github.com/gradio-app/gradio/pull/3351)
- Ensure that Google Analytics works correctly when gradio apps are created with `analytics_enabled=True` by [@abidlabs](https://github.com/abidlabs) in [PR 3349](https://github.com/gradio-app/gradio/pull/3349)
- Fix bug where files were being re-uploaded after updates by [@freddyaboulton](https://github.com/freddyaboulton) in [PR 3375](https://github.com/gradio-app/gradio/pull/3375)
- Fix error when using backen_fn and custom js at the same time by [@jialeicui](https://github.com/jialeicui) in [PR 3358](https://github.com/gradio-app/gradio/pull/3358)
- Support new embeds for huggingface spaces subdomains by [@pngwn](https://github.com/pngwn) in [PR 3367](https://github.com/gradio-app/gradio/pull/3367)

## Documentation Changes:

- Added the `types` field to the dependency field in the config by [@freddyaboulton](https://github.com/freddyaboulton) in [PR 3315](https://github.com/gradio-app/gradio/pull/3315)
- Gradio Status Page by [@aliabd](https://github.com/aliabd) in [PR 3331](https://github.com/gradio-app/gradio/pull/3331)
- Adds a Guide on setting up a dashboard from Supabase data using the `gr.BarPlot`
  component by [@abidlabs](https://github.com/abidlabs) in [PR 3275](https://github.com/gradio-app/gradio/pull/3275)

## Testing and Infrastructure Changes:

- Adds a script to benchmark the performance of the queue and adds some instructions on how to use it. By [@freddyaboulton](https://github.com/freddyaboulton) and [@abidlabs](https://github.com/abidlabs) in [PR 3272](https://github.com/gradio-app/gradio/pull/3272)
- Flaky python tests no longer cancel non-flaky tests by [@freddyaboulton](https://github.com/freddyaboulton) in [PR 3344](https://github.com/gradio-app/gradio/pull/3344)

## Breaking Changes:

- Chatbot bubble colors can no longer be set by `chatbot.style(color_map=)` by [@aliabid94] in [PR 3370](https://github.com/gradio-app/gradio/pull/3370)

## Full Changelog:

- Fixed comment typo in components.py by [@eltociear](https://github.com/eltociear) in [PR 3235](https://github.com/gradio-app/gradio/pull/3235)
- Cleaned up chatbot ui look and feel by [@aliabid94] in [PR 3370](https://github.com/gradio-app/gradio/pull/3370)

## Contributors Shoutout:

No changes to highlight.

# 3.19.1

## New Features:

No changes to highlight.

## Bug Fixes:

- UI fixes including footer and API docs by [@aliabid94](https://github.com/aliabid94) in [PR 3242](https://github.com/gradio-app/gradio/pull/3242)
- Updated image upload component to accept all image formats, including lossless formats like .webp by [@fienestar](https://github.com/fienestar) in [PR 3225](https://github.com/gradio-app/gradio/pull/3225)

## Documentation Changes:

No changes to highlight.

## Testing and Infrastructure Changes:

No changes to highlight.

## Breaking Changes:

No changes to highlight.

## Full Changelog:

- Added backend support for themes by [@aliabid94](https://github.com/aliabid94) in [PR 2931](https://github.com/gradio-app/gradio/pull/2931)
- Added support for button sizes "lg" (default) and "sm".

## Contributors Shoutout:

No changes to highlight.

# 3.19.0

## New Features:

### Improved embedding experience

When embedding a spaces-hosted gradio app as a web component, you now get an improved UI linking back to the original space, better error handling and more intelligent load performance. No changes are required to your code to benefit from this enhanced experience; simply upgrade your gradio SDK to the latest version.

![](https://user-images.githubusercontent.com/12937446/219653294-86937632-72c1-4e93-a77c-af705d49382a.png)

This behaviour is configurable. You can disable the info panel at the bottom by passing `info="false"`. You can disable the container entirely by passing `container="false"`.

Error statuses are reported in the UI with an easy way for end-users to report problems to the original space author via the community tab of that Hugginface space:

![](https://user-images.githubusercontent.com/12937446/219655499-88019443-d694-44e7-9e6d-242e19d10a5c.png)

By default, gradio apps are lazy loaded, vastly improving performance when there are several demos on the page. Metadata is loaded ahead of time, but the space will only be loaded and rendered when it is in view.

This behaviour is configurable. You can pass `eager="true"` to load and render the space regardless of whether or not it is currently on the screen.

by [@pngwn](https://github.com/pngwn) in [PR 3205](https://github.com/gradio-app/gradio/pull/3205)

### New `gr.BarPlot` component! 📊

Create interactive bar plots from a high-level interface with `gr.BarPlot`.
No need to remember matplotlib syntax anymore!

Example usage:

```python
import gradio as gr
import pandas as pd

simple = pd.DataFrame({
    'a': ['A', 'B', 'C', 'D', 'E', 'F', 'G', 'H', 'I'],
    'b': [28, 55, 43, 91, 81, 53, 19, 87, 52]
})

with gr.Blocks() as demo:
    gr.BarPlot(
        simple,
        x="a",
        y="b",
        title="Simple Bar Plot with made up data",
        tooltip=['a', 'b'],
    )

demo.launch()
```

By [@freddyaboulton](https://github.com/freddyaboulton) in [PR 3157](https://github.com/gradio-app/gradio/pull/3157)

### Bokeh plots are back! 🌠

Fixed a bug that prevented bokeh plots from being displayed on the front end and extended support for both 2.x and 3.x versions of bokeh!

![image](https://user-images.githubusercontent.com/41651716/219468324-0d82e07f-8fb4-4ff9-b40c-8250b29e45f7.png)

By [@freddyaboulton](https://github.com/freddyaboulton) in [PR 3212](https://github.com/gradio-app/gradio/pull/3212)

## Bug Fixes:

- Adds ability to add a single message from the bot or user side. Ex: specify `None` as the second value in the tuple, to add a single message in the chatbot from the "bot" side.

```python
gr.Chatbot([("Hi, I'm DialoGPT. Try asking me a question.", None)])
```

By [@dawoodkhan82](https://github.com/dawoodkhan82) in [PR 3165](https://github.com/gradio-app/gradio/pull/3165)

- Fixes `gr.utils.delete_none` to only remove props whose values are `None` from the config by [@abidlabs](https://github.com/abidlabs) in [PR 3188](https://github.com/gradio-app/gradio/pull/3188)
- Fix bug where embedded demos were not loading files properly by [@freddyaboulton](https://github.com/freddyaboulton) in [PR 3177](https://github.com/gradio-app/gradio/pull/3177)
- The `change` event is now triggered when users click the 'Clear All' button of the multiselect DropDown component by [@freddyaboulton](https://github.com/freddyaboulton) in [PR 3195](https://github.com/gradio-app/gradio/pull/3195)
- Stops File component from freezing when a large file is uploaded by [@aliabid94](https://github.com/aliabid94) in [PR 3191](https://github.com/gradio-app/gradio/pull/3191)
- Support Chinese pinyin in Dataframe by [@aliabid94](https://github.com/aliabid94) in [PR 3206](https://github.com/gradio-app/gradio/pull/3206)
- The `clear` event is now triggered when images are cleared by [@freddyaboulton](https://github.com/freddyaboulton) in [PR 3218](https://github.com/gradio-app/gradio/pull/3218)
- Fix bug where auth cookies where not sent when connecting to an app via http by [@freddyaboulton](https://github.com/freddyaboulton) in [PR 3223](https://github.com/gradio-app/gradio/pull/3223)
- Ensure latext CSS is always applied in light and dark mode by [@pngwn](https://github.com/pngwn) in [PR 3233](https://github.com/gradio-app/gradio/pull/3233)

## Documentation Changes:

- Sort components in docs by alphabetic order by [@aliabd](https://github.com/aliabd) in [PR 3152](https://github.com/gradio-app/gradio/pull/3152)
- Changes to W&B guide by [@scottire](https://github.com/scottire) in [PR 3153](https://github.com/gradio-app/gradio/pull/3153)
- Keep pnginfo metadata for gallery by [@wfng92](https://github.com/wfng92) in [PR 3150](https://github.com/gradio-app/gradio/pull/3150)
- Add a section on how to run a Gradio app locally [@osanseviero](https://github.com/osanseviero) in [PR 3170](https://github.com/gradio-app/gradio/pull/3170)
- Fixed typos in gradio events function documentation by [@vidalmaxime](https://github.com/vidalmaxime) in [PR 3168](https://github.com/gradio-app/gradio/pull/3168)
- Added an example using Gradio's batch mode with the diffusers library by [@abidlabs](https://github.com/abidlabs) in [PR 3224](https://github.com/gradio-app/gradio/pull/3224)

## Testing and Infrastructure Changes:

No changes to highlight.

## Breaking Changes:

No changes to highlight.

## Full Changelog:

- Fix demos page css and add close demos button by [@aliabd](https://github.com/aliabd) in [PR 3151](https://github.com/gradio-app/gradio/pull/3151)
- Caches temp files from base64 input data by giving them a deterministic path based on the contents of data by [@abidlabs](https://github.com/abidlabs) in [PR 3197](https://github.com/gradio-app/gradio/pull/3197)
- Better warnings (when there is a mismatch between the number of output components and values returned by a function, or when the `File` component or `UploadButton` component includes a `file_types` parameter along with `file_count=="dir"`) by [@abidlabs](https://github.com/abidlabs) in [PR 3194](https://github.com/gradio-app/gradio/pull/3194)
- Raises a `gr.Error` instead of a regular Python error when you use `gr.Interface.load()` to load a model and there's an error querying the HF API by [@abidlabs](https://github.com/abidlabs) in [PR 3194](https://github.com/gradio-app/gradio/pull/3194)
- Fixed gradio share links so that they are persistent and do not reset if network
  connection is disrupted by by [XciD](https://github.com/XciD), [Wauplin](https://github.com/Wauplin), and [@abidlabs](https://github.com/abidlabs) in [PR 3149](https://github.com/gradio-app/gradio/pull/3149) and a follow-up to allow it to work for users upgrading from a previous Gradio version in [PR 3221](https://github.com/gradio-app/gradio/pull/3221)

## Contributors Shoutout:

No changes to highlight.

# Version 3.18.0

## New Features:

### Revamped Stop Button for Interfaces 🛑

If your Interface function is a generator, there used to be a separate `Stop` button displayed next
to the `Submit` button.

We've revamed the `Submit` button so that it turns into a `Stop` button during the generation process.
Clicking on the `Stop` button will cancel the generation and turn it back to a `Submit` button.
The `Stop` button will automatically turn back to a `Submit` button at the end of the generation if you don't use it!

By [@freddyaboulton](https://github.com/freddyaboulton) in [PR 3124](https://github.com/gradio-app/gradio/pull/3124)

### Queue now works with reload mode!

You can now call `queue` on your `demo` outside of the `if __name__ == "__main__"` block and
run the script in reload mode with the `gradio` command.

Any changes to the `app.py` file will be reflected in the webpage automatically and the queue will work
properly!

By [@freddyaboulton](https://github.com/freddyaboulton) in [PR 3089](https://github.com/gradio-app/gradio/pull/3089)

### Allow serving files from additional directories

```python
demo = gr.Interface(...)
demo.launch(
  file_directories=["/var/lib/demo/path/to/resources"]
)
```

By [@maxaudron](https://github.com/maxaudron) in [PR 3075](https://github.com/gradio-app/gradio/pull/3075)

## Bug Fixes:

- Fixes URL resolution on Windows by [@abidlabs](https://github.com/abidlabs) in [PR 3108](https://github.com/gradio-app/gradio/pull/3108)
- Example caching now works with components without a label attribute (e.g. `Column`) by [@abidlabs](https://github.com/abidlabs) in [PR 3123](https://github.com/gradio-app/gradio/pull/3123)
- Ensure the Video component correctly resets the UI state whe a new video source is loaded and reduce choppiness of UI by [@pngwn](https://github.com/abidlabs) in [PR 3117](https://github.com/gradio-app/gradio/pull/3117)
- Fixes loading private Spaces by [@abidlabs](https://github.com/abidlabs) in [PR 3068](https://github.com/gradio-app/gradio/pull/3068)
- Added a warning when attempting to launch an `Interface` via the `%%blocks` jupyter notebook magic command by [@freddyaboulton](https://github.com/freddyaboulton) in [PR 3126](https://github.com/gradio-app/gradio/pull/3126)
- Fixes bug where interactive output image cannot be set when in edit mode by [@dawoodkhan82](https://github.com/@dawoodkhan82) in [PR 3135](https://github.com/gradio-app/gradio/pull/3135)
- A share link will automatically be created when running on Sagemaker notebooks so that the front-end is properly displayed by [@abidlabs](https://github.com/abidlabs) in [PR 3137](https://github.com/gradio-app/gradio/pull/3137)
- Fixes a few dropdown component issues; hide checkmark next to options as expected, and keyboard hover is visible by [@dawoodkhan82](https://github.com/dawoodkhan82) in [PR 3145]https://github.com/gradio-app/gradio/pull/3145)
- Fixed bug where example pagination buttons were not visible in dark mode or displayed under the examples table. By [@freddyaboulton](https://github.com/freddyaboulton) in [PR 3144](https://github.com/gradio-app/gradio/pull/3144)
- Fixed bug where the font color of axis labels and titles for native plots did not respond to dark mode preferences. By [@freddyaboulton](https://github.com/freddyaboulton) in [PR 3146](https://github.com/gradio-app/gradio/pull/3146)

## Documentation Changes:

- Added a guide on the 4 kinds of Gradio Interfaces by [@yvrjsharma](https://github.com/yvrjsharma) and [@abidlabs](https://github.com/abidlabs) in [PR 3003](https://github.com/gradio-app/gradio/pull/3003)
- Explained that the parameters in `launch` will not be respected when using reload mode, e.g. `gradio` command by [@freddyaboulton](https://github.com/freddyaboulton) in [PR 3089](https://github.com/gradio-app/gradio/pull/3089)
- Added a demo to show how to set up variable numbers of outputs in Gradio by [@abidlabs](https://github.com/abidlabs) in [PR 3127](https://github.com/gradio-app/gradio/pull/3127)
- Updated docs to reflect that the `equal_height` parameter should be passed to the `.style()` method of `gr.Row()` by [@freddyaboulton](https://github.com/freddyaboulton) in [PR 3125](https://github.com/gradio-app/gradio/pull/3125)

## Testing and Infrastructure Changes:

No changes to highlight.

## Breaking Changes:

No changes to highlight.

## Full Changelog:

- Changed URL of final image for `fake_diffusion` demos by [@freddyaboulton](https://github.com/freddyaboulton) in [PR 3120](https://github.com/gradio-app/gradio/pull/3120)

## Contributors Shoutout:

No changes to highlight.

# Version 3.17.1

## New Features:

### iOS image rotation fixed 🔄

Previously photos uploaded via iOS would be rotated after processing. This has been fixed by [@freddyaboulton](https://github.com/freddyaboulton) in [PR 3089](https://github.com/gradio-app/gradio/pull/3091)

#### Before

![image](https://user-images.githubusercontent.com/41651716/215846507-a36e9d05-1ac2-4867-8ab3-ce045a9415d9.png)

#### After

![image](https://user-images.githubusercontent.com/41651716/215846554-e41773ed-70f0-491a-9952-6a18babf91ef.png)

### Run on Kaggle kernels 🧪

A share link will automatically be created when running on Kaggle kernels (notebooks) so that the front-end is properly displayed.

![image](https://user-images.githubusercontent.com/41651716/216104254-2cf55599-449c-436c-b57e-40f6a83f9eee.png)

By [@freddyaboulton](https://github.com/freddyaboulton) in [PR 3101](https://github.com/gradio-app/gradio/pull/3101)

## Bug Fixes:

- Fix bug where examples were not rendered correctly for demos created with Blocks api that had multiple input compinents by [@freddyaboulton](https://github.com/freddyaboulton) in [PR 3090](https://github.com/gradio-app/gradio/pull/3090)
- Fix change event listener for JSON, HighlightedText, Chatbot by [@aliabid94](https://github.com/aliabid94) in [PR 3095](https://github.com/gradio-app/gradio/pull/3095)
- Fixes bug where video and file change event not working [@tomchang25](https://github.com/tomchang25) in [PR 3098](https://github.com/gradio-app/gradio/pull/3098)
- Fixes bug where static_video play and pause event not working [@tomchang25](https://github.com/tomchang25) in [PR 3098](https://github.com/gradio-app/gradio/pull/3098)
- Fixed `Gallery.style(grid=...)` by by [@aliabd](https://github.com/aliabd) in [PR 3107](https://github.com/gradio-app/gradio/pull/3107)

## Documentation Changes:

- Update chatbot guide to include blocks demo and markdown support section by [@dawoodkhan82](https://github.com/dawoodkhan82) in [PR 3023](https://github.com/gradio-app/gradio/pull/3023)

* Fix a broken link in the Quick Start guide, by [@cakiki](https://github.com/cakiki) in [PR 3109](https://github.com/gradio-app/gradio/pull/3109)
* Better docs navigation on mobile by [@aliabd](https://github.com/aliabd) in [PR 3112](https://github.com/gradio-app/gradio/pull/3112)
* Add a guide on using Gradio with [Comet](https://comet.com/), by [@DN6](https://github.com/DN6/) in [PR 3058](https://github.com/gradio-app/gradio/pull/3058)

## Testing and Infrastructure Changes:

No changes to highlight.

## Breaking Changes:

No changes to highlight.

## Full Changelog:

- Set minimum `markdown-it-py` version to `2.0.0` so that the dollar math plugin is compatible by [@freddyaboulton](https://github.com/freddyaboulton) in [PR 3102](https://github.com/gradio-app/gradio/pull/3102)

## Contributors Shoutout:

No changes to highlight.

# Version 3.17.0

## New Features:

### Extended support for Interface.load! 🏗️

You can now load `image-to-text` and `conversational` pipelines from the hub!

### Image-to-text Demo

```python
io = gr.Interface.load("models/nlpconnect/vit-gpt2-image-captioning",
                       api_key="<optional-api-key>")
io.launch()
```

<img width="1087" alt="image" src="https://user-images.githubusercontent.com/41651716/213260197-dc5d80b4-6e50-4b3a-a764-94980930ac38.png">

### conversational Demo

```python
chatbot = gr.Interface.load("models/microsoft/DialoGPT-medium",
                           api_key="<optional-api-key>")
chatbot.launch()
```

![chatbot_load](https://user-images.githubusercontent.com/41651716/213260220-3eaa25b7-a38b-48c6-adeb-2718bdf297a2.gif)

By [@freddyaboulton](https://github.com/freddyaboulton) in [PR 3011](https://github.com/gradio-app/gradio/pull/3011)

### Download Button added to Model3D Output Component 📥

No need for an additional file output component to enable model3d file downloads anymore. We now added a download button to the model3d component itself.

<img width="739" alt="Screenshot 2023-01-18 at 3 52 45 PM" src="https://user-images.githubusercontent.com/12725292/213294198-5f4fda35-bde7-450c-864f-d5683e7fa29a.png">

By [@dawoodkhan82](https://github.com/dawoodkhan82) in [PR 3014](https://github.com/gradio-app/gradio/pull/3014)

### Fixing Auth on Spaces 🔑

Authentication on spaces works now! Third party cookies must be enabled on your browser to be able
to log in. Some browsers disable third party cookies by default (Safari, Chrome Incognito).

![auth_spaces](https://user-images.githubusercontent.com/41651716/215528417-09538933-0576-4d1d-b3b9-1e877ab01905.gif)

## Bug Fixes:

- Fixes bug where interpretation event was not configured correctly by [@freddyaboulton](https://github.com/freddyaboulton) in [PR 2993](https://github.com/gradio-app/gradio/pull/2993)
- Fix relative import bug in reload mode by [@freddyaboulton](https://github.com/freddyaboulton) in [PR 2992](https://github.com/gradio-app/gradio/pull/2992)
- Fixes bug where png files were not being recognized when uploading images by [@abidlabs](https://github.com/abidlabs) in [PR 3002](https://github.com/gradio-app/gradio/pull/3002)
- Fixes bug where external Spaces could not be loaded and used as functions if they returned files by [@abidlabs](https://github.com/abidlabs) in [PR 3004](https://github.com/gradio-app/gradio/pull/3004)
- Fix bug where file serialization output was not JSON serializable by [@freddyaboulton](https://github.com/freddyaboulton) in [PR 2999](https://github.com/gradio-app/gradio/pull/2999)
- Fixes bug where png files were not being recognized when uploading images by [@abidlabs](https://github.com/abidlabs) in [PR 3002](https://github.com/gradio-app/gradio/pull/3002)
- Fixes bug where temporary uploaded files were not being added to temp sets by [@abidlabs](https://github.com/abidlabs) in [PR 3005](https://github.com/gradio-app/gradio/pull/3005)
- Fixes issue where markdown support in chatbot breaks older demos [@dawoodkhan82](https://github.com/dawoodkhan82) in [PR 3006](https://github.com/gradio-app/gradio/pull/3006)
- Fixes the `/file/` route that was broken in a recent change in [PR 3010](https://github.com/gradio-app/gradio/pull/3010)
- Fix bug where the Image component could not serialize image urls by [@freddyaboulton](https://github.com/freddyaboulton) in [PR 2957](https://github.com/gradio-app/gradio/pull/2957)
- Fix forwarding for guides after SEO renaming by [@aliabd](https://github.com/aliabd) in [PR 3017](https://github.com/gradio-app/gradio/pull/3017)
- Switch all pages on the website to use latest stable gradio by [@aliabd](https://github.com/aliabd) in [PR 3016](https://github.com/gradio-app/gradio/pull/3016)
- Fix bug related to deprecated parameters in `huggingface_hub` for the HuggingFaceDatasetSaver in [PR 3025](https://github.com/gradio-app/gradio/pull/3025)
- Added better support for symlinks in the way absolute paths are resolved by [@abidlabs](https://github.com/abidlabs) in [PR 3037](https://github.com/gradio-app/gradio/pull/3037)
- Fix several minor frontend bugs (loading animation, examples as gallery) frontend [@aliabid94](https://github.com/3026) in [PR 2961](https://github.com/gradio-app/gradio/pull/3026).
- Fixes bug that the chatbot sample code does not work with certain input value by [@petrov826](https://github.com/petrov826) in [PR 3039](https://github.com/gradio-app/gradio/pull/3039).
- Fix shadows for form element and ensure focus styles more visible in dark mode [@pngwn](https://github.com/pngwn) in [PR 3042](https://github.com/gradio-app/gradio/pull/3042).
- Fixed bug where the Checkbox and Dropdown change events were not triggered in response to other component changes by [@freddyaboulton](https://github.com/freddyaboulton) in [PR 3045](https://github.com/gradio-app/gradio/pull/3045)
- Fix bug where the queue was not properly restarted after launching a `closed` app by [@freddyaboulton](https://github.com/freddyaboulton) in [PR 3022](https://github.com/gradio-app/gradio/pull/3022)
- Adding missing embedded components on docs by [@aliabd](https://github.com/aliabd) in [PR 3027](https://github.com/gradio-app/gradio/pull/3027)
- Fixes bug where app would crash if the `file_types` parameter of `gr.File` or `gr.UploadButton` was not a list by [@freddyaboulton](https://github.com/freddyaboulton) in [PR 3048](https://github.com/gradio-app/gradio/pull/3048)
- Ensure CSS mounts correctly regardless of how many Gradio instances are on the page [@pngwn](https://github.com/pngwn) in [PR 3059](https://github.com/gradio-app/gradio/pull/3059).
- Fix bug where input component was not hidden in the frontend for `UploadButton` by [@freddyaboulton](https://github.com/freddyaboulton) in [PR 3053](https://github.com/gradio-app/gradio/pull/3053)
- Fixes issue where after clicking submit or undo, the sketch output wouldn't clear. [@dawoodkhan82](https://github.com/dawoodkhan82) in [PR 3047](https://github.com/gradio-app/gradio/pull/3047)
- Ensure spaces embedded via the web component always use the correct URLs for server requests and change ports for testing to avoid strange collisions when users are working with embedded apps locally by [@pngwn](https://github.com/pngwn) in [PR 3065](https://github.com/gradio-app/gradio/pull/3065)
- Preserve selected image of Gallery through updated by [@freddyaboulton](https://github.com/freddyaboulton) in [PR 3061](https://github.com/gradio-app/gradio/pull/3061)
- Fix bug where auth was not respected on HF spaces by [@freddyaboulton](https://github.com/freddyaboulton) and [@aliabid94](https://github.com/aliabid94) in [PR 3049](https://github.com/gradio-app/gradio/pull/3049)
- Fixes bug where tabs selected attribute not working if manually change tab by [@tomchang25](https://github.com/tomchang25) in [3055](https://github.com/gradio-app/gradio/pull/3055)
- Change chatbot to show dots on progress, and fix bug where chatbot would not stick to bottom in the case of images by [@aliabid94](https://github.com/aliabid94) in [PR 3067](https://github.com/gradio-app/gradio/pull/3079)

## Documentation Changes:

- SEO improvements to guides by[@aliabd](https://github.com/aliabd) in [PR 2915](https://github.com/gradio-app/gradio/pull/2915)
- Use `gr.LinePlot` for the `blocks_kinematics` demo by [@freddyaboulton](https://github.com/freddyaboulton) in [PR 2998](https://github.com/gradio-app/gradio/pull/2998)
- Updated the `interface_series_load` to include some inline markdown code by [@abidlabs](https://github.com/abidlabs) in [PR 3051](https://github.com/gradio-app/gradio/pull/3051)

## Testing and Infrastructure Changes:

- Adds a GitHub action to test if any large files (> 5MB) are present by [@abidlabs](https://github.com/abidlabs) in [PR 3013](https://github.com/gradio-app/gradio/pull/3013)

## Breaking Changes:

No changes to highlight.

## Full Changelog:

- Rewrote frontend using CSS variables for themes by [@pngwn](https://github.com/pngwn) in [PR 2840](https://github.com/gradio-app/gradio/pull/2840)
- Moved telemetry requests to run on background threads by [@abidlabs](https://github.com/abidlabs) in [PR 3054](https://github.com/gradio-app/gradio/pull/3054)

## Contributors Shoutout:

No changes to highlight.

# Version 3.16.2

## New Features:

No changes to highlight.

## Bug Fixes:

- Fixed file upload fails for files with zero size by [@dawoodkhan82](https://github.com/dawoodkhan82) in [PR 2923](https://github.com/gradio-app/gradio/pull/2923)
- Fixed bug where `mount_gradio_app` would not launch if the queue was enabled in a gradio app by [@freddyaboulton](https://github.com/freddyaboulton) in [PR 2939](https://github.com/gradio-app/gradio/pull/2939)
- Fix custom long CSS handling in Blocks by [@anton-l](https://github.com/anton-l) in [PR 2953](https://github.com/gradio-app/gradio/pull/2953)
- Recovers the dropdown change event by [@abidlabs](https://github.com/abidlabs) in [PR 2954](https://github.com/gradio-app/gradio/pull/2954).
- Fix audio file output by [@aliabid94](https://github.com/aliabid94) in [PR 2961](https://github.com/gradio-app/gradio/pull/2961).
- Fixed bug where file extensions of really long files were not kept after download by [@freddyaboulton](https://github.com/freddyaboulton) in [PR 2929](https://github.com/gradio-app/gradio/pull/2929)
- Fix bug where outputs for examples where not being returned by the backend by [@freddyaboulton](https://github.com/freddyaboulton) in [PR 2955](https://github.com/gradio-app/gradio/pull/2955)
- Fix bug in `blocks_plug` demo that prevented switching tabs programmatically with python [@TashaSkyUp](https://github.com/https://github.com/TashaSkyUp) in [PR 2971](https://github.com/gradio-app/gradio/pull/2971).

## Documentation Changes:

No changes to highlight.

## Testing and Infrastructure Changes:

No changes to highlight.

## Breaking Changes:

No changes to highlight.

## Full Changelog:

No changes to highlight.

## Contributors Shoutout:

No changes to highlight.

# Version 3.16.1

## New Features:

No changes to highlight.

## Bug Fixes:

- Fix audio file output by [@aliabid94](https://github.com/aliabid94) in [PR 2950](https://github.com/gradio-app/gradio/pull/2950).

## Documentation Changes:

No changes to highlight.

## Testing and Infrastructure Changes:

No changes to highlight.

## Breaking Changes:

No changes to highlight.

## Full Changelog:

No changes to highlight.

## Contributors Shoutout:

No changes to highlight.

# Version 3.16.0

## New Features:

### Send custom progress updates by adding a `gr.Progress` argument after the input arguments to any function. Example:

```python
def reverse(word, progress=gr.Progress()):
    progress(0, desc="Starting")
    time.sleep(1)
    new_string = ""
    for letter in progress.tqdm(word, desc="Reversing"):
        time.sleep(0.25)
        new_string = letter + new_string
    return new_string

demo = gr.Interface(reverse, gr.Text(), gr.Text())
```

Progress indicator bar by [@aliabid94](https://github.com/aliabid94) in [PR 2750](https://github.com/gradio-app/gradio/pull/2750).

- Added `title` argument to `TabbedInterface` by @MohamedAliRashad in [#2888](https://github.com/gradio-app/gradio/pull/2888)
- Add support for specifying file extensions for `gr.File` and `gr.UploadButton`, using `file_types` parameter (e.g `gr.File(file_count="multiple", file_types=["text", ".json", ".csv"])`) by @dawoodkhan82 in [#2901](https://github.com/gradio-app/gradio/pull/2901)
- Added `multiselect` option to `Dropdown` by @dawoodkhan82 in [#2871](https://github.com/gradio-app/gradio/pull/2871)

### With `multiselect` set to `true` a user can now select multiple options from the `gr.Dropdown` component.

```python
gr.Dropdown(["angola", "pakistan", "canada"], multiselect=True, value=["angola"])
```

<img width="610" alt="Screenshot 2023-01-03 at 4 14 36 PM" src="https://user-images.githubusercontent.com/12725292/210442547-c86975c9-4b4f-4b8e-8803-9d96e6a8583a.png">

## Bug Fixes:

- Fixed bug where an error opening an audio file led to a crash by [@FelixDombek](https://github.com/FelixDombek) in [PR 2898](https://github.com/gradio-app/gradio/pull/2898)
- Fixed bug where setting `default_enabled=False` made it so that the entire queue did not start by [@freddyaboulton](https://github.com/freddyaboulton) in [PR 2876](https://github.com/gradio-app/gradio/pull/2876)
- Fixed bug where csv preview for DataFrame examples would show filename instead of file contents by [@freddyaboulton](https://github.com/freddyaboulton) in [PR 2877](https://github.com/gradio-app/gradio/pull/2877)
- Fixed bug where an error raised after yielding iterative output would not be displayed in the browser by
  [@JaySmithWpg](https://github.com/JaySmithWpg) in [PR 2889](https://github.com/gradio-app/gradio/pull/2889)
- Fixed bug in `blocks_style` demo that was preventing it from launching by [@freddyaboulton](https://github.com/freddyaboulton) in [PR 2890](https://github.com/gradio-app/gradio/pull/2890)
- Fixed bug where files could not be downloaded by [@freddyaboulton](https://github.com/freddyaboulton) in [PR 2926](https://github.com/gradio-app/gradio/pull/2926)
- Fixed bug where cached examples were not displaying properly by [@a-rogalska](https://github.com/a-rogalska) in [PR 2974](https://github.com/gradio-app/gradio/pull/2974)

## Documentation Changes:

- Added a Guide on using Google Sheets to create a real-time dashboard with Gradio's `DataFrame` and `LinePlot` component, by [@abidlabs](https://github.com/abidlabs) in [PR 2816](https://github.com/gradio-app/gradio/pull/2816)
- Add a components - events matrix on the docs by [@aliabd](https://github.com/aliabd) in [PR 2921](https://github.com/gradio-app/gradio/pull/2921)

## Testing and Infrastructure Changes:

- Deployed PRs from forks to spaces by [@freddyaboulton](https://github.com/freddyaboulton) in [PR 2895](https://github.com/gradio-app/gradio/pull/2895)

## Breaking Changes:

No changes to highlight.

## Full Changelog:

- The `default_enabled` parameter of the `Blocks.queue` method has no effect by [@freddyaboulton](https://github.com/freddyaboulton) in [PR 2876](https://github.com/gradio-app/gradio/pull/2876)
- Added typing to several Python files in codebase by [@abidlabs](https://github.com/abidlabs) in [PR 2887](https://github.com/gradio-app/gradio/pull/2887)
- Excluding untracked files from demo notebook check action by [@aliabd](https://github.com/aliabd) in [PR 2897](https://github.com/gradio-app/gradio/pull/2897)
- Optimize images and gifs by [@aliabd](https://github.com/aliabd) in [PR 2922](https://github.com/gradio-app/gradio/pull/2922)
- Updated typing by [@1nF0rmed](https://github.com/1nF0rmed) in [PR 2904](https://github.com/gradio-app/gradio/pull/2904)

## Contributors Shoutout:

- @JaySmithWpg for making their first contribution to gradio!
- @MohamedAliRashad for making their first contribution to gradio!

# Version 3.15.0

## New Features:

Gradio's newest plotting component `gr.LinePlot`! 📈

With this component you can easily create time series visualizations with customizable
appearance for your demos and dashboards ... all without having to know an external plotting library.

For an example of the api see below:

```python
gr.LinePlot(stocks,
            x="date",
            y="price",
            color="symbol",
            color_legend_position="bottom",
            width=600, height=400, title="Stock Prices")
```

![image](https://user-images.githubusercontent.com/41651716/208711646-81ae3745-149b-46a3-babd-0569aecdd409.png)

By [@freddyaboulton](https://github.com/freddyaboulton) in [PR 2807](https://github.com/gradio-app/gradio/pull/2807)

## Bug Fixes:

- Fixed bug where the `examples_per_page` parameter of the `Examples` component was not passed to the internal `Dataset` component by [@freddyaboulton](https://github.com/freddyaboulton) in [PR 2861](https://github.com/gradio-app/gradio/pull/2861)
- Fixes loading Spaces that have components with default values by [@abidlabs](https://github.com/abidlabs) in [PR 2855](https://github.com/gradio-app/gradio/pull/2855)
- Fixes flagging when `allow_flagging="auto"` in `gr.Interface()` by [@abidlabs](https://github.com/abidlabs) in [PR 2695](https://github.com/gradio-app/gradio/pull/2695)
- Fixed bug where passing a non-list value to `gr.CheckboxGroup` would crash the entire app by [@freddyaboulton](https://github.com/freddyaboulton) in [PR 2866](https://github.com/gradio-app/gradio/pull/2866)

## Documentation Changes:

- Added a Guide on using BigQuery with Gradio's `DataFrame` and `ScatterPlot` component,
  by [@abidlabs](https://github.com/abidlabs) in [PR 2794](https://github.com/gradio-app/gradio/pull/2794)

## Testing and Infrastructure Changes:

No changes to highlight.

## Breaking Changes:

No changes to highlight.

## Full Changelog:

- Fixed importing gradio can cause PIL.Image.registered_extensions() to break by `[@aliencaocao](https://github.com/aliencaocao)` in `[PR 2846](https://github.com/gradio-app/gradio/pull/2846)`
- Fix css glitch and navigation in docs by [@aliabd](https://github.com/aliabd) in [PR 2856](https://github.com/gradio-app/gradio/pull/2856)
- Added the ability to set `x_lim`, `y_lim` and legend positions for `gr.ScatterPlot` by [@freddyaboulton](https://github.com/freddyaboulton) in [PR 2807](https://github.com/gradio-app/gradio/pull/2807)
- Remove footers and min-height the correct way by [@aliabd](https://github.com/aliabd) in [PR 2860](https://github.com/gradio-app/gradio/pull/2860)

## Contributors Shoutout:

No changes to highlight.

# Version 3.14.0

## New Features:

### Add Waveform Visual Support to Audio

Adds a `gr.make_waveform()` function that creates a waveform video by combining an audio and an optional background image by [@dawoodkhan82](http://github.com/dawoodkhan82) and [@aliabid94](http://github.com/aliabid94) in [PR 2706](https://github.com/gradio-app/gradio/pull/2706. Helpful for making audio outputs much more shareable.

![waveform screenrecording](https://user-images.githubusercontent.com/7870876/206062396-164a5e71-451a-4fe0-94a7-cbe9269d57e6.gif)

### Allows Every Component to Accept an `every` Parameter

When a component's initial value is a function, the `every` parameter re-runs the function every `every` seconds. By [@abidlabs](https://github.com/abidlabs) in [PR 2806](https://github.com/gradio-app/gradio/pull/2806). Here's a code example:

```py
import gradio as gr

with gr.Blocks() as demo:
    df = gr.DataFrame(run_query, every=60*60)

demo.queue().launch()
```

## Bug Fixes:

- Fixed issue where too many temporary files were created, all with randomly generated
  filepaths. Now fewer temporary files are created and are assigned a path that is a
  hash based on the file contents by [@abidlabs](https://github.com/abidlabs) in [PR 2758](https://github.com/gradio-app/gradio/pull/2758)

## Documentation Changes:

No changes to highlight.

## Testing and Infrastructure Changes:

No changes to highlight.

## Breaking Changes:

No changes to highlight.

## Full Changelog:

No changes to highlight.

## Contributors Shoutout:

No changes to highlight.

# Version 3.13.2

## New Features:

No changes to highlight.

## Bug Fixes:

\*No changes to highlight.

-

## Documentation Changes:

- Improves documentation of several queuing-related parameters by [@abidlabs](https://github.com/abidlabs) in [PR 2825](https://github.com/gradio-app/gradio/pull/2825)

## Testing and Infrastructure Changes:

- Remove h11 pinning by [@ecederstrand](<[https://github.com/abidlabs](https://github.com/ecederstrand)>) in [PR 2820](<[https://github.com/gradio-app/gradio/pull/2808](https://github.com/gradio-app/gradio/pull/2820)>)

## Breaking Changes:

No changes to highlight.

## Full Changelog:

No changes to highlight.

## Contributors Shoutout:

No changes to highlight.

# Version 3.13.1

## New Features:

### New Shareable Links

Replaces tunneling logic based on ssh port-forwarding to that based on `frp` by [XciD](https://github.com/XciD) and [Wauplin](https://github.com/Wauplin) in [PR 2509](https://github.com/gradio-app/gradio/pull/2509)

You don't need to do anything differently, but when you set `share=True` in `launch()`,
you'll get this message and a public link that look a little bit different:

```bash
Setting up a public link... we have recently upgraded the way public links are generated. If you encounter any problems, please downgrade to gradio version 3.13.0
.
Running on public URL: https://bec81a83-5b5c-471e.gradio.live
```

These links are a more secure and scalable way to create shareable demos!

## Bug Fixes:

- Allows `gr.Dataframe()` to take a `pandas.DataFrame` that includes numpy array and other types as its initial value, by [@abidlabs](https://github.com/abidlabs) in [PR 2804](https://github.com/gradio-app/gradio/pull/2804)
- Add `altair` to requirements.txt by [@freddyaboulton](https://github.com/freddyaboulton) in [PR 2811](https://github.com/gradio-app/gradio/pull/2811)
- Added aria-labels to icon buttons that are built into UI components by [@emilyuhde](http://github.com/emilyuhde) in [PR 2791](https://github.com/gradio-app/gradio/pull/2791)

## Documentation Changes:

- Fixed some typos in the "Plot Component for Maps" guide by [@freddyaboulton](https://github.com/freddyaboulton) in [PR 2811](https://github.com/gradio-app/gradio/pull/2811)

## Testing and Infrastructure Changes:

- Fixed test for IP address by [@abidlabs](https://github.com/abidlabs) in [PR 2808](https://github.com/gradio-app/gradio/pull/2808)

## Breaking Changes:

No changes to highlight.

## Full Changelog:

- Fixed typo in parameter `visible` in classes in `templates.py` by [@abidlabs](https://github.com/abidlabs) in [PR 2805](https://github.com/gradio-app/gradio/pull/2805)
- Switched external service for getting IP address from `https://api.ipify.org` to `https://checkip.amazonaws.com/` by [@abidlabs](https://github.com/abidlabs) in [PR 2810](https://github.com/gradio-app/gradio/pull/2810)

## Contributors Shoutout:

No changes to highlight.

- Fixed typo in parameter `visible` in classes in `templates.py` by [@abidlabs](https://github.com/abidlabs) in [PR 2805](https://github.com/gradio-app/gradio/pull/2805)
- Switched external service for getting IP address from `https://api.ipify.org` to `https://checkip.amazonaws.com/` by [@abidlabs](https://github.com/abidlabs) in [PR 2810](https://github.com/gradio-app/gradio/pull/2810)

# Version 3.13.0

## New Features:

### Scatter plot component

It is now possible to create a scatter plot natively in Gradio!

The `gr.ScatterPlot` component accepts a pandas dataframe and some optional configuration parameters
and will automatically create a plot for you!

This is the first of many native plotting components in Gradio!

For an example of how to use `gr.ScatterPlot` see below:

```python
import gradio as gr
from vega_datasets import data

cars = data.cars()

with gr.Blocks() as demo:
    gr.ScatterPlot(show_label=False,
                   value=cars,
                   x="Horsepower",
                   y="Miles_per_Gallon",
                   color="Origin",
                   tooltip="Name",
                   title="Car Data",
                   y_title="Miles per Gallon",
                   color_legend_title="Origin of Car").style(container=False)

demo.launch()
```

<img width="404" alt="image" src="https://user-images.githubusercontent.com/41651716/206737726-4c4da5f0-dee8-4f0a-b1e1-e2b75c4638e9.png">

By [@freddyaboulton](https://github.com/freddyaboulton) in [PR 2764](https://github.com/gradio-app/gradio/pull/2764)

### Support for altair plots

The `Plot` component can now accept altair plots as values!
Simply return an altair plot from your event listener and gradio will display it in the front-end.
See the example below:

```python
import gradio as gr
import altair as alt
from vega_datasets import data

cars = data.cars()
chart = (
    alt.Chart(cars)
    .mark_point()
    .encode(
        x="Horsepower",
        y="Miles_per_Gallon",
        color="Origin",
    )
)

with gr.Blocks() as demo:
    gr.Plot(value=chart)
demo.launch()
```

<img width="1366" alt="image" src="https://user-images.githubusercontent.com/41651716/204660697-f994316f-5ca7-4e8a-93bc-eb5e0d556c91.png">

By [@freddyaboulton](https://github.com/freddyaboulton) in [PR 2741](https://github.com/gradio-app/gradio/pull/2741)

### Set the background color of a Label component

The `Label` component now accepts a `color` argument by [@freddyaboulton](https://github.com/freddyaboulton) in [PR 2736](https://github.com/gradio-app/gradio/pull/2736).
The `color` argument should either be a valid css color name or hexadecimal string.
You can update the color with `gr.Label.update`!

This lets you create Alert and Warning boxes with the `Label` component. See below:

```python
import gradio as gr
import random

def update_color(value):
    if value < 0:
        # This is bad so use red
        return "#FF0000"
    elif 0 <= value <= 20:
        # Ok but pay attention (use orange)
        return "#ff9966"
    else:
        # Nothing to worry about
        return None

def update_value():
    choice = random.choice(['good', 'bad', 'so-so'])
    color = update_color(choice)
    return gr.Label.update(value=choice, color=color)


with gr.Blocks() as demo:
    label = gr.Label(value=-10)
    demo.load(lambda: update_value(), inputs=None, outputs=[label], every=1)
demo.queue().launch()
```

![label_bg_color_update](https://user-images.githubusercontent.com/41651716/204400372-80e53857-f26f-4a38-a1ae-1acadff75e89.gif)

### Add Brazilian Portuguese translation

Add Brazilian Portuguese translation (pt-BR.json) by [@pstwh](http://github.com/pstwh) in [PR 2753](https://github.com/gradio-app/gradio/pull/2753):

<img width="951" alt="image" src="https://user-images.githubusercontent.com/1778297/206615305-4c52031e-3f7d-4df2-8805-a79894206911.png">

## Bug Fixes:

- Fixed issue where image thumbnails were not showing when an example directory was provided
  by [@abidlabs](https://github.com/abidlabs) in [PR 2745](https://github.com/gradio-app/gradio/pull/2745)
- Fixed bug loading audio input models from the hub by [@freddyaboulton](https://github.com/freddyaboulton) in [PR 2779](https://github.com/gradio-app/gradio/pull/2779).
- Fixed issue where entities were not merged when highlighted text was generated from the
  dictionary inputs [@payoto](https://github.com/payoto) in [PR 2767](https://github.com/gradio-app/gradio/pull/2767)
- Fixed bug where generating events did not finish running even if the websocket connection was closed by [@freddyaboulton](https://github.com/freddyaboulton) in [PR 2783](https://github.com/gradio-app/gradio/pull/2783).

## Documentation Changes:

No changes to highlight.

## Testing and Infrastructure Changes:

No changes to highlight.

## Breaking Changes:

No changes to highlight.

## Full Changelog:

- Images in the chatbot component are now resized if they exceed a max width by [@abidlabs](https://github.com/abidlabs) in [PR 2748](https://github.com/gradio-app/gradio/pull/2748)
- Missing parameters have been added to `gr.Blocks().load()` by [@abidlabs](https://github.com/abidlabs) in [PR 2755](https://github.com/gradio-app/gradio/pull/2755)
- Deindex share URLs from search by [@aliabd](https://github.com/aliabd) in [PR 2772](https://github.com/gradio-app/gradio/pull/2772)
- Redirect old links and fix broken ones by [@aliabd](https://github.com/aliabd) in [PR 2774](https://github.com/gradio-app/gradio/pull/2774)

## Contributors Shoutout:

No changes to highlight.

# Version 3.12.0

## New Features:

### The `Chatbot` component now supports a subset of Markdown (including bold, italics, code, images)

You can now pass in some Markdown to the Chatbot component and it will show up,
meaning that you can pass in images as well! by [@abidlabs](https://github.com/abidlabs) in [PR 2731](https://github.com/gradio-app/gradio/pull/2731)

Here's a simple example that references a local image `lion.jpg` that is in the same
folder as the Python script:

```py
import gradio as gr

with gr.Blocks() as demo:
    gr.Chatbot([("hi", "hello **abubakar**"), ("![](/file=lion.jpg)", "cool pic")])

demo.launch()
```

![Alt text](https://user-images.githubusercontent.com/1778297/204357455-5c1a4002-eee7-479d-9a1e-ba2c12522723.png)

To see a more realistic example, see the new demo `/demo/chatbot_multimodal/run.py`.

### Latex support

Added mathtext (a subset of latex) support to gr.Markdown. Added by [@kashif](https://github.com/kashif) and [@aliabid94](https://github.com/aliabid94) in [PR 2696](https://github.com/gradio-app/gradio/pull/2696).

Example of how it can be used:

```python
gr.Markdown(
    r"""
    # Hello World! $\frac{\sqrt{x + y}}{4}$ is today's lesson.
    """)
```

### Update Accordion properties from the backend

You can now update the Accordion `label` and `open` status with `gr.Accordion.update` by [@freddyaboulton](https://github.com/freddyaboulton) in [PR 2690](https://github.com/gradio-app/gradio/pull/2690)

```python
import gradio as gr

with gr.Blocks() as demo:
    with gr.Accordion(label="Open for greeting", open=False) as accordion:
        gr.Textbox("Hello!")
    open_btn = gr.Button(value="Open Accordion")
    close_btn = gr.Button(value="Close Accordion")
    open_btn.click(
        lambda: gr.Accordion.update(open=True, label="Open Accordion"),
        inputs=None,
        outputs=[accordion],
    )
    close_btn.click(
        lambda: gr.Accordion.update(open=False, label="Closed Accordion"),
        inputs=None,
        outputs=[accordion],
    )
demo.launch()
```

![update_accordion](https://user-images.githubusercontent.com/41651716/203164176-b102eae3-babe-4986-ae30-3ab4f400cedc.gif)

## Bug Fixes:

- Fixed bug where requests timeout is missing from utils.version_check() by [@yujiehecs](https://github.com/yujiehecs) in [PR 2729](https://github.com/gradio-app/gradio/pull/2729)
- Fixed bug where so that the `File` component can properly preprocess files to "binary" byte-string format by [CoffeeVampir3](https://github.com/CoffeeVampir3) in [PR 2727](https://github.com/gradio-app/gradio/pull/2727)
- Fixed bug to ensure that filenames are less than 200 characters even for non-English languages by [@SkyTNT](https://github.com/SkyTNT) in [PR 2685](https://github.com/gradio-app/gradio/pull/2685)

## Documentation Changes:

- Performance improvements to docs on mobile by [@aliabd](https://github.com/aliabd) in [PR 2730](https://github.com/gradio-app/gradio/pull/2730)

## Testing and Infrastructure Changes:

No changes to highlight.

## Breaking Changes:

No changes to highlight.

## Full Changelog:

- Make try examples button more prominent by [@aliabd](https://github.com/aliabd) in [PR 2705](https://github.com/gradio-app/gradio/pull/2705)
- Fix id clashes in docs by [@aliabd](https://github.com/aliabd) in [PR 2713](https://github.com/gradio-app/gradio/pull/2713)
- Fix typos in guide docs by [@andridns](https://github.com/andridns) in [PR 2722](https://github.com/gradio-app/gradio/pull/2722)
- Add option to `include_audio` in Video component. When `True`, for `source="webcam"` this will record audio and video, for `source="upload"` this will retain the audio in an uploaded video by [@mandargogate](https://github.com/MandarGogate) in [PR 2721](https://github.com/gradio-app/gradio/pull/2721)

## Contributors Shoutout:

- [@andridns](https://github.com/andridns) made their first contribution in [PR 2722](https://github.com/gradio-app/gradio/pull/2722)!

# Version 3.11.0

## New Features:

### Upload Button

There is now a new component called the `UploadButton` which is a file upload component but in button form! You can also specify what file types it should accept in the form of a list (ex: `image`, `video`, `audio`, `text`, or generic `file`). Added by [@dawoodkhan82](https://github.com/dawoodkhan82) in [PR 2591](https://github.com/gradio-app/gradio/pull/2591).

Example of how it can be used:

```python
import gradio as gr

def upload_file(files):
    file_paths = [file.name for file in files]
    return file_paths

with gr.Blocks() as demo:
    file_output = gr.File()
    upload_button = gr.UploadButton("Click to Upload a File", file_types=["image", "video"], file_count="multiple")
    upload_button.upload(upload_file, upload_button, file_output)

demo.launch()
```

### Revamped API documentation page

New API Docs page with in-browser playground and updated aesthetics. [@gary149](https://github.com/gary149) in [PR 2652](https://github.com/gradio-app/gradio/pull/2652)

### Revamped Login page

Previously our login page had its own CSS, had no dark mode, and had an ugly json message on the wrong credentials. Made the page more aesthetically consistent, added dark mode support, and a nicer error message. [@aliabid94](https://github.com/aliabid94) in [PR 2684](https://github.com/gradio-app/gradio/pull/2684)

### Accessing the Requests Object Directly

You can now access the Request object directly in your Python function by [@abidlabs](https://github.com/abidlabs) in [PR 2641](https://github.com/gradio-app/gradio/pull/2641). This means that you can access request headers, the client IP address, and so on. In order to use it, add a parameter to your function and set its type hint to be `gr.Request`. Here's a simple example:

```py
import gradio as gr

def echo(name, request: gr.Request):
    if request:
        print("Request headers dictionary:", request.headers)
        print("IP address:", request.client.host)
    return name

io = gr.Interface(echo, "textbox", "textbox").launch()
```

## Bug Fixes:

- Fixed bug that limited files from being sent over websockets to 16MB. The new limit
  is now 1GB by [@abidlabs](https://github.com/abidlabs) in [PR 2709](https://github.com/gradio-app/gradio/pull/2709)

## Documentation Changes:

- Updated documentation for embedding Gradio demos on Spaces as web components by
  [@julien-c](https://github.com/julien-c) in [PR 2698](https://github.com/gradio-app/gradio/pull/2698)
- Updated IFrames in Guides to use the host URL instead of the Space name to be consistent with the new method for embedding Spaces, by
  [@julien-c](https://github.com/julien-c) in [PR 2692](https://github.com/gradio-app/gradio/pull/2692)
- Colab buttons on every demo in the website! Just click open in colab, and run the demo there.

https://user-images.githubusercontent.com/9021060/202878400-cb16ed47-f4dd-4cb0-b2f0-102a9ff64135.mov

## Testing and Infrastructure Changes:

No changes to highlight.

## Breaking Changes:

No changes to highlight.

## Full Changelog:

- Better warnings and error messages for `gr.Interface.load()` by [@abidlabs](https://github.com/abidlabs) in [PR 2694](https://github.com/gradio-app/gradio/pull/2694)
- Add open in colab buttons to demos in docs and /demos by [@aliabd](https://github.com/aliabd) in [PR 2608](https://github.com/gradio-app/gradio/pull/2608)
- Apply different formatting for the types in component docstrings by [@aliabd](https://github.com/aliabd) in [PR 2707](https://github.com/gradio-app/gradio/pull/2707)

## Contributors Shoutout:

No changes to highlight.

# Version 3.10.1

## New Features:

No changes to highlight.

## Bug Fixes:

- Passes kwargs into `gr.Interface.load()` by [@abidlabs](https://github.com/abidlabs) in [PR 2669](https://github.com/gradio-app/gradio/pull/2669)

## Documentation Changes:

No changes to highlight.

## Testing and Infrastructure Changes:

No changes to highlight.

## Breaking Changes:

No changes to highlight.

## Full Changelog:

- Clean up printed statements in Embedded Colab Mode by [@aliabid94](https://github.com/aliabid94) in [PR 2612](https://github.com/gradio-app/gradio/pull/2612)

## Contributors Shoutout:

No changes to highlight.

# Version 3.10.0

- Add support for `'password'` and `'email'` types to `Textbox`. [@pngwn](https://github.com/pngwn) in [PR 2653](https://github.com/gradio-app/gradio/pull/2653)
- `gr.Textbox` component will now raise an exception if `type` is not "text", "email", or "password" [@pngwn](https://github.com/pngwn) in [PR 2653](https://github.com/gradio-app/gradio/pull/2653). This will cause demos using the deprecated `gr.Textbox(type="number")` to raise an exception.

## Bug Fixes:

- Updated the minimum FastApi used in tests to version 0.87 by [@freddyaboulton](https://github.com/freddyaboulton) in [PR 2647](https://github.com/gradio-app/gradio/pull/2647)
- Fixed bug where interfaces with examples could not be loaded with `gr.Interface.load` by [@freddyaboulton](https://github.com/freddyaboulton) [PR 2640](https://github.com/gradio-app/gradio/pull/2640)
- Fixed bug where the `interactive` property of a component could not be updated by [@freddyaboulton](https://github.com/freddyaboulton) in [PR 2639](https://github.com/gradio-app/gradio/pull/2639)
- Fixed bug where some URLs were not being recognized as valid URLs and thus were not
  loading correctly in various components by [@abidlabs](https://github.com/abidlabs) in [PR 2659](https://github.com/gradio-app/gradio/pull/2659)

## Documentation Changes:

- Fix some typos in the embedded demo names in "05_using_blocks_like_functions.md" by [@freddyaboulton](https://github.com/freddyaboulton) in [PR 2656](https://github.com/gradio-app/gradio/pull/2656)

## Testing and Infrastructure Changes:

No changes to highlight.

## Breaking Changes:

No changes to highlight.

## Full Changelog:

- Add support for `'password'` and `'email'` types to `Textbox`. [@pngwn](https://github.com/pngwn) in [PR 2653](https://github.com/gradio-app/gradio/pull/2653)

## Contributors Shoutout:

No changes to highlight.

# Version 3.9.1

## New Features:

No changes to highlight.

## Bug Fixes:

- Only set a min height on md and html when loading by [@pngwn](https://github.com/pngwn) in [PR 2623](https://github.com/gradio-app/gradio/pull/2623)

## Documentation Changes:

- See docs for the latest gradio commit to main as well the latest pip release:

![main-vs-pip](https://user-images.githubusercontent.com/9021060/199607887-aab1ae4e-a070-4527-966d-024397abe15b.gif)

- Modified the "Connecting To a Database Guide" to use `pd.read_sql` as opposed to low-level postgres connector by [@freddyaboulton](https://github.com/freddyaboulton) in [PR 2604](https://github.com/gradio-app/gradio/pull/2604)

## Testing and Infrastructure Changes:

No changes to highlight.

## Breaking Changes:

No changes to highlight.

## Full Changelog:

- Dropdown for seeing docs as latest or main by [@aliabd](https://github.com/aliabd) in [PR 2544](https://github.com/gradio-app/gradio/pull/2544)
- Allow `gr.Templates` to accept parameters to override the defaults by [@abidlabs](https://github.com/abidlabs) in [PR 2600](https://github.com/gradio-app/gradio/pull/2600)
- Components now throw a `ValueError()` if constructed with invalid parameters for `type` or `source` (for components that take those parameters) in [PR 2610](https://github.com/gradio-app/gradio/pull/2610)
- Allow auth with using queue by [@GLGDLY](https://github.com/GLGDLY) in [PR 2611](https://github.com/gradio-app/gradio/pull/2611)

## Contributors Shoutout:

No changes to highlight.

# Version 3.9

## New Features:

- Gradio is now embedded directly in colab without requiring the share link by [@aliabid94](https://github.com/aliabid94) in [PR 2455](https://github.com/gradio-app/gradio/pull/2455)

### Calling functions by api_name in loaded apps

When you load an upstream app with `gr.Blocks.load`, you can now specify which fn
to call with the `api_name` parameter.

```python
import gradio as gr
english_translator = gr.Blocks.load(name="spaces/gradio/english-translator")
german = english_translator("My name is Freddy", api_name='translate-to-german')
```

The `api_name` parameter will take precendence over the `fn_index` parameter.

## Bug Fixes:

- Fixed bug where None could not be used for File,Model3D, and Audio examples by [@freddyaboulton](https://github.com/freddyaboulton) in [PR 2588](https://github.com/gradio-app/gradio/pull/2588)
- Fixed links in Plotly map guide + demo by [@dawoodkhan82](https://github.com/dawoodkhan82) in [PR 2578](https://github.com/gradio-app/gradio/pull/2578)
- `gr.Blocks.load()` now correctly loads example files from Spaces [@abidlabs](https://github.com/abidlabs) in [PR 2594](https://github.com/gradio-app/gradio/pull/2594)
- Fixed bug when image clear started upload dialog [@mezotaken](https://github.com/mezotaken) in [PR 2577](https://github.com/gradio-app/gradio/pull/2577)

## Documentation Changes:

- Added a Guide on how to configure the queue for maximum performance by [@abidlabs](https://github.com/abidlabs) in [PR 2558](https://github.com/gradio-app/gradio/pull/2558)

## Testing and Infrastructure Changes:

No changes to highlight.

## Breaking Changes:

No changes to highlight.

## Full Changelog:

- Add `api_name` to `Blocks.__call__` by [@freddyaboulton](https://github.com/freddyaboulton) in [PR 2593](https://github.com/gradio-app/gradio/pull/2593)
- Update queue with using deque & update requirements by [@GLGDLY](https://github.com/GLGDLY) in [PR 2428](https://github.com/gradio-app/gradio/pull/2428)

## Contributors Shoutout:

No changes to highlight.

# Version 3.8.2

## Bug Fixes:

- Ensure gradio apps embedded via spaces use the correct endpoint for predictions. [@pngwn](https://github.com/pngwn) in [PR 2567](https://github.com/gradio-app/gradio/pull/2567)
- Ensure gradio apps embedded via spaces use the correct websocket protocol. [@pngwn](https://github.com/pngwn) in [PR 2571](https://github.com/gradio-app/gradio/pull/2571)

## New Features:

### Running Events Continuously

Gradio now supports the ability to run an event continuously on a fixed schedule. To use this feature,
pass `every=# of seconds` to the event definition. This will run the event every given number of seconds!

This can be used to:

- Create live visualizations that show the most up to date data
- Refresh the state of the frontend automatically in response to changes in the backend

Here is an example of a live plot that refreshes every half second:

```python
import math
import gradio as gr
import plotly.express as px
import numpy as np


plot_end = 2 * math.pi


def get_plot(period=1):
    global plot_end
    x = np.arange(plot_end - 2 * math.pi, plot_end, 0.02)
    y = np.sin(2*math.pi*period * x)
    fig = px.line(x=x, y=y)
    plot_end += 2 * math.pi
    return fig


with gr.Blocks() as demo:
    with gr.Row():
        with gr.Column():
            gr.Markdown("Change the value of the slider to automatically update the plot")
            period = gr.Slider(label="Period of plot", value=1, minimum=0, maximum=10, step=1)
            plot = gr.Plot(label="Plot (updates every half second)")

    dep = demo.load(get_plot, None, plot, every=0.5)
    period.change(get_plot, period, plot, every=0.5, cancels=[dep])

demo.queue().launch()
```

![live_demo](https://user-images.githubusercontent.com/41651716/198357377-633ce460-4e31-47bd-8202-1440cdd6fe19.gif)

## Bug Fixes:

No changes to highlight.

## Documentation Changes:

- Explained how to set up `queue` and `auth` when working with reload mode by by [@freddyaboulton](https://github.com/freddyaboulton) in [PR 3089](https://github.com/gradio-app/gradio/pull/3089)

## Testing and Infrastructure Changes:

No changes to highlight.

## Breaking Changes:

No changes to highlight.

## Full Changelog:

- Allows loading private Spaces by passing an an `api_key` to `gr.Interface.load()`
  by [@abidlabs](https://github.com/abidlabs) in [PR 2568](https://github.com/gradio-app/gradio/pull/2568)

## Contributors Shoutout:

No changes to highlight.

# Version 3.8

## New Features:

- Allows event listeners to accept a single dictionary as its argument, where the keys are the components and the values are the component values. This is set by passing the input components in the event listener as a set instead of a list. [@aliabid94](https://github.com/aliabid94) in [PR 2550](https://github.com/gradio-app/gradio/pull/2550)

## Bug Fixes:

- Fix whitespace issue when using plotly. [@dawoodkhan82](https://github.com/dawoodkhan82) in [PR 2548](https://github.com/gradio-app/gradio/pull/2548)
- Apply appropriate alt text to all gallery images. [@camenduru](https://github.com/camenduru) in [PR 2358](https://github.com/gradio-app/gradio/pull/2538)
- Removed erroneous tkinter import in gradio.blocks by [@freddyaboulton](https://github.com/freddyaboulton) in [PR 2555](https://github.com/gradio-app/gradio/pull/2555)

## Documentation Changes:

No changes to highlight.

## Testing and Infrastructure Changes:

No changes to highlight.

## Breaking Changes:

No changes to highlight.

## Full Changelog:

- Added the `every` keyword to event listeners that runs events on a fixed schedule by [@freddyaboulton](https://github.com/freddyaboulton) in [PR 2512](https://github.com/gradio-app/gradio/pull/2512)
- Fix whitespace issue when using plotly. [@dawoodkhan82](https://github.com/dawoodkhan82) in [PR 2548](https://github.com/gradio-app/gradio/pull/2548)
- Apply appropriate alt text to all gallery images. [@camenduru](https://github.com/camenduru) in [PR 2358](https://github.com/gradio-app/gradio/pull/2538)

## Contributors Shoutout:

No changes to highlight.

# Version 3.7

## New Features:

### Batched Functions

Gradio now supports the ability to pass _batched_ functions. Batched functions are just
functions which take in a list of inputs and return a list of predictions.

For example, here is a batched function that takes in two lists of inputs (a list of
words and a list of ints), and returns a list of trimmed words as output:

```py
import time

def trim_words(words, lens):
    trimmed_words = []
    time.sleep(5)
    for w, l in zip(words, lens):
        trimmed_words.append(w[:l])
    return [trimmed_words]
```

The advantage of using batched functions is that if you enable queuing, the Gradio
server can automatically _batch_ incoming requests and process them in parallel,
potentially speeding up your demo. Here's what the Gradio code looks like (notice
the `batch=True` and `max_batch_size=16` -- both of these parameters can be passed
into event triggers or into the `Interface` class)

```py
import gradio as gr

with gr.Blocks() as demo:
    with gr.Row():
        word = gr.Textbox(label="word", value="abc")
        leng = gr.Number(label="leng", precision=0, value=1)
        output = gr.Textbox(label="Output")
    with gr.Row():
        run = gr.Button()

    event = run.click(trim_words, [word, leng], output, batch=True, max_batch_size=16)

demo.queue()
demo.launch()
```

In the example above, 16 requests could be processed in parallel (for a total inference
time of 5 seconds), instead of each request being processed separately (for a total
inference time of 80 seconds).

### Upload Event

`Video`, `Audio`, `Image`, and `File` components now support a `upload()` event that is triggered when a user uploads a file into any of these components.

Example usage:

```py
import gradio as gr

with gr.Blocks() as demo:
    with gr.Row():
        input_video = gr.Video()
        output_video = gr.Video()

     # Clears the output video when an input video is uploaded
    input_video.upload(lambda : None, None, output_video)
```

## Bug Fixes:

- Fixes issue where plotly animations, interactivity, titles, legends, were not working properly. [@dawoodkhan82](https://github.com/dawoodkhan82) in [PR 2486](https://github.com/gradio-app/gradio/pull/2486)
- Prevent requests to the `/api` endpoint from skipping the queue if the queue is enabled for that event by [@freddyaboulton](https://github.com/freddyaboulton) in [PR 2493](https://github.com/gradio-app/gradio/pull/2493)
- Fixes a bug with `cancels` in event triggers so that it works properly if multiple
  Blocks are rendered by [@abidlabs](https://github.com/abidlabs) in [PR 2530](https://github.com/gradio-app/gradio/pull/2530)
- Prevent invalid targets of events from crashing the whole application. [@pngwn](https://github.com/pngwn) in [PR 2534](https://github.com/gradio-app/gradio/pull/2534)
- Properly dequeue cancelled events when multiple apps are rendered by [@freddyaboulton](https://github.com/freddyaboulton) in [PR 2540](https://github.com/gradio-app/gradio/pull/2540)

## Documentation Changes:

- Added an example interactive dashboard to the "Tabular & Plots" section of the Demos page by [@freddyaboulton](https://github.com/freddyaboulton) in [PR 2508](https://github.com/gradio-app/gradio/pull/2508)

## Testing and Infrastructure Changes:

No changes to highlight.

## Breaking Changes:

No changes to highlight.

## Full Changelog:

- Fixes the error message if a user builds Gradio locally and tries to use `share=True` by [@abidlabs](https://github.com/abidlabs) in [PR 2502](https://github.com/gradio-app/gradio/pull/2502)
- Allows the render() function to return self by [@Raul9595](https://github.com/Raul9595) in [PR 2514](https://github.com/gradio-app/gradio/pull/2514)
- Fixes issue where plotly animations, interactivity, titles, legends, were not working properly. [@dawoodkhan82](https://github.com/dawoodkhan82) in [PR 2486](https://github.com/gradio-app/gradio/pull/2486)
- Gradio now supports batched functions by [@abidlabs](https://github.com/abidlabs) in [PR 2218](https://github.com/gradio-app/gradio/pull/2218)
- Add `upload` event for `Video`, `Audio`, `Image`, and `File` components [@dawoodkhan82](https://github.com/dawoodkhan82) in [PR 2448](https://github.com/gradio-app/gradio/pull/2456)
- Changes websocket path for Spaces as it is no longer necessary to have a different URL for websocket connections on Spaces by [@abidlabs](https://github.com/abidlabs) in [PR 2528](https://github.com/gradio-app/gradio/pull/2528)
- Clearer error message when events are defined outside of a Blocks scope, and a warning if you
  try to use `Series` or `Parallel` with `Blocks` by [@abidlabs](https://github.com/abidlabs) in [PR 2543](https://github.com/gradio-app/gradio/pull/2543)
- Adds support for audio samples that are in `float64`, `float16`, or `uint16` formats by [@abidlabs](https://github.com/abidlabs) in [PR 2545](https://github.com/gradio-app/gradio/pull/2545)

## Contributors Shoutout:

No changes to highlight.

# Version 3.6

## New Features:

### Cancelling Running Events

Running events can be cancelled when other events are triggered! To test this feature, pass the `cancels` parameter to the event listener.
For this feature to work, the queue must be enabled.

![cancel_on_change_rl](https://user-images.githubusercontent.com/41651716/195952623-61a606bd-e82b-4e1a-802e-223154cb8727.gif)

Code:

```python
import time
import gradio as gr

def fake_diffusion(steps):
    for i in range(steps):
        time.sleep(1)
        yield str(i)

def long_prediction(*args, **kwargs):
    time.sleep(10)
    return 42


with gr.Blocks() as demo:
    with gr.Row():
        with gr.Column():
            n = gr.Slider(1, 10, value=9, step=1, label="Number Steps")
            run = gr.Button()
            output = gr.Textbox(label="Iterative Output")
            stop = gr.Button(value="Stop Iterating")
        with gr.Column():
            prediction = gr.Number(label="Expensive Calculation")
            run_pred = gr.Button(value="Run Expensive Calculation")
        with gr.Column():
            cancel_on_change = gr.Textbox(label="Cancel Iteration and Expensive Calculation on Change")

    click_event = run.click(fake_diffusion, n, output)
    stop.click(fn=None, inputs=None, outputs=None, cancels=[click_event])
    pred_event = run_pred.click(fn=long_prediction, inputs=None, outputs=prediction)

    cancel_on_change.change(None, None, None, cancels=[click_event, pred_event])


demo.queue(concurrency_count=1, max_size=20).launch()
```

For interfaces, a stop button will be added automatically if the function uses a `yield` statement.

```python
import gradio as gr
import time

def iteration(steps):
    for i in range(steps):
       time.sleep(0.5)
       yield i

gr.Interface(iteration,
             inputs=gr.Slider(minimum=1, maximum=10, step=1, value=5),
             outputs=gr.Number()).queue().launch()
```

![stop_interface_rl](https://user-images.githubusercontent.com/41651716/195952883-e7ca4235-aae3-4852-8f28-96d01d0c5822.gif)

## Bug Fixes:

- Add loading status tracker UI to HTML and Markdown components. [@pngwn](https://github.com/pngwn) in [PR 2474](https://github.com/gradio-app/gradio/pull/2474)
- Fixed videos being mirrored in the front-end if source is not webcam by [@freddyaboulton](https://github.com/freddyaboulton) in [PR 2475](https://github.com/gradio-app/gradio/pull/2475)
- Add clear button for timeseries component [@dawoodkhan82](https://github.com/dawoodkhan82) in [PR 2487](https://github.com/gradio-app/gradio/pull/2487)
- Removes special characters from temporary filenames so that the files can be served by components [@abidlabs](https://github.com/abidlabs) in [PR 2480](https://github.com/gradio-app/gradio/pull/2480)
- Fixed infinite reload loop when mounting gradio as a sub application by [@freddyaboulton](https://github.com/freddyaboulton) in [PR 2477](https://github.com/gradio-app/gradio/pull/2477)

## Documentation Changes:

- Adds a demo to show how a sound alert can be played upon completion of a prediction by [@abidlabs](https://github.com/abidlabs) in [PR 2478](https://github.com/gradio-app/gradio/pull/2478)

## Testing and Infrastructure Changes:

No changes to highlight.

## Breaking Changes:

No changes to highlight.

## Full Changelog:

- Enable running events to be cancelled from other events by [@freddyaboulton](https://github.com/freddyaboulton) in [PR 2433](https://github.com/gradio-app/gradio/pull/2433)
- Small fix for version check before reuploading demos by [@aliabd](https://github.com/aliabd) in [PR 2469](https://github.com/gradio-app/gradio/pull/2469)
- Add loading status tracker UI to HTML and Markdown components. [@pngwn](https://github.com/pngwn) in [PR 2400](https://github.com/gradio-app/gradio/pull/2474)
- Add clear button for timeseries component [@dawoodkhan82](https://github.com/dawoodkhan82) in [PR 2487](https://github.com/gradio-app/gradio/pull/2487)

## Contributors Shoutout:

No changes to highlight.

# Version 3.5

## Bug Fixes:

- Ensure that Gradio does not take control of the HTML page title when embedding a gradio app as a web component, this behaviour flipped by adding `control_page_title="true"` to the webcomponent. [@pngwn](https://github.com/pngwn) in [PR 2400](https://github.com/gradio-app/gradio/pull/2400)
- Decreased latency in iterative-output demos by making the iteration asynchronous [@freddyaboulton](https://github.com/freddyaboulton) in [PR 2409](https://github.com/gradio-app/gradio/pull/2409)
- Fixed queue getting stuck under very high load by [@freddyaboulton](https://github.com/freddyaboulton) in [PR 2374](https://github.com/gradio-app/gradio/pull/2374)
- Ensure that components always behave as if `interactive=True` were set when the following conditions are true:

  - no default value is provided,
  - they are not set as the input or output of an event,
  - `interactive` kwarg is not set.

  [@pngwn](https://github.com/pngwn) in [PR 2459](https://github.com/gradio-app/gradio/pull/2459)

## New Features:

- When an `Image` component is set to `source="upload"`, it is now possible to drag and drop and image to replace a previously uploaded image by [@pngwn](https://github.com/pngwn) in [PR 1711](https://github.com/gradio-app/gradio/issues/1711)
- The `gr.Dataset` component now accepts `HTML` and `Markdown` components by [@abidlabs](https://github.com/abidlabs) in [PR 2437](https://github.com/gradio-app/gradio/pull/2437)

## Documentation Changes:

- Improved documentation for the `gr.Dataset` component by [@abidlabs](https://github.com/abidlabs) in [PR 2437](https://github.com/gradio-app/gradio/pull/2437)

## Testing and Infrastructure Changes:

No changes to highlight.

## Breaking Changes:

- The `Carousel` component is officially deprecated. Since gradio 3.0, code containing the `Carousel` component would throw warnings. As of the next release, the `Carousel` component will raise an exception.

## Full Changelog:

- Speeds up Gallery component by using temporary files instead of base64 representation in the front-end by [@proxyphi](https://github.com/proxyphi), [@pngwn](https://github.com/pngwn), and [@abidlabs](https://github.com/abidlabs) in [PR 2265](https://github.com/gradio-app/gradio/pull/2265)
- Fixed some embedded demos in the guides by not loading the gradio web component in some guides by [@freddyaboulton](https://github.com/freddyaboulton) in [PR 2403](https://github.com/gradio-app/gradio/pull/2403)
- When an `Image` component is set to `source="upload"`, it is now possible to drag and drop and image to replace a previously uploaded image by [@pngwn](https://github.com/pngwn) in [PR 2400](https://github.com/gradio-app/gradio/pull/2410)
- Improve documentation of the `Blocks.load()` event by [@abidlabs](https://github.com/abidlabs) in [PR 2413](https://github.com/gradio-app/gradio/pull/2413)
- Decreased latency in iterative-output demos by making the iteration asynchronous [@freddyaboulton](https://github.com/freddyaboulton) in [PR 2409](https://github.com/gradio-app/gradio/pull/2409)
- Updated share link message to reference new Spaces Hardware [@abidlabs](https://github.com/abidlabs) in [PR 2423](https://github.com/gradio-app/gradio/pull/2423)
- Automatically restart spaces if they're down by [@aliabd](https://github.com/aliabd) in [PR 2405](https://github.com/gradio-app/gradio/pull/2405)
- Carousel component is now deprecated by [@abidlabs](https://github.com/abidlabs) in [PR 2434](https://github.com/gradio-app/gradio/pull/2434)
- Build Gradio from source in ui tests by by [@freddyaboulton](https://github.com/freddyaboulton) in [PR 2440](https://github.com/gradio-app/gradio/pull/2440)
- Change "return ValueError" to "raise ValueError" by [@vzakharov](https://github.com/vzakharov) in [PR 2445](https://github.com/gradio-app/gradio/pull/2445)
- Add guide on creating a map demo using the `gr.Plot()` component [@dawoodkhan82](https://github.com/dawoodkhan82) in [PR 2402](https://github.com/gradio-app/gradio/pull/2402)
- Add blur event for `Textbox` and `Number` components [@dawoodkhan82](https://github.com/dawoodkhan82) in [PR 2448](https://github.com/gradio-app/gradio/pull/2448)
- Stops a gradio launch from hogging a port even after it's been killed [@aliabid94](https://github.com/aliabid94) in [PR 2453](https://github.com/gradio-app/gradio/pull/2453)
- Fix embedded interfaces on touch screen devices by [@aliabd](https://github.com/aliabd) in [PR 2457](https://github.com/gradio-app/gradio/pull/2457)
- Upload all demos to spaces by [@aliabd](https://github.com/aliabd) in [PR 2281](https://github.com/gradio-app/gradio/pull/2281)

## Contributors Shoutout:

No changes to highlight.

# Version 3.4.1

## New Features:

### 1. See Past and Upcoming Changes in the Release History 👀

You can now see gradio's release history directly on the website, and also keep track of upcoming changes. Just go [here](https://gradio.app/changelog/).

![release-history](https://user-images.githubusercontent.com/9021060/193145458-3de699f7-7620-45de-aa73-a1c1b9b96257.gif)

## Bug Fixes:

1. Fix typo in guide image path by [@freddyaboulton](https://github.com/freddyaboulton) in [PR 2357](https://github.com/gradio-app/gradio/pull/2357)
2. Raise error if Blocks has duplicate component with same IDs by [@abidlabs](https://github.com/abidlabs) in [PR 2359](https://github.com/gradio-app/gradio/pull/2359)
3. Catch the permission exception on the audio component by [@Ian-GL](https://github.com/Ian-GL) in [PR 2330](https://github.com/gradio-app/gradio/pull/2330)
4. Fix image_classifier_interface_load demo by [@freddyaboulton](https://github.com/freddyaboulton) in [PR 2365](https://github.com/gradio-app/gradio/pull/2365)
5. Fix combining adjacent components without gaps by introducing `gr.Row(variant="compact")` by [@aliabid94](https://github.com/aliabid94) in [PR 2291](https://github.com/gradio-app/gradio/pull/2291) This comes with deprecation of the following arguments for `Component.style`: `round`, `margin`, `border`.
6. Fix audio streaming, which was previously choppy in [PR 2351](https://github.com/gradio-app/gradio/pull/2351). Big thanks to [@yannickfunk](https://github.com/yannickfunk) for the proposed solution.
7. Fix bug where new typeable slider doesn't respect the minimum and maximum values [@dawoodkhan82](https://github.com/dawoodkhan82) in [PR 2380](https://github.com/gradio-app/gradio/pull/2380)

## Documentation Changes:

1. New Guide: Connecting to a Database 🗄️

   A new guide by [@freddyaboulton](https://github.com/freddyaboulton) that explains how you can use Gradio to connect your app to a database. Read more [here](https://gradio.app/connecting_to_a_database/).

2. New Guide: Running Background Tasks 🥷

   A new guide by [@freddyaboulton](https://github.com/freddyaboulton) that explains how you can run background tasks from your gradio app. Read more [here](https://gradio.app/running_background_tasks/).

3. Small fixes to docs for `Image` component by [@abidlabs](https://github.com/abidlabs) in [PR 2372](https://github.com/gradio-app/gradio/pull/2372)

## Testing and Infrastructure Changes:

No changes to highlight.

## Breaking Changes:

No changes to highlight.

## Full Changelog:

- Create a guide on how to connect an app to a database hosted on the cloud by [@freddyaboulton](https://github.com/freddyaboulton) in [PR 2341](https://github.com/gradio-app/gradio/pull/2341)
- Removes `analytics` dependency by [@abidlabs](https://github.com/abidlabs) in [PR 2347](https://github.com/gradio-app/gradio/pull/2347)
- Add guide on launching background tasks from your app by [@freddyaboulton](https://github.com/freddyaboulton) in [PR 2350](https://github.com/gradio-app/gradio/pull/2350)
- Fix typo in guide image path by [@freddyaboulton](https://github.com/freddyaboulton) in [PR 2357](https://github.com/gradio-app/gradio/pull/2357)
- Raise error if Blocks has duplicate component with same IDs by [@abidlabs](https://github.com/abidlabs) in [PR 2359](https://github.com/gradio-app/gradio/pull/2359)
- Hotfix: fix version back to 3.4 by [@abidlabs](https://github.com/abidlabs) in [PR 2361](https://github.com/gradio-app/gradio/pull/2361)
- Change version.txt to 3.4 instead of 3.4.0 by [@aliabd](https://github.com/aliabd) in [PR 2363](https://github.com/gradio-app/gradio/pull/2363)
- Catch the permission exception on the audio component by [@Ian-GL](https://github.com/Ian-GL) in [PR 2330](https://github.com/gradio-app/gradio/pull/2330)
- Fix image_classifier_interface_load demo by [@freddyaboulton](https://github.com/freddyaboulton) in [PR 2365](https://github.com/gradio-app/gradio/pull/2365)
- Small fixes to docs for `Image` component by [@abidlabs](https://github.com/abidlabs) in [PR 2372](https://github.com/gradio-app/gradio/pull/2372)
- Automated Release Notes by [@freddyaboulton](https://github.com/freddyaboulton) in [PR 2306](https://github.com/gradio-app/gradio/pull/2306)
- Fixed small typos in the docs [@julien-c](https://github.com/julien-c) in [PR 2373](https://github.com/gradio-app/gradio/pull/2373)
- Adds ability to disable pre/post-processing for examples [@abidlabs](https://github.com/abidlabs) in [PR 2383](https://github.com/gradio-app/gradio/pull/2383)
- Copy changelog file in website docker by [@aliabd](https://github.com/aliabd) in [PR 2384](https://github.com/gradio-app/gradio/pull/2384)
- Lets users provide a `gr.update()` dictionary even if post-processing is diabled [@abidlabs](https://github.com/abidlabs) in [PR 2385](https://github.com/gradio-app/gradio/pull/2385)
- Fix bug where errors would cause apps run in reload mode to hang forever by [@freddyaboulton](https://github.com/freddyaboulton) in [PR 2394](https://github.com/gradio-app/gradio/pull/2394)
- Fix bug where new typeable slider doesn't respect the minimum and maximum values [@dawoodkhan82](https://github.com/dawoodkhan82) in [PR 2380](https://github.com/gradio-app/gradio/pull/2380)

## Contributors Shoutout:

No changes to highlight.

# Version 3.4

## New Features:

### 1. Gallery Captions 🖼️

You can now pass captions to images in the Gallery component. To do so you need to pass a {List} of (image, {str} caption) tuples. This is optional and the component also accepts just a list of the images.

Here's an example:

```python
import gradio as gr

images_with_captions = [
    ("https://images.unsplash.com/photo-1551969014-7d2c4cddf0b6", "Cheetah by David Groves"),
    ("https://images.unsplash.com/photo-1546182990-dffeafbe841d", "Lion by Francesco"),
    ("https://images.unsplash.com/photo-1561731216-c3a4d99437d5", "Tiger by Mike Marrah")
    ]

with gr.Blocks() as demo:
    gr.Gallery(value=images_with_captions)

demo.launch()
```

<img src="https://user-images.githubusercontent.com/9021060/192399521-7360b1a9-7ce0-443e-8e94-863a230a7dbe.gif" alt="gallery_captions" width="1000"/>

### 2. Type Values into the Slider 🔢

You can now type values directly on the Slider component! Here's what it looks like:

![type-slider](https://user-images.githubusercontent.com/9021060/192399877-76b662a1-fede-4417-a932-fc15f0da7360.gif)

### 3. Better Sketching and Inpainting 🎨

We've made a lot of changes to our Image component so that it can support better sketching and inpainting.

Now supports:

- A standalone black-and-white sketch

```python
import gradio as gr
demo = gr.Interface(lambda x: x, gr.Sketchpad(), gr.Image())
demo.launch()
```

![bw](https://user-images.githubusercontent.com/9021060/192410264-b08632b5-7b2a-4f86-afb0-5760e7b474cf.gif)

- A standalone color sketch

```python
import gradio as gr
demo = gr.Interface(lambda x: x, gr.Paint(), gr.Image())
demo.launch()
```

![color-sketch](https://user-images.githubusercontent.com/9021060/192410500-3c8c3e64-a5fd-4df2-a991-f0a5cef93728.gif)

- An uploadable image with black-and-white or color sketching

```python
import gradio as gr
demo = gr.Interface(lambda x: x, gr.Image(source='upload', tool='color-sketch'), gr.Image()) # for black and white, tool = 'sketch'
demo.launch()
```

![sketch-new](https://user-images.githubusercontent.com/9021060/192402422-e53cb7b6-024e-448c-87eb-d6a35a63c476.gif)

- Webcam with black-and-white or color sketching

```python
import gradio as gr
demo = gr.Interface(lambda x: x, gr.Image(source='webcam', tool='color-sketch'), gr.Image()) # for black and white, tool = 'sketch'
demo.launch()
```

![webcam-sketch](https://user-images.githubusercontent.com/9021060/192410820-0ffaf324-776e-4e1f-9de6-0fdbbf4940fa.gif)

As well as other fixes

## Bug Fixes:

1. Fix bug where max concurrency count is not respected in queue by [@freddyaboulton](https://github.com/freddyaboulton) in [PR 2286](https://github.com/gradio-app/gradio/pull/2286)
2. fix : queue could be blocked by [@SkyTNT](https://github.com/SkyTNT) in [PR 2288](https://github.com/gradio-app/gradio/pull/2288)
3. Supports `gr.update()` in example caching by [@abidlabs](https://github.com/abidlabs) in [PR 2309](https://github.com/gradio-app/gradio/pull/2309)
4. Clipboard fix for iframes by [@abidlabs](https://github.com/abidlabs) in [PR 2321](https://github.com/gradio-app/gradio/pull/2321)
5. Fix: Dataframe column headers are reset when you add a new column by [@dawoodkhan82](https://github.com/dawoodkhan82) in [PR 2318](https://github.com/gradio-app/gradio/pull/2318)
6. Added support for URLs for Video, Audio, and Image by [@abidlabs](https://github.com/abidlabs) in [PR 2256](https://github.com/gradio-app/gradio/pull/2256)
7. Add documentation about how to create and use the Gradio FastAPI app by [@abidlabs](https://github.com/abidlabs) in [PR 2263](https://github.com/gradio-app/gradio/pull/2263)

## Documentation Changes:

1. Adding a Playground Tab to the Website by [@aliabd](https://github.com/aliabd) in [PR 1860](https://github.com/gradio-app/gradio/pull/1860)
2. Gradio for Tabular Data Science Workflows Guide by [@merveenoyan](https://github.com/merveenoyan) in [PR 2199](https://github.com/gradio-app/gradio/pull/2199)
3. Promotes `postprocess` and `preprocess` to documented parameters by [@abidlabs](https://github.com/abidlabs) in [PR 2293](https://github.com/gradio-app/gradio/pull/2293)
4. Update 2)key_features.md by [@voidxd](https://github.com/voidxd) in [PR 2326](https://github.com/gradio-app/gradio/pull/2326)
5. Add docs to blocks context postprocessing function by [@Ian-GL](https://github.com/Ian-GL) in [PR 2332](https://github.com/gradio-app/gradio/pull/2332)

## Testing and Infrastructure Changes

1. Website fixes and refactoring by [@aliabd](https://github.com/aliabd) in [PR 2280](https://github.com/gradio-app/gradio/pull/2280)
2. Don't deploy to spaces on release by [@freddyaboulton](https://github.com/freddyaboulton) in [PR 2313](https://github.com/gradio-app/gradio/pull/2313)

## Full Changelog:

- Website fixes and refactoring by [@aliabd](https://github.com/aliabd) in [PR 2280](https://github.com/gradio-app/gradio/pull/2280)
- Fix bug where max concurrency count is not respected in queue by [@freddyaboulton](https://github.com/freddyaboulton) in [PR 2286](https://github.com/gradio-app/gradio/pull/2286)
- Promotes `postprocess` and `preprocess` to documented parameters by [@abidlabs](https://github.com/abidlabs) in [PR 2293](https://github.com/gradio-app/gradio/pull/2293)
- Raise warning when trying to cache examples but not all inputs have examples by [@freddyaboulton](https://github.com/freddyaboulton) in [PR 2279](https://github.com/gradio-app/gradio/pull/2279)
- fix : queue could be blocked by [@SkyTNT](https://github.com/SkyTNT) in [PR 2288](https://github.com/gradio-app/gradio/pull/2288)
- Don't deploy to spaces on release by [@freddyaboulton](https://github.com/freddyaboulton) in [PR 2313](https://github.com/gradio-app/gradio/pull/2313)
- Supports `gr.update()` in example caching by [@abidlabs](https://github.com/abidlabs) in [PR 2309](https://github.com/gradio-app/gradio/pull/2309)
- Respect Upstream Queue when loading interfaces/blocks from Spaces by [@freddyaboulton](https://github.com/freddyaboulton) in [PR 2294](https://github.com/gradio-app/gradio/pull/2294)
- Clipboard fix for iframes by [@abidlabs](https://github.com/abidlabs) in [PR 2321](https://github.com/gradio-app/gradio/pull/2321)
- Sketching + Inpainting Capabilities to Gradio by [@abidlabs](https://github.com/abidlabs) in [PR 2144](https://github.com/gradio-app/gradio/pull/2144)
- Update 2)key_features.md by [@voidxd](https://github.com/voidxd) in [PR 2326](https://github.com/gradio-app/gradio/pull/2326)
- release 3.4b3 by [@abidlabs](https://github.com/abidlabs) in [PR 2328](https://github.com/gradio-app/gradio/pull/2328)
- Fix: Dataframe column headers are reset when you add a new column by [@dawoodkhan82](https://github.com/dawoodkhan82) in [PR 2318](https://github.com/gradio-app/gradio/pull/2318)
- Start queue when gradio is a sub application by [@freddyaboulton](https://github.com/freddyaboulton) in [PR 2319](https://github.com/gradio-app/gradio/pull/2319)
- Fix Web Tracker Script by [@aliabd](https://github.com/aliabd) in [PR 2308](https://github.com/gradio-app/gradio/pull/2308)
- Add docs to blocks context postprocessing function by [@Ian-GL](https://github.com/Ian-GL) in [PR 2332](https://github.com/gradio-app/gradio/pull/2332)
- Fix typo in iterator variable name in run_predict function by [@freddyaboulton](https://github.com/freddyaboulton) in [PR 2340](https://github.com/gradio-app/gradio/pull/2340)
- Add captions to galleries by [@aliabid94](https://github.com/aliabid94) in [PR 2284](https://github.com/gradio-app/gradio/pull/2284)
- Typeable value on gradio.Slider by [@dawoodkhan82](https://github.com/dawoodkhan82) in [PR 2329](https://github.com/gradio-app/gradio/pull/2329)

## Contributors Shoutout:

- [@SkyTNT](https://github.com/SkyTNT) made their first contribution in [PR 2288](https://github.com/gradio-app/gradio/pull/2288)
- [@voidxd](https://github.com/voidxd) made their first contribution in [PR 2326](https://github.com/gradio-app/gradio/pull/2326)

# Version 3.3

## New Features:

### 1. Iterative Outputs ⏳

You can now create an iterative output simply by having your function return a generator!

Here's (part of) an example that was used to generate the interface below it. [See full code](https://colab.research.google.com/drive/1m9bWS6B82CT7bw-m4L6AJR8za7fEK7Ov?usp=sharing).

```python
def predict(steps, seed):
    generator = torch.manual_seed(seed)
    for i in range(1,steps):
        yield pipeline(generator=generator, num_inference_steps=i)["sample"][0]
```

![example](https://user-images.githubusercontent.com/9021060/189086273-f5e7087d-71fa-4158-90a9-08e84da0421c.mp4)

### 2. Accordion Layout 🆕

This version of Gradio introduces a new layout component to Blocks: the Accordion. Wrap your elements in a neat, expandable layout that allows users to toggle them as needed.

Usage: ([Read the docs](https://gradio.app/docs/#accordion))

```python
with gr.Accordion("open up"):
# components here
```

![accordion](https://user-images.githubusercontent.com/9021060/189088465-f0ffd7f0-fc6a-42dc-9249-11c5e1e0529b.gif)

### 3. Skops Integration 📈

Our new integration with [skops](https://huggingface.co/blog/skops) allows you to load tabular classification and regression models directly from the [hub](https://huggingface.co/models).

Here's a classification example showing how quick it is to set up an interface for a [model](https://huggingface.co/scikit-learn/tabular-playground).

```python
import gradio as gr
gr.Interface.load("models/scikit-learn/tabular-playground").launch()
```

![187936493-5c90c01d-a6dd-400f-aa42-833a096156a1](https://user-images.githubusercontent.com/9021060/189090519-328fbcb4-120b-43c8-aa54-d6fccfa6b7e8.png)

## Bug Fixes:

No changes to highlight.

## Documentation Changes:

No changes to highlight.

## Testing and Infrastructure Changes:

No changes to highlight.

## Breaking Changes:

No changes to highlight.

## Full Changelog:

- safari fixes by [@pngwn](https://github.com/pngwn) in [PR 2138](https://github.com/gradio-app/gradio/pull/2138)
- Fix roundedness and form borders by [@aliabid94](https://github.com/aliabid94) in [PR 2147](https://github.com/gradio-app/gradio/pull/2147)
- Better processing of example data prior to creating dataset component by [@freddyaboulton](https://github.com/freddyaboulton) in [PR 2147](https://github.com/gradio-app/gradio/pull/2147)
- Show error on Connection drops by [@aliabid94](https://github.com/aliabid94) in [PR 2147](https://github.com/gradio-app/gradio/pull/2147)
- 3.2 release! by [@abidlabs](https://github.com/abidlabs) in [PR 2139](https://github.com/gradio-app/gradio/pull/2139)
- Fixed Named API Requests by [@abidlabs](https://github.com/abidlabs) in [PR 2151](https://github.com/gradio-app/gradio/pull/2151)
- Quick Fix: Cannot upload Model3D image after clearing it by [@dawoodkhan82](https://github.com/dawoodkhan82) in [PR 2168](https://github.com/gradio-app/gradio/pull/2168)
- Fixed misleading log when server_name is '0.0.0.0' by [@lamhoangtung](https://github.com/lamhoangtung) in [PR 2176](https://github.com/gradio-app/gradio/pull/2176)
- Keep embedded PngInfo metadata by [@cobryan05](https://github.com/cobryan05) in [PR 2170](https://github.com/gradio-app/gradio/pull/2170)
- Skops integration: Load tabular classification and regression models from the hub by [@freddyaboulton](https://github.com/freddyaboulton) in [PR 2126](https://github.com/gradio-app/gradio/pull/2126)
- Respect original filename when cached example files are downloaded by [@freddyaboulton](https://github.com/freddyaboulton) in [PR 2145](https://github.com/gradio-app/gradio/pull/2145)
- Add manual trigger to deploy to pypi by [@abidlabs](https://github.com/abidlabs) in [PR 2192](https://github.com/gradio-app/gradio/pull/2192)
- Fix bugs with gr.update by [@freddyaboulton](https://github.com/freddyaboulton) in [PR 2157](https://github.com/gradio-app/gradio/pull/2157)
- Make queue per app by [@aliabid94](https://github.com/aliabid94) in [PR 2193](https://github.com/gradio-app/gradio/pull/2193)
- Preserve Labels In Interpretation Components by [@freddyaboulton](https://github.com/freddyaboulton) in [PR 2166](https://github.com/gradio-app/gradio/pull/2166)
- Quick Fix: Multiple file download not working by [@dawoodkhan82](https://github.com/dawoodkhan82) in [PR 2169](https://github.com/gradio-app/gradio/pull/2169)
- use correct MIME type for js-script file by [@daspartho](https://github.com/daspartho) in [PR 2200](https://github.com/gradio-app/gradio/pull/2200)
- Add accordion component by [@aliabid94](https://github.com/aliabid94) in [PR 2208](https://github.com/gradio-app/gradio/pull/2208)

## Contributors Shoutout:

- [@lamhoangtung](https://github.com/lamhoangtung) made their first contribution in [PR 2176](https://github.com/gradio-app/gradio/pull/2176)
- [@cobryan05](https://github.com/cobryan05) made their first contribution in [PR 2170](https://github.com/gradio-app/gradio/pull/2170)
- [@daspartho](https://github.com/daspartho) made their first contribution in [PR 2200](https://github.com/gradio-app/gradio/pull/2200)

# Version 3.2

## New Features:

### 1. Improvements to Queuing 🥇

We've implemented a brand new queuing system based on **web sockets** instead of HTTP long polling. Among other things, this allows us to manage queue sizes better on Hugging Face Spaces. There are also additional queue-related parameters you can add:

- Now supports concurrent workers (parallelization)

```python
demo = gr.Interface(...)
demo.queue(concurrency_count=3)
demo.launch()
```

- Configure a maximum queue size

```python
demo = gr.Interface(...)
demo.queue(max_size=100)
demo.launch()
```

- If a user closes their tab / browser, they leave the queue, which means the demo will run faster for everyone else

### 2. Fixes to Examples

- Dataframe examples will render properly, and look much clearer in the UI: (thanks to PR #2125)

![Screen Shot 2022-08-30 at 8 29 58 PM](https://user-images.githubusercontent.com/9021060/187586561-d915bafb-f968-4966-b9a2-ef41119692b2.png)

- Image and Video thumbnails are cropped to look neater and more uniform: (thanks to PR #2109)

![Screen Shot 2022-08-30 at 8 32 15 PM](https://user-images.githubusercontent.com/9021060/187586890-56e1e4f0-1b84-42d9-a82f-911772c41030.png)

- Other fixes in PR #2131 and #2064 make it easier to design and use Examples

### 3. Component Fixes 🧱

- Specify the width and height of an image in its style tag (thanks to PR #2133)

```python
components.Image().style(height=260, width=300)
```

- Automatic conversion of videos so they are playable in the browser (thanks to PR #2003). Gradio will check if a video's format is playable in the browser and, if it isn't, will automatically convert it to a format that is (mp4).
- Pass in a json filepath to the Label component (thanks to PR #2083)
- Randomize the default value of a Slider (thanks to PR #1935)

![slider-random](https://user-images.githubusercontent.com/9021060/187596230-3db9697f-9f4d-42f5-9387-d77573513448.gif)

- Improvements to State in PR #2100

### 4. Ability to Randomize Input Sliders and Reload Data whenever the Page Loads

- In some cases, you want to be able to show a different set of input data to every user as they load the page app. For example, you might want to randomize the value of a "seed" `Slider` input. Or you might want to show a `Textbox` with the current date. We now supporting passing _functions_ as the default value in input components. When you pass in a function, it gets **re-evaluated** every time someone loads the demo, allowing you to reload / change data for different users.

Here's an example loading the current date time into an input Textbox:

```python
import gradio as gr
import datetime

with gr.Blocks() as demo:
    gr.Textbox(datetime.datetime.now)

demo.launch()
```

Note that we don't evaluate the function -- `datetime.datetime.now()` -- we pass in the function itself to get this behavior -- `datetime.datetime.now`

Because randomizing the initial value of `Slider` is a common use case, we've added a `randomize` keyword argument you can use to randomize its initial value:

```python
import gradio as gr
demo = gr.Interface(lambda x:x, gr.Slider(0, 10, randomize=True), "number")
demo.launch()
```

### 5. New Guide 🖊️

- [Gradio and W&B Integration](https://gradio.app/Gradio_and_Wandb_Integration/)

## Full Changelog:

- Reset components to original state by setting value to None by [@freddyaboulton](https://github.com/freddyaboulton) in [PR 2044](https://github.com/gradio-app/gradio/pull/2044)
- Cleaning up the way data is processed for components by [@abidlabs](https://github.com/abidlabs) in [PR 1967](https://github.com/gradio-app/gradio/pull/1967)
- version 3.1.8b by [@abidlabs](https://github.com/abidlabs) in [PR 2063](https://github.com/gradio-app/gradio/pull/2063)
- Wandb guide by [@AK391](https://github.com/AK391) in [PR 1898](https://github.com/gradio-app/gradio/pull/1898)
- Add a flagging callback to save json files to a hugging face dataset by [@chrisemezue](https://github.com/chrisemezue) in [PR 1821](https://github.com/gradio-app/gradio/pull/1821)
- Add data science demos to landing page by [@freddyaboulton](https://github.com/freddyaboulton) in [PR 2067](https://github.com/gradio-app/gradio/pull/2067)
- Hide time series + xgboost demos by default by [@freddyaboulton](https://github.com/freddyaboulton) in [PR 2079](https://github.com/gradio-app/gradio/pull/2079)
- Encourage people to keep trying when queue full by [@apolinario](https://github.com/apolinario) in [PR 2076](https://github.com/gradio-app/gradio/pull/2076)
- Updated our analytics on creation of Blocks/Interface by [@abidlabs](https://github.com/abidlabs) in [PR 2082](https://github.com/gradio-app/gradio/pull/2082)
- `Label` component now accepts file paths to `.json` files by [@abidlabs](https://github.com/abidlabs) in [PR 2083](https://github.com/gradio-app/gradio/pull/2083)
- Fix issues related to demos in Spaces by [@abidlabs](https://github.com/abidlabs) in [PR 2086](https://github.com/gradio-app/gradio/pull/2086)
- Fix TimeSeries examples not properly displayed in UI by [@dawoodkhan82](https://github.com/dawoodkhan82) in [PR 2064](https://github.com/gradio-app/gradio/pull/2064)
- Fix infinite requests when doing tab item select by [@freddyaboulton](https://github.com/freddyaboulton) in [PR 2070](https://github.com/gradio-app/gradio/pull/2070)
- Accept deprecated `file` route as well by [@abidlabs](https://github.com/abidlabs) in [PR 2099](https://github.com/gradio-app/gradio/pull/2099)
- Allow frontend method execution on Block.load event by [@codedealer](https://github.com/codedealer) in [PR 2108](https://github.com/gradio-app/gradio/pull/2108)
- Improvements to `State` by [@abidlabs](https://github.com/abidlabs) in [PR 2100](https://github.com/gradio-app/gradio/pull/2100)
- Catch IndexError, KeyError in video_is_playable by [@freddyaboulton](https://github.com/freddyaboulton) in [PR 2113](https://github.com/gradio-app/gradio/pull/2113)
- Fix: Download button does not respect the filepath returned by the function by [@dawoodkhan82](https://github.com/dawoodkhan82) in [PR 2073](https://github.com/gradio-app/gradio/pull/2073)
- Refactoring Layout: Adding column widths, forms, and more. by [@aliabid94](https://github.com/aliabid94) in [PR 2097](https://github.com/gradio-app/gradio/pull/2097)
- Update CONTRIBUTING.md by [@abidlabs](https://github.com/abidlabs) in [PR 2118](https://github.com/gradio-app/gradio/pull/2118)
- 2092 df ex by [@pngwn](https://github.com/pngwn) in [PR 2125](https://github.com/gradio-app/gradio/pull/2125)
- feat(samples table/gallery): Crop thumbs to square by [@ronvoluted](https://github.com/ronvoluted) in [PR 2109](https://github.com/gradio-app/gradio/pull/2109)
- Some enhancements to `gr.Examples` by [@abidlabs](https://github.com/abidlabs) in [PR 2131](https://github.com/gradio-app/gradio/pull/2131)
- Image size fix by [@aliabid94](https://github.com/aliabid94) in [PR 2133](https://github.com/gradio-app/gradio/pull/2133)

## Contributors Shoutout:

- [@chrisemezue](https://github.com/chrisemezue) made their first contribution in [PR 1821](https://github.com/gradio-app/gradio/pull/1821)
- [@apolinario](https://github.com/apolinario) made their first contribution in [PR 2076](https://github.com/gradio-app/gradio/pull/2076)
- [@codedealer](https://github.com/codedealer) made their first contribution in [PR 2108](https://github.com/gradio-app/gradio/pull/2108)

# Version 3.1

## New Features:

### 1. Embedding Demos on Any Website 💻

With PR #1444, Gradio is now distributed as a web component. This means demos can be natively embedded on websites. You'll just need to add two lines: one to load the gradio javascript, and one to link to the demos backend.

Here's a simple example that embeds the demo from a Hugging Face space:

```html
<script
  type="module"
  src="https://gradio.s3-us-west-2.amazonaws.com/3.0.18/gradio.js"
></script>
<gradio-app space="abidlabs/pytorch-image-classifier"></gradio-app>
```

But you can also embed demos that are running anywhere, you just need to link the demo to `src` instead of `space`. In fact, all the demos on the gradio website are embedded this way:

<img width="1268" alt="Screen Shot 2022-07-14 at 2 41 44 PM" src="https://user-images.githubusercontent.com/9021060/178997124-b2f05af2-c18f-4716-bf1b-cb971d012636.png">

Read more in the [Embedding Gradio Demos](https://gradio.app/embedding_gradio_demos) guide.

### 2. Reload Mode 👨‍💻

Reload mode helps developers create gradio demos faster by automatically reloading the demo whenever the code changes. It can support development on Python IDEs (VS Code, PyCharm, etc), the terminal, as well as Jupyter notebooks.

If your demo code is in a script named `app.py`, instead of running `python app.py` you can now run `gradio app.py` and that will launch the demo in reload mode:

```bash
Launching in reload mode on: http://127.0.0.1:7860 (Press CTRL+C to quit)
Watching...
WARNING: The --reload flag should not be used in production on Windows.
```

If you're working from a Jupyter or Colab Notebook, use these magic commands instead: `%load_ext gradio` when you import gradio, and `%%blocks` in the top of the cell with the demo code. Here's an example that shows how much faster the development becomes:

![Blocks](https://user-images.githubusercontent.com/9021060/178986488-ed378cc8-5141-4330-ba41-672b676863d0.gif)

### 3. Inpainting Support on `gr.Image()` 🎨

We updated the Image component to add support for inpainting demos. It works by adding `tool="sketch"` as a parameter, that passes both an image and a sketchable mask to your prediction function.

Here's an example from the [LAMA space](https://huggingface.co/spaces/akhaliq/lama):

![FXApVlFVsAALSD-](https://user-images.githubusercontent.com/9021060/178989479-549867c8-7fb0-436a-a97d-1e91c9f5e611.jpeg)

### 4. Markdown and HTML support in Dataframes 🔢

We upgraded the Dataframe component in PR #1684 to support rendering Markdown and HTML inside the cells.

This means you can build Dataframes that look like the following:

![image (8)](https://user-images.githubusercontent.com/9021060/178991233-41cb07a5-e7a3-433e-89b8-319bc78eb9c2.png)

### 5. `gr.Examples()` for Blocks 🧱

We've added the `gr.Examples` component helper to allow you to add examples to any Blocks demo. This class is a wrapper over the `gr.Dataset` component.

<img width="1271" alt="Screen Shot 2022-07-14 at 2 23 50 PM" src="https://user-images.githubusercontent.com/9021060/178992715-c8bc7550-bc3d-4ddc-9fcb-548c159cd153.png">

gr.Examples takes two required parameters:

- `examples` which takes in a nested list
- `inputs` which takes in a component or list of components

You can read more in the [Examples docs](https://gradio.app/docs/#examples) or the [Adding Examples to your Demos guide](https://gradio.app/adding_examples_to_your_app/).

### 6. Fixes to Audio Streaming

With [PR 1828](https://github.com/gradio-app/gradio/pull/1828) we now hide the status loading animation, as well as remove the echo in streaming. Check out the [stream_audio](https://github.com/gradio-app/gradio/blob/main/demo/stream_audio/run.py) demo for more or read through our [Real Time Speech Recognition](https://gradio.app/real_time_speech_recognition/) guide.

<img width="785" alt="Screen Shot 2022-07-19 at 6 02 35 PM" src="https://user-images.githubusercontent.com/9021060/179808136-9e84502c-f9ee-4f30-b5e9-1086f678fe91.png">

## Full Changelog:

- File component: list multiple files and allow for download #1446 by [@dawoodkhan82](https://github.com/dawoodkhan82) in [PR 1681](https://github.com/gradio-app/gradio/pull/1681)
- Add ColorPicker to docs by [@freddyaboulton](https://github.com/freddyaboulton) in [PR 1768](https://github.com/gradio-app/gradio/pull/1768)
- Mock out requests in TestRequest unit tests by [@freddyaboulton](https://github.com/freddyaboulton) in [PR 1794](https://github.com/gradio-app/gradio/pull/1794)
- Add requirements.txt and test_files to source dist by [@freddyaboulton](https://github.com/freddyaboulton) in [PR 1817](https://github.com/gradio-app/gradio/pull/1817)
- refactor: f-string for tunneling.py by [@nhankiet](https://github.com/nhankiet) in [PR 1819](https://github.com/gradio-app/gradio/pull/1819)
- Miscellaneous formatting improvements to website by [@aliabd](https://github.com/aliabd) in [PR 1754](https://github.com/gradio-app/gradio/pull/1754)
- `integrate()` method moved to `Blocks` by [@abidlabs](https://github.com/abidlabs) in [PR 1776](https://github.com/gradio-app/gradio/pull/1776)
- Add python-3.7 tests by [@freddyaboulton](https://github.com/freddyaboulton) in [PR 1818](https://github.com/gradio-app/gradio/pull/1818)
- Copy test dir in website dockers by [@aliabd](https://github.com/aliabd) in [PR 1827](https://github.com/gradio-app/gradio/pull/1827)
- Add info to docs on how to set default values for components by [@freddyaboulton](https://github.com/freddyaboulton) in [PR 1788](https://github.com/gradio-app/gradio/pull/1788)
- Embedding Components on Docs by [@aliabd](https://github.com/aliabd) in [PR 1726](https://github.com/gradio-app/gradio/pull/1726)
- Remove usage of deprecated gr.inputs and gr.outputs from website by [@freddyaboulton](https://github.com/freddyaboulton) in [PR 1796](https://github.com/gradio-app/gradio/pull/1796)
- Some cleanups to the docs page by [@abidlabs](https://github.com/abidlabs) in [PR 1822](https://github.com/gradio-app/gradio/pull/1822)

## Contributors Shoutout:

- [@nhankiet](https://github.com/nhankiet) made their first contribution in [PR 1819](https://github.com/gradio-app/gradio/pull/1819)

# Version 3.0

### 🔥 Gradio 3.0 is the biggest update to the library, ever.

## New Features:

### 1. Blocks 🧱

Blocks is a new, low-level API that allows you to have full control over the data flows and layout of your application. It allows you to build very complex, multi-step applications. For example, you might want to:

- Group together related demos as multiple tabs in one web app
- Change the layout of your demo instead of just having all of the inputs on the left and outputs on the right
- Have multi-step interfaces, in which the output of one model becomes the input to the next model, or have more flexible data flows in general
- Change a component's properties (for example, the choices in a Dropdown) or its visibility based on user input

Here's a simple example that creates the demo below it:

```python
import gradio as gr

def update(name):
    return f"Welcome to Gradio, {name}!"

demo = gr.Blocks()

with demo:
    gr.Markdown(
    """
    # Hello World!
    Start typing below to see the output.
    """)
    inp = gr.Textbox(placeholder="What is your name?")
    out = gr.Textbox()

    inp.change(fn=update,
               inputs=inp,
               outputs=out)

demo.launch()
```

![hello-blocks](https://user-images.githubusercontent.com/9021060/168684108-78cbd24b-e6bd-4a04-a8d9-20d535203434.gif)

Read our [Introduction to Blocks](http://gradio.app/introduction_to_blocks/) guide for more, and join the 🎈 [Gradio Blocks Party](https://huggingface.co/spaces/Gradio-Blocks/README)!

### 2. Our Revamped Design 🎨

We've upgraded our design across the entire library: from components, and layouts all the way to dark mode.

![kitchen_sink](https://user-images.githubusercontent.com/9021060/168686333-7a6e3096-3e23-4309-abf2-5cd7736e0463.gif)

### 3. A New Website 💻

We've upgraded [gradio.app](https://gradio.app) to make it cleaner, faster and easier to use. Our docs now come with components and demos embedded directly on the page. So you can quickly get up to speed with what you're looking for.

![website](https://user-images.githubusercontent.com/9021060/168687191-10d6a3bd-101f-423a-8193-48f47a5e077d.gif)

### 4. New Components: Model3D, Dataset, and More..

We've introduced a lot of new components in `3.0`, including `Model3D`, `Dataset`, `Markdown`, `Button` and `Gallery`. You can find all the components and play around with them [here](https://gradio.app/docs/#components).

![Model3d](https://user-images.githubusercontent.com/9021060/168689062-6ad77151-8cc5-467d-916c-f7c78e52ec0c.gif)

## Full Changelog:

- Gradio dash fe by [@pngwn](https://github.com/pngwn) in [PR 807](https://github.com/gradio-app/gradio/pull/807)
- Blocks components by [@FarukOzderim](https://github.com/FarukOzderim) in [PR 765](https://github.com/gradio-app/gradio/pull/765)
- Blocks components V2 by [@FarukOzderim](https://github.com/FarukOzderim) in [PR 843](https://github.com/gradio-app/gradio/pull/843)
- Blocks-Backend-Events by [@FarukOzderim](https://github.com/FarukOzderim) in [PR 844](https://github.com/gradio-app/gradio/pull/844)
- Interfaces from Blocks by [@aliabid94](https://github.com/aliabid94) in [PR 849](https://github.com/gradio-app/gradio/pull/849)
- Blocks dev by [@aliabid94](https://github.com/aliabid94) in [PR 853](https://github.com/gradio-app/gradio/pull/853)
- Started updating demos to use the new `gradio.components` syntax by [@abidlabs](https://github.com/abidlabs) in [PR 848](https://github.com/gradio-app/gradio/pull/848)
- add test infra + add browser tests to CI by [@pngwn](https://github.com/pngwn) in [PR 852](https://github.com/gradio-app/gradio/pull/852)
- 854 textbox by [@pngwn](https://github.com/pngwn) in [PR 859](https://github.com/gradio-app/gradio/pull/859)
- Getting old Python unit tests to pass on `blocks-dev` by [@abidlabs](https://github.com/abidlabs) in [PR 861](https://github.com/gradio-app/gradio/pull/861)
- initialise chatbot with empty array of messages by [@pngwn](https://github.com/pngwn) in [PR 867](https://github.com/gradio-app/gradio/pull/867)
- add test for output to input by [@pngwn](https://github.com/pngwn) in [PR 866](https://github.com/gradio-app/gradio/pull/866)
- More Interface -> Blocks features by [@aliabid94](https://github.com/aliabid94) in [PR 864](https://github.com/gradio-app/gradio/pull/864)
- Fixing external.py in blocks-dev to reflect the new HF Spaces paths by [@abidlabs](https://github.com/abidlabs) in [PR 879](https://github.com/gradio-app/gradio/pull/879)
- backend_default_value_refactoring by [@FarukOzderim](https://github.com/FarukOzderim) in [PR 871](https://github.com/gradio-app/gradio/pull/871)
- fix default_value by [@pngwn](https://github.com/pngwn) in [PR 869](https://github.com/gradio-app/gradio/pull/869)
- fix buttons by [@aliabid94](https://github.com/aliabid94) in [PR 883](https://github.com/gradio-app/gradio/pull/883)
- Checking and updating more demos to use 3.0 syntax by [@abidlabs](https://github.com/abidlabs) in [PR 892](https://github.com/gradio-app/gradio/pull/892)
- Blocks Tests by [@FarukOzderim](https://github.com/FarukOzderim) in [PR 902](https://github.com/gradio-app/gradio/pull/902)
- Interface fix by [@pngwn](https://github.com/pngwn) in [PR 901](https://github.com/gradio-app/gradio/pull/901)
- Quick fix: Issue 893 by [@dawoodkhan82](https://github.com/dawoodkhan82) in [PR 907](https://github.com/gradio-app/gradio/pull/907)
- 3d Image Component by [@dawoodkhan82](https://github.com/dawoodkhan82) in [PR 775](https://github.com/gradio-app/gradio/pull/775)
- fix endpoint url in prod by [@pngwn](https://github.com/pngwn) in [PR 911](https://github.com/gradio-app/gradio/pull/911)
- rename Model3d to Image3D by [@dawoodkhan82](https://github.com/dawoodkhan82) in [PR 912](https://github.com/gradio-app/gradio/pull/912)
- update pypi to 2.9.1 by [@abidlabs](https://github.com/abidlabs) in [PR 916](https://github.com/gradio-app/gradio/pull/916)
- blocks-with-fix by [@FarukOzderim](https://github.com/FarukOzderim) in [PR 917](https://github.com/gradio-app/gradio/pull/917)
- Restore Interpretation, Live, Auth, Queueing by [@aliabid94](https://github.com/aliabid94) in [PR 915](https://github.com/gradio-app/gradio/pull/915)
- Allow `Blocks` instances to be used like a `Block` in other `Blocks` by [@abidlabs](https://github.com/abidlabs) in [PR 919](https://github.com/gradio-app/gradio/pull/919)
- Redesign 1 by [@pngwn](https://github.com/pngwn) in [PR 918](https://github.com/gradio-app/gradio/pull/918)
- blocks-components-tests by [@FarukOzderim](https://github.com/FarukOzderim) in [PR 904](https://github.com/gradio-app/gradio/pull/904)
- fix unit + browser tests by [@pngwn](https://github.com/pngwn) in [PR 926](https://github.com/gradio-app/gradio/pull/926)
- blocks-move-test-data by [@FarukOzderim](https://github.com/FarukOzderim) in [PR 927](https://github.com/gradio-app/gradio/pull/927)
- remove debounce from form inputs by [@pngwn](https://github.com/pngwn) in [PR 932](https://github.com/gradio-app/gradio/pull/932)
- reimplement webcam video by [@pngwn](https://github.com/pngwn) in [PR 928](https://github.com/gradio-app/gradio/pull/928)
- blocks-move-test-data by [@FarukOzderim](https://github.com/FarukOzderim) in [PR 941](https://github.com/gradio-app/gradio/pull/941)
- allow audio components to take a string value by [@pngwn](https://github.com/pngwn) in [PR 930](https://github.com/gradio-app/gradio/pull/930)
- static mode for textbox by [@pngwn](https://github.com/pngwn) in [PR 929](https://github.com/gradio-app/gradio/pull/929)
- fix file upload text by [@pngwn](https://github.com/pngwn) in [PR 931](https://github.com/gradio-app/gradio/pull/931)
- tabbed-interface-rewritten by [@FarukOzderim](https://github.com/FarukOzderim) in [PR 958](https://github.com/gradio-app/gradio/pull/958)
- Gan demo fix by [@abidlabs](https://github.com/abidlabs) in [PR 965](https://github.com/gradio-app/gradio/pull/965)
- Blocks analytics by [@abidlabs](https://github.com/abidlabs) in [PR 947](https://github.com/gradio-app/gradio/pull/947)
- Blocks page load by [@FarukOzderim](https://github.com/FarukOzderim) in [PR 963](https://github.com/gradio-app/gradio/pull/963)
- add frontend for page load events by [@pngwn](https://github.com/pngwn) in [PR 967](https://github.com/gradio-app/gradio/pull/967)
- fix i18n and some tweaks by [@pngwn](https://github.com/pngwn) in [PR 966](https://github.com/gradio-app/gradio/pull/966)
- add jinja2 to reqs by [@FarukOzderim](https://github.com/FarukOzderim) in [PR 969](https://github.com/gradio-app/gradio/pull/969)
- Cleaning up `Launchable()` by [@abidlabs](https://github.com/abidlabs) in [PR 968](https://github.com/gradio-app/gradio/pull/968)
- Fix #944 by [@FarukOzderim](https://github.com/FarukOzderim) in [PR 971](https://github.com/gradio-app/gradio/pull/971)
- New Blocks Demo: neural instrument cloning by [@abidlabs](https://github.com/abidlabs) in [PR 975](https://github.com/gradio-app/gradio/pull/975)
- Add huggingface_hub client library by [@FarukOzderim](https://github.com/FarukOzderim) in [PR 973](https://github.com/gradio-app/gradio/pull/973)
- State and variables by [@aliabid94](https://github.com/aliabid94) in [PR 977](https://github.com/gradio-app/gradio/pull/977)
- update-components by [@FarukOzderim](https://github.com/FarukOzderim) in [PR 986](https://github.com/gradio-app/gradio/pull/986)
- ensure dataframe updates as expected by [@pngwn](https://github.com/pngwn) in [PR 981](https://github.com/gradio-app/gradio/pull/981)
- test-guideline by [@FarukOzderim](https://github.com/FarukOzderim) in [PR 990](https://github.com/gradio-app/gradio/pull/990)
- Issue #785: add footer by [@dawoodkhan82](https://github.com/dawoodkhan82) in [PR 972](https://github.com/gradio-app/gradio/pull/972)
- indentation fix by [@abidlabs](https://github.com/abidlabs) in [PR 993](https://github.com/gradio-app/gradio/pull/993)
- missing quote by [@aliabd](https://github.com/aliabd) in [PR 996](https://github.com/gradio-app/gradio/pull/996)
- added interactive parameter to components by [@abidlabs](https://github.com/abidlabs) in [PR 992](https://github.com/gradio-app/gradio/pull/992)
- custom-components by [@FarukOzderim](https://github.com/FarukOzderim) in [PR 985](https://github.com/gradio-app/gradio/pull/985)
- Refactor component shortcuts by [@FarukOzderim](https://github.com/FarukOzderim) in [PR 995](https://github.com/gradio-app/gradio/pull/995)
- Plot Component by [@dawoodkhan82](https://github.com/dawoodkhan82) in [PR 805](https://github.com/gradio-app/gradio/pull/805)
- updated PyPi version to 2.9.2 by [@abidlabs](https://github.com/abidlabs) in [PR 1002](https://github.com/gradio-app/gradio/pull/1002)
- Release 2.9.3 by [@abidlabs](https://github.com/abidlabs) in [PR 1003](https://github.com/gradio-app/gradio/pull/1003)
- Image3D Examples Fix by [@dawoodkhan82](https://github.com/dawoodkhan82) in [PR 1001](https://github.com/gradio-app/gradio/pull/1001)
- release 2.9.4 by [@abidlabs](https://github.com/abidlabs) in [PR 1006](https://github.com/gradio-app/gradio/pull/1006)
- templates import hotfix by [@FarukOzderim](https://github.com/FarukOzderim) in [PR 1008](https://github.com/gradio-app/gradio/pull/1008)
- Progress indicator bar by [@aliabid94](https://github.com/aliabid94) in [PR 997](https://github.com/gradio-app/gradio/pull/997)
- Fixed image input for absolute path by [@JefferyChiang](https://github.com/JefferyChiang) in [PR 1004](https://github.com/gradio-app/gradio/pull/1004)
- Model3D + Plot Components by [@dawoodkhan82](https://github.com/dawoodkhan82) in [PR 1010](https://github.com/gradio-app/gradio/pull/1010)
- Gradio Guides: Creating CryptoPunks with GANs by [@NimaBoscarino](https://github.com/NimaBoscarino) in [PR 1000](https://github.com/gradio-app/gradio/pull/1000)
- [BIG PR] Gradio blocks & redesigned components by [@abidlabs](https://github.com/abidlabs) in [PR 880](https://github.com/gradio-app/gradio/pull/880)
- fixed failing test on main by [@abidlabs](https://github.com/abidlabs) in [PR 1023](https://github.com/gradio-app/gradio/pull/1023)
- Use smaller ASR model in external test by [@abidlabs](https://github.com/abidlabs) in [PR 1024](https://github.com/gradio-app/gradio/pull/1024)
- updated PyPi version to 2.9.0b by [@abidlabs](https://github.com/abidlabs) in [PR 1026](https://github.com/gradio-app/gradio/pull/1026)
- Fixing import issues so that the package successfully installs on colab notebooks by [@abidlabs](https://github.com/abidlabs) in [PR 1027](https://github.com/gradio-app/gradio/pull/1027)
- Update website tracker slackbot by [@aliabd](https://github.com/aliabd) in [PR 1037](https://github.com/gradio-app/gradio/pull/1037)
- textbox-autoheight by [@FarukOzderim](https://github.com/FarukOzderim) in [PR 1009](https://github.com/gradio-app/gradio/pull/1009)
- Model3D Examples fixes by [@dawoodkhan82](https://github.com/dawoodkhan82) in [PR 1035](https://github.com/gradio-app/gradio/pull/1035)
- GAN Gradio Guide: Adjustments to iframe heights by [@NimaBoscarino](https://github.com/NimaBoscarino) in [PR 1042](https://github.com/gradio-app/gradio/pull/1042)
- added better default labels to form components by [@abidlabs](https://github.com/abidlabs) in [PR 1040](https://github.com/gradio-app/gradio/pull/1040)
- Slackbot web tracker fix by [@aliabd](https://github.com/aliabd) in [PR 1043](https://github.com/gradio-app/gradio/pull/1043)
- Plot fixes by [@dawoodkhan82](https://github.com/dawoodkhan82) in [PR 1044](https://github.com/gradio-app/gradio/pull/1044)
- Small fixes to the demos by [@abidlabs](https://github.com/abidlabs) in [PR 1030](https://github.com/gradio-app/gradio/pull/1030)
- fixing demo issue with website by [@aliabd](https://github.com/aliabd) in [PR 1047](https://github.com/gradio-app/gradio/pull/1047)
- [hotfix] HighlightedText by [@aliabid94](https://github.com/aliabid94) in [PR 1046](https://github.com/gradio-app/gradio/pull/1046)
- Update text by [@ronvoluted](https://github.com/ronvoluted) in [PR 1050](https://github.com/gradio-app/gradio/pull/1050)
- Update CONTRIBUTING.md by [@FarukOzderim](https://github.com/FarukOzderim) in [PR 1052](https://github.com/gradio-app/gradio/pull/1052)
- fix(ui): Increase contrast for footer by [@ronvoluted](https://github.com/ronvoluted) in [PR 1048](https://github.com/gradio-app/gradio/pull/1048)
- UI design update by [@gary149](https://github.com/gary149) in [PR 1041](https://github.com/gradio-app/gradio/pull/1041)
- updated PyPi version to 2.9.0b8 by [@abidlabs](https://github.com/abidlabs) in [PR 1059](https://github.com/gradio-app/gradio/pull/1059)
- Running, testing, and fixing demos by [@abidlabs](https://github.com/abidlabs) in [PR 1060](https://github.com/gradio-app/gradio/pull/1060)
- Form layout by [@pngwn](https://github.com/pngwn) in [PR 1054](https://github.com/gradio-app/gradio/pull/1054)
- inputless-interfaces by [@FarukOzderim](https://github.com/FarukOzderim) in [PR 1038](https://github.com/gradio-app/gradio/pull/1038)
- Update PULL_REQUEST_TEMPLATE.md by [@FarukOzderim](https://github.com/FarukOzderim) in [PR 1068](https://github.com/gradio-app/gradio/pull/1068)
- Upgrading node memory to 4gb in website Docker by [@aliabd](https://github.com/aliabd) in [PR 1069](https://github.com/gradio-app/gradio/pull/1069)
- Website reload error by [@aliabd](https://github.com/aliabd) in [PR 1079](https://github.com/gradio-app/gradio/pull/1079)
- fixed favicon issue by [@abidlabs](https://github.com/abidlabs) in [PR 1064](https://github.com/gradio-app/gradio/pull/1064)
- remove-queue-from-events by [@FarukOzderim](https://github.com/FarukOzderim) in [PR 1056](https://github.com/gradio-app/gradio/pull/1056)
- Enable vertex colors for OBJs files by [@radames](https://github.com/radames) in [PR 1074](https://github.com/gradio-app/gradio/pull/1074)
- Dark text by [@ronvoluted](https://github.com/ronvoluted) in [PR 1049](https://github.com/gradio-app/gradio/pull/1049)
- Scroll to output by [@pngwn](https://github.com/pngwn) in [PR 1077](https://github.com/gradio-app/gradio/pull/1077)
- Explicitly list pnpm version 6 in contributing guide by [@freddyaboulton](https://github.com/freddyaboulton) in [PR 1085](https://github.com/gradio-app/gradio/pull/1085)
- hotfix for encrypt issue by [@abidlabs](https://github.com/abidlabs) in [PR 1096](https://github.com/gradio-app/gradio/pull/1096)
- Release 2.9b9 by [@abidlabs](https://github.com/abidlabs) in [PR 1098](https://github.com/gradio-app/gradio/pull/1098)
- tweak node circleci settings by [@pngwn](https://github.com/pngwn) in [PR 1091](https://github.com/gradio-app/gradio/pull/1091)
- Website Reload Error by [@aliabd](https://github.com/aliabd) in [PR 1099](https://github.com/gradio-app/gradio/pull/1099)
- Website Reload: README in demos docker by [@aliabd](https://github.com/aliabd) in [PR 1100](https://github.com/gradio-app/gradio/pull/1100)
- Flagging fixes by [@abidlabs](https://github.com/abidlabs) in [PR 1081](https://github.com/gradio-app/gradio/pull/1081)
- Backend for optional labels by [@abidlabs](https://github.com/abidlabs) in [PR 1080](https://github.com/gradio-app/gradio/pull/1080)
- Optional labels fe by [@pngwn](https://github.com/pngwn) in [PR 1105](https://github.com/gradio-app/gradio/pull/1105)
- clean-deprecated-parameters by [@FarukOzderim](https://github.com/FarukOzderim) in [PR 1090](https://github.com/gradio-app/gradio/pull/1090)
- Blocks rendering fix by [@abidlabs](https://github.com/abidlabs) in [PR 1102](https://github.com/gradio-app/gradio/pull/1102)
- Redos #1106 by [@abidlabs](https://github.com/abidlabs) in [PR 1112](https://github.com/gradio-app/gradio/pull/1112)
- Interface types: handle input-only, output-only, and unified interfaces by [@abidlabs](https://github.com/abidlabs) in [PR 1108](https://github.com/gradio-app/gradio/pull/1108)
- Hotfix + New pypi release 2.9b11 by [@abidlabs](https://github.com/abidlabs) in [PR 1118](https://github.com/gradio-app/gradio/pull/1118)
- issue-checkbox by [@FarukOzderim](https://github.com/FarukOzderim) in [PR 1122](https://github.com/gradio-app/gradio/pull/1122)
- issue-checkbox-hotfix by [@FarukOzderim](https://github.com/FarukOzderim) in [PR 1127](https://github.com/gradio-app/gradio/pull/1127)
- Fix demos in website by [@aliabd](https://github.com/aliabd) in [PR 1130](https://github.com/gradio-app/gradio/pull/1130)
- Guide for Gradio ONNX model zoo on Huggingface by [@AK391](https://github.com/AK391) in [PR 1073](https://github.com/gradio-app/gradio/pull/1073)
- ONNX guide fixes by [@aliabd](https://github.com/aliabd) in [PR 1131](https://github.com/gradio-app/gradio/pull/1131)
- Stacked form inputs css by [@gary149](https://github.com/gary149) in [PR 1134](https://github.com/gradio-app/gradio/pull/1134)
- made default value in textbox empty string by [@abidlabs](https://github.com/abidlabs) in [PR 1135](https://github.com/gradio-app/gradio/pull/1135)
- Examples UI by [@gary149](https://github.com/gary149) in [PR 1121](https://github.com/gradio-app/gradio/pull/1121)
- Chatbot custom color support by [@dawoodkhan82](https://github.com/dawoodkhan82) in [PR 1092](https://github.com/gradio-app/gradio/pull/1092)
- highlighted text colors by [@pngwn](https://github.com/pngwn) in [PR 1119](https://github.com/gradio-app/gradio/pull/1119)
- pin to pnpm 6 for now by [@pngwn](https://github.com/pngwn) in [PR 1147](https://github.com/gradio-app/gradio/pull/1147)
- Restore queue in Blocks by [@aliabid94](https://github.com/aliabid94) in [PR 1137](https://github.com/gradio-app/gradio/pull/1137)
- add select event for tabitems by [@pngwn](https://github.com/pngwn) in [PR 1154](https://github.com/gradio-app/gradio/pull/1154)
- max_lines + autoheight for textbox by [@pngwn](https://github.com/pngwn) in [PR 1153](https://github.com/gradio-app/gradio/pull/1153)
- use color palette for chatbot by [@pngwn](https://github.com/pngwn) in [PR 1152](https://github.com/gradio-app/gradio/pull/1152)
- Timeseries improvements by [@pngwn](https://github.com/pngwn) in [PR 1149](https://github.com/gradio-app/gradio/pull/1149)
- move styling for interface panels to frontend by [@pngwn](https://github.com/pngwn) in [PR 1146](https://github.com/gradio-app/gradio/pull/1146)
- html tweaks by [@pngwn](https://github.com/pngwn) in [PR 1145](https://github.com/gradio-app/gradio/pull/1145)
- Issue #768: Support passing none to resize and crop image by [@dawoodkhan82](https://github.com/dawoodkhan82) in [PR 1144](https://github.com/gradio-app/gradio/pull/1144)
- image gallery component + img css by [@aliabid94](https://github.com/aliabid94) in [PR 1140](https://github.com/gradio-app/gradio/pull/1140)
- networking tweak by [@abidlabs](https://github.com/abidlabs) in [PR 1143](https://github.com/gradio-app/gradio/pull/1143)
- Allow enabling queue per event listener by [@aliabid94](https://github.com/aliabid94) in [PR 1155](https://github.com/gradio-app/gradio/pull/1155)
- config hotfix and v. 2.9b23 by [@abidlabs](https://github.com/abidlabs) in [PR 1158](https://github.com/gradio-app/gradio/pull/1158)
- Custom JS calls by [@aliabid94](https://github.com/aliabid94) in [PR 1082](https://github.com/gradio-app/gradio/pull/1082)
- Small fixes: queue default fix, ffmpeg installation message by [@abidlabs](https://github.com/abidlabs) in [PR 1159](https://github.com/gradio-app/gradio/pull/1159)
- formatting by [@abidlabs](https://github.com/abidlabs) in [PR 1161](https://github.com/gradio-app/gradio/pull/1161)
- enable flex grow for gr-box by [@radames](https://github.com/radames) in [PR 1165](https://github.com/gradio-app/gradio/pull/1165)
- 1148 loading by [@pngwn](https://github.com/pngwn) in [PR 1164](https://github.com/gradio-app/gradio/pull/1164)
- Put enable_queue kwarg back in launch() by [@aliabid94](https://github.com/aliabid94) in [PR 1167](https://github.com/gradio-app/gradio/pull/1167)
- A few small fixes by [@abidlabs](https://github.com/abidlabs) in [PR 1171](https://github.com/gradio-app/gradio/pull/1171)
- Hotfix for dropdown component by [@abidlabs](https://github.com/abidlabs) in [PR 1172](https://github.com/gradio-app/gradio/pull/1172)
- use secondary buttons in interface by [@pngwn](https://github.com/pngwn) in [PR 1173](https://github.com/gradio-app/gradio/pull/1173)
- 1183 component height by [@pngwn](https://github.com/pngwn) in [PR 1185](https://github.com/gradio-app/gradio/pull/1185)
- 962 dataframe by [@pngwn](https://github.com/pngwn) in [PR 1186](https://github.com/gradio-app/gradio/pull/1186)
- update-contributing by [@FarukOzderim](https://github.com/FarukOzderim) in [PR 1188](https://github.com/gradio-app/gradio/pull/1188)
- Table tweaks by [@pngwn](https://github.com/pngwn) in [PR 1195](https://github.com/gradio-app/gradio/pull/1195)
- wrap tab content in column by [@pngwn](https://github.com/pngwn) in [PR 1200](https://github.com/gradio-app/gradio/pull/1200)
- WIP: Add dark mode support by [@gary149](https://github.com/gary149) in [PR 1187](https://github.com/gradio-app/gradio/pull/1187)
- Restored /api/predict/ endpoint for Interfaces by [@abidlabs](https://github.com/abidlabs) in [PR 1199](https://github.com/gradio-app/gradio/pull/1199)
- hltext-label by [@pngwn](https://github.com/pngwn) in [PR 1204](https://github.com/gradio-app/gradio/pull/1204)
- add copy functionality to json by [@pngwn](https://github.com/pngwn) in [PR 1205](https://github.com/gradio-app/gradio/pull/1205)
- Update component config by [@aliabid94](https://github.com/aliabid94) in [PR 1089](https://github.com/gradio-app/gradio/pull/1089)
- fix placeholder prompt by [@pngwn](https://github.com/pngwn) in [PR 1215](https://github.com/gradio-app/gradio/pull/1215)
- ensure webcam video value is propogated correctly by [@pngwn](https://github.com/pngwn) in [PR 1218](https://github.com/gradio-app/gradio/pull/1218)
- Automatic word-break in highlighted text, combine_adjacent support by [@aliabid94](https://github.com/aliabid94) in [PR 1209](https://github.com/gradio-app/gradio/pull/1209)
- async-function-support by [@FarukOzderim](https://github.com/FarukOzderim) in [PR 1190](https://github.com/gradio-app/gradio/pull/1190)
- Sharing fix for assets by [@aliabid94](https://github.com/aliabid94) in [PR 1208](https://github.com/gradio-app/gradio/pull/1208)
- Hotfixes for course demos by [@abidlabs](https://github.com/abidlabs) in [PR 1222](https://github.com/gradio-app/gradio/pull/1222)
- Allow Custom CSS by [@aliabid94](https://github.com/aliabid94) in [PR 1170](https://github.com/gradio-app/gradio/pull/1170)
- share-hotfix by [@FarukOzderim](https://github.com/FarukOzderim) in [PR 1226](https://github.com/gradio-app/gradio/pull/1226)
- tweaks by [@pngwn](https://github.com/pngwn) in [PR 1229](https://github.com/gradio-app/gradio/pull/1229)
- white space for class concatenation by [@radames](https://github.com/radames) in [PR 1228](https://github.com/gradio-app/gradio/pull/1228)
- Tweaks by [@pngwn](https://github.com/pngwn) in [PR 1230](https://github.com/gradio-app/gradio/pull/1230)
- css tweaks by [@pngwn](https://github.com/pngwn) in [PR 1235](https://github.com/gradio-app/gradio/pull/1235)
- ensure defaults height match for media inputs by [@pngwn](https://github.com/pngwn) in [PR 1236](https://github.com/gradio-app/gradio/pull/1236)
- Default Label label value by [@radames](https://github.com/radames) in [PR 1239](https://github.com/gradio-app/gradio/pull/1239)
- update-shortcut-syntax by [@FarukOzderim](https://github.com/FarukOzderim) in [PR 1234](https://github.com/gradio-app/gradio/pull/1234)
- Update version.txt by [@FarukOzderim](https://github.com/FarukOzderim) in [PR 1244](https://github.com/gradio-app/gradio/pull/1244)
- Layout bugs by [@pngwn](https://github.com/pngwn) in [PR 1246](https://github.com/gradio-app/gradio/pull/1246)
- Update demo by [@FarukOzderim](https://github.com/FarukOzderim) in [PR 1253](https://github.com/gradio-app/gradio/pull/1253)
- Button default name by [@FarukOzderim](https://github.com/FarukOzderim) in [PR 1243](https://github.com/gradio-app/gradio/pull/1243)
- Labels spacing by [@gary149](https://github.com/gary149) in [PR 1254](https://github.com/gradio-app/gradio/pull/1254)
- add global loader for gradio app by [@pngwn](https://github.com/pngwn) in [PR 1251](https://github.com/gradio-app/gradio/pull/1251)
- ui apis for dalle-mini by [@pngwn](https://github.com/pngwn) in [PR 1258](https://github.com/gradio-app/gradio/pull/1258)
- Add precision to Number, backend only by [@freddyaboulton](https://github.com/freddyaboulton) in [PR 1125](https://github.com/gradio-app/gradio/pull/1125)
- Website Design Changes by [@abidlabs](https://github.com/abidlabs) in [PR 1015](https://github.com/gradio-app/gradio/pull/1015)
- Small fixes for multiple demos compatible with 3.0 by [@radames](https://github.com/radames) in [PR 1257](https://github.com/gradio-app/gradio/pull/1257)
- Issue #1160: Model 3D component not destroyed correctly by [@dawoodkhan82](https://github.com/dawoodkhan82) in [PR 1219](https://github.com/gradio-app/gradio/pull/1219)
- Fixes to components by [@abidlabs](https://github.com/abidlabs) in [PR 1260](https://github.com/gradio-app/gradio/pull/1260)
- layout docs by [@abidlabs](https://github.com/abidlabs) in [PR 1263](https://github.com/gradio-app/gradio/pull/1263)
- Static forms by [@pngwn](https://github.com/pngwn) in [PR 1264](https://github.com/gradio-app/gradio/pull/1264)
- Cdn assets by [@pngwn](https://github.com/pngwn) in [PR 1265](https://github.com/gradio-app/gradio/pull/1265)
- update logo by [@gary149](https://github.com/gary149) in [PR 1266](https://github.com/gradio-app/gradio/pull/1266)
- fix slider by [@aliabid94](https://github.com/aliabid94) in [PR 1268](https://github.com/gradio-app/gradio/pull/1268)
- maybe fix auth in iframes by [@pngwn](https://github.com/pngwn) in [PR 1261](https://github.com/gradio-app/gradio/pull/1261)
- Improves "Getting Started" guide by [@abidlabs](https://github.com/abidlabs) in [PR 1269](https://github.com/gradio-app/gradio/pull/1269)
- Add embedded demos to website by [@aliabid94](https://github.com/aliabid94) in [PR 1270](https://github.com/gradio-app/gradio/pull/1270)
- Label hotfixes by [@abidlabs](https://github.com/abidlabs) in [PR 1281](https://github.com/gradio-app/gradio/pull/1281)
- General tweaks by [@pngwn](https://github.com/pngwn) in [PR 1276](https://github.com/gradio-app/gradio/pull/1276)
- only affect links within the document by [@pngwn](https://github.com/pngwn) in [PR 1282](https://github.com/gradio-app/gradio/pull/1282)
- release 3.0b9 by [@abidlabs](https://github.com/abidlabs) in [PR 1283](https://github.com/gradio-app/gradio/pull/1283)
- Dm by [@pngwn](https://github.com/pngwn) in [PR 1284](https://github.com/gradio-app/gradio/pull/1284)
- Website fixes by [@aliabd](https://github.com/aliabd) in [PR 1286](https://github.com/gradio-app/gradio/pull/1286)
- Create Streamables by [@aliabid94](https://github.com/aliabid94) in [PR 1279](https://github.com/gradio-app/gradio/pull/1279)
- ensure table works on mobile by [@pngwn](https://github.com/pngwn) in [PR 1277](https://github.com/gradio-app/gradio/pull/1277)
- changes by [@aliabid94](https://github.com/aliabid94) in [PR 1287](https://github.com/gradio-app/gradio/pull/1287)
- demo alignment on landing page by [@aliabd](https://github.com/aliabd) in [PR 1288](https://github.com/gradio-app/gradio/pull/1288)
- New meta img by [@aliabd](https://github.com/aliabd) in [PR 1289](https://github.com/gradio-app/gradio/pull/1289)
- updated PyPi version to 3.0 by [@abidlabs](https://github.com/abidlabs) in [PR 1290](https://github.com/gradio-app/gradio/pull/1290)
- Fix site by [@aliabid94](https://github.com/aliabid94) in [PR 1291](https://github.com/gradio-app/gradio/pull/1291)
- Mobile responsive guides by [@aliabd](https://github.com/aliabd) in [PR 1293](https://github.com/gradio-app/gradio/pull/1293)
- Update readme by [@abidlabs](https://github.com/abidlabs) in [PR 1292](https://github.com/gradio-app/gradio/pull/1292)
- gif by [@abidlabs](https://github.com/abidlabs) in [PR 1296](https://github.com/gradio-app/gradio/pull/1296)

## Contributors Shoutout:

- [@JefferyChiang](https://github.com/JefferyChiang) made their first contribution in [PR 1004](https://github.com/gradio-app/gradio/pull/1004)
- [@NimaBoscarino](https://github.com/NimaBoscarino) made their first contribution in [PR 1000](https://github.com/gradio-app/gradio/pull/1000)
- [@ronvoluted](https://github.com/ronvoluted) made their first contribution in [PR 1050](https://github.com/gradio-app/gradio/pull/1050)
- [@radames](https://github.com/radames) made their first contribution in [PR 1074](https://github.com/gradio-app/gradio/pull/1074)
- [@freddyaboulton](https://github.com/freddyaboulton) made their first contribution in [PR 1085](https://github.com/gradio-app/gradio/pull/1085)<|MERGE_RESOLUTION|>--- conflicted
+++ resolved
@@ -3,14 +3,14 @@
 
 ## New Features:
 
-<<<<<<< HEAD
 ### Official Theme release
 
 Gradio now supports a new theme system, which allows you to customize the look and feel of your app. You can now use the `theme=` kwarg to pass in a prebuilt theme, or customize your own! See guides/03_building-with-blocks/06_theming-guide for more details. By [@aliabid94](https://github.com/aliabid94) in [PR 3470](https://github.com/gradio-app/gradio/pull/3470) 
-=======
-- Add keyword argument `elem_classes` to Components to control class names of components, in the same manner as existing `elem_id`. 
+
+### `elem_classes`
+
+Add keyword argument `elem_classes` to Components to control class names of components, in the same manner as existing `elem_id`. 
 By [@aliabid94](https://github.com/aliabid94) in [PR 3466](https://github.com/gradio-app/gradio/pull/3466)
->>>>>>> 373c8dd7
 
 ## Bug Fixes:
 
