--- conflicted
+++ resolved
@@ -9,11 +9,8 @@
 * The `.change()` event is fixed in `Video` and `Image` so that it only fires once by [@abidlabs](https://github.com/abidlabs) in [PR 4793](https://github.com/gradio-app/gradio/pull/4793)
 * The `.change()` event is fixed in `Audio` so that fires when the component value is programmatically updated by [@abidlabs](https://github.com/abidlabs) in [PR 4793](https://github.com/gradio-app/gradio/pull/4793)
 - Fixed bug where `gr.Video` could not preprocess urls by [@freddyaboulton](https://github.com/freddyaboulton) in [PR 4904](https://github.com/gradio-app/gradio/pull/4904)
-<<<<<<< HEAD
+- Fixed copy button rendering in API page on Safari by [@aliabid94](https://github.com/aliabid94) in [PR 4924](https://github.com/gradio-app/gradio/pull/4924)
 - Fixed `gr.Group` and `container=False`. `container` parameter only available for `Textbox`, `Number`, and `Dropdown`, the only elements where it makes sense. By [@aliabid94](https://github.com/aliabid94) in [PR 4916](https://github.com/gradio-app/gradio/pull/4916)
-=======
-- Fixed copy button rendering in API page on Safari by [@aliabid94](https://github.com/aliabid94) in [PR 4924](https://github.com/gradio-app/gradio/pull/4924)
->>>>>>> e90ad010
 
 ## Other Changes:
 
