--- conflicted
+++ resolved
@@ -4,7 +4,8 @@
 No changes to highlight.
 
 ## Bug Fixes:
-* Fixed bug where `mount_gradio_app` would not launch if the queue was enabled in a gradio app by [@freddyaboulton](https://github.com/freddyaboulton) in [PR 2939](https://github.com/gradio-app/gradio/pull/2939) 
+* Fixed bug where `mount_gradio_app` would not launch if the queue was enabled in a gradio app by [@freddyaboulton](https://github.com/freddyaboulton) in [PR 2939](https://github.com/gradio-app/gradio/pull/2939)
+* Fixed file upload fails for files with zero size by [@dawoodkhan82](https://github.com/dawoodkhan82) in [PR 2923](https://github.com/gradio-app/gradio/pull/2923)
 
 ## Documentation Changes:
 No changes to highlight.
@@ -85,13 +86,8 @@
 * Fixed bug where csv preview for DataFrame examples would show filename instead of file contents by [@freddyaboulton](https://github.com/freddyaboulton) in [PR 2877](https://github.com/gradio-app/gradio/pull/2877)
 * Fixed bug where an error raised after yielding iterative output would not be displayed in the browser by 
 [@JaySmithWpg](https://github.com/JaySmithWpg) in [PR 2889](https://github.com/gradio-app/gradio/pull/2889)
-<<<<<<< HEAD
-* Fixed bug in `blocks_style` demo that was preventing it from launching by [@freddyaboulton](https://github.com/freddyaboulton) in [PR 2890](https://github.com/gradio-app/gradio/pull/2890)
-* Fixed file upload fails for files with zero size by [@dawoodkhan82](https://github.com/dawoodkhan82) in [PR 2923](https://github.com/gradio-app/gradio/pull/2923)
-=======
 * Fixed bug in `blocks_style` demo that was preventing it from launching by [@freddyaboulton](https://github.com/freddyaboulton) in [PR 2890](https://github.com/gradio-app/gradio/pull/2890)  
 * Fixed bug where files could not be downloaded by [@freddyaboulton](https://github.com/freddyaboulton) in [PR 2926](https://github.com/gradio-app/gradio/pull/2926)
->>>>>>> 1dcacdb6
 
 ## Documentation Changes:
 * Added a Guide on using Google Sheets to create a real-time dashboard with Gradio's `DataFrame` and `LinePlot` component, by [@abidlabs](https://github.com/abidlabs) in [PR 2816](https://github.com/gradio-app/gradio/pull/2816) 
