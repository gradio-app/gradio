--- conflicted
+++ resolved
@@ -17,14 +17,10 @@
 
 ## Full Changelog:
 * Fixed typo in parameter `visible` in classes in `templates.py` by [@abidlabs](https://github.com/abidlabs) in [PR 2805](https://github.com/gradio-app/gradio/pull/2805) 
-<<<<<<< HEAD
 * Fixed issue where too many temporary files were created, all with randomly generated
 filepaths. Now fewer temporary files are created and are assigned a path that is a 
 hash based on the file contents by [@abidlabs](https://github.com/abidlabs) in [PR 2758](https://github.com/gradio-app/gradio/pull/2758) 
-=======
 * Switched external service for getting IP address from `https://api.ipify.org` to `https://checkip.amazonaws.com/` by [@abidlabs](https://github.com/abidlabs) in [PR 2810](https://github.com/gradio-app/gradio/pull/2810) 
-
->>>>>>> 51824608
 
 ## Contributors Shoutout:
 No changes to highlight.
