# Upcoming Release

## New Features:

### Queue now works with reload mode!

You can now call `queue` on your `demo` outside of the `if __name__ == "__main__"` block and
run the script in reload mode with the `gradio` command. 

Any changes to the `app.py` file will be reflected in the webpage automatically and the queue will work
properly!


By [@freddyaboulton](https://github.com/freddyaboulton) in [PR 3089](https://github.com/gradio-app/gradio/pull/3089) 

## Bug Fixes:
- Fixes URL resolution on Windows by [@abidlabs](https://github.com/abidlabs) in [PR 3108](https://github.com/gradio-app/gradio/pull/3108) 
<<<<<<< HEAD
- Example caching now works with components without a label attribute (e.g. `Column`) by [@abidlabs](https://github.com/abidlabs) in [PR 3123](https://github.com/gradio-app/gradio/pull/3123) 

=======
- Ensure the Video component correctly resets the UI state whe a new video source is loaded and reduce choppiness of UI by [@pngwn](https://github.com/abidlabs) in [PR 3117](https://github.com/gradio-app/gradio/pull/3117)
>>>>>>> a23bc03a

## Documentation Changes:
- Added a guide on the 4 kinds of Gradio Interfaces by [@yvrjsharma](https://github.com/yvrjsharma) and [@abidlabs](https://github.com/abidlabs) in [PR 3003](https://github.com/gradio-app/gradio/pull/3003) 
* Explained that the parameters in `launch` will not be respected when using reload mode, e.g. `gradio` command  by [@freddyaboulton](https://github.com/freddyaboulton) in [PR 3089](https://github.com/gradio-app/gradio/pull/3089) 

## Testing and Infrastructure Changes:
No changes to highlight.

## Breaking Changes:
No changes to highlight.

## Full Changelog:
- Changed URL of final image for `fake_diffusion` demos by [@freddyaboulton](https://github.com/freddyaboulton) in [PR 3120](https://github.com/gradio-app/gradio/pull/3120)


## Contributors Shoutout:
No changes to highlight.


# Version 3.17.1

## New Features:

### iOS image rotation fixed 🔄

Previously photos uploaded via iOS would be rotated after processing. This has been fixed by [@freddyaboulton](https://github.com/freddyaboulton) in [PR 3089](https://github.com/gradio-app/gradio/pull/3091)

#### Before
![image](https://user-images.githubusercontent.com/41651716/215846507-a36e9d05-1ac2-4867-8ab3-ce045a9415d9.png)

#### After
![image](https://user-images.githubusercontent.com/41651716/215846554-e41773ed-70f0-491a-9952-6a18babf91ef.png)

### Run on Kaggle kernels 🧪

A share link will automatically be created when running on Kaggle kernels (notebooks) so that the front-end is properly displayed.

![image](https://user-images.githubusercontent.com/41651716/216104254-2cf55599-449c-436c-b57e-40f6a83f9eee.png)

By [@freddyaboulton](https://github.com/freddyaboulton) in [PR 3101](https://github.com/gradio-app/gradio/pull/3101)

## Bug Fixes:
- Fix bug where examples were not rendered correctly for demos created with Blocks api that had multiple input compinents by [@freddyaboulton](https://github.com/freddyaboulton) in [PR 3090](https://github.com/gradio-app/gradio/pull/3090)
- Fix change event listener for JSON, HighlightedText, Chatbot by [@aliabid94](https://github.com/aliabid94) in [PR 3095](https://github.com/gradio-app/gradio/pull/3095)
- Fixes bug where video and file change event not working [@tomchang25](https://github.com/tomchang25) in [PR 3098](https://github.com/gradio-app/gradio/pull/3098)
- Fixes bug where static_video play and pause event not working [@tomchang25](https://github.com/tomchang25) in [PR 3098](https://github.com/gradio-app/gradio/pull/3098)
- Fixed `Gallery.style(grid=...)` by by [@aliabd](https://github.com/aliabd) in [PR 3107](https://github.com/gradio-app/gradio/pull/3107)

## Documentation Changes:
* Update chatbot guide to include blocks demo and markdown support section by [@dawoodkhan82](https://github.com/dawoodkhan82) in [PR 3023](https://github.com/gradio-app/gradio/pull/3023)
- Fix a broken link in the Quick Start guide, by [@cakiki](https://github.com/cakiki) in [PR 3109](https://github.com/gradio-app/gradio/pull/3109)
- Add a guide on using Gradio with [Comet](https://comet.com/), by [@DN6](https://github.com/DN6/) in [PR 3058](https://github.com/gradio-app/gradio/pull/3058)

## Testing and Infrastructure Changes:
No changes to highlight.

## Breaking Changes:
No changes to highlight.

## Full Changelog:
* Set minimum `markdown-it-py` version to `2.0.0` so that the dollar math plugin is compatible by [@freddyaboulton](https://github.com/freddyaboulton) in [PR 3102](https://github.com/gradio-app/gradio/pull/3102)

## Contributors Shoutout:
No changes to highlight.

# Version 3.17.0

## New Features:

### Extended support for Interface.load! 🏗️

You can now load `image-to-text` and `conversational` pipelines from the hub!

### Image-to-text Demo
```python
io = gr.Interface.load("models/nlpconnect/vit-gpt2-image-captioning",
                       api_key="<optional-api-key>")
io.launch()
```
<img width="1087" alt="image" src="https://user-images.githubusercontent.com/41651716/213260197-dc5d80b4-6e50-4b3a-a764-94980930ac38.png">

### conversational Demo
```python
chatbot = gr.Interface.load("models/microsoft/DialoGPT-medium",
                           api_key="<optional-api-key>")
chatbot.launch()
```
![chatbot_load](https://user-images.githubusercontent.com/41651716/213260220-3eaa25b7-a38b-48c6-adeb-2718bdf297a2.gif)


By [@freddyaboulton](https://github.com/freddyaboulton) in [PR 3011](https://github.com/gradio-app/gradio/pull/3011)

### Download Button added to Model3D Output Component 📥

No need for an additional file output component to enable model3d file downloads anymore. We now added a download button to the model3d component itself.

<img width="739" alt="Screenshot 2023-01-18 at 3 52 45 PM" src="https://user-images.githubusercontent.com/12725292/213294198-5f4fda35-bde7-450c-864f-d5683e7fa29a.png">

By [@dawoodkhan82](https://github.com/dawoodkhan82) in [PR 3014](https://github.com/gradio-app/gradio/pull/3014)

### Fixing Auth on Spaces 🔑

Authentication on spaces works now! Third party cookies must be enabled on your browser to be able
to log in. Some browsers disable third party cookies by default (Safari, Chrome Incognito).

![auth_spaces](https://user-images.githubusercontent.com/41651716/215528417-09538933-0576-4d1d-b3b9-1e877ab01905.gif)


## Bug Fixes:
* Fixes bug where interpretation event was not configured correctly by [@freddyaboulton](https://github.com/freddyaboulton) in [PR 2993](https://github.com/gradio-app/gradio/pull/2993)
* Fix relative import bug in reload mode by [@freddyaboulton](https://github.com/freddyaboulton) in [PR 2992](https://github.com/gradio-app/gradio/pull/2992)
* Fixes bug where png files were not being recognized when uploading images by [@abidlabs](https://github.com/abidlabs) in [PR 3002](https://github.com/gradio-app/gradio/pull/3002)
* Fixes bug where external Spaces could not be loaded and used as functions if they returned files by [@abidlabs](https://github.com/abidlabs) in [PR 3004](https://github.com/gradio-app/gradio/pull/3004)
* Fix bug where file serialization output was not JSON serializable by [@freddyaboulton](https://github.com/freddyaboulton) in [PR 2999](https://github.com/gradio-app/gradio/pull/2999)
* Fixes bug where png files were not being recognized when uploading images by [@abidlabs](https://github.com/abidlabs) in [PR 3002](https://github.com/gradio-app/gradio/pull/3002)
* Fixes bug where temporary uploaded files were not being added to temp sets by [@abidlabs](https://github.com/abidlabs) in [PR 3005](https://github.com/gradio-app/gradio/pull/3005)
* Fixes issue where markdown support in chatbot breaks older demos [@dawoodkhan82](https://github.com/dawoodkhan82) in [PR 3006](https://github.com/gradio-app/gradio/pull/3006)
* Fixes the `/file/` route that was broken in a recent change in [PR 3010](https://github.com/gradio-app/gradio/pull/3010)
* Fix bug where the Image component could not serialize image urls by [@freddyaboulton](https://github.com/freddyaboulton) in [PR 2957](https://github.com/gradio-app/gradio/pull/2957)
* Fix forwarding for guides after SEO renaming by [@aliabd](https://github.com/aliabd) in [PR 3017](https://github.com/gradio-app/gradio/pull/3017)
* Switch all pages on the website to use latest stable gradio by [@aliabd](https://github.com/aliabd) in [PR 3016](https://github.com/gradio-app/gradio/pull/3016)
* Fix bug related to deprecated parameters in `huggingface_hub` for the HuggingFaceDatasetSaver in [PR 3025](https://github.com/gradio-app/gradio/pull/3025)
* Added better support for symlinks in the way absolute paths are resolved by [@abidlabs](https://github.com/abidlabs) in [PR 3037](https://github.com/gradio-app/gradio/pull/3037)
* Fix several minor frontend bugs (loading animation, examples as gallery) frontend [@aliabid94](https://github.com/3026) in [PR 2961](https://github.com/gradio-app/gradio/pull/3026).
* Fixes bug that the chatbot sample code does not work with certain input value by [@petrov826](https://github.com/petrov826) in [PR 3039](https://github.com/gradio-app/gradio/pull/3039).
* Fix shadows for form element and ensure focus styles more visible in dark mode   [@pngwn](https://github.com/pngwn) in [PR 3042](https://github.com/gradio-app/gradio/pull/3042).
* Fixed bug where the Checkbox and Dropdown change events were not triggered in response to other component changes by [@freddyaboulton](https://github.com/freddyaboulton) in [PR 3045](https://github.com/gradio-app/gradio/pull/3045)
* Fix bug where the queue was not properly restarted after launching a `closed` app by [@freddyaboulton](https://github.com/freddyaboulton) in [PR 3022](https://github.com/gradio-app/gradio/pull/3022)
* Adding missing embedded components on docs by [@aliabd](https://github.com/aliabd) in [PR 3027](https://github.com/gradio-app/gradio/pull/3027)
* Fixes bug where app would crash if the `file_types` parameter of `gr.File` or `gr.UploadButton` was not a list by [@freddyaboulton](https://github.com/freddyaboulton) in [PR 3048](https://github.com/gradio-app/gradio/pull/3048)
* Ensure CSS mounts correctly regardless of how many Gradio instances are on the page [@pngwn](https://github.com/pngwn) in [PR 3059](https://github.com/gradio-app/gradio/pull/3059).
* Fix bug where input component was not hidden in the frontend for `UploadButton` by  [@freddyaboulton](https://github.com/freddyaboulton) in [PR 3053](https://github.com/gradio-app/gradio/pull/3053)
* Fixes issue where after clicking submit or undo, the sketch output wouldn't clear. [@dawoodkhan82](https://github.com/dawoodkhan82) in [PR 3047](https://github.com/gradio-app/gradio/pull/3047)
* Ensure spaces embedded via the web component always use the correct URLs for server requests and change ports for testing to avoid strange collisions when users are working with embedded apps locally by [@pngwn](https://github.com/pngwn) in [PR 3065](https://github.com/gradio-app/gradio/pull/3065)
* Preserve selected image of Gallery through updated by [@freddyaboulton](https://github.com/freddyaboulton) in [PR 3061](https://github.com/gradio-app/gradio/pull/3061)
* Fix bug where auth was not respected on HF spaces by [@freddyaboulton](https://github.com/freddyaboulton) and [@aliabid94](https://github.com/aliabid94) in [PR 3049](https://github.com/gradio-app/gradio/pull/3049)
* Fixes bug where tabs selected attribute not working if manually change tab by [@tomchang25](https://github.com/tomchang25) in [3055](https://github.com/gradio-app/gradio/pull/3055)
* Change chatbot to show dots on progress, and fix bug where chatbot would not stick to bottom in the case of images by [@aliabid94](https://github.com/aliabid94) in [PR 3067](https://github.com/gradio-app/gradio/pull/3079)

## Documentation Changes:
* SEO improvements to guides by[@aliabd](https://github.com/aliabd) in [PR 2915](https://github.com/gradio-app/gradio/pull/2915)
* Use `gr.LinePlot` for the `blocks_kinematics` demo by [@freddyaboulton](https://github.com/freddyaboulton) in [PR 2998](https://github.com/gradio-app/gradio/pull/2998)
* Updated the `interface_series_load` to include some inline markdown code by [@abidlabs](https://github.com/abidlabs) in [PR 3051](https://github.com/gradio-app/gradio/pull/3051)

## Testing and Infrastructure Changes:
* Adds a GitHub action to test if any large files (> 5MB) are present by [@abidlabs](https://github.com/abidlabs) in [PR 3013](https://github.com/gradio-app/gradio/pull/3013)

## Breaking Changes:
No changes to highlight.

## Full Changelog:
* Rewrote frontend using CSS variables for themes by [@pngwn](https://github.com/pngwn) in [PR 2840](https://github.com/gradio-app/gradio/pull/2840)
* Moved telemetry requests to run on background threads by [@abidlabs](https://github.com/abidlabs) in [PR 3054](https://github.com/gradio-app/gradio/pull/3054)


## Contributors Shoutout:
No changes to highlight.


# Version 3.16.2

## New Features:
No changes to highlight.

## Bug Fixes:
* Fixed file upload fails for files with zero size by [@dawoodkhan82](https://github.com/dawoodkhan82) in [PR 2923](https://github.com/gradio-app/gradio/pull/2923)
* Fixed bug where `mount_gradio_app` would not launch if the queue was enabled in a gradio app by [@freddyaboulton](https://github.com/freddyaboulton) in [PR 2939](https://github.com/gradio-app/gradio/pull/2939)
* Fix custom long CSS handling in Blocks by [@anton-l](https://github.com/anton-l) in [PR 2953](https://github.com/gradio-app/gradio/pull/2953)
* Recovers the dropdown change event by [@abidlabs](https://github.com/abidlabs) in [PR 2954](https://github.com/gradio-app/gradio/pull/2954).
* Fix audio file output by [@aliabid94](https://github.com/aliabid94) in [PR 2961](https://github.com/gradio-app/gradio/pull/2961).
* Fixed bug where file extensions of really long files were not kept after download by [@freddyaboulton](https://github.com/freddyaboulton) in [PR 2929](https://github.com/gradio-app/gradio/pull/2929)
* Fix bug where outputs for examples where not being returned by the backend by [@freddyaboulton](https://github.com/freddyaboulton) in [PR 2955](https://github.com/gradio-app/gradio/pull/2955)
* Fix bug in `blocks_plug` demo that prevented switching tabs programmatically with python [@TashaSkyUp](https://github.com/https://github.com/TashaSkyUp) in [PR 2971](https://github.com/gradio-app/gradio/pull/2971).

## Documentation Changes:
No changes to highlight.

## Testing and Infrastructure Changes:
No changes to highlight.

## Breaking Changes:
No changes to highlight.

## Full Changelog:
No changes to highlight.

## Contributors Shoutout:
No changes to highlight.


# Version 3.16.1

## New Features:

No changes to highlight.

## Bug Fixes:
* Fix audio file output by [@aliabid94](https://github.com/aliabid94) in [PR 2950](https://github.com/gradio-app/gradio/pull/2950).

## Documentation Changes:
No changes to highlight.

## Testing and Infrastructure Changes:
No changes to highlight.

## Breaking Changes:
No changes to highlight.

## Full Changelog:
No changes to highlight.

## Contributors Shoutout:
No changes to highlight.

# Version 3.16.0

## New Features:

### Send custom progress updates by adding a `gr.Progress` argument after the input arguments to any function. Example:

```python
def reverse(word, progress=gr.Progress()):
    progress(0, desc="Starting")
    time.sleep(1)
    new_string = ""
    for letter in progress.tqdm(word, desc="Reversing"):
        time.sleep(0.25)
        new_string = letter + new_string
    return new_string

demo = gr.Interface(reverse, gr.Text(), gr.Text())
```

Progress indicator bar by [@aliabid94](https://github.com/aliabid94) in [PR 2750](https://github.com/gradio-app/gradio/pull/2750).

* Added `title` argument to `TabbedInterface` by @MohamedAliRashad in [#2888](https://github.com/gradio-app/gradio/pull/2888)
* Add support for specifying file extensions for `gr.File` and `gr.UploadButton`, using `file_types` parameter (e.g  `gr.File(file_count="multiple", file_types=["text", ".json", ".csv"])`) by @dawoodkhan82 in [#2901](https://github.com/gradio-app/gradio/pull/2901)
* Added `multiselect` option to `Dropdown` by @dawoodkhan82 in [#2871](https://github.com/gradio-app/gradio/pull/2871)

### With `multiselect` set to `true` a user can now select multiple options from the `gr.Dropdown` component.

```python
gr.Dropdown(["angola", "pakistan", "canada"], multiselect=True, value=["angola"])
```
<img width="610" alt="Screenshot 2023-01-03 at 4 14 36 PM" src="https://user-images.githubusercontent.com/12725292/210442547-c86975c9-4b4f-4b8e-8803-9d96e6a8583a.png">


## Bug Fixes:
* Fixed bug where an error opening an audio file led to a crash by [@FelixDombek](https://github.com/FelixDombek) in [PR 2898](https://github.com/gradio-app/gradio/pull/2898)
* Fixed bug where setting `default_enabled=False` made it so that the entire queue did not start by [@freddyaboulton](https://github.com/freddyaboulton) in [PR 2876](https://github.com/gradio-app/gradio/pull/2876)
* Fixed bug where csv preview for DataFrame examples would show filename instead of file contents by [@freddyaboulton](https://github.com/freddyaboulton) in [PR 2877](https://github.com/gradio-app/gradio/pull/2877)
* Fixed bug where an error raised after yielding iterative output would not be displayed in the browser by
[@JaySmithWpg](https://github.com/JaySmithWpg) in [PR 2889](https://github.com/gradio-app/gradio/pull/2889)
* Fixed bug in `blocks_style` demo that was preventing it from launching by [@freddyaboulton](https://github.com/freddyaboulton) in [PR 2890](https://github.com/gradio-app/gradio/pull/2890)
* Fixed bug where files could not be downloaded by [@freddyaboulton](https://github.com/freddyaboulton) in [PR 2926](https://github.com/gradio-app/gradio/pull/2926)
* Fixed bug where cached examples were not displaying properly by [@a-rogalska](https://github.com/a-rogalska) in [PR 2974](https://github.com/gradio-app/gradio/pull/2974)

## Documentation Changes:
* Added a Guide on using Google Sheets to create a real-time dashboard with Gradio's `DataFrame` and `LinePlot` component, by [@abidlabs](https://github.com/abidlabs) in [PR 2816](https://github.com/gradio-app/gradio/pull/2816)
* Add a components - events matrix on the docs by [@aliabd](https://github.com/aliabd) in [PR 2921](https://github.com/gradio-app/gradio/pull/2921)

## Testing and Infrastructure Changes:
* Deployed PRs from forks to spaces by [@freddyaboulton](https://github.com/freddyaboulton) in [PR 2895](https://github.com/gradio-app/gradio/pull/2895)

## Breaking Changes:
No changes to highlight.

## Full Changelog:
* The `default_enabled` parameter of the `Blocks.queue` method has no effect by [@freddyaboulton](https://github.com/freddyaboulton) in [PR 2876](https://github.com/gradio-app/gradio/pull/2876)
* Added typing to several Python files in codebase by [@abidlabs](https://github.com/abidlabs) in [PR 2887](https://github.com/gradio-app/gradio/pull/2887)
* Excluding untracked files from demo notebook check action by [@aliabd](https://github.com/aliabd) in [PR 2897](https://github.com/gradio-app/gradio/pull/2897)
* Optimize images and gifs by [@aliabd](https://github.com/aliabd) in [PR 2922](https://github.com/gradio-app/gradio/pull/2922)
* Updated typing by [@1nF0rmed](https://github.com/1nF0rmed) in [PR 2904](https://github.com/gradio-app/gradio/pull/2904)

## Contributors Shoutout:
* @JaySmithWpg for making their first contribution to gradio!
* @MohamedAliRashad for making their first contribution to gradio!

# Version 3.15.0

## New Features:

Gradio's newest plotting component `gr.LinePlot`! 📈

With this component you can easily create time series visualizations with customizable
appearance for your demos and dashboards ... all without having to know an external plotting library.

For an example of the api see below:

```python
gr.LinePlot(stocks,
            x="date",
            y="price",
            color="symbol",
            color_legend_position="bottom",
            width=600, height=400, title="Stock Prices")
```
![image](https://user-images.githubusercontent.com/41651716/208711646-81ae3745-149b-46a3-babd-0569aecdd409.png)


By [@freddyaboulton](https://github.com/freddyaboulton) in [PR 2807](https://github.com/gradio-app/gradio/pull/2807)

## Bug Fixes:
* Fixed bug where the `examples_per_page` parameter of the `Examples` component was not passed to the internal `Dataset` component by [@freddyaboulton](https://github.com/freddyaboulton) in [PR 2861](https://github.com/gradio-app/gradio/pull/2861)
* Fixes loading Spaces that have components with default values by [@abidlabs](https://github.com/abidlabs) in [PR 2855](https://github.com/gradio-app/gradio/pull/2855)
* Fixes flagging when `allow_flagging="auto"` in `gr.Interface()` by [@abidlabs](https://github.com/abidlabs) in [PR 2695](https://github.com/gradio-app/gradio/pull/2695)
* Fixed bug where passing a non-list value to `gr.CheckboxGroup` would crash the entire app by [@freddyaboulton](https://github.com/freddyaboulton) in [PR 2866](https://github.com/gradio-app/gradio/pull/2866)

## Documentation Changes:
* Added a Guide on using BigQuery with Gradio's `DataFrame` and `ScatterPlot` component,
by [@abidlabs](https://github.com/abidlabs) in [PR 2794](https://github.com/gradio-app/gradio/pull/2794)

## Testing and Infrastructure Changes:
No changes to highlight.

## Breaking Changes:
No changes to highlight.

## Full Changelog:
* Fixed importing gradio can cause PIL.Image.registered_extensions() to break by `[@aliencaocao](https://github.com/aliencaocao)` in `[PR 2846](https://github.com/gradio-app/gradio/pull/2846)`
* Fix css glitch and navigation in docs by [@aliabd](https://github.com/aliabd) in [PR 2856](https://github.com/gradio-app/gradio/pull/2856)
* Added the ability to set `x_lim`, `y_lim` and legend positions for `gr.ScatterPlot` by  [@freddyaboulton](https://github.com/freddyaboulton) in [PR 2807](https://github.com/gradio-app/gradio/pull/2807)
* Remove footers and min-height the correct way by [@aliabd](https://github.com/aliabd) in [PR 2860](https://github.com/gradio-app/gradio/pull/2860)

## Contributors Shoutout:
No changes to highlight.

# Version 3.14.0

## New Features:

### Add Waveform Visual Support to Audio
Adds a `gr.make_waveform()` function that creates a waveform video by combining an audio and an optional background image by [@dawoodkhan82](http://github.com/dawoodkhan82) and [@aliabid94](http://github.com/aliabid94) in [PR 2706](https://github.com/gradio-app/gradio/pull/2706. Helpful for making audio outputs much more shareable.

![waveform screenrecording](https://user-images.githubusercontent.com/7870876/206062396-164a5e71-451a-4fe0-94a7-cbe9269d57e6.gif)

### Allows Every Component to Accept an `every` Parameter

When a component's initial value is a function, the `every` parameter re-runs the function every `every` seconds. By [@abidlabs](https://github.com/abidlabs) in [PR 2806](https://github.com/gradio-app/gradio/pull/2806). Here's a code example:

```py
import gradio as gr

with gr.Blocks() as demo:
    df = gr.DataFrame(run_query, every=60*60)

demo.queue().launch()
```

## Bug Fixes:
* Fixed issue where too many temporary files were created, all with randomly generated
filepaths. Now fewer temporary files are created and are assigned a path that is a
hash based on the file contents by [@abidlabs](https://github.com/abidlabs) in [PR 2758](https://github.com/gradio-app/gradio/pull/2758)

## Documentation Changes:
No changes to highlight.

## Testing and Infrastructure Changes:
No changes to highlight.

## Breaking Changes:
No changes to highlight.

## Full Changelog:
No changes to highlight.

## Contributors Shoutout:
No changes to highlight.


# Version 3.13.2

## New Features:
No changes to highlight.

## Bug Fixes:
No changes to highlight.

## Documentation Changes:
* Improves documentation of several queuing-related parameters by [@abidlabs](https://github.com/abidlabs) in [PR 2825](https://github.com/gradio-app/gradio/pull/2825)

## Testing and Infrastructure Changes:
* Remove h11 pinning by [@ecederstrand]([https://github.com/abidlabs](https://github.com/ecederstrand)) in [PR 2820]([https://github.com/gradio-app/gradio/pull/2808](https://github.com/gradio-app/gradio/pull/2820))

## Breaking Changes:
No changes to highlight.

## Full Changelog:
No changes to highlight.

## Contributors Shoutout:
No changes to highlight.

# Version 3.13.1

## New Features:

### New Shareable Links

Replaces tunneling logic based on ssh port-forwarding to that based on `frp` by [XciD](https://github.com/XciD) and [Wauplin](https://github.com/Wauplin) in [PR 2509](https://github.com/gradio-app/gradio/pull/2509)

You don't need to do anything differently, but when you set `share=True` in `launch()`,
you'll get this message and a public link that look a little bit different:

```bash
Setting up a public link... we have recently upgraded the way public links are generated. If you encounter any problems, please downgrade to gradio version 3.13.0
.
Running on public URL: https://bec81a83-5b5c-471e.gradio.live
```

These links are a more secure and scalable way to create shareable demos!

## Bug Fixes:
* Allows `gr.Dataframe()` to take a `pandas.DataFrame` that includes numpy array and other types as its initial value, by [@abidlabs](https://github.com/abidlabs) in [PR 2804](https://github.com/gradio-app/gradio/pull/2804)
* Add `altair` to requirements.txt by [@freddyaboulton](https://github.com/freddyaboulton) in [PR 2811](https://github.com/gradio-app/gradio/pull/2811)
* Added aria-labels to icon buttons that are built into UI components by [@emilyuhde](http://github.com/emilyuhde) in [PR 2791](https://github.com/gradio-app/gradio/pull/2791)

## Documentation Changes:
* Fixed some typos in the "Plot Component for Maps" guide by [@freddyaboulton](https://github.com/freddyaboulton) in [PR 2811](https://github.com/gradio-app/gradio/pull/2811)

## Testing and Infrastructure Changes:
* Fixed test for IP address by [@abidlabs](https://github.com/abidlabs) in [PR 2808](https://github.com/gradio-app/gradio/pull/2808)

## Breaking Changes:
No changes to highlight.

## Full Changelog:
* Fixed typo in parameter `visible` in classes in `templates.py` by [@abidlabs](https://github.com/abidlabs) in [PR 2805](https://github.com/gradio-app/gradio/pull/2805)
* Switched external service for getting IP address from `https://api.ipify.org` to `https://checkip.amazonaws.com/` by [@abidlabs](https://github.com/abidlabs) in [PR 2810](https://github.com/gradio-app/gradio/pull/2810)

## Contributors Shoutout:
No changes to highlight.

* Fixed typo in parameter `visible` in classes in `templates.py` by [@abidlabs](https://github.com/abidlabs) in [PR 2805](https://github.com/gradio-app/gradio/pull/2805)
* Switched external service for getting IP address from `https://api.ipify.org` to `https://checkip.amazonaws.com/` by [@abidlabs](https://github.com/abidlabs) in [PR 2810](https://github.com/gradio-app/gradio/pull/2810)


# Version 3.13.0

## New Features:

### Scatter plot component

It is now possible to create a scatter plot natively in Gradio!

The `gr.ScatterPlot` component accepts a pandas dataframe and some optional configuration parameters
and will automatically create a plot for you!

This is the first of many native plotting components in Gradio!

For an example of how to use `gr.ScatterPlot` see below:

```python
import gradio as gr
from vega_datasets import data

cars = data.cars()

with gr.Blocks() as demo:
    gr.ScatterPlot(show_label=False,
                   value=cars,
                   x="Horsepower",
                   y="Miles_per_Gallon",
                   color="Origin",
                   tooltip="Name",
                   title="Car Data",
                   y_title="Miles per Gallon",
                   color_legend_title="Origin of Car").style(container=False)

demo.launch()
```

<img width="404" alt="image" src="https://user-images.githubusercontent.com/41651716/206737726-4c4da5f0-dee8-4f0a-b1e1-e2b75c4638e9.png">


By [@freddyaboulton](https://github.com/freddyaboulton) in [PR 2764](https://github.com/gradio-app/gradio/pull/2764)


### Support for altair plots

The `Plot` component can now accept altair plots as values!
Simply return an altair plot from your event listener and gradio will display it in the front-end.
See the example below:

```python
import gradio as gr
import altair as alt
from vega_datasets import data

cars = data.cars()
chart = (
    alt.Chart(cars)
    .mark_point()
    .encode(
        x="Horsepower",
        y="Miles_per_Gallon",
        color="Origin",
    )
)

with gr.Blocks() as demo:
    gr.Plot(value=chart)
demo.launch()
```

<img width="1366" alt="image" src="https://user-images.githubusercontent.com/41651716/204660697-f994316f-5ca7-4e8a-93bc-eb5e0d556c91.png">

By [@freddyaboulton](https://github.com/freddyaboulton) in [PR 2741](https://github.com/gradio-app/gradio/pull/2741)

### Set the background color of a Label component

The `Label` component now accepts a `color` argument by [@freddyaboulton](https://github.com/freddyaboulton) in [PR 2736](https://github.com/gradio-app/gradio/pull/2736).
The `color` argument should either be a valid css color name or hexadecimal string.
You can update the color with `gr.Label.update`!

This lets you create Alert and Warning boxes with the `Label` component. See below:

```python
import gradio as gr
import random

def update_color(value):
    if value < 0:
        # This is bad so use red
        return "#FF0000"
    elif 0 <= value <= 20:
        # Ok but pay attention (use orange)
        return "#ff9966"
    else:
        # Nothing to worry about
        return None

def update_value():
    choice = random.choice(['good', 'bad', 'so-so'])
    color = update_color(choice)
    return gr.Label.update(value=choice, color=color)


with gr.Blocks() as demo:
    label = gr.Label(value=-10)
    demo.load(lambda: update_value(), inputs=None, outputs=[label], every=1)
demo.queue().launch()
```

![label_bg_color_update](https://user-images.githubusercontent.com/41651716/204400372-80e53857-f26f-4a38-a1ae-1acadff75e89.gif)

### Add Brazilian Portuguese translation

Add Brazilian Portuguese translation (pt-BR.json) by [@pstwh](http://github.com/pstwh) in [PR 2753](https://github.com/gradio-app/gradio/pull/2753):

<img width="951" alt="image" src="https://user-images.githubusercontent.com/1778297/206615305-4c52031e-3f7d-4df2-8805-a79894206911.png">

## Bug Fixes:
* Fixed issue where image thumbnails were not showing when an example directory was provided
by [@abidlabs](https://github.com/abidlabs) in [PR 2745](https://github.com/gradio-app/gradio/pull/2745)
* Fixed bug loading audio input models from the hub by [@freddyaboulton](https://github.com/freddyaboulton) in [PR 2779](https://github.com/gradio-app/gradio/pull/2779).
* Fixed issue where entities were not merged when highlighted text was generated from the
dictionary inputs [@payoto](https://github.com/payoto) in [PR 2767](https://github.com/gradio-app/gradio/pull/2767)
* Fixed bug where generating events did not finish running even if the websocket connection was closed by [@freddyaboulton](https://github.com/freddyaboulton) in [PR 2783](https://github.com/gradio-app/gradio/pull/2783).

## Documentation Changes:
No changes to highlight.

## Testing and Infrastructure Changes:
No changes to highlight.

## Breaking Changes:
No changes to highlight.

## Full Changelog:
* Images in the chatbot component are now resized if they exceed a max width by [@abidlabs](https://github.com/abidlabs) in [PR 2748](https://github.com/gradio-app/gradio/pull/2748)
* Missing parameters have been added to `gr.Blocks().load()` by [@abidlabs](https://github.com/abidlabs) in [PR 2755](https://github.com/gradio-app/gradio/pull/2755)
* Deindex share URLs from search by [@aliabd](https://github.com/aliabd) in [PR 2772](https://github.com/gradio-app/gradio/pull/2772)
* Redirect old links and fix broken ones by [@aliabd](https://github.com/aliabd) in [PR 2774](https://github.com/gradio-app/gradio/pull/2774)

## Contributors Shoutout:
No changes to highlight.

# Version 3.12.0

## New Features:

### The `Chatbot` component now supports a subset of Markdown (including bold, italics, code, images)

You can now pass in some Markdown to the Chatbot component and it will show up,
meaning that you can pass in images as well! by [@abidlabs](https://github.com/abidlabs) in [PR 2731](https://github.com/gradio-app/gradio/pull/2731)

Here's a simple example that references a local image `lion.jpg` that is in the same
folder as the Python script:

```py
import gradio as gr

with gr.Blocks() as demo:
    gr.Chatbot([("hi", "hello **abubakar**"), ("![](/file=lion.jpg)", "cool pic")])

demo.launch()
```

![Alt text](https://user-images.githubusercontent.com/1778297/204357455-5c1a4002-eee7-479d-9a1e-ba2c12522723.png)

To see a more realistic example, see the new demo `/demo/chatbot_multimodal/run.py`.


### Latex support
Added mathtext (a subset of latex) support to gr.Markdown. Added by [@kashif](https://github.com/kashif) and [@aliabid94](https://github.com/aliabid94) in [PR 2696](https://github.com/gradio-app/gradio/pull/2696).

Example of how it can be used:

```python
gr.Markdown(
    r"""
    # Hello World! $\frac{\sqrt{x + y}}{4}$ is today's lesson.
    """)
```

### Update Accordion properties from the backend

You can now update the Accordion `label` and `open` status with `gr.Accordion.update` by [@freddyaboulton](https://github.com/freddyaboulton) in [PR 2690](https://github.com/gradio-app/gradio/pull/2690)

```python
import gradio as gr

with gr.Blocks() as demo:
    with gr.Accordion(label="Open for greeting", open=False) as accordion:
        gr.Textbox("Hello!")
    open_btn = gr.Button(value="Open Accordion")
    close_btn = gr.Button(value="Close Accordion")
    open_btn.click(
        lambda: gr.Accordion.update(open=True, label="Open Accordion"),
        inputs=None,
        outputs=[accordion],
    )
    close_btn.click(
        lambda: gr.Accordion.update(open=False, label="Closed Accordion"),
        inputs=None,
        outputs=[accordion],
    )
demo.launch()
```

![update_accordion](https://user-images.githubusercontent.com/41651716/203164176-b102eae3-babe-4986-ae30-3ab4f400cedc.gif)

## Bug Fixes:
* Fixed bug where requests timeout is missing from utils.version_check() by [@yujiehecs](https://github.com/yujiehecs) in [PR 2729](https://github.com/gradio-app/gradio/pull/2729)
* Fixed bug where so that the `File` component can properly preprocess files to "binary" byte-string format by [CoffeeVampir3](https://github.com/CoffeeVampir3) in [PR 2727](https://github.com/gradio-app/gradio/pull/2727)
* Fixed bug to ensure that filenames are less than 200 characters even for non-English languages by [@SkyTNT](https://github.com/SkyTNT) in [PR 2685](https://github.com/gradio-app/gradio/pull/2685)

## Documentation Changes:
* Performance improvements to docs on mobile by  [@aliabd](https://github.com/aliabd) in [PR 2730](https://github.com/gradio-app/gradio/pull/2730)

## Testing and Infrastructure Changes:
No changes to highlight.

## Breaking Changes:
No changes to highlight.

## Full Changelog:
* Make try examples button more prominent by [@aliabd](https://github.com/aliabd) in [PR 2705](https://github.com/gradio-app/gradio/pull/2705)
* Fix id clashes in docs by [@aliabd](https://github.com/aliabd) in [PR 2713](https://github.com/gradio-app/gradio/pull/2713)
* Fix typos in guide docs by [@andridns](https://github.com/andridns) in [PR 2722](https://github.com/gradio-app/gradio/pull/2722)
* Add option to `include_audio` in Video component. When `True`, for `source="webcam"` this will record audio and video, for `source="upload"` this will retain  the audio in an uploaded video by [@mandargogate](https://github.com/MandarGogate) in [PR 2721](https://github.com/gradio-app/gradio/pull/2721)

## Contributors Shoutout:
* [@andridns](https://github.com/andridns) made their first contribution in [PR 2722](https://github.com/gradio-app/gradio/pull/2722)!


# Version 3.11.0

## New Features:

### Upload Button
There is now a new component called the `UploadButton` which is a file upload component but in button form! You can also specify what file types it should accept in the form of a list (ex: `image`, `video`, `audio`, `text`, or generic `file`). Added by [@dawoodkhan82](https://github.com/dawoodkhan82) in [PR 2591](https://github.com/gradio-app/gradio/pull/2591).

Example of how it can be used:

```python
import gradio as gr

def upload_file(files):
    file_paths = [file.name for file in files]
    return file_paths

with gr.Blocks() as demo:
    file_output = gr.File()
    upload_button = gr.UploadButton("Click to Upload a File", file_types=["image", "video"], file_count="multiple")
    upload_button.upload(upload_file, upload_button, file_output)

demo.launch()
```
### Revamped API documentation page

New API Docs page with in-browser playground and updated aesthetics. [@gary149](https://github.com/gary149) in [PR 2652](https://github.com/gradio-app/gradio/pull/2652)

### Revamped Login page

Previously our login page had its own CSS, had no dark mode, and had an ugly json message on the wrong credentials. Made the page more aesthetically consistent, added dark mode support, and a nicer error message. [@aliabid94](https://github.com/aliabid94) in [PR 2684](https://github.com/gradio-app/gradio/pull/2684)

### Accessing the Requests Object Directly

You can now access the Request object directly in your Python function by [@abidlabs](https://github.com/abidlabs) in [PR 2641](https://github.com/gradio-app/gradio/pull/2641). This means that you can access request headers, the client IP address, and so on. In order to use it, add a parameter to your function and set its type hint to be `gr.Request`. Here's a simple example:

```py
import gradio as gr

def echo(name, request: gr.Request):
    if request:
        print("Request headers dictionary:", request.headers)
        print("IP address:", request.client.host)
    return name

io = gr.Interface(echo, "textbox", "textbox").launch()
```

## Bug Fixes:
* Fixed bug that limited files from being sent over websockets to 16MB. The new limit
is now 1GB  by [@abidlabs](https://github.com/abidlabs) in [PR 2709](https://github.com/gradio-app/gradio/pull/2709)

## Documentation Changes:
* Updated documentation for embedding Gradio demos on Spaces as web components by
[@julien-c](https://github.com/julien-c) in [PR 2698](https://github.com/gradio-app/gradio/pull/2698)
* Updated IFrames in Guides to use the host URL instead of the Space name to be consistent with the new method for embedding Spaces, by
[@julien-c](https://github.com/julien-c) in [PR 2692](https://github.com/gradio-app/gradio/pull/2692)
 * Colab buttons on every demo in the website! Just click open in colab, and run the demo there.



https://user-images.githubusercontent.com/9021060/202878400-cb16ed47-f4dd-4cb0-b2f0-102a9ff64135.mov

## Testing and Infrastructure Changes:
No changes to highlight.

## Breaking Changes:
No changes to highlight.

## Full Changelog:
* Better warnings and error messages for `gr.Interface.load()` by [@abidlabs](https://github.com/abidlabs) in [PR 2694](https://github.com/gradio-app/gradio/pull/2694)
* Add open in colab buttons to demos in docs and /demos by [@aliabd](https://github.com/aliabd) in [PR 2608](https://github.com/gradio-app/gradio/pull/2608)
* Apply different formatting for the types in component docstrings by [@aliabd](https://github.com/aliabd) in [PR 2707](https://github.com/gradio-app/gradio/pull/2707)

## Contributors Shoutout:
No changes to highlight.

# Version 3.10.1

## New Features:
No changes to highlight.

## Bug Fixes:
* Passes kwargs into `gr.Interface.load()` by [@abidlabs](https://github.com/abidlabs) in [PR 2669](https://github.com/gradio-app/gradio/pull/2669)

## Documentation Changes:
No changes to highlight.

## Testing and Infrastructure Changes:
No changes to highlight.

## Breaking Changes:
No changes to highlight.

## Full Changelog:
* Clean up printed statements in Embedded Colab Mode by [@aliabid94](https://github.com/aliabid94) in [PR 2612](https://github.com/gradio-app/gradio/pull/2612)

## Contributors Shoutout:
No changes to highlight.


# Version 3.10.0

* Add support for `'password'` and `'email'` types to `Textbox`. [@pngwn](https://github.com/pngwn) in [PR 2653](https://github.com/gradio-app/gradio/pull/2653)
* `gr.Textbox` component will now raise an exception if `type` is not "text", "email", or "password" [@pngwn](https://github.com/pngwn) in [PR 2653](https://github.com/gradio-app/gradio/pull/2653). This will cause demos using the deprecated `gr.Textbox(type="number")` to raise an exception.

## Bug Fixes:
* Updated the minimum FastApi used in tests to version 0.87 by [@freddyaboulton](https://github.com/freddyaboulton) in [PR 2647](https://github.com/gradio-app/gradio/pull/2647)
* Fixed bug where interfaces with examples could not be loaded with `gr.Interface.load` by [@freddyaboulton](https://github.com/freddyaboulton) [PR 2640](https://github.com/gradio-app/gradio/pull/2640)
* Fixed bug where the `interactive` property of a component could not be updated by [@freddyaboulton](https://github.com/freddyaboulton) in [PR 2639](https://github.com/gradio-app/gradio/pull/2639)
* Fixed bug where some URLs were not being recognized as valid URLs and thus were not
loading correctly in various components by [@abidlabs](https://github.com/abidlabs) in [PR 2659](https://github.com/gradio-app/gradio/pull/2659)


## Documentation Changes:
* Fix some typos in the embedded demo names in "05_using_blocks_like_functions.md" by [@freddyaboulton](https://github.com/freddyaboulton) in [PR 2656](https://github.com/gradio-app/gradio/pull/2656)

## Testing and Infrastructure Changes:
No changes to highlight.

## Breaking Changes:
No changes to highlight.

## Full Changelog:
* Add support for `'password'` and `'email'` types to `Textbox`. [@pngwn](https://github.com/pngwn) in [PR 2653](https://github.com/gradio-app/gradio/pull/2653)

## Contributors Shoutout:
No changes to highlight.


# Version 3.9.1

## New Features:
No changes to highlight.

## Bug Fixes:
* Only set a min height on md and html when loading by [@pngwn](https://github.com/pngwn) in [PR 2623](https://github.com/gradio-app/gradio/pull/2623)

## Documentation Changes:
* See docs for the latest gradio commit to main as well the latest pip release:

![main-vs-pip](https://user-images.githubusercontent.com/9021060/199607887-aab1ae4e-a070-4527-966d-024397abe15b.gif)

* Modified the "Connecting To a Database Guide" to use `pd.read_sql` as opposed to low-level postgres connector by [@freddyaboulton](https://github.com/freddyaboulton) in [PR 2604](https://github.com/gradio-app/gradio/pull/2604)

## Testing and Infrastructure Changes:
No changes to highlight.

## Breaking Changes:
No changes to highlight.

## Full Changelog:
* Dropdown for seeing docs as latest or main by [@aliabd](https://github.com/aliabd) in [PR 2544](https://github.com/gradio-app/gradio/pull/2544)
* Allow `gr.Templates` to accept parameters to override the defaults by [@abidlabs](https://github.com/abidlabs) in [PR 2600](https://github.com/gradio-app/gradio/pull/2600)
* Components now throw a `ValueError()` if constructed with invalid parameters for `type` or `source` (for components that take those parameters) in [PR 2610](https://github.com/gradio-app/gradio/pull/2610)
* Allow auth with using queue by [@GLGDLY](https://github.com/GLGDLY) in [PR 2611](https://github.com/gradio-app/gradio/pull/2611)

## Contributors Shoutout:
No changes to highlight.


# Version 3.9

## New Features:
* Gradio is now embedded directly in colab without requiring the share link by [@aliabid94](https://github.com/aliabid94) in [PR 2455](https://github.com/gradio-app/gradio/pull/2455)

### Calling functions by api_name in loaded apps

When you load an upstream app with `gr.Blocks.load`, you can now specify which fn
to call with the `api_name` parameter.

```python
import gradio as gr
english_translator = gr.Blocks.load(name="spaces/gradio/english-translator")
german = english_translator("My name is Freddy", api_name='translate-to-german')
```

The `api_name` parameter will take precendence over the `fn_index` parameter.

## Bug Fixes:
* Fixed bug where None could not be used for File,Model3D, and Audio examples by [@freddyaboulton](https://github.com/freddyaboulton) in [PR 2588](https://github.com/gradio-app/gradio/pull/2588)
* Fixed links in Plotly map guide + demo by [@dawoodkhan82](https://github.com/dawoodkhan82) in [PR 2578](https://github.com/gradio-app/gradio/pull/2578)
* `gr.Blocks.load()` now correctly loads example files from Spaces [@abidlabs](https://github.com/abidlabs) in [PR 2594](https://github.com/gradio-app/gradio/pull/2594)
* Fixed bug when image clear started upload dialog [@mezotaken](https://github.com/mezotaken) in [PR 2577](https://github.com/gradio-app/gradio/pull/2577)

## Documentation Changes:
* Added a Guide on how to configure the queue for maximum performance by [@abidlabs](https://github.com/abidlabs) in [PR 2558](https://github.com/gradio-app/gradio/pull/2558)


## Testing and Infrastructure Changes:
No changes to highlight.

## Breaking Changes:
No changes to highlight.

## Full Changelog:
* Add `api_name` to `Blocks.__call__` by  [@freddyaboulton](https://github.com/freddyaboulton) in [PR 2593](https://github.com/gradio-app/gradio/pull/2593)
* Update queue with using deque & update requirements by [@GLGDLY](https://github.com/GLGDLY) in [PR 2428](https://github.com/gradio-app/gradio/pull/2428)


## Contributors Shoutout:
No changes to highlight.


# Version 3.8.2

## Bug Fixes:

* Ensure gradio apps embedded via spaces use the correct endpoint for predictions. [@pngwn](https://github.com/pngwn) in [PR 2567](https://github.com/gradio-app/gradio/pull/2567)
* Ensure gradio apps embedded via spaces use the correct websocket protocol. [@pngwn](https://github.com/pngwn) in [PR 2571](https://github.com/gradio-app/gradio/pull/2571)

## New Features:

### Running Events Continuously
Gradio now supports the ability to run an event continuously on a fixed schedule. To use this feature,
pass `every=# of seconds` to the event definition. This will run the event every given number of seconds!

This can be used to:
* Create live visualizations that show the most up to date data
* Refresh the state of the frontend automatically in response to changes in the backend

Here is an example of a live plot that refreshes every half second:
```python
import math
import gradio as gr
import plotly.express as px
import numpy as np


plot_end = 2 * math.pi


def get_plot(period=1):
    global plot_end
    x = np.arange(plot_end - 2 * math.pi, plot_end, 0.02)
    y = np.sin(2*math.pi*period * x)
    fig = px.line(x=x, y=y)
    plot_end += 2 * math.pi
    return fig


with gr.Blocks() as demo:
    with gr.Row():
        with gr.Column():
            gr.Markdown("Change the value of the slider to automatically update the plot")
            period = gr.Slider(label="Period of plot", value=1, minimum=0, maximum=10, step=1)
            plot = gr.Plot(label="Plot (updates every half second)")

    dep = demo.load(get_plot, None, plot, every=0.5)
    period.change(get_plot, period, plot, every=0.5, cancels=[dep])

demo.queue().launch()
```

![live_demo](https://user-images.githubusercontent.com/41651716/198357377-633ce460-4e31-47bd-8202-1440cdd6fe19.gif)


## Bug Fixes:
No changes to highlight.

## Documentation Changes:
* Explained how to set up `queue` and `auth` when working with reload mode by by [@freddyaboulton](https://github.com/freddyaboulton) in [PR 3089](https://github.com/gradio-app/gradio/pull/3089) 

## Testing and Infrastructure Changes:
No changes to highlight.

## Breaking Changes:
No changes to highlight.

## Full Changelog:
* Allows loading private Spaces by passing an an `api_key` to `gr.Interface.load()`
by [@abidlabs](https://github.com/abidlabs) in [PR 2568](https://github.com/gradio-app/gradio/pull/2568)

## Contributors Shoutout:
No changes to highlight.


# Version 3.8

## New Features:
* Allows event listeners to accept a single dictionary as its argument, where the keys are the components and the values are the component values. This is set by passing the input components in the event listener as a set instead of a list. [@aliabid94](https://github.com/aliabid94) in [PR 2550](https://github.com/gradio-app/gradio/pull/2550)

## Bug Fixes:
* Fix whitespace issue when using plotly. [@dawoodkhan82](https://github.com/dawoodkhan82) in [PR 2548](https://github.com/gradio-app/gradio/pull/2548)
* Apply appropriate alt text to all gallery images. [@camenduru](https://github.com/camenduru) in [PR 2358](https://github.com/gradio-app/gradio/pull/2538)
* Removed erroneous tkinter import in gradio.blocks by [@freddyaboulton](https://github.com/freddyaboulton) in [PR 2555](https://github.com/gradio-app/gradio/pull/2555)

## Documentation Changes:
No changes to highlight.

## Testing and Infrastructure Changes:
No changes to highlight.

## Breaking Changes:
No changes to highlight.

## Full Changelog:
* Added the `every` keyword to event listeners that runs events on a fixed schedule by [@freddyaboulton](https://github.com/freddyaboulton) in [PR 2512](https://github.com/gradio-app/gradio/pull/2512)
* Fix whitespace issue when using plotly. [@dawoodkhan82](https://github.com/dawoodkhan82) in [PR 2548](https://github.com/gradio-app/gradio/pull/2548)
* Apply appropriate alt text to all gallery images. [@camenduru](https://github.com/camenduru) in [PR 2358](https://github.com/gradio-app/gradio/pull/2538)

## Contributors Shoutout:
No changes to highlight.


# Version 3.7

## New Features:

### Batched Functions

Gradio now supports the ability to pass *batched* functions. Batched functions are just
functions which take in a list of inputs and return a list of predictions.

For example, here is a batched function that takes in two lists of inputs (a list of
words and a list of ints), and returns a list of trimmed words as output:

```py
import time

def trim_words(words, lens):
    trimmed_words = []
    time.sleep(5)
    for w, l in zip(words, lens):
        trimmed_words.append(w[:l])
    return [trimmed_words]
```

The advantage of using batched functions is that if you enable queuing, the Gradio
server can automatically *batch* incoming requests and process them in parallel,
potentially speeding up your demo. Here's what the Gradio code looks like (notice
the `batch=True` and `max_batch_size=16` -- both of these parameters can be passed
into event triggers or into the `Interface` class)

```py
import gradio as gr

with gr.Blocks() as demo:
    with gr.Row():
        word = gr.Textbox(label="word", value="abc")
        leng = gr.Number(label="leng", precision=0, value=1)
        output = gr.Textbox(label="Output")
    with gr.Row():
        run = gr.Button()

    event = run.click(trim_words, [word, leng], output, batch=True, max_batch_size=16)

demo.queue()
demo.launch()
```

In the example above, 16 requests could be processed in parallel (for a total inference
time of 5 seconds), instead of each request being processed separately (for a total
inference time of 80 seconds).

### Upload Event

`Video`, `Audio`, `Image`, and `File` components now support a `upload()` event that is triggered when a user uploads a file into any of these components.

Example usage:

```py
import gradio as gr

with gr.Blocks() as demo:
    with gr.Row():
        input_video = gr.Video()
        output_video = gr.Video()

     # Clears the output video when an input video is uploaded
    input_video.upload(lambda : None, None, output_video)
```


## Bug Fixes:
* Fixes issue where plotly animations, interactivity, titles, legends, were not working properly. [@dawoodkhan82](https://github.com/dawoodkhan82) in [PR 2486](https://github.com/gradio-app/gradio/pull/2486)
* Prevent requests to the `/api` endpoint from skipping the queue if the queue is enabled for that event by [@freddyaboulton](https://github.com/freddyaboulton) in [PR 2493](https://github.com/gradio-app/gradio/pull/2493)
* Fixes a bug with `cancels` in event triggers so that it works properly if multiple
Blocks are rendered by [@abidlabs](https://github.com/abidlabs) in [PR 2530](https://github.com/gradio-app/gradio/pull/2530)
* Prevent invalid targets of events from crashing the whole application. [@pngwn](https://github.com/pngwn) in [PR 2534](https://github.com/gradio-app/gradio/pull/2534)
* Properly dequeue cancelled events when multiple apps are rendered by [@freddyaboulton](https://github.com/freddyaboulton) in [PR 2540](https://github.com/gradio-app/gradio/pull/2540)

## Documentation Changes:
* Added an example interactive dashboard to the "Tabular & Plots" section of the Demos page by [@freddyaboulton](https://github.com/freddyaboulton) in [PR 2508](https://github.com/gradio-app/gradio/pull/2508)

## Testing and Infrastructure Changes:
No changes to highlight.

## Breaking Changes:
No changes to highlight.

## Full Changelog:
* Fixes the error message if a user builds Gradio locally and tries to use `share=True` by [@abidlabs](https://github.com/abidlabs) in [PR 2502](https://github.com/gradio-app/gradio/pull/2502)
* Allows the render() function to return self by [@Raul9595](https://github.com/Raul9595) in [PR 2514](https://github.com/gradio-app/gradio/pull/2514)
* Fixes issue where plotly animations, interactivity, titles, legends, were not working properly. [@dawoodkhan82](https://github.com/dawoodkhan82) in [PR 2486](https://github.com/gradio-app/gradio/pull/2486)
* Gradio now supports batched functions by [@abidlabs](https://github.com/abidlabs) in [PR 2218](https://github.com/gradio-app/gradio/pull/2218)
* Add `upload` event for `Video`, `Audio`, `Image`, and `File` components [@dawoodkhan82](https://github.com/dawoodkhan82) in [PR 2448](https://github.com/gradio-app/gradio/pull/2456)
* Changes websocket path for Spaces as it is no longer necessary to have a different URL for websocket connections on Spaces by [@abidlabs](https://github.com/abidlabs) in [PR 2528](https://github.com/gradio-app/gradio/pull/2528)
* Clearer error message when events are defined outside of a Blocks scope, and a warning if you
try to use `Series` or `Parallel` with `Blocks` by [@abidlabs](https://github.com/abidlabs) in [PR 2543](https://github.com/gradio-app/gradio/pull/2543)
* Adds support for audio samples that are in `float64`, `float16`, or `uint16` formats by [@abidlabs](https://github.com/abidlabs) in [PR 2545](https://github.com/gradio-app/gradio/pull/2545)

## Contributors Shoutout:
No changes to highlight.


# Version 3.6

## New Features:

### Cancelling Running Events
Running events can be cancelled when other events are triggered! To test this feature, pass the `cancels` parameter to the event listener.
For this feature to work, the queue must be enabled.

![cancel_on_change_rl](https://user-images.githubusercontent.com/41651716/195952623-61a606bd-e82b-4e1a-802e-223154cb8727.gif)

Code:
```python
import time
import gradio as gr

def fake_diffusion(steps):
    for i in range(steps):
        time.sleep(1)
        yield str(i)

def long_prediction(*args, **kwargs):
    time.sleep(10)
    return 42


with gr.Blocks() as demo:
    with gr.Row():
        with gr.Column():
            n = gr.Slider(1, 10, value=9, step=1, label="Number Steps")
            run = gr.Button()
            output = gr.Textbox(label="Iterative Output")
            stop = gr.Button(value="Stop Iterating")
        with gr.Column():
            prediction = gr.Number(label="Expensive Calculation")
            run_pred = gr.Button(value="Run Expensive Calculation")
        with gr.Column():
            cancel_on_change = gr.Textbox(label="Cancel Iteration and Expensive Calculation on Change")

    click_event = run.click(fake_diffusion, n, output)
    stop.click(fn=None, inputs=None, outputs=None, cancels=[click_event])
    pred_event = run_pred.click(fn=long_prediction, inputs=None, outputs=prediction)

    cancel_on_change.change(None, None, None, cancels=[click_event, pred_event])


demo.queue(concurrency_count=1, max_size=20).launch()
```

For interfaces, a stop button will be added automatically if the function uses a `yield` statement.

```python
import gradio as gr
import time

def iteration(steps):
    for i in range(steps):
       time.sleep(0.5)
       yield i

gr.Interface(iteration,
             inputs=gr.Slider(minimum=1, maximum=10, step=1, value=5),
             outputs=gr.Number()).queue().launch()
```

![stop_interface_rl](https://user-images.githubusercontent.com/41651716/195952883-e7ca4235-aae3-4852-8f28-96d01d0c5822.gif)


## Bug Fixes:
* Add loading status tracker UI to HTML and Markdown components. [@pngwn](https://github.com/pngwn) in [PR 2474](https://github.com/gradio-app/gradio/pull/2474)
* Fixed videos being mirrored in the front-end if source is not webcam by [@freddyaboulton](https://github.com/freddyaboulton) in [PR 2475](https://github.com/gradio-app/gradio/pull/2475)
* Add clear button for timeseries component [@dawoodkhan82](https://github.com/dawoodkhan82) in [PR 2487](https://github.com/gradio-app/gradio/pull/2487)
* Removes special characters from temporary filenames so that the files can be served by components [@abidlabs](https://github.com/abidlabs) in [PR 2480](https://github.com/gradio-app/gradio/pull/2480)
* Fixed infinite reload loop when mounting gradio as a sub application by [@freddyaboulton](https://github.com/freddyaboulton) in [PR 2477](https://github.com/gradio-app/gradio/pull/2477)

## Documentation Changes:
* Adds a demo to show how a sound alert can be played upon completion of a prediction by [@abidlabs](https://github.com/abidlabs) in [PR 2478](https://github.com/gradio-app/gradio/pull/2478)

## Testing and Infrastructure Changes:
No changes to highlight.

## Breaking Changes:
No changes to highlight.

## Full Changelog:
* Enable running events to be cancelled from other events by [@freddyaboulton](https://github.com/freddyaboulton) in [PR 2433](https://github.com/gradio-app/gradio/pull/2433)
* Small fix for version check before reuploading demos by [@aliabd](https://github.com/aliabd) in [PR 2469](https://github.com/gradio-app/gradio/pull/2469)
* Add loading status tracker UI to HTML and Markdown components. [@pngwn](https://github.com/pngwn) in [PR 2400](https://github.com/gradio-app/gradio/pull/2474)
* Add clear button for timeseries component [@dawoodkhan82](https://github.com/dawoodkhan82) in [PR 2487](https://github.com/gradio-app/gradio/pull/2487)

## Contributors Shoutout:
No changes to highlight.


# Version 3.5

## Bug Fixes:

* Ensure that Gradio does not take control of the HTML page title when embedding a gradio app as a web component, this behaviour flipped by adding `control_page_title="true"` to the webcomponent. [@pngwn](https://github.com/pngwn) in [PR 2400](https://github.com/gradio-app/gradio/pull/2400)
* Decreased latency in iterative-output demos by making the iteration asynchronous [@freddyaboulton](https://github.com/freddyaboulton) in [PR 2409](https://github.com/gradio-app/gradio/pull/2409)
* Fixed queue getting stuck under very high load by [@freddyaboulton](https://github.com/freddyaboulton) in [PR 2374](https://github.com/gradio-app/gradio/pull/2374)
* Ensure that components always behave as if `interactive=True` were set when the following conditions are true:
  - no default value is provided,
  - they are not set as the input or output of an event,
  - `interactive` kwarg is not set.

  [@pngwn](https://github.com/pngwn) in [PR 2459](https://github.com/gradio-app/gradio/pull/2459)

## New Features:

* When an `Image` component is set to `source="upload"`, it is now possible to drag and drop and image to replace a previously uploaded image by [@pngwn](https://github.com/pngwn) in [PR 1711](https://github.com/gradio-app/gradio/issues/1711)
* The `gr.Dataset` component now accepts `HTML` and `Markdown` components by [@abidlabs](https://github.com/abidlabs) in [PR 2437](https://github.com/gradio-app/gradio/pull/2437)


## Documentation Changes:
* Improved documentation for the `gr.Dataset` component by [@abidlabs](https://github.com/abidlabs) in [PR 2437](https://github.com/gradio-app/gradio/pull/2437)

## Testing and Infrastructure Changes:
No changes to highlight.

## Breaking Changes:
* The `Carousel` component is officially deprecated. Since gradio 3.0, code containing the `Carousel` component would throw warnings. As of the next release, the `Carousel` component will raise an exception.

## Full Changelog:
* Speeds up Gallery component by using temporary files instead of base64 representation in the front-end by [@proxyphi](https://github.com/proxyphi), [@pngwn](https://github.com/pngwn), and [@abidlabs](https://github.com/abidlabs) in [PR 2265](https://github.com/gradio-app/gradio/pull/2265)
* Fixed some embedded demos in the guides by not loading the gradio web component in some guides by [@freddyaboulton](https://github.com/freddyaboulton) in [PR 2403](https://github.com/gradio-app/gradio/pull/2403)
* When an `Image` component is set to `source="upload"`, it is now possible to drag and drop and image to replace a previously uploaded image by [@pngwn](https://github.com/pngwn) in [PR 2400](https://github.com/gradio-app/gradio/pull/2410)
* Improve documentation of the `Blocks.load()` event by [@abidlabs](https://github.com/abidlabs) in [PR 2413](https://github.com/gradio-app/gradio/pull/2413)
* Decreased latency in iterative-output demos by making the iteration asynchronous [@freddyaboulton](https://github.com/freddyaboulton) in [PR 2409](https://github.com/gradio-app/gradio/pull/2409)
* Updated share link message to reference new Spaces Hardware [@abidlabs](https://github.com/abidlabs) in [PR 2423](https://github.com/gradio-app/gradio/pull/2423)
* Automatically restart spaces if they're down by [@aliabd](https://github.com/aliabd) in [PR 2405](https://github.com/gradio-app/gradio/pull/2405)
* Carousel component is now deprecated by [@abidlabs](https://github.com/abidlabs) in [PR 2434](https://github.com/gradio-app/gradio/pull/2434)
* Build Gradio from source in ui tests by by [@freddyaboulton](https://github.com/freddyaboulton) in [PR 2440](https://github.com/gradio-app/gradio/pull/2440)
* Change "return ValueError" to "raise ValueError" by [@vzakharov](https://github.com/vzakharov) in [PR 2445](https://github.com/gradio-app/gradio/pull/2445)
* Add guide on creating a map demo using the `gr.Plot()` component [@dawoodkhan82](https://github.com/dawoodkhan82) in [PR 2402](https://github.com/gradio-app/gradio/pull/2402)
* Add blur event for `Textbox` and `Number` components [@dawoodkhan82](https://github.com/dawoodkhan82) in [PR 2448](https://github.com/gradio-app/gradio/pull/2448)
* Stops a gradio launch from hogging a port even after it's been killed [@aliabid94](https://github.com/aliabid94) in [PR 2453](https://github.com/gradio-app/gradio/pull/2453)
* Fix embedded interfaces on touch screen devices by [@aliabd](https://github.com/aliabd) in [PR 2457](https://github.com/gradio-app/gradio/pull/2457)
* Upload all demos to spaces by [@aliabd](https://github.com/aliabd) in [PR 2281](https://github.com/gradio-app/gradio/pull/2281)

## Contributors Shoutout:
No changes to highlight.


# Version 3.4.1

## New Features:

### 1. See Past and Upcoming Changes in the Release History 👀

You can now see gradio's release history directly on the website, and also keep track of upcoming changes. Just go [here](https://gradio.app/changelog/).

![release-history](https://user-images.githubusercontent.com/9021060/193145458-3de699f7-7620-45de-aa73-a1c1b9b96257.gif)

## Bug Fixes:

1. Fix typo in guide image path by [@freddyaboulton](https://github.com/freddyaboulton) in [PR 2357](https://github.com/gradio-app/gradio/pull/2357)
2. Raise error if Blocks has duplicate component with same IDs by [@abidlabs](https://github.com/abidlabs) in [PR 2359](https://github.com/gradio-app/gradio/pull/2359)
3. Catch the permission exception on the audio component by [@Ian-GL](https://github.com/Ian-GL) in [PR 2330](https://github.com/gradio-app/gradio/pull/2330)
4. Fix image_classifier_interface_load demo by [@freddyaboulton](https://github.com/freddyaboulton) in [PR 2365](https://github.com/gradio-app/gradio/pull/2365)
5. Fix combining adjacent components without gaps by introducing `gr.Row(variant="compact")` by [@aliabid94](https://github.com/aliabid94) in [PR 2291](https://github.com/gradio-app/gradio/pull/2291) This comes with deprecation of the following arguments for `Component.style`: `round`, `margin`, `border`.
6. Fix audio streaming, which was previously choppy in [PR 2351](https://github.com/gradio-app/gradio/pull/2351). Big thanks to [@yannickfunk](https://github.com/yannickfunk) for the proposed solution.
7. Fix bug where new typeable slider doesn't respect the minimum and maximum values [@dawoodkhan82](https://github.com/dawoodkhan82) in [PR 2380](https://github.com/gradio-app/gradio/pull/2380)


## Documentation Changes:

1. New Guide: Connecting to a Database 🗄️

    A new guide by [@freddyaboulton](https://github.com/freddyaboulton) that explains how you can use Gradio to connect your app to a database. Read more [here](https://gradio.app/connecting_to_a_database/).

2. New Guide: Running Background Tasks 🥷

    A new guide by [@freddyaboulton](https://github.com/freddyaboulton) that explains how you can run background tasks from your gradio app. Read more [here](https://gradio.app/running_background_tasks/).

3. Small fixes to docs for `Image` component by [@abidlabs](https://github.com/abidlabs) in [PR 2372](https://github.com/gradio-app/gradio/pull/2372)


## Testing and Infrastructure Changes:
No changes to highlight.

## Breaking Changes:
No changes to highlight.

## Full Changelog:

* Create a guide on how to connect an app to a database hosted on the cloud by [@freddyaboulton](https://github.com/freddyaboulton) in [PR 2341](https://github.com/gradio-app/gradio/pull/2341)
* Removes `analytics` dependency by [@abidlabs](https://github.com/abidlabs) in [PR 2347](https://github.com/gradio-app/gradio/pull/2347)
* Add guide on launching background tasks from your app by [@freddyaboulton](https://github.com/freddyaboulton) in [PR 2350](https://github.com/gradio-app/gradio/pull/2350)
* Fix typo in guide image path by [@freddyaboulton](https://github.com/freddyaboulton) in [PR 2357](https://github.com/gradio-app/gradio/pull/2357)
* Raise error if Blocks has duplicate component with same IDs by [@abidlabs](https://github.com/abidlabs) in [PR 2359](https://github.com/gradio-app/gradio/pull/2359)
* Hotfix: fix version back to 3.4 by [@abidlabs](https://github.com/abidlabs) in [PR 2361](https://github.com/gradio-app/gradio/pull/2361)
* Change version.txt to 3.4 instead of 3.4.0 by [@aliabd](https://github.com/aliabd) in [PR 2363](https://github.com/gradio-app/gradio/pull/2363)
* Catch the permission exception on the audio component by [@Ian-GL](https://github.com/Ian-GL) in [PR 2330](https://github.com/gradio-app/gradio/pull/2330)
* Fix image_classifier_interface_load demo by [@freddyaboulton](https://github.com/freddyaboulton) in [PR 2365](https://github.com/gradio-app/gradio/pull/2365)
* Small fixes to docs for `Image` component by [@abidlabs](https://github.com/abidlabs) in [PR 2372](https://github.com/gradio-app/gradio/pull/2372)
* Automated Release Notes by [@freddyaboulton](https://github.com/freddyaboulton) in [PR 2306](https://github.com/gradio-app/gradio/pull/2306)
* Fixed small typos in the docs [@julien-c](https://github.com/julien-c) in [PR 2373](https://github.com/gradio-app/gradio/pull/2373)
* Adds ability to disable pre/post-processing for examples [@abidlabs](https://github.com/abidlabs) in [PR 2383](https://github.com/gradio-app/gradio/pull/2383)
* Copy changelog file in website docker by [@aliabd](https://github.com/aliabd) in [PR 2384](https://github.com/gradio-app/gradio/pull/2384)
* Lets users provide a `gr.update()` dictionary even if post-processing is diabled [@abidlabs](https://github.com/abidlabs) in [PR 2385](https://github.com/gradio-app/gradio/pull/2385)
* Fix bug where errors would cause apps run in reload mode to hang forever by [@freddyaboulton](https://github.com/freddyaboulton) in [PR 2394](https://github.com/gradio-app/gradio/pull/2394)
* Fix bug where new typeable slider doesn't respect the minimum and maximum values [@dawoodkhan82](https://github.com/dawoodkhan82) in [PR 2380](https://github.com/gradio-app/gradio/pull/2380)


## Contributors Shoutout:
No changes to highlight.

# Version 3.4

## New Features:

### 1. Gallery Captions 🖼️

You can now pass captions to images in the Gallery component. To do so you need to pass a {List} of (image, {str} caption) tuples. This is optional and the component also accepts just a list of the images.

Here's an example:

```python
import gradio as gr

images_with_captions = [
    ("https://images.unsplash.com/photo-1551969014-7d2c4cddf0b6", "Cheetah by David Groves"),
    ("https://images.unsplash.com/photo-1546182990-dffeafbe841d", "Lion by Francesco"),
    ("https://images.unsplash.com/photo-1561731216-c3a4d99437d5", "Tiger by Mike Marrah")
    ]

with gr.Blocks() as demo:
    gr.Gallery(value=images_with_captions)

demo.launch()
```

<img src="https://user-images.githubusercontent.com/9021060/192399521-7360b1a9-7ce0-443e-8e94-863a230a7dbe.gif" alt="gallery_captions" width="1000"/>

### 2. Type Values into the Slider 🔢

You can now type values directly on the Slider component! Here's what it looks like:

![type-slider](https://user-images.githubusercontent.com/9021060/192399877-76b662a1-fede-4417-a932-fc15f0da7360.gif)

### 3. Better Sketching and Inpainting 🎨

We've made a lot of changes to our Image component so that it can support better sketching and inpainting.

Now supports:
* A standalone black-and-white sketch
```python
import gradio as gr
demo = gr.Interface(lambda x: x, gr.Sketchpad(), gr.Image())
demo.launch()
```
![bw](https://user-images.githubusercontent.com/9021060/192410264-b08632b5-7b2a-4f86-afb0-5760e7b474cf.gif)


* A standalone color sketch
```python
import gradio as gr
demo = gr.Interface(lambda x: x, gr.Paint(), gr.Image())
demo.launch()
```
![color-sketch](https://user-images.githubusercontent.com/9021060/192410500-3c8c3e64-a5fd-4df2-a991-f0a5cef93728.gif)


* An uploadable image with black-and-white or color sketching

```python
import gradio as gr
demo = gr.Interface(lambda x: x, gr.Image(source='upload', tool='color-sketch'), gr.Image()) # for black and white, tool = 'sketch'
demo.launch()
```
![sketch-new](https://user-images.githubusercontent.com/9021060/192402422-e53cb7b6-024e-448c-87eb-d6a35a63c476.gif)


* Webcam with black-and-white or color sketching

```python
import gradio as gr
demo = gr.Interface(lambda x: x, gr.Image(source='webcam', tool='color-sketch'), gr.Image()) # for black and white, tool = 'sketch'
demo.launch()
```
![webcam-sketch](https://user-images.githubusercontent.com/9021060/192410820-0ffaf324-776e-4e1f-9de6-0fdbbf4940fa.gif)


As well as other fixes


## Bug Fixes:
1. Fix bug where max concurrency count is not respected in queue by [@freddyaboulton](https://github.com/freddyaboulton) in [PR 2286](https://github.com/gradio-app/gradio/pull/2286)
2. fix : queue could be blocked by [@SkyTNT](https://github.com/SkyTNT) in [PR 2288](https://github.com/gradio-app/gradio/pull/2288)
3. Supports `gr.update()` in example caching by [@abidlabs](https://github.com/abidlabs) in [PR 2309](https://github.com/gradio-app/gradio/pull/2309)
4. Clipboard fix for iframes by [@abidlabs](https://github.com/abidlabs) in [PR 2321](https://github.com/gradio-app/gradio/pull/2321)
5. Fix: Dataframe column headers are reset when you add a new column by [@dawoodkhan82](https://github.com/dawoodkhan82) in [PR 2318](https://github.com/gradio-app/gradio/pull/2318)
6. Added support for URLs for Video, Audio, and Image by [@abidlabs](https://github.com/abidlabs) in [PR 2256](https://github.com/gradio-app/gradio/pull/2256)
7. Add documentation about how to create and use the Gradio FastAPI app by [@abidlabs](https://github.com/abidlabs) in [PR 2263](https://github.com/gradio-app/gradio/pull/2263)

## Documentation Changes:
1. Adding a Playground Tab to the Website by [@aliabd](https://github.com/aliabd) in [PR 1860](https://github.com/gradio-app/gradio/pull/1860)
3. Gradio for Tabular Data Science Workflows Guide by [@merveenoyan](https://github.com/merveenoyan) in [PR 2199](https://github.com/gradio-app/gradio/pull/2199)
4. Promotes `postprocess` and `preprocess` to documented parameters by [@abidlabs](https://github.com/abidlabs) in [PR 2293](https://github.com/gradio-app/gradio/pull/2293)
5. Update 2)key_features.md by [@voidxd](https://github.com/voidxd) in [PR 2326](https://github.com/gradio-app/gradio/pull/2326)
6. Add docs to blocks context postprocessing function by [@Ian-GL](https://github.com/Ian-GL) in [PR 2332](https://github.com/gradio-app/gradio/pull/2332)

## Testing and Infrastructure Changes
1. Website fixes and refactoring by [@aliabd](https://github.com/aliabd) in [PR 2280](https://github.com/gradio-app/gradio/pull/2280)
2. Don't deploy to spaces on release by [@freddyaboulton](https://github.com/freddyaboulton) in [PR 2313](https://github.com/gradio-app/gradio/pull/2313)

## Full Changelog:
* Website fixes and refactoring by [@aliabd](https://github.com/aliabd) in [PR 2280](https://github.com/gradio-app/gradio/pull/2280)
* Fix bug where max concurrency count is not respected in queue by [@freddyaboulton](https://github.com/freddyaboulton) in [PR 2286](https://github.com/gradio-app/gradio/pull/2286)
* Promotes `postprocess` and `preprocess` to documented parameters by [@abidlabs](https://github.com/abidlabs) in [PR 2293](https://github.com/gradio-app/gradio/pull/2293)
* Raise warning when trying to cache examples but not all inputs have examples by [@freddyaboulton](https://github.com/freddyaboulton) in [PR 2279](https://github.com/gradio-app/gradio/pull/2279)
* fix : queue could be blocked by [@SkyTNT](https://github.com/SkyTNT) in [PR 2288](https://github.com/gradio-app/gradio/pull/2288)
* Don't deploy to spaces on release by [@freddyaboulton](https://github.com/freddyaboulton) in [PR 2313](https://github.com/gradio-app/gradio/pull/2313)
* Supports `gr.update()` in example caching by [@abidlabs](https://github.com/abidlabs) in [PR 2309](https://github.com/gradio-app/gradio/pull/2309)
* Respect Upstream Queue when loading interfaces/blocks from Spaces by [@freddyaboulton](https://github.com/freddyaboulton) in [PR 2294](https://github.com/gradio-app/gradio/pull/2294)
* Clipboard fix for iframes by [@abidlabs](https://github.com/abidlabs) in [PR 2321](https://github.com/gradio-app/gradio/pull/2321)
* Sketching + Inpainting Capabilities to Gradio by [@abidlabs](https://github.com/abidlabs) in [PR 2144](https://github.com/gradio-app/gradio/pull/2144)
* Update 2)key_features.md by [@voidxd](https://github.com/voidxd) in [PR 2326](https://github.com/gradio-app/gradio/pull/2326)
* release 3.4b3 by [@abidlabs](https://github.com/abidlabs) in [PR 2328](https://github.com/gradio-app/gradio/pull/2328)
* Fix: Dataframe column headers are reset when you add a new column by [@dawoodkhan82](https://github.com/dawoodkhan82) in [PR 2318](https://github.com/gradio-app/gradio/pull/2318)
* Start queue when gradio is a sub application by [@freddyaboulton](https://github.com/freddyaboulton) in [PR 2319](https://github.com/gradio-app/gradio/pull/2319)
* Fix Web Tracker Script by [@aliabd](https://github.com/aliabd) in [PR 2308](https://github.com/gradio-app/gradio/pull/2308)
* Add docs to blocks context postprocessing function by [@Ian-GL](https://github.com/Ian-GL) in [PR 2332](https://github.com/gradio-app/gradio/pull/2332)
* Fix typo in iterator variable name in run_predict function by [@freddyaboulton](https://github.com/freddyaboulton) in [PR 2340](https://github.com/gradio-app/gradio/pull/2340)
* Add captions to galleries by [@aliabid94](https://github.com/aliabid94) in [PR 2284](https://github.com/gradio-app/gradio/pull/2284)
* Typeable value on gradio.Slider by [@dawoodkhan82](https://github.com/dawoodkhan82) in [PR 2329](https://github.com/gradio-app/gradio/pull/2329)

## Contributors Shoutout:
* [@SkyTNT](https://github.com/SkyTNT) made their first contribution in [PR 2288](https://github.com/gradio-app/gradio/pull/2288)
* [@voidxd](https://github.com/voidxd) made their first contribution in [PR 2326](https://github.com/gradio-app/gradio/pull/2326)


# Version 3.3

## New Features:

### 1. Iterative Outputs ⏳

You can now create an iterative output simply by having your function return a generator!

Here's (part of) an example that was used to generate the interface below it. [See full code](https://colab.research.google.com/drive/1m9bWS6B82CT7bw-m4L6AJR8za7fEK7Ov?usp=sharing).

```python
def predict(steps, seed):
    generator = torch.manual_seed(seed)
    for i in range(1,steps):
        yield pipeline(generator=generator, num_inference_steps=i)["sample"][0]
```


![example](https://user-images.githubusercontent.com/9021060/189086273-f5e7087d-71fa-4158-90a9-08e84da0421c.mp4)

### 2. Accordion Layout 🆕

This version of Gradio introduces a new layout component to Blocks: the Accordion. Wrap your elements in a neat, expandable layout that allows users to toggle them as needed.

Usage: ([Read the docs](https://gradio.app/docs/#accordion))

```python
with gr.Accordion("open up"):
# components here
```

![accordion](https://user-images.githubusercontent.com/9021060/189088465-f0ffd7f0-fc6a-42dc-9249-11c5e1e0529b.gif)

### 3. Skops Integration 📈

Our new integration with [skops](https://huggingface.co/blog/skops) allows you to load tabular classification and regression models directly from the [hub](https://huggingface.co/models).

Here's a classification example showing how quick it is to set up an interface for a [model](https://huggingface.co/scikit-learn/tabular-playground).

```python
import gradio as gr
gr.Interface.load("models/scikit-learn/tabular-playground").launch()
```

![187936493-5c90c01d-a6dd-400f-aa42-833a096156a1](https://user-images.githubusercontent.com/9021060/189090519-328fbcb4-120b-43c8-aa54-d6fccfa6b7e8.png)


## Bug Fixes:
No changes to highlight.
## Documentation Changes:
No changes to highlight.
## Testing and Infrastructure Changes:
No changes to highlight.
## Breaking Changes:
No changes to highlight.
## Full Changelog:

* safari fixes by [@pngwn](https://github.com/pngwn) in [PR 2138](https://github.com/gradio-app/gradio/pull/2138)
* Fix roundedness and form borders by [@aliabid94](https://github.com/aliabid94) in [PR 2147](https://github.com/gradio-app/gradio/pull/2147)
* Better processing of example data prior to creating dataset component by [@freddyaboulton](https://github.com/freddyaboulton) in [PR 2147](https://github.com/gradio-app/gradio/pull/2147)
* Show error on Connection drops by [@aliabid94](https://github.com/aliabid94) in [PR 2147](https://github.com/gradio-app/gradio/pull/2147)
* 3.2 release! by [@abidlabs](https://github.com/abidlabs) in [PR 2139](https://github.com/gradio-app/gradio/pull/2139)
* Fixed Named API Requests by [@abidlabs](https://github.com/abidlabs) in [PR 2151](https://github.com/gradio-app/gradio/pull/2151)
* Quick Fix: Cannot upload Model3D image after clearing it by [@dawoodkhan82](https://github.com/dawoodkhan82) in [PR 2168](https://github.com/gradio-app/gradio/pull/2168)
* Fixed misleading log when server_name is '0.0.0.0' by [@lamhoangtung](https://github.com/lamhoangtung) in [PR 2176](https://github.com/gradio-app/gradio/pull/2176)
* Keep embedded PngInfo metadata by [@cobryan05](https://github.com/cobryan05) in [PR 2170](https://github.com/gradio-app/gradio/pull/2170)
* Skops integration: Load tabular classification and regression models from the hub by [@freddyaboulton](https://github.com/freddyaboulton) in [PR 2126](https://github.com/gradio-app/gradio/pull/2126)
* Respect original filename when cached example files are downloaded by [@freddyaboulton](https://github.com/freddyaboulton) in [PR 2145](https://github.com/gradio-app/gradio/pull/2145)
* Add manual trigger to deploy to pypi by [@abidlabs](https://github.com/abidlabs) in [PR 2192](https://github.com/gradio-app/gradio/pull/2192)
* Fix bugs with gr.update by [@freddyaboulton](https://github.com/freddyaboulton) in [PR 2157](https://github.com/gradio-app/gradio/pull/2157)
* Make queue per app by [@aliabid94](https://github.com/aliabid94) in [PR 2193](https://github.com/gradio-app/gradio/pull/2193)
* Preserve Labels In Interpretation Components by [@freddyaboulton](https://github.com/freddyaboulton) in [PR 2166](https://github.com/gradio-app/gradio/pull/2166)
* Quick Fix: Multiple file download not working by [@dawoodkhan82](https://github.com/dawoodkhan82) in [PR 2169](https://github.com/gradio-app/gradio/pull/2169)
* use correct MIME type for js-script file by [@daspartho](https://github.com/daspartho) in [PR 2200](https://github.com/gradio-app/gradio/pull/2200)
* Add accordion component by [@aliabid94](https://github.com/aliabid94) in [PR 2208](https://github.com/gradio-app/gradio/pull/2208)


## Contributors Shoutout:

* [@lamhoangtung](https://github.com/lamhoangtung) made their first contribution in [PR 2176](https://github.com/gradio-app/gradio/pull/2176)
* [@cobryan05](https://github.com/cobryan05) made their first contribution in [PR 2170](https://github.com/gradio-app/gradio/pull/2170)
* [@daspartho](https://github.com/daspartho) made their first contribution in [PR 2200](https://github.com/gradio-app/gradio/pull/2200)

# Version 3.2

## New Features:

### 1. Improvements to Queuing 🥇

We've implemented a brand new queuing system based on **web sockets** instead of HTTP long polling. Among other things, this allows us to manage queue sizes better on Hugging Face Spaces. There are also additional queue-related parameters you can add:

* Now supports concurrent workers (parallelization)
```python
demo = gr.Interface(...)
demo.queue(concurrency_count=3)
demo.launch()
```
* Configure a maximum queue size
```python
demo = gr.Interface(...)
demo.queue(max_size=100)
demo.launch()
```

* If a user closes their tab / browser, they leave the queue, which means the demo will run faster for everyone else

### 2. Fixes to Examples

* Dataframe examples will render properly, and look much clearer in the UI: (thanks to PR #2125)

![Screen Shot 2022-08-30 at 8 29 58 PM](https://user-images.githubusercontent.com/9021060/187586561-d915bafb-f968-4966-b9a2-ef41119692b2.png)

* Image and Video thumbnails are cropped to look neater and more uniform: (thanks to PR #2109)


![Screen Shot 2022-08-30 at 8 32 15 PM](https://user-images.githubusercontent.com/9021060/187586890-56e1e4f0-1b84-42d9-a82f-911772c41030.png)

* Other fixes in PR #2131 and #2064  make it easier to design and use Examples

### 3. Component Fixes 🧱
* Specify the width and height of an image in its style tag (thanks to PR #2133)
```python
components.Image().style(height=260, width=300)
```
* Automatic conversion of videos so they are playable in the browser (thanks to PR #2003). Gradio will check if a video's format is playable  in the browser and, if it isn't, will automatically convert it to a format that is (mp4).
* Pass in a json filepath to the Label component (thanks to PR #2083)
* Randomize the default value of a Slider (thanks to PR #1935)

![slider-random](https://user-images.githubusercontent.com/9021060/187596230-3db9697f-9f4d-42f5-9387-d77573513448.gif)


* Improvements to State in PR #2100

### 4. Ability to Randomize Input Sliders and Reload Data whenever the Page Loads
* In some cases, you want to be able to show a different set of input data to every user as they load the page app. For example, you might want to randomize the value of a "seed" `Slider` input. Or you might want to show a `Textbox` with the current date. We now supporting passing _functions_ as the default value in input components. When you pass in a function, it gets **re-evaluated** every time someone loads the demo, allowing you to reload / change data for different users.

Here's an example loading the current date time into an input Textbox:

```python
import gradio as gr
import datetime

with gr.Blocks() as demo:
    gr.Textbox(datetime.datetime.now)

demo.launch()
```

Note that we don't evaluate the function -- `datetime.datetime.now()` -- we pass in the function itself to get this behavior -- `datetime.datetime.now`

Because randomizing the initial value of `Slider` is a common use case, we've added a `randomize` keyword argument you can use to randomize its initial value:

```python
import gradio as gr
demo = gr.Interface(lambda x:x, gr.Slider(0, 10, randomize=True), "number")
demo.launch()
```

### 5. New Guide 🖊️
* [Gradio and W&B Integration](https://gradio.app/Gradio_and_Wandb_Integration/)


## Full Changelog:

* Reset components to original state by setting value to None by [@freddyaboulton](https://github.com/freddyaboulton) in [PR 2044](https://github.com/gradio-app/gradio/pull/2044)
* Cleaning up the way data is processed for components by [@abidlabs](https://github.com/abidlabs) in [PR 1967](https://github.com/gradio-app/gradio/pull/1967)
* version 3.1.8b by [@abidlabs](https://github.com/abidlabs) in [PR 2063](https://github.com/gradio-app/gradio/pull/2063)
* Wandb guide  by [@AK391](https://github.com/AK391) in [PR 1898](https://github.com/gradio-app/gradio/pull/1898)
* Add a flagging callback to save json files to a hugging face dataset by [@chrisemezue](https://github.com/chrisemezue) in [PR 1821](https://github.com/gradio-app/gradio/pull/1821)
* Add data science demos to landing page by [@freddyaboulton](https://github.com/freddyaboulton) in [PR 2067](https://github.com/gradio-app/gradio/pull/2067)
* Hide time series + xgboost demos by default by [@freddyaboulton](https://github.com/freddyaboulton) in [PR 2079](https://github.com/gradio-app/gradio/pull/2079)
* Encourage people to keep trying when queue full by [@apolinario](https://github.com/apolinario) in [PR 2076](https://github.com/gradio-app/gradio/pull/2076)
* Updated our analytics on creation of Blocks/Interface by [@abidlabs](https://github.com/abidlabs) in [PR 2082](https://github.com/gradio-app/gradio/pull/2082)
* `Label` component now accepts file paths to `.json` files  by [@abidlabs](https://github.com/abidlabs) in [PR 2083](https://github.com/gradio-app/gradio/pull/2083)
* Fix issues related to demos in Spaces by [@abidlabs](https://github.com/abidlabs) in [PR 2086](https://github.com/gradio-app/gradio/pull/2086)
* Fix TimeSeries examples not properly displayed in UI by [@dawoodkhan82](https://github.com/dawoodkhan82) in [PR 2064](https://github.com/gradio-app/gradio/pull/2064)
* Fix infinite requests when doing tab item select by [@freddyaboulton](https://github.com/freddyaboulton) in [PR 2070](https://github.com/gradio-app/gradio/pull/2070)
* Accept deprecated `file` route as well by [@abidlabs](https://github.com/abidlabs) in [PR 2099](https://github.com/gradio-app/gradio/pull/2099)
* Allow frontend method execution on Block.load event by [@codedealer](https://github.com/codedealer) in [PR 2108](https://github.com/gradio-app/gradio/pull/2108)
* Improvements to `State` by [@abidlabs](https://github.com/abidlabs) in [PR 2100](https://github.com/gradio-app/gradio/pull/2100)
* Catch IndexError, KeyError in video_is_playable by [@freddyaboulton](https://github.com/freddyaboulton) in [PR 2113](https://github.com/gradio-app/gradio/pull/2113)
* Fix: Download button does not respect the filepath returned by the function by [@dawoodkhan82](https://github.com/dawoodkhan82) in [PR 2073](https://github.com/gradio-app/gradio/pull/2073)
* Refactoring Layout: Adding column widths, forms, and more. by [@aliabid94](https://github.com/aliabid94) in [PR 2097](https://github.com/gradio-app/gradio/pull/2097)
* Update CONTRIBUTING.md by [@abidlabs](https://github.com/abidlabs) in [PR 2118](https://github.com/gradio-app/gradio/pull/2118)
* 2092 df ex by [@pngwn](https://github.com/pngwn) in [PR 2125](https://github.com/gradio-app/gradio/pull/2125)
* feat(samples table/gallery): Crop thumbs to square by [@ronvoluted](https://github.com/ronvoluted) in [PR 2109](https://github.com/gradio-app/gradio/pull/2109)
* Some enhancements to `gr.Examples` by [@abidlabs](https://github.com/abidlabs) in [PR 2131](https://github.com/gradio-app/gradio/pull/2131)
* Image size fix by [@aliabid94](https://github.com/aliabid94) in [PR 2133](https://github.com/gradio-app/gradio/pull/2133)

## Contributors Shoutout:
* [@chrisemezue](https://github.com/chrisemezue) made their first contribution in [PR 1821](https://github.com/gradio-app/gradio/pull/1821)
* [@apolinario](https://github.com/apolinario) made their first contribution in [PR 2076](https://github.com/gradio-app/gradio/pull/2076)
* [@codedealer](https://github.com/codedealer) made their first contribution in [PR 2108](https://github.com/gradio-app/gradio/pull/2108)

# Version 3.1

## New Features:

### 1.  Embedding Demos on Any Website 💻

With PR #1444, Gradio is now distributed as a web component. This means demos can be natively embedded on websites. You'll just need to add two lines: one to load the gradio javascript, and one to link to the demos backend.

Here's a simple example that embeds the demo from a Hugging Face space:

```html
<script type="module" src="https://gradio.s3-us-west-2.amazonaws.com/3.0.18/gradio.js"></script>
<gradio-app space="abidlabs/pytorch-image-classifier"></gradio-app>
```

But you can also embed demos that are running anywhere, you just need to link the demo to `src` instead of `space`. In fact, all the demos on the gradio website are embedded this way:

<img width="1268" alt="Screen Shot 2022-07-14 at 2 41 44 PM" src="https://user-images.githubusercontent.com/9021060/178997124-b2f05af2-c18f-4716-bf1b-cb971d012636.png">


Read more in the [Embedding Gradio Demos](https://gradio.app/embedding_gradio_demos) guide.

### 2. Reload Mode 👨‍💻

Reload mode helps developers create gradio demos faster by automatically reloading the demo whenever the code changes. It can support development on Python IDEs (VS Code, PyCharm, etc), the terminal, as well as Jupyter notebooks.

If your demo code is in a script named `app.py`, instead of running `python app.py` you can now run `gradio app.py` and that will launch the demo in reload mode:

```bash
Launching in reload mode on: http://127.0.0.1:7860 (Press CTRL+C to quit)
Watching...
WARNING: The --reload flag should not be used in production on Windows.
```

If you're working from a Jupyter or Colab Notebook, use these magic commands instead: `%load_ext gradio` when you import gradio, and `%%blocks` in the top of the cell with the demo code. Here's an example that shows how much faster the development becomes:

![Blocks](https://user-images.githubusercontent.com/9021060/178986488-ed378cc8-5141-4330-ba41-672b676863d0.gif)

### 3. Inpainting Support on `gr.Image()` 🎨

We updated the Image component to add support for inpainting demos. It works by adding `tool="sketch"` as a parameter, that passes both an image and a sketchable mask to your prediction function.

Here's an example from the [LAMA space](https://huggingface.co/spaces/akhaliq/lama):

![FXApVlFVsAALSD-](https://user-images.githubusercontent.com/9021060/178989479-549867c8-7fb0-436a-a97d-1e91c9f5e611.jpeg)

### 4. Markdown and HTML support in Dataframes 🔢

We upgraded the Dataframe component in PR #1684 to support rendering Markdown and HTML inside the cells.

This means you can build Dataframes that look like the following:

![image (8)](https://user-images.githubusercontent.com/9021060/178991233-41cb07a5-e7a3-433e-89b8-319bc78eb9c2.png)


### 5. `gr.Examples()` for Blocks 🧱

We've added the `gr.Examples` component helper to allow you to add examples to any Blocks demo. This class is a wrapper over the `gr.Dataset` component.

<img width="1271" alt="Screen Shot 2022-07-14 at 2 23 50 PM" src="https://user-images.githubusercontent.com/9021060/178992715-c8bc7550-bc3d-4ddc-9fcb-548c159cd153.png">


gr.Examples takes two required parameters:

- `examples` which takes in a nested list
-  `inputs` which takes in a component or list of components

You can read more in the [Examples docs](https://gradio.app/docs/#examples) or the [Adding Examples to your Demos guide](https://gradio.app/adding_examples_to_your_app/).

### 6. Fixes to Audio Streaming

With [PR 1828](https://github.com/gradio-app/gradio/pull/1828) we now hide the status loading animation, as well as remove the echo in streaming. Check out the [stream_audio](https://github.com/gradio-app/gradio/blob/main/demo/stream_audio/run.py) demo for more or read through our [Real Time Speech Recognition](https://gradio.app/real_time_speech_recognition/) guide.

<img width="785" alt="Screen Shot 2022-07-19 at 6 02 35 PM" src="https://user-images.githubusercontent.com/9021060/179808136-9e84502c-f9ee-4f30-b5e9-1086f678fe91.png">


## Full Changelog:

* File component: list multiple files and allow for download #1446 by [@dawoodkhan82](https://github.com/dawoodkhan82) in [PR 1681](https://github.com/gradio-app/gradio/pull/1681)
* Add ColorPicker to docs by [@freddyaboulton](https://github.com/freddyaboulton) in [PR 1768](https://github.com/gradio-app/gradio/pull/1768)
* Mock out requests in TestRequest unit tests by [@freddyaboulton](https://github.com/freddyaboulton) in [PR 1794](https://github.com/gradio-app/gradio/pull/1794)
* Add requirements.txt and test_files to source dist by [@freddyaboulton](https://github.com/freddyaboulton) in [PR 1817](https://github.com/gradio-app/gradio/pull/1817)
* refactor: f-string for tunneling.py by [@nhankiet](https://github.com/nhankiet) in [PR 1819](https://github.com/gradio-app/gradio/pull/1819)
* Miscellaneous formatting improvements to website by [@aliabd](https://github.com/aliabd) in [PR 1754](https://github.com/gradio-app/gradio/pull/1754)
* `integrate()` method moved to `Blocks` by [@abidlabs](https://github.com/abidlabs) in [PR 1776](https://github.com/gradio-app/gradio/pull/1776)
* Add python-3.7 tests by [@freddyaboulton](https://github.com/freddyaboulton) in [PR 1818](https://github.com/gradio-app/gradio/pull/1818)
* Copy test dir in website dockers by [@aliabd](https://github.com/aliabd) in [PR 1827](https://github.com/gradio-app/gradio/pull/1827)
* Add info to docs on how to set default values for components by [@freddyaboulton](https://github.com/freddyaboulton) in [PR 1788](https://github.com/gradio-app/gradio/pull/1788)
* Embedding Components on Docs by [@aliabd](https://github.com/aliabd) in [PR 1726](https://github.com/gradio-app/gradio/pull/1726)
* Remove usage of deprecated gr.inputs and gr.outputs from website by [@freddyaboulton](https://github.com/freddyaboulton) in [PR 1796](https://github.com/gradio-app/gradio/pull/1796)
* Some cleanups to the docs page by [@abidlabs](https://github.com/abidlabs) in [PR 1822](https://github.com/gradio-app/gradio/pull/1822)

## Contributors Shoutout:
* [@nhankiet](https://github.com/nhankiet) made their first contribution in [PR 1819](https://github.com/gradio-app/gradio/pull/1819)

# Version 3.0

### 🔥 Gradio 3.0 is the biggest update to the library, ever.

## New Features:

### 1.  Blocks 🧱

Blocks is a new, low-level API that allows you to have full control over the data flows and layout of your application. It allows you to build very complex, multi-step applications. For example, you might want to:

* Group together related demos as multiple tabs in one web app
* Change the layout of your demo instead of just having all of the inputs on the left and outputs on the right
* Have multi-step interfaces, in which the output of one model becomes the input to the next model, or have more flexible data flows in general
* Change a component's properties (for example, the choices in a Dropdown) or its visibility based on user input

Here's a simple example that creates the demo below it:

```python
import gradio as gr

def update(name):
    return f"Welcome to Gradio, {name}!"

demo = gr.Blocks()

with demo:
    gr.Markdown(
    """
    # Hello World!
    Start typing below to see the output.
    """)
    inp = gr.Textbox(placeholder="What is your name?")
    out = gr.Textbox()

    inp.change(fn=update,
               inputs=inp,
               outputs=out)

demo.launch()
```

![hello-blocks](https://user-images.githubusercontent.com/9021060/168684108-78cbd24b-e6bd-4a04-a8d9-20d535203434.gif)


Read our [Introduction to Blocks](http://gradio.app/introduction_to_blocks/) guide for more, and join the 🎈 [Gradio Blocks Party](https://huggingface.co/spaces/Gradio-Blocks/README)!


### 2. Our Revamped Design 🎨

We've upgraded our design across the entire library: from components, and layouts all the way to dark mode.

![kitchen_sink](https://user-images.githubusercontent.com/9021060/168686333-7a6e3096-3e23-4309-abf2-5cd7736e0463.gif)


### 3. A New Website 💻

We've upgraded [gradio.app](https://gradio.app) to make it cleaner, faster and easier to use. Our docs now come with components and demos embedded directly on the page. So you can quickly get up to speed with what you're looking for.

![website](https://user-images.githubusercontent.com/9021060/168687191-10d6a3bd-101f-423a-8193-48f47a5e077d.gif)


### 4. New Components: Model3D, Dataset, and More..

We've introduced a lot of new components in `3.0`, including `Model3D`, `Dataset`, `Markdown`, `Button` and `Gallery`. You can find all the components and play around with them [here](https://gradio.app/docs/#components).


![Model3d](https://user-images.githubusercontent.com/9021060/168689062-6ad77151-8cc5-467d-916c-f7c78e52ec0c.gif)

## Full Changelog:

* Gradio dash fe by [@pngwn](https://github.com/pngwn) in [PR 807](https://github.com/gradio-app/gradio/pull/807)
* Blocks components by [@FarukOzderim](https://github.com/FarukOzderim) in [PR 765](https://github.com/gradio-app/gradio/pull/765)
* Blocks components V2 by [@FarukOzderim](https://github.com/FarukOzderim) in [PR 843](https://github.com/gradio-app/gradio/pull/843)
* Blocks-Backend-Events by [@FarukOzderim](https://github.com/FarukOzderim) in [PR 844](https://github.com/gradio-app/gradio/pull/844)
* Interfaces from Blocks by [@aliabid94](https://github.com/aliabid94) in [PR 849](https://github.com/gradio-app/gradio/pull/849)
* Blocks dev by [@aliabid94](https://github.com/aliabid94) in [PR 853](https://github.com/gradio-app/gradio/pull/853)
* Started updating demos to use the new `gradio.components` syntax by [@abidlabs](https://github.com/abidlabs) in [PR 848](https://github.com/gradio-app/gradio/pull/848)
* add test infra + add browser tests to CI by [@pngwn](https://github.com/pngwn) in [PR 852](https://github.com/gradio-app/gradio/pull/852)
* 854 textbox by [@pngwn](https://github.com/pngwn) in [PR 859](https://github.com/gradio-app/gradio/pull/859)
* Getting old Python unit tests to pass on `blocks-dev` by [@abidlabs](https://github.com/abidlabs) in [PR 861](https://github.com/gradio-app/gradio/pull/861)
* initialise chatbot with empty array of messages by [@pngwn](https://github.com/pngwn) in [PR 867](https://github.com/gradio-app/gradio/pull/867)
* add test for output to input by [@pngwn](https://github.com/pngwn) in [PR 866](https://github.com/gradio-app/gradio/pull/866)
* More Interface -> Blocks features by [@aliabid94](https://github.com/aliabid94) in [PR 864](https://github.com/gradio-app/gradio/pull/864)
* Fixing external.py in blocks-dev to reflect the new HF Spaces paths by [@abidlabs](https://github.com/abidlabs) in [PR 879](https://github.com/gradio-app/gradio/pull/879)
* backend_default_value_refactoring by [@FarukOzderim](https://github.com/FarukOzderim) in [PR 871](https://github.com/gradio-app/gradio/pull/871)
* fix default_value  by [@pngwn](https://github.com/pngwn) in [PR 869](https://github.com/gradio-app/gradio/pull/869)
* fix buttons by [@aliabid94](https://github.com/aliabid94) in [PR 883](https://github.com/gradio-app/gradio/pull/883)
* Checking and updating more demos to use 3.0 syntax by [@abidlabs](https://github.com/abidlabs) in [PR 892](https://github.com/gradio-app/gradio/pull/892)
* Blocks Tests by [@FarukOzderim](https://github.com/FarukOzderim) in [PR 902](https://github.com/gradio-app/gradio/pull/902)
* Interface fix by [@pngwn](https://github.com/pngwn) in [PR 901](https://github.com/gradio-app/gradio/pull/901)
* Quick fix: Issue 893 by [@dawoodkhan82](https://github.com/dawoodkhan82) in [PR 907](https://github.com/gradio-app/gradio/pull/907)
* 3d Image Component by [@dawoodkhan82](https://github.com/dawoodkhan82) in [PR 775](https://github.com/gradio-app/gradio/pull/775)
* fix endpoint url in prod by [@pngwn](https://github.com/pngwn) in [PR 911](https://github.com/gradio-app/gradio/pull/911)
* rename Model3d to Image3D by [@dawoodkhan82](https://github.com/dawoodkhan82) in [PR 912](https://github.com/gradio-app/gradio/pull/912)
* update pypi to 2.9.1 by [@abidlabs](https://github.com/abidlabs) in [PR 916](https://github.com/gradio-app/gradio/pull/916)
* blocks-with-fix by [@FarukOzderim](https://github.com/FarukOzderim) in [PR 917](https://github.com/gradio-app/gradio/pull/917)
* Restore Interpretation, Live, Auth, Queueing by [@aliabid94](https://github.com/aliabid94) in [PR 915](https://github.com/gradio-app/gradio/pull/915)
* Allow `Blocks` instances to be used like a `Block` in other `Blocks` by [@abidlabs](https://github.com/abidlabs) in [PR 919](https://github.com/gradio-app/gradio/pull/919)
* Redesign 1 by [@pngwn](https://github.com/pngwn) in [PR 918](https://github.com/gradio-app/gradio/pull/918)
* blocks-components-tests by [@FarukOzderim](https://github.com/FarukOzderim) in [PR 904](https://github.com/gradio-app/gradio/pull/904)
* fix unit + browser tests by [@pngwn](https://github.com/pngwn) in [PR 926](https://github.com/gradio-app/gradio/pull/926)
* blocks-move-test-data by [@FarukOzderim](https://github.com/FarukOzderim) in [PR 927](https://github.com/gradio-app/gradio/pull/927)
* remove debounce from form inputs by [@pngwn](https://github.com/pngwn) in [PR 932](https://github.com/gradio-app/gradio/pull/932)
* reimplement webcam video by [@pngwn](https://github.com/pngwn) in [PR 928](https://github.com/gradio-app/gradio/pull/928)
* blocks-move-test-data by [@FarukOzderim](https://github.com/FarukOzderim) in [PR 941](https://github.com/gradio-app/gradio/pull/941)
* allow audio components to take a string value by [@pngwn](https://github.com/pngwn) in [PR 930](https://github.com/gradio-app/gradio/pull/930)
* static mode for textbox by [@pngwn](https://github.com/pngwn) in [PR 929](https://github.com/gradio-app/gradio/pull/929)
* fix file upload text by [@pngwn](https://github.com/pngwn) in [PR 931](https://github.com/gradio-app/gradio/pull/931)
* tabbed-interface-rewritten by [@FarukOzderim](https://github.com/FarukOzderim) in [PR 958](https://github.com/gradio-app/gradio/pull/958)
* Gan demo fix by [@abidlabs](https://github.com/abidlabs) in [PR 965](https://github.com/gradio-app/gradio/pull/965)
* Blocks analytics by [@abidlabs](https://github.com/abidlabs) in [PR 947](https://github.com/gradio-app/gradio/pull/947)
* Blocks page load by [@FarukOzderim](https://github.com/FarukOzderim) in [PR 963](https://github.com/gradio-app/gradio/pull/963)
* add frontend for page load events by [@pngwn](https://github.com/pngwn) in [PR 967](https://github.com/gradio-app/gradio/pull/967)
* fix i18n and some tweaks by [@pngwn](https://github.com/pngwn) in [PR 966](https://github.com/gradio-app/gradio/pull/966)
* add jinja2 to reqs by [@FarukOzderim](https://github.com/FarukOzderim) in [PR 969](https://github.com/gradio-app/gradio/pull/969)
* Cleaning up `Launchable()` by [@abidlabs](https://github.com/abidlabs) in [PR 968](https://github.com/gradio-app/gradio/pull/968)
* Fix #944 by [@FarukOzderim](https://github.com/FarukOzderim) in [PR 971](https://github.com/gradio-app/gradio/pull/971)
* New Blocks Demo: neural instrument cloning by [@abidlabs](https://github.com/abidlabs) in [PR 975](https://github.com/gradio-app/gradio/pull/975)
* Add huggingface_hub client library by [@FarukOzderim](https://github.com/FarukOzderim) in [PR 973](https://github.com/gradio-app/gradio/pull/973)
* State and variables by [@aliabid94](https://github.com/aliabid94) in [PR 977](https://github.com/gradio-app/gradio/pull/977)
* update-components by [@FarukOzderim](https://github.com/FarukOzderim) in [PR 986](https://github.com/gradio-app/gradio/pull/986)
* ensure dataframe updates as expected by [@pngwn](https://github.com/pngwn) in [PR 981](https://github.com/gradio-app/gradio/pull/981)
* test-guideline by [@FarukOzderim](https://github.com/FarukOzderim) in [PR 990](https://github.com/gradio-app/gradio/pull/990)
* Issue #785: add footer by [@dawoodkhan82](https://github.com/dawoodkhan82) in [PR 972](https://github.com/gradio-app/gradio/pull/972)
* indentation fix by [@abidlabs](https://github.com/abidlabs) in [PR 993](https://github.com/gradio-app/gradio/pull/993)
* missing quote by [@aliabd](https://github.com/aliabd) in [PR 996](https://github.com/gradio-app/gradio/pull/996)
* added interactive parameter to components by [@abidlabs](https://github.com/abidlabs) in [PR 992](https://github.com/gradio-app/gradio/pull/992)
* custom-components by [@FarukOzderim](https://github.com/FarukOzderim) in [PR 985](https://github.com/gradio-app/gradio/pull/985)
* Refactor component shortcuts by [@FarukOzderim](https://github.com/FarukOzderim) in [PR 995](https://github.com/gradio-app/gradio/pull/995)
* Plot Component by [@dawoodkhan82](https://github.com/dawoodkhan82) in [PR 805](https://github.com/gradio-app/gradio/pull/805)
* updated PyPi version to 2.9.2 by [@abidlabs](https://github.com/abidlabs) in [PR 1002](https://github.com/gradio-app/gradio/pull/1002)
* Release 2.9.3 by [@abidlabs](https://github.com/abidlabs) in [PR 1003](https://github.com/gradio-app/gradio/pull/1003)
* Image3D Examples Fix by [@dawoodkhan82](https://github.com/dawoodkhan82) in [PR 1001](https://github.com/gradio-app/gradio/pull/1001)
* release 2.9.4 by [@abidlabs](https://github.com/abidlabs) in [PR 1006](https://github.com/gradio-app/gradio/pull/1006)
* templates import hotfix by [@FarukOzderim](https://github.com/FarukOzderim) in [PR 1008](https://github.com/gradio-app/gradio/pull/1008)
* Progress indicator bar by [@aliabid94](https://github.com/aliabid94) in [PR 997](https://github.com/gradio-app/gradio/pull/997)
* Fixed image input for absolute path by [@JefferyChiang](https://github.com/JefferyChiang) in [PR 1004](https://github.com/gradio-app/gradio/pull/1004)
* Model3D + Plot Components by [@dawoodkhan82](https://github.com/dawoodkhan82) in [PR 1010](https://github.com/gradio-app/gradio/pull/1010)
* Gradio Guides: Creating CryptoPunks with GANs by [@NimaBoscarino](https://github.com/NimaBoscarino) in [PR 1000](https://github.com/gradio-app/gradio/pull/1000)
* [BIG PR] Gradio blocks & redesigned components by [@abidlabs](https://github.com/abidlabs) in [PR 880](https://github.com/gradio-app/gradio/pull/880)
* fixed failing test on main by [@abidlabs](https://github.com/abidlabs) in [PR 1023](https://github.com/gradio-app/gradio/pull/1023)
* Use smaller ASR model in external test by [@abidlabs](https://github.com/abidlabs) in [PR 1024](https://github.com/gradio-app/gradio/pull/1024)
* updated PyPi version to 2.9.0b by [@abidlabs](https://github.com/abidlabs) in [PR 1026](https://github.com/gradio-app/gradio/pull/1026)
* Fixing import issues so that the package successfully installs on colab notebooks by [@abidlabs](https://github.com/abidlabs) in [PR 1027](https://github.com/gradio-app/gradio/pull/1027)
* Update website tracker slackbot  by [@aliabd](https://github.com/aliabd) in [PR 1037](https://github.com/gradio-app/gradio/pull/1037)
* textbox-autoheight by [@FarukOzderim](https://github.com/FarukOzderim) in [PR 1009](https://github.com/gradio-app/gradio/pull/1009)
* Model3D Examples fixes by [@dawoodkhan82](https://github.com/dawoodkhan82) in [PR 1035](https://github.com/gradio-app/gradio/pull/1035)
* GAN Gradio Guide: Adjustments to iframe heights by [@NimaBoscarino](https://github.com/NimaBoscarino) in [PR 1042](https://github.com/gradio-app/gradio/pull/1042)
* added better default labels to form components by [@abidlabs](https://github.com/abidlabs) in [PR 1040](https://github.com/gradio-app/gradio/pull/1040)
* Slackbot web tracker fix by [@aliabd](https://github.com/aliabd) in [PR 1043](https://github.com/gradio-app/gradio/pull/1043)
* Plot fixes by [@dawoodkhan82](https://github.com/dawoodkhan82) in [PR 1044](https://github.com/gradio-app/gradio/pull/1044)
* Small fixes to the demos by [@abidlabs](https://github.com/abidlabs) in [PR 1030](https://github.com/gradio-app/gradio/pull/1030)
* fixing demo issue with website by [@aliabd](https://github.com/aliabd) in [PR 1047](https://github.com/gradio-app/gradio/pull/1047)
* [hotfix] HighlightedText by [@aliabid94](https://github.com/aliabid94) in [PR 1046](https://github.com/gradio-app/gradio/pull/1046)
* Update text by [@ronvoluted](https://github.com/ronvoluted) in [PR 1050](https://github.com/gradio-app/gradio/pull/1050)
* Update CONTRIBUTING.md by [@FarukOzderim](https://github.com/FarukOzderim) in [PR 1052](https://github.com/gradio-app/gradio/pull/1052)
* fix(ui): Increase contrast for footer by [@ronvoluted](https://github.com/ronvoluted) in [PR 1048](https://github.com/gradio-app/gradio/pull/1048)
* UI design update by [@gary149](https://github.com/gary149) in [PR 1041](https://github.com/gradio-app/gradio/pull/1041)
* updated PyPi version to 2.9.0b8 by [@abidlabs](https://github.com/abidlabs) in [PR 1059](https://github.com/gradio-app/gradio/pull/1059)
* Running, testing, and fixing demos by [@abidlabs](https://github.com/abidlabs) in [PR 1060](https://github.com/gradio-app/gradio/pull/1060)
* Form layout by [@pngwn](https://github.com/pngwn) in [PR 1054](https://github.com/gradio-app/gradio/pull/1054)
* inputless-interfaces by [@FarukOzderim](https://github.com/FarukOzderim) in [PR 1038](https://github.com/gradio-app/gradio/pull/1038)
* Update PULL_REQUEST_TEMPLATE.md by [@FarukOzderim](https://github.com/FarukOzderim) in [PR 1068](https://github.com/gradio-app/gradio/pull/1068)
* Upgrading node memory to 4gb in website Docker by [@aliabd](https://github.com/aliabd) in [PR 1069](https://github.com/gradio-app/gradio/pull/1069)
* Website reload error by [@aliabd](https://github.com/aliabd) in [PR 1079](https://github.com/gradio-app/gradio/pull/1079)
* fixed favicon issue by [@abidlabs](https://github.com/abidlabs) in [PR 1064](https://github.com/gradio-app/gradio/pull/1064)
* remove-queue-from-events by [@FarukOzderim](https://github.com/FarukOzderim) in [PR 1056](https://github.com/gradio-app/gradio/pull/1056)
* Enable vertex colors for OBJs files by [@radames](https://github.com/radames) in [PR 1074](https://github.com/gradio-app/gradio/pull/1074)
* Dark text by [@ronvoluted](https://github.com/ronvoluted) in [PR 1049](https://github.com/gradio-app/gradio/pull/1049)
* Scroll to output by [@pngwn](https://github.com/pngwn) in [PR 1077](https://github.com/gradio-app/gradio/pull/1077)
* Explicitly list pnpm version 6 in contributing guide by [@freddyaboulton](https://github.com/freddyaboulton) in [PR 1085](https://github.com/gradio-app/gradio/pull/1085)
* hotfix for encrypt issue by [@abidlabs](https://github.com/abidlabs) in [PR 1096](https://github.com/gradio-app/gradio/pull/1096)
* Release 2.9b9 by [@abidlabs](https://github.com/abidlabs) in [PR 1098](https://github.com/gradio-app/gradio/pull/1098)
* tweak node circleci settings by [@pngwn](https://github.com/pngwn) in [PR 1091](https://github.com/gradio-app/gradio/pull/1091)
* Website Reload Error by [@aliabd](https://github.com/aliabd) in [PR 1099](https://github.com/gradio-app/gradio/pull/1099)
* Website Reload: README in demos docker by [@aliabd](https://github.com/aliabd) in [PR 1100](https://github.com/gradio-app/gradio/pull/1100)
* Flagging fixes by [@abidlabs](https://github.com/abidlabs) in [PR 1081](https://github.com/gradio-app/gradio/pull/1081)
* Backend for optional labels by [@abidlabs](https://github.com/abidlabs) in [PR 1080](https://github.com/gradio-app/gradio/pull/1080)
* Optional labels fe by [@pngwn](https://github.com/pngwn) in [PR 1105](https://github.com/gradio-app/gradio/pull/1105)
* clean-deprecated-parameters by [@FarukOzderim](https://github.com/FarukOzderim) in [PR 1090](https://github.com/gradio-app/gradio/pull/1090)
* Blocks rendering fix by [@abidlabs](https://github.com/abidlabs) in [PR 1102](https://github.com/gradio-app/gradio/pull/1102)
* Redos #1106 by [@abidlabs](https://github.com/abidlabs) in [PR 1112](https://github.com/gradio-app/gradio/pull/1112)
* Interface types: handle input-only, output-only, and unified interfaces by [@abidlabs](https://github.com/abidlabs) in [PR 1108](https://github.com/gradio-app/gradio/pull/1108)
* Hotfix + New pypi release 2.9b11 by [@abidlabs](https://github.com/abidlabs) in [PR 1118](https://github.com/gradio-app/gradio/pull/1118)
* issue-checkbox by [@FarukOzderim](https://github.com/FarukOzderim) in [PR 1122](https://github.com/gradio-app/gradio/pull/1122)
* issue-checkbox-hotfix by [@FarukOzderim](https://github.com/FarukOzderim) in [PR 1127](https://github.com/gradio-app/gradio/pull/1127)
* Fix demos in website by [@aliabd](https://github.com/aliabd) in [PR 1130](https://github.com/gradio-app/gradio/pull/1130)
* Guide for Gradio ONNX model zoo on Huggingface by [@AK391](https://github.com/AK391) in [PR 1073](https://github.com/gradio-app/gradio/pull/1073)
* ONNX guide fixes by [@aliabd](https://github.com/aliabd) in [PR 1131](https://github.com/gradio-app/gradio/pull/1131)
* Stacked form inputs css by [@gary149](https://github.com/gary149) in [PR 1134](https://github.com/gradio-app/gradio/pull/1134)
* made default value in textbox empty string by [@abidlabs](https://github.com/abidlabs) in [PR 1135](https://github.com/gradio-app/gradio/pull/1135)
* Examples UI by [@gary149](https://github.com/gary149) in [PR 1121](https://github.com/gradio-app/gradio/pull/1121)
* Chatbot custom color support by [@dawoodkhan82](https://github.com/dawoodkhan82) in [PR 1092](https://github.com/gradio-app/gradio/pull/1092)
* highlighted text colors by [@pngwn](https://github.com/pngwn) in [PR 1119](https://github.com/gradio-app/gradio/pull/1119)
* pin to pnpm 6 for now by [@pngwn](https://github.com/pngwn) in [PR 1147](https://github.com/gradio-app/gradio/pull/1147)
* Restore queue in Blocks by [@aliabid94](https://github.com/aliabid94) in [PR 1137](https://github.com/gradio-app/gradio/pull/1137)
* add select event for tabitems by [@pngwn](https://github.com/pngwn) in [PR 1154](https://github.com/gradio-app/gradio/pull/1154)
* max_lines + autoheight for textbox by [@pngwn](https://github.com/pngwn) in [PR 1153](https://github.com/gradio-app/gradio/pull/1153)
* use color palette for chatbot by [@pngwn](https://github.com/pngwn) in [PR 1152](https://github.com/gradio-app/gradio/pull/1152)
* Timeseries improvements by [@pngwn](https://github.com/pngwn) in [PR 1149](https://github.com/gradio-app/gradio/pull/1149)
* move styling for interface panels to frontend by [@pngwn](https://github.com/pngwn) in [PR 1146](https://github.com/gradio-app/gradio/pull/1146)
* html tweaks by [@pngwn](https://github.com/pngwn) in [PR 1145](https://github.com/gradio-app/gradio/pull/1145)
* Issue #768: Support passing none to resize and crop image by [@dawoodkhan82](https://github.com/dawoodkhan82) in [PR 1144](https://github.com/gradio-app/gradio/pull/1144)
* image gallery component + img css by [@aliabid94](https://github.com/aliabid94) in [PR 1140](https://github.com/gradio-app/gradio/pull/1140)
* networking tweak by [@abidlabs](https://github.com/abidlabs) in [PR 1143](https://github.com/gradio-app/gradio/pull/1143)
* Allow enabling queue per event listener by [@aliabid94](https://github.com/aliabid94) in [PR 1155](https://github.com/gradio-app/gradio/pull/1155)
* config hotfix and v. 2.9b23 by [@abidlabs](https://github.com/abidlabs) in [PR 1158](https://github.com/gradio-app/gradio/pull/1158)
* Custom JS calls by [@aliabid94](https://github.com/aliabid94) in [PR 1082](https://github.com/gradio-app/gradio/pull/1082)
* Small fixes: queue default fix, ffmpeg installation message by [@abidlabs](https://github.com/abidlabs) in [PR 1159](https://github.com/gradio-app/gradio/pull/1159)
* formatting by [@abidlabs](https://github.com/abidlabs) in [PR 1161](https://github.com/gradio-app/gradio/pull/1161)
* enable flex grow for gr-box by [@radames](https://github.com/radames) in [PR 1165](https://github.com/gradio-app/gradio/pull/1165)
* 1148 loading by [@pngwn](https://github.com/pngwn) in [PR 1164](https://github.com/gradio-app/gradio/pull/1164)
* Put enable_queue kwarg back in launch() by [@aliabid94](https://github.com/aliabid94) in [PR 1167](https://github.com/gradio-app/gradio/pull/1167)
* A few small fixes by [@abidlabs](https://github.com/abidlabs) in [PR 1171](https://github.com/gradio-app/gradio/pull/1171)
* Hotfix for dropdown component by [@abidlabs](https://github.com/abidlabs) in [PR 1172](https://github.com/gradio-app/gradio/pull/1172)
* use secondary buttons in interface by [@pngwn](https://github.com/pngwn) in [PR 1173](https://github.com/gradio-app/gradio/pull/1173)
* 1183 component height by [@pngwn](https://github.com/pngwn) in [PR 1185](https://github.com/gradio-app/gradio/pull/1185)
* 962 dataframe by [@pngwn](https://github.com/pngwn) in [PR 1186](https://github.com/gradio-app/gradio/pull/1186)
* update-contributing by [@FarukOzderim](https://github.com/FarukOzderim) in [PR 1188](https://github.com/gradio-app/gradio/pull/1188)
* Table tweaks by [@pngwn](https://github.com/pngwn) in [PR 1195](https://github.com/gradio-app/gradio/pull/1195)
* wrap tab content in column by [@pngwn](https://github.com/pngwn) in [PR 1200](https://github.com/gradio-app/gradio/pull/1200)
* WIP: Add dark mode support by [@gary149](https://github.com/gary149) in [PR 1187](https://github.com/gradio-app/gradio/pull/1187)
* Restored /api/predict/ endpoint for Interfaces by [@abidlabs](https://github.com/abidlabs) in [PR 1199](https://github.com/gradio-app/gradio/pull/1199)
* hltext-label by [@pngwn](https://github.com/pngwn) in [PR 1204](https://github.com/gradio-app/gradio/pull/1204)
* add copy functionality to json by [@pngwn](https://github.com/pngwn) in [PR 1205](https://github.com/gradio-app/gradio/pull/1205)
* Update component config by [@aliabid94](https://github.com/aliabid94) in [PR 1089](https://github.com/gradio-app/gradio/pull/1089)
* fix placeholder prompt by [@pngwn](https://github.com/pngwn) in [PR 1215](https://github.com/gradio-app/gradio/pull/1215)
* ensure webcam video value is propogated correctly by [@pngwn](https://github.com/pngwn) in [PR 1218](https://github.com/gradio-app/gradio/pull/1218)
* Automatic word-break in highlighted text, combine_adjacent support by [@aliabid94](https://github.com/aliabid94) in [PR 1209](https://github.com/gradio-app/gradio/pull/1209)
* async-function-support by [@FarukOzderim](https://github.com/FarukOzderim) in [PR 1190](https://github.com/gradio-app/gradio/pull/1190)
* Sharing fix for assets by [@aliabid94](https://github.com/aliabid94) in [PR 1208](https://github.com/gradio-app/gradio/pull/1208)
* Hotfixes for course demos by [@abidlabs](https://github.com/abidlabs) in [PR 1222](https://github.com/gradio-app/gradio/pull/1222)
* Allow Custom CSS by [@aliabid94](https://github.com/aliabid94) in [PR 1170](https://github.com/gradio-app/gradio/pull/1170)
* share-hotfix by [@FarukOzderim](https://github.com/FarukOzderim) in [PR 1226](https://github.com/gradio-app/gradio/pull/1226)
* tweaks by [@pngwn](https://github.com/pngwn) in [PR 1229](https://github.com/gradio-app/gradio/pull/1229)
* white space for class concatenation by [@radames](https://github.com/radames) in [PR 1228](https://github.com/gradio-app/gradio/pull/1228)
* Tweaks by [@pngwn](https://github.com/pngwn) in [PR 1230](https://github.com/gradio-app/gradio/pull/1230)
* css tweaks by [@pngwn](https://github.com/pngwn) in [PR 1235](https://github.com/gradio-app/gradio/pull/1235)
* ensure defaults height match for media inputs by [@pngwn](https://github.com/pngwn) in [PR 1236](https://github.com/gradio-app/gradio/pull/1236)
* Default Label label value by [@radames](https://github.com/radames) in [PR 1239](https://github.com/gradio-app/gradio/pull/1239)
* update-shortcut-syntax by [@FarukOzderim](https://github.com/FarukOzderim) in [PR 1234](https://github.com/gradio-app/gradio/pull/1234)
* Update version.txt by [@FarukOzderim](https://github.com/FarukOzderim) in [PR 1244](https://github.com/gradio-app/gradio/pull/1244)
* Layout bugs by [@pngwn](https://github.com/pngwn) in [PR 1246](https://github.com/gradio-app/gradio/pull/1246)
* Update demo by [@FarukOzderim](https://github.com/FarukOzderim) in [PR 1253](https://github.com/gradio-app/gradio/pull/1253)
* Button default name by [@FarukOzderim](https://github.com/FarukOzderim) in [PR 1243](https://github.com/gradio-app/gradio/pull/1243)
* Labels spacing by [@gary149](https://github.com/gary149) in [PR 1254](https://github.com/gradio-app/gradio/pull/1254)
* add global loader for gradio app by [@pngwn](https://github.com/pngwn) in [PR 1251](https://github.com/gradio-app/gradio/pull/1251)
* ui apis for dalle-mini by [@pngwn](https://github.com/pngwn) in [PR 1258](https://github.com/gradio-app/gradio/pull/1258)
* Add precision to Number, backend only by [@freddyaboulton](https://github.com/freddyaboulton) in [PR 1125](https://github.com/gradio-app/gradio/pull/1125)
* Website Design Changes by [@abidlabs](https://github.com/abidlabs) in [PR 1015](https://github.com/gradio-app/gradio/pull/1015)
* Small fixes for multiple demos compatible with 3.0 by [@radames](https://github.com/radames) in [PR 1257](https://github.com/gradio-app/gradio/pull/1257)
* Issue #1160: Model 3D component not destroyed correctly by [@dawoodkhan82](https://github.com/dawoodkhan82) in [PR 1219](https://github.com/gradio-app/gradio/pull/1219)
* Fixes to components by [@abidlabs](https://github.com/abidlabs) in [PR 1260](https://github.com/gradio-app/gradio/pull/1260)
* layout docs by [@abidlabs](https://github.com/abidlabs) in [PR 1263](https://github.com/gradio-app/gradio/pull/1263)
* Static forms by [@pngwn](https://github.com/pngwn) in [PR 1264](https://github.com/gradio-app/gradio/pull/1264)
* Cdn assets by [@pngwn](https://github.com/pngwn) in [PR 1265](https://github.com/gradio-app/gradio/pull/1265)
* update logo by [@gary149](https://github.com/gary149) in [PR 1266](https://github.com/gradio-app/gradio/pull/1266)
* fix slider by [@aliabid94](https://github.com/aliabid94) in [PR 1268](https://github.com/gradio-app/gradio/pull/1268)
* maybe fix auth in iframes by [@pngwn](https://github.com/pngwn) in [PR 1261](https://github.com/gradio-app/gradio/pull/1261)
* Improves "Getting Started" guide by [@abidlabs](https://github.com/abidlabs) in [PR 1269](https://github.com/gradio-app/gradio/pull/1269)
* Add embedded demos to website by [@aliabid94](https://github.com/aliabid94) in [PR 1270](https://github.com/gradio-app/gradio/pull/1270)
* Label hotfixes by [@abidlabs](https://github.com/abidlabs) in [PR 1281](https://github.com/gradio-app/gradio/pull/1281)
* General tweaks by [@pngwn](https://github.com/pngwn) in [PR 1276](https://github.com/gradio-app/gradio/pull/1276)
* only affect links within the document by [@pngwn](https://github.com/pngwn) in [PR 1282](https://github.com/gradio-app/gradio/pull/1282)
* release 3.0b9 by [@abidlabs](https://github.com/abidlabs) in [PR 1283](https://github.com/gradio-app/gradio/pull/1283)
* Dm by [@pngwn](https://github.com/pngwn) in [PR 1284](https://github.com/gradio-app/gradio/pull/1284)
* Website fixes by [@aliabd](https://github.com/aliabd) in [PR 1286](https://github.com/gradio-app/gradio/pull/1286)
* Create Streamables by [@aliabid94](https://github.com/aliabid94) in [PR 1279](https://github.com/gradio-app/gradio/pull/1279)
* ensure table works on mobile by [@pngwn](https://github.com/pngwn) in [PR 1277](https://github.com/gradio-app/gradio/pull/1277)
* changes by [@aliabid94](https://github.com/aliabid94) in [PR 1287](https://github.com/gradio-app/gradio/pull/1287)
* demo alignment on landing page by [@aliabd](https://github.com/aliabd) in [PR 1288](https://github.com/gradio-app/gradio/pull/1288)
* New meta img by [@aliabd](https://github.com/aliabd) in [PR 1289](https://github.com/gradio-app/gradio/pull/1289)
* updated PyPi version to 3.0 by [@abidlabs](https://github.com/abidlabs) in [PR 1290](https://github.com/gradio-app/gradio/pull/1290)
* Fix site by [@aliabid94](https://github.com/aliabid94) in [PR 1291](https://github.com/gradio-app/gradio/pull/1291)
* Mobile responsive guides by [@aliabd](https://github.com/aliabd) in [PR 1293](https://github.com/gradio-app/gradio/pull/1293)
* Update readme by [@abidlabs](https://github.com/abidlabs) in [PR 1292](https://github.com/gradio-app/gradio/pull/1292)
* gif by [@abidlabs](https://github.com/abidlabs) in [PR 1296](https://github.com/gradio-app/gradio/pull/1296)

## Contributors Shoutout:

* [@JefferyChiang](https://github.com/JefferyChiang) made their first contribution in [PR 1004](https://github.com/gradio-app/gradio/pull/1004)
* [@NimaBoscarino](https://github.com/NimaBoscarino) made their first contribution in [PR 1000](https://github.com/gradio-app/gradio/pull/1000)
* [@ronvoluted](https://github.com/ronvoluted) made their first contribution in [PR 1050](https://github.com/gradio-app/gradio/pull/1050)
* [@radames](https://github.com/radames) made their first contribution in [PR 1074](https://github.com/gradio-app/gradio/pull/1074)
* [@freddyaboulton](https://github.com/freddyaboulton) made their first contribution in [PR 1085](https://github.com/gradio-app/gradio/pull/1085)<|MERGE_RESOLUTION|>--- conflicted
+++ resolved
@@ -15,12 +15,8 @@
 
 ## Bug Fixes:
 - Fixes URL resolution on Windows by [@abidlabs](https://github.com/abidlabs) in [PR 3108](https://github.com/gradio-app/gradio/pull/3108) 
-<<<<<<< HEAD
 - Example caching now works with components without a label attribute (e.g. `Column`) by [@abidlabs](https://github.com/abidlabs) in [PR 3123](https://github.com/gradio-app/gradio/pull/3123) 
-
-=======
 - Ensure the Video component correctly resets the UI state whe a new video source is loaded and reduce choppiness of UI by [@pngwn](https://github.com/abidlabs) in [PR 3117](https://github.com/gradio-app/gradio/pull/3117)
->>>>>>> a23bc03a
 
 ## Documentation Changes:
 - Added a guide on the 4 kinds of Gradio Interfaces by [@yvrjsharma](https://github.com/yvrjsharma) and [@abidlabs](https://github.com/abidlabs) in [PR 3003](https://github.com/gradio-app/gradio/pull/3003) 
