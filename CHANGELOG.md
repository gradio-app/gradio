# Upcoming Release

## New Features:

- Allow the web component `space`, `src`, and `host` attributes to be updated dynamically by [@pngwn](https://github.com/pngwn) in [PR 4461](https://github.com/gradio-app/gradio/pull/4461)

## Bug Fixes:

- Load the iframe resizer external asset asynchronously, by [@akx](https://github.com/akx) in [PR 4336](https://github.com/gradio-app/gradio/pull/4336)
- Restored missing imports in `gr.components` by [@abidlabs](https://github.com/abidlabs) in [PR 4566](https://github.com/gradio-app/gradio/pull/4566)
- Fix bug where `select` event was not triggered in `gr.Gallery` if `height` was set to be large with `allow_preview=False` by [@freddyaboulton](https://github.com/freddyaboulton) in [PR 4551](https://github.com/gradio-app/gradio/pull/4551)
- Fix bug where setting `visible=False` in `gr.Group` event did not work by [@abidlabs](https://github.com/abidlabs) in [PR 4567](https://github.com/gradio-app/gradio/pull/4567)
- Fix `make_waveform` to work with paths that contain spaces [@akx](https://github.com/akx) in [PR 4570](https://github.com/gradio-app/gradio/pull/4570) & [PR 4578](https://github.com/gradio-app/gradio/pull/4578)
- Send captured data in `stop_recording` event for `gr.Audio` and `gr.Video` components by [@freddyaboulton](https://github.com/freddyaboulton) in [PR 4554](https://github.com/gradio-app/gradio/pull/4554)
- Fix bug in `gr.Gallery` where `height` and `object_fit` parameters where being ignored by [@freddyaboulton](https://github.com/freddyaboulton) in [PR 4576](https://github.com/gradio-app/gradio/pull/4576)
<<<<<<< HEAD
- Fixed Dropdown height rendering in Columns by [@aliabid94](https://github.com/aliabid94) in [PR 4584](https://github.com/gradio-app/gradio/pull/4584) 
=======
- Fixes an HTML sanitization issue in DOMPurify where links in markdown were not opening in a new window by [@hannahblair] in [PR 4577](https://github.com/gradio-app/gradio/pull/4577)
>>>>>>> 4d1ad7c8

## Other Changes:

- Update frontend dependencies in [PR 4601](https://github.com/gradio-app/gradio/pull/4601)

## Breaking Changes:

No changes to highlight.

# 3.35.2

## New Features:

No changes to highlight.

## Bug Fixes:

- Fix chatbot streaming by [@aliabid94](https://github.com/aliabid94) in [PR 4537](https://github.com/gradio-app/gradio/pull/4537)
- Fix chatbot height and scrolling by [@aliabid94](https://github.com/aliabid94) in [PR 4540](https://github.com/gradio-app/gradio/pull/4540)

## Other Changes:

No changes to highlight.

## Breaking Changes:

No changes to highlight.

# 3.35.1

## New Features:

No changes to highlight.

## Bug Fixes:

- Fix chatbot streaming by [@aliabid94](https://github.com/aliabid94) in [PR 4537](https://github.com/gradio-app/gradio/pull/4537)
- Fix error modal position and text size by [@pngwn](https://github.com/pngwn) in [PR 4538](https://github.com/gradio-app/gradio/pull/4538).

## Other Changes:

No changes to highlight.

## Breaking Changes:

No changes to highlight.

# 3.35.0

## New Features:

- A `gr.ClearButton` which allows users to easily clear the values of components by [@abidlabs](https://github.com/abidlabs) in [PR 4456](https://github.com/gradio-app/gradio/pull/4456)

Example usage:

```py
import gradio as gr

with gr.Blocks() as demo:
    chatbot = gr.Chatbot([("Hello", "How are you?")])
    with gr.Row():
        textbox = gr.Textbox(scale=3, interactive=True)
        gr.ClearButton([textbox, chatbot], scale=1)

demo.launch()
```

- Min and max value for gr.Number by [@artegoser](https://github.com/artegoser) and [@dawoodkhan82](https://github.com/dawoodkhan82) in [PR 3991](https://github.com/gradio-app/gradio/pull/3991)
- Add `start_recording` and `stop_recording` events to `Video` and `Audio` components by [@pngwn](https://github.com/pngwn) in [PR 4422](https://github.com/gradio-app/gradio/pull/4422)
- Allow any function to generate an error message and allow multiple messages to appear at a time. Other error modal improvements such as auto dismiss after a time limit and a new layout on mobile [@pngwn](https://github.com/pngwn) in [PR 4459](https://github.com/gradio-app/gradio/pull/4459).
- Add `autoplay` kwarg to `Video` and `Audio` components by [@pngwn](https://github.com/pngwn) in [PR 4453](https://github.com/gradio-app/gradio/pull/4453)
- Add `allow_preview` parameter to `Gallery` to control whether a detailed preview is displayed on click by
  [@freddyaboulton](https://github.com/freddyaboulton) in [PR 4470](https://github.com/gradio-app/gradio/pull/4470)
- Add `latex_delimiters` parameter to `Chatbot` to control the delimiters used for LaTeX and to disable LaTeX in the `Chatbot` by [@dawoodkhan82](https://github.com/dawoodkhan82) in [PR 4516](https://github.com/gradio-app/gradio/pull/4516)

## Bug Fixes:

- Add support for PAUSED state in the JS client by [@abidlabs](https://github.com/abidlabs) in [PR 4438](https://github.com/gradio-app/gradio/pull/4438)
- Ensure Tabs only occupy the space required by [@pngwn](https://github.com/pngwn) in [PR 4419](https://github.com/gradio-app/gradio/pull/4419)
- Ensure components have the correct empty sizes to prevent empty containers from collapsing by [@pngwn](https://github.com/pngwn) in [PR 4447](https://github.com/gradio-app/gradio/pull/4447).
- Frontend code no longer crashes when there is a relative URL in an `<a>` element, by [@akx](https://github.com/akx) in [PR 4449](https://github.com/gradio-app/gradio/pull/4449).
- Fix bug where setting `format='mp4'` on a video component would cause the function to error out if the uploaded video was not playable by [@freddyaboulton](https://github.com/freddyaboulton) in [PR 4467](https://github.com/gradio-app/gradio/pull/4467)
- Fix `_js` parameter to work even without backend function, by [@aliabid94](https://github.com/aliabid94) in [PR 4486](https://github.com/gradio-app/gradio/pull/4486).
- Fix new line issue with `gr.Chatbot()` by [@dawoodkhan82](https://github.com/dawoodkhan82) in [PR 4491](https://github.com/gradio-app/gradio/pull/4491)
- Fixes issue with Clear button not working for `Label` component by [@abidlabs](https://github.com/abidlabs) in [PR 4456](https://github.com/gradio-app/gradio/pull/4456)
- Restores the ability to pass in a tuple (sample rate, audio array) to gr.Audio() by [@abidlabs](https://github.com/abidlabs) in [PR 4525](https://github.com/gradio-app/gradio/pull/4525)
- Ensure code is correctly formatted and copy button is always present in Chatbot by [@pngwn](https://github.com/pngwn) in [PR 4527](https://github.com/gradio-app/gradio/pull/4527)
- `show_label` will not automatically be set to `True` in `gr.BarPlot.update` by [@freddyaboulton](https://github.com/freddyaboulton) in [PR 4531](https://github.com/gradio-app/gradio/pull/4531)
- `gr.BarPlot` group text now respects darkmode by [@freddyaboulton](https://github.com/freddyaboulton) in [PR 4531](https://github.com/gradio-app/gradio/pull/4531)

## Other Changes:

- Change styling of status and toast error components by [@hannahblair](https://github.com/hannahblair) in [PR 4454](https://github.com/gradio-app/gradio/pull/4454).
- Clean up unnecessary `new Promise()`s by [@akx](https://github.com/akx) in [PR 4442](https://github.com/gradio-app/gradio/pull/4442).
- Minor UI cleanup for Examples and Dataframe components [@aliabid94](https://github.com/aliabid94) in [PR 4455](https://github.com/gradio-app/gradio/pull/4455).
- Add Catalan translation [@jordimas](https://github.com/jordimas) in [PR 4483](https://github.com/gradio-app/gradio/pull/4483).
- The API endpoint that loads examples upon click has been given an explicit name ("/load_examples") by [@abidlabs](https://github.com/abidlabs) in [PR 4456](https://github.com/gradio-app/gradio/pull/4456).
- Allows configuration of FastAPI app when calling `mount_gradio_app`, by [@charlesfrye](https://github.com/charlesfrye) in [PR4519](https://github.com/gradio-app/gradio/pull/4519).

## Breaking Changes:

- The behavior of the `Clear` button has been changed for `Slider`, `CheckboxGroup`, `Radio`, `Dropdown` components by [@abidlabs](https://github.com/abidlabs) in [PR 4456](https://github.com/gradio-app/gradio/pull/4456). The Clear button now sets the value of these components to be empty as opposed to the original default set by the developer. This is to make them in line with the rest of the Gradio components.
- Python 3.7 end of life is June 27 2023. Gradio will no longer support python 3.7 by [@freddyaboulton](https://github.com/freddyaboulton) in [PR 4484](https://github.com/gradio-app/gradio/pull/4484)
- Removed `$` as a default LaTeX delimiter for the `Chatbot` by [@dawoodkhan82](https://github.com/dawoodkhan82) in [PR 4516](https://github.com/gradio-app/gradio/pull/4516). The specific LaTeX delimeters can be set using the new `latex_delimiters` parameter in `Chatbot`.

# 3.34.0

## New Features:

- The `gr.UploadButton` component now supports the `variant` and `interactive` parameters by [@abidlabs](https://github.com/abidlabs) in [PR 4436](https://github.com/gradio-app/gradio/pull/4436).

## Bug Fixes:

- Remove target="\_blank" override on anchor tags with internal targets by [@hannahblair](https://github.com/hannahblair) in [PR 4405](https://github.com/gradio-app/gradio/pull/4405)
- Fixed bug where `gr.File(file_count='multiple')` could not be cached as output by [@freddyaboulton](https://github.com/freddyaboulton) in [PR 4421](https://github.com/gradio-app/gradio/pull/4421)
- Restricts the domains that can be proxied via `/proxy` route by [@abidlabs](https://github.com/abidlabs) in [PR 4406](https://github.com/gradio-app/gradio/pull/4406).
- Fixes issue where `gr.UploadButton` could not be used to upload the same file twice by [@dawoodkhan82](https://github.com/dawoodkhan82) in [PR 4437](https://github.com/gradio-app/gradio/pull/4437)
- Fixes bug where `/proxy` route was being incorrectly constructed by the frontend by [@abidlabs](https://github.com/abidlabs) in [PR 4430](https://github.com/gradio-app/gradio/pull/4430).
- Fix z-index of status component by [@hannahblair](https://github.com/hannahblair) in [PR 4429](https://github.com/gradio-app/gradio/pull/4429)
- Fix video rendering in Safari by [@aliabid94](https://github.com/aliabid94) in [PR 4433](https://github.com/gradio-app/gradio/pull/4433).
- The output directory for files downloaded when calling Blocks as a function is now set to a temporary directory by default (instead of the working directory in some cases) by [@abidlabs](https://github.com/abidlabs) in [PR 4501](https://github.com/gradio-app/gradio/pull/4501)

## Other Changes:

- When running on Spaces, handler functions will be transformed by the [PySpaces](https://pypi.org/project/spaces/) library in order to make them work with specific hardware. It will have no effect on standalone Gradio apps or regular Gradio Spaces and can be globally deactivated as follows : `import spaces; spaces.disable_gradio_auto_wrap()` by [@cbensimon](https://github.com/cbensimon) in [PR 4389](https://github.com/gradio-app/gradio/pull/4389).
- Deprecated `.style` parameter and moved arguments to constructor. Added support for `.update()` to all arguments initially in style. Added `scale` and `min_width` support to every Component. By [@aliabid94](https://github.com/aliabid94) in [PR 4374](https://github.com/gradio-app/gradio/pull/4374)

## Breaking Changes:

No changes to highlight.

# 3.33.1

## New Features:

No changes to highlight.

## Bug Fixes:

- Allow `every` to work with generators by [@dkjshk](https://github.com/dkjshk) in [PR 4434](https://github.com/gradio-app/gradio/pull/4434)
- Fix z-index of status component by [@hannahblair](https://github.com/hannahblair) in [PR 4429](https://github.com/gradio-app/gradio/pull/4429)
- Allow gradio to work offline, by [@aliabid94](https://github.com/aliabid94) in [PR 4398](https://github.com/gradio-app/gradio/pull/4398).
- Fixed `validate_url` to check for 403 errors and use a GET request in place of a HEAD by [@alvindaiyan](https://github.com/alvindaiyan) in [PR 4388](https://github.com/gradio-app/gradio/pull/4388).

## Other Changes:

- More explicit error message when share link binary is blocked by antivirus by [@abidlabs](https://github.com/abidlabs) in [PR 4380](https://github.com/gradio-app/gradio/pull/4380).

## Breaking Changes:

No changes to highlight.

# 3.33.0

## New Features:

- Introduced `gradio deploy` to launch a Gradio app to Spaces directly from your terminal. By [@aliabid94](https://github.com/aliabid94) in [PR 4033](https://github.com/gradio-app/gradio/pull/4033).
- Introduce `show_progress='corner'` argument to event listeners, which will not cover the output components with the progress animation, but instead show it in the corner of the components. By [@aliabid94](https://github.com/aliabid94) in [PR 4396](https://github.com/gradio-app/gradio/pull/4396).

## Bug Fixes:

- Fix bug where Label change event was triggering itself by [@freddyaboulton](https://github.com/freddyaboulton) in [PR 4371](https://github.com/gradio-app/gradio/pull/4371)
- Make `Blocks.load` behave like other event listeners (allows chaining `then` off of it) [@anentropic](https://github.com/anentropic/) in [PR 4304](https://github.com/gradio-app/gradio/pull/4304)
- Respect `interactive=True` in output components of a `gr.Interface` by [@abidlabs](https://github.com/abidlabs) in [PR 4356](https://github.com/gradio-app/gradio/pull/4356).
- Remove unused frontend code by [@akx](https://github.com/akx) in [PR 4275](https://github.com/gradio-app/gradio/pull/4275)
- Fixes favicon path on Windows by [@abidlabs](https://github.com/abidlabs) in [PR 4369](https://github.com/gradio-app/gradio/pull/4369).
- Prevent path traversal in `/file` routes by [@abidlabs](https://github.com/abidlabs) in [PR 4370](https://github.com/gradio-app/gradio/pull/4370).
- Do not send HF token to other domains via `/proxy` route by [@abidlabs](https://github.com/abidlabs) in [PR 4368](https://github.com/gradio-app/gradio/pull/4368).
- Replace default `markedjs` sanitize function with DOMPurify sanitizer for `gr.Chatbot()` by [@dawoodkhan82](https://github.com/dawoodkhan82) in [PR 4360](https://github.com/gradio-app/gradio/pull/4360)
- Prevent the creation of duplicate copy buttons in the chatbot and ensure copy buttons work in non-secure contexts by [@binary-husky](https://github.com/binary-husky) in [PR 4350](https://github.com/gradio-app/gradio/pull/4350).

## Other Changes:

- Remove flicker of loading bar by adding opacity transition, by [@aliabid94](https://github.com/aliabid94) in [PR 4349](https://github.com/gradio-app/gradio/pull/4349).
- Performance optimization in the frontend's Blocks code by [@akx](https://github.com/akx) in [PR 4334](https://github.com/gradio-app/gradio/pull/4334)
- Upgrade the pnpm lock file format version from v6.0 to v6.1 by [@whitphx](https://github.com/whitphx) in [PR 4393](https://github.com/gradio-app/gradio/pull/4393)

## Breaking Changes:

- The `/file=` route no longer allows accessing dotfiles or files in "dot directories" by [@akx](https://github.com/akx) in [PR 4303](https://github.com/gradio-app/gradio/pull/4303)

# 3.32.0

## New Features:

- `Interface.launch()` and `Blocks.launch()` now accept an `app_kwargs` argument to allow customizing the configuration of the underlying FastAPI app, by [@akx](https://github.com/akx) in [PR 4282](https://github.com/gradio-app/gradio/pull/4282)

## Bug Fixes:

- Fixed Gallery/AnnotatedImage components not respecting GRADIO_DEFAULT_DIR variable by [@freddyaboulton](https://github.com/freddyaboulton) in [PR 4256](https://github.com/gradio-app/gradio/pull/4256)
- Fixed Gallery/AnnotatedImage components resaving identical images by [@freddyaboulton](https://github.com/freddyaboulton) in [PR 4256](https://github.com/gradio-app/gradio/pull/4256)
- Fixed Audio/Video/File components creating empty tempfiles on each run by [@freddyaboulton](https://github.com/freddyaboulton) in [PR 4256](https://github.com/gradio-app/gradio/pull/4256)
- Fixed the behavior of the `run_on_click` parameter in `gr.Examples` by [@abidlabs](https://github.com/abidlabs) in [PR 4258](https://github.com/gradio-app/gradio/pull/4258).
- Ensure error modal displays when the queue is enabled by [@pngwn](https://github.com/pngwn) in [PR 4273](https://github.com/gradio-app/gradio/pull/4273)
- Ensure js client respcts the full root when making requests to the server by [@pngwn](https://github.com/pngwn) in [PR 4271](https://github.com/gradio-app/gradio/pull/4271)

## Other Changes:

- Refactor web component `initial_height` attribute by [@whitphx](https://github.com/whitphx) in [PR 4223](https://github.com/gradio-app/gradio/pull/4223)
- Relocate `mount_css` fn to remove circular dependency [@whitphx](https://github.com/whitphx) in [PR 4222](https://github.com/gradio-app/gradio/pull/4222)
- Upgrade Black to 23.3 by [@akx](https://github.com/akx) in [PR 4259](https://github.com/gradio-app/gradio/pull/4259)
- Add frontend LaTeX support in `gr.Chatbot()` using `KaTeX` by [@dawoodkhan82](https://github.com/dawoodkhan82) in [PR 4285](https://github.com/gradio-app/gradio/pull/4285).

## Breaking Changes:

No changes to highlight.

# 3.31.0

## New Features:

- The reloader command (`gradio app.py`) can now accept command line arguments by [@micky2be](https://github.com/micky2be) in [PR 4119](https://github.com/gradio-app/gradio/pull/4119)
- Added `format` argument to `Audio` component by [@freddyaboulton](https://github.com/freddyaboulton) in [PR 4178](https://github.com/gradio-app/gradio/pull/4178)
- Add JS client code snippets to use via api page by [@aliabd](https://github.com/aliabd) in [PR 3927](https://github.com/gradio-app/gradio/pull/3927).
- Update to the JS client by [@pngwn](https://github.com/pngwn) in [PR 4202](https://github.com/gradio-app/gradio/pull/4202)

## Bug Fixes:

- Fix "TypeError: issubclass() arg 1 must be a class" When use Optional[Types] by [@lingfengchencn](https://github.com/lingfengchencn) in [PR 4200](https://github.com/gradio-app/gradio/pull/4200).
- Gradio will no longer send any analytics or call home if analytics are disabled with the GRADIO_ANALYTICS_ENABLED environment variable. By [@akx](https://github.com/akx) in [PR 4194](https://github.com/gradio-app/gradio/pull/4194) and [PR 4236](https://github.com/gradio-app/gradio/pull/4236)
- The deprecation warnings for kwargs now show the actual stack level for the invocation, by [@akx](https://github.com/akx) in [PR 4203](https://github.com/gradio-app/gradio/pull/4203).
- Fix "TypeError: issubclass() arg 1 must be a class" When use Optional[Types] by [@lingfengchencn](https://github.com/lingfengchencn) in [PR 4200](https://github.com/gradio-app/gradio/pull/4200).
- Ensure cancelling functions work correctly by [@pngwn](https://github.com/pngwn) in [PR 4225](https://github.com/gradio-app/gradio/pull/4225)
- Fixes a bug with typing.get_type_hints() on Python 3.9 by [@abidlabs](https://github.com/abidlabs) in [PR 4228](https://github.com/gradio-app/gradio/pull/4228).
- Fixes JSONDecodeError by [@davidai](https://github.com/davidai) in [PR 4241](https://github.com/gradio-app/gradio/pull/4241)
- Fix `chatbot_dialogpt` demo by [@dawoodkhan82](https://github.com/dawoodkhan82) in [PR 4238](https://github.com/gradio-app/gradio/pull/4238).

## Other Changes:

- Change `gr.Chatbot()` markdown parsing to frontend using `marked` library and `prism` by [@dawoodkhan82](https://github.com/dawoodkhan82) in [PR 4150](https://github.com/gradio-app/gradio/pull/4150)
- Update the js client by [@pngwn](https://github.com/pngwn) in [PR 3899](https://github.com/gradio-app/gradio/pull/3899)
- Fix documentation for the shape of the numpy array produced by the `Image` component by [@der3318](https://github.com/der3318) in [PR 4204](https://github.com/gradio-app/gradio/pull/4204).
- Updates the timeout for websocket messaging from 1 second to 5 seconds by [@abidlabs](https://github.com/abidlabs) in [PR 4235](https://github.com/gradio-app/gradio/pull/4235)

## Breaking Changes:

No changes to highlight.

# 3.30.0

## New Features:

- Adds a `root_path` parameter to `launch()` that allows running Gradio applications on subpaths (e.g. www.example.com/app) behind a proxy, by [@abidlabs](https://github.com/abidlabs) in [PR 4133](https://github.com/gradio-app/gradio/pull/4133)
- Fix dropdown change listener to trigger on change when updated as an output by [@aliabid94](https://github.com/aliabid94) in [PR 4128](https://github.com/gradio-app/gradio/pull/4128).
- Add `.input` event listener, which is only triggered when a user changes the component value (as compared to `.change`, which is also triggered when a component updates as the result of a function trigger), by [@aliabid94](https://github.com/aliabid94) in [PR 4157](https://github.com/gradio-app/gradio/pull/4157).

## Bug Fixes:

- Records username when flagging by [@abidlabs](https://github.com/abidlabs) in [PR 4135](https://github.com/gradio-app/gradio/pull/4135)
- Fix website build issue by [@aliabd](https://github.com/aliabd) in [PR 4142](https://github.com/gradio-app/gradio/pull/4142)
- Fix lang agnostic type info for `gr.File(file_count='multiple')` output components by [@freddyaboulton](https://github.com/freddyaboulton) in [PR 4153](https://github.com/gradio-app/gradio/pull/4153)

## Other Changes:

No changes to highlight.

## Breaking Changes:

No changes to highlight.

# 3.29.0

## New Features:

- Returning language agnostic types in the `/info` route by [@freddyaboulton](https://github.com/freddyaboulton) in [PR 4039](https://github.com/gradio-app/gradio/pull/4039)

## Bug Fixes:

- Allow users to upload audio files in Audio component on iOS by by [@aliabid94](https://github.com/aliabid94) in [PR 4071](https://github.com/gradio-app/gradio/pull/4071).
- Fixes the gradio theme builder error that appeared on launch by [@aliabid94](https://github.com/aliabid94) and [@abidlabs](https://github.com/abidlabs) in [PR 4080](https://github.com/gradio-app/gradio/pull/4080)
- Keep Accordion content in DOM by [@aliabid94](https://github.com/aliabid94) in [PR 4070](https://github.com/gradio-app/gradio/pull/4073)
- Fixed bug where type hints in functions caused the event handler to crash by [@freddyaboulton](https://github.com/freddyaboulton) in [PR 4068](https://github.com/gradio-app/gradio/pull/4068)
- Fix dropdown default value not appearing by [@aliabid94](https://github.com/aliabid94) in [PR 4072](https://github.com/gradio-app/gradio/pull/4072).
- Soft theme label color fix by [@aliabid94](https://github.com/aliabid94) in [PR 4070](https://github.com/gradio-app/gradio/pull/4070)
- Fix `gr.Slider` `release` event not triggering on mobile by [@space-nuko](https://github.com/space-nuko) in [PR 4098](https://github.com/gradio-app/gradio/pull/4098)
- Removes extraneous `State` component info from the `/info` route by [@abidlabs](https://github.com/freddyaboulton) in [PR 4107](https://github.com/gradio-app/gradio/pull/4107)
- Make .then() work even if first event fails by [@aliabid94](https://github.com/aliabid94) in [PR 4115](https://github.com/gradio-app/gradio/pull/4115).

## Documentation Changes:

No changes to highlight.

## Testing and Infrastructure Changes:

No changes to highlight.

## Breaking Changes:

No changes to highlight.

## Full Changelog:

- Allow users to submit with enter in Interfaces with textbox / number inputs [@aliabid94](https://github.com/aliabid94) in [PR 4090](https://github.com/gradio-app/gradio/pull/4090).
- Updates gradio's requirements.txt to requires uvicorn>=0.14.0 by [@abidlabs](https://github.com/abidlabs) in [PR 4086](https://github.com/gradio-app/gradio/pull/4086)
- Updates some error messaging by [@abidlabs](https://github.com/abidlabs) in [PR 4086](https://github.com/gradio-app/gradio/pull/4086)
- Renames simplified Chinese translation file from `zh-cn.json` to `zh-CN.json` by [@abidlabs](https://github.com/abidlabs) in [PR 4086](https://github.com/gradio-app/gradio/pull/4086)

## Contributors Shoutout:

No changes to highlight.

# 3.28.3

## New Features:

No changes to highlight.

## Bug Fixes:

- Fixes issue with indentation in `gr.Code()` component with streaming by [@dawoodkhan82](https://github.com/dawoodkhan82) in [PR 4043](https://github.com/gradio-app/gradio/pull/4043)

## Documentation Changes:

No changes to highlight.

## Testing and Infrastructure Changes:

No changes to highlight.

## Breaking Changes:

No changes to highlight.

## Full Changelog:

No changes to highlight.

## Contributors Shoutout:

No changes to highlight.

# 3.28.2

## Bug Fixes

- Code component visual updates by [@pngwn](https://github.com/pngwn) in [PR 4051](https://github.com/gradio-app/gradio/pull/4051)

## New Features:

- Add support for `visual-question-answering`, `document-question-answering`, and `image-to-text` using `gr.Interface.load("models/...")` and `gr.Interface.from_pipeline` by [@osanseviero](https://github.com/osanseviero) in [PR 3887](https://github.com/gradio-app/gradio/pull/3887)
- Add code block support in `gr.Chatbot()`, by [@dawoodkhan82](https://github.com/dawoodkhan82) in [PR 4048](https://github.com/gradio-app/gradio/pull/4048)
- Adds the ability to blocklist filepaths (and also improves the allowlist mechanism) by [@abidlabs](https://github.com/abidlabs) in [PR 4047](https://github.com/gradio-app/gradio/pull/4047).
- Adds the ability to specify the upload directory via an environment variable by [@abidlabs](https://github.com/abidlabs) in [PR 4047](https://github.com/gradio-app/gradio/pull/4047).

## Bug Fixes:

- Fixes issue with `matplotlib` not rendering correctly if the backend was not set to `Agg` by [@abidlabs](https://github.com/abidlabs) in [PR 4029](https://github.com/gradio-app/gradio/pull/4029)
- Fixes bug where rendering the same `gr.State` across different Interfaces/Blocks within larger Blocks would not work by [@abidlabs](https://github.com/abidlabs) in [PR 4030](https://github.com/gradio-app/gradio/pull/4030)
- Code component visual updates by [@pngwn](https://github.com/pngwn) in [PR 4051](https://github.com/gradio-app/gradio/pull/4051)

## Documentation Changes:

- Adds a Guide on how to use the Python Client within a FastAPI app, by [@abidlabs](https://github.com/abidlabs) in [PR 3892](https://github.com/gradio-app/gradio/pull/3892)

## Testing and Infrastructure Changes:

No changes to highlight.

## Breaking Changes:

- `gr.HuggingFaceDatasetSaver` behavior changed internally. The `flagging/` folder is not a `.git/` folder anymore when using it. `organization` parameter is now ignored in favor of passing a full dataset id as `dataset_name` (e.g. `"username/my-dataset"`).
- New lines (`\n`) are not automatically converted to `<br>` in `gr.Markdown()` or `gr.Chatbot()`. For multiple new lines, a developer must add multiple `<br>` tags.

## Full Changelog:

- Safer version of `gr.HuggingFaceDatasetSaver` using HTTP methods instead of git pull/push by [@Wauplin](https://github.com/Wauplin) in [PR 3973](https://github.com/gradio-app/gradio/pull/3973)

## Contributors Shoutout:

No changes to highlight.

# 3.28.1

## New Features:

- Add a "clear mask" button to `gr.Image` sketch modes, by [@space-nuko](https://github.com/space-nuko) in [PR 3615](https://github.com/gradio-app/gradio/pull/3615)

## Bug Fixes:

- Fix dropdown default value not appearing by [@aliabid94](https://github.com/aliabid94) in [PR 3996](https://github.com/gradio-app/gradio/pull/3996).
- Fix faded coloring of output textboxes in iOS / Safari by [@aliabid94](https://github.com/aliabid94) in [PR 3993](https://github.com/gradio-app/gradio/pull/3993)

## Documentation Changes:

No changes to highlight.

## Testing and Infrastructure Changes:

- CI: Simplified Python CI workflow by [@akx](https://github.com/akx) in [PR 3982](https://github.com/gradio-app/gradio/pull/3982)
- Upgrade pyright to 1.1.305 by [@akx](https://github.com/akx) in [PR 4042](https://github.com/gradio-app/gradio/pull/4042)
- More Ruff rules are enabled and lint errors fixed by [@akx](https://github.com/akx) in [PR 4038](https://github.com/gradio-app/gradio/pull/4038)

## Breaking Changes:

No changes to highlight.

## Full Changelog:

No changes to highlight.

## Contributors Shoutout:

No changes to highlight.

# 3.28.0

## Bug Fixes:

- Fix duplicate play commands in full-screen mode of 'video'. by [@tomchang25](https://github.com/tomchang25) in [PR 3968](https://github.com/gradio-app/gradio/pull/3968).
- Fix the issue of the UI stuck caused by the 'selected' of DataFrame not being reset. by [@tomchang25](https://github.com/tomchang25) in [PR 3916](https://github.com/gradio-app/gradio/pull/3916).
- Fix issue where `gr.Video()` would not work inside a `gr.Tab()` by [@dawoodkhan82](https://github.com/dawoodkhan82) in [PR 3891](https://github.com/gradio-app/gradio/pull/3891)
- Fixed issue with old_value check in File. by [@tomchang25](https://github.com/tomchang25) in [PR 3859](https://github.com/gradio-app/gradio/pull/3859).
- Fixed bug where all bokeh plots appeared in the same div by [@freddyaboulton](https://github.com/freddyaboulton) in [PR 3896](https://github.com/gradio-app/gradio/pull/3896)
- Fixed image outputs to automatically take full output image height, unless explicitly set, by [@aliabid94](https://github.com/aliabid94) in [PR 3905](https://github.com/gradio-app/gradio/pull/3905)
- Fix issue in `gr.Gallery()` where setting height causes aspect ratio of images to collapse by [@dawoodkhan82](https://github.com/dawoodkhan82) in [PR 3830](https://github.com/gradio-app/gradio/pull/3830)
- Fix issue where requesting for a non-existing file would trigger a 500 error by [@micky2be](https://github.com/micky2be) in `[PR 3895](https://github.com/gradio-app/gradio/pull/3895)`.
- Fix bugs with abspath about symlinks, and unresolvable path on Windows by [@micky2be](https://github.com/micky2be) in `[PR 3895](https://github.com/gradio-app/gradio/pull/3895)`.
- Fixes type in client `Status` enum by [@10zinten](https://github.com/10zinten) in [PR 3931](https://github.com/gradio-app/gradio/pull/3931)
- Fix `gr.ChatBot` to handle image url [tye-singwa](https://github.com/tye-signwa) in [PR 3953](https://github.com/gradio-app/gradio/pull/3953)
- Move Google Tag Manager related initialization code to analytics-enabled block by [@akx](https://github.com/akx) in [PR 3956](https://github.com/gradio-app/gradio/pull/3956)
- Fix bug where port was not reused if the demo was closed and then re-launched by [@freddyaboulton](https://github.com/freddyaboulton) in [PR 3896](https://github.com/gradio-app/gradio/pull/3959)
- Fixes issue where dropdown does not position itself at selected element when opened [@dawoodkhan82](https://github.com/dawoodkhan82) in [PR 3639](https://github.com/gradio-app/gradio/pull/3639)

## Documentation Changes:

- Make use of `gr` consistent across the docs by [@duerrsimon](https://github.com/duerrsimon) in [PR 3901](https://github.com/gradio-app/gradio/pull/3901)
- Fixed typo in theming-guide.md by [@eltociear](https://github.com/eltociear) in [PR 3952](https://github.com/gradio-app/gradio/pull/3952)

## Testing and Infrastructure Changes:

- CI: Python backend lint is only run once, by [@akx](https://github.com/akx) in [PR 3960](https://github.com/gradio-app/gradio/pull/3960)
- Format invocations and concatenations were replaced by f-strings where possible by [@akx](https://github.com/akx) in [PR 3984](https://github.com/gradio-app/gradio/pull/3984)
- Linting rules were made more strict and issues fixed by [@akx](https://github.com/akx) in [PR 3979](https://github.com/gradio-app/gradio/pull/3979).

## Breaking Changes:

- Some re-exports in `gradio.themes` utilities (introduced in 3.24.0) have been eradicated.
  By [@akx](https://github.com/akx) in [PR 3958](https://github.com/gradio-app/gradio/pull/3958)

## Full Changelog:

- Add DESCRIPTION.md to image_segmentation demo by [@aliabd](https://github.com/aliabd) in [PR 3866](https://github.com/gradio-app/gradio/pull/3866)
- Fix error in running `gr.themes.builder()` by [@deepkyu](https://github.com/deepkyu) in [PR 3869](https://github.com/gradio-app/gradio/pull/3869)
- Fixed a JavaScript TypeError when loading custom JS with `_js` and setting `outputs` to `None` in `gradio.Blocks()` by [@DavG25](https://github.com/DavG25) in [PR 3883](https://github.com/gradio-app/gradio/pull/3883)
- Fixed bg_background_fill theme property to expand to whole background, block_radius to affect form elements as well, and added block_label_shadow theme property by [@aliabid94](https://github.com/aliabid94) in [PR 3590](https://github.com/gradio-app/gradio/pull/3590)

## Contributors Shoutout:

No changes to highlight.

# Version 3.27.0

## New Features:

### AnnotatedImage Component

New AnnotatedImage component allows users to highlight regions of an image, either by providing bounding boxes, or 0-1 pixel masks. This component is useful for tasks such as image segmentation, object detection, and image captioning.

![AnnotatedImage screenshot](https://user-images.githubusercontent.com/7870876/232142720-86e0020f-beaf-47b9-a843-689c9621f09c.gif)

Example usage:

```python
with gr.Blocks() as demo:
    img = gr.Image()
    img_section = gr.AnnotatedImage()
    def mask(img):
        top_left_corner = [0, 0, 20, 20]
        random_mask = np.random.randint(0, 2, img.shape[:2])
        return (img, [(top_left_corner, "left corner"), (random_mask, "random")])
    img.change(mask, img, img_section)
```

See the [image_segmentation demo](https://github.com/gradio-app/gradio/tree/main/demo/image_segmentation) for a full example. By [@aliabid94](https://github.com/aliabid94) in [PR 3836](https://github.com/gradio-app/gradio/pull/3836)

## Bug Fixes:

No changes to highlight.

## Documentation Changes:

No changes to highlight.

## Testing and Infrastructure Changes:

No changes to highlight.

## Breaking Changes:

No changes to highlight.

## Full Changelog:

No changes to highlight.

## Contributors Shoutout:

No changes to highlight.

# Version 3.26.0

## New Features:

### `Video` component supports subtitles

- Allow the video component to accept subtitles as input, by [@tomchang25](https://github.com/tomchang25) in [PR 3673](https://github.com/gradio-app/gradio/pull/3673). To provide subtitles, simply return a tuple consisting of `(path_to_video, path_to_subtitles)` from your function. Both `.srt` and `.vtt` formats are supported:

```py
with gr.Blocks() as demo:
    gr.Video(("video.mp4", "captions.srt"))
```

## Bug Fixes:

- Fix code markdown support in `gr.Chatbot()` component by [@dawoodkhan82](https://github.com/dawoodkhan82) in [PR 3816](https://github.com/gradio-app/gradio/pull/3816)

## Documentation Changes:

- Updates the "view API" page in Gradio apps to use the `gradio_client` library by [@aliabd](https://github.com/aliabd) in [PR 3765](https://github.com/gradio-app/gradio/pull/3765)

- Read more about how to use the `gradio_client` library here: https://gradio.app/getting-started-with-the-python-client/

## Testing and Infrastructure Changes:

No changes to highlight.

## Breaking Changes:

No changes to highlight.

## Full Changelog:

No changes to highlight.

## Contributors Shoutout:

No changes to highlight.

# Version 3.25.0

## New Features:

- Improve error messages when number of inputs/outputs to event handlers mismatch, by [@space-nuko](https://github.com/space-nuko) in [PR 3519](https://github.com/gradio-app/gradio/pull/3519)

- Add `select` listener to Images, allowing users to click on any part of an image and get the coordinates of the click by [@aliabid94](https://github.com/aliabid94) in [PR 3786](https://github.com/gradio-app/gradio/pull/3786).

```python
with gr.Blocks() as demo:
    img = gr.Image()
    textbox = gr.Textbox()

    def select_handler(img, evt: gr.SelectData):
        selected_pixel = img[evt.index[1], evt.index[0]]
        return f"Selected pixel: {selected_pixel}"

    img.select(select_handler, img, textbox)
```

![Recording 2023-04-08 at 17 44 39](https://user-images.githubusercontent.com/7870876/230748572-90a2a8d5-116d-4769-bb53-5516555fbd0f.gif)

## Bug Fixes:

- Increase timeout for sending analytics data by [@dawoodkhan82](https://github.com/dawoodkhan82) in [PR 3647](https://github.com/gradio-app/gradio/pull/3647)
- Fix bug where http token was not accessed over websocket connections by [@freddyaboulton](https://github.com/freddyaboulton) in [PR 3735](https://github.com/gradio-app/gradio/pull/3735)
- Add ability to specify `rows`, `columns` and `object-fit` in `style()` for `gr.Gallery()` component by [@dawoodkhan82](https://github.com/dawoodkhan82) in [PR 3586](https://github.com/gradio-app/gradio/pull/3586)
- Fix bug where recording an audio file through the microphone resulted in a corrupted file name by [@abidlabs](https://github.com/abidlabs) in [PR 3770](https://github.com/gradio-app/gradio/pull/3770)
- Added "ssl_verify" to blocks.launch method to allow for use of self-signed certs by [@garrettsutula](https://github.com/garrettsutula) in [PR 3873](https://github.com/gradio-app/gradio/pull/3873)
- Fix bug where iterators where not being reset for processes that terminated early by [@freddyaboulton](https://github.com/freddyaboulton) in [PR 3777](https://github.com/gradio-app/gradio/pull/3777)
- Fix bug where the upload button was not properly handling the `file_count='multiple'` case by [@freddyaboulton](https://github.com/freddyaboulton) in [PR 3782](https://github.com/gradio-app/gradio/pull/3782)
- Fix bug where use Via API button was giving error by [@Devang-C](https://github.com/Devang-C) in [PR 3783](https://github.com/gradio-app/gradio/pull/3783)

## Documentation Changes:

- Fix invalid argument docstrings, by [@akx](https://github.com/akx) in [PR 3740](https://github.com/gradio-app/gradio/pull/3740)

## Testing and Infrastructure Changes:

No changes to highlight.

## Breaking Changes:

No changes to highlight.

## Full Changelog:

- Fixed IPv6 listening to work with bracket [::1] notation, by [@dsully](https://github.com/dsully) in [PR 3695](https://github.com/gradio-app/gradio/pull/3695)

## Contributors Shoutout:

No changes to highlight.

# Version 3.24.1

## New Features:

- No changes to highlight.

## Bug Fixes:

- Fixes Chatbot issue where new lines were being created every time a message was sent back and forth by [@aliabid94](https://github.com/aliabid94) in [PR 3717](https://github.com/gradio-app/gradio/pull/3717).
- Fixes data updating in DataFrame invoking a `select` event once the dataframe has been selected. By [@yiyuezhuo](https://github.com/yiyuezhuo) in [PR 3861](https://github.com/gradio-app/gradio/pull/3861)
- Fixes false positive warning which is due to too strict type checking by [@yiyuezhuo](https://github.com/yiyuezhuo) in [PR 3837](https://github.com/gradio-app/gradio/pull/3837).

## Documentation Changes:

No changes to highlight.

## Testing and Infrastructure Changes:

No changes to highlight.

## Breaking Changes:

No changes to highlight.

## Full Changelog:

No changes to highlight.

## Contributors Shoutout:

No changes to highlight.

# Version 3.24.0

## New Features:

- Trigger the release event when Slider number input is released or unfocused by [@freddyaboulton](https://github.com/freddyaboulton) in [PR 3589](https://github.com/gradio-app/gradio/pull/3589)
- Created Theme Builder, which allows users to create themes without writing any code, by [@aliabid94](https://github.com/aliabid94) in [PR 3664](https://github.com/gradio-app/gradio/pull/3664). Launch by:

  ```python
  import gradio as gr
  gr.themes.builder()
  ```

  ![Theme Builder](https://user-images.githubusercontent.com/7870876/228204929-d71cbba5-69c2-45b3-bd20-e3a201d98b12.png)

- The `Dropdown` component now has a `allow_custom_value` parameter that lets users type in custom values not in the original list of choices.
- The `Colorpicker` component now has a `.blur()` event

### Added a download button for videos! 📥

![download_video](https://user-images.githubusercontent.com/41651716/227009612-9bc5fb72-2a44-4c55-9b7b-a0fa098e7f25.gif)

By [@freddyaboulton](https://github.com/freddyaboulton) in [PR 3581](https://github.com/gradio-app/gradio/pull/3581).

- Trigger the release event when Slider number input is released or unfocused by [@freddyaboulton](https://github.com/freddyaboulton) in [PR 3589](https://github.com/gradio-app/gradio/pull/3589)

## Bug Fixes:

- Fixed bug where text for altair plots was not legible in dark mode by [@freddyaboulton](https://github.com/freddyaboulton) in [PR 3555](https://github.com/gradio-app/gradio/pull/3555)
- Fixes `Chatbot` and `Image` components so that files passed during processing are added to a directory where they can be served from, by [@abidlabs](https://github.com/abidlabs) in [PR 3523](https://github.com/gradio-app/gradio/pull/3523)
- Use Gradio API server to send telemetry using `huggingface_hub` [@dawoodkhan82](https://github.com/dawoodkhan82) in [PR 3488](https://github.com/gradio-app/gradio/pull/3488)
- Fixes an an issue where if the Blocks scope was not exited, then State could be shared across sessions, by [@abidlabs](https://github.com/abidlabs) in [PR 3600](https://github.com/gradio-app/gradio/pull/3600)
- Ensures that `gr.load()` loads and applies the upstream theme, by [@abidlabs](https://github.com/abidlabs) in [PR 3641](https://github.com/gradio-app/gradio/pull/3641)
- Fixed bug where "or" was not being localized in file upload text by [@freddyaboulton](https://github.com/freddyaboulton) in [PR 3599](https://github.com/gradio-app/gradio/pull/3599)
- Fixed bug where chatbot does not autoscroll inside of a tab, row or column by [@dawoodkhan82](https://github.com/dawoodkhan82) in [PR 3637](https://github.com/gradio-app/gradio/pull/3637)
- Fixed bug where textbox shrinks when `lines` set to larger than 20 by [@dawoodkhan82](https://github.com/dawoodkhan82) in [PR 3637](https://github.com/gradio-app/gradio/pull/3637)
- Ensure CSS has fully loaded before rendering the application, by [@pngwn](https://github.com/pngwn) in [PR 3573](https://github.com/gradio-app/gradio/pull/3573)
- Support using an empty list as `gr.Dataframe` value, by [@space-nuko](https://github.com/space-nuko) in [PR 3646](https://github.com/gradio-app/gradio/pull/3646)
- Fixed `gr.Image` not filling the entire element size, by [@space-nuko](https://github.com/space-nuko) in [PR 3649](https://github.com/gradio-app/gradio/pull/3649)
- Make `gr.Code` support the `lines` property, by [@space-nuko](https://github.com/space-nuko) in [PR 3651](https://github.com/gradio-app/gradio/pull/3651)
- Fixes certain `_js` return values being double wrapped in an array, by [@space-nuko](https://github.com/space-nuko) in [PR 3594](https://github.com/gradio-app/gradio/pull/3594)
- Correct the documentation of `gr.File` component to state that its preprocessing method converts the uploaded file to a temporary file, by @RussellLuo in [PR 3660](https://github.com/gradio-app/gradio/pull/3660)
- Fixed bug in Serializer ValueError text by [@osanseviero](https://github.com/osanseviero) in [PR 3669](https://github.com/gradio-app/gradio/pull/3669)
- Fix default parameter argument and `gr.Progress` used in same function, by [@space-nuko](https://github.com/space-nuko) in [PR 3671](https://github.com/gradio-app/gradio/pull/3671)
- Hide `Remove All` button in `gr.Dropdown` single-select mode by [@space-nuko](https://github.com/space-nuko) in [PR 3678](https://github.com/gradio-app/gradio/pull/3678)
- Fix broken spaces in docs by [@aliabd](https://github.com/aliabd) in [PR 3698](https://github.com/gradio-app/gradio/pull/3698)
- Fix items in `gr.Dropdown` besides the selected item receiving a checkmark, by [@space-nuko](https://github.com/space-nuko) in [PR 3644](https://github.com/gradio-app/gradio/pull/3644)
- Fix several `gr.Dropdown` issues and improve usability, by [@space-nuko](https://github.com/space-nuko) in [PR 3705](https://github.com/gradio-app/gradio/pull/3705)

## Documentation Changes:

- Makes some fixes to the Theme Guide related to naming of variables, by [@abidlabs](https://github.com/abidlabs) in [PR 3561](https://github.com/gradio-app/gradio/pull/3561)
- Documented `HuggingFaceDatasetJSONSaver` by [@osanseviero](https://github.com/osanseviero) in [PR 3604](https://github.com/gradio-app/gradio/pull/3604)
- Makes some additions to documentation of `Audio` and `State` components, and fixes the `pictionary` demo by [@abidlabs](https://github.com/abidlabs) in [PR 3611](https://github.com/gradio-app/gradio/pull/3611)
- Fix outdated sharing your app guide by [@aliabd](https://github.com/aliabd) in [PR 3699](https://github.com/gradio-app/gradio/pull/3699)

## Testing and Infrastructure Changes:

- Removed heavily-mocked tests related to comet_ml, wandb, and mlflow as they added a significant amount of test dependencies that prevented installation of test dependencies on Windows environments. By [@abidlabs](https://github.com/abidlabs) in [PR 3608](https://github.com/gradio-app/gradio/pull/3608)
- Added Windows continuous integration, by [@space-nuko](https://github.com/space-nuko) in [PR 3628](https://github.com/gradio-app/gradio/pull/3628)
- Switched linting from flake8 + isort to `ruff`, by [@akx](https://github.com/akx) in [PR 3710](https://github.com/gradio-app/gradio/pull/3710)

## Breaking Changes:

No changes to highlight.

## Full Changelog:

- Mobile responsive iframes in themes guide by [@aliabd](https://github.com/aliabd) in [PR 3562](https://github.com/gradio-app/gradio/pull/3562)
- Remove extra $demo from theme guide by [@aliabd](https://github.com/aliabd) in [PR 3563](https://github.com/gradio-app/gradio/pull/3563)
- Set the theme name to be the upstream repo name when loading from the hub by [@freddyaboulton](https://github.com/freddyaboulton) in [PR 3595](https://github.com/gradio-app/gradio/pull/3595)
- Copy everything in website Dockerfile, fix build issues by [@aliabd](https://github.com/aliabd) in [PR 3659](https://github.com/gradio-app/gradio/pull/3659)
- Raise error when an event is queued but the queue is not configured by [@freddyaboulton](https://github.com/freddyaboulton) in [PR 3640](https://github.com/gradio-app/gradio/pull/3640)
- Allows users to apss in a string name for a built-in theme, by [@abidlabs](https://github.com/abidlabs) in [PR 3641](https://github.com/gradio-app/gradio/pull/3641)
- Added `orig_name` to Video output in the backend so that the front end can set the right name for downloaded video files by [@freddyaboulton](https://github.com/freddyaboulton) in [PR 3700](https://github.com/gradio-app/gradio/pull/3700)

## Contributors Shoutout:

No changes to highlight.

# Version 3.23.0

## New Features:

### Theme Sharing!

Once you have created a theme, you can upload it to the HuggingFace Hub to let others view it, use it, and build off of it! You can also download, reuse, and remix other peoples' themes. See https://gradio.app/theming-guide/ for more details.

By [@freddyaboulton](https://github.com/freddyaboulton) in [PR 3428](https://github.com/gradio-app/gradio/pull/3428)

## Bug Fixes:

- Removes leading spaces from all lines of code uniformly in the `gr.Code()` component. By [@abidlabs](https://github.com/abidlabs) in [PR 3556](https://github.com/gradio-app/gradio/pull/3556)
- Fixed broken login page, by [@aliabid94](https://github.com/aliabid94) in [PR 3529](https://github.com/gradio-app/gradio/pull/3529)

## Documentation Changes:

No changes to highlight.

## Testing and Infrastructure Changes:

No changes to highlight.

## Breaking Changes:

No changes to highlight.

## Full Changelog:

- Fix rendering of dropdowns to take more space, and related bugs, by [@aliabid94](https://github.com/aliabid94) in [PR 3549](https://github.com/gradio-app/gradio/pull/3549)

## Contributors Shoutout:

No changes to highlight.

# Version 3.22.1

## New Features:

No changes to highlight.

## Bug Fixes:

- Restore label bars by [@aliabid94](https://github.com/aliabid94) in [PR 3507](https://github.com/gradio-app/gradio/pull/3507)

## Documentation Changes:

No changes to highlight.

## Testing and Infrastructure Changes:

No changes to highlight.

## Breaking Changes:

No changes to highlight.

## Full Changelog:

No changes to highlight.

## Contributors Shoutout:

No changes to highlight.

# Version 3.22.0

## New Features:

### Official Theme release

Gradio now supports a new theme system, which allows you to customize the look and feel of your app. You can now use the `theme=` kwarg to pass in a prebuilt theme, or customize your own! See https://gradio.app/theming-guide/ for more details. By [@aliabid94](https://github.com/aliabid94) in [PR 3470](https://github.com/gradio-app/gradio/pull/3470) and [PR 3497](https://github.com/gradio-app/gradio/pull/3497)

### `elem_classes`

Add keyword argument `elem_classes` to Components to control class names of components, in the same manner as existing `elem_id`.
By [@aliabid94](https://github.com/aliabid94) in [PR 3466](https://github.com/gradio-app/gradio/pull/3466)

## Bug Fixes:

- Fixes the File.upload() event trigger which broke as part of the change in how we uploaded files by [@abidlabs](https://github.com/abidlabs) in [PR 3462](https://github.com/gradio-app/gradio/pull/3462)
- Fixed issue with `gr.Request` object failing to handle dictionaries when nested keys couldn't be converted to variable names [#3454](https://github.com/gradio-app/gradio/issues/3454) by [@radames](https://github.com/radames) in [PR 3459](https://github.com/gradio-app/gradio/pull/3459)
- Fixed bug where css and client api was not working properly when mounted in a subpath by [@freddyaboulton](https://github.com/freddyaboulton) in [PR 3482](https://github.com/gradio-app/gradio/pull/3482)

## Documentation Changes:

- Document gr.Error in the docs by [@aliabd](https://github.com/aliabd) in [PR 3465](https://github.com/gradio-app/gradio/pull/3465)

## Testing and Infrastructure Changes:

- Pinned `pyright==1.1.298` for stability by [@abidlabs](https://github.com/abidlabs) in [PR 3475](https://github.com/gradio-app/gradio/pull/3475)
- Removed `IOComponent.add_interactive_to_config()` by [@space-nuko](https://github.com/space-nuko) in [PR 3476](https://github.com/gradio-app/gradio/pull/3476)
- Removed `IOComponent.generate_sample()` by [@space-nuko](https://github.com/space-nuko) in [PR 3475](https://github.com/gradio-app/gradio/pull/3483)

## Breaking Changes:

No changes to highlight.

## Full Changelog:

- Revert primary button background color in dark mode by [@aliabid94](https://github.com/aliabid94) in [PR 3468](https://github.com/gradio-app/gradio/pull/3468)

## Contributors Shoutout:

No changes to highlight.

# Version 3.21.0

## New Features:

### Theme Sharing 🎨 🤝

You can now share your gradio themes with the world!

After creating a theme, you can upload it to the HuggingFace Hub to let others view it, use it, and build off of it!

### Uploading

There are two ways to upload a theme, via the theme class instance or the command line.

1. Via the class instance

```python
my_theme.push_to_hub(repo_name="my_theme",
                     version="0.2.0",
                     hf_token="...")
```

2. Via the command line

First save the theme to disk

```python
my_theme.dump(filename="my_theme.json")
```

Then use the `upload_theme` command:

```bash
upload_theme\
"my_theme.json"\
"my_theme"\
"0.2.0"\
"<hf-token>"
```

The `version` must be a valid [semantic version](https://www.geeksforgeeks.org/introduction-semantic-versioning/) string.

This creates a space on the huggingface hub to host the theme files and show potential users a preview of your theme.

An example theme space is here: https://huggingface.co/spaces/freddyaboulton/dracula_revamped

### Downloading

To use a theme from the hub, use the `from_hub` method on the `ThemeClass` and pass it to your app:

```python
my_theme = gr.Theme.from_hub("freddyaboulton/my_theme")

with gr.Blocks(theme=my_theme) as demo:
    ....
```

You can also pass the theme string directly to `Blocks` or `Interface` (`gr.Blocks(theme="freddyaboulton/my_theme")`)

You can pin your app to an upstream theme version by using semantic versioning expressions.

For example, the following would ensure the theme we load from the `my_theme` repo was between versions `0.1.0` and `0.2.0`:

```python
with gr.Blocks(theme="freddyaboulton/my_theme@>=0.1.0,<0.2.0") as demo:
    ....
```

by [@freddyaboulton](https://github.com/freddyaboulton) in [PR 3428](https://github.com/gradio-app/gradio/pull/3428)

### Code component 🦾

New code component allows you to enter, edit and display code with full syntax highlighting by [@pngwn](https://github.com/pngwn) in [PR 3421](https://github.com/gradio-app/gradio/pull/3421)

### The `Chatbot` component now supports audio, video, and images

The `Chatbot` component now supports audio, video, and images with a simple syntax: simply
pass in a tuple with the URL or filepath (the second optional element of the tuple is alt text), and the image/audio/video will be displayed:

```python
gr.Chatbot([
    (("driving.mp4",), "cool video"),
    (("cantina.wav",), "cool audio"),
    (("lion.jpg", "A lion"), "cool pic"),
]).style(height=800)
```

<img width="1054" alt="image" src="https://user-images.githubusercontent.com/1778297/224116682-5908db47-f0fa-405c-82ab-9c7453e8c4f1.png">

Note: images were previously supported via Markdown syntax and that is still supported for backwards compatibility. By [@dawoodkhan82](https://github.com/dawoodkhan82) in [PR 3413](https://github.com/gradio-app/gradio/pull/3413)

- Allow consecutive function triggers with `.then` and `.success` by [@aliabid94](https://github.com/aliabid94) in [PR 3430](https://github.com/gradio-app/gradio/pull/3430)

- New code component allows you to enter, edit and display code with full syntax highlighting by [@pngwn](https://github.com/pngwn) in [PR 3421](https://github.com/gradio-app/gradio/pull/3421)

![](https://user-images.githubusercontent.com/12937446/224116643-5cfb94b3-93ce-43ee-bb7b-c25c3b66e0a1.png)

- Added the `.select()` event listener, which also includes event data that can be passed as an argument to a function with type hint `gr.SelectData`. The following components support the `.select()` event listener: Chatbot, CheckboxGroup, Dataframe, Dropdown, File, Gallery, HighlightedText, Label, Radio, TabItem, Tab, Textbox. Example usage:

```python
import gradio as gr

with gr.Blocks() as demo:
    gallery = gr.Gallery(["images/1.jpg", "images/2.jpg", "images/3.jpg"])
    selected_index = gr.Textbox()

    def on_select(evt: gr.SelectData):
        return evt.index

    gallery.select(on_select, None, selected_index)
```

By [@aliabid94](https://github.com/aliabid94) in [PR 3399](https://github.com/gradio-app/gradio/pull/3399)

- The `Textbox` component now includes a copy button by [@abidlabs](https://github.com/abidlabs) in [PR 3452](https://github.com/gradio-app/gradio/pull/3452)

## Bug Fixes:

- Use `huggingface_hub` to send telemetry on `interface` and `blocks`; eventually to replace segment by [@dawoodkhan82](https://github.com/dawoodkhan82) in [PR 3342](https://github.com/gradio-app/gradio/pull/3342)
- Ensure load events created by components (randomize for slider, callable values) are never queued unless every is passed by [@freddyaboulton](https://github.com/freddyaboulton) in [PR 3391](https://github.com/gradio-app/gradio/pull/3391)
- Prevent in-place updates of `generic_update` by shallow copying by [@gitgithan](https://github.com/gitgithan) in [PR 3405](https://github.com/gradio-app/gradio/pull/3405) to fix [#3282](https://github.com/gradio-app/gradio/issues/3282)
- Fix bug caused by not importing `BlockContext` in `utils.py` by [@freddyaboulton](https://github.com/freddyaboulton) in [PR 3424](https://github.com/gradio-app/gradio/pull/3424)
- Ensure dropdown does not highlight partial matches by [@pngwn](https://github.com/pngwn) in [PR 3421](https://github.com/gradio-app/gradio/pull/3421)
- Fix mic button display by [@aliabid94](https://github.com/aliabid94) in [PR 3456](https://github.com/gradio-app/gradio/pull/3456)

## Documentation Changes:

- Added a section on security and access when sharing Gradio apps by [@abidlabs](https://github.com/abidlabs) in [PR 3408](https://github.com/gradio-app/gradio/pull/3408)
- Add Chinese README by [@uanu2002](https://github.com/uanu2002) in [PR 3394](https://github.com/gradio-app/gradio/pull/3394)
- Adds documentation for web components by [@abidlabs](https://github.com/abidlabs) in [PR 3407](https://github.com/gradio-app/gradio/pull/3407)
- Fixed link in Chinese readme by [@eltociear](https://github.com/eltociear) in [PR 3417](https://github.com/gradio-app/gradio/pull/3417)
- Document Blocks methods by [@aliabd](https://github.com/aliabd) in [PR 3427](https://github.com/gradio-app/gradio/pull/3427)
- Fixed bug where event handlers were not showing up in documentation by [@freddyaboulton](https://github.com/freddyaboulton) in [PR 3434](https://github.com/gradio-app/gradio/pull/3434)

## Testing and Infrastructure Changes:

- Fixes tests that were failing locally but passing on CI by [@abidlabs](https://github.com/abidlabs) in [PR 3411](https://github.com/gradio-app/gradio/pull/3411)
- Remove codecov from the repo by [@aliabd](https://github.com/aliabd) in [PR 3415](https://github.com/gradio-app/gradio/pull/3415)

## Breaking Changes:

No changes to highlight.

## Full Changelog:

- Prevent in-place updates of `generic_update` by shallow copying by [@gitgithan](https://github.com/gitgithan) in [PR 3405](https://github.com/gradio-app/gradio/pull/3405) to fix [#3282](https://github.com/gradio-app/gradio/issues/3282)
- Persist file names of files uploaded through any Gradio component by [@abidlabs](https://github.com/abidlabs) in [PR 3412](https://github.com/gradio-app/gradio/pull/3412)
- Fix markdown embedded component in docs by [@aliabd](https://github.com/aliabd) in [PR 3410](https://github.com/gradio-app/gradio/pull/3410)
- Clean up event listeners code by [@aliabid94](https://github.com/aliabid94) in [PR 3420](https://github.com/gradio-app/gradio/pull/3420)
- Fix css issue with spaces logo by [@aliabd](https://github.com/aliabd) in [PR 3422](https://github.com/gradio-app/gradio/pull/3422)
- Makes a few fixes to the `JSON` component (show_label parameter, icons) in [@abidlabs](https://github.com/abidlabs) in [PR 3451](https://github.com/gradio-app/gradio/pull/3451)

## Contributors Shoutout:

No changes to highlight.

# Version 3.20.1

## New Features:

- Add `height` kwarg to style in `gr.Chatbot()` component by [@dawoodkhan82](https://github.com/dawoodkhan82) in [PR 3369](https://github.com/gradio-app/gradio/pull/3369)

```python
chatbot = gr.Chatbot().style(height=500)
```

## Bug Fixes:

- Ensure uploaded images are always shown in the sketch tool by [@pngwn](https://github.com/pngwn) in [PR 3386](https://github.com/gradio-app/gradio/pull/3386)
- Fixes bug where when if fn is a non-static class member, then self should be ignored as the first param of the fn by [@or25](https://github.com/or25) in [PR #3227](https://github.com/gradio-app/gradio/pull/3227)

## Documentation Changes:

No changes to highlight.

## Testing and Infrastructure Changes:

No changes to highlight.

## Breaking Changes:

No changes to highlight.

## Full Changelog:

No changes to highlight.

## Contributors Shoutout:

No changes to highlight.

# Version 3.20.0

## New Features:

### Release event for Slider

Now you can trigger your python function to run when the slider is released as opposed to every slider change value!

Simply use the `release` method on the slider

```python
slider.release(function, inputs=[...], outputs=[...], api_name="predict")
```

By [@freddyaboulton](https://github.com/freddyaboulton) in [PR 3353](https://github.com/gradio-app/gradio/pull/3353)

### Dropdown Component Updates

The standard dropdown component now supports searching for choices. Also when `multiselect` is `True`, you can specify `max_choices` to set the maximum number of choices you want the user to be able to select from the dropdown component.

```python
gr.Dropdown(label="Choose your favorite colors", choices=["red", "blue", "green", "yellow", "orange"], multiselect=True, max_choices=2)
```

by [@dawoodkhan82](https://github.com/dawoodkhan82) in [PR 3211](https://github.com/gradio-app/gradio/pull/3211)

### Download button for images 🖼️

Output images will now automatically have a download button displayed to make it easier to save and share
the results of Machine Learning art models.

![download_sketch](https://user-images.githubusercontent.com/41651716/221025113-e693bf41-eabd-42b3-a4f2-26f2708d98fe.gif)

By [@freddyaboulton](https://github.com/freddyaboulton) in [PR 3297](https://github.com/gradio-app/gradio/pull/3297)

- Updated image upload component to accept all image formats, including lossless formats like .webp by [@fienestar](https://github.com/fienestar) in [PR 3225](https://github.com/gradio-app/gradio/pull/3225)
- Adds a disabled mode to the `gr.Button` component by setting `interactive=False` by [@abidlabs](https://github.com/abidlabs) in [PR 3266](https://github.com/gradio-app/gradio/pull/3266) and [PR 3288](https://github.com/gradio-app/gradio/pull/3288)
- Adds visual feedback to the when the Flag button is clicked, by [@abidlabs](https://github.com/abidlabs) in [PR 3289](https://github.com/gradio-app/gradio/pull/3289)
- Adds ability to set `flagging_options` display text and saved flag separately by [@abidlabs](https://github.com/abidlabs) in [PR 3289](https://github.com/gradio-app/gradio/pull/3289)
- Allow the setting of `brush_radius` for the `Image` component both as a default and via `Image.update()` by [@pngwn](https://github.com/pngwn) in [PR 3277](https://github.com/gradio-app/gradio/pull/3277)
- Added `info=` argument to form components to enable extra context provided to users, by [@aliabid94](https://github.com/aliabid94) in [PR 3291](https://github.com/gradio-app/gradio/pull/3291)
- Allow developers to access the username of a logged-in user from the `gr.Request()` object using the `.username` attribute by [@abidlabs](https://github.com/abidlabs) in [PR 3296](https://github.com/gradio-app/gradio/pull/3296)
- Add `preview` option to `Gallery.style` that launches the gallery in preview mode when first loaded by [@freddyaboulton](https://github.com/freddyaboulton) in [PR 3345](https://github.com/gradio-app/gradio/pull/3345)

## Bug Fixes:

- Ensure `mirror_webcam` is always respected by [@pngwn](https://github.com/pngwn) in [PR 3245](https://github.com/gradio-app/gradio/pull/3245)
- Fix issue where updated markdown links were not being opened in a new tab by [@gante](https://github.com/gante) in [PR 3236](https://github.com/gradio-app/gradio/pull/3236)
- API Docs Fixes by [@aliabd](https://github.com/aliabd) in [PR 3287](https://github.com/gradio-app/gradio/pull/3287)
- Added a timeout to queue messages as some demos were experiencing infinitely growing queues from active jobs waiting forever for clients to respond by [@freddyaboulton](https://github.com/freddyaboulton) in [PR 3196](https://github.com/gradio-app/gradio/pull/3196)
- Fixes the height of rendered LaTeX images so that they match the height of surrounding text by [@abidlabs](https://github.com/abidlabs) in [PR 3258](https://github.com/gradio-app/gradio/pull/3258) and in [PR 3276](https://github.com/gradio-app/gradio/pull/3276)
- Fix bug where matplotlib images where always too small on the front end by [@freddyaboulton](https://github.com/freddyaboulton) in [PR 3274](https://github.com/gradio-app/gradio/pull/3274)
- Remove embed's `initial_height` when loading is complete so the embed finds its natural height once it is loaded [@pngwn](https://github.com/pngwn) in [PR 3292](https://github.com/gradio-app/gradio/pull/3292)
- Prevent Sketch from crashing when a default image is provided by [@pngwn](https://github.com/pngwn) in [PR 3277](https://github.com/gradio-app/gradio/pull/3277)
- Respect the `shape` argument on the front end when creating Image Sketches by [@pngwn](https://github.com/pngwn) in [PR 3277](https://github.com/gradio-app/gradio/pull/3277)
- Fix infinite loop caused by setting `Dropdown's` value to be `[]` and adding a change event on the dropdown by [@freddyaboulton](https://github.com/freddyaboulton) in [PR 3295](https://github.com/gradio-app/gradio/pull/3295)
- Fix change event listed twice in image docs by [@aliabd](https://github.com/aliabd) in [PR 3318](https://github.com/gradio-app/gradio/pull/3318)
- Fix bug that cause UI to be vertically centered at all times by [@pngwn](https://github.com/pngwn) in [PR 3336](https://github.com/gradio-app/gradio/pull/3336)
- Fix bug where `height` set in `Gallery.style` was not respected by the front-end by [@freddyaboulton](https://github.com/freddyaboulton) in [PR 3343](https://github.com/gradio-app/gradio/pull/3343)
- Ensure markdown lists are rendered correctly by [@pngwn](https://github.com/pngwn) in [PR 3341](https://github.com/gradio-app/gradio/pull/3341)
- Ensure that the initial empty value for `gr.Dropdown(Multiselect=True)` is an empty list and the initial value for `gr.Dropdown(Multiselect=False)` is an empty string by [@pngwn](https://github.com/pngwn) in [PR 3338](https://github.com/gradio-app/gradio/pull/3338)
- Ensure uploaded images respect the shape property when the canvas is also enabled by [@pngwn](https://github.com/pngwn) in [PR 3351](https://github.com/gradio-app/gradio/pull/3351)
- Ensure that Google Analytics works correctly when gradio apps are created with `analytics_enabled=True` by [@abidlabs](https://github.com/abidlabs) in [PR 3349](https://github.com/gradio-app/gradio/pull/3349)
- Fix bug where files were being re-uploaded after updates by [@freddyaboulton](https://github.com/freddyaboulton) in [PR 3375](https://github.com/gradio-app/gradio/pull/3375)
- Fix error when using backen_fn and custom js at the same time by [@jialeicui](https://github.com/jialeicui) in [PR 3358](https://github.com/gradio-app/gradio/pull/3358)
- Support new embeds for huggingface spaces subdomains by [@pngwn](https://github.com/pngwn) in [PR 3367](https://github.com/gradio-app/gradio/pull/3367)

## Documentation Changes:

- Added the `types` field to the dependency field in the config by [@freddyaboulton](https://github.com/freddyaboulton) in [PR 3315](https://github.com/gradio-app/gradio/pull/3315)
- Gradio Status Page by [@aliabd](https://github.com/aliabd) in [PR 3331](https://github.com/gradio-app/gradio/pull/3331)
- Adds a Guide on setting up a dashboard from Supabase data using the `gr.BarPlot`
  component by [@abidlabs](https://github.com/abidlabs) in [PR 3275](https://github.com/gradio-app/gradio/pull/3275)

## Testing and Infrastructure Changes:

- Adds a script to benchmark the performance of the queue and adds some instructions on how to use it. By [@freddyaboulton](https://github.com/freddyaboulton) and [@abidlabs](https://github.com/abidlabs) in [PR 3272](https://github.com/gradio-app/gradio/pull/3272)
- Flaky python tests no longer cancel non-flaky tests by [@freddyaboulton](https://github.com/freddyaboulton) in [PR 3344](https://github.com/gradio-app/gradio/pull/3344)

## Breaking Changes:

- Chatbot bubble colors can no longer be set by `chatbot.style(color_map=)` by [@aliabid94] in [PR 3370](https://github.com/gradio-app/gradio/pull/3370)

## Full Changelog:

- Fixed comment typo in components.py by [@eltociear](https://github.com/eltociear) in [PR 3235](https://github.com/gradio-app/gradio/pull/3235)
- Cleaned up chatbot ui look and feel by [@aliabid94] in [PR 3370](https://github.com/gradio-app/gradio/pull/3370)

## Contributors Shoutout:

No changes to highlight.

# Version 3.19.1

## New Features:

No changes to highlight.

## Bug Fixes:

- UI fixes including footer and API docs by [@aliabid94](https://github.com/aliabid94) in [PR 3242](https://github.com/gradio-app/gradio/pull/3242)
- Updated image upload component to accept all image formats, including lossless formats like .webp by [@fienestar](https://github.com/fienestar) in [PR 3225](https://github.com/gradio-app/gradio/pull/3225)

## Documentation Changes:

No changes to highlight.

## Testing and Infrastructure Changes:

No changes to highlight.

## Breaking Changes:

No changes to highlight.

## Full Changelog:

- Added backend support for themes by [@aliabid94](https://github.com/aliabid94) in [PR 2931](https://github.com/gradio-app/gradio/pull/2931)
- Added support for button sizes "lg" (default) and "sm".

## Contributors Shoutout:

No changes to highlight.

# Version 3.19.0

## New Features:

### Improved embedding experience

When embedding a spaces-hosted gradio app as a web component, you now get an improved UI linking back to the original space, better error handling and more intelligent load performance. No changes are required to your code to benefit from this enhanced experience; simply upgrade your gradio SDK to the latest version.

![](https://user-images.githubusercontent.com/12937446/219653294-86937632-72c1-4e93-a77c-af705d49382a.png)

This behaviour is configurable. You can disable the info panel at the bottom by passing `info="false"`. You can disable the container entirely by passing `container="false"`.

Error statuses are reported in the UI with an easy way for end-users to report problems to the original space author via the community tab of that Hugginface space:

![](https://user-images.githubusercontent.com/12937446/219655499-88019443-d694-44e7-9e6d-242e19d10a5c.png)

By default, gradio apps are lazy loaded, vastly improving performance when there are several demos on the page. Metadata is loaded ahead of time, but the space will only be loaded and rendered when it is in view.

This behaviour is configurable. You can pass `eager="true"` to load and render the space regardless of whether or not it is currently on the screen.

by [@pngwn](https://github.com/pngwn) in [PR 3205](https://github.com/gradio-app/gradio/pull/3205)

### New `gr.BarPlot` component! 📊

Create interactive bar plots from a high-level interface with `gr.BarPlot`.
No need to remember matplotlib syntax anymore!

Example usage:

```python
import gradio as gr
import pandas as pd

simple = pd.DataFrame({
    'a': ['A', 'B', 'C', 'D', 'E', 'F', 'G', 'H', 'I'],
    'b': [28, 55, 43, 91, 81, 53, 19, 87, 52]
})

with gr.Blocks() as demo:
    gr.BarPlot(
        simple,
        x="a",
        y="b",
        title="Simple Bar Plot with made up data",
        tooltip=['a', 'b'],
    )

demo.launch()
```

By [@freddyaboulton](https://github.com/freddyaboulton) in [PR 3157](https://github.com/gradio-app/gradio/pull/3157)

### Bokeh plots are back! 🌠

Fixed a bug that prevented bokeh plots from being displayed on the front end and extended support for both 2.x and 3.x versions of bokeh!

![image](https://user-images.githubusercontent.com/41651716/219468324-0d82e07f-8fb4-4ff9-b40c-8250b29e45f7.png)

By [@freddyaboulton](https://github.com/freddyaboulton) in [PR 3212](https://github.com/gradio-app/gradio/pull/3212)

## Bug Fixes:

- Adds ability to add a single message from the bot or user side. Ex: specify `None` as the second value in the tuple, to add a single message in the chatbot from the "bot" side.

```python
gr.Chatbot([("Hi, I'm DialoGPT. Try asking me a question.", None)])
```

By [@dawoodkhan82](https://github.com/dawoodkhan82) in [PR 3165](https://github.com/gradio-app/gradio/pull/3165)

- Fixes `gr.utils.delete_none` to only remove props whose values are `None` from the config by [@abidlabs](https://github.com/abidlabs) in [PR 3188](https://github.com/gradio-app/gradio/pull/3188)
- Fix bug where embedded demos were not loading files properly by [@freddyaboulton](https://github.com/freddyaboulton) in [PR 3177](https://github.com/gradio-app/gradio/pull/3177)
- The `change` event is now triggered when users click the 'Clear All' button of the multiselect DropDown component by [@freddyaboulton](https://github.com/freddyaboulton) in [PR 3195](https://github.com/gradio-app/gradio/pull/3195)
- Stops File component from freezing when a large file is uploaded by [@aliabid94](https://github.com/aliabid94) in [PR 3191](https://github.com/gradio-app/gradio/pull/3191)
- Support Chinese pinyin in Dataframe by [@aliabid94](https://github.com/aliabid94) in [PR 3206](https://github.com/gradio-app/gradio/pull/3206)
- The `clear` event is now triggered when images are cleared by [@freddyaboulton](https://github.com/freddyaboulton) in [PR 3218](https://github.com/gradio-app/gradio/pull/3218)
- Fix bug where auth cookies where not sent when connecting to an app via http by [@freddyaboulton](https://github.com/freddyaboulton) in [PR 3223](https://github.com/gradio-app/gradio/pull/3223)
- Ensure latext CSS is always applied in light and dark mode by [@pngwn](https://github.com/pngwn) in [PR 3233](https://github.com/gradio-app/gradio/pull/3233)

## Documentation Changes:

- Sort components in docs by alphabetic order by [@aliabd](https://github.com/aliabd) in [PR 3152](https://github.com/gradio-app/gradio/pull/3152)
- Changes to W&B guide by [@scottire](https://github.com/scottire) in [PR 3153](https://github.com/gradio-app/gradio/pull/3153)
- Keep pnginfo metadata for gallery by [@wfng92](https://github.com/wfng92) in [PR 3150](https://github.com/gradio-app/gradio/pull/3150)
- Add a section on how to run a Gradio app locally [@osanseviero](https://github.com/osanseviero) in [PR 3170](https://github.com/gradio-app/gradio/pull/3170)
- Fixed typos in gradio events function documentation by [@vidalmaxime](https://github.com/vidalmaxime) in [PR 3168](https://github.com/gradio-app/gradio/pull/3168)
- Added an example using Gradio's batch mode with the diffusers library by [@abidlabs](https://github.com/abidlabs) in [PR 3224](https://github.com/gradio-app/gradio/pull/3224)

## Testing and Infrastructure Changes:

No changes to highlight.

## Breaking Changes:

No changes to highlight.

## Full Changelog:

- Fix demos page css and add close demos button by [@aliabd](https://github.com/aliabd) in [PR 3151](https://github.com/gradio-app/gradio/pull/3151)
- Caches temp files from base64 input data by giving them a deterministic path based on the contents of data by [@abidlabs](https://github.com/abidlabs) in [PR 3197](https://github.com/gradio-app/gradio/pull/3197)
- Better warnings (when there is a mismatch between the number of output components and values returned by a function, or when the `File` component or `UploadButton` component includes a `file_types` parameter along with `file_count=="dir"`) by [@abidlabs](https://github.com/abidlabs) in [PR 3194](https://github.com/gradio-app/gradio/pull/3194)
- Raises a `gr.Error` instead of a regular Python error when you use `gr.Interface.load()` to load a model and there's an error querying the HF API by [@abidlabs](https://github.com/abidlabs) in [PR 3194](https://github.com/gradio-app/gradio/pull/3194)
- Fixed gradio share links so that they are persistent and do not reset if network
  connection is disrupted by by [XciD](https://github.com/XciD), [Wauplin](https://github.com/Wauplin), and [@abidlabs](https://github.com/abidlabs) in [PR 3149](https://github.com/gradio-app/gradio/pull/3149) and a follow-up to allow it to work for users upgrading from a previous Gradio version in [PR 3221](https://github.com/gradio-app/gradio/pull/3221)

## Contributors Shoutout:

No changes to highlight.

# Version 3.18.0

## New Features:

### Revamped Stop Button for Interfaces 🛑

If your Interface function is a generator, there used to be a separate `Stop` button displayed next
to the `Submit` button.

We've revamed the `Submit` button so that it turns into a `Stop` button during the generation process.
Clicking on the `Stop` button will cancel the generation and turn it back to a `Submit` button.
The `Stop` button will automatically turn back to a `Submit` button at the end of the generation if you don't use it!

By [@freddyaboulton](https://github.com/freddyaboulton) in [PR 3124](https://github.com/gradio-app/gradio/pull/3124)

### Queue now works with reload mode!

You can now call `queue` on your `demo` outside of the `if __name__ == "__main__"` block and
run the script in reload mode with the `gradio` command.

Any changes to the `app.py` file will be reflected in the webpage automatically and the queue will work
properly!

By [@freddyaboulton](https://github.com/freddyaboulton) in [PR 3089](https://github.com/gradio-app/gradio/pull/3089)

### Allow serving files from additional directories

```python
demo = gr.Interface(...)
demo.launch(
  file_directories=["/var/lib/demo/path/to/resources"]
)
```

By [@maxaudron](https://github.com/maxaudron) in [PR 3075](https://github.com/gradio-app/gradio/pull/3075)

## Bug Fixes:

- Fixes URL resolution on Windows by [@abidlabs](https://github.com/abidlabs) in [PR 3108](https://github.com/gradio-app/gradio/pull/3108)
- Example caching now works with components without a label attribute (e.g. `Column`) by [@abidlabs](https://github.com/abidlabs) in [PR 3123](https://github.com/gradio-app/gradio/pull/3123)
- Ensure the Video component correctly resets the UI state when a new video source is loaded and reduce choppiness of UI by [@pngwn](https://github.com/abidlabs) in [PR 3117](https://github.com/gradio-app/gradio/pull/3117)
- Fixes loading private Spaces by [@abidlabs](https://github.com/abidlabs) in [PR 3068](https://github.com/gradio-app/gradio/pull/3068)
- Added a warning when attempting to launch an `Interface` via the `%%blocks` jupyter notebook magic command by [@freddyaboulton](https://github.com/freddyaboulton) in [PR 3126](https://github.com/gradio-app/gradio/pull/3126)
- Fixes bug where interactive output image cannot be set when in edit mode by [@dawoodkhan82](https://github.com/@dawoodkhan82) in [PR 3135](https://github.com/gradio-app/gradio/pull/3135)
- A share link will automatically be created when running on Sagemaker notebooks so that the front-end is properly displayed by [@abidlabs](https://github.com/abidlabs) in [PR 3137](https://github.com/gradio-app/gradio/pull/3137)
- Fixes a few dropdown component issues; hide checkmark next to options as expected, and keyboard hover is visible by [@dawoodkhan82](https://github.com/dawoodkhan82) in [PR 3145]https://github.com/gradio-app/gradio/pull/3145)
- Fixed bug where example pagination buttons were not visible in dark mode or displayed under the examples table. By [@freddyaboulton](https://github.com/freddyaboulton) in [PR 3144](https://github.com/gradio-app/gradio/pull/3144)
- Fixed bug where the font color of axis labels and titles for native plots did not respond to dark mode preferences. By [@freddyaboulton](https://github.com/freddyaboulton) in [PR 3146](https://github.com/gradio-app/gradio/pull/3146)

## Documentation Changes:

- Added a guide on the 4 kinds of Gradio Interfaces by [@yvrjsharma](https://github.com/yvrjsharma) and [@abidlabs](https://github.com/abidlabs) in [PR 3003](https://github.com/gradio-app/gradio/pull/3003)
- Explained that the parameters in `launch` will not be respected when using reload mode, e.g. `gradio` command by [@freddyaboulton](https://github.com/freddyaboulton) in [PR 3089](https://github.com/gradio-app/gradio/pull/3089)
- Added a demo to show how to set up variable numbers of outputs in Gradio by [@abidlabs](https://github.com/abidlabs) in [PR 3127](https://github.com/gradio-app/gradio/pull/3127)
- Updated docs to reflect that the `equal_height` parameter should be passed to the `.style()` method of `gr.Row()` by [@freddyaboulton](https://github.com/freddyaboulton) in [PR 3125](https://github.com/gradio-app/gradio/pull/3125)

## Testing and Infrastructure Changes:

No changes to highlight.

## Breaking Changes:

No changes to highlight.

## Full Changelog:

- Changed URL of final image for `fake_diffusion` demos by [@freddyaboulton](https://github.com/freddyaboulton) in [PR 3120](https://github.com/gradio-app/gradio/pull/3120)

## Contributors Shoutout:

No changes to highlight.

# Version 3.17.1

## New Features:

### iOS image rotation fixed 🔄

Previously photos uploaded via iOS would be rotated after processing. This has been fixed by [@freddyaboulton](https://github.com/freddyaboulton) in [PR 3089](https://github.com/gradio-app/gradio/pull/3091)

#### Before

![image](https://user-images.githubusercontent.com/41651716/215846507-a36e9d05-1ac2-4867-8ab3-ce045a9415d9.png)

#### After

![image](https://user-images.githubusercontent.com/41651716/215846554-e41773ed-70f0-491a-9952-6a18babf91ef.png)

### Run on Kaggle kernels 🧪

A share link will automatically be created when running on Kaggle kernels (notebooks) so that the front-end is properly displayed.

![image](https://user-images.githubusercontent.com/41651716/216104254-2cf55599-449c-436c-b57e-40f6a83f9eee.png)

By [@freddyaboulton](https://github.com/freddyaboulton) in [PR 3101](https://github.com/gradio-app/gradio/pull/3101)

## Bug Fixes:

- Fix bug where examples were not rendered correctly for demos created with Blocks api that had multiple input compinents by [@freddyaboulton](https://github.com/freddyaboulton) in [PR 3090](https://github.com/gradio-app/gradio/pull/3090)
- Fix change event listener for JSON, HighlightedText, Chatbot by [@aliabid94](https://github.com/aliabid94) in [PR 3095](https://github.com/gradio-app/gradio/pull/3095)
- Fixes bug where video and file change event not working [@tomchang25](https://github.com/tomchang25) in [PR 3098](https://github.com/gradio-app/gradio/pull/3098)
- Fixes bug where static_video play and pause event not working [@tomchang25](https://github.com/tomchang25) in [PR 3098](https://github.com/gradio-app/gradio/pull/3098)
- Fixed `Gallery.style(grid=...)` by by [@aliabd](https://github.com/aliabd) in [PR 3107](https://github.com/gradio-app/gradio/pull/3107)

## Documentation Changes:

- Update chatbot guide to include blocks demo and markdown support section by [@dawoodkhan82](https://github.com/dawoodkhan82) in [PR 3023](https://github.com/gradio-app/gradio/pull/3023)

* Fix a broken link in the Quick Start guide, by [@cakiki](https://github.com/cakiki) in [PR 3109](https://github.com/gradio-app/gradio/pull/3109)
* Better docs navigation on mobile by [@aliabd](https://github.com/aliabd) in [PR 3112](https://github.com/gradio-app/gradio/pull/3112)
* Add a guide on using Gradio with [Comet](https://comet.com/), by [@DN6](https://github.com/DN6/) in [PR 3058](https://github.com/gradio-app/gradio/pull/3058)

## Testing and Infrastructure Changes:

No changes to highlight.

## Breaking Changes:

No changes to highlight.

## Full Changelog:

- Set minimum `markdown-it-py` version to `2.0.0` so that the dollar math plugin is compatible by [@freddyaboulton](https://github.com/freddyaboulton) in [PR 3102](https://github.com/gradio-app/gradio/pull/3102)

## Contributors Shoutout:

No changes to highlight.

# Version 3.17.0

## New Features:

### Extended support for Interface.load! 🏗️

You can now load `image-to-text` and `conversational` pipelines from the hub!

### Image-to-text Demo

```python
io = gr.Interface.load("models/nlpconnect/vit-gpt2-image-captioning",
                       api_key="<optional-api-key>")
io.launch()
```

<img width="1087" alt="image" src="https://user-images.githubusercontent.com/41651716/213260197-dc5d80b4-6e50-4b3a-a764-94980930ac38.png">

### conversational Demo

```python
chatbot = gr.Interface.load("models/microsoft/DialoGPT-medium",
                           api_key="<optional-api-key>")
chatbot.launch()
```

![chatbot_load](https://user-images.githubusercontent.com/41651716/213260220-3eaa25b7-a38b-48c6-adeb-2718bdf297a2.gif)

By [@freddyaboulton](https://github.com/freddyaboulton) in [PR 3011](https://github.com/gradio-app/gradio/pull/3011)

### Download Button added to Model3D Output Component 📥

No need for an additional file output component to enable model3d file downloads anymore. We now added a download button to the model3d component itself.

<img width="739" alt="Screenshot 2023-01-18 at 3 52 45 PM" src="https://user-images.githubusercontent.com/12725292/213294198-5f4fda35-bde7-450c-864f-d5683e7fa29a.png">

By [@dawoodkhan82](https://github.com/dawoodkhan82) in [PR 3014](https://github.com/gradio-app/gradio/pull/3014)

### Fixing Auth on Spaces 🔑

Authentication on spaces works now! Third party cookies must be enabled on your browser to be able
to log in. Some browsers disable third party cookies by default (Safari, Chrome Incognito).

![auth_spaces](https://user-images.githubusercontent.com/41651716/215528417-09538933-0576-4d1d-b3b9-1e877ab01905.gif)

## Bug Fixes:

- Fixes bug where interpretation event was not configured correctly by [@freddyaboulton](https://github.com/freddyaboulton) in [PR 2993](https://github.com/gradio-app/gradio/pull/2993)
- Fix relative import bug in reload mode by [@freddyaboulton](https://github.com/freddyaboulton) in [PR 2992](https://github.com/gradio-app/gradio/pull/2992)
- Fixes bug where png files were not being recognized when uploading images by [@abidlabs](https://github.com/abidlabs) in [PR 3002](https://github.com/gradio-app/gradio/pull/3002)
- Fixes bug where external Spaces could not be loaded and used as functions if they returned files by [@abidlabs](https://github.com/abidlabs) in [PR 3004](https://github.com/gradio-app/gradio/pull/3004)
- Fix bug where file serialization output was not JSON serializable by [@freddyaboulton](https://github.com/freddyaboulton) in [PR 2999](https://github.com/gradio-app/gradio/pull/2999)
- Fixes bug where png files were not being recognized when uploading images by [@abidlabs](https://github.com/abidlabs) in [PR 3002](https://github.com/gradio-app/gradio/pull/3002)
- Fixes bug where temporary uploaded files were not being added to temp sets by [@abidlabs](https://github.com/abidlabs) in [PR 3005](https://github.com/gradio-app/gradio/pull/3005)
- Fixes issue where markdown support in chatbot breaks older demos [@dawoodkhan82](https://github.com/dawoodkhan82) in [PR 3006](https://github.com/gradio-app/gradio/pull/3006)
- Fixes the `/file/` route that was broken in a recent change in [PR 3010](https://github.com/gradio-app/gradio/pull/3010)
- Fix bug where the Image component could not serialize image urls by [@freddyaboulton](https://github.com/freddyaboulton) in [PR 2957](https://github.com/gradio-app/gradio/pull/2957)
- Fix forwarding for guides after SEO renaming by [@aliabd](https://github.com/aliabd) in [PR 3017](https://github.com/gradio-app/gradio/pull/3017)
- Switch all pages on the website to use latest stable gradio by [@aliabd](https://github.com/aliabd) in [PR 3016](https://github.com/gradio-app/gradio/pull/3016)
- Fix bug related to deprecated parameters in `huggingface_hub` for the HuggingFaceDatasetSaver in [PR 3025](https://github.com/gradio-app/gradio/pull/3025)
- Added better support for symlinks in the way absolute paths are resolved by [@abidlabs](https://github.com/abidlabs) in [PR 3037](https://github.com/gradio-app/gradio/pull/3037)
- Fix several minor frontend bugs (loading animation, examples as gallery) frontend [@aliabid94](https://github.com/3026) in [PR 2961](https://github.com/gradio-app/gradio/pull/3026).
- Fixes bug that the chatbot sample code does not work with certain input value by [@petrov826](https://github.com/petrov826) in [PR 3039](https://github.com/gradio-app/gradio/pull/3039).
- Fix shadows for form element and ensure focus styles more visible in dark mode [@pngwn](https://github.com/pngwn) in [PR 3042](https://github.com/gradio-app/gradio/pull/3042).
- Fixed bug where the Checkbox and Dropdown change events were not triggered in response to other component changes by [@freddyaboulton](https://github.com/freddyaboulton) in [PR 3045](https://github.com/gradio-app/gradio/pull/3045)
- Fix bug where the queue was not properly restarted after launching a `closed` app by [@freddyaboulton](https://github.com/freddyaboulton) in [PR 3022](https://github.com/gradio-app/gradio/pull/3022)
- Adding missing embedded components on docs by [@aliabd](https://github.com/aliabd) in [PR 3027](https://github.com/gradio-app/gradio/pull/3027)
- Fixes bug where app would crash if the `file_types` parameter of `gr.File` or `gr.UploadButton` was not a list by [@freddyaboulton](https://github.com/freddyaboulton) in [PR 3048](https://github.com/gradio-app/gradio/pull/3048)
- Ensure CSS mounts correctly regardless of how many Gradio instances are on the page [@pngwn](https://github.com/pngwn) in [PR 3059](https://github.com/gradio-app/gradio/pull/3059).
- Fix bug where input component was not hidden in the frontend for `UploadButton` by [@freddyaboulton](https://github.com/freddyaboulton) in [PR 3053](https://github.com/gradio-app/gradio/pull/3053)
- Fixes issue where after clicking submit or undo, the sketch output wouldn't clear. [@dawoodkhan82](https://github.com/dawoodkhan82) in [PR 3047](https://github.com/gradio-app/gradio/pull/3047)
- Ensure spaces embedded via the web component always use the correct URLs for server requests and change ports for testing to avoid strange collisions when users are working with embedded apps locally by [@pngwn](https://github.com/pngwn) in [PR 3065](https://github.com/gradio-app/gradio/pull/3065)
- Preserve selected image of Gallery through updated by [@freddyaboulton](https://github.com/freddyaboulton) in [PR 3061](https://github.com/gradio-app/gradio/pull/3061)
- Fix bug where auth was not respected on HF spaces by [@freddyaboulton](https://github.com/freddyaboulton) and [@aliabid94](https://github.com/aliabid94) in [PR 3049](https://github.com/gradio-app/gradio/pull/3049)
- Fixes bug where tabs selected attribute not working if manually change tab by [@tomchang25](https://github.com/tomchang25) in [3055](https://github.com/gradio-app/gradio/pull/3055)
- Change chatbot to show dots on progress, and fix bug where chatbot would not stick to bottom in the case of images by [@aliabid94](https://github.com/aliabid94) in [PR 3067](https://github.com/gradio-app/gradio/pull/3079)

## Documentation Changes:

- SEO improvements to guides by[@aliabd](https://github.com/aliabd) in [PR 2915](https://github.com/gradio-app/gradio/pull/2915)
- Use `gr.LinePlot` for the `blocks_kinematics` demo by [@freddyaboulton](https://github.com/freddyaboulton) in [PR 2998](https://github.com/gradio-app/gradio/pull/2998)
- Updated the `interface_series_load` to include some inline markdown code by [@abidlabs](https://github.com/abidlabs) in [PR 3051](https://github.com/gradio-app/gradio/pull/3051)

## Testing and Infrastructure Changes:

- Adds a GitHub action to test if any large files (> 5MB) are present by [@abidlabs](https://github.com/abidlabs) in [PR 3013](https://github.com/gradio-app/gradio/pull/3013)

## Breaking Changes:

No changes to highlight.

## Full Changelog:

- Rewrote frontend using CSS variables for themes by [@pngwn](https://github.com/pngwn) in [PR 2840](https://github.com/gradio-app/gradio/pull/2840)
- Moved telemetry requests to run on background threads by [@abidlabs](https://github.com/abidlabs) in [PR 3054](https://github.com/gradio-app/gradio/pull/3054)

## Contributors Shoutout:

No changes to highlight.

# Version 3.16.2

## New Features:

No changes to highlight.

## Bug Fixes:

- Fixed file upload fails for files with zero size by [@dawoodkhan82](https://github.com/dawoodkhan82) in [PR 2923](https://github.com/gradio-app/gradio/pull/2923)
- Fixed bug where `mount_gradio_app` would not launch if the queue was enabled in a gradio app by [@freddyaboulton](https://github.com/freddyaboulton) in [PR 2939](https://github.com/gradio-app/gradio/pull/2939)
- Fix custom long CSS handling in Blocks by [@anton-l](https://github.com/anton-l) in [PR 2953](https://github.com/gradio-app/gradio/pull/2953)
- Recovers the dropdown change event by [@abidlabs](https://github.com/abidlabs) in [PR 2954](https://github.com/gradio-app/gradio/pull/2954).
- Fix audio file output by [@aliabid94](https://github.com/aliabid94) in [PR 2961](https://github.com/gradio-app/gradio/pull/2961).
- Fixed bug where file extensions of really long files were not kept after download by [@freddyaboulton](https://github.com/freddyaboulton) in [PR 2929](https://github.com/gradio-app/gradio/pull/2929)
- Fix bug where outputs for examples where not being returned by the backend by [@freddyaboulton](https://github.com/freddyaboulton) in [PR 2955](https://github.com/gradio-app/gradio/pull/2955)
- Fix bug in `blocks_plug` demo that prevented switching tabs programmatically with python [@TashaSkyUp](https://github.com/https://github.com/TashaSkyUp) in [PR 2971](https://github.com/gradio-app/gradio/pull/2971).

## Documentation Changes:

No changes to highlight.

## Testing and Infrastructure Changes:

No changes to highlight.

## Breaking Changes:

No changes to highlight.

## Full Changelog:

No changes to highlight.

## Contributors Shoutout:

No changes to highlight.

# Version 3.16.1

## New Features:

No changes to highlight.

## Bug Fixes:

- Fix audio file output by [@aliabid94](https://github.com/aliabid94) in [PR 2950](https://github.com/gradio-app/gradio/pull/2950).

## Documentation Changes:

No changes to highlight.

## Testing and Infrastructure Changes:

No changes to highlight.

## Breaking Changes:

No changes to highlight.

## Full Changelog:

No changes to highlight.

## Contributors Shoutout:

No changes to highlight.

# Version 3.16.0

## New Features:

### Send custom progress updates by adding a `gr.Progress` argument after the input arguments to any function. Example:

```python
def reverse(word, progress=gr.Progress()):
    progress(0, desc="Starting")
    time.sleep(1)
    new_string = ""
    for letter in progress.tqdm(word, desc="Reversing"):
        time.sleep(0.25)
        new_string = letter + new_string
    return new_string

demo = gr.Interface(reverse, gr.Text(), gr.Text())
```

Progress indicator bar by [@aliabid94](https://github.com/aliabid94) in [PR 2750](https://github.com/gradio-app/gradio/pull/2750).

- Added `title` argument to `TabbedInterface` by @MohamedAliRashad in [#2888](https://github.com/gradio-app/gradio/pull/2888)
- Add support for specifying file extensions for `gr.File` and `gr.UploadButton`, using `file_types` parameter (e.g `gr.File(file_count="multiple", file_types=["text", ".json", ".csv"])`) by @dawoodkhan82 in [#2901](https://github.com/gradio-app/gradio/pull/2901)
- Added `multiselect` option to `Dropdown` by @dawoodkhan82 in [#2871](https://github.com/gradio-app/gradio/pull/2871)

### With `multiselect` set to `true` a user can now select multiple options from the `gr.Dropdown` component.

```python
gr.Dropdown(["angola", "pakistan", "canada"], multiselect=True, value=["angola"])
```

<img width="610" alt="Screenshot 2023-01-03 at 4 14 36 PM" src="https://user-images.githubusercontent.com/12725292/210442547-c86975c9-4b4f-4b8e-8803-9d96e6a8583a.png">

## Bug Fixes:

- Fixed bug where an error opening an audio file led to a crash by [@FelixDombek](https://github.com/FelixDombek) in [PR 2898](https://github.com/gradio-app/gradio/pull/2898)
- Fixed bug where setting `default_enabled=False` made it so that the entire queue did not start by [@freddyaboulton](https://github.com/freddyaboulton) in [PR 2876](https://github.com/gradio-app/gradio/pull/2876)
- Fixed bug where csv preview for DataFrame examples would show filename instead of file contents by [@freddyaboulton](https://github.com/freddyaboulton) in [PR 2877](https://github.com/gradio-app/gradio/pull/2877)
- Fixed bug where an error raised after yielding iterative output would not be displayed in the browser by
  [@JaySmithWpg](https://github.com/JaySmithWpg) in [PR 2889](https://github.com/gradio-app/gradio/pull/2889)
- Fixed bug in `blocks_style` demo that was preventing it from launching by [@freddyaboulton](https://github.com/freddyaboulton) in [PR 2890](https://github.com/gradio-app/gradio/pull/2890)
- Fixed bug where files could not be downloaded by [@freddyaboulton](https://github.com/freddyaboulton) in [PR 2926](https://github.com/gradio-app/gradio/pull/2926)
- Fixed bug where cached examples were not displaying properly by [@a-rogalska](https://github.com/a-rogalska) in [PR 2974](https://github.com/gradio-app/gradio/pull/2974)

## Documentation Changes:

- Added a Guide on using Google Sheets to create a real-time dashboard with Gradio's `DataFrame` and `LinePlot` component, by [@abidlabs](https://github.com/abidlabs) in [PR 2816](https://github.com/gradio-app/gradio/pull/2816)
- Add a components - events matrix on the docs by [@aliabd](https://github.com/aliabd) in [PR 2921](https://github.com/gradio-app/gradio/pull/2921)

## Testing and Infrastructure Changes:

- Deployed PRs from forks to spaces by [@freddyaboulton](https://github.com/freddyaboulton) in [PR 2895](https://github.com/gradio-app/gradio/pull/2895)

## Breaking Changes:

No changes to highlight.

## Full Changelog:

- The `default_enabled` parameter of the `Blocks.queue` method has no effect by [@freddyaboulton](https://github.com/freddyaboulton) in [PR 2876](https://github.com/gradio-app/gradio/pull/2876)
- Added typing to several Python files in codebase by [@abidlabs](https://github.com/abidlabs) in [PR 2887](https://github.com/gradio-app/gradio/pull/2887)
- Excluding untracked files from demo notebook check action by [@aliabd](https://github.com/aliabd) in [PR 2897](https://github.com/gradio-app/gradio/pull/2897)
- Optimize images and gifs by [@aliabd](https://github.com/aliabd) in [PR 2922](https://github.com/gradio-app/gradio/pull/2922)
- Updated typing by [@1nF0rmed](https://github.com/1nF0rmed) in [PR 2904](https://github.com/gradio-app/gradio/pull/2904)

## Contributors Shoutout:

- @JaySmithWpg for making their first contribution to gradio!
- @MohamedAliRashad for making their first contribution to gradio!

# Version 3.15.0

## New Features:

Gradio's newest plotting component `gr.LinePlot`! 📈

With this component you can easily create time series visualizations with customizable
appearance for your demos and dashboards ... all without having to know an external plotting library.

For an example of the api see below:

```python
gr.LinePlot(stocks,
            x="date",
            y="price",
            color="symbol",
            color_legend_position="bottom",
            width=600, height=400, title="Stock Prices")
```

![image](https://user-images.githubusercontent.com/41651716/208711646-81ae3745-149b-46a3-babd-0569aecdd409.png)

By [@freddyaboulton](https://github.com/freddyaboulton) in [PR 2807](https://github.com/gradio-app/gradio/pull/2807)

## Bug Fixes:

- Fixed bug where the `examples_per_page` parameter of the `Examples` component was not passed to the internal `Dataset` component by [@freddyaboulton](https://github.com/freddyaboulton) in [PR 2861](https://github.com/gradio-app/gradio/pull/2861)
- Fixes loading Spaces that have components with default values by [@abidlabs](https://github.com/abidlabs) in [PR 2855](https://github.com/gradio-app/gradio/pull/2855)
- Fixes flagging when `allow_flagging="auto"` in `gr.Interface()` by [@abidlabs](https://github.com/abidlabs) in [PR 2695](https://github.com/gradio-app/gradio/pull/2695)
- Fixed bug where passing a non-list value to `gr.CheckboxGroup` would crash the entire app by [@freddyaboulton](https://github.com/freddyaboulton) in [PR 2866](https://github.com/gradio-app/gradio/pull/2866)

## Documentation Changes:

- Added a Guide on using BigQuery with Gradio's `DataFrame` and `ScatterPlot` component,
  by [@abidlabs](https://github.com/abidlabs) in [PR 2794](https://github.com/gradio-app/gradio/pull/2794)

## Testing and Infrastructure Changes:

No changes to highlight.

## Breaking Changes:

No changes to highlight.

## Full Changelog:

- Fixed importing gradio can cause PIL.Image.registered_extensions() to break by `[@aliencaocao](https://github.com/aliencaocao)` in `[PR 2846](https://github.com/gradio-app/gradio/pull/2846)`
- Fix css glitch and navigation in docs by [@aliabd](https://github.com/aliabd) in [PR 2856](https://github.com/gradio-app/gradio/pull/2856)
- Added the ability to set `x_lim`, `y_lim` and legend positions for `gr.ScatterPlot` by [@freddyaboulton](https://github.com/freddyaboulton) in [PR 2807](https://github.com/gradio-app/gradio/pull/2807)
- Remove footers and min-height the correct way by [@aliabd](https://github.com/aliabd) in [PR 2860](https://github.com/gradio-app/gradio/pull/2860)

## Contributors Shoutout:

No changes to highlight.

# Version 3.14.0

## New Features:

### Add Waveform Visual Support to Audio

Adds a `gr.make_waveform()` function that creates a waveform video by combining an audio and an optional background image by [@dawoodkhan82](http://github.com/dawoodkhan82) and [@aliabid94](http://github.com/aliabid94) in [PR 2706](https://github.com/gradio-app/gradio/pull/2706. Helpful for making audio outputs much more shareable.

![waveform screenrecording](https://user-images.githubusercontent.com/7870876/206062396-164a5e71-451a-4fe0-94a7-cbe9269d57e6.gif)

### Allows Every Component to Accept an `every` Parameter

When a component's initial value is a function, the `every` parameter re-runs the function every `every` seconds. By [@abidlabs](https://github.com/abidlabs) in [PR 2806](https://github.com/gradio-app/gradio/pull/2806). Here's a code example:

```py
import gradio as gr

with gr.Blocks() as demo:
    df = gr.DataFrame(run_query, every=60*60)

demo.queue().launch()
```

## Bug Fixes:

- Fixed issue where too many temporary files were created, all with randomly generated
  filepaths. Now fewer temporary files are created and are assigned a path that is a
  hash based on the file contents by [@abidlabs](https://github.com/abidlabs) in [PR 2758](https://github.com/gradio-app/gradio/pull/2758)

## Documentation Changes:

No changes to highlight.

## Testing and Infrastructure Changes:

No changes to highlight.

## Breaking Changes:

No changes to highlight.

## Full Changelog:

No changes to highlight.

## Contributors Shoutout:

No changes to highlight.

# Version 3.13.2

## New Features:

No changes to highlight.

## Bug Fixes:

\*No changes to highlight.

-

## Documentation Changes:

- Improves documentation of several queuing-related parameters by [@abidlabs](https://github.com/abidlabs) in [PR 2825](https://github.com/gradio-app/gradio/pull/2825)

## Testing and Infrastructure Changes:

- Remove h11 pinning by [@ecederstrand](<[https://github.com/abidlabs](https://github.com/ecederstrand)>) in [PR 2820](<[https://github.com/gradio-app/gradio/pull/2808](https://github.com/gradio-app/gradio/pull/2820)>)

## Breaking Changes:

No changes to highlight.

## Full Changelog:

No changes to highlight.

## Contributors Shoutout:

No changes to highlight.

# Version 3.13.1

## New Features:

### New Shareable Links

Replaces tunneling logic based on ssh port-forwarding to that based on `frp` by [XciD](https://github.com/XciD) and [Wauplin](https://github.com/Wauplin) in [PR 2509](https://github.com/gradio-app/gradio/pull/2509)

You don't need to do anything differently, but when you set `share=True` in `launch()`,
you'll get this message and a public link that look a little bit different:

```bash
Setting up a public link... we have recently upgraded the way public links are generated. If you encounter any problems, please downgrade to gradio version 3.13.0
.
Running on public URL: https://bec81a83-5b5c-471e.gradio.live
```

These links are a more secure and scalable way to create shareable demos!

## Bug Fixes:

- Allows `gr.Dataframe()` to take a `pandas.DataFrame` that includes numpy array and other types as its initial value, by [@abidlabs](https://github.com/abidlabs) in [PR 2804](https://github.com/gradio-app/gradio/pull/2804)
- Add `altair` to requirements.txt by [@freddyaboulton](https://github.com/freddyaboulton) in [PR 2811](https://github.com/gradio-app/gradio/pull/2811)
- Added aria-labels to icon buttons that are built into UI components by [@emilyuhde](http://github.com/emilyuhde) in [PR 2791](https://github.com/gradio-app/gradio/pull/2791)

## Documentation Changes:

- Fixed some typos in the "Plot Component for Maps" guide by [@freddyaboulton](https://github.com/freddyaboulton) in [PR 2811](https://github.com/gradio-app/gradio/pull/2811)

## Testing and Infrastructure Changes:

- Fixed test for IP address by [@abidlabs](https://github.com/abidlabs) in [PR 2808](https://github.com/gradio-app/gradio/pull/2808)

## Breaking Changes:

No changes to highlight.

## Full Changelog:

- Fixed typo in parameter `visible` in classes in `templates.py` by [@abidlabs](https://github.com/abidlabs) in [PR 2805](https://github.com/gradio-app/gradio/pull/2805)
- Switched external service for getting IP address from `https://api.ipify.org` to `https://checkip.amazonaws.com/` by [@abidlabs](https://github.com/abidlabs) in [PR 2810](https://github.com/gradio-app/gradio/pull/2810)

## Contributors Shoutout:

No changes to highlight.

- Fixed typo in parameter `visible` in classes in `templates.py` by [@abidlabs](https://github.com/abidlabs) in [PR 2805](https://github.com/gradio-app/gradio/pull/2805)
- Switched external service for getting IP address from `https://api.ipify.org` to `https://checkip.amazonaws.com/` by [@abidlabs](https://github.com/abidlabs) in [PR 2810](https://github.com/gradio-app/gradio/pull/2810)

# Version 3.13.0

## New Features:

### Scatter plot component

It is now possible to create a scatter plot natively in Gradio!

The `gr.ScatterPlot` component accepts a pandas dataframe and some optional configuration parameters
and will automatically create a plot for you!

This is the first of many native plotting components in Gradio!

For an example of how to use `gr.ScatterPlot` see below:

```python
import gradio as gr
from vega_datasets import data

cars = data.cars()

with gr.Blocks() as demo:
    gr.ScatterPlot(show_label=False,
                   value=cars,
                   x="Horsepower",
                   y="Miles_per_Gallon",
                   color="Origin",
                   tooltip="Name",
                   title="Car Data",
                   y_title="Miles per Gallon",
                   color_legend_title="Origin of Car").style(container=False)

demo.launch()
```

<img width="404" alt="image" src="https://user-images.githubusercontent.com/41651716/206737726-4c4da5f0-dee8-4f0a-b1e1-e2b75c4638e9.png">

By [@freddyaboulton](https://github.com/freddyaboulton) in [PR 2764](https://github.com/gradio-app/gradio/pull/2764)

### Support for altair plots

The `Plot` component can now accept altair plots as values!
Simply return an altair plot from your event listener and gradio will display it in the front-end.
See the example below:

```python
import gradio as gr
import altair as alt
from vega_datasets import data

cars = data.cars()
chart = (
    alt.Chart(cars)
    .mark_point()
    .encode(
        x="Horsepower",
        y="Miles_per_Gallon",
        color="Origin",
    )
)

with gr.Blocks() as demo:
    gr.Plot(value=chart)
demo.launch()
```

<img width="1366" alt="image" src="https://user-images.githubusercontent.com/41651716/204660697-f994316f-5ca7-4e8a-93bc-eb5e0d556c91.png">

By [@freddyaboulton](https://github.com/freddyaboulton) in [PR 2741](https://github.com/gradio-app/gradio/pull/2741)

### Set the background color of a Label component

The `Label` component now accepts a `color` argument by [@freddyaboulton](https://github.com/freddyaboulton) in [PR 2736](https://github.com/gradio-app/gradio/pull/2736).
The `color` argument should either be a valid css color name or hexadecimal string.
You can update the color with `gr.Label.update`!

This lets you create Alert and Warning boxes with the `Label` component. See below:

```python
import gradio as gr
import random

def update_color(value):
    if value < 0:
        # This is bad so use red
        return "#FF0000"
    elif 0 <= value <= 20:
        # Ok but pay attention (use orange)
        return "#ff9966"
    else:
        # Nothing to worry about
        return None

def update_value():
    choice = random.choice(['good', 'bad', 'so-so'])
    color = update_color(choice)
    return gr.Label.update(value=choice, color=color)


with gr.Blocks() as demo:
    label = gr.Label(value=-10)
    demo.load(lambda: update_value(), inputs=None, outputs=[label], every=1)
demo.queue().launch()
```

![label_bg_color_update](https://user-images.githubusercontent.com/41651716/204400372-80e53857-f26f-4a38-a1ae-1acadff75e89.gif)

### Add Brazilian Portuguese translation

Add Brazilian Portuguese translation (pt-BR.json) by [@pstwh](http://github.com/pstwh) in [PR 2753](https://github.com/gradio-app/gradio/pull/2753):

<img width="951" alt="image" src="https://user-images.githubusercontent.com/1778297/206615305-4c52031e-3f7d-4df2-8805-a79894206911.png">

## Bug Fixes:

- Fixed issue where image thumbnails were not showing when an example directory was provided
  by [@abidlabs](https://github.com/abidlabs) in [PR 2745](https://github.com/gradio-app/gradio/pull/2745)
- Fixed bug loading audio input models from the hub by [@freddyaboulton](https://github.com/freddyaboulton) in [PR 2779](https://github.com/gradio-app/gradio/pull/2779).
- Fixed issue where entities were not merged when highlighted text was generated from the
  dictionary inputs [@payoto](https://github.com/payoto) in [PR 2767](https://github.com/gradio-app/gradio/pull/2767)
- Fixed bug where generating events did not finish running even if the websocket connection was closed by [@freddyaboulton](https://github.com/freddyaboulton) in [PR 2783](https://github.com/gradio-app/gradio/pull/2783).

## Documentation Changes:

No changes to highlight.

## Testing and Infrastructure Changes:

No changes to highlight.

## Breaking Changes:

No changes to highlight.

## Full Changelog:

- Images in the chatbot component are now resized if they exceed a max width by [@abidlabs](https://github.com/abidlabs) in [PR 2748](https://github.com/gradio-app/gradio/pull/2748)
- Missing parameters have been added to `gr.Blocks().load()` by [@abidlabs](https://github.com/abidlabs) in [PR 2755](https://github.com/gradio-app/gradio/pull/2755)
- Deindex share URLs from search by [@aliabd](https://github.com/aliabd) in [PR 2772](https://github.com/gradio-app/gradio/pull/2772)
- Redirect old links and fix broken ones by [@aliabd](https://github.com/aliabd) in [PR 2774](https://github.com/gradio-app/gradio/pull/2774)

## Contributors Shoutout:

No changes to highlight.

# Version 3.12.0

## New Features:

### The `Chatbot` component now supports a subset of Markdown (including bold, italics, code, images)

You can now pass in some Markdown to the Chatbot component and it will show up,
meaning that you can pass in images as well! by [@abidlabs](https://github.com/abidlabs) in [PR 2731](https://github.com/gradio-app/gradio/pull/2731)

Here's a simple example that references a local image `lion.jpg` that is in the same
folder as the Python script:

```py
import gradio as gr

with gr.Blocks() as demo:
    gr.Chatbot([("hi", "hello **abubakar**"), ("![](/file=lion.jpg)", "cool pic")])

demo.launch()
```

![Alt text](https://user-images.githubusercontent.com/1778297/204357455-5c1a4002-eee7-479d-9a1e-ba2c12522723.png)

To see a more realistic example, see the new demo `/demo/chatbot_multimodal/run.py`.

### Latex support

Added mathtext (a subset of latex) support to gr.Markdown. Added by [@kashif](https://github.com/kashif) and [@aliabid94](https://github.com/aliabid94) in [PR 2696](https://github.com/gradio-app/gradio/pull/2696).

Example of how it can be used:

```python
gr.Markdown(
    r"""
    # Hello World! $\frac{\sqrt{x + y}}{4}$ is today's lesson.
    """)
```

### Update Accordion properties from the backend

You can now update the Accordion `label` and `open` status with `gr.Accordion.update` by [@freddyaboulton](https://github.com/freddyaboulton) in [PR 2690](https://github.com/gradio-app/gradio/pull/2690)

```python
import gradio as gr

with gr.Blocks() as demo:
    with gr.Accordion(label="Open for greeting", open=False) as accordion:
        gr.Textbox("Hello!")
    open_btn = gr.Button(value="Open Accordion")
    close_btn = gr.Button(value="Close Accordion")
    open_btn.click(
        lambda: gr.Accordion.update(open=True, label="Open Accordion"),
        inputs=None,
        outputs=[accordion],
    )
    close_btn.click(
        lambda: gr.Accordion.update(open=False, label="Closed Accordion"),
        inputs=None,
        outputs=[accordion],
    )
demo.launch()
```

![update_accordion](https://user-images.githubusercontent.com/41651716/203164176-b102eae3-babe-4986-ae30-3ab4f400cedc.gif)

## Bug Fixes:

- Fixed bug where requests timeout is missing from utils.version_check() by [@yujiehecs](https://github.com/yujiehecs) in [PR 2729](https://github.com/gradio-app/gradio/pull/2729)
- Fixed bug where so that the `File` component can properly preprocess files to "binary" byte-string format by [CoffeeVampir3](https://github.com/CoffeeVampir3) in [PR 2727](https://github.com/gradio-app/gradio/pull/2727)
- Fixed bug to ensure that filenames are less than 200 characters even for non-English languages by [@SkyTNT](https://github.com/SkyTNT) in [PR 2685](https://github.com/gradio-app/gradio/pull/2685)

## Documentation Changes:

- Performance improvements to docs on mobile by [@aliabd](https://github.com/aliabd) in [PR 2730](https://github.com/gradio-app/gradio/pull/2730)

## Testing and Infrastructure Changes:

No changes to highlight.

## Breaking Changes:

No changes to highlight.

## Full Changelog:

- Make try examples button more prominent by [@aliabd](https://github.com/aliabd) in [PR 2705](https://github.com/gradio-app/gradio/pull/2705)
- Fix id clashes in docs by [@aliabd](https://github.com/aliabd) in [PR 2713](https://github.com/gradio-app/gradio/pull/2713)
- Fix typos in guide docs by [@andridns](https://github.com/andridns) in [PR 2722](https://github.com/gradio-app/gradio/pull/2722)
- Add option to `include_audio` in Video component. When `True`, for `source="webcam"` this will record audio and video, for `source="upload"` this will retain the audio in an uploaded video by [@mandargogate](https://github.com/MandarGogate) in [PR 2721](https://github.com/gradio-app/gradio/pull/2721)

## Contributors Shoutout:

- [@andridns](https://github.com/andridns) made their first contribution in [PR 2722](https://github.com/gradio-app/gradio/pull/2722)!

# Version 3.11.0

## New Features:

### Upload Button

There is now a new component called the `UploadButton` which is a file upload component but in button form! You can also specify what file types it should accept in the form of a list (ex: `image`, `video`, `audio`, `text`, or generic `file`). Added by [@dawoodkhan82](https://github.com/dawoodkhan82) in [PR 2591](https://github.com/gradio-app/gradio/pull/2591).

Example of how it can be used:

```python
import gradio as gr

def upload_file(files):
    file_paths = [file.name for file in files]
    return file_paths

with gr.Blocks() as demo:
    file_output = gr.File()
    upload_button = gr.UploadButton("Click to Upload a File", file_types=["image", "video"], file_count="multiple")
    upload_button.upload(upload_file, upload_button, file_output)

demo.launch()
```

### Revamped API documentation page

New API Docs page with in-browser playground and updated aesthetics. [@gary149](https://github.com/gary149) in [PR 2652](https://github.com/gradio-app/gradio/pull/2652)

### Revamped Login page

Previously our login page had its own CSS, had no dark mode, and had an ugly json message on the wrong credentials. Made the page more aesthetically consistent, added dark mode support, and a nicer error message. [@aliabid94](https://github.com/aliabid94) in [PR 2684](https://github.com/gradio-app/gradio/pull/2684)

### Accessing the Requests Object Directly

You can now access the Request object directly in your Python function by [@abidlabs](https://github.com/abidlabs) in [PR 2641](https://github.com/gradio-app/gradio/pull/2641). This means that you can access request headers, the client IP address, and so on. In order to use it, add a parameter to your function and set its type hint to be `gr.Request`. Here's a simple example:

```py
import gradio as gr

def echo(name, request: gr.Request):
    if request:
        print("Request headers dictionary:", request.headers)
        print("IP address:", request.client.host)
    return name

io = gr.Interface(echo, "textbox", "textbox").launch()
```

## Bug Fixes:

- Fixed bug that limited files from being sent over websockets to 16MB. The new limit
  is now 1GB by [@abidlabs](https://github.com/abidlabs) in [PR 2709](https://github.com/gradio-app/gradio/pull/2709)

## Documentation Changes:

- Updated documentation for embedding Gradio demos on Spaces as web components by
  [@julien-c](https://github.com/julien-c) in [PR 2698](https://github.com/gradio-app/gradio/pull/2698)
- Updated IFrames in Guides to use the host URL instead of the Space name to be consistent with the new method for embedding Spaces, by
  [@julien-c](https://github.com/julien-c) in [PR 2692](https://github.com/gradio-app/gradio/pull/2692)
- Colab buttons on every demo in the website! Just click open in colab, and run the demo there.

https://user-images.githubusercontent.com/9021060/202878400-cb16ed47-f4dd-4cb0-b2f0-102a9ff64135.mov

## Testing and Infrastructure Changes:

No changes to highlight.

## Breaking Changes:

No changes to highlight.

## Full Changelog:

- Better warnings and error messages for `gr.Interface.load()` by [@abidlabs](https://github.com/abidlabs) in [PR 2694](https://github.com/gradio-app/gradio/pull/2694)
- Add open in colab buttons to demos in docs and /demos by [@aliabd](https://github.com/aliabd) in [PR 2608](https://github.com/gradio-app/gradio/pull/2608)
- Apply different formatting for the types in component docstrings by [@aliabd](https://github.com/aliabd) in [PR 2707](https://github.com/gradio-app/gradio/pull/2707)

## Contributors Shoutout:

No changes to highlight.

# Version 3.10.1

## New Features:

No changes to highlight.

## Bug Fixes:

- Passes kwargs into `gr.Interface.load()` by [@abidlabs](https://github.com/abidlabs) in [PR 2669](https://github.com/gradio-app/gradio/pull/2669)

## Documentation Changes:

No changes to highlight.

## Testing and Infrastructure Changes:

No changes to highlight.

## Breaking Changes:

No changes to highlight.

## Full Changelog:

- Clean up printed statements in Embedded Colab Mode by [@aliabid94](https://github.com/aliabid94) in [PR 2612](https://github.com/gradio-app/gradio/pull/2612)

## Contributors Shoutout:

No changes to highlight.

# Version 3.10.0

- Add support for `'password'` and `'email'` types to `Textbox`. [@pngwn](https://github.com/pngwn) in [PR 2653](https://github.com/gradio-app/gradio/pull/2653)
- `gr.Textbox` component will now raise an exception if `type` is not "text", "email", or "password" [@pngwn](https://github.com/pngwn) in [PR 2653](https://github.com/gradio-app/gradio/pull/2653). This will cause demos using the deprecated `gr.Textbox(type="number")` to raise an exception.

## Bug Fixes:

- Updated the minimum FastApi used in tests to version 0.87 by [@freddyaboulton](https://github.com/freddyaboulton) in [PR 2647](https://github.com/gradio-app/gradio/pull/2647)
- Fixed bug where interfaces with examples could not be loaded with `gr.Interface.load` by [@freddyaboulton](https://github.com/freddyaboulton) [PR 2640](https://github.com/gradio-app/gradio/pull/2640)
- Fixed bug where the `interactive` property of a component could not be updated by [@freddyaboulton](https://github.com/freddyaboulton) in [PR 2639](https://github.com/gradio-app/gradio/pull/2639)
- Fixed bug where some URLs were not being recognized as valid URLs and thus were not
  loading correctly in various components by [@abidlabs](https://github.com/abidlabs) in [PR 2659](https://github.com/gradio-app/gradio/pull/2659)

## Documentation Changes:

- Fix some typos in the embedded demo names in "05_using_blocks_like_functions.md" by [@freddyaboulton](https://github.com/freddyaboulton) in [PR 2656](https://github.com/gradio-app/gradio/pull/2656)

## Testing and Infrastructure Changes:

No changes to highlight.

## Breaking Changes:

No changes to highlight.

## Full Changelog:

- Add support for `'password'` and `'email'` types to `Textbox`. [@pngwn](https://github.com/pngwn) in [PR 2653](https://github.com/gradio-app/gradio/pull/2653)

## Contributors Shoutout:

No changes to highlight.

# Version 3.9.1

## New Features:

No changes to highlight.

## Bug Fixes:

- Only set a min height on md and html when loading by [@pngwn](https://github.com/pngwn) in [PR 2623](https://github.com/gradio-app/gradio/pull/2623)

## Documentation Changes:

- See docs for the latest gradio commit to main as well the latest pip release:

![main-vs-pip](https://user-images.githubusercontent.com/9021060/199607887-aab1ae4e-a070-4527-966d-024397abe15b.gif)

- Modified the "Connecting To a Database Guide" to use `pd.read_sql` as opposed to low-level postgres connector by [@freddyaboulton](https://github.com/freddyaboulton) in [PR 2604](https://github.com/gradio-app/gradio/pull/2604)

## Testing and Infrastructure Changes:

No changes to highlight.

## Breaking Changes:

No changes to highlight.

## Full Changelog:

- Dropdown for seeing docs as latest or main by [@aliabd](https://github.com/aliabd) in [PR 2544](https://github.com/gradio-app/gradio/pull/2544)
- Allow `gr.Templates` to accept parameters to override the defaults by [@abidlabs](https://github.com/abidlabs) in [PR 2600](https://github.com/gradio-app/gradio/pull/2600)
- Components now throw a `ValueError()` if constructed with invalid parameters for `type` or `source` (for components that take those parameters) in [PR 2610](https://github.com/gradio-app/gradio/pull/2610)
- Allow auth with using queue by [@GLGDLY](https://github.com/GLGDLY) in [PR 2611](https://github.com/gradio-app/gradio/pull/2611)

## Contributors Shoutout:

No changes to highlight.

# Version 3.9

## New Features:

- Gradio is now embedded directly in colab without requiring the share link by [@aliabid94](https://github.com/aliabid94) in [PR 2455](https://github.com/gradio-app/gradio/pull/2455)

### Calling functions by api_name in loaded apps

When you load an upstream app with `gr.Blocks.load`, you can now specify which fn
to call with the `api_name` parameter.

```python
import gradio as gr
english_translator = gr.Blocks.load(name="spaces/gradio/english-translator")
german = english_translator("My name is Freddy", api_name='translate-to-german')
```

The `api_name` parameter will take precedence over the `fn_index` parameter.

## Bug Fixes:

- Fixed bug where None could not be used for File,Model3D, and Audio examples by [@freddyaboulton](https://github.com/freddyaboulton) in [PR 2588](https://github.com/gradio-app/gradio/pull/2588)
- Fixed links in Plotly map guide + demo by [@dawoodkhan82](https://github.com/dawoodkhan82) in [PR 2578](https://github.com/gradio-app/gradio/pull/2578)
- `gr.Blocks.load()` now correctly loads example files from Spaces [@abidlabs](https://github.com/abidlabs) in [PR 2594](https://github.com/gradio-app/gradio/pull/2594)
- Fixed bug when image clear started upload dialog [@mezotaken](https://github.com/mezotaken) in [PR 2577](https://github.com/gradio-app/gradio/pull/2577)

## Documentation Changes:

- Added a Guide on how to configure the queue for maximum performance by [@abidlabs](https://github.com/abidlabs) in [PR 2558](https://github.com/gradio-app/gradio/pull/2558)

## Testing and Infrastructure Changes:

No changes to highlight.

## Breaking Changes:

No changes to highlight.

## Full Changelog:

- Add `api_name` to `Blocks.__call__` by [@freddyaboulton](https://github.com/freddyaboulton) in [PR 2593](https://github.com/gradio-app/gradio/pull/2593)
- Update queue with using deque & update requirements by [@GLGDLY](https://github.com/GLGDLY) in [PR 2428](https://github.com/gradio-app/gradio/pull/2428)

## Contributors Shoutout:

No changes to highlight.

# Version 3.8.2

## Bug Fixes:

- Ensure gradio apps embedded via spaces use the correct endpoint for predictions. [@pngwn](https://github.com/pngwn) in [PR 2567](https://github.com/gradio-app/gradio/pull/2567)
- Ensure gradio apps embedded via spaces use the correct websocket protocol. [@pngwn](https://github.com/pngwn) in [PR 2571](https://github.com/gradio-app/gradio/pull/2571)

## New Features:

### Running Events Continuously

Gradio now supports the ability to run an event continuously on a fixed schedule. To use this feature,
pass `every=# of seconds` to the event definition. This will run the event every given number of seconds!

This can be used to:

- Create live visualizations that show the most up to date data
- Refresh the state of the frontend automatically in response to changes in the backend

Here is an example of a live plot that refreshes every half second:

```python
import math
import gradio as gr
import plotly.express as px
import numpy as np


plot_end = 2 * math.pi


def get_plot(period=1):
    global plot_end
    x = np.arange(plot_end - 2 * math.pi, plot_end, 0.02)
    y = np.sin(2*math.pi*period * x)
    fig = px.line(x=x, y=y)
    plot_end += 2 * math.pi
    return fig


with gr.Blocks() as demo:
    with gr.Row():
        with gr.Column():
            gr.Markdown("Change the value of the slider to automatically update the plot")
            period = gr.Slider(label="Period of plot", value=1, minimum=0, maximum=10, step=1)
            plot = gr.Plot(label="Plot (updates every half second)")

    dep = demo.load(get_plot, None, plot, every=0.5)
    period.change(get_plot, period, plot, every=0.5, cancels=[dep])

demo.queue().launch()
```

![live_demo](https://user-images.githubusercontent.com/41651716/198357377-633ce460-4e31-47bd-8202-1440cdd6fe19.gif)

## Bug Fixes:

No changes to highlight.

## Documentation Changes:

- Explained how to set up `queue` and `auth` when working with reload mode by by [@freddyaboulton](https://github.com/freddyaboulton) in [PR 3089](https://github.com/gradio-app/gradio/pull/3089)

## Testing and Infrastructure Changes:

No changes to highlight.

## Breaking Changes:

No changes to highlight.

## Full Changelog:

- Allows loading private Spaces by passing an an `api_key` to `gr.Interface.load()`
  by [@abidlabs](https://github.com/abidlabs) in [PR 2568](https://github.com/gradio-app/gradio/pull/2568)

## Contributors Shoutout:

No changes to highlight.

# Version 3.8

## New Features:

- Allows event listeners to accept a single dictionary as its argument, where the keys are the components and the values are the component values. This is set by passing the input components in the event listener as a set instead of a list. [@aliabid94](https://github.com/aliabid94) in [PR 2550](https://github.com/gradio-app/gradio/pull/2550)

## Bug Fixes:

- Fix whitespace issue when using plotly. [@dawoodkhan82](https://github.com/dawoodkhan82) in [PR 2548](https://github.com/gradio-app/gradio/pull/2548)
- Apply appropriate alt text to all gallery images. [@camenduru](https://github.com/camenduru) in [PR 2358](https://github.com/gradio-app/gradio/pull/2538)
- Removed erroneous tkinter import in gradio.blocks by [@freddyaboulton](https://github.com/freddyaboulton) in [PR 2555](https://github.com/gradio-app/gradio/pull/2555)

## Documentation Changes:

No changes to highlight.

## Testing and Infrastructure Changes:

No changes to highlight.

## Breaking Changes:

No changes to highlight.

## Full Changelog:

- Added the `every` keyword to event listeners that runs events on a fixed schedule by [@freddyaboulton](https://github.com/freddyaboulton) in [PR 2512](https://github.com/gradio-app/gradio/pull/2512)
- Fix whitespace issue when using plotly. [@dawoodkhan82](https://github.com/dawoodkhan82) in [PR 2548](https://github.com/gradio-app/gradio/pull/2548)
- Apply appropriate alt text to all gallery images. [@camenduru](https://github.com/camenduru) in [PR 2358](https://github.com/gradio-app/gradio/pull/2538)

## Contributors Shoutout:

No changes to highlight.

# Version 3.7

## New Features:

### Batched Functions

Gradio now supports the ability to pass _batched_ functions. Batched functions are just
functions which take in a list of inputs and return a list of predictions.

For example, here is a batched function that takes in two lists of inputs (a list of
words and a list of ints), and returns a list of trimmed words as output:

```py
import time

def trim_words(words, lens):
    trimmed_words = []
    time.sleep(5)
    for w, l in zip(words, lens):
        trimmed_words.append(w[:l])
    return [trimmed_words]
```

The advantage of using batched functions is that if you enable queuing, the Gradio
server can automatically _batch_ incoming requests and process them in parallel,
potentially speeding up your demo. Here's what the Gradio code looks like (notice
the `batch=True` and `max_batch_size=16` -- both of these parameters can be passed
into event triggers or into the `Interface` class)

```py
import gradio as gr

with gr.Blocks() as demo:
    with gr.Row():
        word = gr.Textbox(label="word", value="abc")
        leng = gr.Number(label="leng", precision=0, value=1)
        output = gr.Textbox(label="Output")
    with gr.Row():
        run = gr.Button()

    event = run.click(trim_words, [word, leng], output, batch=True, max_batch_size=16)

demo.queue()
demo.launch()
```

In the example above, 16 requests could be processed in parallel (for a total inference
time of 5 seconds), instead of each request being processed separately (for a total
inference time of 80 seconds).

### Upload Event

`Video`, `Audio`, `Image`, and `File` components now support a `upload()` event that is triggered when a user uploads a file into any of these components.

Example usage:

```py
import gradio as gr

with gr.Blocks() as demo:
    with gr.Row():
        input_video = gr.Video()
        output_video = gr.Video()

     # Clears the output video when an input video is uploaded
    input_video.upload(lambda : None, None, output_video)
```

## Bug Fixes:

- Fixes issue where plotly animations, interactivity, titles, legends, were not working properly. [@dawoodkhan82](https://github.com/dawoodkhan82) in [PR 2486](https://github.com/gradio-app/gradio/pull/2486)
- Prevent requests to the `/api` endpoint from skipping the queue if the queue is enabled for that event by [@freddyaboulton](https://github.com/freddyaboulton) in [PR 2493](https://github.com/gradio-app/gradio/pull/2493)
- Fixes a bug with `cancels` in event triggers so that it works properly if multiple
  Blocks are rendered by [@abidlabs](https://github.com/abidlabs) in [PR 2530](https://github.com/gradio-app/gradio/pull/2530)
- Prevent invalid targets of events from crashing the whole application. [@pngwn](https://github.com/pngwn) in [PR 2534](https://github.com/gradio-app/gradio/pull/2534)
- Properly dequeue cancelled events when multiple apps are rendered by [@freddyaboulton](https://github.com/freddyaboulton) in [PR 2540](https://github.com/gradio-app/gradio/pull/2540)

## Documentation Changes:

- Added an example interactive dashboard to the "Tabular & Plots" section of the Demos page by [@freddyaboulton](https://github.com/freddyaboulton) in [PR 2508](https://github.com/gradio-app/gradio/pull/2508)

## Testing and Infrastructure Changes:

No changes to highlight.

## Breaking Changes:

No changes to highlight.

## Full Changelog:

- Fixes the error message if a user builds Gradio locally and tries to use `share=True` by [@abidlabs](https://github.com/abidlabs) in [PR 2502](https://github.com/gradio-app/gradio/pull/2502)
- Allows the render() function to return self by [@Raul9595](https://github.com/Raul9595) in [PR 2514](https://github.com/gradio-app/gradio/pull/2514)
- Fixes issue where plotly animations, interactivity, titles, legends, were not working properly. [@dawoodkhan82](https://github.com/dawoodkhan82) in [PR 2486](https://github.com/gradio-app/gradio/pull/2486)
- Gradio now supports batched functions by [@abidlabs](https://github.com/abidlabs) in [PR 2218](https://github.com/gradio-app/gradio/pull/2218)
- Add `upload` event for `Video`, `Audio`, `Image`, and `File` components [@dawoodkhan82](https://github.com/dawoodkhan82) in [PR 2448](https://github.com/gradio-app/gradio/pull/2456)
- Changes websocket path for Spaces as it is no longer necessary to have a different URL for websocket connections on Spaces by [@abidlabs](https://github.com/abidlabs) in [PR 2528](https://github.com/gradio-app/gradio/pull/2528)
- Clearer error message when events are defined outside of a Blocks scope, and a warning if you
  try to use `Series` or `Parallel` with `Blocks` by [@abidlabs](https://github.com/abidlabs) in [PR 2543](https://github.com/gradio-app/gradio/pull/2543)
- Adds support for audio samples that are in `float64`, `float16`, or `uint16` formats by [@abidlabs](https://github.com/abidlabs) in [PR 2545](https://github.com/gradio-app/gradio/pull/2545)

## Contributors Shoutout:

No changes to highlight.

# Version 3.6

## New Features:

### Cancelling Running Events

Running events can be cancelled when other events are triggered! To test this feature, pass the `cancels` parameter to the event listener.
For this feature to work, the queue must be enabled.

![cancel_on_change_rl](https://user-images.githubusercontent.com/41651716/195952623-61a606bd-e82b-4e1a-802e-223154cb8727.gif)

Code:

```python
import time
import gradio as gr

def fake_diffusion(steps):
    for i in range(steps):
        time.sleep(1)
        yield str(i)

def long_prediction(*args, **kwargs):
    time.sleep(10)
    return 42


with gr.Blocks() as demo:
    with gr.Row():
        with gr.Column():
            n = gr.Slider(1, 10, value=9, step=1, label="Number Steps")
            run = gr.Button()
            output = gr.Textbox(label="Iterative Output")
            stop = gr.Button(value="Stop Iterating")
        with gr.Column():
            prediction = gr.Number(label="Expensive Calculation")
            run_pred = gr.Button(value="Run Expensive Calculation")
        with gr.Column():
            cancel_on_change = gr.Textbox(label="Cancel Iteration and Expensive Calculation on Change")

    click_event = run.click(fake_diffusion, n, output)
    stop.click(fn=None, inputs=None, outputs=None, cancels=[click_event])
    pred_event = run_pred.click(fn=long_prediction, inputs=None, outputs=prediction)

    cancel_on_change.change(None, None, None, cancels=[click_event, pred_event])


demo.queue(concurrency_count=1, max_size=20).launch()
```

For interfaces, a stop button will be added automatically if the function uses a `yield` statement.

```python
import gradio as gr
import time

def iteration(steps):
    for i in range(steps):
       time.sleep(0.5)
       yield i

gr.Interface(iteration,
             inputs=gr.Slider(minimum=1, maximum=10, step=1, value=5),
             outputs=gr.Number()).queue().launch()
```

![stop_interface_rl](https://user-images.githubusercontent.com/41651716/195952883-e7ca4235-aae3-4852-8f28-96d01d0c5822.gif)

## Bug Fixes:

- Add loading status tracker UI to HTML and Markdown components. [@pngwn](https://github.com/pngwn) in [PR 2474](https://github.com/gradio-app/gradio/pull/2474)
- Fixed videos being mirrored in the front-end if source is not webcam by [@freddyaboulton](https://github.com/freddyaboulton) in [PR 2475](https://github.com/gradio-app/gradio/pull/2475)
- Add clear button for timeseries component [@dawoodkhan82](https://github.com/dawoodkhan82) in [PR 2487](https://github.com/gradio-app/gradio/pull/2487)
- Removes special characters from temporary filenames so that the files can be served by components [@abidlabs](https://github.com/abidlabs) in [PR 2480](https://github.com/gradio-app/gradio/pull/2480)
- Fixed infinite reload loop when mounting gradio as a sub application by [@freddyaboulton](https://github.com/freddyaboulton) in [PR 2477](https://github.com/gradio-app/gradio/pull/2477)

## Documentation Changes:

- Adds a demo to show how a sound alert can be played upon completion of a prediction by [@abidlabs](https://github.com/abidlabs) in [PR 2478](https://github.com/gradio-app/gradio/pull/2478)

## Testing and Infrastructure Changes:

No changes to highlight.

## Breaking Changes:

No changes to highlight.

## Full Changelog:

- Enable running events to be cancelled from other events by [@freddyaboulton](https://github.com/freddyaboulton) in [PR 2433](https://github.com/gradio-app/gradio/pull/2433)
- Small fix for version check before reuploading demos by [@aliabd](https://github.com/aliabd) in [PR 2469](https://github.com/gradio-app/gradio/pull/2469)
- Add loading status tracker UI to HTML and Markdown components. [@pngwn](https://github.com/pngwn) in [PR 2400](https://github.com/gradio-app/gradio/pull/2474)
- Add clear button for timeseries component [@dawoodkhan82](https://github.com/dawoodkhan82) in [PR 2487](https://github.com/gradio-app/gradio/pull/2487)

## Contributors Shoutout:

No changes to highlight.

# Version 3.5

## Bug Fixes:

- Ensure that Gradio does not take control of the HTML page title when embedding a gradio app as a web component, this behaviour flipped by adding `control_page_title="true"` to the webcomponent. [@pngwn](https://github.com/pngwn) in [PR 2400](https://github.com/gradio-app/gradio/pull/2400)
- Decreased latency in iterative-output demos by making the iteration asynchronous [@freddyaboulton](https://github.com/freddyaboulton) in [PR 2409](https://github.com/gradio-app/gradio/pull/2409)
- Fixed queue getting stuck under very high load by [@freddyaboulton](https://github.com/freddyaboulton) in [PR 2374](https://github.com/gradio-app/gradio/pull/2374)
- Ensure that components always behave as if `interactive=True` were set when the following conditions are true:

  - no default value is provided,
  - they are not set as the input or output of an event,
  - `interactive` kwarg is not set.

  [@pngwn](https://github.com/pngwn) in [PR 2459](https://github.com/gradio-app/gradio/pull/2459)

## New Features:

- When an `Image` component is set to `source="upload"`, it is now possible to drag and drop and image to replace a previously uploaded image by [@pngwn](https://github.com/pngwn) in [PR 1711](https://github.com/gradio-app/gradio/issues/1711)
- The `gr.Dataset` component now accepts `HTML` and `Markdown` components by [@abidlabs](https://github.com/abidlabs) in [PR 2437](https://github.com/gradio-app/gradio/pull/2437)

## Documentation Changes:

- Improved documentation for the `gr.Dataset` component by [@abidlabs](https://github.com/abidlabs) in [PR 2437](https://github.com/gradio-app/gradio/pull/2437)

## Testing and Infrastructure Changes:

No changes to highlight.

## Breaking Changes:

- The `Carousel` component is officially deprecated. Since gradio 3.0, code containing the `Carousel` component would throw warnings. As of the next release, the `Carousel` component will raise an exception.

## Full Changelog:

- Speeds up Gallery component by using temporary files instead of base64 representation in the front-end by [@proxyphi](https://github.com/proxyphi), [@pngwn](https://github.com/pngwn), and [@abidlabs](https://github.com/abidlabs) in [PR 2265](https://github.com/gradio-app/gradio/pull/2265)
- Fixed some embedded demos in the guides by not loading the gradio web component in some guides by [@freddyaboulton](https://github.com/freddyaboulton) in [PR 2403](https://github.com/gradio-app/gradio/pull/2403)
- When an `Image` component is set to `source="upload"`, it is now possible to drag and drop and image to replace a previously uploaded image by [@pngwn](https://github.com/pngwn) in [PR 2400](https://github.com/gradio-app/gradio/pull/2410)
- Improve documentation of the `Blocks.load()` event by [@abidlabs](https://github.com/abidlabs) in [PR 2413](https://github.com/gradio-app/gradio/pull/2413)
- Decreased latency in iterative-output demos by making the iteration asynchronous [@freddyaboulton](https://github.com/freddyaboulton) in [PR 2409](https://github.com/gradio-app/gradio/pull/2409)
- Updated share link message to reference new Spaces Hardware [@abidlabs](https://github.com/abidlabs) in [PR 2423](https://github.com/gradio-app/gradio/pull/2423)
- Automatically restart spaces if they're down by [@aliabd](https://github.com/aliabd) in [PR 2405](https://github.com/gradio-app/gradio/pull/2405)
- Carousel component is now deprecated by [@abidlabs](https://github.com/abidlabs) in [PR 2434](https://github.com/gradio-app/gradio/pull/2434)
- Build Gradio from source in ui tests by by [@freddyaboulton](https://github.com/freddyaboulton) in [PR 2440](https://github.com/gradio-app/gradio/pull/2440)
- Change "return ValueError" to "raise ValueError" by [@vzakharov](https://github.com/vzakharov) in [PR 2445](https://github.com/gradio-app/gradio/pull/2445)
- Add guide on creating a map demo using the `gr.Plot()` component [@dawoodkhan82](https://github.com/dawoodkhan82) in [PR 2402](https://github.com/gradio-app/gradio/pull/2402)
- Add blur event for `Textbox` and `Number` components [@dawoodkhan82](https://github.com/dawoodkhan82) in [PR 2448](https://github.com/gradio-app/gradio/pull/2448)
- Stops a gradio launch from hogging a port even after it's been killed [@aliabid94](https://github.com/aliabid94) in [PR 2453](https://github.com/gradio-app/gradio/pull/2453)
- Fix embedded interfaces on touch screen devices by [@aliabd](https://github.com/aliabd) in [PR 2457](https://github.com/gradio-app/gradio/pull/2457)
- Upload all demos to spaces by [@aliabd](https://github.com/aliabd) in [PR 2281](https://github.com/gradio-app/gradio/pull/2281)

## Contributors Shoutout:

No changes to highlight.

# Version 3.4.1

## New Features:

### 1. See Past and Upcoming Changes in the Release History 👀

You can now see gradio's release history directly on the website, and also keep track of upcoming changes. Just go [here](https://gradio.app/changelog/).

![release-history](https://user-images.githubusercontent.com/9021060/193145458-3de699f7-7620-45de-aa73-a1c1b9b96257.gif)

## Bug Fixes:

1. Fix typo in guide image path by [@freddyaboulton](https://github.com/freddyaboulton) in [PR 2357](https://github.com/gradio-app/gradio/pull/2357)
2. Raise error if Blocks has duplicate component with same IDs by [@abidlabs](https://github.com/abidlabs) in [PR 2359](https://github.com/gradio-app/gradio/pull/2359)
3. Catch the permission exception on the audio component by [@Ian-GL](https://github.com/Ian-GL) in [PR 2330](https://github.com/gradio-app/gradio/pull/2330)
4. Fix image_classifier_interface_load demo by [@freddyaboulton](https://github.com/freddyaboulton) in [PR 2365](https://github.com/gradio-app/gradio/pull/2365)
5. Fix combining adjacent components without gaps by introducing `gr.Row(variant="compact")` by [@aliabid94](https://github.com/aliabid94) in [PR 2291](https://github.com/gradio-app/gradio/pull/2291) This comes with deprecation of the following arguments for `Component.style`: `round`, `margin`, `border`.
6. Fix audio streaming, which was previously choppy in [PR 2351](https://github.com/gradio-app/gradio/pull/2351). Big thanks to [@yannickfunk](https://github.com/yannickfunk) for the proposed solution.
7. Fix bug where new typeable slider doesn't respect the minimum and maximum values [@dawoodkhan82](https://github.com/dawoodkhan82) in [PR 2380](https://github.com/gradio-app/gradio/pull/2380)

## Documentation Changes:

1. New Guide: Connecting to a Database 🗄️

   A new guide by [@freddyaboulton](https://github.com/freddyaboulton) that explains how you can use Gradio to connect your app to a database. Read more [here](https://gradio.app/connecting_to_a_database/).

2. New Guide: Running Background Tasks 🥷

   A new guide by [@freddyaboulton](https://github.com/freddyaboulton) that explains how you can run background tasks from your gradio app. Read more [here](https://gradio.app/running_background_tasks/).

3. Small fixes to docs for `Image` component by [@abidlabs](https://github.com/abidlabs) in [PR 2372](https://github.com/gradio-app/gradio/pull/2372)

## Testing and Infrastructure Changes:

No changes to highlight.

## Breaking Changes:

No changes to highlight.

## Full Changelog:

- Create a guide on how to connect an app to a database hosted on the cloud by [@freddyaboulton](https://github.com/freddyaboulton) in [PR 2341](https://github.com/gradio-app/gradio/pull/2341)
- Removes `analytics` dependency by [@abidlabs](https://github.com/abidlabs) in [PR 2347](https://github.com/gradio-app/gradio/pull/2347)
- Add guide on launching background tasks from your app by [@freddyaboulton](https://github.com/freddyaboulton) in [PR 2350](https://github.com/gradio-app/gradio/pull/2350)
- Fix typo in guide image path by [@freddyaboulton](https://github.com/freddyaboulton) in [PR 2357](https://github.com/gradio-app/gradio/pull/2357)
- Raise error if Blocks has duplicate component with same IDs by [@abidlabs](https://github.com/abidlabs) in [PR 2359](https://github.com/gradio-app/gradio/pull/2359)
- Hotfix: fix version back to 3.4 by [@abidlabs](https://github.com/abidlabs) in [PR 2361](https://github.com/gradio-app/gradio/pull/2361)
- Change version.txt to 3.4 instead of 3.4.0 by [@aliabd](https://github.com/aliabd) in [PR 2363](https://github.com/gradio-app/gradio/pull/2363)
- Catch the permission exception on the audio component by [@Ian-GL](https://github.com/Ian-GL) in [PR 2330](https://github.com/gradio-app/gradio/pull/2330)
- Fix image_classifier_interface_load demo by [@freddyaboulton](https://github.com/freddyaboulton) in [PR 2365](https://github.com/gradio-app/gradio/pull/2365)
- Small fixes to docs for `Image` component by [@abidlabs](https://github.com/abidlabs) in [PR 2372](https://github.com/gradio-app/gradio/pull/2372)
- Automated Release Notes by [@freddyaboulton](https://github.com/freddyaboulton) in [PR 2306](https://github.com/gradio-app/gradio/pull/2306)
- Fixed small typos in the docs [@julien-c](https://github.com/julien-c) in [PR 2373](https://github.com/gradio-app/gradio/pull/2373)
- Adds ability to disable pre/post-processing for examples [@abidlabs](https://github.com/abidlabs) in [PR 2383](https://github.com/gradio-app/gradio/pull/2383)
- Copy changelog file in website docker by [@aliabd](https://github.com/aliabd) in [PR 2384](https://github.com/gradio-app/gradio/pull/2384)
- Lets users provide a `gr.update()` dictionary even if post-processing is disabled [@abidlabs](https://github.com/abidlabs) in [PR 2385](https://github.com/gradio-app/gradio/pull/2385)
- Fix bug where errors would cause apps run in reload mode to hang forever by [@freddyaboulton](https://github.com/freddyaboulton) in [PR 2394](https://github.com/gradio-app/gradio/pull/2394)
- Fix bug where new typeable slider doesn't respect the minimum and maximum values [@dawoodkhan82](https://github.com/dawoodkhan82) in [PR 2380](https://github.com/gradio-app/gradio/pull/2380)

## Contributors Shoutout:

No changes to highlight.

# Version 3.4

## New Features:

### 1. Gallery Captions 🖼️

You can now pass captions to images in the Gallery component. To do so you need to pass a {List} of (image, {str} caption) tuples. This is optional and the component also accepts just a list of the images.

Here's an example:

```python
import gradio as gr

images_with_captions = [
    ("https://images.unsplash.com/photo-1551969014-7d2c4cddf0b6", "Cheetah by David Groves"),
    ("https://images.unsplash.com/photo-1546182990-dffeafbe841d", "Lion by Francesco"),
    ("https://images.unsplash.com/photo-1561731216-c3a4d99437d5", "Tiger by Mike Marrah")
    ]

with gr.Blocks() as demo:
    gr.Gallery(value=images_with_captions)

demo.launch()
```

<img src="https://user-images.githubusercontent.com/9021060/192399521-7360b1a9-7ce0-443e-8e94-863a230a7dbe.gif" alt="gallery_captions" width="1000"/>

### 2. Type Values into the Slider 🔢

You can now type values directly on the Slider component! Here's what it looks like:

![type-slider](https://user-images.githubusercontent.com/9021060/192399877-76b662a1-fede-4417-a932-fc15f0da7360.gif)

### 3. Better Sketching and Inpainting 🎨

We've made a lot of changes to our Image component so that it can support better sketching and inpainting.

Now supports:

- A standalone black-and-white sketch

```python
import gradio as gr
demo = gr.Interface(lambda x: x, gr.Sketchpad(), gr.Image())
demo.launch()
```

![bw](https://user-images.githubusercontent.com/9021060/192410264-b08632b5-7b2a-4f86-afb0-5760e7b474cf.gif)

- A standalone color sketch

```python
import gradio as gr
demo = gr.Interface(lambda x: x, gr.Paint(), gr.Image())
demo.launch()
```

![color-sketch](https://user-images.githubusercontent.com/9021060/192410500-3c8c3e64-a5fd-4df2-a991-f0a5cef93728.gif)

- An uploadable image with black-and-white or color sketching

```python
import gradio as gr
demo = gr.Interface(lambda x: x, gr.Image(source='upload', tool='color-sketch'), gr.Image()) # for black and white, tool = 'sketch'
demo.launch()
```

![sketch-new](https://user-images.githubusercontent.com/9021060/192402422-e53cb7b6-024e-448c-87eb-d6a35a63c476.gif)

- Webcam with black-and-white or color sketching

```python
import gradio as gr
demo = gr.Interface(lambda x: x, gr.Image(source='webcam', tool='color-sketch'), gr.Image()) # for black and white, tool = 'sketch'
demo.launch()
```

![webcam-sketch](https://user-images.githubusercontent.com/9021060/192410820-0ffaf324-776e-4e1f-9de6-0fdbbf4940fa.gif)

As well as other fixes

## Bug Fixes:

1. Fix bug where max concurrency count is not respected in queue by [@freddyaboulton](https://github.com/freddyaboulton) in [PR 2286](https://github.com/gradio-app/gradio/pull/2286)
2. fix : queue could be blocked by [@SkyTNT](https://github.com/SkyTNT) in [PR 2288](https://github.com/gradio-app/gradio/pull/2288)
3. Supports `gr.update()` in example caching by [@abidlabs](https://github.com/abidlabs) in [PR 2309](https://github.com/gradio-app/gradio/pull/2309)
4. Clipboard fix for iframes by [@abidlabs](https://github.com/abidlabs) in [PR 2321](https://github.com/gradio-app/gradio/pull/2321)
5. Fix: Dataframe column headers are reset when you add a new column by [@dawoodkhan82](https://github.com/dawoodkhan82) in [PR 2318](https://github.com/gradio-app/gradio/pull/2318)
6. Added support for URLs for Video, Audio, and Image by [@abidlabs](https://github.com/abidlabs) in [PR 2256](https://github.com/gradio-app/gradio/pull/2256)
7. Add documentation about how to create and use the Gradio FastAPI app by [@abidlabs](https://github.com/abidlabs) in [PR 2263](https://github.com/gradio-app/gradio/pull/2263)

## Documentation Changes:

1. Adding a Playground Tab to the Website by [@aliabd](https://github.com/aliabd) in [PR 1860](https://github.com/gradio-app/gradio/pull/1860)
2. Gradio for Tabular Data Science Workflows Guide by [@merveenoyan](https://github.com/merveenoyan) in [PR 2199](https://github.com/gradio-app/gradio/pull/2199)
3. Promotes `postprocess` and `preprocess` to documented parameters by [@abidlabs](https://github.com/abidlabs) in [PR 2293](https://github.com/gradio-app/gradio/pull/2293)
4. Update 2)key_features.md by [@voidxd](https://github.com/voidxd) in [PR 2326](https://github.com/gradio-app/gradio/pull/2326)
5. Add docs to blocks context postprocessing function by [@Ian-GL](https://github.com/Ian-GL) in [PR 2332](https://github.com/gradio-app/gradio/pull/2332)

## Testing and Infrastructure Changes

1. Website fixes and refactoring by [@aliabd](https://github.com/aliabd) in [PR 2280](https://github.com/gradio-app/gradio/pull/2280)
2. Don't deploy to spaces on release by [@freddyaboulton](https://github.com/freddyaboulton) in [PR 2313](https://github.com/gradio-app/gradio/pull/2313)

## Full Changelog:

- Website fixes and refactoring by [@aliabd](https://github.com/aliabd) in [PR 2280](https://github.com/gradio-app/gradio/pull/2280)
- Fix bug where max concurrency count is not respected in queue by [@freddyaboulton](https://github.com/freddyaboulton) in [PR 2286](https://github.com/gradio-app/gradio/pull/2286)
- Promotes `postprocess` and `preprocess` to documented parameters by [@abidlabs](https://github.com/abidlabs) in [PR 2293](https://github.com/gradio-app/gradio/pull/2293)
- Raise warning when trying to cache examples but not all inputs have examples by [@freddyaboulton](https://github.com/freddyaboulton) in [PR 2279](https://github.com/gradio-app/gradio/pull/2279)
- fix : queue could be blocked by [@SkyTNT](https://github.com/SkyTNT) in [PR 2288](https://github.com/gradio-app/gradio/pull/2288)
- Don't deploy to spaces on release by [@freddyaboulton](https://github.com/freddyaboulton) in [PR 2313](https://github.com/gradio-app/gradio/pull/2313)
- Supports `gr.update()` in example caching by [@abidlabs](https://github.com/abidlabs) in [PR 2309](https://github.com/gradio-app/gradio/pull/2309)
- Respect Upstream Queue when loading interfaces/blocks from Spaces by [@freddyaboulton](https://github.com/freddyaboulton) in [PR 2294](https://github.com/gradio-app/gradio/pull/2294)
- Clipboard fix for iframes by [@abidlabs](https://github.com/abidlabs) in [PR 2321](https://github.com/gradio-app/gradio/pull/2321)
- Sketching + Inpainting Capabilities to Gradio by [@abidlabs](https://github.com/abidlabs) in [PR 2144](https://github.com/gradio-app/gradio/pull/2144)
- Update 2)key_features.md by [@voidxd](https://github.com/voidxd) in [PR 2326](https://github.com/gradio-app/gradio/pull/2326)
- release 3.4b3 by [@abidlabs](https://github.com/abidlabs) in [PR 2328](https://github.com/gradio-app/gradio/pull/2328)
- Fix: Dataframe column headers are reset when you add a new column by [@dawoodkhan82](https://github.com/dawoodkhan82) in [PR 2318](https://github.com/gradio-app/gradio/pull/2318)
- Start queue when gradio is a sub application by [@freddyaboulton](https://github.com/freddyaboulton) in [PR 2319](https://github.com/gradio-app/gradio/pull/2319)
- Fix Web Tracker Script by [@aliabd](https://github.com/aliabd) in [PR 2308](https://github.com/gradio-app/gradio/pull/2308)
- Add docs to blocks context postprocessing function by [@Ian-GL](https://github.com/Ian-GL) in [PR 2332](https://github.com/gradio-app/gradio/pull/2332)
- Fix typo in iterator variable name in run_predict function by [@freddyaboulton](https://github.com/freddyaboulton) in [PR 2340](https://github.com/gradio-app/gradio/pull/2340)
- Add captions to galleries by [@aliabid94](https://github.com/aliabid94) in [PR 2284](https://github.com/gradio-app/gradio/pull/2284)
- Typeable value on gradio.Slider by [@dawoodkhan82](https://github.com/dawoodkhan82) in [PR 2329](https://github.com/gradio-app/gradio/pull/2329)

## Contributors Shoutout:

- [@SkyTNT](https://github.com/SkyTNT) made their first contribution in [PR 2288](https://github.com/gradio-app/gradio/pull/2288)
- [@voidxd](https://github.com/voidxd) made their first contribution in [PR 2326](https://github.com/gradio-app/gradio/pull/2326)

# Version 3.3

## New Features:

### 1. Iterative Outputs ⏳

You can now create an iterative output simply by having your function return a generator!

Here's (part of) an example that was used to generate the interface below it. [See full code](https://colab.research.google.com/drive/1m9bWS6B82CT7bw-m4L6AJR8za7fEK7Ov?usp=sharing).

```python
def predict(steps, seed):
    generator = torch.manual_seed(seed)
    for i in range(1,steps):
        yield pipeline(generator=generator, num_inference_steps=i)["sample"][0]
```

![example](https://user-images.githubusercontent.com/9021060/189086273-f5e7087d-71fa-4158-90a9-08e84da0421c.mp4)

### 2. Accordion Layout 🆕

This version of Gradio introduces a new layout component to Blocks: the Accordion. Wrap your elements in a neat, expandable layout that allows users to toggle them as needed.

Usage: ([Read the docs](https://gradio.app/docs/#accordion))

```python
with gr.Accordion("open up"):
# components here
```

![accordion](https://user-images.githubusercontent.com/9021060/189088465-f0ffd7f0-fc6a-42dc-9249-11c5e1e0529b.gif)

### 3. Skops Integration 📈

Our new integration with [skops](https://huggingface.co/blog/skops) allows you to load tabular classification and regression models directly from the [hub](https://huggingface.co/models).

Here's a classification example showing how quick it is to set up an interface for a [model](https://huggingface.co/scikit-learn/tabular-playground).

```python
import gradio as gr
gr.Interface.load("models/scikit-learn/tabular-playground").launch()
```

![187936493-5c90c01d-a6dd-400f-aa42-833a096156a1](https://user-images.githubusercontent.com/9021060/189090519-328fbcb4-120b-43c8-aa54-d6fccfa6b7e8.png)

## Bug Fixes:

No changes to highlight.

## Documentation Changes:

No changes to highlight.

## Testing and Infrastructure Changes:

No changes to highlight.

## Breaking Changes:

No changes to highlight.

## Full Changelog:

- safari fixes by [@pngwn](https://github.com/pngwn) in [PR 2138](https://github.com/gradio-app/gradio/pull/2138)
- Fix roundedness and form borders by [@aliabid94](https://github.com/aliabid94) in [PR 2147](https://github.com/gradio-app/gradio/pull/2147)
- Better processing of example data prior to creating dataset component by [@freddyaboulton](https://github.com/freddyaboulton) in [PR 2147](https://github.com/gradio-app/gradio/pull/2147)
- Show error on Connection drops by [@aliabid94](https://github.com/aliabid94) in [PR 2147](https://github.com/gradio-app/gradio/pull/2147)
- 3.2 release! by [@abidlabs](https://github.com/abidlabs) in [PR 2139](https://github.com/gradio-app/gradio/pull/2139)
- Fixed Named API Requests by [@abidlabs](https://github.com/abidlabs) in [PR 2151](https://github.com/gradio-app/gradio/pull/2151)
- Quick Fix: Cannot upload Model3D image after clearing it by [@dawoodkhan82](https://github.com/dawoodkhan82) in [PR 2168](https://github.com/gradio-app/gradio/pull/2168)
- Fixed misleading log when server_name is '0.0.0.0' by [@lamhoangtung](https://github.com/lamhoangtung) in [PR 2176](https://github.com/gradio-app/gradio/pull/2176)
- Keep embedded PngInfo metadata by [@cobryan05](https://github.com/cobryan05) in [PR 2170](https://github.com/gradio-app/gradio/pull/2170)
- Skops integration: Load tabular classification and regression models from the hub by [@freddyaboulton](https://github.com/freddyaboulton) in [PR 2126](https://github.com/gradio-app/gradio/pull/2126)
- Respect original filename when cached example files are downloaded by [@freddyaboulton](https://github.com/freddyaboulton) in [PR 2145](https://github.com/gradio-app/gradio/pull/2145)
- Add manual trigger to deploy to pypi by [@abidlabs](https://github.com/abidlabs) in [PR 2192](https://github.com/gradio-app/gradio/pull/2192)
- Fix bugs with gr.update by [@freddyaboulton](https://github.com/freddyaboulton) in [PR 2157](https://github.com/gradio-app/gradio/pull/2157)
- Make queue per app by [@aliabid94](https://github.com/aliabid94) in [PR 2193](https://github.com/gradio-app/gradio/pull/2193)
- Preserve Labels In Interpretation Components by [@freddyaboulton](https://github.com/freddyaboulton) in [PR 2166](https://github.com/gradio-app/gradio/pull/2166)
- Quick Fix: Multiple file download not working by [@dawoodkhan82](https://github.com/dawoodkhan82) in [PR 2169](https://github.com/gradio-app/gradio/pull/2169)
- use correct MIME type for js-script file by [@daspartho](https://github.com/daspartho) in [PR 2200](https://github.com/gradio-app/gradio/pull/2200)
- Add accordion component by [@aliabid94](https://github.com/aliabid94) in [PR 2208](https://github.com/gradio-app/gradio/pull/2208)

## Contributors Shoutout:

- [@lamhoangtung](https://github.com/lamhoangtung) made their first contribution in [PR 2176](https://github.com/gradio-app/gradio/pull/2176)
- [@cobryan05](https://github.com/cobryan05) made their first contribution in [PR 2170](https://github.com/gradio-app/gradio/pull/2170)
- [@daspartho](https://github.com/daspartho) made their first contribution in [PR 2200](https://github.com/gradio-app/gradio/pull/2200)

# Version 3.2

## New Features:

### 1. Improvements to Queuing 🥇

We've implemented a brand new queuing system based on **web sockets** instead of HTTP long polling. Among other things, this allows us to manage queue sizes better on Hugging Face Spaces. There are also additional queue-related parameters you can add:

- Now supports concurrent workers (parallelization)

```python
demo = gr.Interface(...)
demo.queue(concurrency_count=3)
demo.launch()
```

- Configure a maximum queue size

```python
demo = gr.Interface(...)
demo.queue(max_size=100)
demo.launch()
```

- If a user closes their tab / browser, they leave the queue, which means the demo will run faster for everyone else

### 2. Fixes to Examples

- Dataframe examples will render properly, and look much clearer in the UI: (thanks to PR #2125)

![Screen Shot 2022-08-30 at 8 29 58 PM](https://user-images.githubusercontent.com/9021060/187586561-d915bafb-f968-4966-b9a2-ef41119692b2.png)

- Image and Video thumbnails are cropped to look neater and more uniform: (thanks to PR #2109)

![Screen Shot 2022-08-30 at 8 32 15 PM](https://user-images.githubusercontent.com/9021060/187586890-56e1e4f0-1b84-42d9-a82f-911772c41030.png)

- Other fixes in PR #2131 and #2064 make it easier to design and use Examples

### 3. Component Fixes 🧱

- Specify the width and height of an image in its style tag (thanks to PR #2133)

```python
components.Image().style(height=260, width=300)
```

- Automatic conversion of videos so they are playable in the browser (thanks to PR #2003). Gradio will check if a video's format is playable in the browser and, if it isn't, will automatically convert it to a format that is (mp4).
- Pass in a json filepath to the Label component (thanks to PR #2083)
- Randomize the default value of a Slider (thanks to PR #1935)

![slider-random](https://user-images.githubusercontent.com/9021060/187596230-3db9697f-9f4d-42f5-9387-d77573513448.gif)

- Improvements to State in PR #2100

### 4. Ability to Randomize Input Sliders and Reload Data whenever the Page Loads

- In some cases, you want to be able to show a different set of input data to every user as they load the page app. For example, you might want to randomize the value of a "seed" `Slider` input. Or you might want to show a `Textbox` with the current date. We now supporting passing _functions_ as the default value in input components. When you pass in a function, it gets **re-evaluated** every time someone loads the demo, allowing you to reload / change data for different users.

Here's an example loading the current date time into an input Textbox:

```python
import gradio as gr
import datetime

with gr.Blocks() as demo:
    gr.Textbox(datetime.datetime.now)

demo.launch()
```

Note that we don't evaluate the function -- `datetime.datetime.now()` -- we pass in the function itself to get this behavior -- `datetime.datetime.now`

Because randomizing the initial value of `Slider` is a common use case, we've added a `randomize` keyword argument you can use to randomize its initial value:

```python
import gradio as gr
demo = gr.Interface(lambda x:x, gr.Slider(0, 10, randomize=True), "number")
demo.launch()
```

### 5. New Guide 🖊️

- [Gradio and W&B Integration](https://gradio.app/Gradio_and_Wandb_Integration/)

## Full Changelog:

- Reset components to original state by setting value to None by [@freddyaboulton](https://github.com/freddyaboulton) in [PR 2044](https://github.com/gradio-app/gradio/pull/2044)
- Cleaning up the way data is processed for components by [@abidlabs](https://github.com/abidlabs) in [PR 1967](https://github.com/gradio-app/gradio/pull/1967)
- version 3.1.8b by [@abidlabs](https://github.com/abidlabs) in [PR 2063](https://github.com/gradio-app/gradio/pull/2063)
- Wandb guide by [@AK391](https://github.com/AK391) in [PR 1898](https://github.com/gradio-app/gradio/pull/1898)
- Add a flagging callback to save json files to a hugging face dataset by [@chrisemezue](https://github.com/chrisemezue) in [PR 1821](https://github.com/gradio-app/gradio/pull/1821)
- Add data science demos to landing page by [@freddyaboulton](https://github.com/freddyaboulton) in [PR 2067](https://github.com/gradio-app/gradio/pull/2067)
- Hide time series + xgboost demos by default by [@freddyaboulton](https://github.com/freddyaboulton) in [PR 2079](https://github.com/gradio-app/gradio/pull/2079)
- Encourage people to keep trying when queue full by [@apolinario](https://github.com/apolinario) in [PR 2076](https://github.com/gradio-app/gradio/pull/2076)
- Updated our analytics on creation of Blocks/Interface by [@abidlabs](https://github.com/abidlabs) in [PR 2082](https://github.com/gradio-app/gradio/pull/2082)
- `Label` component now accepts file paths to `.json` files by [@abidlabs](https://github.com/abidlabs) in [PR 2083](https://github.com/gradio-app/gradio/pull/2083)
- Fix issues related to demos in Spaces by [@abidlabs](https://github.com/abidlabs) in [PR 2086](https://github.com/gradio-app/gradio/pull/2086)
- Fix TimeSeries examples not properly displayed in UI by [@dawoodkhan82](https://github.com/dawoodkhan82) in [PR 2064](https://github.com/gradio-app/gradio/pull/2064)
- Fix infinite requests when doing tab item select by [@freddyaboulton](https://github.com/freddyaboulton) in [PR 2070](https://github.com/gradio-app/gradio/pull/2070)
- Accept deprecated `file` route as well by [@abidlabs](https://github.com/abidlabs) in [PR 2099](https://github.com/gradio-app/gradio/pull/2099)
- Allow frontend method execution on Block.load event by [@codedealer](https://github.com/codedealer) in [PR 2108](https://github.com/gradio-app/gradio/pull/2108)
- Improvements to `State` by [@abidlabs](https://github.com/abidlabs) in [PR 2100](https://github.com/gradio-app/gradio/pull/2100)
- Catch IndexError, KeyError in video_is_playable by [@freddyaboulton](https://github.com/freddyaboulton) in [PR 2113](https://github.com/gradio-app/gradio/pull/2113)
- Fix: Download button does not respect the filepath returned by the function by [@dawoodkhan82](https://github.com/dawoodkhan82) in [PR 2073](https://github.com/gradio-app/gradio/pull/2073)
- Refactoring Layout: Adding column widths, forms, and more. by [@aliabid94](https://github.com/aliabid94) in [PR 2097](https://github.com/gradio-app/gradio/pull/2097)
- Update CONTRIBUTING.md by [@abidlabs](https://github.com/abidlabs) in [PR 2118](https://github.com/gradio-app/gradio/pull/2118)
- 2092 df ex by [@pngwn](https://github.com/pngwn) in [PR 2125](https://github.com/gradio-app/gradio/pull/2125)
- feat(samples table/gallery): Crop thumbs to square by [@ronvoluted](https://github.com/ronvoluted) in [PR 2109](https://github.com/gradio-app/gradio/pull/2109)
- Some enhancements to `gr.Examples` by [@abidlabs](https://github.com/abidlabs) in [PR 2131](https://github.com/gradio-app/gradio/pull/2131)
- Image size fix by [@aliabid94](https://github.com/aliabid94) in [PR 2133](https://github.com/gradio-app/gradio/pull/2133)

## Contributors Shoutout:

- [@chrisemezue](https://github.com/chrisemezue) made their first contribution in [PR 1821](https://github.com/gradio-app/gradio/pull/1821)
- [@apolinario](https://github.com/apolinario) made their first contribution in [PR 2076](https://github.com/gradio-app/gradio/pull/2076)
- [@codedealer](https://github.com/codedealer) made their first contribution in [PR 2108](https://github.com/gradio-app/gradio/pull/2108)

# Version 3.1

## New Features:

### 1. Embedding Demos on Any Website 💻

With PR #1444, Gradio is now distributed as a web component. This means demos can be natively embedded on websites. You'll just need to add two lines: one to load the gradio javascript, and one to link to the demos backend.

Here's a simple example that embeds the demo from a Hugging Face space:

```html
<script
	type="module"
	src="https://gradio.s3-us-west-2.amazonaws.com/3.0.18/gradio.js"
></script>
<gradio-app space="abidlabs/pytorch-image-classifier"></gradio-app>
```

But you can also embed demos that are running anywhere, you just need to link the demo to `src` instead of `space`. In fact, all the demos on the gradio website are embedded this way:

<img width="1268" alt="Screen Shot 2022-07-14 at 2 41 44 PM" src="https://user-images.githubusercontent.com/9021060/178997124-b2f05af2-c18f-4716-bf1b-cb971d012636.png">

Read more in the [Embedding Gradio Demos](https://gradio.app/embedding_gradio_demos) guide.

### 2. Reload Mode 👨‍💻

Reload mode helps developers create gradio demos faster by automatically reloading the demo whenever the code changes. It can support development on Python IDEs (VS Code, PyCharm, etc), the terminal, as well as Jupyter notebooks.

If your demo code is in a script named `app.py`, instead of running `python app.py` you can now run `gradio app.py` and that will launch the demo in reload mode:

```bash
Launching in reload mode on: http://127.0.0.1:7860 (Press CTRL+C to quit)
Watching...
WARNING: The --reload flag should not be used in production on Windows.
```

If you're working from a Jupyter or Colab Notebook, use these magic commands instead: `%load_ext gradio` when you import gradio, and `%%blocks` in the top of the cell with the demo code. Here's an example that shows how much faster the development becomes:

![Blocks](https://user-images.githubusercontent.com/9021060/178986488-ed378cc8-5141-4330-ba41-672b676863d0.gif)

### 3. Inpainting Support on `gr.Image()` 🎨

We updated the Image component to add support for inpainting demos. It works by adding `tool="sketch"` as a parameter, that passes both an image and a sketchable mask to your prediction function.

Here's an example from the [LAMA space](https://huggingface.co/spaces/akhaliq/lama):

![FXApVlFVsAALSD-](https://user-images.githubusercontent.com/9021060/178989479-549867c8-7fb0-436a-a97d-1e91c9f5e611.jpeg)

### 4. Markdown and HTML support in Dataframes 🔢

We upgraded the Dataframe component in PR #1684 to support rendering Markdown and HTML inside the cells.

This means you can build Dataframes that look like the following:

![image (8)](https://user-images.githubusercontent.com/9021060/178991233-41cb07a5-e7a3-433e-89b8-319bc78eb9c2.png)

### 5. `gr.Examples()` for Blocks 🧱

We've added the `gr.Examples` component helper to allow you to add examples to any Blocks demo. This class is a wrapper over the `gr.Dataset` component.

<img width="1271" alt="Screen Shot 2022-07-14 at 2 23 50 PM" src="https://user-images.githubusercontent.com/9021060/178992715-c8bc7550-bc3d-4ddc-9fcb-548c159cd153.png">

gr.Examples takes two required parameters:

- `examples` which takes in a nested list
- `inputs` which takes in a component or list of components

You can read more in the [Examples docs](https://gradio.app/docs/#examples) or the [Adding Examples to your Demos guide](https://gradio.app/adding_examples_to_your_app/).

### 6. Fixes to Audio Streaming

With [PR 1828](https://github.com/gradio-app/gradio/pull/1828) we now hide the status loading animation, as well as remove the echo in streaming. Check out the [stream_audio](https://github.com/gradio-app/gradio/blob/main/demo/stream_audio/run.py) demo for more or read through our [Real Time Speech Recognition](https://gradio.app/real_time_speech_recognition/) guide.

<img width="785" alt="Screen Shot 2022-07-19 at 6 02 35 PM" src="https://user-images.githubusercontent.com/9021060/179808136-9e84502c-f9ee-4f30-b5e9-1086f678fe91.png">

## Full Changelog:

- File component: list multiple files and allow for download #1446 by [@dawoodkhan82](https://github.com/dawoodkhan82) in [PR 1681](https://github.com/gradio-app/gradio/pull/1681)
- Add ColorPicker to docs by [@freddyaboulton](https://github.com/freddyaboulton) in [PR 1768](https://github.com/gradio-app/gradio/pull/1768)
- Mock out requests in TestRequest unit tests by [@freddyaboulton](https://github.com/freddyaboulton) in [PR 1794](https://github.com/gradio-app/gradio/pull/1794)
- Add requirements.txt and test_files to source dist by [@freddyaboulton](https://github.com/freddyaboulton) in [PR 1817](https://github.com/gradio-app/gradio/pull/1817)
- refactor: f-string for tunneling.py by [@nhankiet](https://github.com/nhankiet) in [PR 1819](https://github.com/gradio-app/gradio/pull/1819)
- Miscellaneous formatting improvements to website by [@aliabd](https://github.com/aliabd) in [PR 1754](https://github.com/gradio-app/gradio/pull/1754)
- `integrate()` method moved to `Blocks` by [@abidlabs](https://github.com/abidlabs) in [PR 1776](https://github.com/gradio-app/gradio/pull/1776)
- Add python-3.7 tests by [@freddyaboulton](https://github.com/freddyaboulton) in [PR 1818](https://github.com/gradio-app/gradio/pull/1818)
- Copy test dir in website dockers by [@aliabd](https://github.com/aliabd) in [PR 1827](https://github.com/gradio-app/gradio/pull/1827)
- Add info to docs on how to set default values for components by [@freddyaboulton](https://github.com/freddyaboulton) in [PR 1788](https://github.com/gradio-app/gradio/pull/1788)
- Embedding Components on Docs by [@aliabd](https://github.com/aliabd) in [PR 1726](https://github.com/gradio-app/gradio/pull/1726)
- Remove usage of deprecated gr.inputs and gr.outputs from website by [@freddyaboulton](https://github.com/freddyaboulton) in [PR 1796](https://github.com/gradio-app/gradio/pull/1796)
- Some cleanups to the docs page by [@abidlabs](https://github.com/abidlabs) in [PR 1822](https://github.com/gradio-app/gradio/pull/1822)

## Contributors Shoutout:

- [@nhankiet](https://github.com/nhankiet) made their first contribution in [PR 1819](https://github.com/gradio-app/gradio/pull/1819)

# Version 3.0

### 🔥 Gradio 3.0 is the biggest update to the library, ever.

## New Features:

### 1. Blocks 🧱

Blocks is a new, low-level API that allows you to have full control over the data flows and layout of your application. It allows you to build very complex, multi-step applications. For example, you might want to:

- Group together related demos as multiple tabs in one web app
- Change the layout of your demo instead of just having all of the inputs on the left and outputs on the right
- Have multi-step interfaces, in which the output of one model becomes the input to the next model, or have more flexible data flows in general
- Change a component's properties (for example, the choices in a Dropdown) or its visibility based on user input

Here's a simple example that creates the demo below it:

```python
import gradio as gr

def update(name):
    return f"Welcome to Gradio, {name}!"

demo = gr.Blocks()

with demo:
    gr.Markdown(
    """
    # Hello World!
    Start typing below to see the output.
    """)
    inp = gr.Textbox(placeholder="What is your name?")
    out = gr.Textbox()

    inp.change(fn=update,
               inputs=inp,
               outputs=out)

demo.launch()
```

![hello-blocks](https://user-images.githubusercontent.com/9021060/168684108-78cbd24b-e6bd-4a04-a8d9-20d535203434.gif)

Read our [Introduction to Blocks](http://gradio.app/introduction_to_blocks/) guide for more, and join the 🎈 [Gradio Blocks Party](https://huggingface.co/spaces/Gradio-Blocks/README)!

### 2. Our Revamped Design 🎨

We've upgraded our design across the entire library: from components, and layouts all the way to dark mode.

![kitchen_sink](https://user-images.githubusercontent.com/9021060/168686333-7a6e3096-3e23-4309-abf2-5cd7736e0463.gif)

### 3. A New Website 💻

We've upgraded [gradio.app](https://gradio.app) to make it cleaner, faster and easier to use. Our docs now come with components and demos embedded directly on the page. So you can quickly get up to speed with what you're looking for.

![website](https://user-images.githubusercontent.com/9021060/168687191-10d6a3bd-101f-423a-8193-48f47a5e077d.gif)

### 4. New Components: Model3D, Dataset, and More..

We've introduced a lot of new components in `3.0`, including `Model3D`, `Dataset`, `Markdown`, `Button` and `Gallery`. You can find all the components and play around with them [here](https://gradio.app/docs/#components).

![Model3d](https://user-images.githubusercontent.com/9021060/168689062-6ad77151-8cc5-467d-916c-f7c78e52ec0c.gif)

## Full Changelog:

- Gradio dash fe by [@pngwn](https://github.com/pngwn) in [PR 807](https://github.com/gradio-app/gradio/pull/807)
- Blocks components by [@FarukOzderim](https://github.com/FarukOzderim) in [PR 765](https://github.com/gradio-app/gradio/pull/765)
- Blocks components V2 by [@FarukOzderim](https://github.com/FarukOzderim) in [PR 843](https://github.com/gradio-app/gradio/pull/843)
- Blocks-Backend-Events by [@FarukOzderim](https://github.com/FarukOzderim) in [PR 844](https://github.com/gradio-app/gradio/pull/844)
- Interfaces from Blocks by [@aliabid94](https://github.com/aliabid94) in [PR 849](https://github.com/gradio-app/gradio/pull/849)
- Blocks dev by [@aliabid94](https://github.com/aliabid94) in [PR 853](https://github.com/gradio-app/gradio/pull/853)
- Started updating demos to use the new `gradio.components` syntax by [@abidlabs](https://github.com/abidlabs) in [PR 848](https://github.com/gradio-app/gradio/pull/848)
- add test infra + add browser tests to CI by [@pngwn](https://github.com/pngwn) in [PR 852](https://github.com/gradio-app/gradio/pull/852)
- 854 textbox by [@pngwn](https://github.com/pngwn) in [PR 859](https://github.com/gradio-app/gradio/pull/859)
- Getting old Python unit tests to pass on `blocks-dev` by [@abidlabs](https://github.com/abidlabs) in [PR 861](https://github.com/gradio-app/gradio/pull/861)
- initialise chatbot with empty array of messages by [@pngwn](https://github.com/pngwn) in [PR 867](https://github.com/gradio-app/gradio/pull/867)
- add test for output to input by [@pngwn](https://github.com/pngwn) in [PR 866](https://github.com/gradio-app/gradio/pull/866)
- More Interface -> Blocks features by [@aliabid94](https://github.com/aliabid94) in [PR 864](https://github.com/gradio-app/gradio/pull/864)
- Fixing external.py in blocks-dev to reflect the new HF Spaces paths by [@abidlabs](https://github.com/abidlabs) in [PR 879](https://github.com/gradio-app/gradio/pull/879)
- backend_default_value_refactoring by [@FarukOzderim](https://github.com/FarukOzderim) in [PR 871](https://github.com/gradio-app/gradio/pull/871)
- fix default_value by [@pngwn](https://github.com/pngwn) in [PR 869](https://github.com/gradio-app/gradio/pull/869)
- fix buttons by [@aliabid94](https://github.com/aliabid94) in [PR 883](https://github.com/gradio-app/gradio/pull/883)
- Checking and updating more demos to use 3.0 syntax by [@abidlabs](https://github.com/abidlabs) in [PR 892](https://github.com/gradio-app/gradio/pull/892)
- Blocks Tests by [@FarukOzderim](https://github.com/FarukOzderim) in [PR 902](https://github.com/gradio-app/gradio/pull/902)
- Interface fix by [@pngwn](https://github.com/pngwn) in [PR 901](https://github.com/gradio-app/gradio/pull/901)
- Quick fix: Issue 893 by [@dawoodkhan82](https://github.com/dawoodkhan82) in [PR 907](https://github.com/gradio-app/gradio/pull/907)
- 3d Image Component by [@dawoodkhan82](https://github.com/dawoodkhan82) in [PR 775](https://github.com/gradio-app/gradio/pull/775)
- fix endpoint url in prod by [@pngwn](https://github.com/pngwn) in [PR 911](https://github.com/gradio-app/gradio/pull/911)
- rename Model3d to Image3D by [@dawoodkhan82](https://github.com/dawoodkhan82) in [PR 912](https://github.com/gradio-app/gradio/pull/912)
- update pypi to 2.9.1 by [@abidlabs](https://github.com/abidlabs) in [PR 916](https://github.com/gradio-app/gradio/pull/916)
- blocks-with-fix by [@FarukOzderim](https://github.com/FarukOzderim) in [PR 917](https://github.com/gradio-app/gradio/pull/917)
- Restore Interpretation, Live, Auth, Queueing by [@aliabid94](https://github.com/aliabid94) in [PR 915](https://github.com/gradio-app/gradio/pull/915)
- Allow `Blocks` instances to be used like a `Block` in other `Blocks` by [@abidlabs](https://github.com/abidlabs) in [PR 919](https://github.com/gradio-app/gradio/pull/919)
- Redesign 1 by [@pngwn](https://github.com/pngwn) in [PR 918](https://github.com/gradio-app/gradio/pull/918)
- blocks-components-tests by [@FarukOzderim](https://github.com/FarukOzderim) in [PR 904](https://github.com/gradio-app/gradio/pull/904)
- fix unit + browser tests by [@pngwn](https://github.com/pngwn) in [PR 926](https://github.com/gradio-app/gradio/pull/926)
- blocks-move-test-data by [@FarukOzderim](https://github.com/FarukOzderim) in [PR 927](https://github.com/gradio-app/gradio/pull/927)
- remove debounce from form inputs by [@pngwn](https://github.com/pngwn) in [PR 932](https://github.com/gradio-app/gradio/pull/932)
- reimplement webcam video by [@pngwn](https://github.com/pngwn) in [PR 928](https://github.com/gradio-app/gradio/pull/928)
- blocks-move-test-data by [@FarukOzderim](https://github.com/FarukOzderim) in [PR 941](https://github.com/gradio-app/gradio/pull/941)
- allow audio components to take a string value by [@pngwn](https://github.com/pngwn) in [PR 930](https://github.com/gradio-app/gradio/pull/930)
- static mode for textbox by [@pngwn](https://github.com/pngwn) in [PR 929](https://github.com/gradio-app/gradio/pull/929)
- fix file upload text by [@pngwn](https://github.com/pngwn) in [PR 931](https://github.com/gradio-app/gradio/pull/931)
- tabbed-interface-rewritten by [@FarukOzderim](https://github.com/FarukOzderim) in [PR 958](https://github.com/gradio-app/gradio/pull/958)
- Gan demo fix by [@abidlabs](https://github.com/abidlabs) in [PR 965](https://github.com/gradio-app/gradio/pull/965)
- Blocks analytics by [@abidlabs](https://github.com/abidlabs) in [PR 947](https://github.com/gradio-app/gradio/pull/947)
- Blocks page load by [@FarukOzderim](https://github.com/FarukOzderim) in [PR 963](https://github.com/gradio-app/gradio/pull/963)
- add frontend for page load events by [@pngwn](https://github.com/pngwn) in [PR 967](https://github.com/gradio-app/gradio/pull/967)
- fix i18n and some tweaks by [@pngwn](https://github.com/pngwn) in [PR 966](https://github.com/gradio-app/gradio/pull/966)
- add jinja2 to reqs by [@FarukOzderim](https://github.com/FarukOzderim) in [PR 969](https://github.com/gradio-app/gradio/pull/969)
- Cleaning up `Launchable()` by [@abidlabs](https://github.com/abidlabs) in [PR 968](https://github.com/gradio-app/gradio/pull/968)
- Fix #944 by [@FarukOzderim](https://github.com/FarukOzderim) in [PR 971](https://github.com/gradio-app/gradio/pull/971)
- New Blocks Demo: neural instrument cloning by [@abidlabs](https://github.com/abidlabs) in [PR 975](https://github.com/gradio-app/gradio/pull/975)
- Add huggingface_hub client library by [@FarukOzderim](https://github.com/FarukOzderim) in [PR 973](https://github.com/gradio-app/gradio/pull/973)
- State and variables by [@aliabid94](https://github.com/aliabid94) in [PR 977](https://github.com/gradio-app/gradio/pull/977)
- update-components by [@FarukOzderim](https://github.com/FarukOzderim) in [PR 986](https://github.com/gradio-app/gradio/pull/986)
- ensure dataframe updates as expected by [@pngwn](https://github.com/pngwn) in [PR 981](https://github.com/gradio-app/gradio/pull/981)
- test-guideline by [@FarukOzderim](https://github.com/FarukOzderim) in [PR 990](https://github.com/gradio-app/gradio/pull/990)
- Issue #785: add footer by [@dawoodkhan82](https://github.com/dawoodkhan82) in [PR 972](https://github.com/gradio-app/gradio/pull/972)
- indentation fix by [@abidlabs](https://github.com/abidlabs) in [PR 993](https://github.com/gradio-app/gradio/pull/993)
- missing quote by [@aliabd](https://github.com/aliabd) in [PR 996](https://github.com/gradio-app/gradio/pull/996)
- added interactive parameter to components by [@abidlabs](https://github.com/abidlabs) in [PR 992](https://github.com/gradio-app/gradio/pull/992)
- custom-components by [@FarukOzderim](https://github.com/FarukOzderim) in [PR 985](https://github.com/gradio-app/gradio/pull/985)
- Refactor component shortcuts by [@FarukOzderim](https://github.com/FarukOzderim) in [PR 995](https://github.com/gradio-app/gradio/pull/995)
- Plot Component by [@dawoodkhan82](https://github.com/dawoodkhan82) in [PR 805](https://github.com/gradio-app/gradio/pull/805)
- updated PyPi version to 2.9.2 by [@abidlabs](https://github.com/abidlabs) in [PR 1002](https://github.com/gradio-app/gradio/pull/1002)
- Release 2.9.3 by [@abidlabs](https://github.com/abidlabs) in [PR 1003](https://github.com/gradio-app/gradio/pull/1003)
- Image3D Examples Fix by [@dawoodkhan82](https://github.com/dawoodkhan82) in [PR 1001](https://github.com/gradio-app/gradio/pull/1001)
- release 2.9.4 by [@abidlabs](https://github.com/abidlabs) in [PR 1006](https://github.com/gradio-app/gradio/pull/1006)
- templates import hotfix by [@FarukOzderim](https://github.com/FarukOzderim) in [PR 1008](https://github.com/gradio-app/gradio/pull/1008)
- Progress indicator bar by [@aliabid94](https://github.com/aliabid94) in [PR 997](https://github.com/gradio-app/gradio/pull/997)
- Fixed image input for absolute path by [@JefferyChiang](https://github.com/JefferyChiang) in [PR 1004](https://github.com/gradio-app/gradio/pull/1004)
- Model3D + Plot Components by [@dawoodkhan82](https://github.com/dawoodkhan82) in [PR 1010](https://github.com/gradio-app/gradio/pull/1010)
- Gradio Guides: Creating CryptoPunks with GANs by [@NimaBoscarino](https://github.com/NimaBoscarino) in [PR 1000](https://github.com/gradio-app/gradio/pull/1000)
- [BIG PR] Gradio blocks & redesigned components by [@abidlabs](https://github.com/abidlabs) in [PR 880](https://github.com/gradio-app/gradio/pull/880)
- fixed failing test on main by [@abidlabs](https://github.com/abidlabs) in [PR 1023](https://github.com/gradio-app/gradio/pull/1023)
- Use smaller ASR model in external test by [@abidlabs](https://github.com/abidlabs) in [PR 1024](https://github.com/gradio-app/gradio/pull/1024)
- updated PyPi version to 2.9.0b by [@abidlabs](https://github.com/abidlabs) in [PR 1026](https://github.com/gradio-app/gradio/pull/1026)
- Fixing import issues so that the package successfully installs on colab notebooks by [@abidlabs](https://github.com/abidlabs) in [PR 1027](https://github.com/gradio-app/gradio/pull/1027)
- Update website tracker slackbot by [@aliabd](https://github.com/aliabd) in [PR 1037](https://github.com/gradio-app/gradio/pull/1037)
- textbox-autoheight by [@FarukOzderim](https://github.com/FarukOzderim) in [PR 1009](https://github.com/gradio-app/gradio/pull/1009)
- Model3D Examples fixes by [@dawoodkhan82](https://github.com/dawoodkhan82) in [PR 1035](https://github.com/gradio-app/gradio/pull/1035)
- GAN Gradio Guide: Adjustments to iframe heights by [@NimaBoscarino](https://github.com/NimaBoscarino) in [PR 1042](https://github.com/gradio-app/gradio/pull/1042)
- added better default labels to form components by [@abidlabs](https://github.com/abidlabs) in [PR 1040](https://github.com/gradio-app/gradio/pull/1040)
- Slackbot web tracker fix by [@aliabd](https://github.com/aliabd) in [PR 1043](https://github.com/gradio-app/gradio/pull/1043)
- Plot fixes by [@dawoodkhan82](https://github.com/dawoodkhan82) in [PR 1044](https://github.com/gradio-app/gradio/pull/1044)
- Small fixes to the demos by [@abidlabs](https://github.com/abidlabs) in [PR 1030](https://github.com/gradio-app/gradio/pull/1030)
- fixing demo issue with website by [@aliabd](https://github.com/aliabd) in [PR 1047](https://github.com/gradio-app/gradio/pull/1047)
- [hotfix] HighlightedText by [@aliabid94](https://github.com/aliabid94) in [PR 1046](https://github.com/gradio-app/gradio/pull/1046)
- Update text by [@ronvoluted](https://github.com/ronvoluted) in [PR 1050](https://github.com/gradio-app/gradio/pull/1050)
- Update CONTRIBUTING.md by [@FarukOzderim](https://github.com/FarukOzderim) in [PR 1052](https://github.com/gradio-app/gradio/pull/1052)
- fix(ui): Increase contrast for footer by [@ronvoluted](https://github.com/ronvoluted) in [PR 1048](https://github.com/gradio-app/gradio/pull/1048)
- UI design update by [@gary149](https://github.com/gary149) in [PR 1041](https://github.com/gradio-app/gradio/pull/1041)
- updated PyPi version to 2.9.0b8 by [@abidlabs](https://github.com/abidlabs) in [PR 1059](https://github.com/gradio-app/gradio/pull/1059)
- Running, testing, and fixing demos by [@abidlabs](https://github.com/abidlabs) in [PR 1060](https://github.com/gradio-app/gradio/pull/1060)
- Form layout by [@pngwn](https://github.com/pngwn) in [PR 1054](https://github.com/gradio-app/gradio/pull/1054)
- inputless-interfaces by [@FarukOzderim](https://github.com/FarukOzderim) in [PR 1038](https://github.com/gradio-app/gradio/pull/1038)
- Update PULL_REQUEST_TEMPLATE.md by [@FarukOzderim](https://github.com/FarukOzderim) in [PR 1068](https://github.com/gradio-app/gradio/pull/1068)
- Upgrading node memory to 4gb in website Docker by [@aliabd](https://github.com/aliabd) in [PR 1069](https://github.com/gradio-app/gradio/pull/1069)
- Website reload error by [@aliabd](https://github.com/aliabd) in [PR 1079](https://github.com/gradio-app/gradio/pull/1079)
- fixed favicon issue by [@abidlabs](https://github.com/abidlabs) in [PR 1064](https://github.com/gradio-app/gradio/pull/1064)
- remove-queue-from-events by [@FarukOzderim](https://github.com/FarukOzderim) in [PR 1056](https://github.com/gradio-app/gradio/pull/1056)
- Enable vertex colors for OBJs files by [@radames](https://github.com/radames) in [PR 1074](https://github.com/gradio-app/gradio/pull/1074)
- Dark text by [@ronvoluted](https://github.com/ronvoluted) in [PR 1049](https://github.com/gradio-app/gradio/pull/1049)
- Scroll to output by [@pngwn](https://github.com/pngwn) in [PR 1077](https://github.com/gradio-app/gradio/pull/1077)
- Explicitly list pnpm version 6 in contributing guide by [@freddyaboulton](https://github.com/freddyaboulton) in [PR 1085](https://github.com/gradio-app/gradio/pull/1085)
- hotfix for encrypt issue by [@abidlabs](https://github.com/abidlabs) in [PR 1096](https://github.com/gradio-app/gradio/pull/1096)
- Release 2.9b9 by [@abidlabs](https://github.com/abidlabs) in [PR 1098](https://github.com/gradio-app/gradio/pull/1098)
- tweak node circleci settings by [@pngwn](https://github.com/pngwn) in [PR 1091](https://github.com/gradio-app/gradio/pull/1091)
- Website Reload Error by [@aliabd](https://github.com/aliabd) in [PR 1099](https://github.com/gradio-app/gradio/pull/1099)
- Website Reload: README in demos docker by [@aliabd](https://github.com/aliabd) in [PR 1100](https://github.com/gradio-app/gradio/pull/1100)
- Flagging fixes by [@abidlabs](https://github.com/abidlabs) in [PR 1081](https://github.com/gradio-app/gradio/pull/1081)
- Backend for optional labels by [@abidlabs](https://github.com/abidlabs) in [PR 1080](https://github.com/gradio-app/gradio/pull/1080)
- Optional labels fe by [@pngwn](https://github.com/pngwn) in [PR 1105](https://github.com/gradio-app/gradio/pull/1105)
- clean-deprecated-parameters by [@FarukOzderim](https://github.com/FarukOzderim) in [PR 1090](https://github.com/gradio-app/gradio/pull/1090)
- Blocks rendering fix by [@abidlabs](https://github.com/abidlabs) in [PR 1102](https://github.com/gradio-app/gradio/pull/1102)
- Redos #1106 by [@abidlabs](https://github.com/abidlabs) in [PR 1112](https://github.com/gradio-app/gradio/pull/1112)
- Interface types: handle input-only, output-only, and unified interfaces by [@abidlabs](https://github.com/abidlabs) in [PR 1108](https://github.com/gradio-app/gradio/pull/1108)
- Hotfix + New pypi release 2.9b11 by [@abidlabs](https://github.com/abidlabs) in [PR 1118](https://github.com/gradio-app/gradio/pull/1118)
- issue-checkbox by [@FarukOzderim](https://github.com/FarukOzderim) in [PR 1122](https://github.com/gradio-app/gradio/pull/1122)
- issue-checkbox-hotfix by [@FarukOzderim](https://github.com/FarukOzderim) in [PR 1127](https://github.com/gradio-app/gradio/pull/1127)
- Fix demos in website by [@aliabd](https://github.com/aliabd) in [PR 1130](https://github.com/gradio-app/gradio/pull/1130)
- Guide for Gradio ONNX model zoo on Huggingface by [@AK391](https://github.com/AK391) in [PR 1073](https://github.com/gradio-app/gradio/pull/1073)
- ONNX guide fixes by [@aliabd](https://github.com/aliabd) in [PR 1131](https://github.com/gradio-app/gradio/pull/1131)
- Stacked form inputs css by [@gary149](https://github.com/gary149) in [PR 1134](https://github.com/gradio-app/gradio/pull/1134)
- made default value in textbox empty string by [@abidlabs](https://github.com/abidlabs) in [PR 1135](https://github.com/gradio-app/gradio/pull/1135)
- Examples UI by [@gary149](https://github.com/gary149) in [PR 1121](https://github.com/gradio-app/gradio/pull/1121)
- Chatbot custom color support by [@dawoodkhan82](https://github.com/dawoodkhan82) in [PR 1092](https://github.com/gradio-app/gradio/pull/1092)
- highlighted text colors by [@pngwn](https://github.com/pngwn) in [PR 1119](https://github.com/gradio-app/gradio/pull/1119)
- pin to pnpm 6 for now by [@pngwn](https://github.com/pngwn) in [PR 1147](https://github.com/gradio-app/gradio/pull/1147)
- Restore queue in Blocks by [@aliabid94](https://github.com/aliabid94) in [PR 1137](https://github.com/gradio-app/gradio/pull/1137)
- add select event for tabitems by [@pngwn](https://github.com/pngwn) in [PR 1154](https://github.com/gradio-app/gradio/pull/1154)
- max_lines + autoheight for textbox by [@pngwn](https://github.com/pngwn) in [PR 1153](https://github.com/gradio-app/gradio/pull/1153)
- use color palette for chatbot by [@pngwn](https://github.com/pngwn) in [PR 1152](https://github.com/gradio-app/gradio/pull/1152)
- Timeseries improvements by [@pngwn](https://github.com/pngwn) in [PR 1149](https://github.com/gradio-app/gradio/pull/1149)
- move styling for interface panels to frontend by [@pngwn](https://github.com/pngwn) in [PR 1146](https://github.com/gradio-app/gradio/pull/1146)
- html tweaks by [@pngwn](https://github.com/pngwn) in [PR 1145](https://github.com/gradio-app/gradio/pull/1145)
- Issue #768: Support passing none to resize and crop image by [@dawoodkhan82](https://github.com/dawoodkhan82) in [PR 1144](https://github.com/gradio-app/gradio/pull/1144)
- image gallery component + img css by [@aliabid94](https://github.com/aliabid94) in [PR 1140](https://github.com/gradio-app/gradio/pull/1140)
- networking tweak by [@abidlabs](https://github.com/abidlabs) in [PR 1143](https://github.com/gradio-app/gradio/pull/1143)
- Allow enabling queue per event listener by [@aliabid94](https://github.com/aliabid94) in [PR 1155](https://github.com/gradio-app/gradio/pull/1155)
- config hotfix and v. 2.9b23 by [@abidlabs](https://github.com/abidlabs) in [PR 1158](https://github.com/gradio-app/gradio/pull/1158)
- Custom JS calls by [@aliabid94](https://github.com/aliabid94) in [PR 1082](https://github.com/gradio-app/gradio/pull/1082)
- Small fixes: queue default fix, ffmpeg installation message by [@abidlabs](https://github.com/abidlabs) in [PR 1159](https://github.com/gradio-app/gradio/pull/1159)
- formatting by [@abidlabs](https://github.com/abidlabs) in [PR 1161](https://github.com/gradio-app/gradio/pull/1161)
- enable flex grow for gr-box by [@radames](https://github.com/radames) in [PR 1165](https://github.com/gradio-app/gradio/pull/1165)
- 1148 loading by [@pngwn](https://github.com/pngwn) in [PR 1164](https://github.com/gradio-app/gradio/pull/1164)
- Put enable_queue kwarg back in launch() by [@aliabid94](https://github.com/aliabid94) in [PR 1167](https://github.com/gradio-app/gradio/pull/1167)
- A few small fixes by [@abidlabs](https://github.com/abidlabs) in [PR 1171](https://github.com/gradio-app/gradio/pull/1171)
- Hotfix for dropdown component by [@abidlabs](https://github.com/abidlabs) in [PR 1172](https://github.com/gradio-app/gradio/pull/1172)
- use secondary buttons in interface by [@pngwn](https://github.com/pngwn) in [PR 1173](https://github.com/gradio-app/gradio/pull/1173)
- 1183 component height by [@pngwn](https://github.com/pngwn) in [PR 1185](https://github.com/gradio-app/gradio/pull/1185)
- 962 dataframe by [@pngwn](https://github.com/pngwn) in [PR 1186](https://github.com/gradio-app/gradio/pull/1186)
- update-contributing by [@FarukOzderim](https://github.com/FarukOzderim) in [PR 1188](https://github.com/gradio-app/gradio/pull/1188)
- Table tweaks by [@pngwn](https://github.com/pngwn) in [PR 1195](https://github.com/gradio-app/gradio/pull/1195)
- wrap tab content in column by [@pngwn](https://github.com/pngwn) in [PR 1200](https://github.com/gradio-app/gradio/pull/1200)
- WIP: Add dark mode support by [@gary149](https://github.com/gary149) in [PR 1187](https://github.com/gradio-app/gradio/pull/1187)
- Restored /api/predict/ endpoint for Interfaces by [@abidlabs](https://github.com/abidlabs) in [PR 1199](https://github.com/gradio-app/gradio/pull/1199)
- hltext-label by [@pngwn](https://github.com/pngwn) in [PR 1204](https://github.com/gradio-app/gradio/pull/1204)
- add copy functionality to json by [@pngwn](https://github.com/pngwn) in [PR 1205](https://github.com/gradio-app/gradio/pull/1205)
- Update component config by [@aliabid94](https://github.com/aliabid94) in [PR 1089](https://github.com/gradio-app/gradio/pull/1089)
- fix placeholder prompt by [@pngwn](https://github.com/pngwn) in [PR 1215](https://github.com/gradio-app/gradio/pull/1215)
- ensure webcam video value is propagated correctly by [@pngwn](https://github.com/pngwn) in [PR 1218](https://github.com/gradio-app/gradio/pull/1218)
- Automatic word-break in highlighted text, combine_adjacent support by [@aliabid94](https://github.com/aliabid94) in [PR 1209](https://github.com/gradio-app/gradio/pull/1209)
- async-function-support by [@FarukOzderim](https://github.com/FarukOzderim) in [PR 1190](https://github.com/gradio-app/gradio/pull/1190)
- Sharing fix for assets by [@aliabid94](https://github.com/aliabid94) in [PR 1208](https://github.com/gradio-app/gradio/pull/1208)
- Hotfixes for course demos by [@abidlabs](https://github.com/abidlabs) in [PR 1222](https://github.com/gradio-app/gradio/pull/1222)
- Allow Custom CSS by [@aliabid94](https://github.com/aliabid94) in [PR 1170](https://github.com/gradio-app/gradio/pull/1170)
- share-hotfix by [@FarukOzderim](https://github.com/FarukOzderim) in [PR 1226](https://github.com/gradio-app/gradio/pull/1226)
- tweaks by [@pngwn](https://github.com/pngwn) in [PR 1229](https://github.com/gradio-app/gradio/pull/1229)
- white space for class concatenation by [@radames](https://github.com/radames) in [PR 1228](https://github.com/gradio-app/gradio/pull/1228)
- Tweaks by [@pngwn](https://github.com/pngwn) in [PR 1230](https://github.com/gradio-app/gradio/pull/1230)
- css tweaks by [@pngwn](https://github.com/pngwn) in [PR 1235](https://github.com/gradio-app/gradio/pull/1235)
- ensure defaults height match for media inputs by [@pngwn](https://github.com/pngwn) in [PR 1236](https://github.com/gradio-app/gradio/pull/1236)
- Default Label label value by [@radames](https://github.com/radames) in [PR 1239](https://github.com/gradio-app/gradio/pull/1239)
- update-shortcut-syntax by [@FarukOzderim](https://github.com/FarukOzderim) in [PR 1234](https://github.com/gradio-app/gradio/pull/1234)
- Update version.txt by [@FarukOzderim](https://github.com/FarukOzderim) in [PR 1244](https://github.com/gradio-app/gradio/pull/1244)
- Layout bugs by [@pngwn](https://github.com/pngwn) in [PR 1246](https://github.com/gradio-app/gradio/pull/1246)
- Update demo by [@FarukOzderim](https://github.com/FarukOzderim) in [PR 1253](https://github.com/gradio-app/gradio/pull/1253)
- Button default name by [@FarukOzderim](https://github.com/FarukOzderim) in [PR 1243](https://github.com/gradio-app/gradio/pull/1243)
- Labels spacing by [@gary149](https://github.com/gary149) in [PR 1254](https://github.com/gradio-app/gradio/pull/1254)
- add global loader for gradio app by [@pngwn](https://github.com/pngwn) in [PR 1251](https://github.com/gradio-app/gradio/pull/1251)
- ui apis for dalle-mini by [@pngwn](https://github.com/pngwn) in [PR 1258](https://github.com/gradio-app/gradio/pull/1258)
- Add precision to Number, backend only by [@freddyaboulton](https://github.com/freddyaboulton) in [PR 1125](https://github.com/gradio-app/gradio/pull/1125)
- Website Design Changes by [@abidlabs](https://github.com/abidlabs) in [PR 1015](https://github.com/gradio-app/gradio/pull/1015)
- Small fixes for multiple demos compatible with 3.0 by [@radames](https://github.com/radames) in [PR 1257](https://github.com/gradio-app/gradio/pull/1257)
- Issue #1160: Model 3D component not destroyed correctly by [@dawoodkhan82](https://github.com/dawoodkhan82) in [PR 1219](https://github.com/gradio-app/gradio/pull/1219)
- Fixes to components by [@abidlabs](https://github.com/abidlabs) in [PR 1260](https://github.com/gradio-app/gradio/pull/1260)
- layout docs by [@abidlabs](https://github.com/abidlabs) in [PR 1263](https://github.com/gradio-app/gradio/pull/1263)
- Static forms by [@pngwn](https://github.com/pngwn) in [PR 1264](https://github.com/gradio-app/gradio/pull/1264)
- Cdn assets by [@pngwn](https://github.com/pngwn) in [PR 1265](https://github.com/gradio-app/gradio/pull/1265)
- update logo by [@gary149](https://github.com/gary149) in [PR 1266](https://github.com/gradio-app/gradio/pull/1266)
- fix slider by [@aliabid94](https://github.com/aliabid94) in [PR 1268](https://github.com/gradio-app/gradio/pull/1268)
- maybe fix auth in iframes by [@pngwn](https://github.com/pngwn) in [PR 1261](https://github.com/gradio-app/gradio/pull/1261)
- Improves "Getting Started" guide by [@abidlabs](https://github.com/abidlabs) in [PR 1269](https://github.com/gradio-app/gradio/pull/1269)
- Add embedded demos to website by [@aliabid94](https://github.com/aliabid94) in [PR 1270](https://github.com/gradio-app/gradio/pull/1270)
- Label hotfixes by [@abidlabs](https://github.com/abidlabs) in [PR 1281](https://github.com/gradio-app/gradio/pull/1281)
- General tweaks by [@pngwn](https://github.com/pngwn) in [PR 1276](https://github.com/gradio-app/gradio/pull/1276)
- only affect links within the document by [@pngwn](https://github.com/pngwn) in [PR 1282](https://github.com/gradio-app/gradio/pull/1282)
- release 3.0b9 by [@abidlabs](https://github.com/abidlabs) in [PR 1283](https://github.com/gradio-app/gradio/pull/1283)
- Dm by [@pngwn](https://github.com/pngwn) in [PR 1284](https://github.com/gradio-app/gradio/pull/1284)
- Website fixes by [@aliabd](https://github.com/aliabd) in [PR 1286](https://github.com/gradio-app/gradio/pull/1286)
- Create Streamables by [@aliabid94](https://github.com/aliabid94) in [PR 1279](https://github.com/gradio-app/gradio/pull/1279)
- ensure table works on mobile by [@pngwn](https://github.com/pngwn) in [PR 1277](https://github.com/gradio-app/gradio/pull/1277)
- changes by [@aliabid94](https://github.com/aliabid94) in [PR 1287](https://github.com/gradio-app/gradio/pull/1287)
- demo alignment on landing page by [@aliabd](https://github.com/aliabd) in [PR 1288](https://github.com/gradio-app/gradio/pull/1288)
- New meta img by [@aliabd](https://github.com/aliabd) in [PR 1289](https://github.com/gradio-app/gradio/pull/1289)
- updated PyPi version to 3.0 by [@abidlabs](https://github.com/abidlabs) in [PR 1290](https://github.com/gradio-app/gradio/pull/1290)
- Fix site by [@aliabid94](https://github.com/aliabid94) in [PR 1291](https://github.com/gradio-app/gradio/pull/1291)
- Mobile responsive guides by [@aliabd](https://github.com/aliabd) in [PR 1293](https://github.com/gradio-app/gradio/pull/1293)
- Update readme by [@abidlabs](https://github.com/abidlabs) in [PR 1292](https://github.com/gradio-app/gradio/pull/1292)
- gif by [@abidlabs](https://github.com/abidlabs) in [PR 1296](https://github.com/gradio-app/gradio/pull/1296)
- Allow decoding headerless b64 string [@1lint](https://github.com/1lint) in [PR 4031](https://github.com/gradio-app/gradio/pull/4031)

## Contributors Shoutout:

- [@JefferyChiang](https://github.com/JefferyChiang) made their first contribution in [PR 1004](https://github.com/gradio-app/gradio/pull/1004)
- [@NimaBoscarino](https://github.com/NimaBoscarino) made their first contribution in [PR 1000](https://github.com/gradio-app/gradio/pull/1000)
- [@ronvoluted](https://github.com/ronvoluted) made their first contribution in [PR 1050](https://github.com/gradio-app/gradio/pull/1050)
- [@radames](https://github.com/radames) made their first contribution in [PR 1074](https://github.com/gradio-app/gradio/pull/1074)
- [@freddyaboulton](https://github.com/freddyaboulton) made their first contribution in [PR 1085](https://github.com/gradio-app/gradio/pull/1085)<|MERGE_RESOLUTION|>--- conflicted
+++ resolved
@@ -13,11 +13,8 @@
 - Fix `make_waveform` to work with paths that contain spaces [@akx](https://github.com/akx) in [PR 4570](https://github.com/gradio-app/gradio/pull/4570) & [PR 4578](https://github.com/gradio-app/gradio/pull/4578)
 - Send captured data in `stop_recording` event for `gr.Audio` and `gr.Video` components by [@freddyaboulton](https://github.com/freddyaboulton) in [PR 4554](https://github.com/gradio-app/gradio/pull/4554)
 - Fix bug in `gr.Gallery` where `height` and `object_fit` parameters where being ignored by [@freddyaboulton](https://github.com/freddyaboulton) in [PR 4576](https://github.com/gradio-app/gradio/pull/4576)
-<<<<<<< HEAD
+- Fixes an HTML sanitization issue in DOMPurify where links in markdown were not opening in a new window by [@hannahblair] in [PR 4577](https://github.com/gradio-app/gradio/pull/4577)
 - Fixed Dropdown height rendering in Columns by [@aliabid94](https://github.com/aliabid94) in [PR 4584](https://github.com/gradio-app/gradio/pull/4584) 
-=======
-- Fixes an HTML sanitization issue in DOMPurify where links in markdown were not opening in a new window by [@hannahblair] in [PR 4577](https://github.com/gradio-app/gradio/pull/4577)
->>>>>>> 4d1ad7c8
 
 ## Other Changes:
 
