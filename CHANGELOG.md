--- conflicted
+++ resolved
@@ -50,21 +50,15 @@
 
 
 ## Documentation Changes:
-<<<<<<< HEAD
+- Added the `types` field to the dependency field in the config by [@freddyaboulton](https://github.com/freddyaboulton) in [PR 3315](https://github.com/gradio-app/gradio/pull/3315) 
+- Gradio Status Page by [@aliabd](https://github.com/aliabd) in [PR 3331](https://github.com/gradio-app/gradio/pull/3331)
 - Adds a Guide on setting up a dashboard from Supabase data using the `gr.BarPlot` 
 component by [@abidlabs](https://github.com/abidlabs) in [PR 3275](https://github.com/gradio-app/gradio/pull/3275)
 
-## Testing and Infrastructure Changes:
-- Adds a script to benchmark the performance of the queue and adds some instructions on how to use it. By [@freddyaboulton](https://github.com/freddyaboulton) and [@abidlabs](https://github.com/abidlabs) in [PR 3272](https://github.com/gradio-app/gradio/pull/3272)
-
-=======
-- Added the `types` field to the dependency field in the config by [@freddyaboulton](https://github.com/freddyaboulton) in [PR 3315](https://github.com/gradio-app/gradio/pull/3315) 
-- Gradio Status Page by [@aliabd](https://github.com/aliabd) in [PR 3331](https://github.com/gradio-app/gradio/pull/3331)
 
 ## Testing and Infrastructure Changes:
 - Adds a script to benchmark the performance of the queue and adds some instructions on how to use it. By [@freddyaboulton](https://github.com/freddyaboulton) and [@abidlabs](https://github.com/abidlabs) in [PR 3272](https://github.com/gradio-app/gradio/pull/3272)
 - Flaky python tests no longer cancel non-flaky tests by [@freddyaboulton](https://github.com/freddyaboulton) in [PR 3344](https://github.com/gradio-app/gradio/pull/3344)
->>>>>>> 6242b270
 
 ## Breaking Changes:
 No changes to highlight.
