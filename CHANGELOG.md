# Upcoming Release

## New Features:

- Allow the web component `space`, `src`, and `host` attributes to be updated dynamically by [@pngwn](https://github.com/pngwn) in [PR 4461](https://github.com/gradio-app/gradio/pull/4461)
- Spaces Duplication built into Gradio, by [@aliabid94](https://github.com/aliabid94) in [PR 4458](https://github.com/gradio-app/gradio/pull/4458)

## Bug Fixes:

- Load the iframe resizer external asset asynchronously, by [@akx](https://github.com/akx) in [PR 4336](https://github.com/gradio-app/gradio/pull/4336)
- Restored missing imports in `gr.components` by [@abidlabs](https://github.com/abidlabs) in [PR 4566](https://github.com/gradio-app/gradio/pull/4566)
- Fix bug where `select` event was not triggered in `gr.Gallery` if `height` was set to be large with `allow_preview=False` by [@freddyaboulton](https://github.com/freddyaboulton) in [PR 4551](https://github.com/gradio-app/gradio/pull/4551)
- Fix bug where setting `visible=False` in `gr.Group` event did not work by [@abidlabs](https://github.com/abidlabs) in [PR 4567](https://github.com/gradio-app/gradio/pull/4567)
- Fix `make_waveform` to work with paths that contain spaces [@akx](https://github.com/akx) in [PR 4570](https://github.com/gradio-app/gradio/pull/4570) & [PR 4578](https://github.com/gradio-app/gradio/pull/4578)
- Send captured data in `stop_recording` event for `gr.Audio` and `gr.Video` components by [@freddyaboulton](https://github.com/freddyaboulton) in [PR 4554](https://github.com/gradio-app/gradio/pull/4554)
- Fix bug in `gr.Gallery` where `height` and `object_fit` parameters where being ignored by [@freddyaboulton](https://github.com/freddyaboulton) in [PR 4576](https://github.com/gradio-app/gradio/pull/4576)
- Fixes an HTML sanitization issue in DOMPurify where links in markdown were not opening in a new window by [@hannahblair] in [PR 4577](https://github.com/gradio-app/gradio/pull/4577)
- Fixed Dropdown height rendering in Columns by [@aliabid94](https://github.com/aliabid94) in [PR 4584](https://github.com/gradio-app/gradio/pull/4584) 
<<<<<<< HEAD
- Fixed bug where `AnnotatedImage` css styling was causing the annotation masks to not be displayed correctly by  [@freddyaboulton](https://github.com/freddyaboulton) in [PR 4628](https://github.com/gradio-app/gradio/pull/4628)
=======
- Ensure that Gradio does not silently fail when running on a port that is occupied by [@abidlabs](https://github.com/abidlabs) in [PR 4624](https://github.com/gradio-app/gradio/pull/4624).
>>>>>>> 4a0e387e

## Other Changes:

- Add `.git-blame-ignore-revs` by [@akx](https://github.com/akx) in [PR 4586](https://github.com/gradio-app/gradio/pull/4586)
- Update frontend dependencies in [PR 4601](https://github.com/gradio-app/gradio/pull/4601)
- Use `typing.Literal` where possible in gradio library and client by [@freddyaboulton](https://github.com/freddyaboulton) in [PR 4608](https://github.com/gradio-app/gradio/pull/4608)
- Remove unnecessary mock json files for frontend E2E tests by [@dawoodkhan82](https://github.com/dawoodkhan82) in [PR 4625](https://github.com/gradio-app/gradio/pull/4625)
- Update depedencies by [@pngwn](https://github.com/pngwn) in [PR 4643](https://github.com/gradio-app/gradio/pull/4643)

## Breaking Changes:

No changes to highlight.

# 3.35.2

## New Features:

No changes to highlight.

## Bug Fixes:

- Fix chatbot streaming by [@aliabid94](https://github.com/aliabid94) in [PR 4537](https://github.com/gradio-app/gradio/pull/4537)
- Fix chatbot height and scrolling by [@aliabid94](https://github.com/aliabid94) in [PR 4540](https://github.com/gradio-app/gradio/pull/4540)

## Other Changes:

No changes to highlight.

## Breaking Changes:

No changes to highlight.

# 3.35.1

## New Features:

No changes to highlight.

## Bug Fixes:

- Fix chatbot streaming by [@aliabid94](https://github.com/aliabid94) in [PR 4537](https://github.com/gradio-app/gradio/pull/4537)
- Fix error modal position and text size by [@pngwn](https://github.com/pngwn) in [PR 4538](https://github.com/gradio-app/gradio/pull/4538).

## Other Changes:

No changes to highlight.

## Breaking Changes:

No changes to highlight.

# 3.35.0

## New Features:

- A `gr.ClearButton` which allows users to easily clear the values of components by [@abidlabs](https://github.com/abidlabs) in [PR 4456](https://github.com/gradio-app/gradio/pull/4456)

Example usage:

```py
import gradio as gr

with gr.Blocks() as demo:
    chatbot = gr.Chatbot([("Hello", "How are you?")])
    with gr.Row():
        textbox = gr.Textbox(scale=3, interactive=True)
        gr.ClearButton([textbox, chatbot], scale=1)

demo.launch()
```

- Min and max value for gr.Number by [@artegoser](https://github.com/artegoser) and [@dawoodkhan82](https://github.com/dawoodkhan82) in [PR 3991](https://github.com/gradio-app/gradio/pull/3991)
- Add `start_recording` and `stop_recording` events to `Video` and `Audio` components by [@pngwn](https://github.com/pngwn) in [PR 4422](https://github.com/gradio-app/gradio/pull/4422)
- Allow any function to generate an error message and allow multiple messages to appear at a time. Other error modal improvements such as auto dismiss after a time limit and a new layout on mobile [@pngwn](https://github.com/pngwn) in [PR 4459](https://github.com/gradio-app/gradio/pull/4459).
- Add `autoplay` kwarg to `Video` and `Audio` components by [@pngwn](https://github.com/pngwn) in [PR 4453](https://github.com/gradio-app/gradio/pull/4453)
- Add `allow_preview` parameter to `Gallery` to control whether a detailed preview is displayed on click by
  [@freddyaboulton](https://github.com/freddyaboulton) in [PR 4470](https://github.com/gradio-app/gradio/pull/4470)
- Add `latex_delimiters` parameter to `Chatbot` to control the delimiters used for LaTeX and to disable LaTeX in the `Chatbot` by [@dawoodkhan82](https://github.com/dawoodkhan82) in [PR 4516](https://github.com/gradio-app/gradio/pull/4516)

## Bug Fixes:

- Add support for PAUSED state in the JS client by [@abidlabs](https://github.com/abidlabs) in [PR 4438](https://github.com/gradio-app/gradio/pull/4438)
- Ensure Tabs only occupy the space required by [@pngwn](https://github.com/pngwn) in [PR 4419](https://github.com/gradio-app/gradio/pull/4419)
- Ensure components have the correct empty sizes to prevent empty containers from collapsing by [@pngwn](https://github.com/pngwn) in [PR 4447](https://github.com/gradio-app/gradio/pull/4447).
- Frontend code no longer crashes when there is a relative URL in an `<a>` element, by [@akx](https://github.com/akx) in [PR 4449](https://github.com/gradio-app/gradio/pull/4449).
- Fix bug where setting `format='mp4'` on a video component would cause the function to error out if the uploaded video was not playable by [@freddyaboulton](https://github.com/freddyaboulton) in [PR 4467](https://github.com/gradio-app/gradio/pull/4467)
- Fix `_js` parameter to work even without backend function, by [@aliabid94](https://github.com/aliabid94) in [PR 4486](https://github.com/gradio-app/gradio/pull/4486).
- Fix new line issue with `gr.Chatbot()` by [@dawoodkhan82](https://github.com/dawoodkhan82) in [PR 4491](https://github.com/gradio-app/gradio/pull/4491)
- Fixes issue with Clear button not working for `Label` component by [@abidlabs](https://github.com/abidlabs) in [PR 4456](https://github.com/gradio-app/gradio/pull/4456)
- Restores the ability to pass in a tuple (sample rate, audio array) to gr.Audio() by [@abidlabs](https://github.com/abidlabs) in [PR 4525](https://github.com/gradio-app/gradio/pull/4525)
- Ensure code is correctly formatted and copy button is always present in Chatbot by [@pngwn](https://github.com/pngwn) in [PR 4527](https://github.com/gradio-app/gradio/pull/4527)
- `show_label` will not automatically be set to `True` in `gr.BarPlot.update` by [@freddyaboulton](https://github.com/freddyaboulton) in [PR 4531](https://github.com/gradio-app/gradio/pull/4531)
- `gr.BarPlot` group text now respects darkmode by [@freddyaboulton](https://github.com/freddyaboulton) in [PR 4531](https://github.com/gradio-app/gradio/pull/4531)

## Other Changes:

- Change styling of status and toast error components by [@hannahblair](https://github.com/hannahblair) in [PR 4454](https://github.com/gradio-app/gradio/pull/4454).
- Clean up unnecessary `new Promise()`s by [@akx](https://github.com/akx) in [PR 4442](https://github.com/gradio-app/gradio/pull/4442).
- Minor UI cleanup for Examples and Dataframe components [@aliabid94](https://github.com/aliabid94) in [PR 4455](https://github.com/gradio-app/gradio/pull/4455).
- Add Catalan translation [@jordimas](https://github.com/jordimas) in [PR 4483](https://github.com/gradio-app/gradio/pull/4483).
- The API endpoint that loads examples upon click has been given an explicit name ("/load_examples") by [@abidlabs](https://github.com/abidlabs) in [PR 4456](https://github.com/gradio-app/gradio/pull/4456).
- Allows configuration of FastAPI app when calling `mount_gradio_app`, by [@charlesfrye](https://github.com/charlesfrye) in [PR4519](https://github.com/gradio-app/gradio/pull/4519).

## Breaking Changes:

- The behavior of the `Clear` button has been changed for `Slider`, `CheckboxGroup`, `Radio`, `Dropdown` components by [@abidlabs](https://github.com/abidlabs) in [PR 4456](https://github.com/gradio-app/gradio/pull/4456). The Clear button now sets the value of these components to be empty as opposed to the original default set by the developer. This is to make them in line with the rest of the Gradio components.
- Python 3.7 end of life is June 27 2023. Gradio will no longer support python 3.7 by [@freddyaboulton](https://github.com/freddyaboulton) in [PR 4484](https://github.com/gradio-app/gradio/pull/4484)
- Removed `$` as a default LaTeX delimiter for the `Chatbot` by [@dawoodkhan82](https://github.com/dawoodkhan82) in [PR 4516](https://github.com/gradio-app/gradio/pull/4516). The specific LaTeX delimeters can be set using the new `latex_delimiters` parameter in `Chatbot`.

# 3.34.0

## New Features:

- The `gr.UploadButton` component now supports the `variant` and `interactive` parameters by [@abidlabs](https://github.com/abidlabs) in [PR 4436](https://github.com/gradio-app/gradio/pull/4436).

## Bug Fixes:

- Remove target="\_blank" override on anchor tags with internal targets by [@hannahblair](https://github.com/hannahblair) in [PR 4405](https://github.com/gradio-app/gradio/pull/4405)
- Fixed bug where `gr.File(file_count='multiple')` could not be cached as output by [@freddyaboulton](https://github.com/freddyaboulton) in [PR 4421](https://github.com/gradio-app/gradio/pull/4421)
- Restricts the domains that can be proxied via `/proxy` route by [@abidlabs](https://github.com/abidlabs) in [PR 4406](https://github.com/gradio-app/gradio/pull/4406).
- Fixes issue where `gr.UploadButton` could not be used to upload the same file twice by [@dawoodkhan82](https://github.com/dawoodkhan82) in [PR 4437](https://github.com/gradio-app/gradio/pull/4437)
- Fixes bug where `/proxy` route was being incorrectly constructed by the frontend by [@abidlabs](https://github.com/abidlabs) in [PR 4430](https://github.com/gradio-app/gradio/pull/4430).
- Fix z-index of status component by [@hannahblair](https://github.com/hannahblair) in [PR 4429](https://github.com/gradio-app/gradio/pull/4429)
- Fix video rendering in Safari by [@aliabid94](https://github.com/aliabid94) in [PR 4433](https://github.com/gradio-app/gradio/pull/4433).
- The output directory for files downloaded when calling Blocks as a function is now set to a temporary directory by default (instead of the working directory in some cases) by [@abidlabs](https://github.com/abidlabs) in [PR 4501](https://github.com/gradio-app/gradio/pull/4501)

## Other Changes:

- When running on Spaces, handler functions will be transformed by the [PySpaces](https://pypi.org/project/spaces/) library in order to make them work with specific hardware. It will have no effect on standalone Gradio apps or regular Gradio Spaces and can be globally deactivated as follows : `import spaces; spaces.disable_gradio_auto_wrap()` by [@cbensimon](https://github.com/cbensimon) in [PR 4389](https://github.com/gradio-app/gradio/pull/4389).
- Deprecated `.style` parameter and moved arguments to constructor. Added support for `.update()` to all arguments initially in style. Added `scale` and `min_width` support to every Component. By [@aliabid94](https://github.com/aliabid94) in [PR 4374](https://github.com/gradio-app/gradio/pull/4374)

## Breaking Changes:

No changes to highlight.

# 3.33.1

## New Features:

No changes to highlight.

## Bug Fixes:

- Allow `every` to work with generators by [@dkjshk](https://github.com/dkjshk) in [PR 4434](https://github.com/gradio-app/gradio/pull/4434)
- Fix z-index of status component by [@hannahblair](https://github.com/hannahblair) in [PR 4429](https://github.com/gradio-app/gradio/pull/4429)
- Allow gradio to work offline, by [@aliabid94](https://github.com/aliabid94) in [PR 4398](https://github.com/gradio-app/gradio/pull/4398).
- Fixed `validate_url` to check for 403 errors and use a GET request in place of a HEAD by [@alvindaiyan](https://github.com/alvindaiyan) in [PR 4388](https://github.com/gradio-app/gradio/pull/4388).

## Other Changes:

- More explicit error message when share link binary is blocked by antivirus by [@abidlabs](https://github.com/abidlabs) in [PR 4380](https://github.com/gradio-app/gradio/pull/4380).

## Breaking Changes:

No changes to highlight.

# 3.33.0

## New Features:

- Introduced `gradio deploy` to launch a Gradio app to Spaces directly from your terminal. By [@aliabid94](https://github.com/aliabid94) in [PR 4033](https://github.com/gradio-app/gradio/pull/4033).
- Introduce `show_progress='corner'` argument to event listeners, which will not cover the output components with the progress animation, but instead show it in the corner of the components. By [@aliabid94](https://github.com/aliabid94) in [PR 4396](https://github.com/gradio-app/gradio/pull/4396).

## Bug Fixes:

- Fix bug where Label change event was triggering itself by [@freddyaboulton](https://github.com/freddyaboulton) in [PR 4371](https://github.com/gradio-app/gradio/pull/4371)
- Make `Blocks.load` behave like other event listeners (allows chaining `then` off of it) [@anentropic](https://github.com/anentropic/) in [PR 4304](https://github.com/gradio-app/gradio/pull/4304)
- Respect `interactive=True` in output components of a `gr.Interface` by [@abidlabs](https://github.com/abidlabs) in [PR 4356](https://github.com/gradio-app/gradio/pull/4356).
- Remove unused frontend code by [@akx](https://github.com/akx) in [PR 4275](https://github.com/gradio-app/gradio/pull/4275)
- Fixes favicon path on Windows by [@abidlabs](https://github.com/abidlabs) in [PR 4369](https://github.com/gradio-app/gradio/pull/4369).
- Prevent path traversal in `/file` routes by [@abidlabs](https://github.com/abidlabs) in [PR 4370](https://github.com/gradio-app/gradio/pull/4370).
- Do not send HF token to other domains via `/proxy` route by [@abidlabs](https://github.com/abidlabs) in [PR 4368](https://github.com/gradio-app/gradio/pull/4368).
- Replace default `markedjs` sanitize function with DOMPurify sanitizer for `gr.Chatbot()` by [@dawoodkhan82](https://github.com/dawoodkhan82) in [PR 4360](https://github.com/gradio-app/gradio/pull/4360)
- Prevent the creation of duplicate copy buttons in the chatbot and ensure copy buttons work in non-secure contexts by [@binary-husky](https://github.com/binary-husky) in [PR 4350](https://github.com/gradio-app/gradio/pull/4350).

## Other Changes:

- Remove flicker of loading bar by adding opacity transition, by [@aliabid94](https://github.com/aliabid94) in [PR 4349](https://github.com/gradio-app/gradio/pull/4349).
- Performance optimization in the frontend's Blocks code by [@akx](https://github.com/akx) in [PR 4334](https://github.com/gradio-app/gradio/pull/4334)
- Upgrade the pnpm lock file format version from v6.0 to v6.1 by [@whitphx](https://github.com/whitphx) in [PR 4393](https://github.com/gradio-app/gradio/pull/4393)

## Breaking Changes:

- The `/file=` route no longer allows accessing dotfiles or files in "dot directories" by [@akx](https://github.com/akx) in [PR 4303](https://github.com/gradio-app/gradio/pull/4303)

# 3.32.0

## New Features:

- `Interface.launch()` and `Blocks.launch()` now accept an `app_kwargs` argument to allow customizing the configuration of the underlying FastAPI app, by [@akx](https://github.com/akx) in [PR 4282](https://github.com/gradio-app/gradio/pull/4282)

## Bug Fixes:

- Fixed Gallery/AnnotatedImage components not respecting GRADIO_DEFAULT_DIR variable by [@freddyaboulton](https://github.com/freddyaboulton) in [PR 4256](https://github.com/gradio-app/gradio/pull/4256)
- Fixed Gallery/AnnotatedImage components resaving identical images by [@freddyaboulton](https://github.com/freddyaboulton) in [PR 4256](https://github.com/gradio-app/gradio/pull/4256)
- Fixed Audio/Video/File components creating empty tempfiles on each run by [@freddyaboulton](https://github.com/freddyaboulton) in [PR 4256](https://github.com/gradio-app/gradio/pull/4256)
- Fixed the behavior of the `run_on_click` parameter in `gr.Examples` by [@abidlabs](https://github.com/abidlabs) in [PR 4258](https://github.com/gradio-app/gradio/pull/4258).
- Ensure error modal displays when the queue is enabled by [@pngwn](https://github.com/pngwn) in [PR 4273](https://github.com/gradio-app/gradio/pull/4273)
- Ensure js client respcts the full root when making requests to the server by [@pngwn](https://github.com/pngwn) in [PR 4271](https://github.com/gradio-app/gradio/pull/4271)

## Other Changes:

- Refactor web component `initial_height` attribute by [@whitphx](https://github.com/whitphx) in [PR 4223](https://github.com/gradio-app/gradio/pull/4223)
- Relocate `mount_css` fn to remove circular dependency [@whitphx](https://github.com/whitphx) in [PR 4222](https://github.com/gradio-app/gradio/pull/4222)
- Upgrade Black to 23.3 by [@akx](https://github.com/akx) in [PR 4259](https://github.com/gradio-app/gradio/pull/4259)
- Add frontend LaTeX support in `gr.Chatbot()` using `KaTeX` by [@dawoodkhan82](https://github.com/dawoodkhan82) in [PR 4285](https://github.com/gradio-app/gradio/pull/4285).

## Breaking Changes:

No changes to highlight.

# 3.31.0

## New Features:

- The reloader command (`gradio app.py`) can now accept command line arguments by [@micky2be](https://github.com/micky2be) in [PR 4119](https://github.com/gradio-app/gradio/pull/4119)
- Added `format` argument to `Audio` component by [@freddyaboulton](https://github.com/freddyaboulton) in [PR 4178](https://github.com/gradio-app/gradio/pull/4178)
- Add JS client code snippets to use via api page by [@aliabd](https://github.com/aliabd) in [PR 3927](https://github.com/gradio-app/gradio/pull/3927).
- Update to the JS client by [@pngwn](https://github.com/pngwn) in [PR 4202](https://github.com/gradio-app/gradio/pull/4202)

## Bug Fixes:

- Fix "TypeError: issubclass() arg 1 must be a class" When use Optional[Types] by [@lingfengchencn](https://github.com/lingfengchencn) in [PR 4200](https://github.com/gradio-app/gradio/pull/4200).
- Gradio will no longer send any analytics or call home if analytics are disabled with the GRADIO_ANALYTICS_ENABLED environment variable. By [@akx](https://github.com/akx) in [PR 4194](https://github.com/gradio-app/gradio/pull/4194) and [PR 4236](https://github.com/gradio-app/gradio/pull/4236)
- The deprecation warnings for kwargs now show the actual stack level for the invocation, by [@akx](https://github.com/akx) in [PR 4203](https://github.com/gradio-app/gradio/pull/4203).
- Fix "TypeError: issubclass() arg 1 must be a class" When use Optional[Types] by [@lingfengchencn](https://github.com/lingfengchencn) in [PR 4200](https://github.com/gradio-app/gradio/pull/4200).
- Ensure cancelling functions work correctly by [@pngwn](https://github.com/pngwn) in [PR 4225](https://github.com/gradio-app/gradio/pull/4225)
- Fixes a bug with typing.get_type_hints() on Python 3.9 by [@abidlabs](https://github.com/abidlabs) in [PR 4228](https://github.com/gradio-app/gradio/pull/4228).
- Fixes JSONDecodeError by [@davidai](https://github.com/davidai) in [PR 4241](https://github.com/gradio-app/gradio/pull/4241)
- Fix `chatbot_dialogpt` demo by [@dawoodkhan82](https://github.com/dawoodkhan82) in [PR 4238](https://github.com/gradio-app/gradio/pull/4238).

## Other Changes:

- Change `gr.Chatbot()` markdown parsing to frontend using `marked` library and `prism` by [@dawoodkhan82](https://github.com/dawoodkhan82) in [PR 4150](https://github.com/gradio-app/gradio/pull/4150)
- Update the js client by [@pngwn](https://github.com/pngwn) in [PR 3899](https://github.com/gradio-app/gradio/pull/3899)
- Fix documentation for the shape of the numpy array produced by the `Image` component by [@der3318](https://github.com/der3318) in [PR 4204](https://github.com/gradio-app/gradio/pull/4204).
- Updates the timeout for websocket messaging from 1 second to 5 seconds by [@abidlabs](https://github.com/abidlabs) in [PR 4235](https://github.com/gradio-app/gradio/pull/4235)

## Breaking Changes:

No changes to highlight.

# 3.30.0

## New Features:

- Adds a `root_path` parameter to `launch()` that allows running Gradio applications on subpaths (e.g. www.example.com/app) behind a proxy, by [@abidlabs](https://github.com/abidlabs) in [PR 4133](https://github.com/gradio-app/gradio/pull/4133)
- Fix dropdown change listener to trigger on change when updated as an output by [@aliabid94](https://github.com/aliabid94) in [PR 4128](https://github.com/gradio-app/gradio/pull/4128).
- Add `.input` event listener, which is only triggered when a user changes the component value (as compared to `.change`, which is also triggered when a component updates as the result of a function trigger), by [@aliabid94](https://github.com/aliabid94) in [PR 4157](https://github.com/gradio-app/gradio/pull/4157).

## Bug Fixes:

- Records username when flagging by [@abidlabs](https://github.com/abidlabs) in [PR 4135](https://github.com/gradio-app/gradio/pull/4135)
- Fix website build issue by [@aliabd](https://github.com/aliabd) in [PR 4142](https://github.com/gradio-app/gradio/pull/4142)
- Fix lang agnostic type info for `gr.File(file_count='multiple')` output components by [@freddyaboulton](https://github.com/freddyaboulton) in [PR 4153](https://github.com/gradio-app/gradio/pull/4153)

## Other Changes:

No changes to highlight.

## Breaking Changes:

No changes to highlight.

# 3.29.0

## New Features:

- Returning language agnostic types in the `/info` route by [@freddyaboulton](https://github.com/freddyaboulton) in [PR 4039](https://github.com/gradio-app/gradio/pull/4039)

## Bug Fixes:

- Allow users to upload audio files in Audio component on iOS by by [@aliabid94](https://github.com/aliabid94) in [PR 4071](https://github.com/gradio-app/gradio/pull/4071).
- Fixes the gradio theme builder error that appeared on launch by [@aliabid94](https://github.com/aliabid94) and [@abidlabs](https://github.com/abidlabs) in [PR 4080](https://github.com/gradio-app/gradio/pull/4080)
- Keep Accordion content in DOM by [@aliabid94](https://github.com/aliabid94) in [PR 4070](https://github.com/gradio-app/gradio/pull/4073)
- Fixed bug where type hints in functions caused the event handler to crash by [@freddyaboulton](https://github.com/freddyaboulton) in [PR 4068](https://github.com/gradio-app/gradio/pull/4068)
- Fix dropdown default value not appearing by [@aliabid94](https://github.com/aliabid94) in [PR 4072](https://github.com/gradio-app/gradio/pull/4072).
- Soft theme label color fix by [@aliabid94](https://github.com/aliabid94) in [PR 4070](https://github.com/gradio-app/gradio/pull/4070)
- Fix `gr.Slider` `release` event not triggering on mobile by [@space-nuko](https://github.com/space-nuko) in [PR 4098](https://github.com/gradio-app/gradio/pull/4098)
- Removes extraneous `State` component info from the `/info` route by [@abidlabs](https://github.com/freddyaboulton) in [PR 4107](https://github.com/gradio-app/gradio/pull/4107)
- Make .then() work even if first event fails by [@aliabid94](https://github.com/aliabid94) in [PR 4115](https://github.com/gradio-app/gradio/pull/4115).

## Documentation Changes:

No changes to highlight.

## Testing and Infrastructure Changes:

No changes to highlight.

## Breaking Changes:

No changes to highlight.

## Full Changelog:

- Allow users to submit with enter in Interfaces with textbox / number inputs [@aliabid94](https://github.com/aliabid94) in [PR 4090](https://github.com/gradio-app/gradio/pull/4090).
- Updates gradio's requirements.txt to requires uvicorn>=0.14.0 by [@abidlabs](https://github.com/abidlabs) in [PR 4086](https://github.com/gradio-app/gradio/pull/4086)
- Updates some error messaging by [@abidlabs](https://github.com/abidlabs) in [PR 4086](https://github.com/gradio-app/gradio/pull/4086)
- Renames simplified Chinese translation file from `zh-cn.json` to `zh-CN.json` by [@abidlabs](https://github.com/abidlabs) in [PR 4086](https://github.com/gradio-app/gradio/pull/4086)

## Contributors Shoutout:

No changes to highlight.

# 3.28.3

## New Features:

No changes to highlight.

## Bug Fixes:

- Fixes issue with indentation in `gr.Code()` component with streaming by [@dawoodkhan82](https://github.com/dawoodkhan82) in [PR 4043](https://github.com/gradio-app/gradio/pull/4043)

## Documentation Changes:

No changes to highlight.

## Testing and Infrastructure Changes:

No changes to highlight.

## Breaking Changes:

No changes to highlight.

## Full Changelog:

No changes to highlight.

## Contributors Shoutout:

No changes to highlight.

# 3.28.2

## Bug Fixes

- Code component visual updates by [@pngwn](https://github.com/pngwn) in [PR 4051](https://github.com/gradio-app/gradio/pull/4051)

## New Features:

- Add support for `visual-question-answering`, `document-question-answering`, and `image-to-text` using `gr.Interface.load("models/...")` and `gr.Interface.from_pipeline` by [@osanseviero](https://github.com/osanseviero) in [PR 3887](https://github.com/gradio-app/gradio/pull/3887)
- Add code block support in `gr.Chatbot()`, by [@dawoodkhan82](https://github.com/dawoodkhan82) in [PR 4048](https://github.com/gradio-app/gradio/pull/4048)
- Adds the ability to blocklist filepaths (and also improves the allowlist mechanism) by [@abidlabs](https://github.com/abidlabs) in [PR 4047](https://github.com/gradio-app/gradio/pull/4047).
- Adds the ability to specify the upload directory via an environment variable by [@abidlabs](https://github.com/abidlabs) in [PR 4047](https://github.com/gradio-app/gradio/pull/4047).

## Bug Fixes:

- Fixes issue with `matplotlib` not rendering correctly if the backend was not set to `Agg` by [@abidlabs](https://github.com/abidlabs) in [PR 4029](https://github.com/gradio-app/gradio/pull/4029)
- Fixes bug where rendering the same `gr.State` across different Interfaces/Blocks within larger Blocks would not work by [@abidlabs](https://github.com/abidlabs) in [PR 4030](https://github.com/gradio-app/gradio/pull/4030)
- Code component visual updates by [@pngwn](https://github.com/pngwn) in [PR 4051](https://github.com/gradio-app/gradio/pull/4051)

## Documentation Changes:

- Adds a Guide on how to use the Python Client within a FastAPI app, by [@abidlabs](https://github.com/abidlabs) in [PR 3892](https://github.com/gradio-app/gradio/pull/3892)

## Testing and Infrastructure Changes:

No changes to highlight.

## Breaking Changes:

- `gr.HuggingFaceDatasetSaver` behavior changed internally. The `flagging/` folder is not a `.git/` folder anymore when using it. `organization` parameter is now ignored in favor of passing a full dataset id as `dataset_name` (e.g. `"username/my-dataset"`).
- New lines (`\n`) are not automatically converted to `<br>` in `gr.Markdown()` or `gr.Chatbot()`. For multiple new lines, a developer must add multiple `<br>` tags.

## Full Changelog:

- Safer version of `gr.HuggingFaceDatasetSaver` using HTTP methods instead of git pull/push by [@Wauplin](https://github.com/Wauplin) in [PR 3973](https://github.com/gradio-app/gradio/pull/3973)

## Contributors Shoutout:

No changes to highlight.

# 3.28.1

## New Features:

- Add a "clear mask" button to `gr.Image` sketch modes, by [@space-nuko](https://github.com/space-nuko) in [PR 3615](https://github.com/gradio-app/gradio/pull/3615)

## Bug Fixes:

- Fix dropdown default value not appearing by [@aliabid94](https://github.com/aliabid94) in [PR 3996](https://github.com/gradio-app/gradio/pull/3996).
- Fix faded coloring of output textboxes in iOS / Safari by [@aliabid94](https://github.com/aliabid94) in [PR 3993](https://github.com/gradio-app/gradio/pull/3993)

## Documentation Changes:

No changes to highlight.

## Testing and Infrastructure Changes:

- CI: Simplified Python CI workflow by [@akx](https://github.com/akx) in [PR 3982](https://github.com/gradio-app/gradio/pull/3982)
- Upgrade pyright to 1.1.305 by [@akx](https://github.com/akx) in [PR 4042](https://github.com/gradio-app/gradio/pull/4042)
- More Ruff rules are enabled and lint errors fixed by [@akx](https://github.com/akx) in [PR 4038](https://github.com/gradio-app/gradio/pull/4038)

## Breaking Changes:

No changes to highlight.

## Full Changelog:

No changes to highlight.

## Contributors Shoutout:

No changes to highlight.

# 3.28.0

## Bug Fixes:

- Fix duplicate play commands in full-screen mode of 'video'. by [@tomchang25](https://github.com/tomchang25) in [PR 3968](https://github.com/gradio-app/gradio/pull/3968).
- Fix the issue of the UI stuck caused by the 'selected' of DataFrame not being reset. by [@tomchang25](https://github.com/tomchang25) in [PR 3916](https://github.com/gradio-app/gradio/pull/3916).
- Fix issue where `gr.Video()` would not work inside a `gr.Tab()` by [@dawoodkhan82](https://github.com/dawoodkhan82) in [PR 3891](https://github.com/gradio-app/gradio/pull/3891)
- Fixed issue with old_value check in File. by [@tomchang25](https://github.com/tomchang25) in [PR 3859](https://github.com/gradio-app/gradio/pull/3859).
- Fixed bug where all bokeh plots appeared in the same div by [@freddyaboulton](https://github.com/freddyaboulton) in [PR 3896](https://github.com/gradio-app/gradio/pull/3896)
- Fixed image outputs to automatically take full output image height, unless explicitly set, by [@aliabid94](https://github.com/aliabid94) in [PR 3905](https://github.com/gradio-app/gradio/pull/3905)
- Fix issue in `gr.Gallery()` where setting height causes aspect ratio of images to collapse by [@dawoodkhan82](https://github.com/dawoodkhan82) in [PR 3830](https://github.com/gradio-app/gradio/pull/3830)
- Fix issue where requesting for a non-existing file would trigger a 500 error by [@micky2be](https://github.com/micky2be) in `[PR 3895](https://github.com/gradio-app/gradio/pull/3895)`.
- Fix bugs with abspath about symlinks, and unresolvable path on Windows by [@micky2be](https://github.com/micky2be) in `[PR 3895](https://github.com/gradio-app/gradio/pull/3895)`.
- Fixes type in client `Status` enum by [@10zinten](https://github.com/10zinten) in [PR 3931](https://github.com/gradio-app/gradio/pull/3931)
- Fix `gr.ChatBot` to handle image url [tye-singwa](https://github.com/tye-signwa) in [PR 3953](https://github.com/gradio-app/gradio/pull/3953)
- Move Google Tag Manager related initialization code to analytics-enabled block by [@akx](https://github.com/akx) in [PR 3956](https://github.com/gradio-app/gradio/pull/3956)
- Fix bug where port was not reused if the demo was closed and then re-launched by [@freddyaboulton](https://github.com/freddyaboulton) in [PR 3896](https://github.com/gradio-app/gradio/pull/3959)
- Fixes issue where dropdown does not position itself at selected element when opened [@dawoodkhan82](https://github.com/dawoodkhan82) in [PR 3639](https://github.com/gradio-app/gradio/pull/3639)

## Documentation Changes:

- Make use of `gr` consistent across the docs by [@duerrsimon](https://github.com/duerrsimon) in [PR 3901](https://github.com/gradio-app/gradio/pull/3901)
- Fixed typo in theming-guide.md by [@eltociear](https://github.com/eltociear) in [PR 3952](https://github.com/gradio-app/gradio/pull/3952)

## Testing and Infrastructure Changes:

- CI: Python backend lint is only run once, by [@akx](https://github.com/akx) in [PR 3960](https://github.com/gradio-app/gradio/pull/3960)
- Format invocations and concatenations were replaced by f-strings where possible by [@akx](https://github.com/akx) in [PR 3984](https://github.com/gradio-app/gradio/pull/3984)
- Linting rules were made more strict and issues fixed by [@akx](https://github.com/akx) in [PR 3979](https://github.com/gradio-app/gradio/pull/3979).

## Breaking Changes:

- Some re-exports in `gradio.themes` utilities (introduced in 3.24.0) have been eradicated.
  By [@akx](https://github.com/akx) in [PR 3958](https://github.com/gradio-app/gradio/pull/3958)

## Full Changelog:

- Add DESCRIPTION.md to image_segmentation demo by [@aliabd](https://github.com/aliabd) in [PR 3866](https://github.com/gradio-app/gradio/pull/3866)
- Fix error in running `gr.themes.builder()` by [@deepkyu](https://github.com/deepkyu) in [PR 3869](https://github.com/gradio-app/gradio/pull/3869)
- Fixed a JavaScript TypeError when loading custom JS with `_js` and setting `outputs` to `None` in `gradio.Blocks()` by [@DavG25](https://github.com/DavG25) in [PR 3883](https://github.com/gradio-app/gradio/pull/3883)
- Fixed bg_background_fill theme property to expand to whole background, block_radius to affect form elements as well, and added block_label_shadow theme property by [@aliabid94](https://github.com/aliabid94) in [PR 3590](https://github.com/gradio-app/gradio/pull/3590)

## Contributors Shoutout:

No changes to highlight.

# Version 3.27.0

## New Features:

### AnnotatedImage Component

New AnnotatedImage component allows users to highlight regions of an image, either by providing bounding boxes, or 0-1 pixel masks. This component is useful for tasks such as image segmentation, object detection, and image captioning.

![AnnotatedImage screenshot](https://user-images.githubusercontent.com/7870876/232142720-86e0020f-beaf-47b9-a843-689c9621f09c.gif)

Example usage:

```python
with gr.Blocks() as demo:
    img = gr.Image()
    img_section = gr.AnnotatedImage()
    def mask(img):
        top_left_corner = [0, 0, 20, 20]
        random_mask = np.random.randint(0, 2, img.shape[:2])
        return (img, [(top_left_corner, "left corner"), (random_mask, "random")])
    img.change(mask, img, img_section)
```

See the [image_segmentation demo](https://github.com/gradio-app/gradio/tree/main/demo/image_segmentation) for a full example. By [@aliabid94](https://github.com/aliabid94) in [PR 3836](https://github.com/gradio-app/gradio/pull/3836)

## Bug Fixes:

No changes to highlight.

## Documentation Changes:

No changes to highlight.

## Testing and Infrastructure Changes:

No changes to highlight.

## Breaking Changes:

No changes to highlight.

## Full Changelog:

No changes to highlight.

## Contributors Shoutout:

No changes to highlight.

# Version 3.26.0

## New Features:

### `Video` component supports subtitles

- Allow the video component to accept subtitles as input, by [@tomchang25](https://github.com/tomchang25) in [PR 3673](https://github.com/gradio-app/gradio/pull/3673). To provide subtitles, simply return a tuple consisting of `(path_to_video, path_to_subtitles)` from your function. Both `.srt` and `.vtt` formats are supported:

```py
with gr.Blocks() as demo:
    gr.Video(("video.mp4", "captions.srt"))
```

## Bug Fixes:

- Fix code markdown support in `gr.Chatbot()` component by [@dawoodkhan82](https://github.com/dawoodkhan82) in [PR 3816](https://github.com/gradio-app/gradio/pull/3816)

## Documentation Changes:

- Updates the "view API" page in Gradio apps to use the `gradio_client` library by [@aliabd](https://github.com/aliabd) in [PR 3765](https://github.com/gradio-app/gradio/pull/3765)

- Read more about how to use the `gradio_client` library here: https://gradio.app/getting-started-with-the-python-client/

## Testing and Infrastructure Changes:

No changes to highlight.

## Breaking Changes:

No changes to highlight.

## Full Changelog:

No changes to highlight.

## Contributors Shoutout:

No changes to highlight.

# Version 3.25.0

## New Features:

- Improve error messages when number of inputs/outputs to event handlers mismatch, by [@space-nuko](https://github.com/space-nuko) in [PR 3519](https://github.com/gradio-app/gradio/pull/3519)

- Add `select` listener to Images, allowing users to click on any part of an image and get the coordinates of the click by [@aliabid94](https://github.com/aliabid94) in [PR 3786](https://github.com/gradio-app/gradio/pull/3786).

```python
with gr.Blocks() as demo:
    img = gr.Image()
    textbox = gr.Textbox()

    def select_handler(img, evt: gr.SelectData):
        selected_pixel = img[evt.index[1], evt.index[0]]
        return f"Selected pixel: {selected_pixel}"

    img.select(select_handler, img, textbox)
```

![Recording 2023-04-08 at 17 44 39](https://user-images.githubusercontent.com/7870876/230748572-90a2a8d5-116d-4769-bb53-5516555fbd0f.gif)

## Bug Fixes:

- Increase timeout for sending analytics data by [@dawoodkhan82](https://github.com/dawoodkhan82) in [PR 3647](https://github.com/gradio-app/gradio/pull/3647)
- Fix bug where http token was not accessed over websocket connections by [@freddyaboulton](https://github.com/freddyaboulton) in [PR 3735](https://github.com/gradio-app/gradio/pull/3735)
- Add ability to specify `rows`, `columns` and `object-fit` in `style()` for `gr.Gallery()` component by [@dawoodkhan82](https://github.com/dawoodkhan82) in [PR 3586](https://github.com/gradio-app/gradio/pull/3586)
- Fix bug where recording an audio file through the microphone resulted in a corrupted file name by [@abidlabs](https://github.com/abidlabs) in [PR 3770](https://github.com/gradio-app/gradio/pull/3770)
- Added "ssl_verify" to blocks.launch method to allow for use of self-signed certs by [@garrettsutula](https://github.com/garrettsutula) in [PR 3873](https://github.com/gradio-app/gradio/pull/3873)
- Fix bug where iterators where not being reset for processes that terminated early by [@freddyaboulton](https://github.com/freddyaboulton) in [PR 3777](https://github.com/gradio-app/gradio/pull/3777)
- Fix bug where the upload button was not properly handling the `file_count='multiple'` case by [@freddyaboulton](https://github.com/freddyaboulton) in [PR 3782](https://github.com/gradio-app/gradio/pull/3782)
- Fix bug where use Via API button was giving error by [@Devang-C](https://github.com/Devang-C) in [PR 3783](https://github.com/gradio-app/gradio/pull/3783)

## Documentation Changes:

- Fix invalid argument docstrings, by [@akx](https://github.com/akx) in [PR 3740](https://github.com/gradio-app/gradio/pull/3740)

## Testing and Infrastructure Changes:

No changes to highlight.

## Breaking Changes:

No changes to highlight.

## Full Changelog:

- Fixed IPv6 listening to work with bracket [::1] notation, by [@dsully](https://github.com/dsully) in [PR 3695](https://github.com/gradio-app/gradio/pull/3695)

## Contributors Shoutout:

No changes to highlight.

# Version 3.24.1

## New Features:

- No changes to highlight.

## Bug Fixes:

- Fixes Chatbot issue where new lines were being created every time a message was sent back and forth by [@aliabid94](https://github.com/aliabid94) in [PR 3717](https://github.com/gradio-app/gradio/pull/3717).
- Fixes data updating in DataFrame invoking a `select` event once the dataframe has been selected. By [@yiyuezhuo](https://github.com/yiyuezhuo) in [PR 3861](https://github.com/gradio-app/gradio/pull/3861)
- Fixes false positive warning which is due to too strict type checking by [@yiyuezhuo](https://github.com/yiyuezhuo) in [PR 3837](https://github.com/gradio-app/gradio/pull/3837).

## Documentation Changes:

No changes to highlight.

## Testing and Infrastructure Changes:

No changes to highlight.

## Breaking Changes:

No changes to highlight.

## Full Changelog:

No changes to highlight.

## Contributors Shoutout:

No changes to highlight.

# Version 3.24.0

## New Features:

- Trigger the release event when Slider number input is released or unfocused by [@freddyaboulton](https://github.com/freddyaboulton) in [PR 3589](https://github.com/gradio-app/gradio/pull/3589)
- Created Theme Builder, which allows users to create themes without writing any code, by [@aliabid94](https://github.com/aliabid94) in [PR 3664](https://github.com/gradio-app/gradio/pull/3664). Launch by:

  ```python
  import gradio as gr
  gr.themes.builder()
  ```

  ![Theme Builder](https://user-images.githubusercontent.com/7870876/228204929-d71cbba5-69c2-45b3-bd20-e3a201d98b12.png)

- The `Dropdown` component now has a `allow_custom_value` parameter that lets users type in custom values not in the original list of choices.
- The `Colorpicker` component now has a `.blur()` event

### Added a download button for videos! 📥

![download_video](https://user-images.githubusercontent.com/41651716/227009612-9bc5fb72-2a44-4c55-9b7b-a0fa098e7f25.gif)

By [@freddyaboulton](https://github.com/freddyaboulton) in [PR 3581](https://github.com/gradio-app/gradio/pull/3581).

- Trigger the release event when Slider number input is released or unfocused by [@freddyaboulton](https://github.com/freddyaboulton) in [PR 3589](https://github.com/gradio-app/gradio/pull/3589)

## Bug Fixes:

- Fixed bug where text for altair plots was not legible in dark mode by [@freddyaboulton](https://github.com/freddyaboulton) in [PR 3555](https://github.com/gradio-app/gradio/pull/3555)
- Fixes `Chatbot` and `Image` components so that files passed during processing are added to a directory where they can be served from, by [@abidlabs](https://github.com/abidlabs) in [PR 3523](https://github.com/gradio-app/gradio/pull/3523)
- Use Gradio API server to send telemetry using `huggingface_hub` [@dawoodkhan82](https://github.com/dawoodkhan82) in [PR 3488](https://github.com/gradio-app/gradio/pull/3488)
- Fixes an an issue where if the Blocks scope was not exited, then State could be shared across sessions, by [@abidlabs](https://github.com/abidlabs) in [PR 3600](https://github.com/gradio-app/gradio/pull/3600)
- Ensures that `gr.load()` loads and applies the upstream theme, by [@abidlabs](https://github.com/abidlabs) in [PR 3641](https://github.com/gradio-app/gradio/pull/3641)
- Fixed bug where "or" was not being localized in file upload text by [@freddyaboulton](https://github.com/freddyaboulton) in [PR 3599](https://github.com/gradio-app/gradio/pull/3599)
- Fixed bug where chatbot does not autoscroll inside of a tab, row or column by [@dawoodkhan82](https://github.com/dawoodkhan82) in [PR 3637](https://github.com/gradio-app/gradio/pull/3637)
- Fixed bug where textbox shrinks when `lines` set to larger than 20 by [@dawoodkhan82](https://github.com/dawoodkhan82) in [PR 3637](https://github.com/gradio-app/gradio/pull/3637)
- Ensure CSS has fully loaded before rendering the application, by [@pngwn](https://github.com/pngwn) in [PR 3573](https://github.com/gradio-app/gradio/pull/3573)
- Support using an empty list as `gr.Dataframe` value, by [@space-nuko](https://github.com/space-nuko) in [PR 3646](https://github.com/gradio-app/gradio/pull/3646)
- Fixed `gr.Image` not filling the entire element size, by [@space-nuko](https://github.com/space-nuko) in [PR 3649](https://github.com/gradio-app/gradio/pull/3649)
- Make `gr.Code` support the `lines` property, by [@space-nuko](https://github.com/space-nuko) in [PR 3651](https://github.com/gradio-app/gradio/pull/3651)
- Fixes certain `_js` return values being double wrapped in an array, by [@space-nuko](https://github.com/space-nuko) in [PR 3594](https://github.com/gradio-app/gradio/pull/3594)
- Correct the documentation of `gr.File` component to state that its preprocessing method converts the uploaded file to a temporary file, by @RussellLuo in [PR 3660](https://github.com/gradio-app/gradio/pull/3660)
- Fixed bug in Serializer ValueError text by [@osanseviero](https://github.com/osanseviero) in [PR 3669](https://github.com/gradio-app/gradio/pull/3669)
- Fix default parameter argument and `gr.Progress` used in same function, by [@space-nuko](https://github.com/space-nuko) in [PR 3671](https://github.com/gradio-app/gradio/pull/3671)
- Hide `Remove All` button in `gr.Dropdown` single-select mode by [@space-nuko](https://github.com/space-nuko) in [PR 3678](https://github.com/gradio-app/gradio/pull/3678)
- Fix broken spaces in docs by [@aliabd](https://github.com/aliabd) in [PR 3698](https://github.com/gradio-app/gradio/pull/3698)
- Fix items in `gr.Dropdown` besides the selected item receiving a checkmark, by [@space-nuko](https://github.com/space-nuko) in [PR 3644](https://github.com/gradio-app/gradio/pull/3644)
- Fix several `gr.Dropdown` issues and improve usability, by [@space-nuko](https://github.com/space-nuko) in [PR 3705](https://github.com/gradio-app/gradio/pull/3705)

## Documentation Changes:

- Makes some fixes to the Theme Guide related to naming of variables, by [@abidlabs](https://github.com/abidlabs) in [PR 3561](https://github.com/gradio-app/gradio/pull/3561)
- Documented `HuggingFaceDatasetJSONSaver` by [@osanseviero](https://github.com/osanseviero) in [PR 3604](https://github.com/gradio-app/gradio/pull/3604)
- Makes some additions to documentation of `Audio` and `State` components, and fixes the `pictionary` demo by [@abidlabs](https://github.com/abidlabs) in [PR 3611](https://github.com/gradio-app/gradio/pull/3611)
- Fix outdated sharing your app guide by [@aliabd](https://github.com/aliabd) in [PR 3699](https://github.com/gradio-app/gradio/pull/3699)

## Testing and Infrastructure Changes:

- Removed heavily-mocked tests related to comet_ml, wandb, and mlflow as they added a significant amount of test dependencies that prevented installation of test dependencies on Windows environments. By [@abidlabs](https://github.com/abidlabs) in [PR 3608](https://github.com/gradio-app/gradio/pull/3608)
- Added Windows continuous integration, by [@space-nuko](https://github.com/space-nuko) in [PR 3628](https://github.com/gradio-app/gradio/pull/3628)
- Switched linting from flake8 + isort to `ruff`, by [@akx](https://github.com/akx) in [PR 3710](https://github.com/gradio-app/gradio/pull/3710)

## Breaking Changes:

No changes to highlight.

## Full Changelog:

- Mobile responsive iframes in themes guide by [@aliabd](https://github.com/aliabd) in [PR 3562](https://github.com/gradio-app/gradio/pull/3562)
- Remove extra $demo from theme guide by [@aliabd](https://github.com/aliabd) in [PR 3563](https://github.com/gradio-app/gradio/pull/3563)
- Set the theme name to be the upstream repo name when loading from the hub by [@freddyaboulton](https://github.com/freddyaboulton) in [PR 3595](https://github.com/gradio-app/gradio/pull/3595)
- Copy everything in website Dockerfile, fix build issues by [@aliabd](https://github.com/aliabd) in [PR 3659](https://github.com/gradio-app/gradio/pull/3659)
- Raise error when an event is queued but the queue is not configured by [@freddyaboulton](https://github.com/freddyaboulton) in [PR 3640](https://github.com/gradio-app/gradio/pull/3640)
- Allows users to apss in a string name for a built-in theme, by [@abidlabs](https://github.com/abidlabs) in [PR 3641](https://github.com/gradio-app/gradio/pull/3641)
- Added `orig_name` to Video output in the backend so that the front end can set the right name for downloaded video files by [@freddyaboulton](https://github.com/freddyaboulton) in [PR 3700](https://github.com/gradio-app/gradio/pull/3700)

## Contributors Shoutout:

No changes to highlight.

# Version 3.23.0

## New Features:

### Theme Sharing!

Once you have created a theme, you can upload it to the HuggingFace Hub to let others view it, use it, and build off of it! You can also download, reuse, and remix other peoples' themes. See https://gradio.app/theming-guide/ for more details.

By [@freddyaboulton](https://github.com/freddyaboulton) in [PR 3428](https://github.com/gradio-app/gradio/pull/3428)

## Bug Fixes:

- Removes leading spaces from all lines of code uniformly in the `gr.Code()` component. By [@abidlabs](https://github.com/abidlabs) in [PR 3556](https://github.com/gradio-app/gradio/pull/3556)
- Fixed broken login page, by [@aliabid94](https://github.com/aliabid94) in [PR 3529](https://github.com/gradio-app/gradio/pull/3529)

## Documentation Changes:

No changes to highlight.

## Testing and Infrastructure Changes:

No changes to highlight.

## Breaking Changes:

No changes to highlight.

## Full Changelog:

- Fix rendering of dropdowns to take more space, and related bugs, by [@aliabid94](https://github.com/aliabid94) in [PR 3549](https://github.com/gradio-app/gradio/pull/3549)

## Contributors Shoutout:

No changes to highlight.

# Version 3.22.1

## New Features:

No changes to highlight.

## Bug Fixes:

- Restore label bars by [@aliabid94](https://github.com/aliabid94) in [PR 3507](https://github.com/gradio-app/gradio/pull/3507)

## Documentation Changes:

No changes to highlight.

## Testing and Infrastructure Changes:

No changes to highlight.

## Breaking Changes:

No changes to highlight.

## Full Changelog:

No changes to highlight.

## Contributors Shoutout:

No changes to highlight.

# Version 3.22.0

## New Features:

### Official Theme release

Gradio now supports a new theme system, which allows you to customize the look and feel of your app. You can now use the `theme=` kwarg to pass in a prebuilt theme, or customize your own! See https://gradio.app/theming-guide/ for more details. By [@aliabid94](https://github.com/aliabid94) in [PR 3470](https://github.com/gradio-app/gradio/pull/3470) and [PR 3497](https://github.com/gradio-app/gradio/pull/3497)

### `elem_classes`

Add keyword argument `elem_classes` to Components to control class names of components, in the same manner as existing `elem_id`.
By [@aliabid94](https://github.com/aliabid94) in [PR 3466](https://github.com/gradio-app/gradio/pull/3466)

## Bug Fixes:

- Fixes the File.upload() event trigger which broke as part of the change in how we uploaded files by [@abidlabs](https://github.com/abidlabs) in [PR 3462](https://github.com/gradio-app/gradio/pull/3462)
- Fixed issue with `gr.Request` object failing to handle dictionaries when nested keys couldn't be converted to variable names [#3454](https://github.com/gradio-app/gradio/issues/3454) by [@radames](https://github.com/radames) in [PR 3459](https://github.com/gradio-app/gradio/pull/3459)
- Fixed bug where css and client api was not working properly when mounted in a subpath by [@freddyaboulton](https://github.com/freddyaboulton) in [PR 3482](https://github.com/gradio-app/gradio/pull/3482)

## Documentation Changes:

- Document gr.Error in the docs by [@aliabd](https://github.com/aliabd) in [PR 3465](https://github.com/gradio-app/gradio/pull/3465)

## Testing and Infrastructure Changes:

- Pinned `pyright==1.1.298` for stability by [@abidlabs](https://github.com/abidlabs) in [PR 3475](https://github.com/gradio-app/gradio/pull/3475)
- Removed `IOComponent.add_interactive_to_config()` by [@space-nuko](https://github.com/space-nuko) in [PR 3476](https://github.com/gradio-app/gradio/pull/3476)
- Removed `IOComponent.generate_sample()` by [@space-nuko](https://github.com/space-nuko) in [PR 3475](https://github.com/gradio-app/gradio/pull/3483)

## Breaking Changes:

No changes to highlight.

## Full Changelog:

- Revert primary button background color in dark mode by [@aliabid94](https://github.com/aliabid94) in [PR 3468](https://github.com/gradio-app/gradio/pull/3468)

## Contributors Shoutout:

No changes to highlight.

# Version 3.21.0

## New Features:

### Theme Sharing 🎨 🤝

You can now share your gradio themes with the world!

After creating a theme, you can upload it to the HuggingFace Hub to let others view it, use it, and build off of it!

### Uploading

There are two ways to upload a theme, via the theme class instance or the command line.

1. Via the class instance

```python
my_theme.push_to_hub(repo_name="my_theme",
                     version="0.2.0",
                     hf_token="...")
```

2. Via the command line

First save the theme to disk

```python
my_theme.dump(filename="my_theme.json")
```

Then use the `upload_theme` command:

```bash
upload_theme\
"my_theme.json"\
"my_theme"\
"0.2.0"\
"<hf-token>"
```

The `version` must be a valid [semantic version](https://www.geeksforgeeks.org/introduction-semantic-versioning/) string.

This creates a space on the huggingface hub to host the theme files and show potential users a preview of your theme.

An example theme space is here: https://huggingface.co/spaces/freddyaboulton/dracula_revamped

### Downloading

To use a theme from the hub, use the `from_hub` method on the `ThemeClass` and pass it to your app:

```python
my_theme = gr.Theme.from_hub("freddyaboulton/my_theme")

with gr.Blocks(theme=my_theme) as demo:
    ....
```

You can also pass the theme string directly to `Blocks` or `Interface` (`gr.Blocks(theme="freddyaboulton/my_theme")`)

You can pin your app to an upstream theme version by using semantic versioning expressions.

For example, the following would ensure the theme we load from the `my_theme` repo was between versions `0.1.0` and `0.2.0`:

```python
with gr.Blocks(theme="freddyaboulton/my_theme@>=0.1.0,<0.2.0") as demo:
    ....
```

by [@freddyaboulton](https://github.com/freddyaboulton) in [PR 3428](https://github.com/gradio-app/gradio/pull/3428)

### Code component 🦾

New code component allows you to enter, edit and display code with full syntax highlighting by [@pngwn](https://github.com/pngwn) in [PR 3421](https://github.com/gradio-app/gradio/pull/3421)

### The `Chatbot` component now supports audio, video, and images

The `Chatbot` component now supports audio, video, and images with a simple syntax: simply
pass in a tuple with the URL or filepath (the second optional element of the tuple is alt text), and the image/audio/video will be displayed:

```python
gr.Chatbot([
    (("driving.mp4",), "cool video"),
    (("cantina.wav",), "cool audio"),
    (("lion.jpg", "A lion"), "cool pic"),
]).style(height=800)
```

<img width="1054" alt="image" src="https://user-images.githubusercontent.com/1778297/224116682-5908db47-f0fa-405c-82ab-9c7453e8c4f1.png">

Note: images were previously supported via Markdown syntax and that is still supported for backwards compatibility. By [@dawoodkhan82](https://github.com/dawoodkhan82) in [PR 3413](https://github.com/gradio-app/gradio/pull/3413)

- Allow consecutive function triggers with `.then` and `.success` by [@aliabid94](https://github.com/aliabid94) in [PR 3430](https://github.com/gradio-app/gradio/pull/3430)

- New code component allows you to enter, edit and display code with full syntax highlighting by [@pngwn](https://github.com/pngwn) in [PR 3421](https://github.com/gradio-app/gradio/pull/3421)

![](https://user-images.githubusercontent.com/12937446/224116643-5cfb94b3-93ce-43ee-bb7b-c25c3b66e0a1.png)

- Added the `.select()` event listener, which also includes event data that can be passed as an argument to a function with type hint `gr.SelectData`. The following components support the `.select()` event listener: Chatbot, CheckboxGroup, Dataframe, Dropdown, File, Gallery, HighlightedText, Label, Radio, TabItem, Tab, Textbox. Example usage:

```python
import gradio as gr

with gr.Blocks() as demo:
    gallery = gr.Gallery(["images/1.jpg", "images/2.jpg", "images/3.jpg"])
    selected_index = gr.Textbox()

    def on_select(evt: gr.SelectData):
        return evt.index

    gallery.select(on_select, None, selected_index)
```

By [@aliabid94](https://github.com/aliabid94) in [PR 3399](https://github.com/gradio-app/gradio/pull/3399)

- The `Textbox` component now includes a copy button by [@abidlabs](https://github.com/abidlabs) in [PR 3452](https://github.com/gradio-app/gradio/pull/3452)

## Bug Fixes:

- Use `huggingface_hub` to send telemetry on `interface` and `blocks`; eventually to replace segment by [@dawoodkhan82](https://github.com/dawoodkhan82) in [PR 3342](https://github.com/gradio-app/gradio/pull/3342)
- Ensure load events created by components (randomize for slider, callable values) are never queued unless every is passed by [@freddyaboulton](https://github.com/freddyaboulton) in [PR 3391](https://github.com/gradio-app/gradio/pull/3391)
- Prevent in-place updates of `generic_update` by shallow copying by [@gitgithan](https://github.com/gitgithan) in [PR 3405](https://github.com/gradio-app/gradio/pull/3405) to fix [#3282](https://github.com/gradio-app/gradio/issues/3282)
- Fix bug caused by not importing `BlockContext` in `utils.py` by [@freddyaboulton](https://github.com/freddyaboulton) in [PR 3424](https://github.com/gradio-app/gradio/pull/3424)
- Ensure dropdown does not highlight partial matches by [@pngwn](https://github.com/pngwn) in [PR 3421](https://github.com/gradio-app/gradio/pull/3421)
- Fix mic button display by [@aliabid94](https://github.com/aliabid94) in [PR 3456](https://github.com/gradio-app/gradio/pull/3456)

## Documentation Changes:

- Added a section on security and access when sharing Gradio apps by [@abidlabs](https://github.com/abidlabs) in [PR 3408](https://github.com/gradio-app/gradio/pull/3408)
- Add Chinese README by [@uanu2002](https://github.com/uanu2002) in [PR 3394](https://github.com/gradio-app/gradio/pull/3394)
- Adds documentation for web components by [@abidlabs](https://github.com/abidlabs) in [PR 3407](https://github.com/gradio-app/gradio/pull/3407)
- Fixed link in Chinese readme by [@eltociear](https://github.com/eltociear) in [PR 3417](https://github.com/gradio-app/gradio/pull/3417)
- Document Blocks methods by [@aliabd](https://github.com/aliabd) in [PR 3427](https://github.com/gradio-app/gradio/pull/3427)
- Fixed bug where event handlers were not showing up in documentation by [@freddyaboulton](https://github.com/freddyaboulton) in [PR 3434](https://github.com/gradio-app/gradio/pull/3434)

## Testing and Infrastructure Changes:

- Fixes tests that were failing locally but passing on CI by [@abidlabs](https://github.com/abidlabs) in [PR 3411](https://github.com/gradio-app/gradio/pull/3411)
- Remove codecov from the repo by [@aliabd](https://github.com/aliabd) in [PR 3415](https://github.com/gradio-app/gradio/pull/3415)

## Breaking Changes:

No changes to highlight.

## Full Changelog:

- Prevent in-place updates of `generic_update` by shallow copying by [@gitgithan](https://github.com/gitgithan) in [PR 3405](https://github.com/gradio-app/gradio/pull/3405) to fix [#3282](https://github.com/gradio-app/gradio/issues/3282)
- Persist file names of files uploaded through any Gradio component by [@abidlabs](https://github.com/abidlabs) in [PR 3412](https://github.com/gradio-app/gradio/pull/3412)
- Fix markdown embedded component in docs by [@aliabd](https://github.com/aliabd) in [PR 3410](https://github.com/gradio-app/gradio/pull/3410)
- Clean up event listeners code by [@aliabid94](https://github.com/aliabid94) in [PR 3420](https://github.com/gradio-app/gradio/pull/3420)
- Fix css issue with spaces logo by [@aliabd](https://github.com/aliabd) in [PR 3422](https://github.com/gradio-app/gradio/pull/3422)
- Makes a few fixes to the `JSON` component (show_label parameter, icons) in [@abidlabs](https://github.com/abidlabs) in [PR 3451](https://github.com/gradio-app/gradio/pull/3451)

## Contributors Shoutout:

No changes to highlight.

# Version 3.20.1

## New Features:

- Add `height` kwarg to style in `gr.Chatbot()` component by [@dawoodkhan82](https://github.com/dawoodkhan82) in [PR 3369](https://github.com/gradio-app/gradio/pull/3369)

```python
chatbot = gr.Chatbot().style(height=500)
```

## Bug Fixes:

- Ensure uploaded images are always shown in the sketch tool by [@pngwn](https://github.com/pngwn) in [PR 3386](https://github.com/gradio-app/gradio/pull/3386)
- Fixes bug where when if fn is a non-static class member, then self should be ignored as the first param of the fn by [@or25](https://github.com/or25) in [PR #3227](https://github.com/gradio-app/gradio/pull/3227)

## Documentation Changes:

No changes to highlight.

## Testing and Infrastructure Changes:

No changes to highlight.

## Breaking Changes:

No changes to highlight.

## Full Changelog:

No changes to highlight.

## Contributors Shoutout:

No changes to highlight.

# Version 3.20.0

## New Features:

### Release event for Slider

Now you can trigger your python function to run when the slider is released as opposed to every slider change value!

Simply use the `release` method on the slider

```python
slider.release(function, inputs=[...], outputs=[...], api_name="predict")
```

By [@freddyaboulton](https://github.com/freddyaboulton) in [PR 3353](https://github.com/gradio-app/gradio/pull/3353)

### Dropdown Component Updates

The standard dropdown component now supports searching for choices. Also when `multiselect` is `True`, you can specify `max_choices` to set the maximum number of choices you want the user to be able to select from the dropdown component.

```python
gr.Dropdown(label="Choose your favorite colors", choices=["red", "blue", "green", "yellow", "orange"], multiselect=True, max_choices=2)
```

by [@dawoodkhan82](https://github.com/dawoodkhan82) in [PR 3211](https://github.com/gradio-app/gradio/pull/3211)

### Download button for images 🖼️

Output images will now automatically have a download button displayed to make it easier to save and share
the results of Machine Learning art models.

![download_sketch](https://user-images.githubusercontent.com/41651716/221025113-e693bf41-eabd-42b3-a4f2-26f2708d98fe.gif)

By [@freddyaboulton](https://github.com/freddyaboulton) in [PR 3297](https://github.com/gradio-app/gradio/pull/3297)

- Updated image upload component to accept all image formats, including lossless formats like .webp by [@fienestar](https://github.com/fienestar) in [PR 3225](https://github.com/gradio-app/gradio/pull/3225)
- Adds a disabled mode to the `gr.Button` component by setting `interactive=False` by [@abidlabs](https://github.com/abidlabs) in [PR 3266](https://github.com/gradio-app/gradio/pull/3266) and [PR 3288](https://github.com/gradio-app/gradio/pull/3288)
- Adds visual feedback to the when the Flag button is clicked, by [@abidlabs](https://github.com/abidlabs) in [PR 3289](https://github.com/gradio-app/gradio/pull/3289)
- Adds ability to set `flagging_options` display text and saved flag separately by [@abidlabs](https://github.com/abidlabs) in [PR 3289](https://github.com/gradio-app/gradio/pull/3289)
- Allow the setting of `brush_radius` for the `Image` component both as a default and via `Image.update()` by [@pngwn](https://github.com/pngwn) in [PR 3277](https://github.com/gradio-app/gradio/pull/3277)
- Added `info=` argument to form components to enable extra context provided to users, by [@aliabid94](https://github.com/aliabid94) in [PR 3291](https://github.com/gradio-app/gradio/pull/3291)
- Allow developers to access the username of a logged-in user from the `gr.Request()` object using the `.username` attribute by [@abidlabs](https://github.com/abidlabs) in [PR 3296](https://github.com/gradio-app/gradio/pull/3296)
- Add `preview` option to `Gallery.style` that launches the gallery in preview mode when first loaded by [@freddyaboulton](https://github.com/freddyaboulton) in [PR 3345](https://github.com/gradio-app/gradio/pull/3345)

## Bug Fixes:

- Ensure `mirror_webcam` is always respected by [@pngwn](https://github.com/pngwn) in [PR 3245](https://github.com/gradio-app/gradio/pull/3245)
- Fix issue where updated markdown links were not being opened in a new tab by [@gante](https://github.com/gante) in [PR 3236](https://github.com/gradio-app/gradio/pull/3236)
- API Docs Fixes by [@aliabd](https://github.com/aliabd) in [PR 3287](https://github.com/gradio-app/gradio/pull/3287)
- Added a timeout to queue messages as some demos were experiencing infinitely growing queues from active jobs waiting forever for clients to respond by [@freddyaboulton](https://github.com/freddyaboulton) in [PR 3196](https://github.com/gradio-app/gradio/pull/3196)
- Fixes the height of rendered LaTeX images so that they match the height of surrounding text by [@abidlabs](https://github.com/abidlabs) in [PR 3258](https://github.com/gradio-app/gradio/pull/3258) and in [PR 3276](https://github.com/gradio-app/gradio/pull/3276)
- Fix bug where matplotlib images where always too small on the front end by [@freddyaboulton](https://github.com/freddyaboulton) in [PR 3274](https://github.com/gradio-app/gradio/pull/3274)
- Remove embed's `initial_height` when loading is complete so the embed finds its natural height once it is loaded [@pngwn](https://github.com/pngwn) in [PR 3292](https://github.com/gradio-app/gradio/pull/3292)
- Prevent Sketch from crashing when a default image is provided by [@pngwn](https://github.com/pngwn) in [PR 3277](https://github.com/gradio-app/gradio/pull/3277)
- Respect the `shape` argument on the front end when creating Image Sketches by [@pngwn](https://github.com/pngwn) in [PR 3277](https://github.com/gradio-app/gradio/pull/3277)
- Fix infinite loop caused by setting `Dropdown's` value to be `[]` and adding a change event on the dropdown by [@freddyaboulton](https://github.com/freddyaboulton) in [PR 3295](https://github.com/gradio-app/gradio/pull/3295)
- Fix change event listed twice in image docs by [@aliabd](https://github.com/aliabd) in [PR 3318](https://github.com/gradio-app/gradio/pull/3318)
- Fix bug that cause UI to be vertically centered at all times by [@pngwn](https://github.com/pngwn) in [PR 3336](https://github.com/gradio-app/gradio/pull/3336)
- Fix bug where `height` set in `Gallery.style` was not respected by the front-end by [@freddyaboulton](https://github.com/freddyaboulton) in [PR 3343](https://github.com/gradio-app/gradio/pull/3343)
- Ensure markdown lists are rendered correctly by [@pngwn](https://github.com/pngwn) in [PR 3341](https://github.com/gradio-app/gradio/pull/3341)
- Ensure that the initial empty value for `gr.Dropdown(Multiselect=True)` is an empty list and the initial value for `gr.Dropdown(Multiselect=False)` is an empty string by [@pngwn](https://github.com/pngwn) in [PR 3338](https://github.com/gradio-app/gradio/pull/3338)
- Ensure uploaded images respect the shape property when the canvas is also enabled by [@pngwn](https://github.com/pngwn) in [PR 3351](https://github.com/gradio-app/gradio/pull/3351)
- Ensure that Google Analytics works correctly when gradio apps are created with `analytics_enabled=True` by [@abidlabs](https://github.com/abidlabs) in [PR 3349](https://github.com/gradio-app/gradio/pull/3349)
- Fix bug where files were being re-uploaded after updates by [@freddyaboulton](https://github.com/freddyaboulton) in [PR 3375](https://github.com/gradio-app/gradio/pull/3375)
- Fix error when using backen_fn and custom js at the same time by [@jialeicui](https://github.com/jialeicui) in [PR 3358](https://github.com/gradio-app/gradio/pull/3358)
- Support new embeds for huggingface spaces subdomains by [@pngwn](https://github.com/pngwn) in [PR 3367](https://github.com/gradio-app/gradio/pull/3367)

## Documentation Changes:

- Added the `types` field to the dependency field in the config by [@freddyaboulton](https://github.com/freddyaboulton) in [PR 3315](https://github.com/gradio-app/gradio/pull/3315)
- Gradio Status Page by [@aliabd](https://github.com/aliabd) in [PR 3331](https://github.com/gradio-app/gradio/pull/3331)
- Adds a Guide on setting up a dashboard from Supabase data using the `gr.BarPlot`
  component by [@abidlabs](https://github.com/abidlabs) in [PR 3275](https://github.com/gradio-app/gradio/pull/3275)

## Testing and Infrastructure Changes:

- Adds a script to benchmark the performance of the queue and adds some instructions on how to use it. By [@freddyaboulton](https://github.com/freddyaboulton) and [@abidlabs](https://github.com/abidlabs) in [PR 3272](https://github.com/gradio-app/gradio/pull/3272)
- Flaky python tests no longer cancel non-flaky tests by [@freddyaboulton](https://github.com/freddyaboulton) in [PR 3344](https://github.com/gradio-app/gradio/pull/3344)

## Breaking Changes:

- Chatbot bubble colors can no longer be set by `chatbot.style(color_map=)` by [@aliabid94] in [PR 3370](https://github.com/gradio-app/gradio/pull/3370)

## Full Changelog:

- Fixed comment typo in components.py by [@eltociear](https://github.com/eltociear) in [PR 3235](https://github.com/gradio-app/gradio/pull/3235)
- Cleaned up chatbot ui look and feel by [@aliabid94] in [PR 3370](https://github.com/gradio-app/gradio/pull/3370)

## Contributors Shoutout:

No changes to highlight.

# Version 3.19.1

## New Features:

No changes to highlight.

## Bug Fixes:

- UI fixes including footer and API docs by [@aliabid94](https://github.com/aliabid94) in [PR 3242](https://github.com/gradio-app/gradio/pull/3242)
- Updated image upload component to accept all image formats, including lossless formats like .webp by [@fienestar](https://github.com/fienestar) in [PR 3225](https://github.com/gradio-app/gradio/pull/3225)

## Documentation Changes:

No changes to highlight.

## Testing and Infrastructure Changes:

No changes to highlight.

## Breaking Changes:

No changes to highlight.

## Full Changelog:

- Added backend support for themes by [@aliabid94](https://github.com/aliabid94) in [PR 2931](https://github.com/gradio-app/gradio/pull/2931)
- Added support for button sizes "lg" (default) and "sm".

## Contributors Shoutout:

No changes to highlight.

# Version 3.19.0

## New Features:

### Improved embedding experience

When embedding a spaces-hosted gradio app as a web component, you now get an improved UI linking back to the original space, better error handling and more intelligent load performance. No changes are required to your code to benefit from this enhanced experience; simply upgrade your gradio SDK to the latest version.

![](https://user-images.githubusercontent.com/12937446/219653294-86937632-72c1-4e93-a77c-af705d49382a.png)

This behaviour is configurable. You can disable the info panel at the bottom by passing `info="false"`. You can disable the container entirely by passing `container="false"`.

Error statuses are reported in the UI with an easy way for end-users to report problems to the original space author via the community tab of that Hugginface space:

![](https://user-images.githubusercontent.com/12937446/219655499-88019443-d694-44e7-9e6d-242e19d10a5c.png)

By default, gradio apps are lazy loaded, vastly improving performance when there are several demos on the page. Metadata is loaded ahead of time, but the space will only be loaded and rendered when it is in view.

This behaviour is configurable. You can pass `eager="true"` to load and render the space regardless of whether or not it is currently on the screen.

by [@pngwn](https://github.com/pngwn) in [PR 3205](https://github.com/gradio-app/gradio/pull/3205)

### New `gr.BarPlot` component! 📊

Create interactive bar plots from a high-level interface with `gr.BarPlot`.
No need to remember matplotlib syntax anymore!

Example usage:

```python
import gradio as gr
import pandas as pd

simple = pd.DataFrame({
    'a': ['A', 'B', 'C', 'D', 'E', 'F', 'G', 'H', 'I'],
    'b': [28, 55, 43, 91, 81, 53, 19, 87, 52]
})

with gr.Blocks() as demo:
    gr.BarPlot(
        simple,
        x="a",
        y="b",
        title="Simple Bar Plot with made up data",
        tooltip=['a', 'b'],
    )

demo.launch()
```

By [@freddyaboulton](https://github.com/freddyaboulton) in [PR 3157](https://github.com/gradio-app/gradio/pull/3157)

### Bokeh plots are back! 🌠

Fixed a bug that prevented bokeh plots from being displayed on the front end and extended support for both 2.x and 3.x versions of bokeh!

![image](https://user-images.githubusercontent.com/41651716/219468324-0d82e07f-8fb4-4ff9-b40c-8250b29e45f7.png)

By [@freddyaboulton](https://github.com/freddyaboulton) in [PR 3212](https://github.com/gradio-app/gradio/pull/3212)

## Bug Fixes:

- Adds ability to add a single message from the bot or user side. Ex: specify `None` as the second value in the tuple, to add a single message in the chatbot from the "bot" side.

```python
gr.Chatbot([("Hi, I'm DialoGPT. Try asking me a question.", None)])
```

By [@dawoodkhan82](https://github.com/dawoodkhan82) in [PR 3165](https://github.com/gradio-app/gradio/pull/3165)

- Fixes `gr.utils.delete_none` to only remove props whose values are `None` from the config by [@abidlabs](https://github.com/abidlabs) in [PR 3188](https://github.com/gradio-app/gradio/pull/3188)
- Fix bug where embedded demos were not loading files properly by [@freddyaboulton](https://github.com/freddyaboulton) in [PR 3177](https://github.com/gradio-app/gradio/pull/3177)
- The `change` event is now triggered when users click the 'Clear All' button of the multiselect DropDown component by [@freddyaboulton](https://github.com/freddyaboulton) in [PR 3195](https://github.com/gradio-app/gradio/pull/3195)
- Stops File component from freezing when a large file is uploaded by [@aliabid94](https://github.com/aliabid94) in [PR 3191](https://github.com/gradio-app/gradio/pull/3191)
- Support Chinese pinyin in Dataframe by [@aliabid94](https://github.com/aliabid94) in [PR 3206](https://github.com/gradio-app/gradio/pull/3206)
- The `clear` event is now triggered when images are cleared by [@freddyaboulton](https://github.com/freddyaboulton) in [PR 3218](https://github.com/gradio-app/gradio/pull/3218)
- Fix bug where auth cookies where not sent when connecting to an app via http by [@freddyaboulton](https://github.com/freddyaboulton) in [PR 3223](https://github.com/gradio-app/gradio/pull/3223)
- Ensure latext CSS is always applied in light and dark mode by [@pngwn](https://github.com/pngwn) in [PR 3233](https://github.com/gradio-app/gradio/pull/3233)

## Documentation Changes:

- Sort components in docs by alphabetic order by [@aliabd](https://github.com/aliabd) in [PR 3152](https://github.com/gradio-app/gradio/pull/3152)
- Changes to W&B guide by [@scottire](https://github.com/scottire) in [PR 3153](https://github.com/gradio-app/gradio/pull/3153)
- Keep pnginfo metadata for gallery by [@wfng92](https://github.com/wfng92) in [PR 3150](https://github.com/gradio-app/gradio/pull/3150)
- Add a section on how to run a Gradio app locally [@osanseviero](https://github.com/osanseviero) in [PR 3170](https://github.com/gradio-app/gradio/pull/3170)
- Fixed typos in gradio events function documentation by [@vidalmaxime](https://github.com/vidalmaxime) in [PR 3168](https://github.com/gradio-app/gradio/pull/3168)
- Added an example using Gradio's batch mode with the diffusers library by [@abidlabs](https://github.com/abidlabs) in [PR 3224](https://github.com/gradio-app/gradio/pull/3224)

## Testing and Infrastructure Changes:

No changes to highlight.

## Breaking Changes:

No changes to highlight.

## Full Changelog:

- Fix demos page css and add close demos button by [@aliabd](https://github.com/aliabd) in [PR 3151](https://github.com/gradio-app/gradio/pull/3151)
- Caches temp files from base64 input data by giving them a deterministic path based on the contents of data by [@abidlabs](https://github.com/abidlabs) in [PR 3197](https://github.com/gradio-app/gradio/pull/3197)
- Better warnings (when there is a mismatch between the number of output components and values returned by a function, or when the `File` component or `UploadButton` component includes a `file_types` parameter along with `file_count=="dir"`) by [@abidlabs](https://github.com/abidlabs) in [PR 3194](https://github.com/gradio-app/gradio/pull/3194)
- Raises a `gr.Error` instead of a regular Python error when you use `gr.Interface.load()` to load a model and there's an error querying the HF API by [@abidlabs](https://github.com/abidlabs) in [PR 3194](https://github.com/gradio-app/gradio/pull/3194)
- Fixed gradio share links so that they are persistent and do not reset if network
  connection is disrupted by by [XciD](https://github.com/XciD), [Wauplin](https://github.com/Wauplin), and [@abidlabs](https://github.com/abidlabs) in [PR 3149](https://github.com/gradio-app/gradio/pull/3149) and a follow-up to allow it to work for users upgrading from a previous Gradio version in [PR 3221](https://github.com/gradio-app/gradio/pull/3221)

## Contributors Shoutout:

No changes to highlight.

# Version 3.18.0

## New Features:

### Revamped Stop Button for Interfaces 🛑

If your Interface function is a generator, there used to be a separate `Stop` button displayed next
to the `Submit` button.

We've revamed the `Submit` button so that it turns into a `Stop` button during the generation process.
Clicking on the `Stop` button will cancel the generation and turn it back to a `Submit` button.
The `Stop` button will automatically turn back to a `Submit` button at the end of the generation if you don't use it!

By [@freddyaboulton](https://github.com/freddyaboulton) in [PR 3124](https://github.com/gradio-app/gradio/pull/3124)

### Queue now works with reload mode!

You can now call `queue` on your `demo` outside of the `if __name__ == "__main__"` block and
run the script in reload mode with the `gradio` command.

Any changes to the `app.py` file will be reflected in the webpage automatically and the queue will work
properly!

By [@freddyaboulton](https://github.com/freddyaboulton) in [PR 3089](https://github.com/gradio-app/gradio/pull/3089)

### Allow serving files from additional directories

```python
demo = gr.Interface(...)
demo.launch(
  file_directories=["/var/lib/demo/path/to/resources"]
)
```

By [@maxaudron](https://github.com/maxaudron) in [PR 3075](https://github.com/gradio-app/gradio/pull/3075)

## Bug Fixes:

- Fixes URL resolution on Windows by [@abidlabs](https://github.com/abidlabs) in [PR 3108](https://github.com/gradio-app/gradio/pull/3108)
- Example caching now works with components without a label attribute (e.g. `Column`) by [@abidlabs](https://github.com/abidlabs) in [PR 3123](https://github.com/gradio-app/gradio/pull/3123)
- Ensure the Video component correctly resets the UI state when a new video source is loaded and reduce choppiness of UI by [@pngwn](https://github.com/abidlabs) in [PR 3117](https://github.com/gradio-app/gradio/pull/3117)
- Fixes loading private Spaces by [@abidlabs](https://github.com/abidlabs) in [PR 3068](https://github.com/gradio-app/gradio/pull/3068)
- Added a warning when attempting to launch an `Interface` via the `%%blocks` jupyter notebook magic command by [@freddyaboulton](https://github.com/freddyaboulton) in [PR 3126](https://github.com/gradio-app/gradio/pull/3126)
- Fixes bug where interactive output image cannot be set when in edit mode by [@dawoodkhan82](https://github.com/@dawoodkhan82) in [PR 3135](https://github.com/gradio-app/gradio/pull/3135)
- A share link will automatically be created when running on Sagemaker notebooks so that the front-end is properly displayed by [@abidlabs](https://github.com/abidlabs) in [PR 3137](https://github.com/gradio-app/gradio/pull/3137)
- Fixes a few dropdown component issues; hide checkmark next to options as expected, and keyboard hover is visible by [@dawoodkhan82](https://github.com/dawoodkhan82) in [PR 3145]https://github.com/gradio-app/gradio/pull/3145)
- Fixed bug where example pagination buttons were not visible in dark mode or displayed under the examples table. By [@freddyaboulton](https://github.com/freddyaboulton) in [PR 3144](https://github.com/gradio-app/gradio/pull/3144)
- Fixed bug where the font color of axis labels and titles for native plots did not respond to dark mode preferences. By [@freddyaboulton](https://github.com/freddyaboulton) in [PR 3146](https://github.com/gradio-app/gradio/pull/3146)

## Documentation Changes:

- Added a guide on the 4 kinds of Gradio Interfaces by [@yvrjsharma](https://github.com/yvrjsharma) and [@abidlabs](https://github.com/abidlabs) in [PR 3003](https://github.com/gradio-app/gradio/pull/3003)
- Explained that the parameters in `launch` will not be respected when using reload mode, e.g. `gradio` command by [@freddyaboulton](https://github.com/freddyaboulton) in [PR 3089](https://github.com/gradio-app/gradio/pull/3089)
- Added a demo to show how to set up variable numbers of outputs in Gradio by [@abidlabs](https://github.com/abidlabs) in [PR 3127](https://github.com/gradio-app/gradio/pull/3127)
- Updated docs to reflect that the `equal_height` parameter should be passed to the `.style()` method of `gr.Row()` by [@freddyaboulton](https://github.com/freddyaboulton) in [PR 3125](https://github.com/gradio-app/gradio/pull/3125)

## Testing and Infrastructure Changes:

No changes to highlight.

## Breaking Changes:

No changes to highlight.

## Full Changelog:

- Changed URL of final image for `fake_diffusion` demos by [@freddyaboulton](https://github.com/freddyaboulton) in [PR 3120](https://github.com/gradio-app/gradio/pull/3120)

## Contributors Shoutout:

No changes to highlight.

# Version 3.17.1

## New Features:

### iOS image rotation fixed 🔄

Previously photos uploaded via iOS would be rotated after processing. This has been fixed by [@freddyaboulton](https://github.com/freddyaboulton) in [PR 3089](https://github.com/gradio-app/gradio/pull/3091)

#### Before

![image](https://user-images.githubusercontent.com/41651716/215846507-a36e9d05-1ac2-4867-8ab3-ce045a9415d9.png)

#### After

![image](https://user-images.githubusercontent.com/41651716/215846554-e41773ed-70f0-491a-9952-6a18babf91ef.png)

### Run on Kaggle kernels 🧪

A share link will automatically be created when running on Kaggle kernels (notebooks) so that the front-end is properly displayed.

![image](https://user-images.githubusercontent.com/41651716/216104254-2cf55599-449c-436c-b57e-40f6a83f9eee.png)

By [@freddyaboulton](https://github.com/freddyaboulton) in [PR 3101](https://github.com/gradio-app/gradio/pull/3101)

## Bug Fixes:

- Fix bug where examples were not rendered correctly for demos created with Blocks api that had multiple input compinents by [@freddyaboulton](https://github.com/freddyaboulton) in [PR 3090](https://github.com/gradio-app/gradio/pull/3090)
- Fix change event listener for JSON, HighlightedText, Chatbot by [@aliabid94](https://github.com/aliabid94) in [PR 3095](https://github.com/gradio-app/gradio/pull/3095)
- Fixes bug where video and file change event not working [@tomchang25](https://github.com/tomchang25) in [PR 3098](https://github.com/gradio-app/gradio/pull/3098)
- Fixes bug where static_video play and pause event not working [@tomchang25](https://github.com/tomchang25) in [PR 3098](https://github.com/gradio-app/gradio/pull/3098)
- Fixed `Gallery.style(grid=...)` by by [@aliabd](https://github.com/aliabd) in [PR 3107](https://github.com/gradio-app/gradio/pull/3107)

## Documentation Changes:

- Update chatbot guide to include blocks demo and markdown support section by [@dawoodkhan82](https://github.com/dawoodkhan82) in [PR 3023](https://github.com/gradio-app/gradio/pull/3023)

* Fix a broken link in the Quick Start guide, by [@cakiki](https://github.com/cakiki) in [PR 3109](https://github.com/gradio-app/gradio/pull/3109)
* Better docs navigation on mobile by [@aliabd](https://github.com/aliabd) in [PR 3112](https://github.com/gradio-app/gradio/pull/3112)
* Add a guide on using Gradio with [Comet](https://comet.com/), by [@DN6](https://github.com/DN6/) in [PR 3058](https://github.com/gradio-app/gradio/pull/3058)

## Testing and Infrastructure Changes:

No changes to highlight.

## Breaking Changes:

No changes to highlight.

## Full Changelog:

- Set minimum `markdown-it-py` version to `2.0.0` so that the dollar math plugin is compatible by [@freddyaboulton](https://github.com/freddyaboulton) in [PR 3102](https://github.com/gradio-app/gradio/pull/3102)

## Contributors Shoutout:

No changes to highlight.

# Version 3.17.0

## New Features:

### Extended support for Interface.load! 🏗️

You can now load `image-to-text` and `conversational` pipelines from the hub!

### Image-to-text Demo

```python
io = gr.Interface.load("models/nlpconnect/vit-gpt2-image-captioning",
                       api_key="<optional-api-key>")
io.launch()
```

<img width="1087" alt="image" src="https://user-images.githubusercontent.com/41651716/213260197-dc5d80b4-6e50-4b3a-a764-94980930ac38.png">

### conversational Demo

```python
chatbot = gr.Interface.load("models/microsoft/DialoGPT-medium",
                           api_key="<optional-api-key>")
chatbot.launch()
```

![chatbot_load](https://user-images.githubusercontent.com/41651716/213260220-3eaa25b7-a38b-48c6-adeb-2718bdf297a2.gif)

By [@freddyaboulton](https://github.com/freddyaboulton) in [PR 3011](https://github.com/gradio-app/gradio/pull/3011)

### Download Button added to Model3D Output Component 📥

No need for an additional file output component to enable model3d file downloads anymore. We now added a download button to the model3d component itself.

<img width="739" alt="Screenshot 2023-01-18 at 3 52 45 PM" src="https://user-images.githubusercontent.com/12725292/213294198-5f4fda35-bde7-450c-864f-d5683e7fa29a.png">

By [@dawoodkhan82](https://github.com/dawoodkhan82) in [PR 3014](https://github.com/gradio-app/gradio/pull/3014)

### Fixing Auth on Spaces 🔑

Authentication on spaces works now! Third party cookies must be enabled on your browser to be able
to log in. Some browsers disable third party cookies by default (Safari, Chrome Incognito).

![auth_spaces](https://user-images.githubusercontent.com/41651716/215528417-09538933-0576-4d1d-b3b9-1e877ab01905.gif)

## Bug Fixes:

- Fixes bug where interpretation event was not configured correctly by [@freddyaboulton](https://github.com/freddyaboulton) in [PR 2993](https://github.com/gradio-app/gradio/pull/2993)
- Fix relative import bug in reload mode by [@freddyaboulton](https://github.com/freddyaboulton) in [PR 2992](https://github.com/gradio-app/gradio/pull/2992)
- Fixes bug where png files were not being recognized when uploading images by [@abidlabs](https://github.com/abidlabs) in [PR 3002](https://github.com/gradio-app/gradio/pull/3002)
- Fixes bug where external Spaces could not be loaded and used as functions if they returned files by [@abidlabs](https://github.com/abidlabs) in [PR 3004](https://github.com/gradio-app/gradio/pull/3004)
- Fix bug where file serialization output was not JSON serializable by [@freddyaboulton](https://github.com/freddyaboulton) in [PR 2999](https://github.com/gradio-app/gradio/pull/2999)
- Fixes bug where png files were not being recognized when uploading images by [@abidlabs](https://github.com/abidlabs) in [PR 3002](https://github.com/gradio-app/gradio/pull/3002)
- Fixes bug where temporary uploaded files were not being added to temp sets by [@abidlabs](https://github.com/abidlabs) in [PR 3005](https://github.com/gradio-app/gradio/pull/3005)
- Fixes issue where markdown support in chatbot breaks older demos [@dawoodkhan82](https://github.com/dawoodkhan82) in [PR 3006](https://github.com/gradio-app/gradio/pull/3006)
- Fixes the `/file/` route that was broken in a recent change in [PR 3010](https://github.com/gradio-app/gradio/pull/3010)
- Fix bug where the Image component could not serialize image urls by [@freddyaboulton](https://github.com/freddyaboulton) in [PR 2957](https://github.com/gradio-app/gradio/pull/2957)
- Fix forwarding for guides after SEO renaming by [@aliabd](https://github.com/aliabd) in [PR 3017](https://github.com/gradio-app/gradio/pull/3017)
- Switch all pages on the website to use latest stable gradio by [@aliabd](https://github.com/aliabd) in [PR 3016](https://github.com/gradio-app/gradio/pull/3016)
- Fix bug related to deprecated parameters in `huggingface_hub` for the HuggingFaceDatasetSaver in [PR 3025](https://github.com/gradio-app/gradio/pull/3025)
- Added better support for symlinks in the way absolute paths are resolved by [@abidlabs](https://github.com/abidlabs) in [PR 3037](https://github.com/gradio-app/gradio/pull/3037)
- Fix several minor frontend bugs (loading animation, examples as gallery) frontend [@aliabid94](https://github.com/3026) in [PR 2961](https://github.com/gradio-app/gradio/pull/3026).
- Fixes bug that the chatbot sample code does not work with certain input value by [@petrov826](https://github.com/petrov826) in [PR 3039](https://github.com/gradio-app/gradio/pull/3039).
- Fix shadows for form element and ensure focus styles more visible in dark mode [@pngwn](https://github.com/pngwn) in [PR 3042](https://github.com/gradio-app/gradio/pull/3042).
- Fixed bug where the Checkbox and Dropdown change events were not triggered in response to other component changes by [@freddyaboulton](https://github.com/freddyaboulton) in [PR 3045](https://github.com/gradio-app/gradio/pull/3045)
- Fix bug where the queue was not properly restarted after launching a `closed` app by [@freddyaboulton](https://github.com/freddyaboulton) in [PR 3022](https://github.com/gradio-app/gradio/pull/3022)
- Adding missing embedded components on docs by [@aliabd](https://github.com/aliabd) in [PR 3027](https://github.com/gradio-app/gradio/pull/3027)
- Fixes bug where app would crash if the `file_types` parameter of `gr.File` or `gr.UploadButton` was not a list by [@freddyaboulton](https://github.com/freddyaboulton) in [PR 3048](https://github.com/gradio-app/gradio/pull/3048)
- Ensure CSS mounts correctly regardless of how many Gradio instances are on the page [@pngwn](https://github.com/pngwn) in [PR 3059](https://github.com/gradio-app/gradio/pull/3059).
- Fix bug where input component was not hidden in the frontend for `UploadButton` by [@freddyaboulton](https://github.com/freddyaboulton) in [PR 3053](https://github.com/gradio-app/gradio/pull/3053)
- Fixes issue where after clicking submit or undo, the sketch output wouldn't clear. [@dawoodkhan82](https://github.com/dawoodkhan82) in [PR 3047](https://github.com/gradio-app/gradio/pull/3047)
- Ensure spaces embedded via the web component always use the correct URLs for server requests and change ports for testing to avoid strange collisions when users are working with embedded apps locally by [@pngwn](https://github.com/pngwn) in [PR 3065](https://github.com/gradio-app/gradio/pull/3065)
- Preserve selected image of Gallery through updated by [@freddyaboulton](https://github.com/freddyaboulton) in [PR 3061](https://github.com/gradio-app/gradio/pull/3061)
- Fix bug where auth was not respected on HF spaces by [@freddyaboulton](https://github.com/freddyaboulton) and [@aliabid94](https://github.com/aliabid94) in [PR 3049](https://github.com/gradio-app/gradio/pull/3049)
- Fixes bug where tabs selected attribute not working if manually change tab by [@tomchang25](https://github.com/tomchang25) in [3055](https://github.com/gradio-app/gradio/pull/3055)
- Change chatbot to show dots on progress, and fix bug where chatbot would not stick to bottom in the case of images by [@aliabid94](https://github.com/aliabid94) in [PR 3067](https://github.com/gradio-app/gradio/pull/3079)

## Documentation Changes:

- SEO improvements to guides by[@aliabd](https://github.com/aliabd) in [PR 2915](https://github.com/gradio-app/gradio/pull/2915)
- Use `gr.LinePlot` for the `blocks_kinematics` demo by [@freddyaboulton](https://github.com/freddyaboulton) in [PR 2998](https://github.com/gradio-app/gradio/pull/2998)
- Updated the `interface_series_load` to include some inline markdown code by [@abidlabs](https://github.com/abidlabs) in [PR 3051](https://github.com/gradio-app/gradio/pull/3051)

## Testing and Infrastructure Changes:

- Adds a GitHub action to test if any large files (> 5MB) are present by [@abidlabs](https://github.com/abidlabs) in [PR 3013](https://github.com/gradio-app/gradio/pull/3013)

## Breaking Changes:

No changes to highlight.

## Full Changelog:

- Rewrote frontend using CSS variables for themes by [@pngwn](https://github.com/pngwn) in [PR 2840](https://github.com/gradio-app/gradio/pull/2840)
- Moved telemetry requests to run on background threads by [@abidlabs](https://github.com/abidlabs) in [PR 3054](https://github.com/gradio-app/gradio/pull/3054)

## Contributors Shoutout:

No changes to highlight.

# Version 3.16.2

## New Features:

No changes to highlight.

## Bug Fixes:

- Fixed file upload fails for files with zero size by [@dawoodkhan82](https://github.com/dawoodkhan82) in [PR 2923](https://github.com/gradio-app/gradio/pull/2923)
- Fixed bug where `mount_gradio_app` would not launch if the queue was enabled in a gradio app by [@freddyaboulton](https://github.com/freddyaboulton) in [PR 2939](https://github.com/gradio-app/gradio/pull/2939)
- Fix custom long CSS handling in Blocks by [@anton-l](https://github.com/anton-l) in [PR 2953](https://github.com/gradio-app/gradio/pull/2953)
- Recovers the dropdown change event by [@abidlabs](https://github.com/abidlabs) in [PR 2954](https://github.com/gradio-app/gradio/pull/2954).
- Fix audio file output by [@aliabid94](https://github.com/aliabid94) in [PR 2961](https://github.com/gradio-app/gradio/pull/2961).
- Fixed bug where file extensions of really long files were not kept after download by [@freddyaboulton](https://github.com/freddyaboulton) in [PR 2929](https://github.com/gradio-app/gradio/pull/2929)
- Fix bug where outputs for examples where not being returned by the backend by [@freddyaboulton](https://github.com/freddyaboulton) in [PR 2955](https://github.com/gradio-app/gradio/pull/2955)
- Fix bug in `blocks_plug` demo that prevented switching tabs programmatically with python [@TashaSkyUp](https://github.com/https://github.com/TashaSkyUp) in [PR 2971](https://github.com/gradio-app/gradio/pull/2971).

## Documentation Changes:

No changes to highlight.

## Testing and Infrastructure Changes:

No changes to highlight.

## Breaking Changes:

No changes to highlight.

## Full Changelog:

No changes to highlight.

## Contributors Shoutout:

No changes to highlight.

# Version 3.16.1

## New Features:

No changes to highlight.

## Bug Fixes:

- Fix audio file output by [@aliabid94](https://github.com/aliabid94) in [PR 2950](https://github.com/gradio-app/gradio/pull/2950).

## Documentation Changes:

No changes to highlight.

## Testing and Infrastructure Changes:

No changes to highlight.

## Breaking Changes:

No changes to highlight.

## Full Changelog:

No changes to highlight.

## Contributors Shoutout:

No changes to highlight.

# Version 3.16.0

## New Features:

### Send custom progress updates by adding a `gr.Progress` argument after the input arguments to any function. Example:

```python
def reverse(word, progress=gr.Progress()):
    progress(0, desc="Starting")
    time.sleep(1)
    new_string = ""
    for letter in progress.tqdm(word, desc="Reversing"):
        time.sleep(0.25)
        new_string = letter + new_string
    return new_string

demo = gr.Interface(reverse, gr.Text(), gr.Text())
```

Progress indicator bar by [@aliabid94](https://github.com/aliabid94) in [PR 2750](https://github.com/gradio-app/gradio/pull/2750).

- Added `title` argument to `TabbedInterface` by @MohamedAliRashad in [#2888](https://github.com/gradio-app/gradio/pull/2888)
- Add support for specifying file extensions for `gr.File` and `gr.UploadButton`, using `file_types` parameter (e.g `gr.File(file_count="multiple", file_types=["text", ".json", ".csv"])`) by @dawoodkhan82 in [#2901](https://github.com/gradio-app/gradio/pull/2901)
- Added `multiselect` option to `Dropdown` by @dawoodkhan82 in [#2871](https://github.com/gradio-app/gradio/pull/2871)

### With `multiselect` set to `true` a user can now select multiple options from the `gr.Dropdown` component.

```python
gr.Dropdown(["angola", "pakistan", "canada"], multiselect=True, value=["angola"])
```

<img width="610" alt="Screenshot 2023-01-03 at 4 14 36 PM" src="https://user-images.githubusercontent.com/12725292/210442547-c86975c9-4b4f-4b8e-8803-9d96e6a8583a.png">

## Bug Fixes:

- Fixed bug where an error opening an audio file led to a crash by [@FelixDombek](https://github.com/FelixDombek) in [PR 2898](https://github.com/gradio-app/gradio/pull/2898)
- Fixed bug where setting `default_enabled=False` made it so that the entire queue did not start by [@freddyaboulton](https://github.com/freddyaboulton) in [PR 2876](https://github.com/gradio-app/gradio/pull/2876)
- Fixed bug where csv preview for DataFrame examples would show filename instead of file contents by [@freddyaboulton](https://github.com/freddyaboulton) in [PR 2877](https://github.com/gradio-app/gradio/pull/2877)
- Fixed bug where an error raised after yielding iterative output would not be displayed in the browser by
  [@JaySmithWpg](https://github.com/JaySmithWpg) in [PR 2889](https://github.com/gradio-app/gradio/pull/2889)
- Fixed bug in `blocks_style` demo that was preventing it from launching by [@freddyaboulton](https://github.com/freddyaboulton) in [PR 2890](https://github.com/gradio-app/gradio/pull/2890)
- Fixed bug where files could not be downloaded by [@freddyaboulton](https://github.com/freddyaboulton) in [PR 2926](https://github.com/gradio-app/gradio/pull/2926)
- Fixed bug where cached examples were not displaying properly by [@a-rogalska](https://github.com/a-rogalska) in [PR 2974](https://github.com/gradio-app/gradio/pull/2974)

## Documentation Changes:

- Added a Guide on using Google Sheets to create a real-time dashboard with Gradio's `DataFrame` and `LinePlot` component, by [@abidlabs](https://github.com/abidlabs) in [PR 2816](https://github.com/gradio-app/gradio/pull/2816)
- Add a components - events matrix on the docs by [@aliabd](https://github.com/aliabd) in [PR 2921](https://github.com/gradio-app/gradio/pull/2921)

## Testing and Infrastructure Changes:

- Deployed PRs from forks to spaces by [@freddyaboulton](https://github.com/freddyaboulton) in [PR 2895](https://github.com/gradio-app/gradio/pull/2895)

## Breaking Changes:

No changes to highlight.

## Full Changelog:

- The `default_enabled` parameter of the `Blocks.queue` method has no effect by [@freddyaboulton](https://github.com/freddyaboulton) in [PR 2876](https://github.com/gradio-app/gradio/pull/2876)
- Added typing to several Python files in codebase by [@abidlabs](https://github.com/abidlabs) in [PR 2887](https://github.com/gradio-app/gradio/pull/2887)
- Excluding untracked files from demo notebook check action by [@aliabd](https://github.com/aliabd) in [PR 2897](https://github.com/gradio-app/gradio/pull/2897)
- Optimize images and gifs by [@aliabd](https://github.com/aliabd) in [PR 2922](https://github.com/gradio-app/gradio/pull/2922)
- Updated typing by [@1nF0rmed](https://github.com/1nF0rmed) in [PR 2904](https://github.com/gradio-app/gradio/pull/2904)

## Contributors Shoutout:

- @JaySmithWpg for making their first contribution to gradio!
- @MohamedAliRashad for making their first contribution to gradio!

# Version 3.15.0

## New Features:

Gradio's newest plotting component `gr.LinePlot`! 📈

With this component you can easily create time series visualizations with customizable
appearance for your demos and dashboards ... all without having to know an external plotting library.

For an example of the api see below:

```python
gr.LinePlot(stocks,
            x="date",
            y="price",
            color="symbol",
            color_legend_position="bottom",
            width=600, height=400, title="Stock Prices")
```

![image](https://user-images.githubusercontent.com/41651716/208711646-81ae3745-149b-46a3-babd-0569aecdd409.png)

By [@freddyaboulton](https://github.com/freddyaboulton) in [PR 2807](https://github.com/gradio-app/gradio/pull/2807)

## Bug Fixes:

- Fixed bug where the `examples_per_page` parameter of the `Examples` component was not passed to the internal `Dataset` component by [@freddyaboulton](https://github.com/freddyaboulton) in [PR 2861](https://github.com/gradio-app/gradio/pull/2861)
- Fixes loading Spaces that have components with default values by [@abidlabs](https://github.com/abidlabs) in [PR 2855](https://github.com/gradio-app/gradio/pull/2855)
- Fixes flagging when `allow_flagging="auto"` in `gr.Interface()` by [@abidlabs](https://github.com/abidlabs) in [PR 2695](https://github.com/gradio-app/gradio/pull/2695)
- Fixed bug where passing a non-list value to `gr.CheckboxGroup` would crash the entire app by [@freddyaboulton](https://github.com/freddyaboulton) in [PR 2866](https://github.com/gradio-app/gradio/pull/2866)

## Documentation Changes:

- Added a Guide on using BigQuery with Gradio's `DataFrame` and `ScatterPlot` component,
  by [@abidlabs](https://github.com/abidlabs) in [PR 2794](https://github.com/gradio-app/gradio/pull/2794)

## Testing and Infrastructure Changes:

No changes to highlight.

## Breaking Changes:

No changes to highlight.

## Full Changelog:

- Fixed importing gradio can cause PIL.Image.registered_extensions() to break by `[@aliencaocao](https://github.com/aliencaocao)` in `[PR 2846](https://github.com/gradio-app/gradio/pull/2846)`
- Fix css glitch and navigation in docs by [@aliabd](https://github.com/aliabd) in [PR 2856](https://github.com/gradio-app/gradio/pull/2856)
- Added the ability to set `x_lim`, `y_lim` and legend positions for `gr.ScatterPlot` by [@freddyaboulton](https://github.com/freddyaboulton) in [PR 2807](https://github.com/gradio-app/gradio/pull/2807)
- Remove footers and min-height the correct way by [@aliabd](https://github.com/aliabd) in [PR 2860](https://github.com/gradio-app/gradio/pull/2860)

## Contributors Shoutout:

No changes to highlight.

# Version 3.14.0

## New Features:

### Add Waveform Visual Support to Audio

Adds a `gr.make_waveform()` function that creates a waveform video by combining an audio and an optional background image by [@dawoodkhan82](http://github.com/dawoodkhan82) and [@aliabid94](http://github.com/aliabid94) in [PR 2706](https://github.com/gradio-app/gradio/pull/2706. Helpful for making audio outputs much more shareable.

![waveform screenrecording](https://user-images.githubusercontent.com/7870876/206062396-164a5e71-451a-4fe0-94a7-cbe9269d57e6.gif)

### Allows Every Component to Accept an `every` Parameter

When a component's initial value is a function, the `every` parameter re-runs the function every `every` seconds. By [@abidlabs](https://github.com/abidlabs) in [PR 2806](https://github.com/gradio-app/gradio/pull/2806). Here's a code example:

```py
import gradio as gr

with gr.Blocks() as demo:
    df = gr.DataFrame(run_query, every=60*60)

demo.queue().launch()
```

## Bug Fixes:

- Fixed issue where too many temporary files were created, all with randomly generated
  filepaths. Now fewer temporary files are created and are assigned a path that is a
  hash based on the file contents by [@abidlabs](https://github.com/abidlabs) in [PR 2758](https://github.com/gradio-app/gradio/pull/2758)

## Documentation Changes:

No changes to highlight.

## Testing and Infrastructure Changes:

No changes to highlight.

## Breaking Changes:

No changes to highlight.

## Full Changelog:

No changes to highlight.

## Contributors Shoutout:

No changes to highlight.

# Version 3.13.2

## New Features:

No changes to highlight.

## Bug Fixes:

\*No changes to highlight.

-

## Documentation Changes:

- Improves documentation of several queuing-related parameters by [@abidlabs](https://github.com/abidlabs) in [PR 2825](https://github.com/gradio-app/gradio/pull/2825)

## Testing and Infrastructure Changes:

- Remove h11 pinning by [@ecederstrand](<[https://github.com/abidlabs](https://github.com/ecederstrand)>) in [PR 2820](<[https://github.com/gradio-app/gradio/pull/2808](https://github.com/gradio-app/gradio/pull/2820)>)

## Breaking Changes:

No changes to highlight.

## Full Changelog:

No changes to highlight.

## Contributors Shoutout:

No changes to highlight.

# Version 3.13.1

## New Features:

### New Shareable Links

Replaces tunneling logic based on ssh port-forwarding to that based on `frp` by [XciD](https://github.com/XciD) and [Wauplin](https://github.com/Wauplin) in [PR 2509](https://github.com/gradio-app/gradio/pull/2509)

You don't need to do anything differently, but when you set `share=True` in `launch()`,
you'll get this message and a public link that look a little bit different:

```bash
Setting up a public link... we have recently upgraded the way public links are generated. If you encounter any problems, please downgrade to gradio version 3.13.0
.
Running on public URL: https://bec81a83-5b5c-471e.gradio.live
```

These links are a more secure and scalable way to create shareable demos!

## Bug Fixes:

- Allows `gr.Dataframe()` to take a `pandas.DataFrame` that includes numpy array and other types as its initial value, by [@abidlabs](https://github.com/abidlabs) in [PR 2804](https://github.com/gradio-app/gradio/pull/2804)
- Add `altair` to requirements.txt by [@freddyaboulton](https://github.com/freddyaboulton) in [PR 2811](https://github.com/gradio-app/gradio/pull/2811)
- Added aria-labels to icon buttons that are built into UI components by [@emilyuhde](http://github.com/emilyuhde) in [PR 2791](https://github.com/gradio-app/gradio/pull/2791)

## Documentation Changes:

- Fixed some typos in the "Plot Component for Maps" guide by [@freddyaboulton](https://github.com/freddyaboulton) in [PR 2811](https://github.com/gradio-app/gradio/pull/2811)

## Testing and Infrastructure Changes:

- Fixed test for IP address by [@abidlabs](https://github.com/abidlabs) in [PR 2808](https://github.com/gradio-app/gradio/pull/2808)

## Breaking Changes:

No changes to highlight.

## Full Changelog:

- Fixed typo in parameter `visible` in classes in `templates.py` by [@abidlabs](https://github.com/abidlabs) in [PR 2805](https://github.com/gradio-app/gradio/pull/2805)
- Switched external service for getting IP address from `https://api.ipify.org` to `https://checkip.amazonaws.com/` by [@abidlabs](https://github.com/abidlabs) in [PR 2810](https://github.com/gradio-app/gradio/pull/2810)

## Contributors Shoutout:

No changes to highlight.

- Fixed typo in parameter `visible` in classes in `templates.py` by [@abidlabs](https://github.com/abidlabs) in [PR 2805](https://github.com/gradio-app/gradio/pull/2805)
- Switched external service for getting IP address from `https://api.ipify.org` to `https://checkip.amazonaws.com/` by [@abidlabs](https://github.com/abidlabs) in [PR 2810](https://github.com/gradio-app/gradio/pull/2810)

# Version 3.13.0

## New Features:

### Scatter plot component

It is now possible to create a scatter plot natively in Gradio!

The `gr.ScatterPlot` component accepts a pandas dataframe and some optional configuration parameters
and will automatically create a plot for you!

This is the first of many native plotting components in Gradio!

For an example of how to use `gr.ScatterPlot` see below:

```python
import gradio as gr
from vega_datasets import data

cars = data.cars()

with gr.Blocks() as demo:
    gr.ScatterPlot(show_label=False,
                   value=cars,
                   x="Horsepower",
                   y="Miles_per_Gallon",
                   color="Origin",
                   tooltip="Name",
                   title="Car Data",
                   y_title="Miles per Gallon",
                   color_legend_title="Origin of Car").style(container=False)

demo.launch()
```

<img width="404" alt="image" src="https://user-images.githubusercontent.com/41651716/206737726-4c4da5f0-dee8-4f0a-b1e1-e2b75c4638e9.png">

By [@freddyaboulton](https://github.com/freddyaboulton) in [PR 2764](https://github.com/gradio-app/gradio/pull/2764)

### Support for altair plots

The `Plot` component can now accept altair plots as values!
Simply return an altair plot from your event listener and gradio will display it in the front-end.
See the example below:

```python
import gradio as gr
import altair as alt
from vega_datasets import data

cars = data.cars()
chart = (
    alt.Chart(cars)
    .mark_point()
    .encode(
        x="Horsepower",
        y="Miles_per_Gallon",
        color="Origin",
    )
)

with gr.Blocks() as demo:
    gr.Plot(value=chart)
demo.launch()
```

<img width="1366" alt="image" src="https://user-images.githubusercontent.com/41651716/204660697-f994316f-5ca7-4e8a-93bc-eb5e0d556c91.png">

By [@freddyaboulton](https://github.com/freddyaboulton) in [PR 2741](https://github.com/gradio-app/gradio/pull/2741)

### Set the background color of a Label component

The `Label` component now accepts a `color` argument by [@freddyaboulton](https://github.com/freddyaboulton) in [PR 2736](https://github.com/gradio-app/gradio/pull/2736).
The `color` argument should either be a valid css color name or hexadecimal string.
You can update the color with `gr.Label.update`!

This lets you create Alert and Warning boxes with the `Label` component. See below:

```python
import gradio as gr
import random

def update_color(value):
    if value < 0:
        # This is bad so use red
        return "#FF0000"
    elif 0 <= value <= 20:
        # Ok but pay attention (use orange)
        return "#ff9966"
    else:
        # Nothing to worry about
        return None

def update_value():
    choice = random.choice(['good', 'bad', 'so-so'])
    color = update_color(choice)
    return gr.Label.update(value=choice, color=color)


with gr.Blocks() as demo:
    label = gr.Label(value=-10)
    demo.load(lambda: update_value(), inputs=None, outputs=[label], every=1)
demo.queue().launch()
```

![label_bg_color_update](https://user-images.githubusercontent.com/41651716/204400372-80e53857-f26f-4a38-a1ae-1acadff75e89.gif)

### Add Brazilian Portuguese translation

Add Brazilian Portuguese translation (pt-BR.json) by [@pstwh](http://github.com/pstwh) in [PR 2753](https://github.com/gradio-app/gradio/pull/2753):

<img width="951" alt="image" src="https://user-images.githubusercontent.com/1778297/206615305-4c52031e-3f7d-4df2-8805-a79894206911.png">

## Bug Fixes:

- Fixed issue where image thumbnails were not showing when an example directory was provided
  by [@abidlabs](https://github.com/abidlabs) in [PR 2745](https://github.com/gradio-app/gradio/pull/2745)
- Fixed bug loading audio input models from the hub by [@freddyaboulton](https://github.com/freddyaboulton) in [PR 2779](https://github.com/gradio-app/gradio/pull/2779).
- Fixed issue where entities were not merged when highlighted text was generated from the
  dictionary inputs [@payoto](https://github.com/payoto) in [PR 2767](https://github.com/gradio-app/gradio/pull/2767)
- Fixed bug where generating events did not finish running even if the websocket connection was closed by [@freddyaboulton](https://github.com/freddyaboulton) in [PR 2783](https://github.com/gradio-app/gradio/pull/2783).

## Documentation Changes:

No changes to highlight.

## Testing and Infrastructure Changes:

No changes to highlight.

## Breaking Changes:

No changes to highlight.

## Full Changelog:

- Images in the chatbot component are now resized if they exceed a max width by [@abidlabs](https://github.com/abidlabs) in [PR 2748](https://github.com/gradio-app/gradio/pull/2748)
- Missing parameters have been added to `gr.Blocks().load()` by [@abidlabs](https://github.com/abidlabs) in [PR 2755](https://github.com/gradio-app/gradio/pull/2755)
- Deindex share URLs from search by [@aliabd](https://github.com/aliabd) in [PR 2772](https://github.com/gradio-app/gradio/pull/2772)
- Redirect old links and fix broken ones by [@aliabd](https://github.com/aliabd) in [PR 2774](https://github.com/gradio-app/gradio/pull/2774)

## Contributors Shoutout:

No changes to highlight.

# Version 3.12.0

## New Features:

### The `Chatbot` component now supports a subset of Markdown (including bold, italics, code, images)

You can now pass in some Markdown to the Chatbot component and it will show up,
meaning that you can pass in images as well! by [@abidlabs](https://github.com/abidlabs) in [PR 2731](https://github.com/gradio-app/gradio/pull/2731)

Here's a simple example that references a local image `lion.jpg` that is in the same
folder as the Python script:

```py
import gradio as gr

with gr.Blocks() as demo:
    gr.Chatbot([("hi", "hello **abubakar**"), ("![](/file=lion.jpg)", "cool pic")])

demo.launch()
```

![Alt text](https://user-images.githubusercontent.com/1778297/204357455-5c1a4002-eee7-479d-9a1e-ba2c12522723.png)

To see a more realistic example, see the new demo `/demo/chatbot_multimodal/run.py`.

### Latex support

Added mathtext (a subset of latex) support to gr.Markdown. Added by [@kashif](https://github.com/kashif) and [@aliabid94](https://github.com/aliabid94) in [PR 2696](https://github.com/gradio-app/gradio/pull/2696).

Example of how it can be used:

```python
gr.Markdown(
    r"""
    # Hello World! $\frac{\sqrt{x + y}}{4}$ is today's lesson.
    """)
```

### Update Accordion properties from the backend

You can now update the Accordion `label` and `open` status with `gr.Accordion.update` by [@freddyaboulton](https://github.com/freddyaboulton) in [PR 2690](https://github.com/gradio-app/gradio/pull/2690)

```python
import gradio as gr

with gr.Blocks() as demo:
    with gr.Accordion(label="Open for greeting", open=False) as accordion:
        gr.Textbox("Hello!")
    open_btn = gr.Button(value="Open Accordion")
    close_btn = gr.Button(value="Close Accordion")
    open_btn.click(
        lambda: gr.Accordion.update(open=True, label="Open Accordion"),
        inputs=None,
        outputs=[accordion],
    )
    close_btn.click(
        lambda: gr.Accordion.update(open=False, label="Closed Accordion"),
        inputs=None,
        outputs=[accordion],
    )
demo.launch()
```

![update_accordion](https://user-images.githubusercontent.com/41651716/203164176-b102eae3-babe-4986-ae30-3ab4f400cedc.gif)

## Bug Fixes:

- Fixed bug where requests timeout is missing from utils.version_check() by [@yujiehecs](https://github.com/yujiehecs) in [PR 2729](https://github.com/gradio-app/gradio/pull/2729)
- Fixed bug where so that the `File` component can properly preprocess files to "binary" byte-string format by [CoffeeVampir3](https://github.com/CoffeeVampir3) in [PR 2727](https://github.com/gradio-app/gradio/pull/2727)
- Fixed bug to ensure that filenames are less than 200 characters even for non-English languages by [@SkyTNT](https://github.com/SkyTNT) in [PR 2685](https://github.com/gradio-app/gradio/pull/2685)

## Documentation Changes:

- Performance improvements to docs on mobile by [@aliabd](https://github.com/aliabd) in [PR 2730](https://github.com/gradio-app/gradio/pull/2730)

## Testing and Infrastructure Changes:

No changes to highlight.

## Breaking Changes:

No changes to highlight.

## Full Changelog:

- Make try examples button more prominent by [@aliabd](https://github.com/aliabd) in [PR 2705](https://github.com/gradio-app/gradio/pull/2705)
- Fix id clashes in docs by [@aliabd](https://github.com/aliabd) in [PR 2713](https://github.com/gradio-app/gradio/pull/2713)
- Fix typos in guide docs by [@andridns](https://github.com/andridns) in [PR 2722](https://github.com/gradio-app/gradio/pull/2722)
- Add option to `include_audio` in Video component. When `True`, for `source="webcam"` this will record audio and video, for `source="upload"` this will retain the audio in an uploaded video by [@mandargogate](https://github.com/MandarGogate) in [PR 2721](https://github.com/gradio-app/gradio/pull/2721)

## Contributors Shoutout:

- [@andridns](https://github.com/andridns) made their first contribution in [PR 2722](https://github.com/gradio-app/gradio/pull/2722)!

# Version 3.11.0

## New Features:

### Upload Button

There is now a new component called the `UploadButton` which is a file upload component but in button form! You can also specify what file types it should accept in the form of a list (ex: `image`, `video`, `audio`, `text`, or generic `file`). Added by [@dawoodkhan82](https://github.com/dawoodkhan82) in [PR 2591](https://github.com/gradio-app/gradio/pull/2591).

Example of how it can be used:

```python
import gradio as gr

def upload_file(files):
    file_paths = [file.name for file in files]
    return file_paths

with gr.Blocks() as demo:
    file_output = gr.File()
    upload_button = gr.UploadButton("Click to Upload a File", file_types=["image", "video"], file_count="multiple")
    upload_button.upload(upload_file, upload_button, file_output)

demo.launch()
```

### Revamped API documentation page

New API Docs page with in-browser playground and updated aesthetics. [@gary149](https://github.com/gary149) in [PR 2652](https://github.com/gradio-app/gradio/pull/2652)

### Revamped Login page

Previously our login page had its own CSS, had no dark mode, and had an ugly json message on the wrong credentials. Made the page more aesthetically consistent, added dark mode support, and a nicer error message. [@aliabid94](https://github.com/aliabid94) in [PR 2684](https://github.com/gradio-app/gradio/pull/2684)

### Accessing the Requests Object Directly

You can now access the Request object directly in your Python function by [@abidlabs](https://github.com/abidlabs) in [PR 2641](https://github.com/gradio-app/gradio/pull/2641). This means that you can access request headers, the client IP address, and so on. In order to use it, add a parameter to your function and set its type hint to be `gr.Request`. Here's a simple example:

```py
import gradio as gr

def echo(name, request: gr.Request):
    if request:
        print("Request headers dictionary:", request.headers)
        print("IP address:", request.client.host)
    return name

io = gr.Interface(echo, "textbox", "textbox").launch()
```

## Bug Fixes:

- Fixed bug that limited files from being sent over websockets to 16MB. The new limit
  is now 1GB by [@abidlabs](https://github.com/abidlabs) in [PR 2709](https://github.com/gradio-app/gradio/pull/2709)

## Documentation Changes:

- Updated documentation for embedding Gradio demos on Spaces as web components by
  [@julien-c](https://github.com/julien-c) in [PR 2698](https://github.com/gradio-app/gradio/pull/2698)
- Updated IFrames in Guides to use the host URL instead of the Space name to be consistent with the new method for embedding Spaces, by
  [@julien-c](https://github.com/julien-c) in [PR 2692](https://github.com/gradio-app/gradio/pull/2692)
- Colab buttons on every demo in the website! Just click open in colab, and run the demo there.

https://user-images.githubusercontent.com/9021060/202878400-cb16ed47-f4dd-4cb0-b2f0-102a9ff64135.mov

## Testing and Infrastructure Changes:

No changes to highlight.

## Breaking Changes:

No changes to highlight.

## Full Changelog:

- Better warnings and error messages for `gr.Interface.load()` by [@abidlabs](https://github.com/abidlabs) in [PR 2694](https://github.com/gradio-app/gradio/pull/2694)
- Add open in colab buttons to demos in docs and /demos by [@aliabd](https://github.com/aliabd) in [PR 2608](https://github.com/gradio-app/gradio/pull/2608)
- Apply different formatting for the types in component docstrings by [@aliabd](https://github.com/aliabd) in [PR 2707](https://github.com/gradio-app/gradio/pull/2707)

## Contributors Shoutout:

No changes to highlight.

# Version 3.10.1

## New Features:

No changes to highlight.

## Bug Fixes:

- Passes kwargs into `gr.Interface.load()` by [@abidlabs](https://github.com/abidlabs) in [PR 2669](https://github.com/gradio-app/gradio/pull/2669)

## Documentation Changes:

No changes to highlight.

## Testing and Infrastructure Changes:

No changes to highlight.

## Breaking Changes:

No changes to highlight.

## Full Changelog:

- Clean up printed statements in Embedded Colab Mode by [@aliabid94](https://github.com/aliabid94) in [PR 2612](https://github.com/gradio-app/gradio/pull/2612)

## Contributors Shoutout:

No changes to highlight.

# Version 3.10.0

- Add support for `'password'` and `'email'` types to `Textbox`. [@pngwn](https://github.com/pngwn) in [PR 2653](https://github.com/gradio-app/gradio/pull/2653)
- `gr.Textbox` component will now raise an exception if `type` is not "text", "email", or "password" [@pngwn](https://github.com/pngwn) in [PR 2653](https://github.com/gradio-app/gradio/pull/2653). This will cause demos using the deprecated `gr.Textbox(type="number")` to raise an exception.

## Bug Fixes:

- Updated the minimum FastApi used in tests to version 0.87 by [@freddyaboulton](https://github.com/freddyaboulton) in [PR 2647](https://github.com/gradio-app/gradio/pull/2647)
- Fixed bug where interfaces with examples could not be loaded with `gr.Interface.load` by [@freddyaboulton](https://github.com/freddyaboulton) [PR 2640](https://github.com/gradio-app/gradio/pull/2640)
- Fixed bug where the `interactive` property of a component could not be updated by [@freddyaboulton](https://github.com/freddyaboulton) in [PR 2639](https://github.com/gradio-app/gradio/pull/2639)
- Fixed bug where some URLs were not being recognized as valid URLs and thus were not
  loading correctly in various components by [@abidlabs](https://github.com/abidlabs) in [PR 2659](https://github.com/gradio-app/gradio/pull/2659)

## Documentation Changes:

- Fix some typos in the embedded demo names in "05_using_blocks_like_functions.md" by [@freddyaboulton](https://github.com/freddyaboulton) in [PR 2656](https://github.com/gradio-app/gradio/pull/2656)

## Testing and Infrastructure Changes:

No changes to highlight.

## Breaking Changes:

No changes to highlight.

## Full Changelog:

- Add support for `'password'` and `'email'` types to `Textbox`. [@pngwn](https://github.com/pngwn) in [PR 2653](https://github.com/gradio-app/gradio/pull/2653)

## Contributors Shoutout:

No changes to highlight.

# Version 3.9.1

## New Features:

No changes to highlight.

## Bug Fixes:

- Only set a min height on md and html when loading by [@pngwn](https://github.com/pngwn) in [PR 2623](https://github.com/gradio-app/gradio/pull/2623)

## Documentation Changes:

- See docs for the latest gradio commit to main as well the latest pip release:

![main-vs-pip](https://user-images.githubusercontent.com/9021060/199607887-aab1ae4e-a070-4527-966d-024397abe15b.gif)

- Modified the "Connecting To a Database Guide" to use `pd.read_sql` as opposed to low-level postgres connector by [@freddyaboulton](https://github.com/freddyaboulton) in [PR 2604](https://github.com/gradio-app/gradio/pull/2604)

## Testing and Infrastructure Changes:

No changes to highlight.

## Breaking Changes:

No changes to highlight.

## Full Changelog:

- Dropdown for seeing docs as latest or main by [@aliabd](https://github.com/aliabd) in [PR 2544](https://github.com/gradio-app/gradio/pull/2544)
- Allow `gr.Templates` to accept parameters to override the defaults by [@abidlabs](https://github.com/abidlabs) in [PR 2600](https://github.com/gradio-app/gradio/pull/2600)
- Components now throw a `ValueError()` if constructed with invalid parameters for `type` or `source` (for components that take those parameters) in [PR 2610](https://github.com/gradio-app/gradio/pull/2610)
- Allow auth with using queue by [@GLGDLY](https://github.com/GLGDLY) in [PR 2611](https://github.com/gradio-app/gradio/pull/2611)

## Contributors Shoutout:

No changes to highlight.

# Version 3.9

## New Features:

- Gradio is now embedded directly in colab without requiring the share link by [@aliabid94](https://github.com/aliabid94) in [PR 2455](https://github.com/gradio-app/gradio/pull/2455)

### Calling functions by api_name in loaded apps

When you load an upstream app with `gr.Blocks.load`, you can now specify which fn
to call with the `api_name` parameter.

```python
import gradio as gr
english_translator = gr.Blocks.load(name="spaces/gradio/english-translator")
german = english_translator("My name is Freddy", api_name='translate-to-german')
```

The `api_name` parameter will take precedence over the `fn_index` parameter.

## Bug Fixes:

- Fixed bug where None could not be used for File,Model3D, and Audio examples by [@freddyaboulton](https://github.com/freddyaboulton) in [PR 2588](https://github.com/gradio-app/gradio/pull/2588)
- Fixed links in Plotly map guide + demo by [@dawoodkhan82](https://github.com/dawoodkhan82) in [PR 2578](https://github.com/gradio-app/gradio/pull/2578)
- `gr.Blocks.load()` now correctly loads example files from Spaces [@abidlabs](https://github.com/abidlabs) in [PR 2594](https://github.com/gradio-app/gradio/pull/2594)
- Fixed bug when image clear started upload dialog [@mezotaken](https://github.com/mezotaken) in [PR 2577](https://github.com/gradio-app/gradio/pull/2577)

## Documentation Changes:

- Added a Guide on how to configure the queue for maximum performance by [@abidlabs](https://github.com/abidlabs) in [PR 2558](https://github.com/gradio-app/gradio/pull/2558)

## Testing and Infrastructure Changes:

No changes to highlight.

## Breaking Changes:

No changes to highlight.

## Full Changelog:

- Add `api_name` to `Blocks.__call__` by [@freddyaboulton](https://github.com/freddyaboulton) in [PR 2593](https://github.com/gradio-app/gradio/pull/2593)
- Update queue with using deque & update requirements by [@GLGDLY](https://github.com/GLGDLY) in [PR 2428](https://github.com/gradio-app/gradio/pull/2428)

## Contributors Shoutout:

No changes to highlight.

# Version 3.8.2

## Bug Fixes:

- Ensure gradio apps embedded via spaces use the correct endpoint for predictions. [@pngwn](https://github.com/pngwn) in [PR 2567](https://github.com/gradio-app/gradio/pull/2567)
- Ensure gradio apps embedded via spaces use the correct websocket protocol. [@pngwn](https://github.com/pngwn) in [PR 2571](https://github.com/gradio-app/gradio/pull/2571)

## New Features:

### Running Events Continuously

Gradio now supports the ability to run an event continuously on a fixed schedule. To use this feature,
pass `every=# of seconds` to the event definition. This will run the event every given number of seconds!

This can be used to:

- Create live visualizations that show the most up to date data
- Refresh the state of the frontend automatically in response to changes in the backend

Here is an example of a live plot that refreshes every half second:

```python
import math
import gradio as gr
import plotly.express as px
import numpy as np


plot_end = 2 * math.pi


def get_plot(period=1):
    global plot_end
    x = np.arange(plot_end - 2 * math.pi, plot_end, 0.02)
    y = np.sin(2*math.pi*period * x)
    fig = px.line(x=x, y=y)
    plot_end += 2 * math.pi
    return fig


with gr.Blocks() as demo:
    with gr.Row():
        with gr.Column():
            gr.Markdown("Change the value of the slider to automatically update the plot")
            period = gr.Slider(label="Period of plot", value=1, minimum=0, maximum=10, step=1)
            plot = gr.Plot(label="Plot (updates every half second)")

    dep = demo.load(get_plot, None, plot, every=0.5)
    period.change(get_plot, period, plot, every=0.5, cancels=[dep])

demo.queue().launch()
```

![live_demo](https://user-images.githubusercontent.com/41651716/198357377-633ce460-4e31-47bd-8202-1440cdd6fe19.gif)

## Bug Fixes:

No changes to highlight.

## Documentation Changes:

- Explained how to set up `queue` and `auth` when working with reload mode by by [@freddyaboulton](https://github.com/freddyaboulton) in [PR 3089](https://github.com/gradio-app/gradio/pull/3089)

## Testing and Infrastructure Changes:

No changes to highlight.

## Breaking Changes:

No changes to highlight.

## Full Changelog:

- Allows loading private Spaces by passing an an `api_key` to `gr.Interface.load()`
  by [@abidlabs](https://github.com/abidlabs) in [PR 2568](https://github.com/gradio-app/gradio/pull/2568)

## Contributors Shoutout:

No changes to highlight.

# Version 3.8

## New Features:

- Allows event listeners to accept a single dictionary as its argument, where the keys are the components and the values are the component values. This is set by passing the input components in the event listener as a set instead of a list. [@aliabid94](https://github.com/aliabid94) in [PR 2550](https://github.com/gradio-app/gradio/pull/2550)

## Bug Fixes:

- Fix whitespace issue when using plotly. [@dawoodkhan82](https://github.com/dawoodkhan82) in [PR 2548](https://github.com/gradio-app/gradio/pull/2548)
- Apply appropriate alt text to all gallery images. [@camenduru](https://github.com/camenduru) in [PR 2358](https://github.com/gradio-app/gradio/pull/2538)
- Removed erroneous tkinter import in gradio.blocks by [@freddyaboulton](https://github.com/freddyaboulton) in [PR 2555](https://github.com/gradio-app/gradio/pull/2555)

## Documentation Changes:

No changes to highlight.

## Testing and Infrastructure Changes:

No changes to highlight.

## Breaking Changes:

No changes to highlight.

## Full Changelog:

- Added the `every` keyword to event listeners that runs events on a fixed schedule by [@freddyaboulton](https://github.com/freddyaboulton) in [PR 2512](https://github.com/gradio-app/gradio/pull/2512)
- Fix whitespace issue when using plotly. [@dawoodkhan82](https://github.com/dawoodkhan82) in [PR 2548](https://github.com/gradio-app/gradio/pull/2548)
- Apply appropriate alt text to all gallery images. [@camenduru](https://github.com/camenduru) in [PR 2358](https://github.com/gradio-app/gradio/pull/2538)

## Contributors Shoutout:

No changes to highlight.

# Version 3.7

## New Features:

### Batched Functions

Gradio now supports the ability to pass _batched_ functions. Batched functions are just
functions which take in a list of inputs and return a list of predictions.

For example, here is a batched function that takes in two lists of inputs (a list of
words and a list of ints), and returns a list of trimmed words as output:

```py
import time

def trim_words(words, lens):
    trimmed_words = []
    time.sleep(5)
    for w, l in zip(words, lens):
        trimmed_words.append(w[:l])
    return [trimmed_words]
```

The advantage of using batched functions is that if you enable queuing, the Gradio
server can automatically _batch_ incoming requests and process them in parallel,
potentially speeding up your demo. Here's what the Gradio code looks like (notice
the `batch=True` and `max_batch_size=16` -- both of these parameters can be passed
into event triggers or into the `Interface` class)

```py
import gradio as gr

with gr.Blocks() as demo:
    with gr.Row():
        word = gr.Textbox(label="word", value="abc")
        leng = gr.Number(label="leng", precision=0, value=1)
        output = gr.Textbox(label="Output")
    with gr.Row():
        run = gr.Button()

    event = run.click(trim_words, [word, leng], output, batch=True, max_batch_size=16)

demo.queue()
demo.launch()
```

In the example above, 16 requests could be processed in parallel (for a total inference
time of 5 seconds), instead of each request being processed separately (for a total
inference time of 80 seconds).

### Upload Event

`Video`, `Audio`, `Image`, and `File` components now support a `upload()` event that is triggered when a user uploads a file into any of these components.

Example usage:

```py
import gradio as gr

with gr.Blocks() as demo:
    with gr.Row():
        input_video = gr.Video()
        output_video = gr.Video()

     # Clears the output video when an input video is uploaded
    input_video.upload(lambda : None, None, output_video)
```

## Bug Fixes:

- Fixes issue where plotly animations, interactivity, titles, legends, were not working properly. [@dawoodkhan82](https://github.com/dawoodkhan82) in [PR 2486](https://github.com/gradio-app/gradio/pull/2486)
- Prevent requests to the `/api` endpoint from skipping the queue if the queue is enabled for that event by [@freddyaboulton](https://github.com/freddyaboulton) in [PR 2493](https://github.com/gradio-app/gradio/pull/2493)
- Fixes a bug with `cancels` in event triggers so that it works properly if multiple
  Blocks are rendered by [@abidlabs](https://github.com/abidlabs) in [PR 2530](https://github.com/gradio-app/gradio/pull/2530)
- Prevent invalid targets of events from crashing the whole application. [@pngwn](https://github.com/pngwn) in [PR 2534](https://github.com/gradio-app/gradio/pull/2534)
- Properly dequeue cancelled events when multiple apps are rendered by [@freddyaboulton](https://github.com/freddyaboulton) in [PR 2540](https://github.com/gradio-app/gradio/pull/2540)

## Documentation Changes:

- Added an example interactive dashboard to the "Tabular & Plots" section of the Demos page by [@freddyaboulton](https://github.com/freddyaboulton) in [PR 2508](https://github.com/gradio-app/gradio/pull/2508)

## Testing and Infrastructure Changes:

No changes to highlight.

## Breaking Changes:

No changes to highlight.

## Full Changelog:

- Fixes the error message if a user builds Gradio locally and tries to use `share=True` by [@abidlabs](https://github.com/abidlabs) in [PR 2502](https://github.com/gradio-app/gradio/pull/2502)
- Allows the render() function to return self by [@Raul9595](https://github.com/Raul9595) in [PR 2514](https://github.com/gradio-app/gradio/pull/2514)
- Fixes issue where plotly animations, interactivity, titles, legends, were not working properly. [@dawoodkhan82](https://github.com/dawoodkhan82) in [PR 2486](https://github.com/gradio-app/gradio/pull/2486)
- Gradio now supports batched functions by [@abidlabs](https://github.com/abidlabs) in [PR 2218](https://github.com/gradio-app/gradio/pull/2218)
- Add `upload` event for `Video`, `Audio`, `Image`, and `File` components [@dawoodkhan82](https://github.com/dawoodkhan82) in [PR 2448](https://github.com/gradio-app/gradio/pull/2456)
- Changes websocket path for Spaces as it is no longer necessary to have a different URL for websocket connections on Spaces by [@abidlabs](https://github.com/abidlabs) in [PR 2528](https://github.com/gradio-app/gradio/pull/2528)
- Clearer error message when events are defined outside of a Blocks scope, and a warning if you
  try to use `Series` or `Parallel` with `Blocks` by [@abidlabs](https://github.com/abidlabs) in [PR 2543](https://github.com/gradio-app/gradio/pull/2543)
- Adds support for audio samples that are in `float64`, `float16`, or `uint16` formats by [@abidlabs](https://github.com/abidlabs) in [PR 2545](https://github.com/gradio-app/gradio/pull/2545)

## Contributors Shoutout:

No changes to highlight.

# Version 3.6

## New Features:

### Cancelling Running Events

Running events can be cancelled when other events are triggered! To test this feature, pass the `cancels` parameter to the event listener.
For this feature to work, the queue must be enabled.

![cancel_on_change_rl](https://user-images.githubusercontent.com/41651716/195952623-61a606bd-e82b-4e1a-802e-223154cb8727.gif)

Code:

```python
import time
import gradio as gr

def fake_diffusion(steps):
    for i in range(steps):
        time.sleep(1)
        yield str(i)

def long_prediction(*args, **kwargs):
    time.sleep(10)
    return 42


with gr.Blocks() as demo:
    with gr.Row():
        with gr.Column():
            n = gr.Slider(1, 10, value=9, step=1, label="Number Steps")
            run = gr.Button()
            output = gr.Textbox(label="Iterative Output")
            stop = gr.Button(value="Stop Iterating")
        with gr.Column():
            prediction = gr.Number(label="Expensive Calculation")
            run_pred = gr.Button(value="Run Expensive Calculation")
        with gr.Column():
            cancel_on_change = gr.Textbox(label="Cancel Iteration and Expensive Calculation on Change")

    click_event = run.click(fake_diffusion, n, output)
    stop.click(fn=None, inputs=None, outputs=None, cancels=[click_event])
    pred_event = run_pred.click(fn=long_prediction, inputs=None, outputs=prediction)

    cancel_on_change.change(None, None, None, cancels=[click_event, pred_event])


demo.queue(concurrency_count=1, max_size=20).launch()
```

For interfaces, a stop button will be added automatically if the function uses a `yield` statement.

```python
import gradio as gr
import time

def iteration(steps):
    for i in range(steps):
       time.sleep(0.5)
       yield i

gr.Interface(iteration,
             inputs=gr.Slider(minimum=1, maximum=10, step=1, value=5),
             outputs=gr.Number()).queue().launch()
```

![stop_interface_rl](https://user-images.githubusercontent.com/41651716/195952883-e7ca4235-aae3-4852-8f28-96d01d0c5822.gif)

## Bug Fixes:

- Add loading status tracker UI to HTML and Markdown components. [@pngwn](https://github.com/pngwn) in [PR 2474](https://github.com/gradio-app/gradio/pull/2474)
- Fixed videos being mirrored in the front-end if source is not webcam by [@freddyaboulton](https://github.com/freddyaboulton) in [PR 2475](https://github.com/gradio-app/gradio/pull/2475)
- Add clear button for timeseries component [@dawoodkhan82](https://github.com/dawoodkhan82) in [PR 2487](https://github.com/gradio-app/gradio/pull/2487)
- Removes special characters from temporary filenames so that the files can be served by components [@abidlabs](https://github.com/abidlabs) in [PR 2480](https://github.com/gradio-app/gradio/pull/2480)
- Fixed infinite reload loop when mounting gradio as a sub application by [@freddyaboulton](https://github.com/freddyaboulton) in [PR 2477](https://github.com/gradio-app/gradio/pull/2477)

## Documentation Changes:

- Adds a demo to show how a sound alert can be played upon completion of a prediction by [@abidlabs](https://github.com/abidlabs) in [PR 2478](https://github.com/gradio-app/gradio/pull/2478)

## Testing and Infrastructure Changes:

No changes to highlight.

## Breaking Changes:

No changes to highlight.

## Full Changelog:

- Enable running events to be cancelled from other events by [@freddyaboulton](https://github.com/freddyaboulton) in [PR 2433](https://github.com/gradio-app/gradio/pull/2433)
- Small fix for version check before reuploading demos by [@aliabd](https://github.com/aliabd) in [PR 2469](https://github.com/gradio-app/gradio/pull/2469)
- Add loading status tracker UI to HTML and Markdown components. [@pngwn](https://github.com/pngwn) in [PR 2400](https://github.com/gradio-app/gradio/pull/2474)
- Add clear button for timeseries component [@dawoodkhan82](https://github.com/dawoodkhan82) in [PR 2487](https://github.com/gradio-app/gradio/pull/2487)

## Contributors Shoutout:

No changes to highlight.

# Version 3.5

## Bug Fixes:

- Ensure that Gradio does not take control of the HTML page title when embedding a gradio app as a web component, this behaviour flipped by adding `control_page_title="true"` to the webcomponent. [@pngwn](https://github.com/pngwn) in [PR 2400](https://github.com/gradio-app/gradio/pull/2400)
- Decreased latency in iterative-output demos by making the iteration asynchronous [@freddyaboulton](https://github.com/freddyaboulton) in [PR 2409](https://github.com/gradio-app/gradio/pull/2409)
- Fixed queue getting stuck under very high load by [@freddyaboulton](https://github.com/freddyaboulton) in [PR 2374](https://github.com/gradio-app/gradio/pull/2374)
- Ensure that components always behave as if `interactive=True` were set when the following conditions are true:

  - no default value is provided,
  - they are not set as the input or output of an event,
  - `interactive` kwarg is not set.

  [@pngwn](https://github.com/pngwn) in [PR 2459](https://github.com/gradio-app/gradio/pull/2459)

## New Features:

- When an `Image` component is set to `source="upload"`, it is now possible to drag and drop and image to replace a previously uploaded image by [@pngwn](https://github.com/pngwn) in [PR 1711](https://github.com/gradio-app/gradio/issues/1711)
- The `gr.Dataset` component now accepts `HTML` and `Markdown` components by [@abidlabs](https://github.com/abidlabs) in [PR 2437](https://github.com/gradio-app/gradio/pull/2437)

## Documentation Changes:

- Improved documentation for the `gr.Dataset` component by [@abidlabs](https://github.com/abidlabs) in [PR 2437](https://github.com/gradio-app/gradio/pull/2437)

## Testing and Infrastructure Changes:

No changes to highlight.

## Breaking Changes:

- The `Carousel` component is officially deprecated. Since gradio 3.0, code containing the `Carousel` component would throw warnings. As of the next release, the `Carousel` component will raise an exception.

## Full Changelog:

- Speeds up Gallery component by using temporary files instead of base64 representation in the front-end by [@proxyphi](https://github.com/proxyphi), [@pngwn](https://github.com/pngwn), and [@abidlabs](https://github.com/abidlabs) in [PR 2265](https://github.com/gradio-app/gradio/pull/2265)
- Fixed some embedded demos in the guides by not loading the gradio web component in some guides by [@freddyaboulton](https://github.com/freddyaboulton) in [PR 2403](https://github.com/gradio-app/gradio/pull/2403)
- When an `Image` component is set to `source="upload"`, it is now possible to drag and drop and image to replace a previously uploaded image by [@pngwn](https://github.com/pngwn) in [PR 2400](https://github.com/gradio-app/gradio/pull/2410)
- Improve documentation of the `Blocks.load()` event by [@abidlabs](https://github.com/abidlabs) in [PR 2413](https://github.com/gradio-app/gradio/pull/2413)
- Decreased latency in iterative-output demos by making the iteration asynchronous [@freddyaboulton](https://github.com/freddyaboulton) in [PR 2409](https://github.com/gradio-app/gradio/pull/2409)
- Updated share link message to reference new Spaces Hardware [@abidlabs](https://github.com/abidlabs) in [PR 2423](https://github.com/gradio-app/gradio/pull/2423)
- Automatically restart spaces if they're down by [@aliabd](https://github.com/aliabd) in [PR 2405](https://github.com/gradio-app/gradio/pull/2405)
- Carousel component is now deprecated by [@abidlabs](https://github.com/abidlabs) in [PR 2434](https://github.com/gradio-app/gradio/pull/2434)
- Build Gradio from source in ui tests by by [@freddyaboulton](https://github.com/freddyaboulton) in [PR 2440](https://github.com/gradio-app/gradio/pull/2440)
- Change "return ValueError" to "raise ValueError" by [@vzakharov](https://github.com/vzakharov) in [PR 2445](https://github.com/gradio-app/gradio/pull/2445)
- Add guide on creating a map demo using the `gr.Plot()` component [@dawoodkhan82](https://github.com/dawoodkhan82) in [PR 2402](https://github.com/gradio-app/gradio/pull/2402)
- Add blur event for `Textbox` and `Number` components [@dawoodkhan82](https://github.com/dawoodkhan82) in [PR 2448](https://github.com/gradio-app/gradio/pull/2448)
- Stops a gradio launch from hogging a port even after it's been killed [@aliabid94](https://github.com/aliabid94) in [PR 2453](https://github.com/gradio-app/gradio/pull/2453)
- Fix embedded interfaces on touch screen devices by [@aliabd](https://github.com/aliabd) in [PR 2457](https://github.com/gradio-app/gradio/pull/2457)
- Upload all demos to spaces by [@aliabd](https://github.com/aliabd) in [PR 2281](https://github.com/gradio-app/gradio/pull/2281)

## Contributors Shoutout:

No changes to highlight.

# Version 3.4.1

## New Features:

### 1. See Past and Upcoming Changes in the Release History 👀

You can now see gradio's release history directly on the website, and also keep track of upcoming changes. Just go [here](https://gradio.app/changelog/).

![release-history](https://user-images.githubusercontent.com/9021060/193145458-3de699f7-7620-45de-aa73-a1c1b9b96257.gif)

## Bug Fixes:

1. Fix typo in guide image path by [@freddyaboulton](https://github.com/freddyaboulton) in [PR 2357](https://github.com/gradio-app/gradio/pull/2357)
2. Raise error if Blocks has duplicate component with same IDs by [@abidlabs](https://github.com/abidlabs) in [PR 2359](https://github.com/gradio-app/gradio/pull/2359)
3. Catch the permission exception on the audio component by [@Ian-GL](https://github.com/Ian-GL) in [PR 2330](https://github.com/gradio-app/gradio/pull/2330)
4. Fix image_classifier_interface_load demo by [@freddyaboulton](https://github.com/freddyaboulton) in [PR 2365](https://github.com/gradio-app/gradio/pull/2365)
5. Fix combining adjacent components without gaps by introducing `gr.Row(variant="compact")` by [@aliabid94](https://github.com/aliabid94) in [PR 2291](https://github.com/gradio-app/gradio/pull/2291) This comes with deprecation of the following arguments for `Component.style`: `round`, `margin`, `border`.
6. Fix audio streaming, which was previously choppy in [PR 2351](https://github.com/gradio-app/gradio/pull/2351). Big thanks to [@yannickfunk](https://github.com/yannickfunk) for the proposed solution.
7. Fix bug where new typeable slider doesn't respect the minimum and maximum values [@dawoodkhan82](https://github.com/dawoodkhan82) in [PR 2380](https://github.com/gradio-app/gradio/pull/2380)

## Documentation Changes:

1. New Guide: Connecting to a Database 🗄️

   A new guide by [@freddyaboulton](https://github.com/freddyaboulton) that explains how you can use Gradio to connect your app to a database. Read more [here](https://gradio.app/connecting_to_a_database/).

2. New Guide: Running Background Tasks 🥷

   A new guide by [@freddyaboulton](https://github.com/freddyaboulton) that explains how you can run background tasks from your gradio app. Read more [here](https://gradio.app/running_background_tasks/).

3. Small fixes to docs for `Image` component by [@abidlabs](https://github.com/abidlabs) in [PR 2372](https://github.com/gradio-app/gradio/pull/2372)

## Testing and Infrastructure Changes:

No changes to highlight.

## Breaking Changes:

No changes to highlight.

## Full Changelog:

- Create a guide on how to connect an app to a database hosted on the cloud by [@freddyaboulton](https://github.com/freddyaboulton) in [PR 2341](https://github.com/gradio-app/gradio/pull/2341)
- Removes `analytics` dependency by [@abidlabs](https://github.com/abidlabs) in [PR 2347](https://github.com/gradio-app/gradio/pull/2347)
- Add guide on launching background tasks from your app by [@freddyaboulton](https://github.com/freddyaboulton) in [PR 2350](https://github.com/gradio-app/gradio/pull/2350)
- Fix typo in guide image path by [@freddyaboulton](https://github.com/freddyaboulton) in [PR 2357](https://github.com/gradio-app/gradio/pull/2357)
- Raise error if Blocks has duplicate component with same IDs by [@abidlabs](https://github.com/abidlabs) in [PR 2359](https://github.com/gradio-app/gradio/pull/2359)
- Hotfix: fix version back to 3.4 by [@abidlabs](https://github.com/abidlabs) in [PR 2361](https://github.com/gradio-app/gradio/pull/2361)
- Change version.txt to 3.4 instead of 3.4.0 by [@aliabd](https://github.com/aliabd) in [PR 2363](https://github.com/gradio-app/gradio/pull/2363)
- Catch the permission exception on the audio component by [@Ian-GL](https://github.com/Ian-GL) in [PR 2330](https://github.com/gradio-app/gradio/pull/2330)
- Fix image_classifier_interface_load demo by [@freddyaboulton](https://github.com/freddyaboulton) in [PR 2365](https://github.com/gradio-app/gradio/pull/2365)
- Small fixes to docs for `Image` component by [@abidlabs](https://github.com/abidlabs) in [PR 2372](https://github.com/gradio-app/gradio/pull/2372)
- Automated Release Notes by [@freddyaboulton](https://github.com/freddyaboulton) in [PR 2306](https://github.com/gradio-app/gradio/pull/2306)
- Fixed small typos in the docs [@julien-c](https://github.com/julien-c) in [PR 2373](https://github.com/gradio-app/gradio/pull/2373)
- Adds ability to disable pre/post-processing for examples [@abidlabs](https://github.com/abidlabs) in [PR 2383](https://github.com/gradio-app/gradio/pull/2383)
- Copy changelog file in website docker by [@aliabd](https://github.com/aliabd) in [PR 2384](https://github.com/gradio-app/gradio/pull/2384)
- Lets users provide a `gr.update()` dictionary even if post-processing is disabled [@abidlabs](https://github.com/abidlabs) in [PR 2385](https://github.com/gradio-app/gradio/pull/2385)
- Fix bug where errors would cause apps run in reload mode to hang forever by [@freddyaboulton](https://github.com/freddyaboulton) in [PR 2394](https://github.com/gradio-app/gradio/pull/2394)
- Fix bug where new typeable slider doesn't respect the minimum and maximum values [@dawoodkhan82](https://github.com/dawoodkhan82) in [PR 2380](https://github.com/gradio-app/gradio/pull/2380)

## Contributors Shoutout:

No changes to highlight.

# Version 3.4

## New Features:

### 1. Gallery Captions 🖼️

You can now pass captions to images in the Gallery component. To do so you need to pass a {List} of (image, {str} caption) tuples. This is optional and the component also accepts just a list of the images.

Here's an example:

```python
import gradio as gr

images_with_captions = [
    ("https://images.unsplash.com/photo-1551969014-7d2c4cddf0b6", "Cheetah by David Groves"),
    ("https://images.unsplash.com/photo-1546182990-dffeafbe841d", "Lion by Francesco"),
    ("https://images.unsplash.com/photo-1561731216-c3a4d99437d5", "Tiger by Mike Marrah")
    ]

with gr.Blocks() as demo:
    gr.Gallery(value=images_with_captions)

demo.launch()
```

<img src="https://user-images.githubusercontent.com/9021060/192399521-7360b1a9-7ce0-443e-8e94-863a230a7dbe.gif" alt="gallery_captions" width="1000"/>

### 2. Type Values into the Slider 🔢

You can now type values directly on the Slider component! Here's what it looks like:

![type-slider](https://user-images.githubusercontent.com/9021060/192399877-76b662a1-fede-4417-a932-fc15f0da7360.gif)

### 3. Better Sketching and Inpainting 🎨

We've made a lot of changes to our Image component so that it can support better sketching and inpainting.

Now supports:

- A standalone black-and-white sketch

```python
import gradio as gr
demo = gr.Interface(lambda x: x, gr.Sketchpad(), gr.Image())
demo.launch()
```

![bw](https://user-images.githubusercontent.com/9021060/192410264-b08632b5-7b2a-4f86-afb0-5760e7b474cf.gif)

- A standalone color sketch

```python
import gradio as gr
demo = gr.Interface(lambda x: x, gr.Paint(), gr.Image())
demo.launch()
```

![color-sketch](https://user-images.githubusercontent.com/9021060/192410500-3c8c3e64-a5fd-4df2-a991-f0a5cef93728.gif)

- An uploadable image with black-and-white or color sketching

```python
import gradio as gr
demo = gr.Interface(lambda x: x, gr.Image(source='upload', tool='color-sketch'), gr.Image()) # for black and white, tool = 'sketch'
demo.launch()
```

![sketch-new](https://user-images.githubusercontent.com/9021060/192402422-e53cb7b6-024e-448c-87eb-d6a35a63c476.gif)

- Webcam with black-and-white or color sketching

```python
import gradio as gr
demo = gr.Interface(lambda x: x, gr.Image(source='webcam', tool='color-sketch'), gr.Image()) # for black and white, tool = 'sketch'
demo.launch()
```

![webcam-sketch](https://user-images.githubusercontent.com/9021060/192410820-0ffaf324-776e-4e1f-9de6-0fdbbf4940fa.gif)

As well as other fixes

## Bug Fixes:

1. Fix bug where max concurrency count is not respected in queue by [@freddyaboulton](https://github.com/freddyaboulton) in [PR 2286](https://github.com/gradio-app/gradio/pull/2286)
2. fix : queue could be blocked by [@SkyTNT](https://github.com/SkyTNT) in [PR 2288](https://github.com/gradio-app/gradio/pull/2288)
3. Supports `gr.update()` in example caching by [@abidlabs](https://github.com/abidlabs) in [PR 2309](https://github.com/gradio-app/gradio/pull/2309)
4. Clipboard fix for iframes by [@abidlabs](https://github.com/abidlabs) in [PR 2321](https://github.com/gradio-app/gradio/pull/2321)
5. Fix: Dataframe column headers are reset when you add a new column by [@dawoodkhan82](https://github.com/dawoodkhan82) in [PR 2318](https://github.com/gradio-app/gradio/pull/2318)
6. Added support for URLs for Video, Audio, and Image by [@abidlabs](https://github.com/abidlabs) in [PR 2256](https://github.com/gradio-app/gradio/pull/2256)
7. Add documentation about how to create and use the Gradio FastAPI app by [@abidlabs](https://github.com/abidlabs) in [PR 2263](https://github.com/gradio-app/gradio/pull/2263)

## Documentation Changes:

1. Adding a Playground Tab to the Website by [@aliabd](https://github.com/aliabd) in [PR 1860](https://github.com/gradio-app/gradio/pull/1860)
2. Gradio for Tabular Data Science Workflows Guide by [@merveenoyan](https://github.com/merveenoyan) in [PR 2199](https://github.com/gradio-app/gradio/pull/2199)
3. Promotes `postprocess` and `preprocess` to documented parameters by [@abidlabs](https://github.com/abidlabs) in [PR 2293](https://github.com/gradio-app/gradio/pull/2293)
4. Update 2)key_features.md by [@voidxd](https://github.com/voidxd) in [PR 2326](https://github.com/gradio-app/gradio/pull/2326)
5. Add docs to blocks context postprocessing function by [@Ian-GL](https://github.com/Ian-GL) in [PR 2332](https://github.com/gradio-app/gradio/pull/2332)

## Testing and Infrastructure Changes

1. Website fixes and refactoring by [@aliabd](https://github.com/aliabd) in [PR 2280](https://github.com/gradio-app/gradio/pull/2280)
2. Don't deploy to spaces on release by [@freddyaboulton](https://github.com/freddyaboulton) in [PR 2313](https://github.com/gradio-app/gradio/pull/2313)

## Full Changelog:

- Website fixes and refactoring by [@aliabd](https://github.com/aliabd) in [PR 2280](https://github.com/gradio-app/gradio/pull/2280)
- Fix bug where max concurrency count is not respected in queue by [@freddyaboulton](https://github.com/freddyaboulton) in [PR 2286](https://github.com/gradio-app/gradio/pull/2286)
- Promotes `postprocess` and `preprocess` to documented parameters by [@abidlabs](https://github.com/abidlabs) in [PR 2293](https://github.com/gradio-app/gradio/pull/2293)
- Raise warning when trying to cache examples but not all inputs have examples by [@freddyaboulton](https://github.com/freddyaboulton) in [PR 2279](https://github.com/gradio-app/gradio/pull/2279)
- fix : queue could be blocked by [@SkyTNT](https://github.com/SkyTNT) in [PR 2288](https://github.com/gradio-app/gradio/pull/2288)
- Don't deploy to spaces on release by [@freddyaboulton](https://github.com/freddyaboulton) in [PR 2313](https://github.com/gradio-app/gradio/pull/2313)
- Supports `gr.update()` in example caching by [@abidlabs](https://github.com/abidlabs) in [PR 2309](https://github.com/gradio-app/gradio/pull/2309)
- Respect Upstream Queue when loading interfaces/blocks from Spaces by [@freddyaboulton](https://github.com/freddyaboulton) in [PR 2294](https://github.com/gradio-app/gradio/pull/2294)
- Clipboard fix for iframes by [@abidlabs](https://github.com/abidlabs) in [PR 2321](https://github.com/gradio-app/gradio/pull/2321)
- Sketching + Inpainting Capabilities to Gradio by [@abidlabs](https://github.com/abidlabs) in [PR 2144](https://github.com/gradio-app/gradio/pull/2144)
- Update 2)key_features.md by [@voidxd](https://github.com/voidxd) in [PR 2326](https://github.com/gradio-app/gradio/pull/2326)
- release 3.4b3 by [@abidlabs](https://github.com/abidlabs) in [PR 2328](https://github.com/gradio-app/gradio/pull/2328)
- Fix: Dataframe column headers are reset when you add a new column by [@dawoodkhan82](https://github.com/dawoodkhan82) in [PR 2318](https://github.com/gradio-app/gradio/pull/2318)
- Start queue when gradio is a sub application by [@freddyaboulton](https://github.com/freddyaboulton) in [PR 2319](https://github.com/gradio-app/gradio/pull/2319)
- Fix Web Tracker Script by [@aliabd](https://github.com/aliabd) in [PR 2308](https://github.com/gradio-app/gradio/pull/2308)
- Add docs to blocks context postprocessing function by [@Ian-GL](https://github.com/Ian-GL) in [PR 2332](https://github.com/gradio-app/gradio/pull/2332)
- Fix typo in iterator variable name in run_predict function by [@freddyaboulton](https://github.com/freddyaboulton) in [PR 2340](https://github.com/gradio-app/gradio/pull/2340)
- Add captions to galleries by [@aliabid94](https://github.com/aliabid94) in [PR 2284](https://github.com/gradio-app/gradio/pull/2284)
- Typeable value on gradio.Slider by [@dawoodkhan82](https://github.com/dawoodkhan82) in [PR 2329](https://github.com/gradio-app/gradio/pull/2329)

## Contributors Shoutout:

- [@SkyTNT](https://github.com/SkyTNT) made their first contribution in [PR 2288](https://github.com/gradio-app/gradio/pull/2288)
- [@voidxd](https://github.com/voidxd) made their first contribution in [PR 2326](https://github.com/gradio-app/gradio/pull/2326)

# Version 3.3

## New Features:

### 1. Iterative Outputs ⏳

You can now create an iterative output simply by having your function return a generator!

Here's (part of) an example that was used to generate the interface below it. [See full code](https://colab.research.google.com/drive/1m9bWS6B82CT7bw-m4L6AJR8za7fEK7Ov?usp=sharing).

```python
def predict(steps, seed):
    generator = torch.manual_seed(seed)
    for i in range(1,steps):
        yield pipeline(generator=generator, num_inference_steps=i)["sample"][0]
```

![example](https://user-images.githubusercontent.com/9021060/189086273-f5e7087d-71fa-4158-90a9-08e84da0421c.mp4)

### 2. Accordion Layout 🆕

This version of Gradio introduces a new layout component to Blocks: the Accordion. Wrap your elements in a neat, expandable layout that allows users to toggle them as needed.

Usage: ([Read the docs](https://gradio.app/docs/#accordion))

```python
with gr.Accordion("open up"):
# components here
```

![accordion](https://user-images.githubusercontent.com/9021060/189088465-f0ffd7f0-fc6a-42dc-9249-11c5e1e0529b.gif)

### 3. Skops Integration 📈

Our new integration with [skops](https://huggingface.co/blog/skops) allows you to load tabular classification and regression models directly from the [hub](https://huggingface.co/models).

Here's a classification example showing how quick it is to set up an interface for a [model](https://huggingface.co/scikit-learn/tabular-playground).

```python
import gradio as gr
gr.Interface.load("models/scikit-learn/tabular-playground").launch()
```

![187936493-5c90c01d-a6dd-400f-aa42-833a096156a1](https://user-images.githubusercontent.com/9021060/189090519-328fbcb4-120b-43c8-aa54-d6fccfa6b7e8.png)

## Bug Fixes:

No changes to highlight.

## Documentation Changes:

No changes to highlight.

## Testing and Infrastructure Changes:

No changes to highlight.

## Breaking Changes:

No changes to highlight.

## Full Changelog:

- safari fixes by [@pngwn](https://github.com/pngwn) in [PR 2138](https://github.com/gradio-app/gradio/pull/2138)
- Fix roundedness and form borders by [@aliabid94](https://github.com/aliabid94) in [PR 2147](https://github.com/gradio-app/gradio/pull/2147)
- Better processing of example data prior to creating dataset component by [@freddyaboulton](https://github.com/freddyaboulton) in [PR 2147](https://github.com/gradio-app/gradio/pull/2147)
- Show error on Connection drops by [@aliabid94](https://github.com/aliabid94) in [PR 2147](https://github.com/gradio-app/gradio/pull/2147)
- 3.2 release! by [@abidlabs](https://github.com/abidlabs) in [PR 2139](https://github.com/gradio-app/gradio/pull/2139)
- Fixed Named API Requests by [@abidlabs](https://github.com/abidlabs) in [PR 2151](https://github.com/gradio-app/gradio/pull/2151)
- Quick Fix: Cannot upload Model3D image after clearing it by [@dawoodkhan82](https://github.com/dawoodkhan82) in [PR 2168](https://github.com/gradio-app/gradio/pull/2168)
- Fixed misleading log when server_name is '0.0.0.0' by [@lamhoangtung](https://github.com/lamhoangtung) in [PR 2176](https://github.com/gradio-app/gradio/pull/2176)
- Keep embedded PngInfo metadata by [@cobryan05](https://github.com/cobryan05) in [PR 2170](https://github.com/gradio-app/gradio/pull/2170)
- Skops integration: Load tabular classification and regression models from the hub by [@freddyaboulton](https://github.com/freddyaboulton) in [PR 2126](https://github.com/gradio-app/gradio/pull/2126)
- Respect original filename when cached example files are downloaded by [@freddyaboulton](https://github.com/freddyaboulton) in [PR 2145](https://github.com/gradio-app/gradio/pull/2145)
- Add manual trigger to deploy to pypi by [@abidlabs](https://github.com/abidlabs) in [PR 2192](https://github.com/gradio-app/gradio/pull/2192)
- Fix bugs with gr.update by [@freddyaboulton](https://github.com/freddyaboulton) in [PR 2157](https://github.com/gradio-app/gradio/pull/2157)
- Make queue per app by [@aliabid94](https://github.com/aliabid94) in [PR 2193](https://github.com/gradio-app/gradio/pull/2193)
- Preserve Labels In Interpretation Components by [@freddyaboulton](https://github.com/freddyaboulton) in [PR 2166](https://github.com/gradio-app/gradio/pull/2166)
- Quick Fix: Multiple file download not working by [@dawoodkhan82](https://github.com/dawoodkhan82) in [PR 2169](https://github.com/gradio-app/gradio/pull/2169)
- use correct MIME type for js-script file by [@daspartho](https://github.com/daspartho) in [PR 2200](https://github.com/gradio-app/gradio/pull/2200)
- Add accordion component by [@aliabid94](https://github.com/aliabid94) in [PR 2208](https://github.com/gradio-app/gradio/pull/2208)

## Contributors Shoutout:

- [@lamhoangtung](https://github.com/lamhoangtung) made their first contribution in [PR 2176](https://github.com/gradio-app/gradio/pull/2176)
- [@cobryan05](https://github.com/cobryan05) made their first contribution in [PR 2170](https://github.com/gradio-app/gradio/pull/2170)
- [@daspartho](https://github.com/daspartho) made their first contribution in [PR 2200](https://github.com/gradio-app/gradio/pull/2200)

# Version 3.2

## New Features:

### 1. Improvements to Queuing 🥇

We've implemented a brand new queuing system based on **web sockets** instead of HTTP long polling. Among other things, this allows us to manage queue sizes better on Hugging Face Spaces. There are also additional queue-related parameters you can add:

- Now supports concurrent workers (parallelization)

```python
demo = gr.Interface(...)
demo.queue(concurrency_count=3)
demo.launch()
```

- Configure a maximum queue size

```python
demo = gr.Interface(...)
demo.queue(max_size=100)
demo.launch()
```

- If a user closes their tab / browser, they leave the queue, which means the demo will run faster for everyone else

### 2. Fixes to Examples

- Dataframe examples will render properly, and look much clearer in the UI: (thanks to PR #2125)

![Screen Shot 2022-08-30 at 8 29 58 PM](https://user-images.githubusercontent.com/9021060/187586561-d915bafb-f968-4966-b9a2-ef41119692b2.png)

- Image and Video thumbnails are cropped to look neater and more uniform: (thanks to PR #2109)

![Screen Shot 2022-08-30 at 8 32 15 PM](https://user-images.githubusercontent.com/9021060/187586890-56e1e4f0-1b84-42d9-a82f-911772c41030.png)

- Other fixes in PR #2131 and #2064 make it easier to design and use Examples

### 3. Component Fixes 🧱

- Specify the width and height of an image in its style tag (thanks to PR #2133)

```python
components.Image().style(height=260, width=300)
```

- Automatic conversion of videos so they are playable in the browser (thanks to PR #2003). Gradio will check if a video's format is playable in the browser and, if it isn't, will automatically convert it to a format that is (mp4).
- Pass in a json filepath to the Label component (thanks to PR #2083)
- Randomize the default value of a Slider (thanks to PR #1935)

![slider-random](https://user-images.githubusercontent.com/9021060/187596230-3db9697f-9f4d-42f5-9387-d77573513448.gif)

- Improvements to State in PR #2100

### 4. Ability to Randomize Input Sliders and Reload Data whenever the Page Loads

- In some cases, you want to be able to show a different set of input data to every user as they load the page app. For example, you might want to randomize the value of a "seed" `Slider` input. Or you might want to show a `Textbox` with the current date. We now supporting passing _functions_ as the default value in input components. When you pass in a function, it gets **re-evaluated** every time someone loads the demo, allowing you to reload / change data for different users.

Here's an example loading the current date time into an input Textbox:

```python
import gradio as gr
import datetime

with gr.Blocks() as demo:
    gr.Textbox(datetime.datetime.now)

demo.launch()
```

Note that we don't evaluate the function -- `datetime.datetime.now()` -- we pass in the function itself to get this behavior -- `datetime.datetime.now`

Because randomizing the initial value of `Slider` is a common use case, we've added a `randomize` keyword argument you can use to randomize its initial value:

```python
import gradio as gr
demo = gr.Interface(lambda x:x, gr.Slider(0, 10, randomize=True), "number")
demo.launch()
```

### 5. New Guide 🖊️

- [Gradio and W&B Integration](https://gradio.app/Gradio_and_Wandb_Integration/)

## Full Changelog:

- Reset components to original state by setting value to None by [@freddyaboulton](https://github.com/freddyaboulton) in [PR 2044](https://github.com/gradio-app/gradio/pull/2044)
- Cleaning up the way data is processed for components by [@abidlabs](https://github.com/abidlabs) in [PR 1967](https://github.com/gradio-app/gradio/pull/1967)
- version 3.1.8b by [@abidlabs](https://github.com/abidlabs) in [PR 2063](https://github.com/gradio-app/gradio/pull/2063)
- Wandb guide by [@AK391](https://github.com/AK391) in [PR 1898](https://github.com/gradio-app/gradio/pull/1898)
- Add a flagging callback to save json files to a hugging face dataset by [@chrisemezue](https://github.com/chrisemezue) in [PR 1821](https://github.com/gradio-app/gradio/pull/1821)
- Add data science demos to landing page by [@freddyaboulton](https://github.com/freddyaboulton) in [PR 2067](https://github.com/gradio-app/gradio/pull/2067)
- Hide time series + xgboost demos by default by [@freddyaboulton](https://github.com/freddyaboulton) in [PR 2079](https://github.com/gradio-app/gradio/pull/2079)
- Encourage people to keep trying when queue full by [@apolinario](https://github.com/apolinario) in [PR 2076](https://github.com/gradio-app/gradio/pull/2076)
- Updated our analytics on creation of Blocks/Interface by [@abidlabs](https://github.com/abidlabs) in [PR 2082](https://github.com/gradio-app/gradio/pull/2082)
- `Label` component now accepts file paths to `.json` files by [@abidlabs](https://github.com/abidlabs) in [PR 2083](https://github.com/gradio-app/gradio/pull/2083)
- Fix issues related to demos in Spaces by [@abidlabs](https://github.com/abidlabs) in [PR 2086](https://github.com/gradio-app/gradio/pull/2086)
- Fix TimeSeries examples not properly displayed in UI by [@dawoodkhan82](https://github.com/dawoodkhan82) in [PR 2064](https://github.com/gradio-app/gradio/pull/2064)
- Fix infinite requests when doing tab item select by [@freddyaboulton](https://github.com/freddyaboulton) in [PR 2070](https://github.com/gradio-app/gradio/pull/2070)
- Accept deprecated `file` route as well by [@abidlabs](https://github.com/abidlabs) in [PR 2099](https://github.com/gradio-app/gradio/pull/2099)
- Allow frontend method execution on Block.load event by [@codedealer](https://github.com/codedealer) in [PR 2108](https://github.com/gradio-app/gradio/pull/2108)
- Improvements to `State` by [@abidlabs](https://github.com/abidlabs) in [PR 2100](https://github.com/gradio-app/gradio/pull/2100)
- Catch IndexError, KeyError in video_is_playable by [@freddyaboulton](https://github.com/freddyaboulton) in [PR 2113](https://github.com/gradio-app/gradio/pull/2113)
- Fix: Download button does not respect the filepath returned by the function by [@dawoodkhan82](https://github.com/dawoodkhan82) in [PR 2073](https://github.com/gradio-app/gradio/pull/2073)
- Refactoring Layout: Adding column widths, forms, and more. by [@aliabid94](https://github.com/aliabid94) in [PR 2097](https://github.com/gradio-app/gradio/pull/2097)
- Update CONTRIBUTING.md by [@abidlabs](https://github.com/abidlabs) in [PR 2118](https://github.com/gradio-app/gradio/pull/2118)
- 2092 df ex by [@pngwn](https://github.com/pngwn) in [PR 2125](https://github.com/gradio-app/gradio/pull/2125)
- feat(samples table/gallery): Crop thumbs to square by [@ronvoluted](https://github.com/ronvoluted) in [PR 2109](https://github.com/gradio-app/gradio/pull/2109)
- Some enhancements to `gr.Examples` by [@abidlabs](https://github.com/abidlabs) in [PR 2131](https://github.com/gradio-app/gradio/pull/2131)
- Image size fix by [@aliabid94](https://github.com/aliabid94) in [PR 2133](https://github.com/gradio-app/gradio/pull/2133)

## Contributors Shoutout:

- [@chrisemezue](https://github.com/chrisemezue) made their first contribution in [PR 1821](https://github.com/gradio-app/gradio/pull/1821)
- [@apolinario](https://github.com/apolinario) made their first contribution in [PR 2076](https://github.com/gradio-app/gradio/pull/2076)
- [@codedealer](https://github.com/codedealer) made their first contribution in [PR 2108](https://github.com/gradio-app/gradio/pull/2108)

# Version 3.1

## New Features:

### 1. Embedding Demos on Any Website 💻

With PR #1444, Gradio is now distributed as a web component. This means demos can be natively embedded on websites. You'll just need to add two lines: one to load the gradio javascript, and one to link to the demos backend.

Here's a simple example that embeds the demo from a Hugging Face space:

```html
<script
	type="module"
	src="https://gradio.s3-us-west-2.amazonaws.com/3.0.18/gradio.js"
></script>
<gradio-app space="abidlabs/pytorch-image-classifier"></gradio-app>
```

But you can also embed demos that are running anywhere, you just need to link the demo to `src` instead of `space`. In fact, all the demos on the gradio website are embedded this way:

<img width="1268" alt="Screen Shot 2022-07-14 at 2 41 44 PM" src="https://user-images.githubusercontent.com/9021060/178997124-b2f05af2-c18f-4716-bf1b-cb971d012636.png">

Read more in the [Embedding Gradio Demos](https://gradio.app/embedding_gradio_demos) guide.

### 2. Reload Mode 👨‍💻

Reload mode helps developers create gradio demos faster by automatically reloading the demo whenever the code changes. It can support development on Python IDEs (VS Code, PyCharm, etc), the terminal, as well as Jupyter notebooks.

If your demo code is in a script named `app.py`, instead of running `python app.py` you can now run `gradio app.py` and that will launch the demo in reload mode:

```bash
Launching in reload mode on: http://127.0.0.1:7860 (Press CTRL+C to quit)
Watching...
WARNING: The --reload flag should not be used in production on Windows.
```

If you're working from a Jupyter or Colab Notebook, use these magic commands instead: `%load_ext gradio` when you import gradio, and `%%blocks` in the top of the cell with the demo code. Here's an example that shows how much faster the development becomes:

![Blocks](https://user-images.githubusercontent.com/9021060/178986488-ed378cc8-5141-4330-ba41-672b676863d0.gif)

### 3. Inpainting Support on `gr.Image()` 🎨

We updated the Image component to add support for inpainting demos. It works by adding `tool="sketch"` as a parameter, that passes both an image and a sketchable mask to your prediction function.

Here's an example from the [LAMA space](https://huggingface.co/spaces/akhaliq/lama):

![FXApVlFVsAALSD-](https://user-images.githubusercontent.com/9021060/178989479-549867c8-7fb0-436a-a97d-1e91c9f5e611.jpeg)

### 4. Markdown and HTML support in Dataframes 🔢

We upgraded the Dataframe component in PR #1684 to support rendering Markdown and HTML inside the cells.

This means you can build Dataframes that look like the following:

![image (8)](https://user-images.githubusercontent.com/9021060/178991233-41cb07a5-e7a3-433e-89b8-319bc78eb9c2.png)

### 5. `gr.Examples()` for Blocks 🧱

We've added the `gr.Examples` component helper to allow you to add examples to any Blocks demo. This class is a wrapper over the `gr.Dataset` component.

<img width="1271" alt="Screen Shot 2022-07-14 at 2 23 50 PM" src="https://user-images.githubusercontent.com/9021060/178992715-c8bc7550-bc3d-4ddc-9fcb-548c159cd153.png">

gr.Examples takes two required parameters:

- `examples` which takes in a nested list
- `inputs` which takes in a component or list of components

You can read more in the [Examples docs](https://gradio.app/docs/#examples) or the [Adding Examples to your Demos guide](https://gradio.app/adding_examples_to_your_app/).

### 6. Fixes to Audio Streaming

With [PR 1828](https://github.com/gradio-app/gradio/pull/1828) we now hide the status loading animation, as well as remove the echo in streaming. Check out the [stream_audio](https://github.com/gradio-app/gradio/blob/main/demo/stream_audio/run.py) demo for more or read through our [Real Time Speech Recognition](https://gradio.app/real_time_speech_recognition/) guide.

<img width="785" alt="Screen Shot 2022-07-19 at 6 02 35 PM" src="https://user-images.githubusercontent.com/9021060/179808136-9e84502c-f9ee-4f30-b5e9-1086f678fe91.png">

## Full Changelog:

- File component: list multiple files and allow for download #1446 by [@dawoodkhan82](https://github.com/dawoodkhan82) in [PR 1681](https://github.com/gradio-app/gradio/pull/1681)
- Add ColorPicker to docs by [@freddyaboulton](https://github.com/freddyaboulton) in [PR 1768](https://github.com/gradio-app/gradio/pull/1768)
- Mock out requests in TestRequest unit tests by [@freddyaboulton](https://github.com/freddyaboulton) in [PR 1794](https://github.com/gradio-app/gradio/pull/1794)
- Add requirements.txt and test_files to source dist by [@freddyaboulton](https://github.com/freddyaboulton) in [PR 1817](https://github.com/gradio-app/gradio/pull/1817)
- refactor: f-string for tunneling.py by [@nhankiet](https://github.com/nhankiet) in [PR 1819](https://github.com/gradio-app/gradio/pull/1819)
- Miscellaneous formatting improvements to website by [@aliabd](https://github.com/aliabd) in [PR 1754](https://github.com/gradio-app/gradio/pull/1754)
- `integrate()` method moved to `Blocks` by [@abidlabs](https://github.com/abidlabs) in [PR 1776](https://github.com/gradio-app/gradio/pull/1776)
- Add python-3.7 tests by [@freddyaboulton](https://github.com/freddyaboulton) in [PR 1818](https://github.com/gradio-app/gradio/pull/1818)
- Copy test dir in website dockers by [@aliabd](https://github.com/aliabd) in [PR 1827](https://github.com/gradio-app/gradio/pull/1827)
- Add info to docs on how to set default values for components by [@freddyaboulton](https://github.com/freddyaboulton) in [PR 1788](https://github.com/gradio-app/gradio/pull/1788)
- Embedding Components on Docs by [@aliabd](https://github.com/aliabd) in [PR 1726](https://github.com/gradio-app/gradio/pull/1726)
- Remove usage of deprecated gr.inputs and gr.outputs from website by [@freddyaboulton](https://github.com/freddyaboulton) in [PR 1796](https://github.com/gradio-app/gradio/pull/1796)
- Some cleanups to the docs page by [@abidlabs](https://github.com/abidlabs) in [PR 1822](https://github.com/gradio-app/gradio/pull/1822)

## Contributors Shoutout:

- [@nhankiet](https://github.com/nhankiet) made their first contribution in [PR 1819](https://github.com/gradio-app/gradio/pull/1819)

# Version 3.0

### 🔥 Gradio 3.0 is the biggest update to the library, ever.

## New Features:

### 1. Blocks 🧱

Blocks is a new, low-level API that allows you to have full control over the data flows and layout of your application. It allows you to build very complex, multi-step applications. For example, you might want to:

- Group together related demos as multiple tabs in one web app
- Change the layout of your demo instead of just having all of the inputs on the left and outputs on the right
- Have multi-step interfaces, in which the output of one model becomes the input to the next model, or have more flexible data flows in general
- Change a component's properties (for example, the choices in a Dropdown) or its visibility based on user input

Here's a simple example that creates the demo below it:

```python
import gradio as gr

def update(name):
    return f"Welcome to Gradio, {name}!"

demo = gr.Blocks()

with demo:
    gr.Markdown(
    """
    # Hello World!
    Start typing below to see the output.
    """)
    inp = gr.Textbox(placeholder="What is your name?")
    out = gr.Textbox()

    inp.change(fn=update,
               inputs=inp,
               outputs=out)

demo.launch()
```

![hello-blocks](https://user-images.githubusercontent.com/9021060/168684108-78cbd24b-e6bd-4a04-a8d9-20d535203434.gif)

Read our [Introduction to Blocks](http://gradio.app/introduction_to_blocks/) guide for more, and join the 🎈 [Gradio Blocks Party](https://huggingface.co/spaces/Gradio-Blocks/README)!

### 2. Our Revamped Design 🎨

We've upgraded our design across the entire library: from components, and layouts all the way to dark mode.

![kitchen_sink](https://user-images.githubusercontent.com/9021060/168686333-7a6e3096-3e23-4309-abf2-5cd7736e0463.gif)

### 3. A New Website 💻

We've upgraded [gradio.app](https://gradio.app) to make it cleaner, faster and easier to use. Our docs now come with components and demos embedded directly on the page. So you can quickly get up to speed with what you're looking for.

![website](https://user-images.githubusercontent.com/9021060/168687191-10d6a3bd-101f-423a-8193-48f47a5e077d.gif)

### 4. New Components: Model3D, Dataset, and More..

We've introduced a lot of new components in `3.0`, including `Model3D`, `Dataset`, `Markdown`, `Button` and `Gallery`. You can find all the components and play around with them [here](https://gradio.app/docs/#components).

![Model3d](https://user-images.githubusercontent.com/9021060/168689062-6ad77151-8cc5-467d-916c-f7c78e52ec0c.gif)

## Full Changelog:

- Gradio dash fe by [@pngwn](https://github.com/pngwn) in [PR 807](https://github.com/gradio-app/gradio/pull/807)
- Blocks components by [@FarukOzderim](https://github.com/FarukOzderim) in [PR 765](https://github.com/gradio-app/gradio/pull/765)
- Blocks components V2 by [@FarukOzderim](https://github.com/FarukOzderim) in [PR 843](https://github.com/gradio-app/gradio/pull/843)
- Blocks-Backend-Events by [@FarukOzderim](https://github.com/FarukOzderim) in [PR 844](https://github.com/gradio-app/gradio/pull/844)
- Interfaces from Blocks by [@aliabid94](https://github.com/aliabid94) in [PR 849](https://github.com/gradio-app/gradio/pull/849)
- Blocks dev by [@aliabid94](https://github.com/aliabid94) in [PR 853](https://github.com/gradio-app/gradio/pull/853)
- Started updating demos to use the new `gradio.components` syntax by [@abidlabs](https://github.com/abidlabs) in [PR 848](https://github.com/gradio-app/gradio/pull/848)
- add test infra + add browser tests to CI by [@pngwn](https://github.com/pngwn) in [PR 852](https://github.com/gradio-app/gradio/pull/852)
- 854 textbox by [@pngwn](https://github.com/pngwn) in [PR 859](https://github.com/gradio-app/gradio/pull/859)
- Getting old Python unit tests to pass on `blocks-dev` by [@abidlabs](https://github.com/abidlabs) in [PR 861](https://github.com/gradio-app/gradio/pull/861)
- initialise chatbot with empty array of messages by [@pngwn](https://github.com/pngwn) in [PR 867](https://github.com/gradio-app/gradio/pull/867)
- add test for output to input by [@pngwn](https://github.com/pngwn) in [PR 866](https://github.com/gradio-app/gradio/pull/866)
- More Interface -> Blocks features by [@aliabid94](https://github.com/aliabid94) in [PR 864](https://github.com/gradio-app/gradio/pull/864)
- Fixing external.py in blocks-dev to reflect the new HF Spaces paths by [@abidlabs](https://github.com/abidlabs) in [PR 879](https://github.com/gradio-app/gradio/pull/879)
- backend_default_value_refactoring by [@FarukOzderim](https://github.com/FarukOzderim) in [PR 871](https://github.com/gradio-app/gradio/pull/871)
- fix default_value by [@pngwn](https://github.com/pngwn) in [PR 869](https://github.com/gradio-app/gradio/pull/869)
- fix buttons by [@aliabid94](https://github.com/aliabid94) in [PR 883](https://github.com/gradio-app/gradio/pull/883)
- Checking and updating more demos to use 3.0 syntax by [@abidlabs](https://github.com/abidlabs) in [PR 892](https://github.com/gradio-app/gradio/pull/892)
- Blocks Tests by [@FarukOzderim](https://github.com/FarukOzderim) in [PR 902](https://github.com/gradio-app/gradio/pull/902)
- Interface fix by [@pngwn](https://github.com/pngwn) in [PR 901](https://github.com/gradio-app/gradio/pull/901)
- Quick fix: Issue 893 by [@dawoodkhan82](https://github.com/dawoodkhan82) in [PR 907](https://github.com/gradio-app/gradio/pull/907)
- 3d Image Component by [@dawoodkhan82](https://github.com/dawoodkhan82) in [PR 775](https://github.com/gradio-app/gradio/pull/775)
- fix endpoint url in prod by [@pngwn](https://github.com/pngwn) in [PR 911](https://github.com/gradio-app/gradio/pull/911)
- rename Model3d to Image3D by [@dawoodkhan82](https://github.com/dawoodkhan82) in [PR 912](https://github.com/gradio-app/gradio/pull/912)
- update pypi to 2.9.1 by [@abidlabs](https://github.com/abidlabs) in [PR 916](https://github.com/gradio-app/gradio/pull/916)
- blocks-with-fix by [@FarukOzderim](https://github.com/FarukOzderim) in [PR 917](https://github.com/gradio-app/gradio/pull/917)
- Restore Interpretation, Live, Auth, Queueing by [@aliabid94](https://github.com/aliabid94) in [PR 915](https://github.com/gradio-app/gradio/pull/915)
- Allow `Blocks` instances to be used like a `Block` in other `Blocks` by [@abidlabs](https://github.com/abidlabs) in [PR 919](https://github.com/gradio-app/gradio/pull/919)
- Redesign 1 by [@pngwn](https://github.com/pngwn) in [PR 918](https://github.com/gradio-app/gradio/pull/918)
- blocks-components-tests by [@FarukOzderim](https://github.com/FarukOzderim) in [PR 904](https://github.com/gradio-app/gradio/pull/904)
- fix unit + browser tests by [@pngwn](https://github.com/pngwn) in [PR 926](https://github.com/gradio-app/gradio/pull/926)
- blocks-move-test-data by [@FarukOzderim](https://github.com/FarukOzderim) in [PR 927](https://github.com/gradio-app/gradio/pull/927)
- remove debounce from form inputs by [@pngwn](https://github.com/pngwn) in [PR 932](https://github.com/gradio-app/gradio/pull/932)
- reimplement webcam video by [@pngwn](https://github.com/pngwn) in [PR 928](https://github.com/gradio-app/gradio/pull/928)
- blocks-move-test-data by [@FarukOzderim](https://github.com/FarukOzderim) in [PR 941](https://github.com/gradio-app/gradio/pull/941)
- allow audio components to take a string value by [@pngwn](https://github.com/pngwn) in [PR 930](https://github.com/gradio-app/gradio/pull/930)
- static mode for textbox by [@pngwn](https://github.com/pngwn) in [PR 929](https://github.com/gradio-app/gradio/pull/929)
- fix file upload text by [@pngwn](https://github.com/pngwn) in [PR 931](https://github.com/gradio-app/gradio/pull/931)
- tabbed-interface-rewritten by [@FarukOzderim](https://github.com/FarukOzderim) in [PR 958](https://github.com/gradio-app/gradio/pull/958)
- Gan demo fix by [@abidlabs](https://github.com/abidlabs) in [PR 965](https://github.com/gradio-app/gradio/pull/965)
- Blocks analytics by [@abidlabs](https://github.com/abidlabs) in [PR 947](https://github.com/gradio-app/gradio/pull/947)
- Blocks page load by [@FarukOzderim](https://github.com/FarukOzderim) in [PR 963](https://github.com/gradio-app/gradio/pull/963)
- add frontend for page load events by [@pngwn](https://github.com/pngwn) in [PR 967](https://github.com/gradio-app/gradio/pull/967)
- fix i18n and some tweaks by [@pngwn](https://github.com/pngwn) in [PR 966](https://github.com/gradio-app/gradio/pull/966)
- add jinja2 to reqs by [@FarukOzderim](https://github.com/FarukOzderim) in [PR 969](https://github.com/gradio-app/gradio/pull/969)
- Cleaning up `Launchable()` by [@abidlabs](https://github.com/abidlabs) in [PR 968](https://github.com/gradio-app/gradio/pull/968)
- Fix #944 by [@FarukOzderim](https://github.com/FarukOzderim) in [PR 971](https://github.com/gradio-app/gradio/pull/971)
- New Blocks Demo: neural instrument cloning by [@abidlabs](https://github.com/abidlabs) in [PR 975](https://github.com/gradio-app/gradio/pull/975)
- Add huggingface_hub client library by [@FarukOzderim](https://github.com/FarukOzderim) in [PR 973](https://github.com/gradio-app/gradio/pull/973)
- State and variables by [@aliabid94](https://github.com/aliabid94) in [PR 977](https://github.com/gradio-app/gradio/pull/977)
- update-components by [@FarukOzderim](https://github.com/FarukOzderim) in [PR 986](https://github.com/gradio-app/gradio/pull/986)
- ensure dataframe updates as expected by [@pngwn](https://github.com/pngwn) in [PR 981](https://github.com/gradio-app/gradio/pull/981)
- test-guideline by [@FarukOzderim](https://github.com/FarukOzderim) in [PR 990](https://github.com/gradio-app/gradio/pull/990)
- Issue #785: add footer by [@dawoodkhan82](https://github.com/dawoodkhan82) in [PR 972](https://github.com/gradio-app/gradio/pull/972)
- indentation fix by [@abidlabs](https://github.com/abidlabs) in [PR 993](https://github.com/gradio-app/gradio/pull/993)
- missing quote by [@aliabd](https://github.com/aliabd) in [PR 996](https://github.com/gradio-app/gradio/pull/996)
- added interactive parameter to components by [@abidlabs](https://github.com/abidlabs) in [PR 992](https://github.com/gradio-app/gradio/pull/992)
- custom-components by [@FarukOzderim](https://github.com/FarukOzderim) in [PR 985](https://github.com/gradio-app/gradio/pull/985)
- Refactor component shortcuts by [@FarukOzderim](https://github.com/FarukOzderim) in [PR 995](https://github.com/gradio-app/gradio/pull/995)
- Plot Component by [@dawoodkhan82](https://github.com/dawoodkhan82) in [PR 805](https://github.com/gradio-app/gradio/pull/805)
- updated PyPi version to 2.9.2 by [@abidlabs](https://github.com/abidlabs) in [PR 1002](https://github.com/gradio-app/gradio/pull/1002)
- Release 2.9.3 by [@abidlabs](https://github.com/abidlabs) in [PR 1003](https://github.com/gradio-app/gradio/pull/1003)
- Image3D Examples Fix by [@dawoodkhan82](https://github.com/dawoodkhan82) in [PR 1001](https://github.com/gradio-app/gradio/pull/1001)
- release 2.9.4 by [@abidlabs](https://github.com/abidlabs) in [PR 1006](https://github.com/gradio-app/gradio/pull/1006)
- templates import hotfix by [@FarukOzderim](https://github.com/FarukOzderim) in [PR 1008](https://github.com/gradio-app/gradio/pull/1008)
- Progress indicator bar by [@aliabid94](https://github.com/aliabid94) in [PR 997](https://github.com/gradio-app/gradio/pull/997)
- Fixed image input for absolute path by [@JefferyChiang](https://github.com/JefferyChiang) in [PR 1004](https://github.com/gradio-app/gradio/pull/1004)
- Model3D + Plot Components by [@dawoodkhan82](https://github.com/dawoodkhan82) in [PR 1010](https://github.com/gradio-app/gradio/pull/1010)
- Gradio Guides: Creating CryptoPunks with GANs by [@NimaBoscarino](https://github.com/NimaBoscarino) in [PR 1000](https://github.com/gradio-app/gradio/pull/1000)
- [BIG PR] Gradio blocks & redesigned components by [@abidlabs](https://github.com/abidlabs) in [PR 880](https://github.com/gradio-app/gradio/pull/880)
- fixed failing test on main by [@abidlabs](https://github.com/abidlabs) in [PR 1023](https://github.com/gradio-app/gradio/pull/1023)
- Use smaller ASR model in external test by [@abidlabs](https://github.com/abidlabs) in [PR 1024](https://github.com/gradio-app/gradio/pull/1024)
- updated PyPi version to 2.9.0b by [@abidlabs](https://github.com/abidlabs) in [PR 1026](https://github.com/gradio-app/gradio/pull/1026)
- Fixing import issues so that the package successfully installs on colab notebooks by [@abidlabs](https://github.com/abidlabs) in [PR 1027](https://github.com/gradio-app/gradio/pull/1027)
- Update website tracker slackbot by [@aliabd](https://github.com/aliabd) in [PR 1037](https://github.com/gradio-app/gradio/pull/1037)
- textbox-autoheight by [@FarukOzderim](https://github.com/FarukOzderim) in [PR 1009](https://github.com/gradio-app/gradio/pull/1009)
- Model3D Examples fixes by [@dawoodkhan82](https://github.com/dawoodkhan82) in [PR 1035](https://github.com/gradio-app/gradio/pull/1035)
- GAN Gradio Guide: Adjustments to iframe heights by [@NimaBoscarino](https://github.com/NimaBoscarino) in [PR 1042](https://github.com/gradio-app/gradio/pull/1042)
- added better default labels to form components by [@abidlabs](https://github.com/abidlabs) in [PR 1040](https://github.com/gradio-app/gradio/pull/1040)
- Slackbot web tracker fix by [@aliabd](https://github.com/aliabd) in [PR 1043](https://github.com/gradio-app/gradio/pull/1043)
- Plot fixes by [@dawoodkhan82](https://github.com/dawoodkhan82) in [PR 1044](https://github.com/gradio-app/gradio/pull/1044)
- Small fixes to the demos by [@abidlabs](https://github.com/abidlabs) in [PR 1030](https://github.com/gradio-app/gradio/pull/1030)
- fixing demo issue with website by [@aliabd](https://github.com/aliabd) in [PR 1047](https://github.com/gradio-app/gradio/pull/1047)
- [hotfix] HighlightedText by [@aliabid94](https://github.com/aliabid94) in [PR 1046](https://github.com/gradio-app/gradio/pull/1046)
- Update text by [@ronvoluted](https://github.com/ronvoluted) in [PR 1050](https://github.com/gradio-app/gradio/pull/1050)
- Update CONTRIBUTING.md by [@FarukOzderim](https://github.com/FarukOzderim) in [PR 1052](https://github.com/gradio-app/gradio/pull/1052)
- fix(ui): Increase contrast for footer by [@ronvoluted](https://github.com/ronvoluted) in [PR 1048](https://github.com/gradio-app/gradio/pull/1048)
- UI design update by [@gary149](https://github.com/gary149) in [PR 1041](https://github.com/gradio-app/gradio/pull/1041)
- updated PyPi version to 2.9.0b8 by [@abidlabs](https://github.com/abidlabs) in [PR 1059](https://github.com/gradio-app/gradio/pull/1059)
- Running, testing, and fixing demos by [@abidlabs](https://github.com/abidlabs) in [PR 1060](https://github.com/gradio-app/gradio/pull/1060)
- Form layout by [@pngwn](https://github.com/pngwn) in [PR 1054](https://github.com/gradio-app/gradio/pull/1054)
- inputless-interfaces by [@FarukOzderim](https://github.com/FarukOzderim) in [PR 1038](https://github.com/gradio-app/gradio/pull/1038)
- Update PULL_REQUEST_TEMPLATE.md by [@FarukOzderim](https://github.com/FarukOzderim) in [PR 1068](https://github.com/gradio-app/gradio/pull/1068)
- Upgrading node memory to 4gb in website Docker by [@aliabd](https://github.com/aliabd) in [PR 1069](https://github.com/gradio-app/gradio/pull/1069)
- Website reload error by [@aliabd](https://github.com/aliabd) in [PR 1079](https://github.com/gradio-app/gradio/pull/1079)
- fixed favicon issue by [@abidlabs](https://github.com/abidlabs) in [PR 1064](https://github.com/gradio-app/gradio/pull/1064)
- remove-queue-from-events by [@FarukOzderim](https://github.com/FarukOzderim) in [PR 1056](https://github.com/gradio-app/gradio/pull/1056)
- Enable vertex colors for OBJs files by [@radames](https://github.com/radames) in [PR 1074](https://github.com/gradio-app/gradio/pull/1074)
- Dark text by [@ronvoluted](https://github.com/ronvoluted) in [PR 1049](https://github.com/gradio-app/gradio/pull/1049)
- Scroll to output by [@pngwn](https://github.com/pngwn) in [PR 1077](https://github.com/gradio-app/gradio/pull/1077)
- Explicitly list pnpm version 6 in contributing guide by [@freddyaboulton](https://github.com/freddyaboulton) in [PR 1085](https://github.com/gradio-app/gradio/pull/1085)
- hotfix for encrypt issue by [@abidlabs](https://github.com/abidlabs) in [PR 1096](https://github.com/gradio-app/gradio/pull/1096)
- Release 2.9b9 by [@abidlabs](https://github.com/abidlabs) in [PR 1098](https://github.com/gradio-app/gradio/pull/1098)
- tweak node circleci settings by [@pngwn](https://github.com/pngwn) in [PR 1091](https://github.com/gradio-app/gradio/pull/1091)
- Website Reload Error by [@aliabd](https://github.com/aliabd) in [PR 1099](https://github.com/gradio-app/gradio/pull/1099)
- Website Reload: README in demos docker by [@aliabd](https://github.com/aliabd) in [PR 1100](https://github.com/gradio-app/gradio/pull/1100)
- Flagging fixes by [@abidlabs](https://github.com/abidlabs) in [PR 1081](https://github.com/gradio-app/gradio/pull/1081)
- Backend for optional labels by [@abidlabs](https://github.com/abidlabs) in [PR 1080](https://github.com/gradio-app/gradio/pull/1080)
- Optional labels fe by [@pngwn](https://github.com/pngwn) in [PR 1105](https://github.com/gradio-app/gradio/pull/1105)
- clean-deprecated-parameters by [@FarukOzderim](https://github.com/FarukOzderim) in [PR 1090](https://github.com/gradio-app/gradio/pull/1090)
- Blocks rendering fix by [@abidlabs](https://github.com/abidlabs) in [PR 1102](https://github.com/gradio-app/gradio/pull/1102)
- Redos #1106 by [@abidlabs](https://github.com/abidlabs) in [PR 1112](https://github.com/gradio-app/gradio/pull/1112)
- Interface types: handle input-only, output-only, and unified interfaces by [@abidlabs](https://github.com/abidlabs) in [PR 1108](https://github.com/gradio-app/gradio/pull/1108)
- Hotfix + New pypi release 2.9b11 by [@abidlabs](https://github.com/abidlabs) in [PR 1118](https://github.com/gradio-app/gradio/pull/1118)
- issue-checkbox by [@FarukOzderim](https://github.com/FarukOzderim) in [PR 1122](https://github.com/gradio-app/gradio/pull/1122)
- issue-checkbox-hotfix by [@FarukOzderim](https://github.com/FarukOzderim) in [PR 1127](https://github.com/gradio-app/gradio/pull/1127)
- Fix demos in website by [@aliabd](https://github.com/aliabd) in [PR 1130](https://github.com/gradio-app/gradio/pull/1130)
- Guide for Gradio ONNX model zoo on Huggingface by [@AK391](https://github.com/AK391) in [PR 1073](https://github.com/gradio-app/gradio/pull/1073)
- ONNX guide fixes by [@aliabd](https://github.com/aliabd) in [PR 1131](https://github.com/gradio-app/gradio/pull/1131)
- Stacked form inputs css by [@gary149](https://github.com/gary149) in [PR 1134](https://github.com/gradio-app/gradio/pull/1134)
- made default value in textbox empty string by [@abidlabs](https://github.com/abidlabs) in [PR 1135](https://github.com/gradio-app/gradio/pull/1135)
- Examples UI by [@gary149](https://github.com/gary149) in [PR 1121](https://github.com/gradio-app/gradio/pull/1121)
- Chatbot custom color support by [@dawoodkhan82](https://github.com/dawoodkhan82) in [PR 1092](https://github.com/gradio-app/gradio/pull/1092)
- highlighted text colors by [@pngwn](https://github.com/pngwn) in [PR 1119](https://github.com/gradio-app/gradio/pull/1119)
- pin to pnpm 6 for now by [@pngwn](https://github.com/pngwn) in [PR 1147](https://github.com/gradio-app/gradio/pull/1147)
- Restore queue in Blocks by [@aliabid94](https://github.com/aliabid94) in [PR 1137](https://github.com/gradio-app/gradio/pull/1137)
- add select event for tabitems by [@pngwn](https://github.com/pngwn) in [PR 1154](https://github.com/gradio-app/gradio/pull/1154)
- max_lines + autoheight for textbox by [@pngwn](https://github.com/pngwn) in [PR 1153](https://github.com/gradio-app/gradio/pull/1153)
- use color palette for chatbot by [@pngwn](https://github.com/pngwn) in [PR 1152](https://github.com/gradio-app/gradio/pull/1152)
- Timeseries improvements by [@pngwn](https://github.com/pngwn) in [PR 1149](https://github.com/gradio-app/gradio/pull/1149)
- move styling for interface panels to frontend by [@pngwn](https://github.com/pngwn) in [PR 1146](https://github.com/gradio-app/gradio/pull/1146)
- html tweaks by [@pngwn](https://github.com/pngwn) in [PR 1145](https://github.com/gradio-app/gradio/pull/1145)
- Issue #768: Support passing none to resize and crop image by [@dawoodkhan82](https://github.com/dawoodkhan82) in [PR 1144](https://github.com/gradio-app/gradio/pull/1144)
- image gallery component + img css by [@aliabid94](https://github.com/aliabid94) in [PR 1140](https://github.com/gradio-app/gradio/pull/1140)
- networking tweak by [@abidlabs](https://github.com/abidlabs) in [PR 1143](https://github.com/gradio-app/gradio/pull/1143)
- Allow enabling queue per event listener by [@aliabid94](https://github.com/aliabid94) in [PR 1155](https://github.com/gradio-app/gradio/pull/1155)
- config hotfix and v. 2.9b23 by [@abidlabs](https://github.com/abidlabs) in [PR 1158](https://github.com/gradio-app/gradio/pull/1158)
- Custom JS calls by [@aliabid94](https://github.com/aliabid94) in [PR 1082](https://github.com/gradio-app/gradio/pull/1082)
- Small fixes: queue default fix, ffmpeg installation message by [@abidlabs](https://github.com/abidlabs) in [PR 1159](https://github.com/gradio-app/gradio/pull/1159)
- formatting by [@abidlabs](https://github.com/abidlabs) in [PR 1161](https://github.com/gradio-app/gradio/pull/1161)
- enable flex grow for gr-box by [@radames](https://github.com/radames) in [PR 1165](https://github.com/gradio-app/gradio/pull/1165)
- 1148 loading by [@pngwn](https://github.com/pngwn) in [PR 1164](https://github.com/gradio-app/gradio/pull/1164)
- Put enable_queue kwarg back in launch() by [@aliabid94](https://github.com/aliabid94) in [PR 1167](https://github.com/gradio-app/gradio/pull/1167)
- A few small fixes by [@abidlabs](https://github.com/abidlabs) in [PR 1171](https://github.com/gradio-app/gradio/pull/1171)
- Hotfix for dropdown component by [@abidlabs](https://github.com/abidlabs) in [PR 1172](https://github.com/gradio-app/gradio/pull/1172)
- use secondary buttons in interface by [@pngwn](https://github.com/pngwn) in [PR 1173](https://github.com/gradio-app/gradio/pull/1173)
- 1183 component height by [@pngwn](https://github.com/pngwn) in [PR 1185](https://github.com/gradio-app/gradio/pull/1185)
- 962 dataframe by [@pngwn](https://github.com/pngwn) in [PR 1186](https://github.com/gradio-app/gradio/pull/1186)
- update-contributing by [@FarukOzderim](https://github.com/FarukOzderim) in [PR 1188](https://github.com/gradio-app/gradio/pull/1188)
- Table tweaks by [@pngwn](https://github.com/pngwn) in [PR 1195](https://github.com/gradio-app/gradio/pull/1195)
- wrap tab content in column by [@pngwn](https://github.com/pngwn) in [PR 1200](https://github.com/gradio-app/gradio/pull/1200)
- WIP: Add dark mode support by [@gary149](https://github.com/gary149) in [PR 1187](https://github.com/gradio-app/gradio/pull/1187)
- Restored /api/predict/ endpoint for Interfaces by [@abidlabs](https://github.com/abidlabs) in [PR 1199](https://github.com/gradio-app/gradio/pull/1199)
- hltext-label by [@pngwn](https://github.com/pngwn) in [PR 1204](https://github.com/gradio-app/gradio/pull/1204)
- add copy functionality to json by [@pngwn](https://github.com/pngwn) in [PR 1205](https://github.com/gradio-app/gradio/pull/1205)
- Update component config by [@aliabid94](https://github.com/aliabid94) in [PR 1089](https://github.com/gradio-app/gradio/pull/1089)
- fix placeholder prompt by [@pngwn](https://github.com/pngwn) in [PR 1215](https://github.com/gradio-app/gradio/pull/1215)
- ensure webcam video value is propagated correctly by [@pngwn](https://github.com/pngwn) in [PR 1218](https://github.com/gradio-app/gradio/pull/1218)
- Automatic word-break in highlighted text, combine_adjacent support by [@aliabid94](https://github.com/aliabid94) in [PR 1209](https://github.com/gradio-app/gradio/pull/1209)
- async-function-support by [@FarukOzderim](https://github.com/FarukOzderim) in [PR 1190](https://github.com/gradio-app/gradio/pull/1190)
- Sharing fix for assets by [@aliabid94](https://github.com/aliabid94) in [PR 1208](https://github.com/gradio-app/gradio/pull/1208)
- Hotfixes for course demos by [@abidlabs](https://github.com/abidlabs) in [PR 1222](https://github.com/gradio-app/gradio/pull/1222)
- Allow Custom CSS by [@aliabid94](https://github.com/aliabid94) in [PR 1170](https://github.com/gradio-app/gradio/pull/1170)
- share-hotfix by [@FarukOzderim](https://github.com/FarukOzderim) in [PR 1226](https://github.com/gradio-app/gradio/pull/1226)
- tweaks by [@pngwn](https://github.com/pngwn) in [PR 1229](https://github.com/gradio-app/gradio/pull/1229)
- white space for class concatenation by [@radames](https://github.com/radames) in [PR 1228](https://github.com/gradio-app/gradio/pull/1228)
- Tweaks by [@pngwn](https://github.com/pngwn) in [PR 1230](https://github.com/gradio-app/gradio/pull/1230)
- css tweaks by [@pngwn](https://github.com/pngwn) in [PR 1235](https://github.com/gradio-app/gradio/pull/1235)
- ensure defaults height match for media inputs by [@pngwn](https://github.com/pngwn) in [PR 1236](https://github.com/gradio-app/gradio/pull/1236)
- Default Label label value by [@radames](https://github.com/radames) in [PR 1239](https://github.com/gradio-app/gradio/pull/1239)
- update-shortcut-syntax by [@FarukOzderim](https://github.com/FarukOzderim) in [PR 1234](https://github.com/gradio-app/gradio/pull/1234)
- Update version.txt by [@FarukOzderim](https://github.com/FarukOzderim) in [PR 1244](https://github.com/gradio-app/gradio/pull/1244)
- Layout bugs by [@pngwn](https://github.com/pngwn) in [PR 1246](https://github.com/gradio-app/gradio/pull/1246)
- Update demo by [@FarukOzderim](https://github.com/FarukOzderim) in [PR 1253](https://github.com/gradio-app/gradio/pull/1253)
- Button default name by [@FarukOzderim](https://github.com/FarukOzderim) in [PR 1243](https://github.com/gradio-app/gradio/pull/1243)
- Labels spacing by [@gary149](https://github.com/gary149) in [PR 1254](https://github.com/gradio-app/gradio/pull/1254)
- add global loader for gradio app by [@pngwn](https://github.com/pngwn) in [PR 1251](https://github.com/gradio-app/gradio/pull/1251)
- ui apis for dalle-mini by [@pngwn](https://github.com/pngwn) in [PR 1258](https://github.com/gradio-app/gradio/pull/1258)
- Add precision to Number, backend only by [@freddyaboulton](https://github.com/freddyaboulton) in [PR 1125](https://github.com/gradio-app/gradio/pull/1125)
- Website Design Changes by [@abidlabs](https://github.com/abidlabs) in [PR 1015](https://github.com/gradio-app/gradio/pull/1015)
- Small fixes for multiple demos compatible with 3.0 by [@radames](https://github.com/radames) in [PR 1257](https://github.com/gradio-app/gradio/pull/1257)
- Issue #1160: Model 3D component not destroyed correctly by [@dawoodkhan82](https://github.com/dawoodkhan82) in [PR 1219](https://github.com/gradio-app/gradio/pull/1219)
- Fixes to components by [@abidlabs](https://github.com/abidlabs) in [PR 1260](https://github.com/gradio-app/gradio/pull/1260)
- layout docs by [@abidlabs](https://github.com/abidlabs) in [PR 1263](https://github.com/gradio-app/gradio/pull/1263)
- Static forms by [@pngwn](https://github.com/pngwn) in [PR 1264](https://github.com/gradio-app/gradio/pull/1264)
- Cdn assets by [@pngwn](https://github.com/pngwn) in [PR 1265](https://github.com/gradio-app/gradio/pull/1265)
- update logo by [@gary149](https://github.com/gary149) in [PR 1266](https://github.com/gradio-app/gradio/pull/1266)
- fix slider by [@aliabid94](https://github.com/aliabid94) in [PR 1268](https://github.com/gradio-app/gradio/pull/1268)
- maybe fix auth in iframes by [@pngwn](https://github.com/pngwn) in [PR 1261](https://github.com/gradio-app/gradio/pull/1261)
- Improves "Getting Started" guide by [@abidlabs](https://github.com/abidlabs) in [PR 1269](https://github.com/gradio-app/gradio/pull/1269)
- Add embedded demos to website by [@aliabid94](https://github.com/aliabid94) in [PR 1270](https://github.com/gradio-app/gradio/pull/1270)
- Label hotfixes by [@abidlabs](https://github.com/abidlabs) in [PR 1281](https://github.com/gradio-app/gradio/pull/1281)
- General tweaks by [@pngwn](https://github.com/pngwn) in [PR 1276](https://github.com/gradio-app/gradio/pull/1276)
- only affect links within the document by [@pngwn](https://github.com/pngwn) in [PR 1282](https://github.com/gradio-app/gradio/pull/1282)
- release 3.0b9 by [@abidlabs](https://github.com/abidlabs) in [PR 1283](https://github.com/gradio-app/gradio/pull/1283)
- Dm by [@pngwn](https://github.com/pngwn) in [PR 1284](https://github.com/gradio-app/gradio/pull/1284)
- Website fixes by [@aliabd](https://github.com/aliabd) in [PR 1286](https://github.com/gradio-app/gradio/pull/1286)
- Create Streamables by [@aliabid94](https://github.com/aliabid94) in [PR 1279](https://github.com/gradio-app/gradio/pull/1279)
- ensure table works on mobile by [@pngwn](https://github.com/pngwn) in [PR 1277](https://github.com/gradio-app/gradio/pull/1277)
- changes by [@aliabid94](https://github.com/aliabid94) in [PR 1287](https://github.com/gradio-app/gradio/pull/1287)
- demo alignment on landing page by [@aliabd](https://github.com/aliabd) in [PR 1288](https://github.com/gradio-app/gradio/pull/1288)
- New meta img by [@aliabd](https://github.com/aliabd) in [PR 1289](https://github.com/gradio-app/gradio/pull/1289)
- updated PyPi version to 3.0 by [@abidlabs](https://github.com/abidlabs) in [PR 1290](https://github.com/gradio-app/gradio/pull/1290)
- Fix site by [@aliabid94](https://github.com/aliabid94) in [PR 1291](https://github.com/gradio-app/gradio/pull/1291)
- Mobile responsive guides by [@aliabd](https://github.com/aliabd) in [PR 1293](https://github.com/gradio-app/gradio/pull/1293)
- Update readme by [@abidlabs](https://github.com/abidlabs) in [PR 1292](https://github.com/gradio-app/gradio/pull/1292)
- gif by [@abidlabs](https://github.com/abidlabs) in [PR 1296](https://github.com/gradio-app/gradio/pull/1296)
- Allow decoding headerless b64 string [@1lint](https://github.com/1lint) in [PR 4031](https://github.com/gradio-app/gradio/pull/4031)

## Contributors Shoutout:

- [@JefferyChiang](https://github.com/JefferyChiang) made their first contribution in [PR 1004](https://github.com/gradio-app/gradio/pull/1004)
- [@NimaBoscarino](https://github.com/NimaBoscarino) made their first contribution in [PR 1000](https://github.com/gradio-app/gradio/pull/1000)
- [@ronvoluted](https://github.com/ronvoluted) made their first contribution in [PR 1050](https://github.com/gradio-app/gradio/pull/1050)
- [@radames](https://github.com/radames) made their first contribution in [PR 1074](https://github.com/gradio-app/gradio/pull/1074)
- [@freddyaboulton](https://github.com/freddyaboulton) made their first contribution in [PR 1085](https://github.com/gradio-app/gradio/pull/1085)<|MERGE_RESOLUTION|>--- conflicted
+++ resolved
@@ -16,11 +16,8 @@
 - Fix bug in `gr.Gallery` where `height` and `object_fit` parameters where being ignored by [@freddyaboulton](https://github.com/freddyaboulton) in [PR 4576](https://github.com/gradio-app/gradio/pull/4576)
 - Fixes an HTML sanitization issue in DOMPurify where links in markdown were not opening in a new window by [@hannahblair] in [PR 4577](https://github.com/gradio-app/gradio/pull/4577)
 - Fixed Dropdown height rendering in Columns by [@aliabid94](https://github.com/aliabid94) in [PR 4584](https://github.com/gradio-app/gradio/pull/4584) 
-<<<<<<< HEAD
 - Fixed bug where `AnnotatedImage` css styling was causing the annotation masks to not be displayed correctly by  [@freddyaboulton](https://github.com/freddyaboulton) in [PR 4628](https://github.com/gradio-app/gradio/pull/4628)
-=======
 - Ensure that Gradio does not silently fail when running on a port that is occupied by [@abidlabs](https://github.com/abidlabs) in [PR 4624](https://github.com/gradio-app/gradio/pull/4624).
->>>>>>> 4a0e387e
 
 ## Other Changes:
 
