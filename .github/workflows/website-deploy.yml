name: "website-deploy"

on:
  workflow_run:
    workflows: ["website-build"]
    types:
      - completed

permissions: {}

jobs:
  changes:
    if: github.event.workflow_run.conclusion == 'success'
    name: "changes"
    runs-on: ubuntu-latest
    permissions:
      actions: read
    outputs:
      should_run: ${{ steps.json.outputs.should_run }}
      sha: ${{ steps.json.outputs.sha }}
      pr_number: ${{ steps.json.outputs.pr_number }}
      source_branch: ${{ steps.json.outputs.source_branch }}
      source_repo: ${{ steps.json.outputs.source_repo }}
      labels: ${{ steps.json.outputs.labels }}
      run_id: ${{ steps.json.outputs.run_id }}
    steps:
      - name: Download artifact
        uses: actions/download-artifact@v4
        with:
          name: changes
          github-token: ${{ secrets.GITHUB_TOKEN }}
          run-id: ${{ github.event.workflow_run.id }}
      - uses: gradio-app/github/actions/json-to-output@main
        id: json
        with:
          path: output.json
  comment-deploy-start:
    needs: changes
    uses: "./.github/workflows/comment-queue.yml"
    if: needs.changes.outputs.should_run == 'true'
    secrets:
      gh_token: ${{ secrets.COMMENT_TOKEN }}
    with:
      pr_number: ${{ needs.changes.outputs.pr_number }}
      message: website~pending~null
  deploy:
    environment: deploy_website
    name: "website-deploy"
    runs-on: ubuntu-latest
    needs: changes
    if: needs.changes.outputs.should_run == 'true' || (endsWith(needs.changes.outputs.source_branch, 'main') && github.repository == 'gradio-app/gradio')
    permissions:
      actions: read
    outputs:
      vercel_url: ${{ steps.output_url.outputs.vercel_url }}
    env:
      VERCEL_ORG_ID: ${{ secrets.VERCEL_ORG_ID }}
      VERCEL_PROJECT_ID: ${{ secrets.VERCEL_PROJECT_ID }}
    steps:
      - name: download website artifacts
        uses: actions/download-artifact@v4
        with:
          name: website
          path: js/_website/.vercel
          run-id: ${{ github.event.workflow_run.id }}
          github-token: ${{ secrets.GITHUB_TOKEN }}
      - name: list files
        run: ls -R .

      - name: Pull Vercel Environment Information
        shell: bash
        if: needs.changes.outputs.pr_number != 'false'
        run: vercel pull --yes --environment=preview --token=${{ secrets.VERCEL_DEPLOY_TOKEN }} --cwd js/_website

      - name: Deploy Project Artifacts to Vercel
        if: needs.changes.outputs.pr_number != 'false'
        id: output_url
        shell: bash
        run: echo "vercel_url=$(vercel deploy --prebuilt --token=${{ secrets.VERCEL_DEPLOY_TOKEN }} --cwd js/_website)" >> $GITHUB_OUTPUT

      - name: Deploy Preview Website to Cloudflare Pages
        if: needs.changes.outputs.pr_number != 'false'
        id: cloudflare-preview
        uses: cloudflare/wrangler-action@v3
        with:
          apiToken: ${{ secrets.CLOUDFLARE_API_TOKEN }}
          accountId: ${{ secrets.CLOUDFLARE_ACCOUNT_ID }}
<<<<<<< HEAD
          command: pages deploy js/_website/.vercel/output/static --project-name=gradio-website --branch=${{ needs.changes.outputs.source_branch#refs/heads/ }}
=======
          command: pages deploy js/_website/.vercel/output/static --project-name=gradio-website --branch=${{ needs.changes.outputs.source_branch#"refs/heads/" }}
>>>>>>> 8c5251c0

        # production
      - name: Pull Vercel Environment Information
        if: needs.changes.outputs.source_repo == 'gradio-app/gradio' && needs.changes.outputs.source_branch == 'refs/heads/main'
        shell: bash
        run: vercel pull --yes --environment=production --token=${{ secrets.VERCEL_DEPLOY_TOKEN }} --cwd js/_website

      - name: Deploy Project Artifacts to Vercel
        if: needs.changes.outputs.source_repo == 'gradio-app/gradio' && needs.changes.outputs.source_branch == 'refs/heads/main'
        shell: bash
        run: echo "VERCEL_URL=$(vercel deploy --prebuilt --prod --token=${{ secrets.VERCEL_DEPLOY_TOKEN }} --cwd js/_website)" >> $GITHUB_ENV

      - name: Deploy Production Website to Cloudflare Pages
        if: needs.changes.outputs.source_repo == 'gradio-app/gradio' && needs.changes.outputs.source_branch == 'refs/heads/main'
        id: cloudflare-production
        uses: cloudflare/wrangler-action@v3
        with:
          apiToken: ${{ secrets.CLOUDFLARE_API_TOKEN }}
          accountId: ${{ secrets.CLOUDFLARE_ACCOUNT_ID }}
          command: pages deploy js/_website/.vercel/output/static --project-name=gradio-website --branch=main

  comment-deploy-success:
    uses: "./.github/workflows/comment-queue.yml"
    needs: [deploy, changes]
    if: needs.deploy.result == 'success' && needs.changes.outputs.pr_number != 'false'
    secrets:
      gh_token: ${{ secrets.COMMENT_TOKEN }}
    with:
      pr_number: ${{ needs.changes.outputs.pr_number }}
      message: website~success~${{needs.deploy.outputs.vercel_url}}
  comment-deploy-failure:
    uses: "./.github/workflows/comment-queue.yml"
    needs: [deploy, changes]
    if: always() &&  needs.deploy.result == 'failure' && needs.changes.outputs.pr_number != 'false'
    secrets:
      gh_token: ${{ secrets.COMMENT_TOKEN }}
    with:
      pr_number: ${{ needs.changes.outputs.pr_number }}
      message: website~failure~https://github.com/gradio-app/gradio/actions/runs/${{github.run_id}}/<|MERGE_RESOLUTION|>--- conflicted
+++ resolved
@@ -85,12 +85,7 @@
         with:
           apiToken: ${{ secrets.CLOUDFLARE_API_TOKEN }}
           accountId: ${{ secrets.CLOUDFLARE_ACCOUNT_ID }}
-<<<<<<< HEAD
           command: pages deploy js/_website/.vercel/output/static --project-name=gradio-website --branch=${{ needs.changes.outputs.source_branch#refs/heads/ }}
-=======
-          command: pages deploy js/_website/.vercel/output/static --project-name=gradio-website --branch=${{ needs.changes.outputs.source_branch#"refs/heads/" }}
->>>>>>> 8c5251c0
-
         # production
       - name: Pull Vercel Environment Information
         if: needs.changes.outputs.source_repo == 'gradio-app/gradio' && needs.changes.outputs.source_branch == 'refs/heads/main'
