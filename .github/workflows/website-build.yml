name: "website-build"

on:
  workflow_run:
    workflows: ["docs-deploy"]
    types:
      - completed

env:
  CI: true
  PLAYWRIGHT_SKIP_BROWSER_DOWNLOAD: "1"

jobs:
  changes:
    if: github.event.workflow_run.conclusion == 'success'
    name: "changes"
    runs-on: ubuntu-latest
    permissions:
      actions: read
    outputs:
      should_run: ${{ steps.json.outputs.should_run }}
      sha: ${{ steps.json.outputs.sha }}
      pr_number: ${{ steps.json.outputs.pr_number }}
      source_branch: ${{ steps.json.outputs.source_branch }}
      source_repo: ${{ steps.json.outputs.source_repo }}
      labels: ${{ steps.json.outputs.labels }}
      run_id: ${{ steps.json.outputs.run_id }}
    steps:
      - name: Download artifact
        uses: actions/download-artifact@v4
        with:
          name: changes
          github-token: ${{ secrets.GITHUB_TOKEN }}
          run-id: ${{ github.event.workflow_run.id }}
      - uses: gradio-app/github/actions/json-to-output@main
        id: json
        with:
          path: output.json
      - uses: actions/upload-artifact@v4
        with:
          path: output.json
          name: changes
  build:
    environment: build_website
    name: "website-build"
    runs-on: ubuntu-22.04
    needs: changes
    if: needs.changes.outputs.should_run == 'true' || (endsWith(needs.changes.outputs.source_branch, 'main') && github.repository == 'gradio-app/gradio')
    steps:
      - uses: actions/checkout@v4
        with:
          ref: ${{ needs.changes.outputs.source_branch }}
          repository: ${{ needs.changes.outputs.source_repo }}
      - name: install dependencies
        uses: "gradio-app/gradio/.github/actions/install-all-deps@6.0-dev"
        with:
          skip_build: true
          python_version: "3.10"
      - name: build client
        run: pnpm --filter @gradio/client build

<<<<<<< HEAD
      - name: build paramviewer package
        run: pnpm --filter @gradio/paramviewer exec svelte-package --input=. --tsconfig=../../tsconfig.json
=======
      - name: build packages
        run: pnpm package
>>>>>>> a80f8a72

      - name: build website
        run: VERCEL=1 pnpm --filter website build

      - name: find
        run: find . -type d

      - name: Install Hub Client Library and docs.json Requirements
        run: |
          python3 -m venv venv
          . venv/bin/activate
          pip install huggingface-hub==0.28.1 html2text beautifulsoup4

      - name: Get docs.json Upload Script
        run: |
          mkdir -p scripts
          curl https://raw.githubusercontent.com/gradio-app/gradio/main/scripts/upload_docs_json.py -o scripts/upload_docs_json.py

      - name: Upload docs.json to HF dataset
        if: needs.changes.outputs.source_repo == 'gradio-app/gradio' && needs.changes.outputs.source_branch == 'refs/heads/main'
        env:
          HF_TOKEN: ${{ secrets.HF_DOCS_TOKEN }}
        run: |
          . venv/bin/activate
          python scripts/upload_docs_json.py

      - name: upload website artifacts
        uses: actions/upload-artifact@v4
        with:
          name: website
          path: js/_website/build
          include-hidden-files: true<|MERGE_RESOLUTION|>--- conflicted
+++ resolved
@@ -59,13 +59,8 @@
       - name: build client
         run: pnpm --filter @gradio/client build
 
-<<<<<<< HEAD
-      - name: build paramviewer package
-        run: pnpm --filter @gradio/paramviewer exec svelte-package --input=. --tsconfig=../../tsconfig.json
-=======
       - name: build packages
         run: pnpm package
->>>>>>> a80f8a72
 
       - name: build website
         run: VERCEL=1 pnpm --filter website build
