name: "website-build"

on:
  workflow_run:
    workflows: ["docs-deploy"]
    types:
      - completed

env:
  CI: true
  PLAYWRIGHT_SKIP_BROWSER_DOWNLOAD: "1"
  NODE_OPTIONS: "--max-old-space-size=4096"

jobs:
  changes:
    if: github.event.workflow_run.conclusion == 'success'
    name: "changes"
    runs-on: ubuntu-latest
    permissions:
      actions: read
    outputs:
      should_run: ${{ steps.json.outputs.should_run }}
      sha: ${{ steps.json.outputs.sha }}
      pr_number: ${{ steps.json.outputs.pr_number }}
      source_branch: ${{ steps.json.outputs.source_branch }}
      source_repo: ${{ steps.json.outputs.source_repo }}
      labels: ${{ steps.json.outputs.labels }}
      run_id: ${{ steps.json.outputs.run_id }}
    steps:
      - name: Download artifact
        uses: actions/download-artifact@v4
        with:
          name: changes
          github-token: ${{ secrets.GITHUB_TOKEN }}
          run-id: ${{ github.event.workflow_run.id }}
      - uses: gradio-app/github/actions/json-to-output@main
        id: json
        with:
          path: output.json
      - uses: actions/upload-artifact@v4
        with:
          path: output.json
          name: changes
  build:
    name: "website-build"
    runs-on: ubuntu-22.04
    needs: changes
    if: needs.changes.outputs.should_run == 'true' || (endsWith(needs.changes.outputs.source_branch, 'main') && github.repository == 'gradio-app/gradio')
    steps:
      - uses: actions/checkout@v4
        with:
          ref: ${{ needs.changes.outputs.source_branch }}
          repository: ${{ needs.changes.outputs.source_repo }}
      - name: install dependencies
        uses: "gradio-app/gradio/.github/actions/install-all-deps@main"
        with:
          skip_build: true
          python_version: "3.10"
      - name: build client
        run: pnpm --filter @gradio/client build

      - name: build website
        run: VERCEL=1 pnpm --filter website build
<<<<<<< HEAD

      - name: find
      - run: find . -type d
=======
      
      - name: find 
        run: find . -type d
>>>>>>> 5b079c71

      - name: upload website artifacts
        uses: actions/upload-artifact@v4
        with:
          name: website
          path: js/_website/.vercel<|MERGE_RESOLUTION|>--- conflicted
+++ resolved
@@ -61,15 +61,9 @@
 
       - name: build website
         run: VERCEL=1 pnpm --filter website build
-<<<<<<< HEAD
 
-      - name: find
-      - run: find . -type d
-=======
-      
       - name: find 
         run: find . -type d
->>>>>>> 5b079c71
 
       - name: upload website artifacts
         uses: actions/upload-artifact@v4
