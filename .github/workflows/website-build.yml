--- conflicted
+++ resolved
@@ -52,11 +52,7 @@
           ref: ${{ needs.changes.outputs.source_branch }}
           repository: ${{ needs.changes.outputs.source_repo }}
       - name: install dependencies
-<<<<<<< HEAD
-        uses: "gradio-app/gradio/.github/actions/install-all-deps@svelte5-migration"
-=======
         uses: "gradio-app/gradio/.github/actions/install-all-deps@6.0-dev"
->>>>>>> 23f73b31
         with:
           skip_build: true
           python_version: "3.10"
