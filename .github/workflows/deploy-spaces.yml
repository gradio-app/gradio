--- conflicted
+++ resolved
@@ -135,19 +135,12 @@
         echo "js_tarball_url=https://gradio-builds.s3.amazonaws.com/${{ needs.changes.outputs.sha }}/$tarball_name" >> $GITHUB_OUTPUT
     - name: Install Hub Client Library
       run: pip install huggingface-hub==0.23.2
-<<<<<<< HEAD
-
-=======
->>>>>>> c68eefba
       # temporary, but ensures the script cannot be modified in a PR
     - name: Get deploy scripts
       run: |
         curl https://raw.githubusercontent.com/gradio-app/gradio/main/scripts/upload_demo_to_space.py -o scripts/upload_demo_to_space.py
         curl https://raw.githubusercontent.com/gradio-app/gradio/main/scripts/upload_website_demos.py -o scripts/upload_website_demos.py
-<<<<<<< HEAD
     # safe, pulls from main branch
-=======
->>>>>>> c68eefba
     - name: Upload demo to spaces
       if: github.event.workflow_run.event == 'pull_request'
       id: upload-demo
