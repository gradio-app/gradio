# safe runs from main

name: publish
on:
  push:
    branches:
      - main
      - 5.0-dev

env:
  CI: true
  PNPM_CACHE_FOLDER: .pnpm-store
  NODE_OPTIONS: "--max-old-space-size=4096"
jobs:
  version_or_publish:
    runs-on: ubuntu-22.04
    environment: publish
    steps:
      - name: checkout repo
        uses: actions/checkout@v4
        with:
          fetch-depth: 0
          persist-credentials: false
      - name: install dependencies
        uses: "gradio-app/gradio/.github/actions/install-all-deps@main"
        with:
<<<<<<< HEAD
          always_install_pnpm: true
          python_version: "3.10"
=======
>>>>>>> 4a855592
          skip_build: "false"
      - name: Build packages
        run: |
          . venv/bin/activate
          pip install -U build hatch packaging>=23.2  # packaging>=23.2 is needed to build Lite due to https://github.com/pypa/hatch/issues/1381
          pnpm --filter @gradio/client --filter @gradio/lite --filter @gradio/preview build

      - name: create and publish versions
        id: changesets
        uses: changesets/action@aba318e9165b45b7948c60273e0b72fce0a64eb9 # @v1
        with:
          version: pnpm ci:version
          commit: "chore: update versions"
          title: "chore: update versions"
          publish: pnpm ci:publish
        env:
          NPM_TOKEN: ${{ secrets.NPM_PUBLISH_TOKEN }}
          NODE_AUTH_TOKEN: ${{ secrets.NPM_PUBLISH_TOKEN }}
          GITHUB_TOKEN: ${{ secrets.GRADIO_PAT }}
      - name: add label to skip chromatic build
        if: ${{ steps.changesets.outputs.pullRequestNumber != '' && steps.changesets.outputs.pullRequestNumber != 'undefined' }}
        run: gh pr edit "$PR_NUMBER" --add-label "no-visual-update"
        env:
          PR_NUMBER: ${{ steps.changesets.outputs.pullRequestNumber }}
          GITHUB_TOKEN: ${{ secrets.GRADIO_PAT }}
      - name: add label to run flaky tests
        if: ${{ steps.changesets.outputs.pullRequestNumber != '' && steps.changesets.outputs.pullRequestNumber != 'undefined' }}
        run: gh pr edit "$PR_NUMBER" --add-label "flaky-tests"
        env:
          PR_NUMBER: ${{ steps.changesets.outputs.pullRequestNumber }}
          GITHUB_TOKEN: ${{ secrets.GRADIO_PAT }}
      - name: add label to run backend tests on Windows
        if: ${{ steps.changesets.outputs.pullRequestNumber != '' && steps.changesets.outputs.pullRequestNumber != 'undefined' }}
        run: gh pr edit "$PR_NUMBER" --add-label "windows-tests"
        env:
          PR_NUMBER: ${{ steps.changesets.outputs.pullRequestNumber }}
          GITHUB_TOKEN: ${{ secrets.GRADIO_PAT }}
      - name: publish to pypi
        if: steps.changesets.outputs.hasChangesets != 'true'
        uses: "gradio-app/github/actions/publish-pypi@main"
        env:
          AWS_ACCESS_KEY_ID: ${{ secrets.SDK_AWS_S3_BUCKET_ACCESS_KEY }}
          AWS_SECRET_ACCESS_KEY: ${{ secrets.SDK_AWS_S3_BUCKET_SECRET_ACCESS_KEY }}
          AWS_DEFAULT_REGION: us-west-2
        with:
          user: __token__
          passwords: |
            gradio:${{ secrets.PYPI_API_TOKEN }}
            gradio_client:${{ secrets.PYPI_GRADIO_CLIENT_TOKEN }}
      - name: trigger spaces deploy workflow
        env:
          GITHUB_TOKEN: ${{ secrets.COMMENT_TOKEN }}
        run: gh workflow run previews-build.yml<|MERGE_RESOLUTION|>--- conflicted
+++ resolved
@@ -24,11 +24,7 @@
       - name: install dependencies
         uses: "gradio-app/gradio/.github/actions/install-all-deps@main"
         with:
-<<<<<<< HEAD
-          always_install_pnpm: true
           python_version: "3.10"
-=======
->>>>>>> 4a855592
           skip_build: "false"
       - name: Build packages
         run: |
