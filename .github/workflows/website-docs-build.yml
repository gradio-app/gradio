name: "docs-build"

on:
  pull_request:
  push:
    branches:
      - main
      - 5.0-dev

env:
  CI: true
  PLAYWRIGHT_SKIP_BROWSER_DOWNLOAD: "1"

concurrency:
  group: "${{ github.event.pull_request.number }}-${{ github.ref_name }}-${{ github.workflow }}"
  cancel-in-progress: true

permissions: {}

jobs:
  changes:
    if: github.event_name == 'pull_request' || github.event_name == 'push'
    permissions:
      contents: read
      pull-requests: read
    name: "changes"
    runs-on: ubuntu-latest
    outputs:
      should_run: ${{ steps.changes.outputs.should_run }}
      sha: ${{ steps.changes.outputs.sha }}
      gradio_version: ${{ steps.changes.outputs.gradio_version }}
      source_branch: ${{ steps.changes.outputs.source_branch }}
    steps:
      - uses: actions/checkout@v4
      - uses: "gradio-app/gradio/.github/actions/changes@main"
        id: changes
        with:
          filter: "website"
          token: ${{ secrets.GITHUB_TOKEN }}

  build:
    permissions:
      contents: read
    name: "docs-build"
    runs-on: ubuntu-22.04
    needs: changes
    if: needs.changes.outputs.should_run == 'true' || (endsWith(needs.changes.outputs.source_branch, 'main') && github.repository == 'gradio-app/gradio')
    steps:
      - uses: actions/checkout@v4
      - name: install dependencies
<<<<<<< HEAD
        uses: "gradio-app/gradio/.github/actions/install-all-deps@svelte5-migration"
=======
        uses: "gradio-app/gradio/.github/actions/install-all-deps@6.0-dev"
>>>>>>> 23f73b31
        with:
          python_version: "3.10"
          skip_build: true
          test: true

        # generated when installing deps
      - name: upload website json artifacts
        uses: actions/upload-artifact@v4
        with:
          name: website-json
          path: js/_website/src/lib/json
      - name: upload website json templates
        uses: actions/upload-artifact@v4
        with:
          name: website-templates
          path: js/_website/src/lib/templates<|MERGE_RESOLUTION|>--- conflicted
+++ resolved
@@ -48,11 +48,7 @@
     steps:
       - uses: actions/checkout@v4
       - name: install dependencies
-<<<<<<< HEAD
-        uses: "gradio-app/gradio/.github/actions/install-all-deps@svelte5-migration"
-=======
         uses: "gradio-app/gradio/.github/actions/install-all-deps@6.0-dev"
->>>>>>> 23f73b31
         with:
           python_version: "3.10"
           skip_build: true
