--- conflicted
+++ resolved
@@ -52,11 +52,7 @@
       - name: install dependencies
         uses: "gradio-app/gradio/.github/actions/install-all-deps@main"
         with:
-<<<<<<< HEAD
           python_version: "3.10"
-          always_install_pnpm: true
-=======
->>>>>>> 4a855592
           skip_build: "true"
       - name: build client
         run: pnpm --filter @gradio/client build
