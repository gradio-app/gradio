// API Data Types

import { hardware_types } from "./helpers/spaces";
import type { SvelteComponent } from "svelte";
import type { ComponentType } from "svelte";

export interface ApiData {
	label: string;
	parameter_name: string;
	parameter_default?: any;
	parameter_has_default?: boolean;
	type: {
		type: any;
		description: string;
	};
	component: string;
	example_input?: any;
	python_type: { type: string; description: string };
	serializer: string;
}

export interface JsApiData {
	label: string;
	parameter_name: string;
	parameter_default?: any;
	parameter_has_default?: boolean;
	type: string;
	description: string;
	component: string;
	example_input?: any;
	serializer: string;
	python_type: { type: string; description: string };
}

export interface EndpointInfo<T extends ApiData | JsApiData> {
	parameters: T[];
	returns: T[];
	type?: DependencyTypes;
}

export interface ApiInfo<T extends ApiData | JsApiData> {
	named_endpoints: Record<string, EndpointInfo<T>>;
	unnamed_endpoints: Record<string, EndpointInfo<T>>;
}

export interface BlobRef {
	path: string[];
	type: string | undefined;
	blob: Blob | File | false;
}

export type DataType = string | Buffer | Record<string, any> | any[];

// custom class used for uploading local files
export class Command {
	type: string;
	command: string;
	meta: {
		path: string;
		name: string;
		orig_path: string;
	};
	fileData?: FileData;

	constructor(
		command: string,
		meta: { path: string; name: string; orig_path: string }
	) {
		this.type = "command";
		this.command = command;
		this.meta = meta;
	}
}

// Function Signature Types

export type SubmitFunction = (
	endpoint: string | number,
	data?: unknown[] | Record<string, unknown>,
	event_data?: unknown,
	trigger_id?: number | null
) => SubmitIterable<GradioEvent>;

export type PredictFunction = (
	endpoint: string | number,
	data?: unknown[] | Record<string, unknown>,
	event_data?: unknown
) => Promise<PredictReturn>;

export type client_return = {
	config: Config | undefined;
	predict: PredictFunction;
	submit: SubmitFunction;
	component_server: (
		component_id: number,
		fn_name: string,
		data: unknown[]
	) => any;
	view_api: (_fetch: typeof fetch) => Promise<ApiInfo<JsApiData>>;
};

export interface SubmitIterable<T> extends AsyncIterable<T> {
	[Symbol.asyncIterator](): AsyncIterator<T>;
	cancel: () => Promise<void>;
	event_id: () => string;
}

export type PredictReturn = {
	type: EventType;
	time: Date;
	data: unknown;
	endpoint: string;
	fn_index: number;
};

// Space Status Types

export type SpaceStatus = SpaceStatusNormal | SpaceStatusError;

export interface SpaceStatusNormal {
	status:
		| "sleeping"
		| "running"
		| "building"
		| "error"
		| "stopped"
		| "starting";
	detail:
		| "SLEEPING"
		| "RUNNING"
		| "RUNNING_BUILDING"
		| "BUILDING"
		| "APP_STARTING"
		| "NOT_FOUND";
	load_status: "pending" | "error" | "complete" | "generating";
	message: string;
}

export interface SpaceStatusError {
	status: "space_error" | "paused";
	detail:
		| "NO_APP_FILE"
		| "CONFIG_ERROR"
		| "BUILD_ERROR"
		| "RUNTIME_ERROR"
		| "PAUSED";
	load_status: "error";
	message: string;
	discussions_enabled: boolean;
}

export type SpaceStatusCallback = (a: SpaceStatus) => void;

// Configuration and Response Types
// --------------------------------
export interface Config {
	deep_link_state?: "none" | "valid" | "invalid";
	auth_required?: true;
	analytics_enabled: boolean;
	connect_heartbeat: boolean;
	auth_message: string;
	components: ComponentMeta[];
	css: string | null;
	js: string | null;
	head: string | null;
	dependencies: Dependency[];
	dev_mode: boolean;
	enable_queue: boolean;
	show_error: boolean;
	layout: any;
	mode: "blocks" | "interface";
	root: string;
	root_url?: string;
	theme: string;
	title: string;
	version: string;
	space_id: string | null;
	is_space: boolean;
	is_colab: boolean;
	show_api: boolean;
	stylesheets: string[];
	path: string;
	current_page: string;
	page: Record<
		string,
		{
			components: number[];
			dependencies: number[];
			layout: any;
		}
	>;
	pages: [string, string][];
	protocol: "sse_v3" | "sse_v2.1" | "sse_v2" | "sse_v1" | "sse" | "ws";
	max_file_size?: number;
	theme_hash?: number;
	username: string | null;
	api_prefix?: string;
	fill_height?: boolean;
	fill_width?: boolean;
	pwa?: boolean;
<<<<<<< HEAD
	i18n_translations?: Record<string, Record<string, string>> | null;
=======
	mcp_server?: boolean;
>>>>>>> 30a1d9e2
}

// todo: DRY up types
export interface ComponentMeta {
	type: string;
	id: number;
	has_modes: boolean;
	props: SharedProps;
	instance: SvelteComponent;
	component: ComponentType<SvelteComponent>;
	documentation?: Documentation;
	children?: ComponentMeta[];
	parent?: ComponentMeta;
	value?: any;
	component_class_id: string;
	key: string | number | null;
	rendered_in?: number;
}

interface SharedProps {
	elem_id?: string;
	elem_classes?: string[];
	components?: string[];
	server_fns?: string[];
	interactive: boolean;
	[key: string]: unknown;
	root_url?: string;
}

export interface Documentation {
	type?: TypeDescription;
	description?: TypeDescription;
	example_data?: string;
}

interface TypeDescription {
	input_payload?: string;
	response_object?: string;
	payload?: string;
}

export interface Dependency {
	id: number;
	targets: [number, string][];
	inputs: number[];
	outputs: number[];
	backend_fn: boolean;
	js: string | null;
	scroll_to_output: boolean;
	trigger: "click" | "load" | string;
	max_batch_size: number;
	show_progress: "full" | "minimal" | "hidden";
	show_progress_on: number[] | null;
	frontend_fn: ((...args: unknown[]) => Promise<unknown[]>) | null;
	status?: string;
	queue: boolean | null;
	every: number | null;
	batch: boolean;
	api_name: string | null;
	cancels: number[];
	types: DependencyTypes;
	collects_event_data: boolean;
	pending_request?: boolean;
	trigger_after?: number;
	trigger_only_on_success?: boolean;
	trigger_mode: "once" | "multiple" | "always_last";
	final_event: Payload | null;
	show_api: boolean;
	rendered_in: number | null;
	render_id: number | null;
	connection: "stream" | "sse";
	time_limit: number;
	stream_every: number;
	like_user_message: boolean;
	event_specific_args: string[];
	js_implementation: string | null;
}

export interface DependencyTypes {
	generator: boolean;
	cancel: boolean;
}

export interface Payload {
	fn_index: number;
	data: unknown[];
	time?: Date;
	event_data?: unknown;
	trigger_id?: number | null;
}

export interface PostResponse {
	error?: string;
	[x: string]: any;
}

export interface UploadResponse {
	error?: string;
	files?: string[];
}

// Client and File Handling Types

export interface DuplicateOptions extends ClientOptions {
	private?: boolean;
	hardware?: (typeof hardware_types)[number];
	timeout?: number;
}

export interface ClientOptions {
	hf_token?: `hf_${string}`;
	status_callback?: SpaceStatusCallback | null;
	auth?: [string, string] | null;
	with_null_state?: boolean;
	events?: EventType[];
	headers?: Record<string, string>;
	query_params?: Record<string, string>;
}

export interface FileData {
	name: string;
	orig_name?: string;
	size?: number;
	data: string;
	blob?: File;
	is_file?: boolean;
	mime_type?: string;
	alt_text?: string;
}

// Event and Listener Types

export type EventType = "data" | "status" | "log" | "render";

export interface EventMap {
	data: PayloadMessage;
	status: StatusMessage;
	log: LogMessage;
	render: RenderMessage;
}

export type GradioEvent = {
	[P in EventType]: EventMap[P];
}[EventType];

export interface Log {
	log: string;
	title: string;
	level: "warning" | "info" | "success";
}
export interface Render {
	data: {
		components: any[];
		layout: any;
		dependencies: Dependency[];
		render_id: number;
	};
}

export interface Status {
	queue: boolean;
	code?: string;
	success?: boolean;
	stage: "pending" | "error" | "complete" | "generating" | "streaming";
	duration?: number;
	visible?: boolean;
	broken?: boolean;
	size?: number;
	position?: number;
	eta?: number;
	title?: string;
	message?: string;
	progress_data?: {
		progress: number | null;
		index: number | null;
		length: number | null;
		unit: string | null;
		desc: string | null;
	}[];
	time?: Date;
	changed_state_ids?: number[];
	time_limit?: number;
}

export interface StatusMessage extends Status {
	type: "status";
	endpoint: string;
	fn_index: number;
	original_msg?: string;
}

export interface PayloadMessage extends Payload {
	type: "data";
	endpoint: string;
	fn_index: number;
}

export interface LogMessage extends Log {
	type: "log";
	endpoint: string;
	fn_index: number;
	duration: number | null;
	visible: boolean;
}

export interface RenderMessage extends Render {
	type: "render";
	endpoint: string;
	fn_index: number;
}<|MERGE_RESOLUTION|>--- conflicted
+++ resolved
@@ -198,11 +198,8 @@
 	fill_height?: boolean;
 	fill_width?: boolean;
 	pwa?: boolean;
-<<<<<<< HEAD
 	i18n_translations?: Record<string, Record<string, string>> | null;
-=======
 	mcp_server?: boolean;
->>>>>>> 30a1d9e2
 }
 
 // todo: DRY up types
