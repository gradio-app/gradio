import semiver from "semiver";

import {
	process_endpoint,
	RE_SPACE_NAME,
	map_names_to_ids,
<<<<<<< HEAD
	discussions_enabled
=======
	discussions_enabled,
	get_space_hardware,
	set_space_hardware,
	set_space_timeout
>>>>>>> 2db0d842
} from "./utils.js";

import type {
	EventType,
	EventListener,
	ListenerMap,
	Event,
	Payload,
	PostResponse,
	UploadResponse,
	Status,
	SpaceStatus,
	SpaceStatusCallback
} from "./types.js";

import type { Config } from "./types.js";

type event = <K extends EventType>(
	eventType: K,
	listener: EventListener<K>
) => SubmitReturn;
type predict = (
	endpoint: string | number,
	data?: unknown[],
	event_data?: unknown
) => Promise<unknown>;

type client_return = {
	predict: predict;
	config: Config;
	submit: (
		endpoint: string | number,
<<<<<<< HEAD
		data: unknown[],
		event_data: unknown
=======
		data?: unknown[],
		event_data?: unknown
>>>>>>> 2db0d842
	) => SubmitReturn;
	view_api: (c?: Config) => Promise<Record<string, any>>;
};

type SubmitReturn = {
	on: event;
	off: event;
	cancel: () => void;
<<<<<<< HEAD
=======
	destroy: () => void;
>>>>>>> 2db0d842
};

const QUEUE_FULL_MSG = "This application is too busy. Keep trying!";
const BROKEN_CONNECTION_MSG = "Connection errored out.";

export async function post_data(
	url: string,
	body: unknown,
	token?: `hf_${string}`
): Promise<[PostResponse, number]> {
	const headers: {
		Authorization?: string;
		"Content-Type": "application/json";
	} = { "Content-Type": "application/json" };
	if (token) {
		headers.Authorization = `Bearer ${token}`;
	}
	try {
		var response = await fetch(url, {
			method: "POST",
			body: JSON.stringify(body),
			headers
		});
	} catch (e) {
		return [{ error: BROKEN_CONNECTION_MSG }, 500];
	}
	const output: PostResponse = await response.json();
	return [output, response.status];
}

export let NodeBlob;

export async function upload_files(
	root: string,
	files: Array<File>,
	token?: `hf_${string}`
): Promise<UploadResponse> {
	const headers: {
		Authorization?: string;
	} = {};
	if (token) {
		headers.Authorization = `Bearer ${token}`;
	}

	const formData = new FormData();
	files.forEach((file) => {
		formData.append("files", file);
	});
	try {
		var response = await fetch(`${root}/upload`, {
			method: "POST",
			body: formData,
			headers
		});
	} catch (e) {
		return { error: BROKEN_CONNECTION_MSG };
	}
	const output: UploadResponse["files"] = await response.json();
	return { files: output };
}

<<<<<<< HEAD
=======
const hardware_types = [
	"cpu-basic",
	"cpu-upgrade",
	"t4-small",
	"t4-medium",
	"a10g-small",
	"a10g-large",
	"a100-large"
] as const;

>>>>>>> 2db0d842
export async function duplicate(
	app_reference: string,
	options: {
		hf_token: `hf_${string}`;
		private?: boolean;
		status_callback: SpaceStatusCallback;
<<<<<<< HEAD
	}
) {
	const { hf_token, private: _private } = options;

=======
		hardware?: typeof hardware_types[number];
		timeout?: number;
	}
) {
	const { hf_token, private: _private, hardware, timeout } = options;

	if (hardware && !hardware_types.includes(hardware)) {
		throw new Error(
			`Invalid hardware type provided. Valid types are: ${hardware_types
				.map((v) => `"${v}"`)
				.join(",")}.`
		);
	}
>>>>>>> 2db0d842
	const headers = {
		Authorization: `Bearer ${hf_token}`
	};

	const user = (
		await (
			await fetch(`https://huggingface.co/api/whoami-v2`, {
				headers
			})
		).json()
	).name;

	const space_name = app_reference.split("/")[1];
	const body: {
		repository: string;
		private?: boolean;
	} = {
		repository: `${user}/${space_name}`
	};

	if (_private) {
		body.private = true;
	}

	try {
		const response = await fetch(
			`https://huggingface.co/api/spaces/${app_reference}/duplicate`,
			{
				method: "POST",
				headers: { "Content-Type": "application/json", ...headers },
				body: JSON.stringify(body)
			}
		);

		if (response.status === 409) {
			return client(`${user}/${space_name}`, options);
		} else {
			const duplicated_space = await response.json();
<<<<<<< HEAD
=======

			let original_hardware;

			if (!hardware) {
				original_hardware = await get_space_hardware(app_reference, hf_token);
			}

			const requested_hardware = hardware || original_hardware || "cpu-basic";
			await set_space_hardware(
				`${user}/${space_name}`,
				requested_hardware,
				hf_token
			);

			await set_space_timeout(
				`${user}/${space_name}`,
				timeout || 300,
				hf_token
			);
>>>>>>> 2db0d842
			return client(duplicated_space.url, options);
		}
	} catch (e: any) {
		throw new Error(e);
	}
}

export async function client(
	app_reference: string,
	options: {
		hf_token?: `hf_${string}`;
		status_callback?: SpaceStatusCallback;
	} = {}
): Promise<client_return> {
	return new Promise(async (res) => {
		const { status_callback, hf_token } = options;
		const return_obj = {
			predict,
			submit,
			view_api
			// duplicate
		};

		if (typeof window === "undefined" || !("WebSocket" in window)) {
			const ws = await import("ws");
			NodeBlob = (await import("node:buffer")).Blob;
			//@ts-ignore
			global.WebSocket = ws.WebSocket;
		}

		const { ws_protocol, http_protocol, host, space_id } =
			await process_endpoint(app_reference, hf_token);

		const session_hash = Math.random().toString(36).substring(2);
		const last_status: Record<string, Status["stage"]> = {};
		let config: Config;
		let api_map: Record<string, number> = {};

		const listener_map: ListenerMap<EventType> = {};

		let jwt: false | string = false;

		if (hf_token && space_id) {
			jwt = await get_jwt(space_id, hf_token);
		}

<<<<<<< HEAD
		function config_success(_config: Config) {
			config = _config;
			api_map = map_names_to_ids(_config?.dependencies || []);
=======
		async function config_success(_config: Config) {
			config = _config;
			api_map = map_names_to_ids(_config?.dependencies || []);
			try {
				api = await view_api(config);
			} catch (e) {
				console.error(`Could not get api details: ${e.message}`);
			}
>>>>>>> 2db0d842

			return {
				config,
				...return_obj
			};
		}
		let api;
		async function handle_space_sucess(status: SpaceStatus) {
			if (status_callback) status_callback(status);
			if (status.status === "running")
				try {
					config = await resolve_config(`${http_protocol}//${host}`, hf_token);
<<<<<<< HEAD
					try {
						api = await view_api(config);
					} catch (e) {
						console.error(`Could not get api details: ${e.message}`);
					}
					res(config_success(config));
=======

					const _config = await config_success(config);
					res(_config);
>>>>>>> 2db0d842
				} catch (e) {
					if (status_callback) {
						status_callback({
							status: "error",
							message: "Could not load this space.",
							load_status: "error",
							detail: "NOT_FOUND"
						});
					}
				}
		}

		try {
			config = await resolve_config(`${http_protocol}//${host}`, hf_token);
<<<<<<< HEAD
			try {
				api = await view_api(config);
			} catch (e) {
				console.error(`Could not get api details: ${e.message}`);
			}

			res(config_success(config));
=======
			const _config = await config_success(config);
			res(_config);
>>>>>>> 2db0d842
		} catch (e) {
			if (space_id) {
				check_space_status(
					space_id,
					RE_SPACE_NAME.test(space_id) ? "space_name" : "subdomain",
					handle_space_sucess
				);
			} else {
				if (status_callback)
					status_callback({
						status: "error",
						message: "Could not load this space.",
						load_status: "error",
						detail: "NOT_FOUND"
					});
			}
		}

		/**
		 * Run a prediction.
		 * @param endpoint - The prediction endpoint to use.
		 * @param status_callback - A function that is called with the current status of the prediction immediately and every time it updates.
		 * @return Returns the data for the prediction or an error message.
		 */
<<<<<<< HEAD
		function predict(endpoint: string, data: unknown[], event_data: unknown) {
			return new Promise((res, rej) => {
				submit(endpoint, data, event_data)
					.on("data", res)
					.on("status", (status) => {
						if (status.stage === "error") rej(status);
=======
		function predict(endpoint: string, data: unknown[], event_data?: unknown) {
			let data_returned = false;
			let status_complete = false;
			return new Promise((res, rej) => {
				const app = submit(endpoint, data, event_data);

				app
					.on("data", (d) => {
						data_returned = true;
						if (status_complete) {
							app.destroy();
						}
						res(d);
					})
					.on("status", (status) => {
						if (status.stage === "error") rej(status);
						if (status.stage === "complete" && data_returned) {
							app.destroy();
						}
						if (status.stage === "complete") {
							status_complete = true;
						}
>>>>>>> 2db0d842
					});
			});
		}

		function submit(
			endpoint: string | number,
			data: unknown[],
<<<<<<< HEAD
			event_data: unknown
=======
			event_data?: unknown
>>>>>>> 2db0d842
		): SubmitReturn {
			let fn_index: number;
			let api_info;
			if (typeof endpoint === "number") {
				fn_index = endpoint;
			} else {
				const trimmed_endpoint = endpoint.replace(/^\//, "");
				fn_index = api_map[trimmed_endpoint];
			}

<<<<<<< HEAD
=======
			if (typeof fn_index !== "number") {
				throw new Error(
					"There is no endpoint matching that name of fn_index matching that number."
				);
			}

>>>>>>> 2db0d842
			let websocket: WebSocket;

			const _endpoint = typeof endpoint === "number" ? "/predict" : endpoint;
			let payload: Payload;

			//@ts-ignore
			handle_blob(
				`${http_protocol}//${host + config.path}`,
				data,
				api_info,
				hf_token
			).then((_payload) => {
<<<<<<< HEAD
				payload = { data: _payload, event_data, fn_index };
=======
				payload = { data: _payload || [], event_data, fn_index };
>>>>>>> 2db0d842
				if (skip_queue(fn_index, config)) {
					fire_event({
						type: "status",
						endpoint: _endpoint,
						stage: "pending",
						queue: false,
						fn_index,
						time: new Date()
					});

					post_data(
						`${http_protocol}//${host + config.path}/run${
							_endpoint.startsWith("/") ? _endpoint : `/${_endpoint}`
						}`,
						{
							...payload,
							session_hash
						},
						hf_token
					)
						.then(([output, status_code]) => {
							if (status_code == 200) {
								fire_event({
									type: "status",
									endpoint: _endpoint,
									fn_index,
									stage: "complete",
									eta: output.average_duration,
									queue: false,
									time: new Date()
								});

								fire_event({
									type: "data",
									endpoint: _endpoint,
									fn_index,
									data: output.data,
									time: new Date()
								});
							} else {
								fire_event({
									type: "status",
									stage: "error",
									endpoint: _endpoint,
									fn_index,
									message: output.error,
									queue: false,
									time: new Date()
								});
							}
						})
						.catch((e) => {
							fire_event({
								type: "status",
								stage: "error",
								message: e.message,
								endpoint: _endpoint,
								fn_index,
								queue: false,
								time: new Date()
							});
						});
				} else {
					fire_event({
						type: "status",
						stage: "pending",
						queue: true,
						endpoint: _endpoint,
						fn_index,
						time: new Date()
					});

					let url = new URL(`${ws_protocol}://${host}${config.path}
						/queue/join`);
<<<<<<< HEAD

					if (jwt) {
						url.searchParams.set("__sign", jwt);
					}

=======

					if (jwt) {
						url.searchParams.set("__sign", jwt);
					}

>>>>>>> 2db0d842
					websocket = new WebSocket(url);

					websocket.onclose = (evt) => {
						if (!evt.wasClean) {
							fire_event({
								type: "status",
								stage: "error",
								message: BROKEN_CONNECTION_MSG,
								queue: true,
								endpoint: _endpoint,
								fn_index,
								time: new Date()
							});
						}
					};

					websocket.onmessage = function (event) {
						const _data = JSON.parse(event.data);
						const { type, status, data } = handle_message(
							_data,
							last_status[fn_index]
						);

						if (type === "update" && status) {
							// call 'status' listeners
							fire_event({
								type: "status",
								endpoint: _endpoint,
								fn_index,
								time: new Date(),
								...status
							});
							if (status.stage === "error") {
								websocket.close();
							}
						} else if (type === "hash") {
							websocket.send(JSON.stringify({ fn_index, session_hash }));
							return;
						} else if (type === "data") {
							websocket.send(JSON.stringify({ ...payload, session_hash }));
						} else if (type === "complete") {
							fire_event({
								type: "status",
								time: new Date(),
								...status,
								stage: status?.stage!,
								queue: true,
								endpoint: _endpoint,
								fn_index
							});
							websocket.close();
						} else if (type === "generating") {
							fire_event({
								type: "status",
								time: new Date(),
								...status,
								stage: status?.stage!,
								queue: true,
								endpoint: _endpoint,
								fn_index
							});
						}
						if (data) {
							fire_event({
								type: "data",
								time: new Date(),
								data: data.data,
								endpoint: _endpoint,
								fn_index
							});
						}
					};

					// different ws contract for gradio versions older than 3.6.0
					//@ts-ignore
					if (semiver(config.version || "2.0.0", "3.6") < 0) {
						addEventListener("open", () =>
							websocket.send(JSON.stringify({ hash: session_hash }))
						);
					}
				}
			});

			function fire_event<K extends EventType>(event: Event<K>) {
				const narrowed_listener_map: ListenerMap<K> = listener_map;
				let listeners = narrowed_listener_map[event.type] || [];
				listeners?.forEach((l) => l(event));
			}

			function on<K extends EventType>(
				eventType: K,
				listener: EventListener<K>
			) {
				const narrowed_listener_map: ListenerMap<K> = listener_map;
				let listeners = narrowed_listener_map[eventType] || [];
				narrowed_listener_map[eventType] = listeners;
				listeners?.push(listener);

<<<<<<< HEAD
				return { on, off, cancel };
=======
				return { on, off, cancel, destroy };
>>>>>>> 2db0d842
			}

			function off<K extends EventType>(
				eventType: K,
				listener: EventListener<K>
			) {
				const narrowed_listener_map: ListenerMap<K> = listener_map;
				let listeners = narrowed_listener_map[eventType] || [];
				listeners = listeners?.filter((l) => l !== listener);
				narrowed_listener_map[eventType] = listeners;

<<<<<<< HEAD
				return { on, off, cancel };
=======
				return { on, off, cancel, destroy };
>>>>>>> 2db0d842
			}

			async function cancel() {
				fire_event({
					type: "status",
					endpoint: _endpoint,
					fn_index: fn_index,
					stage: "complete",
					queue: false,
					time: new Date()
				});

				try {
					await fetch(`${http_protocol}//${host + config.path}/reset`, {
						method: "POST",
						body: JSON.stringify(session_hash)
					});
<<<<<<< HEAD
				} catch (e) {}

				websocket.close();
=======
				} catch (e) {
					console.warn(
						"The `/reset` endpoint could not be called. Subsequent endpoint results may be unreliable."
					);
				}

				if (websocket && websocket.readyState === 0) {
					addEventListener("open", () => websocket.close());
				} else {
					websocket.close();
				}

				destroy();
			}

			function destroy() {
				for (const event_type in listener_map) {
					listener_map[event_type as "data" | "status"].forEach((fn) => {
						off(event_type as "data" | "status", fn);
					});
				}
>>>>>>> 2db0d842
			}

			return {
				on,
				off,
<<<<<<< HEAD
				cancel
=======
				cancel,
				destroy
>>>>>>> 2db0d842
			};
		}

		async function view_api(
			config?: Config
		): Promise<ApiInfo<JsApiData> | [{ error: string }, 500]> {
			if (api) return api;

			const headers: {
				Authorization?: string;
				"Content-Type": "application/json";
			} = { "Content-Type": "application/json" };
			if (hf_token) {
				headers.Authorization = `Bearer ${hf_token}`;
			}
			try {
				let response: Response;
				// @ts-ignore
				if (semiver(config.version || "2.0.0", "3.28.3") < 0) {
					response = await fetch(
						"https://gradio-space-api-fetcher-v2.hf.space/api",
						{
							method: "POST",
							body: JSON.stringify({
								serialize: false,
								config: JSON.stringify(config)
							}),
							headers
						}
					);
				} else {
					response = await fetch(`${http_protocol}//${host}/info`, {
						headers
					});
				}

				let api_info = (await response.json()) as
					| ApiInfo<ApiData>
					| { api: ApiInfo<ApiData> };
				if ("api" in api_info) {
					api_info = api_info.api;
				}

				if (
					api_info.named_endpoints["/predict"] &&
					!api_info.unnamed_endpoints["0"]
				) {
					api_info.unnamed_endpoints[0] = api_info.named_endpoints["/predict"];
				}

<<<<<<< HEAD
				const x = transform_api_info(api_info);
				return x;
			} catch (e) {
				console.log(e);
=======
				const x = transform_api_info(api_info, config, api_map);
				return x;
			} catch (e) {
>>>>>>> 2db0d842
				return [{ error: BROKEN_CONNECTION_MSG }, 500];
			}
		}
	});
}

interface ApiData {
	label: string;
	type: {
		type: any;
		description: string;
	};
	component: string;
	example_input?: any;
}

interface JsApiData {
	label: string;
	type: string;
	component: string;
	example_input: any;
}

interface EndpointInfo<T extends ApiData | JsApiData> {
	parameters: T[];
	returns: T[];
}
interface ApiInfo<T extends ApiData | JsApiData> {
	named_endpoints: {
		[key: string]: EndpointInfo<T>;
	};
	unnamed_endpoints: {
		[key: string]: EndpointInfo<T>;
	};
}

function get_type(
	type: { [key: string]: any },
	component: string,
	serializer: string,
	signature_type: "return" | "parameter"
) {
	switch (type.type) {
		case "string":
			return "string";
		case "boolean":
			return "boolean";
		case "number":
			return "number";
	}

	if (
		serializer === "JSONSerializable" ||
		serializer === "StringSerializable"
	) {
		return "any";
	} else if (serializer === "ListStringSerializable") {
		return "string[]";
	} else if (component === "Image") {
		return signature_type === "parameter" ? "Blob | File | Buffer" : "string";
	} else if (serializer === "FileSerializable") {
<<<<<<< HEAD
		return signature_type === "parameter"
			? "(Blob | File | Buffer)[] | (Blob | File | Buffer)"
			: `{ name: string; data: string; size?: number; is_file?: boolean; orig_name?: string} | { name: string; data: string; size?: number; is_file?: boolean; orig_name?: string}[]`;
=======
		if (type?.type === "array") {
			return signature_type === "parameter"
				? "(Blob | File | Buffer)[]"
				: `{ name: string; data: string; size?: number; is_file?: boolean; orig_name?: string}[]`;
		} else {
			return signature_type === "parameter"
				? "Blob | File | Buffer"
				: `{ name: string; data: string; size?: number; is_file?: boolean; orig_name?: string}`;
		}
>>>>>>> 2db0d842
	} else if (serializer === "GallerySerializable") {
		return signature_type === "parameter"
			? "[(Blob | File | Buffer), (string | null)][]"
			: `[{ name: string; data: string; size?: number; is_file?: boolean; orig_name?: string}, (string | null))][]`;
	}
}

function get_description(
	type: { type: any; description: string },
	serializer: string
) {
	if (serializer === "GallerySerializable") {
		return "array of [file, label] tuples";
	} else if (serializer === "ListStringSerializable") {
		return "array of strings";
	} else if (serializer === "FileSerializable") {
		return "array of files or single file";
	} else {
		return type.description;
	}
}

<<<<<<< HEAD
function transform_api_info(api_info: ApiInfo<ApiData>): ApiInfo<JsApiData> {
=======
function transform_api_info(
	api_info: ApiInfo<ApiData>,
	config: Config,
	api_map: Record<string, number>
): ApiInfo<JsApiData> {
>>>>>>> 2db0d842
	const new_data = {
		named_endpoints: {},
		unnamed_endpoints: {}
	};
	for (const key in api_info) {
		const cat = api_info[key];

		for (const endpoint in cat) {
<<<<<<< HEAD
=======
			const dep_index = config.dependencies[endpoint]
				? endpoint
				: api_map[endpoint.replace("/", "")];

>>>>>>> 2db0d842
			const info = cat[endpoint];
			new_data[key][endpoint] = {};
			new_data[key][endpoint].parameters = {};
			new_data[key][endpoint].returns = {};
<<<<<<< HEAD
=======
			new_data[key][endpoint].type = config.dependencies[dep_index].types;
>>>>>>> 2db0d842
			new_data[key][endpoint].parameters = info.parameters.map(
				({ label, component, type, serializer }) => ({
					label,
					component,
					type: get_type(type, component, serializer, "parameter"),
					description: get_description(type, serializer)
				})
			);

			new_data[key][endpoint].returns = info.returns.map(
				({ label, component, type, serializer }) => ({
					label,
					component,
					type: get_type(type, component, serializer, "return"),
					description: get_description(type, serializer)
				})
			);
<<<<<<< HEAD
		}
	}

	return new_data;
}

async function get_jwt(
	space: string,
	token: `hf_${string}`
): Promise<string | false> {
	try {
		const r = await fetch(`https://huggingface.co/api/spaces/${space}/jwt`, {
			headers: {
				Authorization: `Bearer ${token}`
			}
		});

		const jwt = (await r.json()).token;

		return jwt || false;
	} catch (e) {
		console.error(e);
		return false;
	}
}

export async function handle_blob(
	endpoint: string,
	data: unknown[],
	api_info,
	token?: `hf_${string}`
): Promise<unknown[]> {
	const blob_refs = await walk_and_store_blobs(
		data,
		undefined,
		[],
		true,
		api_info
	);

	return new Promise((res) => {
		Promise.all(
			blob_refs.map(async ({ path, blob, data, type }) => {
				if (blob) {
					const file_url = (await upload_files(endpoint, [blob], token))
						.files[0];
					return { path, file_url, type };
				} else {
					return { path, base64: data, type };
				}
			})
		)
			.then((r) => {
				r.forEach(({ path, file_url, base64, type }) => {
					if (base64) {
						update_object(data, base64, path);
					} else if (type === "Gallery") {
						update_object(data, file_url, path);
					} else if (file_url) {
						const o = {
							is_file: true,
							name: `${file_url}`,
							data: null
							// orig_name: "file.csv"
						};
						update_object(data, o, path);
					}
				});

				res(data);
			})
			.catch(console.log);
	});
}

function update_object(object, newValue, stack) {
	while (stack.length > 1) {
		object = object[stack.shift()];
	}

	object[stack.shift()] = newValue;
}

export async function walk_and_store_blobs(
	param,
	type = undefined,
	path = [],
	root = false,
	api_info = undefined
) {
	if (Array.isArray(param)) {
		let blob_refs = [];

		await Promise.all(
			param.map(async (v, i) => {
				let new_path = path.slice();
				new_path.push(i);

				const array_refs = await walk_and_store_blobs(
					param[i],
					root ? api_info?.parameters[i]?.component || undefined : type,
					new_path,
					false,
					api_info
				);

				blob_refs = blob_refs.concat(array_refs);
			})
		);

		return blob_refs;
	} else if (globalThis.Buffer && param instanceof globalThis.Buffer) {
		const is_image = type === "Image";
		return [
			{
				path: path,
				blob: is_image ? false : new NodeBlob([param]),
				data: is_image ? `${param.toString("base64")}` : false,
				type
			}
		];
	} else if (
		param instanceof Blob ||
		(typeof window !== "undefined" && param instanceof File)
	) {
		if (type === "Image") {
			let data;

			if (typeof window !== "undefined") {
				// browser
				data = await image_to_data_uri(param);
			} else {
				const buffer = await param.arrayBuffer();
				data = Buffer.from(buffer).toString("base64");
			}

			return [{ path, data, type }];
		} else {
			return [{ path: path, blob: param, type }];
		}
=======
		}
	}

	return new_data;
}

async function get_jwt(
	space: string,
	token: `hf_${string}`
): Promise<string | false> {
	try {
		const r = await fetch(`https://huggingface.co/api/spaces/${space}/jwt`, {
			headers: {
				Authorization: `Bearer ${token}`
			}
		});

		const jwt = (await r.json()).token;

		return jwt || false;
	} catch (e) {
		console.error(e);
		return false;
	}
}

export async function handle_blob(
	endpoint: string,
	data: unknown[],
	api_info,
	token?: `hf_${string}`
): Promise<unknown[]> {
	const blob_refs = await walk_and_store_blobs(
		data,
		undefined,
		[],
		true,
		api_info
	);

	return new Promise((res) => {
		Promise.all(
			blob_refs.map(async ({ path, blob, data, type }) => {
				if (blob) {
					const file_url = (await upload_files(endpoint, [blob], token))
						.files[0];
					return { path, file_url, type };
				} else {
					return { path, base64: data, type };
				}
			})
		)
			.then((r) => {
				r.forEach(({ path, file_url, base64, type }) => {
					if (base64) {
						update_object(data, base64, path);
					} else if (type === "Gallery") {
						update_object(data, file_url, path);
					} else if (file_url) {
						const o = {
							is_file: true,
							name: `${file_url}`,
							data: null
							// orig_name: "file.csv"
						};
						update_object(data, o, path);
					}
				});

				res(data);
			})
			.catch(console.log);
	});
}

function update_object(object, newValue, stack) {
	while (stack.length > 1) {
		object = object[stack.shift()];
	}

	object[stack.shift()] = newValue;
}

export async function walk_and_store_blobs(
	param,
	type = undefined,
	path = [],
	root = false,
	api_info = undefined
) {
	if (Array.isArray(param)) {
		let blob_refs = [];

		await Promise.all(
			param.map(async (v, i) => {
				let new_path = path.slice();
				new_path.push(i);

				const array_refs = await walk_and_store_blobs(
					param[i],
					root ? api_info?.parameters[i]?.component || undefined : type,
					new_path,
					false,
					api_info
				);

				blob_refs = blob_refs.concat(array_refs);
			})
		);

		return blob_refs;
	} else if (globalThis.Buffer && param instanceof globalThis.Buffer) {
		const is_image = type === "Image";
		return [
			{
				path: path,
				blob: is_image ? false : new NodeBlob([param]),
				data: is_image ? `${param.toString("base64")}` : false,
				type
			}
		];
	} else if (
		param instanceof Blob ||
		(typeof window !== "undefined" && param instanceof File)
	) {
		if (type === "Image") {
			let data;

			if (typeof window !== "undefined") {
				// browser
				data = await image_to_data_uri(param);
			} else {
				const buffer = await param.arrayBuffer();
				data = Buffer.from(buffer).toString("base64");
			}

			return [{ path, data, type }];
		} else {
			return [{ path: path, blob: param, type }];
		}
>>>>>>> 2db0d842
	} else if (typeof param === "object") {
		let blob_refs = [];
		for (let key in param) {
			if (param.hasOwnProperty(key)) {
				let new_path = path.slice();
				new_path.push(key);
				blob_refs = blob_refs.concat(
					await walk_and_store_blobs(
						param[key],
						undefined,
						new_path,
						false,
						api_info
					)
				);
			}
		}
		return blob_refs;
	} else {
		return [];
	}
}

function image_to_data_uri(blob: Blob) {
	return new Promise((resolve, _) => {
		const reader = new FileReader();
		reader.onloadend = () => resolve(reader.result);
		reader.readAsDataURL(blob);
	});
}

function skip_queue(id: number, config: Config) {
	return (
		!(config?.dependencies?.[id]?.queue === null
			? config.enable_queue
			: config?.dependencies?.[id]?.queue) || false
	);
}

async function resolve_config(
	endpoint?: string,
	token?: `hf_${string}`
): Promise<Config> {
	const headers: { Authorization?: string } = {};
	if (token) {
		headers.Authorization = `Bearer ${token}`;
	}
	if (
		typeof window !== "undefined" &&
		window.gradio_config &&
		location.origin !== "http://localhost:9876"
	) {
		const path = window.gradio_config.root;
		const config = window.gradio_config;
		config.root = endpoint + config.root;
		return { ...config, path: path };
	} else if (endpoint) {
		let response = await fetch(`${endpoint}/config`, { headers });

		if (response.status === 200) {
			const config = await response.json();
			config.path = config.path ?? "";
			config.root = endpoint;
			return config;
		} else {
			throw new Error("Could not get config.");
		}
	}

	throw new Error("No config or app endpoint found");
}

async function check_space_status(
	id: string,
	type: "subdomain" | "space_name",
	status_callback: SpaceStatusCallback
) {
	let endpoint =
		type === "subdomain"
			? `https://huggingface.co/api/spaces/by-subdomain/${id}`
			: `https://huggingface.co/api/spaces/${id}`;
	let response;
	let _status;
	try {
		response = await fetch(endpoint);
		_status = response.status;
		if (_status !== 200) {
			throw new Error();
		}
		response = await response.json();
	} catch (e) {
		status_callback({
			status: "error",
			load_status: "error",
			message: "Could not get space status",
			detail: "NOT_FOUND"
		});
		return;
	}

	if (!response || _status !== 200) return;
	const {
		runtime: { stage },
		id: space_name
	} = response;

	switch (stage) {
		case "STOPPED":
		case "SLEEPING":
			status_callback({
				status: "sleeping",
				load_status: "pending",
				message: "Space is asleep. Waking it up...",
				detail: stage
			});

			setTimeout(() => {
				check_space_status(id, type, status_callback);
			}, 1000);
			break;
		// poll for status
		case "RUNNING":
		case "RUNNING_BUILDING":
			status_callback({
				status: "running",
				load_status: "complete",
				message: "",
				detail: stage
			});
			// load_config(source);
			//  launch
			break;
		case "BUILDING":
			status_callback({
				status: "building",
				load_status: "pending",
				message: "Space is building...",
				detail: stage
			});

			setTimeout(() => {
				check_space_status(id, type, status_callback);
			}, 1000);
			break;
		default:
			status_callback({
				status: "space_error",
				load_status: "error",
				message: "This space is experiencing an issue.",
				detail: stage,
				discussions_enabled: await discussions_enabled(space_name)
			});
			break;
	}
}

function handle_message(
	data: any,
	last_status: Status["stage"]
): {
	type: "hash" | "data" | "update" | "complete" | "generating" | "none";
	data?: any;
	status?: Status;
} {
	const queue = true;
	switch (data.msg) {
		case "send_data":
			return { type: "data" };
		case "send_hash":
			return { type: "hash" };
		case "queue_full":
			return {
				type: "update",
				status: {
					queue,
					message: QUEUE_FULL_MSG,
					stage: "error",
					code: data.code,
					success: data.success
				}
			};
		case "estimation":
			return {
				type: "update",
				status: {
					queue,
					stage: last_status || "pending",
					code: data.code,
					size: data.queue_size,
					position: data.rank,
					eta: data.rank_eta,
					success: data.success
				}
			};
		case "progress":
			return {
				type: "update",
				status: {
					queue,
					stage: "pending",
					code: data.code,
					progress_data: data.progress_data,
					success: data.success
				}
			};
		case "process_generating":
			return {
				type: "generating",
				status: {
					queue,
					message: !data.success ? data.output.error : null,
					stage: data.success ? "generating" : "error",
					code: data.code,
					progress_data: data.progress_data,
					eta: data.average_duration
				},
				data: data.success ? data.output : null
			};
		case "process_completed":
			return {
				type: "complete",
				status: {
					queue,
					message: !data.success ? data.output.error : undefined,
					stage: data.success ? "complete" : "error",
					code: data.code,
					progress_data: data.progress_data,
					eta: data.output.average_duration
				},
				data: data.success ? data.output : null
			};
		case "process_starts":
			return {
				type: "update",
				status: {
					queue,
					stage: "pending",
					code: data.code,
					size: data.rank,
					position: 0,
					success: data.success
				}
			};
	}

	return { type: "none", status: { stage: "error", queue } };
}<|MERGE_RESOLUTION|>--- conflicted
+++ resolved
@@ -4,14 +4,10 @@
 	process_endpoint,
 	RE_SPACE_NAME,
 	map_names_to_ids,
-<<<<<<< HEAD
-	discussions_enabled
-=======
 	discussions_enabled,
 	get_space_hardware,
 	set_space_hardware,
 	set_space_timeout
->>>>>>> 2db0d842
 } from "./utils.js";
 
 import type {
@@ -44,13 +40,8 @@
 	config: Config;
 	submit: (
 		endpoint: string | number,
-<<<<<<< HEAD
-		data: unknown[],
-		event_data: unknown
-=======
 		data?: unknown[],
 		event_data?: unknown
->>>>>>> 2db0d842
 	) => SubmitReturn;
 	view_api: (c?: Config) => Promise<Record<string, any>>;
 };
@@ -59,10 +50,7 @@
 	on: event;
 	off: event;
 	cancel: () => void;
-<<<<<<< HEAD
-=======
 	destroy: () => void;
->>>>>>> 2db0d842
 };
 
 const QUEUE_FULL_MSG = "This application is too busy. Keep trying!";
@@ -124,8 +112,6 @@
 	return { files: output };
 }
 
-<<<<<<< HEAD
-=======
 const hardware_types = [
 	"cpu-basic",
 	"cpu-upgrade",
@@ -136,19 +122,12 @@
 	"a100-large"
 ] as const;
 
->>>>>>> 2db0d842
 export async function duplicate(
 	app_reference: string,
 	options: {
 		hf_token: `hf_${string}`;
 		private?: boolean;
 		status_callback: SpaceStatusCallback;
-<<<<<<< HEAD
-	}
-) {
-	const { hf_token, private: _private } = options;
-
-=======
 		hardware?: typeof hardware_types[number];
 		timeout?: number;
 	}
@@ -162,7 +141,6 @@
 				.join(",")}.`
 		);
 	}
->>>>>>> 2db0d842
 	const headers = {
 		Authorization: `Bearer ${hf_token}`
 	};
@@ -201,8 +179,6 @@
 			return client(`${user}/${space_name}`, options);
 		} else {
 			const duplicated_space = await response.json();
-<<<<<<< HEAD
-=======
 
 			let original_hardware;
 
@@ -222,7 +198,6 @@
 				timeout || 300,
 				hf_token
 			);
->>>>>>> 2db0d842
 			return client(duplicated_space.url, options);
 		}
 	} catch (e: any) {
@@ -269,11 +244,6 @@
 			jwt = await get_jwt(space_id, hf_token);
 		}
 
-<<<<<<< HEAD
-		function config_success(_config: Config) {
-			config = _config;
-			api_map = map_names_to_ids(_config?.dependencies || []);
-=======
 		async function config_success(_config: Config) {
 			config = _config;
 			api_map = map_names_to_ids(_config?.dependencies || []);
@@ -282,7 +252,6 @@
 			} catch (e) {
 				console.error(`Could not get api details: ${e.message}`);
 			}
->>>>>>> 2db0d842
 
 			return {
 				config,
@@ -295,18 +264,9 @@
 			if (status.status === "running")
 				try {
 					config = await resolve_config(`${http_protocol}//${host}`, hf_token);
-<<<<<<< HEAD
-					try {
-						api = await view_api(config);
-					} catch (e) {
-						console.error(`Could not get api details: ${e.message}`);
-					}
-					res(config_success(config));
-=======
 
 					const _config = await config_success(config);
 					res(_config);
->>>>>>> 2db0d842
 				} catch (e) {
 					if (status_callback) {
 						status_callback({
@@ -321,18 +281,8 @@
 
 		try {
 			config = await resolve_config(`${http_protocol}//${host}`, hf_token);
-<<<<<<< HEAD
-			try {
-				api = await view_api(config);
-			} catch (e) {
-				console.error(`Could not get api details: ${e.message}`);
-			}
-
-			res(config_success(config));
-=======
 			const _config = await config_success(config);
 			res(_config);
->>>>>>> 2db0d842
 		} catch (e) {
 			if (space_id) {
 				check_space_status(
@@ -357,14 +307,6 @@
 		 * @param status_callback - A function that is called with the current status of the prediction immediately and every time it updates.
 		 * @return Returns the data for the prediction or an error message.
 		 */
-<<<<<<< HEAD
-		function predict(endpoint: string, data: unknown[], event_data: unknown) {
-			return new Promise((res, rej) => {
-				submit(endpoint, data, event_data)
-					.on("data", res)
-					.on("status", (status) => {
-						if (status.stage === "error") rej(status);
-=======
 		function predict(endpoint: string, data: unknown[], event_data?: unknown) {
 			let data_returned = false;
 			let status_complete = false;
@@ -387,7 +329,6 @@
 						if (status.stage === "complete") {
 							status_complete = true;
 						}
->>>>>>> 2db0d842
 					});
 			});
 		}
@@ -395,11 +336,7 @@
 		function submit(
 			endpoint: string | number,
 			data: unknown[],
-<<<<<<< HEAD
-			event_data: unknown
-=======
 			event_data?: unknown
->>>>>>> 2db0d842
 		): SubmitReturn {
 			let fn_index: number;
 			let api_info;
@@ -410,15 +347,12 @@
 				fn_index = api_map[trimmed_endpoint];
 			}
 
-<<<<<<< HEAD
-=======
 			if (typeof fn_index !== "number") {
 				throw new Error(
 					"There is no endpoint matching that name of fn_index matching that number."
 				);
 			}
 
->>>>>>> 2db0d842
 			let websocket: WebSocket;
 
 			const _endpoint = typeof endpoint === "number" ? "/predict" : endpoint;
@@ -431,11 +365,7 @@
 				api_info,
 				hf_token
 			).then((_payload) => {
-<<<<<<< HEAD
-				payload = { data: _payload, event_data, fn_index };
-=======
 				payload = { data: _payload || [], event_data, fn_index };
->>>>>>> 2db0d842
 				if (skip_queue(fn_index, config)) {
 					fire_event({
 						type: "status",
@@ -510,19 +440,11 @@
 
 					let url = new URL(`${ws_protocol}://${host}${config.path}
 						/queue/join`);
-<<<<<<< HEAD
 
 					if (jwt) {
 						url.searchParams.set("__sign", jwt);
 					}
 
-=======
-
-					if (jwt) {
-						url.searchParams.set("__sign", jwt);
-					}
-
->>>>>>> 2db0d842
 					websocket = new WebSocket(url);
 
 					websocket.onclose = (evt) => {
@@ -621,11 +543,7 @@
 				narrowed_listener_map[eventType] = listeners;
 				listeners?.push(listener);
 
-<<<<<<< HEAD
-				return { on, off, cancel };
-=======
 				return { on, off, cancel, destroy };
->>>>>>> 2db0d842
 			}
 
 			function off<K extends EventType>(
@@ -637,11 +555,7 @@
 				listeners = listeners?.filter((l) => l !== listener);
 				narrowed_listener_map[eventType] = listeners;
 
-<<<<<<< HEAD
-				return { on, off, cancel };
-=======
 				return { on, off, cancel, destroy };
->>>>>>> 2db0d842
 			}
 
 			async function cancel() {
@@ -659,11 +573,6 @@
 						method: "POST",
 						body: JSON.stringify(session_hash)
 					});
-<<<<<<< HEAD
-				} catch (e) {}
-
-				websocket.close();
-=======
 				} catch (e) {
 					console.warn(
 						"The `/reset` endpoint could not be called. Subsequent endpoint results may be unreliable."
@@ -685,18 +594,13 @@
 						off(event_type as "data" | "status", fn);
 					});
 				}
->>>>>>> 2db0d842
 			}
 
 			return {
 				on,
 				off,
-<<<<<<< HEAD
-				cancel
-=======
 				cancel,
 				destroy
->>>>>>> 2db0d842
 			};
 		}
 
@@ -747,16 +651,9 @@
 					api_info.unnamed_endpoints[0] = api_info.named_endpoints["/predict"];
 				}
 
-<<<<<<< HEAD
-				const x = transform_api_info(api_info);
-				return x;
-			} catch (e) {
-				console.log(e);
-=======
 				const x = transform_api_info(api_info, config, api_map);
 				return x;
 			} catch (e) {
->>>>>>> 2db0d842
 				return [{ error: BROKEN_CONNECTION_MSG }, 500];
 			}
 		}
@@ -818,11 +715,6 @@
 	} else if (component === "Image") {
 		return signature_type === "parameter" ? "Blob | File | Buffer" : "string";
 	} else if (serializer === "FileSerializable") {
-<<<<<<< HEAD
-		return signature_type === "parameter"
-			? "(Blob | File | Buffer)[] | (Blob | File | Buffer)"
-			: `{ name: string; data: string; size?: number; is_file?: boolean; orig_name?: string} | { name: string; data: string; size?: number; is_file?: boolean; orig_name?: string}[]`;
-=======
 		if (type?.type === "array") {
 			return signature_type === "parameter"
 				? "(Blob | File | Buffer)[]"
@@ -832,7 +724,6 @@
 				? "Blob | File | Buffer"
 				: `{ name: string; data: string; size?: number; is_file?: boolean; orig_name?: string}`;
 		}
->>>>>>> 2db0d842
 	} else if (serializer === "GallerySerializable") {
 		return signature_type === "parameter"
 			? "[(Blob | File | Buffer), (string | null)][]"
@@ -855,15 +746,11 @@
 	}
 }
 
-<<<<<<< HEAD
-function transform_api_info(api_info: ApiInfo<ApiData>): ApiInfo<JsApiData> {
-=======
 function transform_api_info(
 	api_info: ApiInfo<ApiData>,
 	config: Config,
 	api_map: Record<string, number>
 ): ApiInfo<JsApiData> {
->>>>>>> 2db0d842
 	const new_data = {
 		named_endpoints: {},
 		unnamed_endpoints: {}
@@ -872,21 +759,15 @@
 		const cat = api_info[key];
 
 		for (const endpoint in cat) {
-<<<<<<< HEAD
-=======
 			const dep_index = config.dependencies[endpoint]
 				? endpoint
 				: api_map[endpoint.replace("/", "")];
 
->>>>>>> 2db0d842
 			const info = cat[endpoint];
 			new_data[key][endpoint] = {};
 			new_data[key][endpoint].parameters = {};
 			new_data[key][endpoint].returns = {};
-<<<<<<< HEAD
-=======
 			new_data[key][endpoint].type = config.dependencies[dep_index].types;
->>>>>>> 2db0d842
 			new_data[key][endpoint].parameters = info.parameters.map(
 				({ label, component, type, serializer }) => ({
 					label,
@@ -904,7 +785,6 @@
 					description: get_description(type, serializer)
 				})
 			);
-<<<<<<< HEAD
 		}
 	}
 
@@ -1045,148 +925,6 @@
 		} else {
 			return [{ path: path, blob: param, type }];
 		}
-=======
-		}
-	}
-
-	return new_data;
-}
-
-async function get_jwt(
-	space: string,
-	token: `hf_${string}`
-): Promise<string | false> {
-	try {
-		const r = await fetch(`https://huggingface.co/api/spaces/${space}/jwt`, {
-			headers: {
-				Authorization: `Bearer ${token}`
-			}
-		});
-
-		const jwt = (await r.json()).token;
-
-		return jwt || false;
-	} catch (e) {
-		console.error(e);
-		return false;
-	}
-}
-
-export async function handle_blob(
-	endpoint: string,
-	data: unknown[],
-	api_info,
-	token?: `hf_${string}`
-): Promise<unknown[]> {
-	const blob_refs = await walk_and_store_blobs(
-		data,
-		undefined,
-		[],
-		true,
-		api_info
-	);
-
-	return new Promise((res) => {
-		Promise.all(
-			blob_refs.map(async ({ path, blob, data, type }) => {
-				if (blob) {
-					const file_url = (await upload_files(endpoint, [blob], token))
-						.files[0];
-					return { path, file_url, type };
-				} else {
-					return { path, base64: data, type };
-				}
-			})
-		)
-			.then((r) => {
-				r.forEach(({ path, file_url, base64, type }) => {
-					if (base64) {
-						update_object(data, base64, path);
-					} else if (type === "Gallery") {
-						update_object(data, file_url, path);
-					} else if (file_url) {
-						const o = {
-							is_file: true,
-							name: `${file_url}`,
-							data: null
-							// orig_name: "file.csv"
-						};
-						update_object(data, o, path);
-					}
-				});
-
-				res(data);
-			})
-			.catch(console.log);
-	});
-}
-
-function update_object(object, newValue, stack) {
-	while (stack.length > 1) {
-		object = object[stack.shift()];
-	}
-
-	object[stack.shift()] = newValue;
-}
-
-export async function walk_and_store_blobs(
-	param,
-	type = undefined,
-	path = [],
-	root = false,
-	api_info = undefined
-) {
-	if (Array.isArray(param)) {
-		let blob_refs = [];
-
-		await Promise.all(
-			param.map(async (v, i) => {
-				let new_path = path.slice();
-				new_path.push(i);
-
-				const array_refs = await walk_and_store_blobs(
-					param[i],
-					root ? api_info?.parameters[i]?.component || undefined : type,
-					new_path,
-					false,
-					api_info
-				);
-
-				blob_refs = blob_refs.concat(array_refs);
-			})
-		);
-
-		return blob_refs;
-	} else if (globalThis.Buffer && param instanceof globalThis.Buffer) {
-		const is_image = type === "Image";
-		return [
-			{
-				path: path,
-				blob: is_image ? false : new NodeBlob([param]),
-				data: is_image ? `${param.toString("base64")}` : false,
-				type
-			}
-		];
-	} else if (
-		param instanceof Blob ||
-		(typeof window !== "undefined" && param instanceof File)
-	) {
-		if (type === "Image") {
-			let data;
-
-			if (typeof window !== "undefined") {
-				// browser
-				data = await image_to_data_uri(param);
-			} else {
-				const buffer = await param.arrayBuffer();
-				data = Buffer.from(buffer).toString("base64");
-			}
-
-			return [{ path, data, type }];
-		} else {
-			return [{ path: path, blob: param, type }];
-		}
->>>>>>> 2db0d842
 	} else if (typeof param === "object") {
 		let blob_refs = [];
 		for (let key in param) {
