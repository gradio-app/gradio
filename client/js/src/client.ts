import {
	ApiInfo,
	ClientOptions,
	Config,
	JsApiData,
	SpaceStatus,
	Status,
	SubmitReturn,
	UploadResponse,
	client_return
} from "./types";
import { view_api } from "./utils/view_api";
import { upload_files } from "./utils/upload_files";
import { handle_blob } from "./utils/handle_blob";
import { post_data } from "./utils/post_data";
import { predict } from "./utils/predict";
import { submit } from "./utils/submit";
import {
	RE_SPACE_NAME,
	map_names_to_ids,
	process_endpoint,
	resolve_config
} from "./helpers";
import { check_space_status } from "./helpers/spaces";

export class NodeBlob extends Blob {
	constructor(blobParts?: BlobPart[], options?: BlobPropertyBag) {
		super(blobParts, options);
	}
}

export class Client {
	app_reference: string;
	options: ClientOptions;

	config!: Config;
	api!: ApiInfo<JsApiData>;
	api_map: Record<string, number> = {};
	session_hash: string = Math.random().toString(36).substring(2);
	jwt: string | false = false;
	last_status: Record<string, Status["stage"]> = {};

	protected fetch_implementation(
		input: RequestInfo | URL,
		init?: RequestInit
	): Promise<Response> {
		return fetch(input, init);
	}

	protected eventSource_factory(url: URL): EventSource {
		return new EventSource(url);
	}

	view_api: (
		this: Client,
		config?: Config,
		fetch_implementation?: typeof fetch
	) => Promise<ApiInfo<JsApiData>>;
	upload_files: (
		root: string,
		files: (Blob | File)[],
		fetch_implementation: typeof fetch,
		token?: `hf_${string}`,
		upload_id?: string
	) => Promise<UploadResponse>;
	handle_blob: (
		endpoint: string,
		data: unknown[],
		api_info: any,
		fetch_implementation: typeof fetch,
		token?: `hf_${string}`
	) => Promise<unknown[]>;
	post_data: (
		endpoint: string,
		data: unknown[],
		api_info: any,
		token?: `hf_${string}`
	) => Promise<unknown[]>;
	submit: (
		endpoint: string | number,
		data: unknown[],
		event_data?: unknown,
		trigger_id?: any
	) => SubmitReturn;
	predict: (
		endpoint: string | number,
		data?: unknown[],
		event_data?: unknown
	) => Promise<unknown>;

	constructor(app_reference: string, options: ClientOptions = {}) {
		this.app_reference = app_reference;
		this.options = options;

		this.view_api = view_api.bind(this);
		this.upload_files = upload_files.bind(this);
		this.handle_blob = handle_blob.bind(this);
		this.post_data = post_data.bind(this);
		this.submit = submit.bind(this);
		this.predict = predict.bind(this);
	}

	private async init(): Promise<void> {
		if (
			(typeof window === "undefined" || !("WebSocket" in window)) &&
			!global.WebSocket
		) {
			const ws = await import("ws");
			// @ts-ignore
			NodeBlob = (await import("node:buffer")).Blob;
			global.WebSocket = ws.WebSocket as unknown as typeof WebSocket;
		}

		this.config = await this._resolve_config();
		this.api = await this.view_api(this.config, this.fetch_implementation);
		this.api_map = map_names_to_ids(this.config?.dependencies || []);
	}

	static async create(
		app_reference: string,
<<<<<<< HEAD
		options: ClientOptions
	): Promise<Client> {
		const client = new Client(app_reference, options);
		await client.init();
		return client;
	}
=======
		options: {
			hf_token?: `hf_${string}`;
			status_callback?: SpaceStatusCallback;
		} = {}
	): Promise<client_return> {
		return new Promise(async (res) => {
			const { status_callback, hf_token } = options;
			const return_obj = {
				predict,
				submit,
				view_api,
				component_server
			};

			if (
				(typeof window === "undefined" || !("WebSocket" in window)) &&
				!global.Websocket
			) {
				const ws = await import("ws");
				NodeBlob = (await import("node:buffer")).Blob;
				//@ts-ignore
				global.WebSocket = ws.WebSocket;
			}

			const { ws_protocol, http_protocol, host, space_id } =
				await process_endpoint(app_reference, hf_token);

			const session_hash = Math.random().toString(36).substring(2);
			const last_status: Record<string, Status["stage"]> = {};
			let stream_open = false;
			let pending_stream_messages: Record<string, any[]> = {}; // Event messages may be received by the SSE stream before the initial data POST request is complete. To resolve this race condition, we store the messages in a dictionary and process them when the POST request is complete.
			let pending_diff_streams: Record<string, any[][]> = {};
			let event_stream: EventSource | null = null;
			const event_callbacks: Record<string, () => Promise<void>> = {};
			const unclosed_events: Set<string> = new Set();
			let config: Config;
			let api_map: Record<string, number> = {};

			let jwt: false | string = false;

			if (hf_token && space_id) {
				jwt = await get_jwt(space_id, hf_token);
			}

			async function config_success(_config: Config): Promise<client_return> {
				config = _config;
				if (window.location.protocol === "https:") {
					config.root = config.root.replace("http://", "https://");
				}
				api_map = map_names_to_ids(_config?.dependencies || []);
				if (config.auth_required) {
					return {
						config,
						...return_obj
					};
				}
				try {
					api = await view_api(config);
				} catch (e) {
					console.error(`Could not get api details: ${e.message}`);
				}

				return {
					config,
					...return_obj
				};
			}
			let api: ApiInfo<JsApiData>;
			async function handle_space_sucess(status: SpaceStatus): Promise<void> {
				if (status_callback) status_callback(status);
				if (status.status === "running")
					try {
						config = await resolve_config(
							fetch_implementation,
							`${http_protocol}//${host}`,
							hf_token
						);

						const _config = await config_success(config);
						res(_config);
					} catch (e) {
						console.error(e);
						if (status_callback) {
							status_callback({
								status: "error",
								message: "Could not load this space.",
								load_status: "error",
								detail: "NOT_FOUND"
							});
						}
					}
			}

			try {
				config = await resolve_config(
					fetch_implementation,
					`${http_protocol}//${host}`,
					hf_token
				);

				const _config = await config_success(config);
				// connect to the heartbeat endpoint via GET request
				const heartbeat_url = new URL(
					`${config.root}/heartbeat/${session_hash}`
				);
				EventSource_factory(heartbeat_url); // Just connect to the endpoint without parsing the response. Ref: https://github.com/gradio-app/gradio/pull/7974#discussion_r1557717540
				res(_config);
			} catch (e) {
				console.error(e);
				if (space_id) {
					check_space_status(
						space_id,
						RE_SPACE_NAME.test(space_id) ? "space_name" : "subdomain",
						handle_space_sucess
					);
				} else {
					if (status_callback)
						status_callback({
							status: "error",
							message: "Could not load this space.",
							load_status: "error",
							detail: "NOT_FOUND"
						});
				}
			}
>>>>>>> c1df2f81

	private async _resolve_config(): Promise<any> {
		const { http_protocol, host, space_id } = await process_endpoint(
			this.app_reference,
			this.options.hf_token
		);

		const { hf_token, status_callback } = this.options;
		let config: Config | undefined;

		try {
			config = await resolve_config(
				this.fetch_implementation,
				`${http_protocol}//${host}`,
				hf_token
			);

			if (!config) {
				throw new Error("No config or app_id set");
			}

			// res(_config);
			return this.config_success(config);
		} catch (e) {
			console.error(e);
			if (space_id) {
				check_space_status(
					space_id,
					RE_SPACE_NAME.test(space_id) ? "space_name" : "subdomain",
					this.handle_space_success
				);
			} else {
				if (status_callback)
					status_callback({
						status: "error",
						message: "Could not load this space.",
						load_status: "error",
						detail: "NOT_FOUND"
					});
			}
		}
	}

	// todo: check return object
	private async config_success(
		_config: Config
	): Promise<Config | client_return> {
		this.config = _config;

		if (
			typeof window !== "undefined" &&
			window.location.protocol === "https:"
		) {
			this.config.root = this.config.root.replace("http://", "https://");
		}

		this.api_map = map_names_to_ids(_config.dependencies || []);

		if (this.config.auth_required) {
			return this.prepare_return_obj();
		}

		try {
			this.api = await this.view_api(this.config, this.fetch_implementation);
		} catch (e) {
			console.error(`Could not get API details: ${(e as Error).message}`);
		}

		return {
			...this.config,
			...this.prepare_return_obj()
		};
	}

	async handle_space_success(status: SpaceStatus): Promise<Config | void> {
		const { status_callback } = this.options;
		if (status_callback) status_callback(status);
		if (status.status === "running") {
			try {
				this.config = await this._resolve_config();
				const _config = await this.config_success(this.config);

				// connect to the heartbeat endpoint via GET request
				const heartbeat_url = new URL(
					`${this.config.root}/heartbeat/${this.session_hash}`
				);

				this.eventSource_factory(heartbeat_url); // Just connect to the endpoint without parsing the response. Ref: https://github.com/gradio-app/gradio/pull/7974#discussion_r1557717540

				// res(_config);
				return _config as Config;
			} catch (e) {
				console.error(e);
				if (status_callback) {
					status_callback({
						status: "error",
						message: "Could not load this space.",
						load_status: "error",
						detail: "NOT_FOUND"
					});
				}
			}
		}
	}

	public async component_server(
		component_id: number,
		fn_name: string,
		data: unknown[]
	): Promise<unknown> {
		const headers: {
			Authorization?: string;
			"Content-Type": "application/json";
		} = { "Content-Type": "application/json" };

		if (this.options.hf_token) {
			headers.Authorization = `Bearer ${this.options.hf_token}`;
		}
		let root_url: string;
		let component = this.config.components.find(
			(comp) => comp.id === component_id
		);
		if (component?.props?.root_url) {
			root_url = component.props.root_url;
		} else {
			root_url = this.config.root;
		}
		const response = await this.fetch_implementation(
			`${root_url}/component_server/`,
			{
				method: "POST",
				body: JSON.stringify({
					data: data,
					component_id: component_id,
					fn_name: fn_name,
					session_hash: this.session_hash
				}),
				headers
			}
		);

		if (!response.ok) {
			throw new Error(
				"Could not connect to component server: " + response.statusText
			);
		}

		const output = await response.json();
		return output;
	}

	private prepare_return_obj(): client_return {
		return {
			predict: this.predict,
			submit: this.submit,
			view_api: this.view_api,
			component_server: this.component_server
		};
	}
}

export type ClientInstance = Client;<|MERGE_RESOLUTION|>--- conflicted
+++ resolved
@@ -112,146 +112,26 @@
 		}
 
 		this.config = await this._resolve_config();
+
+		// connect to the heartbeat endpoint via GET request
+		const heartbeat_url = new URL(
+			`${this.config.root}/heartbeat/${this.session_hash}`
+		);
+
+		this.eventSource_factory(heartbeat_url); // Just connect to the endpoint without parsing the response. Ref: https://github.com/gradio-app/gradio/pull/7974#discussion_r1557717540
+
 		this.api = await this.view_api(this.config, this.fetch_implementation);
 		this.api_map = map_names_to_ids(this.config?.dependencies || []);
 	}
 
 	static async create(
 		app_reference: string,
-<<<<<<< HEAD
 		options: ClientOptions
 	): Promise<Client> {
 		const client = new Client(app_reference, options);
 		await client.init();
 		return client;
 	}
-=======
-		options: {
-			hf_token?: `hf_${string}`;
-			status_callback?: SpaceStatusCallback;
-		} = {}
-	): Promise<client_return> {
-		return new Promise(async (res) => {
-			const { status_callback, hf_token } = options;
-			const return_obj = {
-				predict,
-				submit,
-				view_api,
-				component_server
-			};
-
-			if (
-				(typeof window === "undefined" || !("WebSocket" in window)) &&
-				!global.Websocket
-			) {
-				const ws = await import("ws");
-				NodeBlob = (await import("node:buffer")).Blob;
-				//@ts-ignore
-				global.WebSocket = ws.WebSocket;
-			}
-
-			const { ws_protocol, http_protocol, host, space_id } =
-				await process_endpoint(app_reference, hf_token);
-
-			const session_hash = Math.random().toString(36).substring(2);
-			const last_status: Record<string, Status["stage"]> = {};
-			let stream_open = false;
-			let pending_stream_messages: Record<string, any[]> = {}; // Event messages may be received by the SSE stream before the initial data POST request is complete. To resolve this race condition, we store the messages in a dictionary and process them when the POST request is complete.
-			let pending_diff_streams: Record<string, any[][]> = {};
-			let event_stream: EventSource | null = null;
-			const event_callbacks: Record<string, () => Promise<void>> = {};
-			const unclosed_events: Set<string> = new Set();
-			let config: Config;
-			let api_map: Record<string, number> = {};
-
-			let jwt: false | string = false;
-
-			if (hf_token && space_id) {
-				jwt = await get_jwt(space_id, hf_token);
-			}
-
-			async function config_success(_config: Config): Promise<client_return> {
-				config = _config;
-				if (window.location.protocol === "https:") {
-					config.root = config.root.replace("http://", "https://");
-				}
-				api_map = map_names_to_ids(_config?.dependencies || []);
-				if (config.auth_required) {
-					return {
-						config,
-						...return_obj
-					};
-				}
-				try {
-					api = await view_api(config);
-				} catch (e) {
-					console.error(`Could not get api details: ${e.message}`);
-				}
-
-				return {
-					config,
-					...return_obj
-				};
-			}
-			let api: ApiInfo<JsApiData>;
-			async function handle_space_sucess(status: SpaceStatus): Promise<void> {
-				if (status_callback) status_callback(status);
-				if (status.status === "running")
-					try {
-						config = await resolve_config(
-							fetch_implementation,
-							`${http_protocol}//${host}`,
-							hf_token
-						);
-
-						const _config = await config_success(config);
-						res(_config);
-					} catch (e) {
-						console.error(e);
-						if (status_callback) {
-							status_callback({
-								status: "error",
-								message: "Could not load this space.",
-								load_status: "error",
-								detail: "NOT_FOUND"
-							});
-						}
-					}
-			}
-
-			try {
-				config = await resolve_config(
-					fetch_implementation,
-					`${http_protocol}//${host}`,
-					hf_token
-				);
-
-				const _config = await config_success(config);
-				// connect to the heartbeat endpoint via GET request
-				const heartbeat_url = new URL(
-					`${config.root}/heartbeat/${session_hash}`
-				);
-				EventSource_factory(heartbeat_url); // Just connect to the endpoint without parsing the response. Ref: https://github.com/gradio-app/gradio/pull/7974#discussion_r1557717540
-				res(_config);
-			} catch (e) {
-				console.error(e);
-				if (space_id) {
-					check_space_status(
-						space_id,
-						RE_SPACE_NAME.test(space_id) ? "space_name" : "subdomain",
-						handle_space_sucess
-					);
-				} else {
-					if (status_callback)
-						status_callback({
-							status: "error",
-							message: "Could not load this space.",
-							load_status: "error",
-							detail: "NOT_FOUND"
-						});
-				}
-			}
->>>>>>> c1df2f81
 
 	private async _resolve_config(): Promise<any> {
 		const { http_protocol, host, space_id } = await process_endpoint(
@@ -301,15 +181,11 @@
 	): Promise<Config | client_return> {
 		this.config = _config;
 
-		if (
-			typeof window !== "undefined" &&
-			window.location.protocol === "https:"
-		) {
+		if (window.location.protocol === "https:") {
 			this.config.root = this.config.root.replace("http://", "https://");
 		}
 
 		this.api_map = map_names_to_ids(_config.dependencies || []);
-
 		if (this.config.auth_required) {
 			return this.prepare_return_obj();
 		}
@@ -333,13 +209,6 @@
 			try {
 				this.config = await this._resolve_config();
 				const _config = await this.config_success(this.config);
-
-				// connect to the heartbeat endpoint via GET request
-				const heartbeat_url = new URL(
-					`${this.config.root}/heartbeat/${this.session_hash}`
-				);
-
-				this.eventSource_factory(heartbeat_url); // Just connect to the endpoint without parsing the response. Ref: https://github.com/gradio-app/gradio/pull/7974#discussion_r1557717540
 
 				// res(_config);
 				return _config as Config;
