import semiver from "semiver";

import {
	process_endpoint,
	RE_SPACE_NAME,
	map_names_to_ids,
	discussions_enabled,
	get_space_hardware,
	set_space_hardware,
<<<<<<< HEAD
	set_space_timeout
=======
	set_space_timeout,
	hardware_types
>>>>>>> ff82e456
} from "./utils.js";

import type {
	EventType,
	EventListener,
	ListenerMap,
	Event,
	Payload,
	PostResponse,
	UploadResponse,
	Status,
	SpaceStatus,
	SpaceStatusCallback
} from "./types.js";

import type { Config } from "./types.js";

type event = <K extends EventType>(
	eventType: K,
	listener: EventListener<K>
) => SubmitReturn;
type predict = (
	endpoint: string | number,
	data?: unknown[],
	event_data?: unknown
) => Promise<unknown>;

type client_return = {
	predict: predict;
	config: Config;
	submit: (
		endpoint: string | number,
		data?: unknown[],
		event_data?: unknown
	) => SubmitReturn;
	view_api: (c?: Config) => Promise<Record<string, any>>;
};

type SubmitReturn = {
	on: event;
	off: event;
	cancel: () => void;
	destroy: () => void;
};

const QUEUE_FULL_MSG = "This application is too busy. Keep trying!";
const BROKEN_CONNECTION_MSG = "Connection errored out.";

export async function post_data(
	url: string,
	body: unknown,
	token?: `hf_${string}`
): Promise<[PostResponse, number]> {
	const headers: {
		Authorization?: string;
		"Content-Type": "application/json";
	} = { "Content-Type": "application/json" };
	if (token) {
		headers.Authorization = `Bearer ${token}`;
	}
	try {
		var response = await fetch(url, {
			method: "POST",
			body: JSON.stringify(body),
			headers
		});
	} catch (e) {
		return [{ error: BROKEN_CONNECTION_MSG }, 500];
	}
	const output: PostResponse = await response.json();
	return [output, response.status];
}

export let NodeBlob;

export async function upload_files(
	root: string,
	files: Array<File>,
	token?: `hf_${string}`
): Promise<UploadResponse> {
	const headers: {
		Authorization?: string;
	} = {};
	if (token) {
		headers.Authorization = `Bearer ${token}`;
	}

	const formData = new FormData();
	files.forEach((file) => {
		formData.append("files", file);
	});
	try {
		var response = await fetch(`${root}/upload`, {
			method: "POST",
			body: formData,
			headers
		});
	} catch (e) {
		return { error: BROKEN_CONNECTION_MSG };
	}
	const output: UploadResponse["files"] = await response.json();
	return { files: output };
}

<<<<<<< HEAD
const hardware_types = [
	"cpu-basic",
	"cpu-upgrade",
	"t4-small",
	"t4-medium",
	"a10g-small",
	"a10g-large",
	"a100-large"
] as const;

=======
>>>>>>> ff82e456
export async function duplicate(
	app_reference: string,
	options: {
		hf_token: `hf_${string}`;
		private?: boolean;
		status_callback: SpaceStatusCallback;
		hardware?: typeof hardware_types[number];
		timeout?: number;
	}
) {
	const { hf_token, private: _private, hardware, timeout } = options;

	if (hardware && !hardware_types.includes(hardware)) {
		throw new Error(
			`Invalid hardware type provided. Valid types are: ${hardware_types
				.map((v) => `"${v}"`)
				.join(",")}.`
		);
	}
	const headers = {
		Authorization: `Bearer ${hf_token}`
	};

	const user = (
		await (
			await fetch(`https://huggingface.co/api/whoami-v2`, {
				headers
			})
		).json()
	).name;

	const space_name = app_reference.split("/")[1];
	const body: {
		repository: string;
		private?: boolean;
	} = {
		repository: `${user}/${space_name}`
	};

	if (_private) {
		body.private = true;
	}

	try {
		const response = await fetch(
			`https://huggingface.co/api/spaces/${app_reference}/duplicate`,
			{
				method: "POST",
				headers: { "Content-Type": "application/json", ...headers },
				body: JSON.stringify(body)
			}
		);

		if (response.status === 409) {
			return client(`${user}/${space_name}`, options);
		} else {
			const duplicated_space = await response.json();

			let original_hardware;

			if (!hardware) {
				original_hardware = await get_space_hardware(app_reference, hf_token);
			}

			const requested_hardware = hardware || original_hardware || "cpu-basic";
			await set_space_hardware(
				`${user}/${space_name}`,
				requested_hardware,
				hf_token
			);

			await set_space_timeout(
				`${user}/${space_name}`,
				timeout || 300,
				hf_token
			);
			return client(duplicated_space.url, options);
		}
	} catch (e: any) {
		throw new Error(e);
	}
}

export async function client(
	app_reference: string,
	options: {
		hf_token?: `hf_${string}`;
		status_callback?: SpaceStatusCallback;
	} = {}
): Promise<client_return> {
	return new Promise(async (res) => {
		const { status_callback, hf_token } = options;
		const return_obj = {
			predict,
			submit,
			view_api
			// duplicate
		};

		if (typeof window === "undefined" || !("WebSocket" in window)) {
			const ws = await import("ws");
			NodeBlob = (await import("node:buffer")).Blob;
			//@ts-ignore
			global.WebSocket = ws.WebSocket;
		}

		const { ws_protocol, http_protocol, host, space_id } =
			await process_endpoint(app_reference, hf_token);

		const session_hash = Math.random().toString(36).substring(2);
		const last_status: Record<string, Status["stage"]> = {};
		let config: Config;
		let api_map: Record<string, number> = {};

		const listener_map: ListenerMap<EventType> = {};

		let jwt: false | string = false;

		if (hf_token && space_id) {
			jwt = await get_jwt(space_id, hf_token);
		}

		async function config_success(_config: Config) {
			config = _config;
			api_map = map_names_to_ids(_config?.dependencies || []);
			try {
				api = await view_api(config);
			} catch (e) {
				console.error(`Could not get api details: ${e.message}`);
			}

			return {
				config,
				...return_obj
			};
		}
		let api;
		async function handle_space_sucess(status: SpaceStatus) {
			if (status_callback) status_callback(status);
			if (status.status === "running")
				try {
					config = await resolve_config(`${http_protocol}//${host}`, hf_token);

					const _config = await config_success(config);
					res(_config);
				} catch (e) {
					if (status_callback) {
						status_callback({
							status: "error",
							message: "Could not load this space.",
							load_status: "error",
							detail: "NOT_FOUND"
						});
					}
				}
		}

		try {
<<<<<<< HEAD
			config = await resolve_config(`${http_protocol}//${host}`, hf_token);
=======
			console.log(`${http_protocol}//${host}`);
			config = await resolve_config(`${http_protocol}//${host}`, hf_token);
			console.log(config);
>>>>>>> ff82e456
			const _config = await config_success(config);
			res(_config);
		} catch (e) {
			console.log(space_id, e);
			if (space_id) {
				check_space_status(
					space_id,
					RE_SPACE_NAME.test(space_id) ? "space_name" : "subdomain",
					handle_space_sucess
				);
			} else {
				if (status_callback)
					status_callback({
						status: "error",
						message: "Could not load this space.",
						load_status: "error",
						detail: "NOT_FOUND"
					});
			}
		}

		/**
		 * Run a prediction.
		 * @param endpoint - The prediction endpoint to use.
		 * @param status_callback - A function that is called with the current status of the prediction immediately and every time it updates.
		 * @return Returns the data for the prediction or an error message.
		 */
		function predict(endpoint: string, data: unknown[], event_data?: unknown) {
			let data_returned = false;
			let status_complete = false;
			return new Promise((res, rej) => {
				const app = submit(endpoint, data, event_data);

				app
					.on("data", (d) => {
						data_returned = true;
						if (status_complete) {
							app.destroy();
						}
						res(d);
					})
					.on("status", (status) => {
						if (status.stage === "error") rej(status);
						if (status.stage === "complete" && data_returned) {
							app.destroy();
						}
						if (status.stage === "complete") {
							status_complete = true;
						}
					});
			});
		}

		function submit(
			endpoint: string | number,
			data: unknown[],
			event_data?: unknown
		): SubmitReturn {
			let fn_index: number;
			let api_info;
			if (typeof endpoint === "number") {
				fn_index = endpoint;
				api_info = api.unnamed_endpoints[fn_index];
			} else {
				const trimmed_endpoint = endpoint.replace(/^\//, "");
<<<<<<< HEAD

=======
>>>>>>> ff82e456
				fn_index = api_map[trimmed_endpoint];
				api_info = api.named_endpoints[endpoint.trim()];
			}

			if (typeof fn_index !== "number") {
				throw new Error(
					"There is no endpoint matching that name of fn_index matching that number."
				);
			}

			let websocket: WebSocket;

			const _endpoint = typeof endpoint === "number" ? "/predict" : endpoint;
			let payload: Payload;

			//@ts-ignore
			handle_blob(
				`${http_protocol}//${host + config.path}`,
				data,
				api_info,
				hf_token
			).then((_payload) => {
				payload = { data: _payload || [], event_data, fn_index };
				if (skip_queue(fn_index, config)) {
					fire_event({
						type: "status",
						endpoint: _endpoint,
						stage: "pending",
						queue: false,
						fn_index,
						time: new Date()
					});

					post_data(
						`${http_protocol}//${host + config.path}/run${
							_endpoint.startsWith("/") ? _endpoint : `/${_endpoint}`
						}`,
						{
							...payload,
							session_hash
						},
						hf_token
					)
						.then(([output, status_code]) => {
							if (status_code == 200) {
								fire_event({
									type: "status",
									endpoint: _endpoint,
									fn_index,
									stage: "complete",
									eta: output.average_duration,
									queue: false,
									time: new Date()
								});

								fire_event({
									type: "data",
									endpoint: _endpoint,
									fn_index,
									data: output.data,
									time: new Date()
								});
							} else {
								fire_event({
									type: "status",
									stage: "error",
									endpoint: _endpoint,
									fn_index,
									message: output.error,
									queue: false,
									time: new Date()
								});
							}
						})
						.catch((e) => {
							fire_event({
								type: "status",
								stage: "error",
								message: e.message,
								endpoint: _endpoint,
								fn_index,
								queue: false,
								time: new Date()
							});
						});
				} else {
					fire_event({
						type: "status",
						stage: "pending",
						queue: true,
						endpoint: _endpoint,
						fn_index,
						time: new Date()
					});

					let url = new URL(`${ws_protocol}://${host}${config.path}
						/queue/join`);
<<<<<<< HEAD

					if (jwt) {
						url.searchParams.set("__sign", jwt);
					}

=======

					if (jwt) {
						url.searchParams.set("__sign", jwt);
					}

>>>>>>> ff82e456
					websocket = new WebSocket(url);

					websocket.onclose = (evt) => {
						if (!evt.wasClean) {
							fire_event({
								type: "status",
								stage: "error",
								message: BROKEN_CONNECTION_MSG,
								queue: true,
								endpoint: _endpoint,
								fn_index,
								time: new Date()
							});
						}
					};

					websocket.onmessage = function (event) {
						const _data = JSON.parse(event.data);
						const { type, status, data } = handle_message(
							_data,
							last_status[fn_index]
						);

						if (type === "update" && status) {
							// call 'status' listeners
							fire_event({
								type: "status",
								endpoint: _endpoint,
								fn_index,
								time: new Date(),
								...status
							});
							if (status.stage === "error") {
								websocket.close();
							}
						} else if (type === "hash") {
							websocket.send(JSON.stringify({ fn_index, session_hash }));
							return;
						} else if (type === "data") {
							websocket.send(JSON.stringify({ ...payload, session_hash }));
						} else if (type === "complete") {
							fire_event({
								type: "status",
								time: new Date(),
								...status,
								stage: status?.stage!,
								queue: true,
								endpoint: _endpoint,
								fn_index
							});
							websocket.close();
						} else if (type === "generating") {
							fire_event({
								type: "status",
								time: new Date(),
								...status,
								stage: status?.stage!,
								queue: true,
								endpoint: _endpoint,
								fn_index
							});
						}
						if (data) {
							fire_event({
								type: "data",
								time: new Date(),
								data: data.data,
								endpoint: _endpoint,
								fn_index
							});
						}
					};

					// different ws contract for gradio versions older than 3.6.0
					//@ts-ignore
					if (semiver(config.version || "2.0.0", "3.6") < 0) {
						addEventListener("open", () =>
							websocket.send(JSON.stringify({ hash: session_hash }))
						);
					}
				}
			});

			function fire_event<K extends EventType>(event: Event<K>) {
				const narrowed_listener_map: ListenerMap<K> = listener_map;
				let listeners = narrowed_listener_map[event.type] || [];
				listeners?.forEach((l) => l(event));
			}

			function on<K extends EventType>(
				eventType: K,
				listener: EventListener<K>
			) {
				const narrowed_listener_map: ListenerMap<K> = listener_map;
				let listeners = narrowed_listener_map[eventType] || [];
				narrowed_listener_map[eventType] = listeners;
				listeners?.push(listener);

				return { on, off, cancel, destroy };
			}

			function off<K extends EventType>(
				eventType: K,
				listener: EventListener<K>
			) {
				const narrowed_listener_map: ListenerMap<K> = listener_map;
				let listeners = narrowed_listener_map[eventType] || [];
				listeners = listeners?.filter((l) => l !== listener);
				narrowed_listener_map[eventType] = listeners;

				return { on, off, cancel, destroy };
			}

			async function cancel() {
				fire_event({
					type: "status",
					endpoint: _endpoint,
					fn_index: fn_index,
					stage: "complete",
					queue: false,
					time: new Date()
				});

				try {
					await fetch(`${http_protocol}//${host + config.path}/reset`, {
						method: "POST",
						body: JSON.stringify(session_hash)
					});
				} catch (e) {
					console.warn(
						"The `/reset` endpoint could not be called. Subsequent endpoint results may be unreliable."
					);
				}

				if (websocket && websocket.readyState === 0) {
<<<<<<< HEAD
					addEventListener("open", () => websocket.close());
=======
					websocket.addEventListener("open", () => {
						websocket.close();
					});
>>>>>>> ff82e456
				} else {
					websocket.close();
				}

				destroy();
			}

			function destroy() {
				for (const event_type in listener_map) {
					listener_map[event_type as "data" | "status"].forEach((fn) => {
						off(event_type as "data" | "status", fn);
					});
				}
			}

			return {
				on,
				off,
				cancel,
				destroy
			};
		}

		async function view_api(
			config?: Config
		): Promise<ApiInfo<JsApiData> | [{ error: string }, 500]> {
			if (api) return api;

			const headers: {
				Authorization?: string;
				"Content-Type": "application/json";
			} = { "Content-Type": "application/json" };
			if (hf_token) {
				headers.Authorization = `Bearer ${hf_token}`;
			}
			try {
				let response: Response;
				// @ts-ignore
				if (semiver(config.version || "2.0.0", "3.30") < 0) {
					response = await fetch(
						"https://gradio-space-api-fetcher-v2.hf.space/api",
						{
							method: "POST",
							body: JSON.stringify({
								serialize: false,
								config: JSON.stringify(config)
							}),
							headers
						}
					);
				} else {
					response = await fetch(`${http_protocol}//${host}/info`, {
						headers
					});
				}

				let api_info = (await response.json()) as
					| ApiInfo<ApiData>
					| { api: ApiInfo<ApiData> };
				if ("api" in api_info) {
					api_info = api_info.api;
				}

				if (
					api_info.named_endpoints["/predict"] &&
					!api_info.unnamed_endpoints["0"]
				) {
					api_info.unnamed_endpoints[0] = api_info.named_endpoints["/predict"];
				}

				const x = transform_api_info(api_info, config, api_map);
				return x;
			} catch (e) {
				return [{ error: BROKEN_CONNECTION_MSG }, 500];
			}
		}
	});
}

interface ApiData {
	label: string;
	type: {
		type: any;
		description: string;
	};
	component: string;
	example_input?: any;
}

interface JsApiData {
	label: string;
	type: string;
	component: string;
	example_input: any;
}

interface EndpointInfo<T extends ApiData | JsApiData> {
	parameters: T[];
	returns: T[];
}
interface ApiInfo<T extends ApiData | JsApiData> {
	named_endpoints: {
		[key: string]: EndpointInfo<T>;
	};
	unnamed_endpoints: {
		[key: string]: EndpointInfo<T>;
	};
}

function get_type(
	type: { [key: string]: any },
	component: string,
	serializer: string,
	signature_type: "return" | "parameter"
) {
	switch (type.type) {
		case "string":
			return "string";
		case "boolean":
			return "boolean";
		case "number":
			return "number";
	}

	if (
		serializer === "JSONSerializable" ||
		serializer === "StringSerializable"
	) {
		return "any";
	} else if (serializer === "ListStringSerializable") {
		return "string[]";
	} else if (component === "Image") {
		return signature_type === "parameter" ? "Blob | File | Buffer" : "string";
	} else if (serializer === "FileSerializable") {
		if (type?.type === "array") {
			return signature_type === "parameter"
				? "(Blob | File | Buffer)[]"
				: `{ name: string; data: string; size?: number; is_file?: boolean; orig_name?: string}[]`;
		} else {
			return signature_type === "parameter"
				? "Blob | File | Buffer"
				: `{ name: string; data: string; size?: number; is_file?: boolean; orig_name?: string}`;
		}
	} else if (serializer === "GallerySerializable") {
		return signature_type === "parameter"
			? "[(Blob | File | Buffer), (string | null)][]"
			: `[{ name: string; data: string; size?: number; is_file?: boolean; orig_name?: string}, (string | null))][]`;
	}
}

function get_description(
	type: { type: any; description: string },
	serializer: string
) {
	if (serializer === "GallerySerializable") {
		return "array of [file, label] tuples";
	} else if (serializer === "ListStringSerializable") {
		return "array of strings";
	} else if (serializer === "FileSerializable") {
		return "array of files or single file";
	} else {
		return type.description;
	}
}

function transform_api_info(
	api_info: ApiInfo<ApiData>,
	config: Config,
	api_map: Record<string, number>
): ApiInfo<JsApiData> {
	const new_data = {
		named_endpoints: {},
		unnamed_endpoints: {}
	};
	for (const key in api_info) {
		const cat = api_info[key];

		for (const endpoint in cat) {
			const dep_index = config.dependencies[endpoint]
				? endpoint
				: api_map[endpoint.replace("/", "")];

			const info = cat[endpoint];
			new_data[key][endpoint] = {};
			new_data[key][endpoint].parameters = {};
			new_data[key][endpoint].returns = {};
			new_data[key][endpoint].type = config.dependencies[dep_index].types;
			new_data[key][endpoint].parameters = info.parameters.map(
				({ label, component, type, serializer }) => ({
					label,
					component,
					type: get_type(type, component, serializer, "parameter"),
					description: get_description(type, serializer)
				})
			);

			new_data[key][endpoint].returns = info.returns.map(
				({ label, component, type, serializer }) => ({
					label,
					component,
					type: get_type(type, component, serializer, "return"),
					description: get_description(type, serializer)
				})
			);
		}
	}

	return new_data;
}

async function get_jwt(
	space: string,
	token: `hf_${string}`
): Promise<string | false> {
	try {
		const r = await fetch(`https://huggingface.co/api/spaces/${space}/jwt`, {
			headers: {
				Authorization: `Bearer ${token}`
			}
		});

		const jwt = (await r.json()).token;

		return jwt || false;
	} catch (e) {
		console.error(e);
		return false;
	}
}

export async function handle_blob(
	endpoint: string,
	data: unknown[],
	api_info,
	token?: `hf_${string}`
): Promise<unknown[]> {
	const blob_refs = await walk_and_store_blobs(
		data,
		undefined,
		[],
		true,
		api_info
	);

	return new Promise((res) => {
		Promise.all(
			blob_refs.map(async ({ path, blob, data, type }) => {
				if (blob) {
					const file_url = (await upload_files(endpoint, [blob], token))
						.files[0];
					return { path, file_url, type };
				} else {
					return { path, base64: data, type };
				}
			})
		)
			.then((r) => {
				r.forEach(({ path, file_url, base64, type }) => {
					if (base64) {
						update_object(data, base64, path);
					} else if (type === "Gallery") {
						update_object(data, file_url, path);
					} else if (file_url) {
						const o = {
							is_file: true,
							name: `${file_url}`,
							data: null
							// orig_name: "file.csv"
						};
						update_object(data, o, path);
					}
				});

				res(data);
			})
			.catch(console.log);
	});
}

function update_object(object, newValue, stack) {
	while (stack.length > 1) {
		object = object[stack.shift()];
	}

	object[stack.shift()] = newValue;
}

export async function walk_and_store_blobs(
	param,
	type = undefined,
	path = [],
	root = false,
	api_info = undefined
) {
	if (Array.isArray(param)) {
		let blob_refs = [];

		await Promise.all(
			param.map(async (v, i) => {
				let new_path = path.slice();
				new_path.push(i);

				const array_refs = await walk_and_store_blobs(
					param[i],
					root ? api_info?.parameters[i]?.component || undefined : type,
					new_path,
					false,
					api_info
				);

				blob_refs = blob_refs.concat(array_refs);
			})
		);

		return blob_refs;
	} else if (globalThis.Buffer && param instanceof globalThis.Buffer) {
		const is_image = type === "Image";
		return [
			{
				path: path,
				blob: is_image ? false : new NodeBlob([param]),
				data: is_image ? `${param.toString("base64")}` : false,
				type
			}
		];
	} else if (
		param instanceof Blob ||
		(typeof window !== "undefined" && param instanceof File)
	) {
		if (type === "Image") {
			let data;

			if (typeof window !== "undefined") {
				// browser
				data = await image_to_data_uri(param);
			} else {
				const buffer = await param.arrayBuffer();
				data = Buffer.from(buffer).toString("base64");
			}

			return [{ path, data, type }];
		} else {
			return [{ path: path, blob: param, type }];
		}
	} else if (typeof param === "object") {
		let blob_refs = [];
		for (let key in param) {
			if (param.hasOwnProperty(key)) {
				let new_path = path.slice();
				new_path.push(key);
				blob_refs = blob_refs.concat(
					await walk_and_store_blobs(
						param[key],
						undefined,
						new_path,
						false,
						api_info
					)
				);
			}
		}
		return blob_refs;
	} else {
		return [];
	}
}

function image_to_data_uri(blob: Blob) {
	return new Promise((resolve, _) => {
		const reader = new FileReader();
		reader.onloadend = () => resolve(reader.result);
		reader.readAsDataURL(blob);
	});
}

function skip_queue(id: number, config: Config) {
	return (
		!(config?.dependencies?.[id]?.queue === null
			? config.enable_queue
			: config?.dependencies?.[id]?.queue) || false
	);
}

async function resolve_config(
	endpoint?: string,
	token?: `hf_${string}`
): Promise<Config> {
	const headers: { Authorization?: string } = {};
	if (token) {
		headers.Authorization = `Bearer ${token}`;
	}
	if (
		typeof window !== "undefined" &&
		window.gradio_config &&
		location.origin !== "http://localhost:9876"
	) {
		const path = window.gradio_config.root;
		const config = window.gradio_config;
		config.root = endpoint + config.root;
		return { ...config, path: path };
	} else if (endpoint) {
<<<<<<< HEAD
		let response = await fetch(`${endpoint}/config`, { headers });

=======
		console.log(`${endpoint}/config`, headers);
		let response = await fetch(`${endpoint}/config`, { headers });
		console.log(response);
>>>>>>> ff82e456
		if (response.status === 200) {
			const config = await response.json();
			config.path = config.path ?? "";
			config.root = endpoint;
			return config;
		} else {
			throw new Error("Could not get config.");
		}
	}

	throw new Error("No config or app endpoint found");
}

async function check_space_status(
	id: string,
	type: "subdomain" | "space_name",
	status_callback: SpaceStatusCallback
) {
	let endpoint =
		type === "subdomain"
			? `https://huggingface.co/api/spaces/by-subdomain/${id}`
			: `https://huggingface.co/api/spaces/${id}`;
	let response;
	let _status;
	try {
		response = await fetch(endpoint);
		_status = response.status;
		if (_status !== 200) {
			throw new Error();
		}
		response = await response.json();
	} catch (e) {
		status_callback({
			status: "error",
			load_status: "error",
			message: "Could not get space status",
			detail: "NOT_FOUND"
		});
		return;
	}

	if (!response || _status !== 200) return;
	const {
		runtime: { stage },
		id: space_name
	} = response;

	switch (stage) {
		case "STOPPED":
		case "SLEEPING":
			status_callback({
				status: "sleeping",
				load_status: "pending",
				message: "Space is asleep. Waking it up...",
				detail: stage
			});

			setTimeout(() => {
				check_space_status(id, type, status_callback);
			}, 1000);
			break;
		// poll for status
		case "RUNNING":
		case "RUNNING_BUILDING":
			status_callback({
				status: "running",
				load_status: "complete",
				message: "",
				detail: stage
			});
			// load_config(source);
			//  launch
			break;
		case "BUILDING":
			status_callback({
				status: "building",
				load_status: "pending",
				message: "Space is building...",
				detail: stage
			});

			setTimeout(() => {
				check_space_status(id, type, status_callback);
			}, 1000);
			break;
		default:
			status_callback({
				status: "space_error",
				load_status: "error",
				message: "This space is experiencing an issue.",
				detail: stage,
				discussions_enabled: await discussions_enabled(space_name)
			});
			break;
	}
}

function handle_message(
	data: any,
	last_status: Status["stage"]
): {
	type: "hash" | "data" | "update" | "complete" | "generating" | "none";
	data?: any;
	status?: Status;
} {
	const queue = true;
	switch (data.msg) {
		case "send_data":
			return { type: "data" };
		case "send_hash":
			return { type: "hash" };
		case "queue_full":
			return {
				type: "update",
				status: {
					queue,
					message: QUEUE_FULL_MSG,
					stage: "error",
					code: data.code,
					success: data.success
				}
			};
		case "estimation":
			return {
				type: "update",
				status: {
					queue,
					stage: last_status || "pending",
					code: data.code,
					size: data.queue_size,
					position: data.rank,
					eta: data.rank_eta,
					success: data.success
				}
			};
		case "progress":
			return {
				type: "update",
				status: {
					queue,
					stage: "pending",
					code: data.code,
					progress_data: data.progress_data,
					success: data.success
				}
			};
		case "process_generating":
			return {
				type: "generating",
				status: {
					queue,
					message: !data.success ? data.output.error : null,
					stage: data.success ? "generating" : "error",
					code: data.code,
					progress_data: data.progress_data,
					eta: data.average_duration
				},
				data: data.success ? data.output : null
			};
		case "process_completed":
			return {
				type: "complete",
				status: {
					queue,
					message: !data.success ? data.output.error : undefined,
					stage: data.success ? "complete" : "error",
					code: data.code,
					progress_data: data.progress_data,
					eta: data.output.average_duration
				},
				data: data.success ? data.output : null
			};
		case "process_starts":
			return {
				type: "update",
				status: {
					queue,
					stage: "pending",
					code: data.code,
					size: data.rank,
					position: 0,
					success: data.success
				}
			};
	}

	return { type: "none", status: { stage: "error", queue } };
}<|MERGE_RESOLUTION|>--- conflicted
+++ resolved
@@ -7,12 +7,8 @@
 	discussions_enabled,
 	get_space_hardware,
 	set_space_hardware,
-<<<<<<< HEAD
-	set_space_timeout
-=======
 	set_space_timeout,
 	hardware_types
->>>>>>> ff82e456
 } from "./utils.js";
 
 import type {
@@ -117,19 +113,6 @@
 	return { files: output };
 }
 
-<<<<<<< HEAD
-const hardware_types = [
-	"cpu-basic",
-	"cpu-upgrade",
-	"t4-small",
-	"t4-medium",
-	"a10g-small",
-	"a10g-large",
-	"a100-large"
-] as const;
-
-=======
->>>>>>> ff82e456
 export async function duplicate(
 	app_reference: string,
 	options: {
@@ -288,13 +271,9 @@
 		}
 
 		try {
-<<<<<<< HEAD
-			config = await resolve_config(`${http_protocol}//${host}`, hf_token);
-=======
 			console.log(`${http_protocol}//${host}`);
 			config = await resolve_config(`${http_protocol}//${host}`, hf_token);
 			console.log(config);
->>>>>>> ff82e456
 			const _config = await config_success(config);
 			res(_config);
 		} catch (e) {
@@ -360,10 +339,7 @@
 				api_info = api.unnamed_endpoints[fn_index];
 			} else {
 				const trimmed_endpoint = endpoint.replace(/^\//, "");
-<<<<<<< HEAD
-
-=======
->>>>>>> ff82e456
+
 				fn_index = api_map[trimmed_endpoint];
 				api_info = api.named_endpoints[endpoint.trim()];
 			}
@@ -461,19 +437,11 @@
 
 					let url = new URL(`${ws_protocol}://${host}${config.path}
 						/queue/join`);
-<<<<<<< HEAD
 
 					if (jwt) {
 						url.searchParams.set("__sign", jwt);
 					}
 
-=======
-
-					if (jwt) {
-						url.searchParams.set("__sign", jwt);
-					}
-
->>>>>>> ff82e456
 					websocket = new WebSocket(url);
 
 					websocket.onclose = (evt) => {
@@ -609,13 +577,9 @@
 				}
 
 				if (websocket && websocket.readyState === 0) {
-<<<<<<< HEAD
-					addEventListener("open", () => websocket.close());
-=======
 					websocket.addEventListener("open", () => {
 						websocket.close();
 					});
->>>>>>> ff82e456
 				} else {
 					websocket.close();
 				}
@@ -1017,14 +981,9 @@
 		config.root = endpoint + config.root;
 		return { ...config, path: path };
 	} else if (endpoint) {
-<<<<<<< HEAD
-		let response = await fetch(`${endpoint}/config`, { headers });
-
-=======
 		console.log(`${endpoint}/config`, headers);
 		let response = await fetch(`${endpoint}/config`, { headers });
 		console.log(response);
->>>>>>> ff82e456
 		if (response.status === 200) {
 			const config = await response.json();
 			config.path = config.path ?? "";
