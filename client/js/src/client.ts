import type {
	ApiData,
	ApiInfo,
	ClientOptions,
	Config,
	DuplicateOptions,
	EndpointInfo,
	JsApiData,
	PredictReturn,
	SpaceStatus,
	Status,
	UploadResponse,
	client_return,
	SubmitIterable,
	GradioEvent
} from "./types";
import { view_api } from "./utils/view_api";
import { upload_files } from "./utils/upload_files";
import { upload, FileData } from "./upload";
import { handle_blob } from "./utils/handle_blob";
import { post_data } from "./utils/post_data";
import { predict } from "./utils/predict";
import { duplicate } from "./utils/duplicate";
import { submit } from "./utils/submit";
import { RE_SPACE_NAME, process_endpoint } from "./helpers/api_info";
import {
	map_names_to_ids,
	resolve_cookies,
	resolve_config,
	get_jwt,
	parse_and_set_cookies
} from "./helpers/init_helpers";
import { check_space_status } from "./helpers/spaces";
import { open_stream, readable_stream } from "./utils/stream";
import { API_INFO_ERROR_MSG, CONFIG_ERROR_MSG } from "./constants";

export class NodeBlob extends Blob {
	constructor(blobParts?: BlobPart[], options?: BlobPropertyBag) {
		super(blobParts, options);
	}
}

export class Client {
	app_reference: string;
	options: ClientOptions;

	config: Config | undefined;
	api_info: ApiInfo<JsApiData> | undefined;
	api_map: Record<string, number> = {};
	session_hash: string = Math.random().toString(36).substring(2);
	jwt: string | false = false;
	last_status: Record<string, Status["stage"]> = {};

	private cookies: string | null = null;

	// streaming
	stream_status = { open: false };
	pending_stream_messages: Record<string, any[][]> = {};
	pending_diff_streams: Record<string, any[][]> = {};
	event_callbacks: Record<string, (data?: unknown) => Promise<void>> = {};
	unclosed_events: Set<string> = new Set();
	heartbeat_event: EventSource | null = null;
	abort_controller: AbortController | null = null;
	stream_instance: EventSource | null = null;

	fetch(input: RequestInfo | URL, init?: RequestInit): Promise<Response> {
		const headers = new Headers(init?.headers || {});
		if (this && this.cookies) {
			headers.append("Cookie", this.cookies);
		}

		return fetch(input, { ...init, headers });
	}

	stream(url: URL): EventSource {
		// if (typeof window === "undefined" || typeof EventSource === "undefined") {
		// 	try {
		// 		const EventSourceModule = await import("eventsource");
		// 		return new EventSourceModule.default(url.toString()) as EventSource;
		// 	} catch (error) {
		// 		console.error("Failed to load EventSource module:", error);
		// 		throw error;
		// 	}
		// } else {
		// 	return new EventSource(url.toString());
		// }

		this.abort_controller = new AbortController();

		this.stream_instance = readable_stream(url.toString(), {
			signal: this.abort_controller.signal
		});

		return this.stream_instance;
	}

	view_api: () => Promise<ApiInfo<JsApiData>>;
	upload_files: (
		root_url: string,
		files: (Blob | File)[],
		upload_id?: string
	) => Promise<UploadResponse>;
	upload: (
		file_data: FileData[],
		root_url: string,
		upload_id?: string,
		max_file_size?: number
	) => Promise<(FileData | null)[] | null>;
	handle_blob: (
		endpoint: string,
		data: unknown[],
		endpoint_info: EndpointInfo<ApiData | JsApiData>
	) => Promise<unknown[]>;
	post_data: (
		url: string,
		body: unknown,
		additional_headers?: any
	) => Promise<unknown[]>;
	submit: (
		endpoint: string | number,
		data: unknown[] | Record<string, unknown>,
		event_data?: unknown,
		trigger_id?: number | null
	) => SubmitIterable<GradioEvent>;
	predict: (
		endpoint: string | number,
		data: unknown[] | Record<string, unknown>,
		event_data?: unknown
<<<<<<< HEAD
	) => Promise<unknown>;
=======
	) => Promise<PredictReturn>;
>>>>>>> 8720be78
	open_stream: () => Promise<void>;
	private resolve_config: (endpoint: string) => Promise<Config | undefined>;
	private resolve_cookies: () => Promise<void>;
	constructor(app_reference: string, options: ClientOptions = {}) {
		this.app_reference = app_reference;
		this.options = options;

		this.view_api = view_api.bind(this);
		this.upload_files = upload_files.bind(this);
		this.handle_blob = handle_blob.bind(this);
		this.post_data = post_data.bind(this);
		this.submit = submit.bind(this);
		this.predict = predict.bind(this);
		this.open_stream = open_stream.bind(this);
		this.resolve_config = resolve_config.bind(this);
		this.resolve_cookies = resolve_cookies.bind(this);
		this.upload = upload.bind(this);
	}

	private async init(): Promise<void> {
		if (
			(typeof window === "undefined" || !("WebSocket" in window)) &&
			!global.WebSocket
		) {
			const ws = await import("ws");
			// @ts-ignore
			NodeBlob = (await import("node:buffer")).Blob;
			global.WebSocket = ws.WebSocket as unknown as typeof WebSocket;
		}

		try {
			if (this.options.auth) {
				await this.resolve_cookies();
			}

			await this._resolve_config().then(({ config }) =>
				this._resolve_hearbeat(config)
			);
		} catch (e: any) {
			throw Error(e);
		}

		this.api_info = await this.view_api();
		this.api_map = map_names_to_ids(this.config?.dependencies || []);
	}

	async _resolve_hearbeat(_config: Config): Promise<void> {
		if (_config) {
			this.config = _config;
			if (this.config && this.config.connect_heartbeat) {
				if (this.config.space_id && this.options.hf_token) {
					this.jwt = await get_jwt(
						this.config.space_id,
						this.options.hf_token,
						this.cookies
					);
				}
			}
		}

		if (_config.space_id && this.options.hf_token) {
			this.jwt = await get_jwt(_config.space_id, this.options.hf_token);
		}

		if (this.config && this.config.connect_heartbeat) {
			// connect to the heartbeat endpoint via GET request
			const heartbeat_url = new URL(
				`${this.config.root}/heartbeat/${this.session_hash}`
			);

			// if the jwt is available, add it to the query params
			if (this.jwt) {
				heartbeat_url.searchParams.set("__sign", this.jwt);
			}

			// Just connect to the endpoint without parsing the response. Ref: https://github.com/gradio-app/gradio/pull/7974#discussion_r1557717540
			if (!this.heartbeat_event)
				this.heartbeat_event = await this.stream(heartbeat_url);
		} else {
			this.heartbeat_event?.close();
		}
	}

	static async connect(
		app_reference: string,
		options: ClientOptions = {}
	): Promise<Client> {
		const client = new this(app_reference, options); // this refers to the class itself, not the instance
		await client.init();
		return client;
	}

	close(): void {
		this.heartbeat_event?.close();
	}

	static async duplicate(
		app_reference: string,
		options: DuplicateOptions = {}
	): Promise<Client> {
		return duplicate(app_reference, options);
	}

	private async _resolve_config(): Promise<any> {
		const { http_protocol, host, space_id } = await process_endpoint(
			this.app_reference,
			this.options.hf_token
		);

		const { status_callback } = this.options;
		let config: Config | undefined;

		try {
			config = await this.resolve_config(`${http_protocol}//${host}`);

			if (!config) {
				throw new Error(CONFIG_ERROR_MSG);
			}

			return this.config_success(config);
		} catch (e: any) {
			if (space_id && status_callback) {
				check_space_status(
					space_id,
					RE_SPACE_NAME.test(space_id) ? "space_name" : "subdomain",
					this.handle_space_success
				);
			} else {
				if (status_callback)
					status_callback({
						status: "error",
						message: "Could not load this space.",
						load_status: "error",
						detail: "NOT_FOUND"
					});
				throw Error(e);
			}
		}
	}

	private async config_success(
		_config: Config
	): Promise<Config | client_return> {
		this.config = _config;

		if (typeof window !== "undefined" && typeof document !== "undefined") {
			if (window.location.protocol === "https:") {
				this.config.root = this.config.root.replace("http://", "https://");
			}
		}

		if (this.config.auth_required) {
			return this.prepare_return_obj();
		}

		try {
			this.api_info = await this.view_api();
		} catch (e) {
			console.error(API_INFO_ERROR_MSG + (e as Error).message);
		}

		return this.prepare_return_obj();
	}

	async handle_space_success(status: SpaceStatus): Promise<Config | void> {
		if (!this) {
			throw new Error(CONFIG_ERROR_MSG);
		}
		const { status_callback } = this.options;
		if (status_callback) status_callback(status);
		if (status.status === "running") {
			try {
				this.config = await this._resolve_config();
				if (!this.config) {
					throw new Error(CONFIG_ERROR_MSG);
				}

				const _config = await this.config_success(this.config);

				return _config as Config;
			} catch (e) {
				if (status_callback) {
					status_callback({
						status: "error",
						message: "Could not load this space.",
						load_status: "error",
						detail: "NOT_FOUND"
					});
				}
				throw e;
			}
		}
	}

	public async component_server(
		component_id: number,
		fn_name: string,
		data: unknown[] | { binary: boolean; data: Record<string, any> }
	): Promise<unknown> {
		if (!this.config) {
			throw new Error(CONFIG_ERROR_MSG);
		}

		const headers: {
			Authorization?: string;
			"Content-Type"?: "application/json";
		} = {};

		const { hf_token } = this.options;
		const { session_hash } = this;

		if (hf_token) {
			headers.Authorization = `Bearer ${this.options.hf_token}`;
		}

		let root_url: string;
		let component = this.config.components.find(
			(comp) => comp.id === component_id
		);
		if (component?.props?.root_url) {
			root_url = component.props.root_url;
		} else {
			root_url = this.config.root;
		}

		let body: FormData | string;

		if ("binary" in data) {
			body = new FormData();
			for (const key in data.data) {
				if (key === "binary") continue;
				body.append(key, data.data[key]);
			}
			body.set("component_id", component_id.toString());
			body.set("fn_name", fn_name);
			body.set("session_hash", session_hash);
		} else {
			body = JSON.stringify({
				data: data,
				component_id,
				fn_name,
				session_hash
			});

			headers["Content-Type"] = "application/json";
		}

		if (hf_token) {
			headers.Authorization = `Bearer ${hf_token}`;
		}

		try {
			const response = await this.fetch(`${root_url}/component_server/`, {
				method: "POST",
				body: body,
				headers,
				credentials: "include"
			});

			if (!response.ok) {
				throw new Error(
					"Could not connect to component server: " + response.statusText
				);
			}

			const output = await response.json();
			return output;
		} catch (e) {
			console.warn(e);
		}
	}

	public set_cookies(raw_cookies: string): void {
		this.cookies = parse_and_set_cookies(raw_cookies).join("; ");
	}

	private prepare_return_obj(): client_return {
		return {
			config: this.config,
			predict: this.predict,
			submit: this.submit,
			view_api: this.view_api,
			component_server: this.component_server
		};
	}
}

/**
 * @deprecated This method will be removed in v1.0. Use `Client.connect()` instead.
 * Creates a client instance for interacting with Gradio apps.
 *
 * @param {string} app_reference - The reference or URL to a Gradio space or app.
 * @param {ClientOptions} options - Configuration options for the client.
 * @returns {Promise<Client>} A promise that resolves to a `Client` instance.
 */
export async function client(
	app_reference: string,
	options: ClientOptions = {}
): Promise<Client> {
	return await Client.connect(app_reference, options);
}

/**
 * @deprecated This method will be removed in v1.0. Use `Client.duplicate()` instead.
 * Creates a duplicate of a space and returns a client instance for the duplicated space.
 *
 * @param {string} app_reference - The reference or URL to a Gradio space or app to duplicate.
 * @param {DuplicateOptions} options - Configuration options for the client.
 * @returns {Promise<Client>} A promise that resolves to a `Client` instance.
 */
export async function duplicate_space(
	app_reference: string,
	options: DuplicateOptions
): Promise<Client> {
	return await Client.duplicate(app_reference, options);
}

export type ClientInstance = Client;<|MERGE_RESOLUTION|>--- conflicted
+++ resolved
@@ -126,11 +126,7 @@
 		endpoint: string | number,
 		data: unknown[] | Record<string, unknown>,
 		event_data?: unknown
-<<<<<<< HEAD
 	) => Promise<unknown>;
-=======
-	) => Promise<PredictReturn>;
->>>>>>> 8720be78
 	open_stream: () => Promise<void>;
 	private resolve_config: (endpoint: string) => Promise<Config | undefined>;
 	private resolve_cookies: () => Promise<void>;
