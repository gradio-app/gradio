//@ts-nocheck

import semiver from "semiver";

import {
	process_endpoint,
	RE_SPACE_NAME,
	map_names_to_ids,
	discussions_enabled,
	get_space_hardware,
	set_space_hardware,
	set_space_timeout,
	hardware_types,
	resolve_root
} from "./utils.js";

import type {
	EventType,
	EventListener,
	ListenerMap,
	Event,
	Payload,
	PostResponse,
	UploadResponse,
	Status,
	SpaceStatus,
	SpaceStatusCallback
} from "./types.js";

import { FileData, normalise_file } from "./upload";

import type { Config } from "./types.js";

type event = <K extends EventType>(
	eventType: K,
	listener: EventListener<K>
) => SubmitReturn;
type predict = (
	endpoint: string | number,
	data?: unknown[],
	event_data?: unknown
) => Promise<unknown>;

type client_return = {
	predict: predict;
	config: Config;
	submit: (
		endpoint: string | number,
		data?: unknown[],
		event_data?: unknown,
		trigger_id?: number | null
	) => SubmitReturn;
	component_server: (
		component_id: number,
		fn_name: string,
		data: unknown[]
	) => any;
	view_api: (c?: Config) => Promise<ApiInfo<JsApiData>>;
};

type SubmitReturn = {
	on: event;
	off: event;
	cancel: () => Promise<void>;
	destroy: () => void;
};

const QUEUE_FULL_MSG = "This application is too busy. Keep trying!";
const BROKEN_CONNECTION_MSG = "Connection errored out.";

export let NodeBlob;

export async function duplicate(
	app_reference: string,
	options: {
		hf_token: `hf_${string}`;
		private?: boolean;
		status_callback: SpaceStatusCallback;
		hardware?: (typeof hardware_types)[number];
		timeout?: number;
	}
): Promise<client_return> {
	const { hf_token, private: _private, hardware, timeout } = options;

	if (hardware && !hardware_types.includes(hardware)) {
		throw new Error(
			`Invalid hardware type provided. Valid types are: ${hardware_types
				.map((v) => `"${v}"`)
				.join(",")}.`
		);
	}
	const headers = {
		Authorization: `Bearer ${hf_token}`
	};

	const user = (
		await (
			await fetch(`https://huggingface.co/api/whoami-v2`, {
				headers
			})
		).json()
	).name;

	const space_name = app_reference.split("/")[1];
	const body: {
		repository: string;
		private?: boolean;
	} = {
		repository: `${user}/${space_name}`
	};

	if (_private) {
		body.private = true;
	}

	try {
		const response = await fetch(
			`https://huggingface.co/api/spaces/${app_reference}/duplicate`,
			{
				method: "POST",
				headers: { "Content-Type": "application/json", ...headers },
				body: JSON.stringify(body)
			}
		);

		if (response.status === 409) {
			return client(`${user}/${space_name}`, options);
		}
		const duplicated_space = await response.json();

		let original_hardware;

		if (!hardware) {
			original_hardware = await get_space_hardware(app_reference, hf_token);
		}

		const requested_hardware = hardware || original_hardware || "cpu-basic";
		await set_space_hardware(
			`${user}/${space_name}`,
			requested_hardware,
			hf_token
		);

		await set_space_timeout(`${user}/${space_name}`, timeout || 300, hf_token);
		return client(duplicated_space.url, options);
	} catch (e: any) {
		throw new Error(e);
	}
}

interface Client {
	post_data: (
		url: string,
		body: unknown,
		token?: `hf_${string}`
	) => Promise<[PostResponse, number]>;
	upload_files: (
		root: string,
		files: File[],
		token?: `hf_${string}`,
		upload_id?: string
	) => Promise<UploadResponse>;
	client: (
		app_reference: string,
		options: {
			hf_token?: `hf_${string}`;
			status_callback?: SpaceStatusCallback;
			normalise_files?: boolean;
		}
	) => Promise<client_return>;
	handle_blob: (
		endpoint: string,
		data: unknown[],
		api_info: ApiInfo<JsApiData>,
		token?: `hf_${string}`
	) => Promise<unknown[]>;
}

export function api_factory(
	fetch_implementation: typeof fetch,
	EventSource_factory: (url: URL) => EventSource
): Client {
	return { post_data, upload_files, client, handle_blob };

	async function post_data(
		url: string,
		body: unknown,
		token?: `hf_${string}`
	): Promise<[PostResponse, number]> {
		const headers: {
			Authorization?: string;
			"Content-Type": "application/json";
		} = { "Content-Type": "application/json" };
		if (token) {
			headers.Authorization = `Bearer ${token}`;
		}
		try {
			var response = await fetch_implementation(url, {
				method: "POST",
				body: JSON.stringify(body),
				headers
			});
		} catch (e) {
			return [{ error: BROKEN_CONNECTION_MSG }, 500];
		}
		let output: PostResponse;
		let status: int;
		try {
			output = await response.json();
			status = response.status;
		} catch (e) {
			output = { error: `Could not parse server response: ${e}` };
			status = 500;
		}
		return [output, status];
	}

	async function upload_files(
		root: string,
		files: (Blob | File)[],
		token?: `hf_${string}`,
		upload_id?: string
	): Promise<UploadResponse> {
		const headers: {
			Authorization?: string;
		} = {};
		if (token) {
			headers.Authorization = `Bearer ${token}`;
		}
		const chunkSize = 1000;
		const uploadResponses = [];
		for (let i = 0; i < files.length; i += chunkSize) {
			const chunk = files.slice(i, i + chunkSize);
			const formData = new FormData();
			chunk.forEach((file) => {
				formData.append("files", file);
			});
			try {
				const upload_url = upload_id
					? `${root}/upload?upload_id=${upload_id}`
					: `${root}/upload`;
				var response = await fetch_implementation(upload_url, {
					method: "POST",
					body: formData,
					headers
				});
			} catch (e) {
				return { error: BROKEN_CONNECTION_MSG };
			}
			const output: UploadResponse["files"] = await response.json();
			uploadResponses.push(...output);
		}
		return { files: uploadResponses };
	}

	async function client(
		app_reference: string,
		options: {
			hf_token?: `hf_${string}`;
			status_callback?: SpaceStatusCallback;
			normalise_files?: boolean;
		} = { normalise_files: true }
	): Promise<client_return> {
		return new Promise(async (res) => {
			const { status_callback, hf_token, normalise_files } = options;
			const return_obj = {
				predict,
				submit,
				view_api,
				component_server
			};

			const transform_files = normalise_files ?? true;
			if (
				(typeof window === "undefined" || !("WebSocket" in window)) &&
				!global.Websocket
			) {
				const ws = await import("ws");
				NodeBlob = (await import("node:buffer")).Blob;
				//@ts-ignore
				global.WebSocket = ws.WebSocket;
			}

			const { ws_protocol, http_protocol, host, space_id } =
				await process_endpoint(app_reference, hf_token);

			const session_hash = Math.random().toString(36).substring(2);
			const last_status: Record<string, Status["stage"]> = {};
			let stream_open = false;
			let pending_stream_messages: Record<string, any[]> = {};  // Event messages may be received by the SSE stream before the initial data POST request is complete. To resolve this race condition, we store the messages in a dictionary and process them when the POST request is complete.
			let event_stream: EventSource | null = null;
			const event_callbacks: Record<string, () => Promise<void>> = {};
			let config: Config;
			let api_map: Record<string, number> = {};

			let jwt: false | string = false;

			if (hf_token && space_id) {
				jwt = await get_jwt(space_id, hf_token);
			}

			async function config_success(_config: Config): Promise<client_return> {
				config = _config;
				api_map = map_names_to_ids(_config?.dependencies || []);
				if (config.auth_required) {
					return {
						config,
						...return_obj
					};
				}
				try {
					api = await view_api(config);
				} catch (e) {
					console.error(`Could not get api details: ${e.message}`);
				}

				return {
					config,
					...return_obj
				};
			}
			let api: ApiInfo<JsApiData>;
			async function handle_space_sucess(status: SpaceStatus): Promise<void> {
				if (status_callback) status_callback(status);
				if (status.status === "running")
					try {
						config = await resolve_config(
							fetch_implementation,
							`${http_protocol}//${host}`,
							hf_token
						);

						const _config = await config_success(config);
						res(_config);
					} catch (e) {
						console.error(e);
						if (status_callback) {
							status_callback({
								status: "error",
								message: "Could not load this space.",
								load_status: "error",
								detail: "NOT_FOUND"
							});
						}
					}
			}

			try {
				config = await resolve_config(
					fetch_implementation,
					`${http_protocol}//${host}`,
					hf_token
				);

				const _config = await config_success(config);
				res(_config);
			} catch (e) {
				console.error(e);
				if (space_id) {
					check_space_status(
						space_id,
						RE_SPACE_NAME.test(space_id) ? "space_name" : "subdomain",
						handle_space_sucess
					);
				} else {
					if (status_callback)
						status_callback({
							status: "error",
							message: "Could not load this space.",
							load_status: "error",
							detail: "NOT_FOUND"
						});
				}
			}

			function predict(
				endpoint: string,
				data: unknown[],
				event_data?: unknown
			): Promise<unknown> {
				let data_returned = false;
				let status_complete = false;
				let dependency;
				if (typeof endpoint === "number") {
					dependency = config.dependencies[endpoint];
				} else {
					const trimmed_endpoint = endpoint.replace(/^\//, "");
					dependency = config.dependencies[api_map[trimmed_endpoint]];
				}

				if (dependency.types.continuous) {
					throw new Error(
						"Cannot call predict on this function as it may run forever. Use submit instead"
					);
				}

				return new Promise((res, rej) => {
					const app = submit(endpoint, data, event_data);
					let result;

					app
						.on("data", (d) => {
							// if complete message comes before data, resolve here
							if (status_complete) {
								app.destroy();
								res(d);
							}
							data_returned = true;
							result = d;
						})
						.on("status", (status) => {
							if (status.stage === "error") rej(status);
							if (status.stage === "complete") {
								status_complete = true;
								// if complete message comes after data, resolve here
								if (data_returned) {
									app.destroy();
									res(result);
								}
							}
						});
				});
			}

			function submit(
				endpoint: string | number,
				data: unknown[],
				event_data?: unknown,
				trigger_id: number | null = null
			): SubmitReturn {
				let fn_index: number;
				let api_info;

				if (typeof endpoint === "number") {
					fn_index = endpoint;
					api_info = api.unnamed_endpoints[fn_index];
				} else {
					const trimmed_endpoint = endpoint.replace(/^\//, "");

					fn_index = api_map[trimmed_endpoint];
					api_info = api.named_endpoints[endpoint.trim()];
				}

				if (typeof fn_index !== "number") {
					throw new Error(
						"There is no endpoint matching that name of fn_index matching that number."
					);
				}

				let websocket: WebSocket;
				let eventSource: EventSource;
				let protocol = config.protocol ?? "ws";

				const _endpoint = typeof endpoint === "number" ? "/predict" : endpoint;
				let payload: Payload;
				let event_id: string | null = null;
				let complete: false | Record<string, any> = false;
				const listener_map: ListenerMap<EventType> = {};
				let url_params = "";
				if (typeof window !== "undefined") {
					url_params = new URLSearchParams(window.location.search).toString();
				}

				handle_blob(
					`${http_protocol}//${resolve_root(host, config.path, true)}`,
					data,
					api_info,
					hf_token
				).then((_payload) => {
					payload = { data: _payload || [], event_data, fn_index, trigger_id };
					if (skip_queue(fn_index, config)) {
						fire_event({
							type: "status",
							endpoint: _endpoint,
							stage: "pending",
							queue: false,
							fn_index,
							time: new Date()
						});

						post_data(
							`${http_protocol}//${resolve_root(host, config.path, true)}/run${
								_endpoint.startsWith("/") ? _endpoint : `/${_endpoint}`
							}${url_params ? "?" + url_params : ""}`,
							{
								...payload,
								session_hash
							},
							hf_token
						)
							.then(([output, status_code]) => {
								const data = transform_files
									? transform_output(
											output.data,
											api_info,
											config.root,
											config.root_url
									  )
									: output.data;
								if (status_code == 200) {
									fire_event({
										type: "data",
										endpoint: _endpoint,
										fn_index,
										data: data,
										time: new Date()
									});

									fire_event({
										type: "status",
										endpoint: _endpoint,
										fn_index,
										stage: "complete",
										eta: output.average_duration,
										queue: false,
										time: new Date()
									});
								} else {
									fire_event({
										type: "status",
										stage: "error",
										endpoint: _endpoint,
										fn_index,
										message: output.error,
										queue: false,
										time: new Date()
									});
								}
							})
							.catch((e) => {
								fire_event({
									type: "status",
									stage: "error",
									message: e.message,
									endpoint: _endpoint,
									fn_index,
									queue: false,
									time: new Date()
								});
							});
					} else if (protocol == "ws") {
						fire_event({
							type: "status",
							stage: "pending",
							queue: true,
							endpoint: _endpoint,
							fn_index,
							time: new Date()
						});
						let url = new URL(`${ws_protocol}://${resolve_root(
							host,
							config.path,
							true
						)}
							/queue/join${url_params ? "?" + url_params : ""}`);

						if (jwt) {
							url.searchParams.set("__sign", jwt);
						}

						websocket = new WebSocket(url);

						websocket.onclose = (evt) => {
							if (!evt.wasClean) {
								fire_event({
									type: "status",
									stage: "error",
									broken: true,
									message: BROKEN_CONNECTION_MSG,
									queue: true,
									endpoint: _endpoint,
									fn_index,
									time: new Date()
								});
							}
						};

						websocket.onmessage = function (event) {
							const _data = JSON.parse(event.data);
							const { type, status, data } = handle_message(
								_data,
								last_status[fn_index]
							);

							if (type === "update" && status && !complete) {
								// call 'status' listeners
								fire_event({
									type: "status",
									endpoint: _endpoint,
									fn_index,
									time: new Date(),
									...status
								});
								if (status.stage === "error") {
									websocket.close();
								}
							} else if (type === "hash") {
								websocket.send(JSON.stringify({ fn_index, session_hash }));
								return;
							} else if (type === "data") {
								websocket.send(JSON.stringify({ ...payload, session_hash }));
							} else if (type === "complete") {
								complete = status;
							} else if (type === "log") {
								fire_event({
									type: "log",
									log: data.log,
									level: data.level,
									endpoint: _endpoint,
									fn_index
								});
							} else if (type === "generating") {
								fire_event({
									type: "status",
									time: new Date(),
									...status,
									stage: status?.stage!,
									queue: true,
									endpoint: _endpoint,
									fn_index
								});
							}
							if (data) {
								fire_event({
									type: "data",
									time: new Date(),
									data: transform_files
										? transform_output(
												data.data,
												api_info,
												config.root,
												config.root_url
										  )
										: data.data,
									endpoint: _endpoint,
									fn_index
								});

								if (complete) {
									fire_event({
										type: "status",
										time: new Date(),
										...complete,
										stage: status?.stage!,
										queue: true,
										endpoint: _endpoint,
										fn_index
									});
									websocket.close();
								}
							}
						};

						// different ws contract for gradio versions older than 3.6.0
						//@ts-ignore
						if (semiver(config.version || "2.0.0", "3.6") < 0) {
							addEventListener("open", () =>
								websocket.send(JSON.stringify({ hash: session_hash }))
							);
						}
					} else if (protocol == "sse") {
						fire_event({
							type: "status",
							stage: "pending",
							queue: true,
							endpoint: _endpoint,
							fn_index,
							time: new Date()
						});
						var params = new URLSearchParams({
							fn_index: fn_index.toString(),
							session_hash: session_hash
						}).toString();
						let url = new URL(
							`${http_protocol}//${resolve_root(
								host,
								config.path,
								true
							)}/queue/join?${url_params ? url_params + "&" : ""}${params}`
						);

						eventSource = EventSource_factory(url);

						eventSource.onmessage = async function (event) {
							const _data = JSON.parse(event.data);
							const { type, status, data } = handle_message(
								_data,
								last_status[fn_index]
							);

							if (type === "update" && status && !complete) {
								// call 'status' listeners
								fire_event({
									type: "status",
									endpoint: _endpoint,
									fn_index,
									time: new Date(),
									...status
								});
								if (status.stage === "error") {
									eventSource.close();
								}
							} else if (type === "data") {
								event_id = _data.event_id as string;
								let [_, status] = await post_data(
									`${http_protocol}//${resolve_root(
										host,
										config.path,
										true
									)}/queue/data`,
									{
										...payload,
										session_hash,
										event_id
									},
									hf_token
								);
								if (status !== 200) {
									fire_event({
										type: "status",
										stage: "error",
										message: BROKEN_CONNECTION_MSG,
										queue: true,
										endpoint: _endpoint,
										fn_index,
										time: new Date()
									});
									eventSource.close();
								}
							} else if (type === "complete") {
								complete = status;
							} else if (type === "log") {
								fire_event({
									type: "log",
									log: data.log,
									level: data.level,
									endpoint: _endpoint,
									fn_index
								});
							} else if (type === "generating") {
								fire_event({
									type: "status",
									time: new Date(),
									...status,
									stage: status?.stage!,
									queue: true,
									endpoint: _endpoint,
									fn_index
								});
							}
							if (data) {
								fire_event({
									type: "data",
									time: new Date(),
									data: transform_files
										? transform_output(
												data.data,
												api_info,
												config.root,
												config.root_url
										  )
										: data.data,
									endpoint: _endpoint,
									fn_index
								});

								if (complete) {
									fire_event({
										type: "status",
										time: new Date(),
										...complete,
										stage: status?.stage!,
										queue: true,
										endpoint: _endpoint,
										fn_index
									});
									eventSource.close();
								}
							}
						};
					} else if (protocol == "sse_v1") {
						fire_event({
							type: "status",
							stage: "pending",
							queue: true,
							endpoint: _endpoint,
							fn_index,
							time: new Date()
						});

						post_data(
							`${http_protocol}//${resolve_root(
								host,
								config.path,
								true
							)}/queue/join?${url_params}`,
							{
								...payload,
								session_hash
							},
							hf_token
						).then(([response, status]) => {
							if (status === 503) {
								fire_event({
									type: "status",
									stage: "error",
									message: QUEUE_FULL_MSG,
									queue: true,
									endpoint: _endpoint,
									fn_index,
									time: new Date()
								});
							} else if (status !== 200) {
								fire_event({
									type: "status",
									stage: "error",
									message: BROKEN_CONNECTION_MSG,
									queue: true,
									endpoint: _endpoint,
									fn_index,
									time: new Date()
								});
							} else {
								event_id = response.event_id as string;
								let callback = async function (_data: object): void {
									try {
										const { type, status, data } = handle_message(
											_data,
											last_status[fn_index]
										);

										// TODO: Find out how to print this information
										// only during testing
										// console.info("data", type, status, data);

										if (type == "heartbeat") {
											return;
										}

										if (type === "update" && status && !complete) {
											// call 'status' listeners
											fire_event({
												type: "status",
												endpoint: _endpoint,
												fn_index,
												time: new Date(),
												...status
											});
										} else if (type === "complete") {
											complete = status;
										} else if (type == "unexpected_error") {
											console.error("Unexpected error", status?.message);
											fire_event({
												type: "status",
												stage: "error",
												message: "An Unexpected Error Occurred!",
												queue: true,
												endpoint: _endpoint,
												fn_index,
												time: new Date()
											});
										} else if (type === "log") {
											fire_event({
												type: "log",
												log: data.log,
												level: data.level,
												endpoint: _endpoint,
												fn_index
											});
											return;
										} else if (type === "generating") {
											fire_event({
												type: "status",
												time: new Date(),
												...status,
												stage: status?.stage!,
												queue: true,
												endpoint: _endpoint,
												fn_index
											});
										}
										if (data) {
											fire_event({
												type: "data",
												time: new Date(),
												data: transform_files
													? transform_output(
															data.data,
															api_info,
															config.root,
															config.root_url
													  )
													: data.data,
												endpoint: _endpoint,
												fn_index
											});

											if (complete) {
												fire_event({
													type: "status",
													time: new Date(),
													...complete,
													stage: status?.stage!,
													queue: true,
													endpoint: _endpoint,
													fn_index
												});
											}
										}

<<<<<<< HEAD
									if (status?.stage === "complete" || status?.stage === "error") {
										if (event_callbacks[event_id]) {
											delete event_callbacks[event_id];
											if (Object.keys(event_callbacks).length === 0) {
												close_stream();
=======
										if (
											status.stage === "complete" ||
											status.stage === "error"
										) {
											if (event_callbacks[event_id]) {
												delete event_callbacks[event_id];
												if (Object.keys(event_callbacks).length === 0) {
													close_stream();
												}
>>>>>>> 9ea7b6f0
											}
										}
									} catch (e) {
										console.error("Unexpected client exception", e);
										fire_event({
											type: "status",
											stage: "error",
											message: "An Unexpected Error Occurred!",
											queue: true,
											endpoint: _endpoint,
											fn_index,
											time: new Date()
										});
										close_stream();
									}
								};
								if (event_id in pending_stream_messages) {
									pending_stream_messages[event_id].forEach((msg) =>
										callback(msg)
									);
									delete pending_stream_messages[event_id];
								}
								event_callbacks[event_id] = callback;
								if (!stream_open) {
									open_stream();
								}
							}
						});
					}
				});

				function fire_event<K extends EventType>(event: Event<K>): void {
					const narrowed_listener_map: ListenerMap<K> = listener_map;
					const listeners = narrowed_listener_map[event.type] || [];
					listeners?.forEach((l) => l(event));
				}

				function on<K extends EventType>(
					eventType: K,
					listener: EventListener<K>
				): SubmitReturn {
					const narrowed_listener_map: ListenerMap<K> = listener_map;
					const listeners = narrowed_listener_map[eventType] || [];
					narrowed_listener_map[eventType] = listeners;
					listeners?.push(listener);

					return { on, off, cancel, destroy };
				}

				function off<K extends EventType>(
					eventType: K,
					listener: EventListener<K>
				): SubmitReturn {
					const narrowed_listener_map: ListenerMap<K> = listener_map;
					let listeners = narrowed_listener_map[eventType] || [];
					listeners = listeners?.filter((l) => l !== listener);
					narrowed_listener_map[eventType] = listeners;

					return { on, off, cancel, destroy };
				}

				async function cancel(): Promise<void> {
					const _status: Status = {
						stage: "complete",
						queue: false,
						time: new Date()
					};
					complete = _status;
					fire_event({
						..._status,
						type: "status",
						endpoint: _endpoint,
						fn_index: fn_index
					});

					let cancel_request = {};
					if (protocol === "ws") {
						if (websocket && websocket.readyState === 0) {
							websocket.addEventListener("open", () => {
								websocket.close();
							});
						} else {
							websocket.close();
						}
						cancel_request = { fn_index, session_hash };
					} else {
						eventSource.close();
						cancel_request = { event_id };
					}

					try {
						await fetch_implementation(
							`${http_protocol}//${resolve_root(
								host,
								config.path,
								true
							)}/reset`,
							{
								headers: { "Content-Type": "application/json" },
								method: "POST",
								body: JSON.stringify(cancel_request)
							}
						);
					} catch (e) {
						console.warn(
							"The `/reset` endpoint could not be called. Subsequent endpoint results may be unreliable."
						);
					}
				}

				function destroy(): void {
					for (const event_type in listener_map) {
						listener_map[event_type as "data" | "status"].forEach((fn) => {
							off(event_type as "data" | "status", fn);
						});
					}
				}

				return {
					on,
					off,
					cancel,
					destroy
				};
			}

			function open_stream(): void {
				stream_open = true;
				let params = new URLSearchParams({
					session_hash: session_hash
				}).toString();
				let url = new URL(
					`${http_protocol}//${resolve_root(
						host,
						config.path,
						true
					)}/queue/data?${params}`
				);
				event_stream = new EventSource(url);
				event_stream.onmessage = async function (event) {
					let _data = JSON.parse(event.data);
<<<<<<< HEAD
					const event_id = _data.event_id;
					if (!event_id) return;
					if (event_callbacks[event_id]) {
						await event_callbacks[event_id](_data);
					} else {
						if (!pending_stream_messages[event_id]) {
							pending_stream_messages[event_id] = [];
						}
						pending_stream_messages[event_id].push(_data);
					}
=======
					if (!("event_id" in _data)) {
						await Promise.all(
							Object.keys(event_callbacks).map((event_id) =>
								event_callbacks[event_id](_data)
							)
						);
						return;
					}
					await event_callbacks[_data.event_id](_data);
>>>>>>> 9ea7b6f0
				};
			}

			function close_stream(): void {
				stream_open = false;
				event_stream?.close();
			}

			async function component_server(
				component_id: number,
				fn_name: string,
				data: unknown[]
			): Promise<any> {
				const headers: {
					Authorization?: string;
					"Content-Type": "application/json";
				} = { "Content-Type": "application/json" };
				if (hf_token) {
					headers.Authorization = `Bearer ${hf_token}`;
				}
				let root_url: string;
				let component = config.components.find(
					(comp) => comp.id === component_id
				);
				if (component?.props?.root_url) {
					root_url = component.props.root_url;
				} else {
					root_url = `${http_protocol}//${resolve_root(
						host,
						config.path,
						true
					)}/`;
				}
				const response = await fetch_implementation(
					`${root_url}component_server/`,
					{
						method: "POST",
						body: JSON.stringify({
							data: data,
							component_id: component_id,
							fn_name: fn_name,
							session_hash: session_hash
						}),
						headers
					}
				);

				if (!response.ok) {
					throw new Error(
						"Could not connect to component server: " + response.statusText
					);
				}

				const output = await response.json();
				return output;
			}

			async function view_api(config?: Config): Promise<ApiInfo<JsApiData>> {
				if (api) return api;

				const headers: {
					Authorization?: string;
					"Content-Type": "application/json";
				} = { "Content-Type": "application/json" };
				if (hf_token) {
					headers.Authorization = `Bearer ${hf_token}`;
				}
				let response: Response;
				// @ts-ignore
				if (semiver(config.version || "2.0.0", "3.30") < 0) {
					response = await fetch_implementation(
						"https://gradio-space-api-fetcher-v2.hf.space/api",
						{
							method: "POST",
							body: JSON.stringify({
								serialize: false,
								config: JSON.stringify(config)
							}),
							headers
						}
					);
				} else {
					response = await fetch_implementation(`${config.root}/info`, {
						headers
					});
				}

				if (!response.ok) {
					throw new Error(BROKEN_CONNECTION_MSG);
				}

				let api_info = (await response.json()) as
					| ApiInfo<ApiData>
					| { api: ApiInfo<ApiData> };
				if ("api" in api_info) {
					api_info = api_info.api;
				}

				if (
					api_info.named_endpoints["/predict"] &&
					!api_info.unnamed_endpoints["0"]
				) {
					api_info.unnamed_endpoints[0] = api_info.named_endpoints["/predict"];
				}

				const x = transform_api_info(api_info, config, api_map);
				return x;
			}
		});
	}

	async function handle_blob(
		endpoint: string,
		data: unknown[],
		api_info: ApiInfo<JsApiData>,
		token?: `hf_${string}`
	): Promise<unknown[]> {
		const blob_refs = await walk_and_store_blobs(
			data,
			undefined,
			[],
			true,
			api_info
		);

		return Promise.all(
			blob_refs.map(async ({ path, blob, type }) => {
				if (blob) {
					const file_url = (await upload_files(endpoint, [blob], token))
						.files[0];
					return { path, file_url, type, name: blob?.name };
				}
				return { path, type };
			})
		).then((r) => {
			r.forEach(({ path, file_url, type, name }) => {
				if (type === "Gallery") {
					update_object(data, file_url, path);
				} else if (file_url) {
					const file = new FileData({ path: file_url, orig_name: name });
					update_object(data, file, path);
				}
			});

			return data;
		});
	}
}

export const { post_data, upload_files, client, handle_blob } = api_factory(
	fetch,
	(...args) => new EventSource(...args)
);

function transform_output(
	data: any[],
	api_info: any,
	root_url: string,
	remote_url?: string
): unknown[] {
	return data.map((d, i) => {
		if (api_info?.returns?.[i]?.component === "File") {
			return normalise_file(d, root_url, remote_url);
		} else if (api_info?.returns?.[i]?.component === "Gallery") {
			return d.map((img) => {
				return Array.isArray(img)
					? [normalise_file(img[0], root_url, remote_url), img[1]]
					: [normalise_file(img, root_url, remote_url), null];
			});
		} else if (typeof d === "object" && d.path) {
			return normalise_file(d, root_url, remote_url);
		}
		return d;
	});
}

interface ApiData {
	label: string;
	type: {
		type: any;
		description: string;
	};
	component: string;
	example_input?: any;
}

interface JsApiData {
	label: string;
	type: string;
	component: string;
	example_input: any;
}

interface EndpointInfo<T extends ApiData | JsApiData> {
	parameters: T[];
	returns: T[];
}
interface ApiInfo<T extends ApiData | JsApiData> {
	named_endpoints: {
		[key: string]: EndpointInfo<T>;
	};
	unnamed_endpoints: {
		[key: string]: EndpointInfo<T>;
	};
}

function get_type(
	type: { [key: string]: any },
	component: string,
	serializer: string,
	signature_type: "return" | "parameter"
): string {
	switch (type.type) {
		case "string":
			return "string";
		case "boolean":
			return "boolean";
		case "number":
			return "number";
	}

	if (
		serializer === "JSONSerializable" ||
		serializer === "StringSerializable"
	) {
		return "any";
	} else if (serializer === "ListStringSerializable") {
		return "string[]";
	} else if (component === "Image") {
		return signature_type === "parameter" ? "Blob | File | Buffer" : "string";
	} else if (serializer === "FileSerializable") {
		if (type?.type === "array") {
			return signature_type === "parameter"
				? "(Blob | File | Buffer)[]"
				: `{ name: string; data: string; size?: number; is_file?: boolean; orig_name?: string}[]`;
		}
		return signature_type === "parameter"
			? "Blob | File | Buffer"
			: `{ name: string; data: string; size?: number; is_file?: boolean; orig_name?: string}`;
	} else if (serializer === "GallerySerializable") {
		return signature_type === "parameter"
			? "[(Blob | File | Buffer), (string | null)][]"
			: `[{ name: string; data: string; size?: number; is_file?: boolean; orig_name?: string}, (string | null))][]`;
	}
}

function get_description(
	type: { type: any; description: string },
	serializer: string
): string {
	if (serializer === "GallerySerializable") {
		return "array of [file, label] tuples";
	} else if (serializer === "ListStringSerializable") {
		return "array of strings";
	} else if (serializer === "FileSerializable") {
		return "array of files or single file";
	}
	return type.description;
}

function transform_api_info(
	api_info: ApiInfo<ApiData>,
	config: Config,
	api_map: Record<string, number>
): ApiInfo<JsApiData> {
	const new_data = {
		named_endpoints: {},
		unnamed_endpoints: {}
	};
	for (const key in api_info) {
		const cat = api_info[key];

		for (const endpoint in cat) {
			const dep_index = config.dependencies[endpoint]
				? endpoint
				: api_map[endpoint.replace("/", "")];

			const info = cat[endpoint];
			new_data[key][endpoint] = {};
			new_data[key][endpoint].parameters = {};
			new_data[key][endpoint].returns = {};
			new_data[key][endpoint].type = config.dependencies[dep_index].types;
			new_data[key][endpoint].parameters = info.parameters.map(
				({ label, component, type, serializer }) => ({
					label,
					component,
					type: get_type(type, component, serializer, "parameter"),
					description: get_description(type, serializer)
				})
			);

			new_data[key][endpoint].returns = info.returns.map(
				({ label, component, type, serializer }) => ({
					label,
					component,
					type: get_type(type, component, serializer, "return"),
					description: get_description(type, serializer)
				})
			);
		}
	}

	return new_data;
}

async function get_jwt(
	space: string,
	token: `hf_${string}`
): Promise<string | false> {
	try {
		const r = await fetch(`https://huggingface.co/api/spaces/${space}/jwt`, {
			headers: {
				Authorization: `Bearer ${token}`
			}
		});

		const jwt = (await r.json()).token;

		return jwt || false;
	} catch (e) {
		console.error(e);
		return false;
	}
}

function update_object(object, newValue, stack): void {
	while (stack.length > 1) {
		object = object[stack.shift()];
	}

	object[stack.shift()] = newValue;
}

export async function walk_and_store_blobs(
	param,
	type = undefined,
	path = [],
	root = false,
	api_info = undefined
): Promise<
	{
		path: string[];
		type: string;
		blob: Blob | false;
	}[]
> {
	if (Array.isArray(param)) {
		let blob_refs = [];

		await Promise.all(
			param.map(async (v, i) => {
				let new_path = path.slice();
				new_path.push(i);

				const array_refs = await walk_and_store_blobs(
					param[i],
					root ? api_info?.parameters[i]?.component || undefined : type,
					new_path,
					false,
					api_info
				);

				blob_refs = blob_refs.concat(array_refs);
			})
		);

		return blob_refs;
	} else if (globalThis.Buffer && param instanceof globalThis.Buffer) {
		const is_image = type === "Image";
		return [
			{
				path: path,
				blob: is_image ? false : new NodeBlob([param]),
				type
			}
		];
	} else if (typeof param === "object") {
		let blob_refs = [];
		for (let key in param) {
			if (param.hasOwnProperty(key)) {
				let new_path = path.slice();
				new_path.push(key);
				blob_refs = blob_refs.concat(
					await walk_and_store_blobs(
						param[key],
						undefined,
						new_path,
						false,
						api_info
					)
				);
			}
		}
		return blob_refs;
	}
	return [];
}

function image_to_data_uri(blob: Blob): Promise<string | ArrayBuffer> {
	return new Promise((resolve, _) => {
		const reader = new FileReader();
		reader.onloadend = () => resolve(reader.result);
		reader.readAsDataURL(blob);
	});
}

function skip_queue(id: number, config: Config): boolean {
	return (
		!(config?.dependencies?.[id]?.queue === null
			? config.enable_queue
			: config?.dependencies?.[id]?.queue) || false
	);
}

async function resolve_config(
	fetch_implementation: typeof fetch,
	endpoint?: string,
	token?: `hf_${string}`
): Promise<Config> {
	const headers: { Authorization?: string } = {};
	if (token) {
		headers.Authorization = `Bearer ${token}`;
	}
	if (
		typeof window !== "undefined" &&
		window.gradio_config &&
		location.origin !== "http://localhost:9876" &&
		!window.gradio_config.dev_mode
	) {
		const path = window.gradio_config.root;
		const config = window.gradio_config;
		config.root = resolve_root(endpoint, config.root, false);
		return { ...config, path: path };
	} else if (endpoint) {
		let response = await fetch_implementation(`${endpoint}/config`, {
			headers
		});

		if (response.status === 200) {
			const config = await response.json();
			config.path = config.path ?? "";
			config.root = endpoint;
			return config;
		}
		throw new Error("Could not get config.");
	}

	throw new Error("No config or app endpoint found");
}

async function check_space_status(
	id: string,
	type: "subdomain" | "space_name",
	status_callback: SpaceStatusCallback
): Promise<void> {
	let endpoint =
		type === "subdomain"
			? `https://huggingface.co/api/spaces/by-subdomain/${id}`
			: `https://huggingface.co/api/spaces/${id}`;
	let response;
	let _status;
	try {
		response = await fetch(endpoint);
		_status = response.status;
		if (_status !== 200) {
			throw new Error();
		}
		response = await response.json();
	} catch (e) {
		status_callback({
			status: "error",
			load_status: "error",
			message: "Could not get space status",
			detail: "NOT_FOUND"
		});
		return;
	}

	if (!response || _status !== 200) return;
	const {
		runtime: { stage },
		id: space_name
	} = response;

	switch (stage) {
		case "STOPPED":
		case "SLEEPING":
			status_callback({
				status: "sleeping",
				load_status: "pending",
				message: "Space is asleep. Waking it up...",
				detail: stage
			});

			setTimeout(() => {
				check_space_status(id, type, status_callback);
			}, 1000); // poll for status
			break;
		case "PAUSED":
			status_callback({
				status: "paused",
				load_status: "error",
				message:
					"This space has been paused by the author. If you would like to try this demo, consider duplicating the space.",
				detail: stage,
				discussions_enabled: await discussions_enabled(space_name)
			});
			break;
		case "RUNNING":
		case "RUNNING_BUILDING":
			status_callback({
				status: "running",
				load_status: "complete",
				message: "",
				detail: stage
			});
			// load_config(source);
			//  launch
			break;
		case "BUILDING":
			status_callback({
				status: "building",
				load_status: "pending",
				message: "Space is building...",
				detail: stage
			});

			setTimeout(() => {
				check_space_status(id, type, status_callback);
			}, 1000);
			break;
		default:
			status_callback({
				status: "space_error",
				load_status: "error",
				message: "This space is experiencing an issue.",
				detail: stage,
				discussions_enabled: await discussions_enabled(space_name)
			});
			break;
	}
}

function handle_message(
	data: any,
	last_status: Status["stage"]
): {
	type: "hash" | "data" | "update" | "complete" | "generating" | "log" | "none";
	data?: any;
	status?: Status;
} {
	const queue = true;
	switch (data.msg) {
		case "send_data":
			return { type: "data" };
		case "send_hash":
			return { type: "hash" };
		case "queue_full":
			return {
				type: "update",
				status: {
					queue,
					message: QUEUE_FULL_MSG,
					stage: "error",
					code: data.code,
					success: data.success
				}
			};
		case "heartbeat":
			return {
				type: "heartbeat"
			};
		case "unexpected_error":
			return {
				type: "unexpected_error",
				status: {
					queue,
					message: data.message,
					stage: "error",
					success: false
				}
			};
		case "estimation":
			return {
				type: "update",
				status: {
					queue,
					stage: last_status || "pending",
					code: data.code,
					size: data.queue_size,
					position: data.rank,
					eta: data.rank_eta,
					success: data.success
				}
			};
		case "progress":
			return {
				type: "update",
				status: {
					queue,
					stage: "pending",
					code: data.code,
					progress_data: data.progress_data,
					success: data.success
				}
			};
		case "log":
			return { type: "log", data: data };
		case "process_generating":
			return {
				type: "generating",
				status: {
					queue,
					message: !data.success ? data.output.error : null,
					stage: data.success ? "generating" : "error",
					code: data.code,
					progress_data: data.progress_data,
					eta: data.average_duration
				},
				data: data.success ? data.output : null
			};
		case "process_completed":
			if ("error" in data.output) {
				return {
					type: "update",
					status: {
						queue,
						message: data.output.error as string,
						stage: "error",
						code: data.code,
						success: data.success
					}
				};
			}
			return {
				type: "complete",
				status: {
					queue,
					message: !data.success ? data.output.error : undefined,
					stage: data.success ? "complete" : "error",
					code: data.code,
					progress_data: data.progress_data,
				},
				data: data.success ? data.output : null
			};

		case "process_starts":
			return {
				type: "update",
				status: {
					queue,
					stage: "pending",
					code: data.code,
					size: data.rank,
					position: 0,
					success: data.success,
					eta: data.eta
				}
			};
	}

	return { type: "none", status: { stage: "error", queue } };
}<|MERGE_RESOLUTION|>--- conflicted
+++ resolved
@@ -908,23 +908,15 @@
 											}
 										}
 
-<<<<<<< HEAD
-									if (status?.stage === "complete" || status?.stage === "error") {
-										if (event_callbacks[event_id]) {
-											delete event_callbacks[event_id];
-											if (Object.keys(event_callbacks).length === 0) {
-												close_stream();
-=======
 										if (
-											status.stage === "complete" ||
-											status.stage === "error"
+											status?.stage === "complete" ||
+											status?.stage === "error"
 										) {
 											if (event_callbacks[event_id]) {
 												delete event_callbacks[event_id];
 												if (Object.keys(event_callbacks).length === 0) {
 													close_stream();
 												}
->>>>>>> 9ea7b6f0
 											}
 										}
 									} catch (e) {
@@ -1066,10 +1058,15 @@
 				event_stream = new EventSource(url);
 				event_stream.onmessage = async function (event) {
 					let _data = JSON.parse(event.data);
-<<<<<<< HEAD
 					const event_id = _data.event_id;
-					if (!event_id) return;
-					if (event_callbacks[event_id]) {
+					if (!event_id) {
+						await Promise.all(
+							Object.keys(event_callbacks).map((event_id) =>
+								event_callbacks[event_id](_data)
+							)
+						);
+						return;
+					} else if (event_callbacks[event_id]) {
 						await event_callbacks[event_id](_data);
 					} else {
 						if (!pending_stream_messages[event_id]) {
@@ -1077,17 +1074,6 @@
 						}
 						pending_stream_messages[event_id].push(_data);
 					}
-=======
-					if (!("event_id" in _data)) {
-						await Promise.all(
-							Object.keys(event_callbacks).map((event_id) =>
-								event_callbacks[event_id](_data)
-							)
-						);
-						return;
-					}
-					await event_callbacks[_data.event_id](_data);
->>>>>>> 9ea7b6f0
 				};
 			}
 
