/* eslint-disable complexity */
import type {
	Status,
	Payload,
	GradioEvent,
	JsApiData,
	EndpointInfo,
	ApiInfo,
	Config,
	Dependency,
	SubmitIterable
} from "../types";

import { skip_queue, post_message, handle_payload } from "../helpers/data";
import {
	handle_message,
	map_data_to_params,
	process_endpoint
} from "../helpers/api_info";
import {
	BROKEN_CONNECTION_MSG,
	QUEUE_FULL_MSG,
	SSE_URL,
	SSE_DATA_URL,
	RESET_URL,
	CANCEL_URL
} from "../constants";
import { apply_diff_stream, close_stream } from "./stream";
import { Client } from "../client";

export function submit(
	this: Client,
	endpoint: string | number,
	data: unknown[] | Record<string, unknown> = {},
	event_data?: unknown,
	trigger_id?: number | null,
	all_events?: boolean
): SubmitIterable<GradioEvent> {
	try {
		const { token } = this.options;
		const {
			fetch,
			app_reference,
			config,
			session_hash,
			api_info,
			api_map,
			stream_status,
			pending_stream_messages,
			pending_diff_streams,
			event_callbacks,
			unclosed_events,
			post_data,
			options,
			api_prefix
		} = this;

		const that = this;

		if (!api_info) throw new Error("No API found");
		if (!config) throw new Error("Could not resolve app config");

		let { fn_index, endpoint_info, dependency } = get_endpoint_info(
			api_info,
			endpoint,
			api_map,
			config
		);

		let resolved_data = map_data_to_params(data, endpoint_info);

		let stream: EventSource | null;
		let protocol = config.protocol ?? "ws";
		if (protocol === "ws") {
			throw new Error("WebSocket protocol is not supported in this version");
		}
		let event_id_final = "";
		let event_id_cb: () => string = () => event_id_final;

		const _endpoint = typeof endpoint === "number" ? "/predict" : endpoint;
		let payload: Payload;
		let event_id: string | null = null;
		let complete: Status | undefined | false = false;
		let last_status: Record<string, Status["stage"]> = {};
		let url_params =
			typeof window !== "undefined" && typeof document !== "undefined"
				? new URLSearchParams(window.location.search).toString()
				: "";

		const events_to_publish =
			options?.events?.reduce(
				(acc, event) => {
					acc[event] = true;
					return acc;
				},
				{} as Record<string, boolean>
			) || {};

		// event subscription methods
		function fire_event(event: GradioEvent): void {
			if (all_events || events_to_publish[event.type]) {
				push_event(event);
			}
		}

		async function cancel(): Promise<void> {
			let reset_request = {};
			let cancel_request = {};
			reset_request = { event_id };
			cancel_request = { event_id, session_hash, fn_index };

			try {
				if (!config) {
					throw new Error("Could not resolve app config");
				}

				if ("event_id" in cancel_request) {
					await fetch(`${config.root}${api_prefix}/${CANCEL_URL}`, {
						headers: { "Content-Type": "application/json" },
						method: "POST",
						body: JSON.stringify(cancel_request)
					});
				}

				await fetch(`${config.root}${api_prefix}/${RESET_URL}`, {
					headers: { "Content-Type": "application/json" },
					method: "POST",
					body: JSON.stringify(reset_request)
				});
			} catch (e) {
				console.warn(
					"The `/reset` endpoint could not be called. Subsequent endpoint results may be unreliable."
				);
			}
		}

		const resolve_heartbeat = async (config: Config): Promise<void> => {
			await this._resolve_heartbeat(config);
		};

		async function handle_render_config(render_config: any): Promise<void> {
			if (!config) return;
			let render_id: number = render_config.render_id;
			config.components = [
				...config.components.filter((c) => c.props.rendered_in !== render_id),
				...render_config.components
			];
			config.dependencies = [
				...config.dependencies.filter((d) => d.rendered_in !== render_id),
				...render_config.dependencies
			];
			const any_state = config.components.some((c) => c.type === "state");
			const any_unload = config.dependencies.some((d) =>
				d.targets.some((t) => t[1] === "unload")
			);
			config.connect_heartbeat = any_state || any_unload;
			await resolve_heartbeat(config);
			fire_event({
				type: "render",
				data: render_config,
				endpoint: _endpoint,
				fn_index
			});
		}

		this.handle_blob(config.root, resolved_data, endpoint_info).then(
			async (_payload) => {
				let input_data = handle_payload(
					_payload,
					dependency,
					config.components,
					"input",
					true
				);
				payload = {
					data: input_data || [],
					event_data,
					fn_index,
					trigger_id
				};
				if (skip_queue(fn_index, config)) {
					fire_event({
						type: "status",
						endpoint: _endpoint,
						stage: "pending",
						queue: false,
						fn_index,
						time: new Date()
					});

					post_data(
						`${config.root}${api_prefix}/run${
							_endpoint.startsWith("/") ? _endpoint : `/${_endpoint}`
						}${url_params ? "?" + url_params : ""}`,
						{
							...payload,
							session_hash
						}
					)
						.then(([output, status_code]: any) => {
							const data = output.data;
							if (status_code == 200) {
								fire_event({
									type: "data",
									endpoint: _endpoint,
									fn_index,
									data: handle_payload(
										data,
										dependency,
										config.components,
										"output",
										options.with_null_state
									),
									time: new Date(),
									event_data,
									trigger_id
								});
								if (output.render_config) {
									handle_render_config(output.render_config);
								}

								fire_event({
									type: "status",
									endpoint: _endpoint,
									fn_index,
									stage: "complete",
									eta: output.average_duration,
									queue: false,
									time: new Date()
								});
							} else {
								fire_event({
									type: "status",
									stage: "error",
									endpoint: _endpoint,
									fn_index,
									message: output.error,
									queue: false,
									time: new Date()
								});
							}
						})
						.catch((e) => {
							fire_event({
								type: "status",
								stage: "error",
								message: e.message,
								endpoint: _endpoint,
								fn_index,
								queue: false,
								time: new Date()
							});
						});
<<<<<<< HEAD
=======
				} else if (protocol == "ws") {
					const { ws_protocol, host } = await process_endpoint(
						app_reference,
						token
					);

					fire_event({
						type: "status",
						stage: "pending",
						queue: true,
						endpoint: _endpoint,
						fn_index,
						time: new Date()
					});

					let url = new URL(
						`${ws_protocol}://${resolve_root(
							host,
							config.root as string,
							true
						)}/queue/join${url_params ? "?" + url_params : ""}`
					);

					if (this.jwt) {
						url.searchParams.set("__sign", this.jwt);
					}

					websocket = new WebSocket(url);

					websocket.onclose = (evt) => {
						if (!evt.wasClean) {
							fire_event({
								type: "status",
								stage: "error",
								broken: true,
								message: BROKEN_CONNECTION_MSG,
								queue: true,
								endpoint: _endpoint,
								fn_index,
								time: new Date()
							});
						}
					};

					websocket.onmessage = function (event) {
						const _data = JSON.parse(event.data);
						const { type, status, data } = handle_message(
							_data,
							last_status[fn_index]
						);

						if (type === "update" && status && !complete) {
							// call 'status' listeners
							fire_event({
								type: "status",
								endpoint: _endpoint,
								fn_index,
								time: new Date(),
								...status
							});
							if (status.stage === "error") {
								websocket.close();
							}
						} else if (type === "hash") {
							websocket.send(JSON.stringify({ fn_index, session_hash }));
							return;
						} else if (type === "data") {
							websocket.send(JSON.stringify({ ...payload, session_hash }));
						} else if (type === "complete") {
							complete = status;
						} else if (type === "log") {
							fire_event({
								type: "log",
								title: data.title,
								log: data.log,
								level: data.level,
								endpoint: _endpoint,
								duration: data.duration,
								visible: data.visible,
								fn_index
							});
						} else if (type === "generating") {
							fire_event({
								type: "status",
								time: new Date(),
								...status,
								stage: status?.stage!,
								queue: true,
								endpoint: _endpoint,
								fn_index
							});
						}
						if (data) {
							fire_event({
								type: "data",
								time: new Date(),
								data: handle_payload(
									data.data,
									dependency,
									config.components,
									"output",
									options.with_null_state
								),
								endpoint: _endpoint,
								fn_index,
								event_data,
								trigger_id
							});

							if (complete) {
								fire_event({
									type: "status",
									time: new Date(),
									...complete,
									stage: status?.stage!,
									queue: true,
									endpoint: _endpoint,
									fn_index
								});
								websocket.close();
							}
						}
					};

					// different ws contract for gradio versions older than 3.6.0
					//@ts-ignore
					if (semiver(config.version || "2.0.0", "3.6") < 0) {
						addEventListener("open", () =>
							websocket.send(JSON.stringify({ hash: session_hash }))
						);
					}
>>>>>>> 210badca
				} else if (protocol == "sse") {
					fire_event({
						type: "status",
						stage: "pending",
						queue: true,
						endpoint: _endpoint,
						fn_index,
						time: new Date()
					});
					var params = new URLSearchParams({
						fn_index: fn_index.toString(),
						session_hash: session_hash
					}).toString();
					let url = new URL(
						`${config.root}${api_prefix}/${SSE_URL}?${
							url_params ? url_params + "&" : ""
						}${params}`
					);

					if (this.jwt) {
						url.searchParams.set("__sign", this.jwt);
					}

					stream = this.stream(url);

					if (!stream) {
						return Promise.reject(
							new Error("Cannot connect to SSE endpoint: " + url.toString())
						);
					}

					stream.onmessage = async function (event: MessageEvent) {
						const _data = JSON.parse(event.data);
						const { type, status, data } = handle_message(
							_data,
							last_status[fn_index]
						);

						if (type === "update" && status && !complete) {
							// call 'status' listeners
							fire_event({
								type: "status",
								endpoint: _endpoint,
								fn_index,
								time: new Date(),
								...status
							});
							if (status.stage === "error") {
								stream?.close();
								close();
							}
						} else if (type === "data") {
							let [_, status] = await post_data(
								`${config.root}${api_prefix}/queue/data`,
								{
									...payload,
									session_hash,
									event_id
								}
							);
							if (status !== 200) {
								fire_event({
									type: "status",
									stage: "error",
									message: BROKEN_CONNECTION_MSG,
									queue: true,
									endpoint: _endpoint,
									fn_index,
									time: new Date()
								});
								stream?.close();
								close();
							}
						} else if (type === "complete") {
							complete = status;
						} else if (type === "log") {
							fire_event({
								type: "log",
								title: data.title,
								log: data.log,
								level: data.level,
								endpoint: _endpoint,
								duration: data.duration,
								visible: data.visible,
								fn_index
							});
						} else if (type === "generating" || type === "streaming") {
							fire_event({
								type: "status",
								time: new Date(),
								...status,
								stage: status?.stage!,
								queue: true,
								endpoint: _endpoint,
								fn_index
							});
						}
						if (data) {
							fire_event({
								type: "data",
								time: new Date(),
								data: handle_payload(
									data.data,
									dependency,
									config.components,
									"output",
									options.with_null_state
								),
								endpoint: _endpoint,
								fn_index,
								event_data,
								trigger_id
							});

							if (complete) {
								fire_event({
									type: "status",
									time: new Date(),
									...complete,
									stage: status?.stage!,
									queue: true,
									endpoint: _endpoint,
									fn_index
								});
								stream?.close();
								close();
							}
						}
					};
				} else if (
					protocol == "sse_v1" ||
					protocol == "sse_v2" ||
					protocol == "sse_v2.1" ||
					protocol == "sse_v3"
				) {
					// latest API format. v2 introduces sending diffs for intermediate outputs in generative functions, which makes payloads lighter.
					// v3 only closes the stream when the backend sends the close stream message.
					fire_event({
						type: "status",
						stage: "pending",
						queue: true,
						endpoint: _endpoint,
						fn_index,
						time: new Date()
					});
					let hostname = "";
					if (
						typeof window !== "undefined" &&
						typeof document !== "undefined"
					) {
						hostname = window?.location?.hostname;
					}

					let hfhubdev = "dev.spaces.huggingface.tech";
					const origin = hostname.includes(".dev.")
						? `https://moon-${hostname.split(".")[1]}.${hfhubdev}`
						: `https://huggingface.co`;

					const is_zerogpu_iframe =
						typeof window !== "undefined" &&
						typeof document !== "undefined" &&
						window.parent != window &&
						window.supports_zerogpu_headers;
					const zerogpu_auth_promise = is_zerogpu_iframe
						? post_message<Map<string, string>>("zerogpu-headers", origin)
						: Promise.resolve(null);
					const post_data_promise = zerogpu_auth_promise.then((headers) => {
						return post_data(
							`${config.root}${api_prefix}/${SSE_DATA_URL}?${url_params}`,
							{
								...payload,
								session_hash
							},
							headers
						);
					});
					post_data_promise.then(async ([response, status]: any) => {
						if (status === 503) {
							fire_event({
								type: "status",
								stage: "error",
								message: QUEUE_FULL_MSG,
								queue: true,
								endpoint: _endpoint,
								fn_index,
								time: new Date()
							});
						} else if (status === 422) {
							fire_event({
								type: "status",
								stage: "error",
								message: response.detail,
								queue: true,
								endpoint: _endpoint,
								fn_index,
								code: "validation_error",
								time: new Date()
							});
							close();
						} else if (status !== 200) {
							fire_event({
								type: "status",
								stage: "error",
								broken: false,
								message: response.detail,
								queue: true,
								endpoint: _endpoint,
								fn_index,
								time: new Date()
							});
						} else {
							event_id = response.event_id as string;
							event_id_final = event_id;
							let callback = async function (_data: object): Promise<void> {
								try {
									const { type, status, data, original_msg } = handle_message(
										_data,
										last_status[fn_index]
									);

									if (type == "heartbeat") {
										return;
									}

									if (type === "update" && status && !complete) {
										// call 'status' listeners
										fire_event({
											type: "status",
											endpoint: _endpoint,
											fn_index,
											time: new Date(),
											original_msg: original_msg,
											...status
										});
									} else if (type === "complete") {
										complete = status;
									} else if (
										type == "unexpected_error" ||
										type == "broken_connection"
									) {
										console.error("Unexpected error", status?.message);
										const broken = type === "broken_connection";
										fire_event({
											type: "status",
											stage: "error",
											message:
												status?.message || "An Unexpected Error Occurred!",
											queue: true,
											endpoint: _endpoint,
											broken,
											session_not_found: status?.session_not_found,
											fn_index,
											time: new Date()
										});
									} else if (type === "log") {
										fire_event({
											type: "log",
											title: data.title,
											log: data.log,
											level: data.level,
											endpoint: _endpoint,
											duration: data.duration,
											visible: data.visible,
											fn_index
										});
										return;
									} else if (type === "generating" || type === "streaming") {
										fire_event({
											type: "status",
											time: new Date(),
											...status,
											stage: status?.stage!,
											queue: true,
											endpoint: _endpoint,
											fn_index
										});
										if (
											data &&
											dependency.connection !== "stream" &&
											["sse_v2", "sse_v2.1", "sse_v3"].includes(protocol)
										) {
											apply_diff_stream(pending_diff_streams, event_id!, data);
										}
									}
									if (data) {
										fire_event({
											type: "data",
											time: new Date(),
											data: handle_payload(
												data.data,
												dependency,
												config.components,
												"output",
												options.with_null_state
											),
											endpoint: _endpoint,
											fn_index
										});
										if (data.render_config) {
											await handle_render_config(data.render_config);
										}

										if (complete) {
											fire_event({
												type: "status",
												time: new Date(),
												...complete,
												stage: status?.stage!,
												queue: true,
												endpoint: _endpoint,
												fn_index
											});
											close();
										}
									}

									if (
										status?.stage === "complete" ||
										status?.stage === "error"
									) {
										if (event_callbacks[event_id!]) {
											delete event_callbacks[event_id!];
										}
										if (event_id! in pending_diff_streams) {
											delete pending_diff_streams[event_id!];
										}
									}
								} catch (e) {
									console.error("Unexpected client exception", e);
									fire_event({
										type: "status",
										stage: "error",
										message: "An Unexpected Error Occurred!",
										queue: true,
										endpoint: _endpoint,
										fn_index,
										time: new Date()
									});
									if (["sse_v2", "sse_v2.1", "sse_v3"].includes(protocol)) {
										close_stream(stream_status, that.abort_controller);
										stream_status.open = false;
										close();
									}
								}
							};

							if (event_id in pending_stream_messages) {
								pending_stream_messages[event_id].forEach((msg) =>
									callback(msg)
								);
								delete pending_stream_messages[event_id];
							}
							// @ts-ignore
							event_callbacks[event_id] = callback;
							unclosed_events.add(event_id);
							if (!stream_status.open) {
								await this.open_stream();
							}
						}
					});
				}
			}
		);

		let done = false;
		const values: (IteratorResult<GradioEvent> | PromiseLike<never>)[] = [];
		const resolvers: ((
			value: IteratorResult<GradioEvent> | PromiseLike<never>
		) => void)[] = [];

		function close(): void {
			done = true;
			while (resolvers.length > 0)
				(resolvers.shift() as (typeof resolvers)[0])({
					value: undefined,
					done: true
				});
		}

		function push(
			data: { value: GradioEvent; done: boolean } | PromiseLike<never>
		): void {
			if (resolvers.length > 0) {
				(resolvers.shift() as (typeof resolvers)[0])(data);
			} else {
				values.push(data);
			}
		}

		function push_error(error: unknown): void {
			push(thenable_reject(error));
			close();
		}

		function push_event(event: GradioEvent): void {
			push({ value: event, done: false });
		}

		function next(): Promise<IteratorResult<GradioEvent, unknown>> {
			if (values.length > 0) {
				return Promise.resolve(values.shift() as (typeof values)[0]);
			}
			return new Promise((resolve) => resolvers.push(resolve));
		}

		const iterator = {
			[Symbol.asyncIterator]: () => iterator,
			next,
			throw: async (value: unknown) => {
				push_error(value);
				return next();
			},
			return: async () => {
				close();
				return next();
			},
			cancel,
			event_id: event_id_cb
		};

		return iterator;
	} catch (error) {
		console.error("Submit function encountered an error:", error);
		throw error;
	}
}

function thenable_reject<T>(error: T): PromiseLike<never> {
	return {
		then: (
			resolve: (value: never) => PromiseLike<never>,
			reject: (error: T) => PromiseLike<never>
		) => reject(error)
	};
}

function get_endpoint_info(
	api_info: ApiInfo<JsApiData>,
	endpoint: string | number,
	api_map: Record<string, number>,
	config: Config
): {
	fn_index: number;
	endpoint_info: EndpointInfo<JsApiData>;
	dependency: Dependency;
} {
	let fn_index: number;
	let endpoint_info: EndpointInfo<JsApiData>;
	let dependency: Dependency;

	if (typeof endpoint === "number") {
		fn_index = endpoint;
		endpoint_info = api_info.unnamed_endpoints[fn_index];
		dependency = config.dependencies.find((dep) => dep.id == endpoint)!;
	} else {
		const trimmed_endpoint = endpoint.replace(/^\//, "");

		fn_index = api_map[trimmed_endpoint];
		endpoint_info = api_info.named_endpoints[endpoint.trim()];
		dependency = config.dependencies.find(
			(dep) => dep.id == api_map[trimmed_endpoint]
		)!;
	}

	if (typeof fn_index !== "number") {
		throw new Error(
			"There is no endpoint matching that name of fn_index matching that number."
		);
	}
	return { fn_index, endpoint_info, dependency };
}<|MERGE_RESOLUTION|>--- conflicted
+++ resolved
@@ -251,140 +251,6 @@
 								time: new Date()
 							});
 						});
-<<<<<<< HEAD
-=======
-				} else if (protocol == "ws") {
-					const { ws_protocol, host } = await process_endpoint(
-						app_reference,
-						token
-					);
-
-					fire_event({
-						type: "status",
-						stage: "pending",
-						queue: true,
-						endpoint: _endpoint,
-						fn_index,
-						time: new Date()
-					});
-
-					let url = new URL(
-						`${ws_protocol}://${resolve_root(
-							host,
-							config.root as string,
-							true
-						)}/queue/join${url_params ? "?" + url_params : ""}`
-					);
-
-					if (this.jwt) {
-						url.searchParams.set("__sign", this.jwt);
-					}
-
-					websocket = new WebSocket(url);
-
-					websocket.onclose = (evt) => {
-						if (!evt.wasClean) {
-							fire_event({
-								type: "status",
-								stage: "error",
-								broken: true,
-								message: BROKEN_CONNECTION_MSG,
-								queue: true,
-								endpoint: _endpoint,
-								fn_index,
-								time: new Date()
-							});
-						}
-					};
-
-					websocket.onmessage = function (event) {
-						const _data = JSON.parse(event.data);
-						const { type, status, data } = handle_message(
-							_data,
-							last_status[fn_index]
-						);
-
-						if (type === "update" && status && !complete) {
-							// call 'status' listeners
-							fire_event({
-								type: "status",
-								endpoint: _endpoint,
-								fn_index,
-								time: new Date(),
-								...status
-							});
-							if (status.stage === "error") {
-								websocket.close();
-							}
-						} else if (type === "hash") {
-							websocket.send(JSON.stringify({ fn_index, session_hash }));
-							return;
-						} else if (type === "data") {
-							websocket.send(JSON.stringify({ ...payload, session_hash }));
-						} else if (type === "complete") {
-							complete = status;
-						} else if (type === "log") {
-							fire_event({
-								type: "log",
-								title: data.title,
-								log: data.log,
-								level: data.level,
-								endpoint: _endpoint,
-								duration: data.duration,
-								visible: data.visible,
-								fn_index
-							});
-						} else if (type === "generating") {
-							fire_event({
-								type: "status",
-								time: new Date(),
-								...status,
-								stage: status?.stage!,
-								queue: true,
-								endpoint: _endpoint,
-								fn_index
-							});
-						}
-						if (data) {
-							fire_event({
-								type: "data",
-								time: new Date(),
-								data: handle_payload(
-									data.data,
-									dependency,
-									config.components,
-									"output",
-									options.with_null_state
-								),
-								endpoint: _endpoint,
-								fn_index,
-								event_data,
-								trigger_id
-							});
-
-							if (complete) {
-								fire_event({
-									type: "status",
-									time: new Date(),
-									...complete,
-									stage: status?.stage!,
-									queue: true,
-									endpoint: _endpoint,
-									fn_index
-								});
-								websocket.close();
-							}
-						}
-					};
-
-					// different ws contract for gradio versions older than 3.6.0
-					//@ts-ignore
-					if (semiver(config.version || "2.0.0", "3.6") < 0) {
-						addEventListener("open", () =>
-							websocket.send(JSON.stringify({ hash: session_hash }))
-						);
-					}
->>>>>>> 210badca
 				} else if (protocol == "sse") {
 					fire_event({
 						type: "status",
