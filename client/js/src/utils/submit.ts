--- conflicted
+++ resolved
@@ -595,11 +595,8 @@
 											fn_index
 										});
 										if (data.render_config) {
-<<<<<<< HEAD
 											config.components = [...config.components, ...data.render_config.components];
 											config.dependencies = [...config.dependencies, ...data.render_config.dependencies];
-=======
->>>>>>> 22df61a2
 											fire_event({
 												type: "render",
 												data: data.render_config,
