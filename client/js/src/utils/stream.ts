--- conflicted
+++ resolved
@@ -28,11 +28,7 @@
 		url.searchParams.set("__sign", jwt);
 	}
 
-<<<<<<< HEAD
-	stream = this.stream_factory(url);
-=======
 	stream = await this.stream(url);
->>>>>>> 9ece050a
 
 	if (!stream) {
 		console.warn("Cannot connect to SSE endpoint: " + url.toString());
