--- conflicted
+++ resolved
@@ -23,23 +23,16 @@
 	}).toString();
 
 	let url = new URL(`${config.root}/queue/data?${params}`);
-<<<<<<< HEAD
-	stream = this.stream_factory(url);
-
-	if (!stream) {
-		throw new Error("Cannot connect to sse endpoint: " + url.toString());
-=======
 
 	if (jwt) {
 		url.searchParams.set("__sign", jwt);
 	}
 
-	event_source = this.eventSource_factory(url);
+	stream = this.stream_factory(url);
 
-	if (!event_source) {
+	if (!stream) {
 		console.warn("Cannot connect to SSE endpoint: " + url.toString());
 		return;
->>>>>>> 24b2286a
 	}
 
 	stream.onmessage = async function (event: MessageEvent) {
