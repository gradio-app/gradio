import { QUEUE_FULL_MSG, SPACE_METADATA_ERROR_MSG } from "../constants";
import { beforeAll, afterEach, afterAll, it, expect, describe } from "vitest";
import {
	handle_message,
	get_description,
	get_type,
	process_endpoint,
<<<<<<< HEAD
	join_urls
=======
	map_data_to_params
>>>>>>> 9a87eb19
} from "../helpers/api_info";
import { initialise_server } from "./server";
import { transformed_api_info } from "./test_data";

const server = initialise_server();

beforeAll(() => server.listen());
afterEach(() => server.resetHandlers());
afterAll(() => server.close());

describe("handle_message", () => {
	it("should return type 'data' when msg is 'send_data'", () => {
		const data = { msg: "send_data" };
		const last_status = "pending";
		const result = handle_message(data, last_status);
		expect(result).toEqual({ type: "data" });
	});

	it("should return type 'hash' when msg is 'send_hash'", () => {
		const data = { msg: "send_hash" };
		const last_status = "pending";
		const result = handle_message(data, last_status);
		expect(result).toEqual({ type: "hash" });
	});

	it("should return type 'update' with queue full message when msg is 'queue_full'", () => {
		const data = { msg: "queue_full", code: 500, success: false };
		const last_status = "pending";
		const result = handle_message(data, last_status);
		expect(result).toEqual({
			type: "update",
			status: {
				queue: true,
				message: QUEUE_FULL_MSG,
				stage: "error",
				code: 500,
				success: false
			}
		});
	});

	it("should return type 'heartbeat' when msg is 'heartbeat'", () => {
		const data = { msg: "heartbeat" };
		const last_status = "pending";
		const result = handle_message(data, last_status);
		expect(result).toEqual({ type: "heartbeat" });
	});

	it("should return type 'unexpected_error' with error message when msg is 'unexpected_error'", () => {
		const data = { msg: "unexpected_error", message: "Something went wrong" };
		const last_status = "pending";
		const result = handle_message(data, last_status);
		expect(result).toEqual({
			type: "unexpected_error",
			status: {
				queue: true,
				message: "Something went wrong",
				stage: "error",
				success: false
			}
		});
	});

	it("should return type 'update' with estimation status when msg is 'estimation'", () => {
		const data = {
			msg: "estimation",
			code: 200,
			queue_size: 10,
			rank: 5,
			rank_eta: 60,
			success: true
		};
		const last_status = "pending";
		const result = handle_message(data, last_status);
		expect(result).toEqual({
			type: "update",
			status: {
				queue: true,
				stage: "pending",
				code: 200,
				size: 10,
				position: 5,
				eta: 60,
				success: true
			}
		});
	});

	it("should return type 'update' with progress status when msg is 'progress'", () => {
		const data = {
			msg: "progress",
			code: 200,
			progress_data: { current: 50, total: 100 },
			success: true
		};
		const last_status = "pending";
		const result = handle_message(data, last_status);
		expect(result).toEqual({
			type: "update",
			status: {
				queue: true,
				stage: "pending",
				code: 200,
				progress_data: { current: 50, total: 100 },
				success: true
			}
		});
	});

	it("should return type 'log' with the provided data when msg is 'log'", () => {
		const data = { msg: "log", log_data: "Some log message" };
		const last_status = "pending";
		const result = handle_message(data, last_status);
		expect(result).toEqual({
			type: "log",
			data: { msg: "log", log_data: "Some log message" }
		});
	});

	it("should return type 'generating' with generating status when msg is 'process_generating' and success is true", () => {
		const data = {
			msg: "process_generating",
			success: true,
			code: 200,
			progress_data: { current: 50, total: 100 },
			average_duration: 120,
			output: { result: "Some result" }
		};
		const last_status = "pending";
		const result = handle_message(data, last_status);
		expect(result).toEqual({
			type: "generating",
			status: {
				queue: true,
				message: null,
				stage: "generating",
				code: 200,
				progress_data: { current: 50, total: 100 },
				eta: 120
			},
			data: { result: "Some result" }
		});
	});

	it("should return type 'update' with error status when msg is 'process_generating' and success is false", () => {
		const data = {
			msg: "process_generating",
			success: false,
			code: 500,
			progress_data: { current: 50, total: 100 },
			average_duration: 120,
			output: { error: "Error" }
		};
		const last_status = "pending";
		const result = handle_message(data, last_status);

		expect(result).toEqual({
			type: "generating",
			data: null,
			status: {
				eta: 120,
				queue: true,
				message: "Error",
				stage: "error",
				code: 500,
				progress_data: { current: 50, total: 100 }
			}
		});
	});

	it("should return type 'complete' with success status when msg is 'process_completed' and success is true", () => {
		const data = {
			msg: "process_completed",
			success: true,
			code: 200,
			progress_data: { current: 100, total: 100 },
			output: { result: "Some result" }
		};
		const last_status = "pending";
		const result = handle_message(data, last_status);
		expect(result).toEqual({
			type: "complete",
			status: {
				queue: true,
				message: undefined,
				stage: "complete",
				code: 200,
				progress_data: { current: 100, total: 100 }
			},
			data: { result: "Some result" }
		});
	});

	it("should return type 'update' with error status when msg is 'process_completed' and success is false", () => {
		const data = {
			msg: "process_completed",
			success: false,
			code: 500,
			progress_data: { current: 100, total: 100 },
			output: { error: "Some error message" }
		};
		const last_status = "pending";
		const result = handle_message(data, last_status);
		expect(result).toEqual({
			type: "update",
			status: {
				queue: true,
				message: "Some error message",
				stage: "error",
				code: 500,
				success: false
			}
		});
	});

	it("should return type 'update' with pending status when msg is 'process_starts'", () => {
		const data = {
			msg: "process_starts",
			code: 200,
			rank: 5,
			success: true,
			eta: 60
		};
		const last_status = "pending";
		const result = handle_message(data, last_status);
		expect(result).toEqual({
			type: "update",
			status: {
				queue: true,
				stage: "pending",
				code: 200,
				size: 5,
				position: 0,
				success: true,
				eta: 60
			}
		});
	});

	it("should return type 'none' with error status when msg is unknown", () => {
		const data = { msg: "unknown" };
		const last_status = "pending";
		const result = handle_message(data, last_status);
		expect(result).toEqual({
			type: "none",
			status: { stage: "error", queue: true }
		});
	});
});

describe("get_description", () => {
	it("should return 'array of [file, label] tuples' when serializer is 'GallerySerializable'", () => {
		const type = { type: "string", description: "param description" };
		const serializer = "GallerySerializable";
		const result = get_description(type, serializer);
		expect(result).toEqual("array of [file, label] tuples");
	});

	it("should return 'array of strings' when serializer is 'ListStringSerializable'", () => {
		const type = { type: "string", description: "param description" };
		const serializer = "ListStringSerializable";
		const result = get_description(type, serializer);
		expect(result).toEqual("array of strings");
	});

	it("should return 'array of files or single file' when serializer is 'FileSerializable'", () => {
		const type = { type: "string", description: "param description" };
		const serializer = "FileSerializable";
		const result = get_description(type, serializer);
		expect(result).toEqual("array of files or single file");
	});

	it("should return the type's description when serializer is not 'GallerySerializable', 'ListStringSerializable', or 'FileSerializable'", () => {
		const type = { type: "string", description: "param description" };
		const serializer = "SomeOtherSerializer";
		const result = get_description(type, serializer);
		expect(result).toEqual(type.description);
	});
});

describe("get_type", () => {
	it("should return 'string' when type is 'string'", () => {
		const type = { type: "string", description: "param description" };
		const component = "Component";
		const serializer = "Serializer";
		const signature_type = "parameter";
		const result = get_type(type, component, serializer, signature_type);
		expect(result).toEqual("string");
	});

	it("should return 'boolean' when type is 'boolean'", () => {
		const type = { type: "boolean", description: "param description" };
		const component = "Component";
		const serializer = "Serializer";
		const signature_type = "parameter";
		const result = get_type(type, component, serializer, signature_type);
		expect(result).toEqual("boolean");
	});

	it("should return 'number' when type is 'number'", () => {
		const type = { type: "number", description: "param description" };
		const component = "Component";
		const serializer = "Serializer";
		const signature_type = "parameter";
		const result = get_type(type, component, serializer, signature_type);
		expect(result).toEqual("number");
	});

	it("should return 'any' when serializer is 'JSONSerializable'", () => {
		const type = { type: "any", description: "param description" };
		const component = "Component";
		const serializer = "JSONSerializable";
		const signature_type = "parameter";
		const result = get_type(type, component, serializer, signature_type);
		expect(result).toEqual("any");
	});

	it("should return 'any' when serializer is 'StringSerializable'", () => {
		const type = { type: "any", description: "param description" };
		const component = "Component";
		const serializer = "StringSerializable";
		const signature_type = "parameter";
		const result = get_type(type, component, serializer, signature_type);
		expect(result).toEqual("any");
	});

	it("should return 'string[]' when serializer is 'ListStringSerializable'", () => {
		const type = { type: "any", description: "param description" };
		const component = "Component";
		const serializer = "ListStringSerializable";
		const signature_type = "parameter";
		const result = get_type(type, component, serializer, signature_type);
		expect(result).toEqual("string[]");
	});

	it("should return 'Blob | File | Buffer' when component is 'Image' and signature_type is 'parameter'", () => {
		const type = { type: "any", description: "param description" };
		const component = "Image";
		const serializer = "Serializer";
		const signature_type = "parameter";
		const result = get_type(type, component, serializer, signature_type);
		expect(result).toEqual("Blob | File | Buffer");
	});

	it("should return 'string' when component is 'Image' and signature_type is 'return'", () => {
		const type = { type: "string", description: "param description" };
		const component = "Image";
		const serializer = "Serializer";
		const signature_type = "return";
		const result = get_type(type, component, serializer, signature_type);
		expect(result).toEqual("string");
	});

	it("should return '(Blob | File | Buffer)[]' when serializer is 'FileSerializable' and type is an array and signature_type is 'parameter'", () => {
		const type = { type: "array", description: "param description" };
		const component = "Component";
		const serializer = "FileSerializable";
		const signature_type = "parameter";
		const result = get_type(type, component, serializer, signature_type);
		expect(result).toEqual("(Blob | File | Buffer)[]");
	});

	it("should return 'Blob | File | Buffer' when serializer is 'FileSerializable' and type is not an array and signature_type is 'return'", () => {
		const type = { type: "any", description: "param description" };
		const component = "Component";
		const serializer = "FileSerializable";
		const signature_type = "return";
		const result = get_type(type, component, serializer, signature_type);
		expect(result).toEqual(
			"{ name: string; data: string; size?: number; is_file?: boolean; orig_name?: string}"
		);
	});

	it("should return a FileData object when serializer is 'FileSerializable' and type is not an array and signature_type is 'return'", () => {
		const type = { type: "any", description: "param description" };
		const component = "Component";
		const serializer = "FileSerializable";
		const signature_type = "return";
		const result = get_type(type, component, serializer, signature_type);
		expect(result).toEqual(
			"{ name: string; data: string; size?: number; is_file?: boolean; orig_name?: string}"
		);
	});

	it("should return '[(Blob | File | Buffer), (string | null)][]' when serializer is 'GallerySerializable' and signature_type is 'parameter'", () => {
		const type = { type: "any", description: "param description" };
		const component = "Component";
		const serializer = "GallerySerializable";
		const signature_type = "parameter";
		const result = get_type(type, component, serializer, signature_type);
		expect(result).toEqual("[(Blob | File | Buffer), (string | null)][]");
	});

	it("should return a FileData object when serializer is 'GallerySerializable' and signature_type is 'return'", () => {
		const type = { type: "any", description: "param description" };
		const component = "Component";
		const serializer = "GallerySerializable";
		const signature_type = "return";
		const result = get_type(type, component, serializer, signature_type);
		expect(result).toEqual(
			"[{ name: string; data: string; size?: number; is_file?: boolean; orig_name?: string}, (string | null))][]"
		);
	});
});

describe("process_endpoint", () => {
	it("should return space_id, host, ws_protocol, and http_protocol when app_reference is a valid space name", async () => {
		const app_reference = "hmb/hello_world";
		const host = "hmb-hello-world.hf.space";

		const hf_token = "hf_token";
		const expected = {
			space_id: app_reference,
			host,
			ws_protocol: "wss",
			http_protocol: "https:"
		};

		const result = await process_endpoint(app_reference, hf_token);
		expect(result).toEqual(expected);
	});

	it("should throw an error when fetching space metadata fails", async () => {
		const app_reference = "hmb/bye_world";
		const hf_token = "hf_token";

		try {
			await process_endpoint(app_reference, hf_token);
		} catch (error) {
			expect(error.message).toEqual(
				SPACE_METADATA_ERROR_MSG + "Unexpected end of JSON input"
			);
		}
	});

	it("should return the correct data when app_reference is a valid space domain", async () => {
		const app_reference = "hmb/hello_world";
		const host = "hmb-hello-world.hf.space";

		const expected = {
			space_id: app_reference,
			host,
			ws_protocol: "wss",
			http_protocol: "https:"
		};

		const result = await process_endpoint("hmb/hello_world");
		expect(result).toEqual(expected);
	});
<<<<<<< HEAD

	it("processes local server URLs correctly", async () => {
		const local_path = "/";
		const response_1 = await process_endpoint(local_path);
		expect(response_1.space_id).toBe(false);
		expect(response_1.host).toBe(window.location.host + "/");

		const gradio_path = "/gradio";
		const response_gradio = await process_endpoint(gradio_path);
		expect(response_gradio.space_id).toBe(false);
		expect(response_gradio.host).toBe(window.location.host + "/gradio");

		const local_url = "http://localhost:7860/gradio";
		const response = await process_endpoint(local_url);
		expect(response.space_id).toBe(false);
		expect(response.host).toBe("localhost:7860/gradio");

		const local_url_2 = "http://localhost:7860/gradio/";
		const response_2 = await process_endpoint(local_url_2);
		expect(response_2.space_id).toBe(false);
		expect(response_2.host).toBe("localhost:7860/gradio");
	});

	it("handles hugging face space references", async () => {
		const space_id = "hmb/hello_world";

		const response = await process_endpoint(space_id);
		expect(response.space_id).toBe(space_id);
		expect(response.host).toContain("hf.space");
	});

	it("handles hugging face domain URLs", async () => {
		const app_reference = "https://hmb-hello-world.hf.space/";
		const response = await process_endpoint(app_reference);
		expect(response.space_id).toBe("hmb-hello-world");
		expect(response.host).toBe("hmb-hello-world.hf.space");
	});
});

describe("join_urls", () => {
	it("joins URLs correctly", () => {
		expect(join_urls("localhost:7860", "/gradio")).toBe(
			"localhost:7860/gradio"
		);

		expect(join_urls("localhost:7860/", "/gradio")).toBe(
			"localhost:7860/gradio"
		);

		expect(join_urls("localhost:7860/", "/app/", "/gradio/")).toBe(
			"localhost:7860/app/gradio/"
=======
});

describe("map_data_params", () => {
	let test_data = transformed_api_info;

	test_data.named_endpoints["/predict"].parameters = [
		{
			parameter_name: "param1",
			parameter_has_default: false,
			label: "",
			component: "",
			serializer: "",
			python_type: {
				type: "",
				description: ""
			},
			type: {
				type: "",
				description: ""
			}
		},
		{
			parameter_name: "param2",
			parameter_has_default: false,
			label: "",
			type: {
				type: "",
				description: ""
			},
			component: "",
			serializer: "",
			python_type: {
				type: "",
				description: ""
			}
		},
		{
			parameter_name: "param3",
			parameter_has_default: true,
			parameter_default: 3,
			label: "",
			type: {
				type: "",
				description: ""
			},
			component: "",
			serializer: "",
			python_type: {
				type: "",
				description: ""
			}
		}
	];

	it("should return an array of data when data is an array", () => {
		const data = [1, 2];

		const result = map_data_to_params(data, transformed_api_info);
		expect(result).toEqual(data);
	});

	it("should return the data when too many arguments are provided for the endpoint", () => {
		const data = [1, 2, 3, 4];

		const result = map_data_to_params(data, transformed_api_info);
		expect(result).toEqual(data);
	});

	it("should return an array of resolved data when data is an object", () => {
		const data = {
			param1: 1,
			param2: 2,
			param3: 3
		};

		const result = map_data_to_params(data, transformed_api_info);
		expect(result).toEqual([1, 2, 3]);
	});

	it("should use the default value when a keyword argument is not provided and has a default value", () => {
		const data = {
			param1: 1,
			param2: 2
		};

		const result = map_data_to_params(data, transformed_api_info);
		expect(result).toEqual([1, 2, 3]);
	});

	it("should throw an error when an invalid keyword argument is provided", () => {
		const data = {
			param1: 1,
			param2: 2,
			param3: 3,
			param4: 4
		};

		expect(() => map_data_to_params(data, transformed_api_info)).toThrowError(
			"Parameter `param4` is not a valid keyword argument. Please refer to the API for usage."
		);
	});

	it("should throw an error when no value is provided for a required parameter", () => {
		const data = {};

		expect(() => map_data_to_params(data, transformed_api_info)).toThrowError(
			"No value provided for required parameter: param1"
>>>>>>> 9a87eb19
		);
	});
});<|MERGE_RESOLUTION|>--- conflicted
+++ resolved
@@ -5,11 +5,8 @@
 	get_description,
 	get_type,
 	process_endpoint,
-<<<<<<< HEAD
-	join_urls
-=======
+	join_urls,
 	map_data_to_params
->>>>>>> 9a87eb19
 } from "../helpers/api_info";
 import { initialise_server } from "./server";
 import { transformed_api_info } from "./test_data";
@@ -459,7 +456,6 @@
 		const result = await process_endpoint("hmb/hello_world");
 		expect(result).toEqual(expected);
 	});
-<<<<<<< HEAD
 
 	it("processes local server URLs correctly", async () => {
 		const local_path = "/";
@@ -511,7 +507,8 @@
 
 		expect(join_urls("localhost:7860/", "/app/", "/gradio/")).toBe(
 			"localhost:7860/app/gradio/"
-=======
+		);
+	});
 });
 
 describe("map_data_params", () => {
@@ -619,7 +616,6 @@
 
 		expect(() => map_data_to_params(data, transformed_api_info)).toThrowError(
 			"No value provided for required parameter: param1"
->>>>>>> 9a87eb19
 		);
 	});
 });