import {
	ApiData,
	BlobRef,
	Config,
	EndpointInfo,
	JsApiData,
	DataType,
<<<<<<< HEAD
	Command
=======
	Dependency,
	ComponentMeta
>>>>>>> 96d8de23
} from "../types";
import { FileData } from "../upload";
import path from "path";

export function update_object(
	object: { [x: string]: any },
	newValue: any,
	stack: (string | number)[]
): void {
	while (stack.length > 1) {
		const key = stack.shift();
		if (typeof key === "string" || typeof key === "number") {
			object = object[key];
		} else {
			throw new Error("Invalid key type");
		}
	}

	const key = stack.shift();
	if (typeof key === "string" || typeof key === "number") {
		object[key] = newValue;
	} else {
		throw new Error("Invalid key type");
	}
}

export async function walk_and_store_blobs(
	data: DataType,
	type: string | undefined = undefined,
	path: string[] = [],
	root = false,
	endpoint_info: EndpointInfo<ApiData | JsApiData> | undefined = undefined
): Promise<BlobRef[]> {
	if (Array.isArray(data)) {
		let blob_refs: BlobRef[] = [];

		await Promise.all(
			data.map(async (_, index) => {
				let new_path = path.slice();
				new_path.push(String(index));

				const array_refs = await walk_and_store_blobs(
					data[index],
					root
						? endpoint_info?.parameters[index]?.component || undefined
						: type,
					new_path,
					false,
					endpoint_info
				);

				blob_refs = blob_refs.concat(array_refs);
			})
		);

		return blob_refs;
	} else if (
		(globalThis.Buffer && data instanceof globalThis.Buffer) ||
		data instanceof Blob
	) {
		return [
			{
				path: path,
				blob: new Blob([data]),
				type
			}
		];
	} else if (typeof data === "object" && data !== null) {
		let blob_refs: BlobRef[] = [];
		for (const key of Object.keys(data) as (keyof typeof data)[]) {
			const new_path = [...path, key];
			const value = data[key];

			blob_refs = blob_refs.concat(
				await walk_and_store_blobs(
					value,
					undefined,
					new_path,
					false,
					endpoint_info
				)
			);
		}

		return blob_refs;
	}

	return [];
}

export function skip_queue(id: number, config: Config): boolean {
	let fn_queue = config?.dependencies?.find((dep) => dep.id == id)?.queue;
	if (fn_queue != null) {
		return !fn_queue;
	}
	return !config.enable_queue;
}

// todo: add jsdoc for this function

export function post_message<Res = any>(
	message: any,
	origin: string
): Promise<Res> {
	return new Promise((res, _rej) => {
		const channel = new MessageChannel();
		channel.port1.onmessage = (({ data }) => {
			channel.port1.close();
			res(data);
		}) as (ev: MessageEvent<Res>) => void;
		window.parent.postMessage(message, origin, [channel.port2]);
	});
}

<<<<<<< HEAD
export function handle_file(
	file_or_url: File | string | Blob | Buffer
): FileData | Blob | Command {
	if (typeof file_or_url === "string") {
		if (
			file_or_url.startsWith("http://") ||
			file_or_url.startsWith("https://")
		) {
			return {
				path: file_or_url,
				url: file_or_url,
				orig_name: file_or_url.split("/").pop() ?? "unknown",
				meta: { _type: "gradio.FileData" }
			};
		}
		// Handle local file paths
		return new Command("command", "upload_file", {
			path: file_or_url,
			name: path.basename(file_or_url),
			orig_path: file_or_url
		});
	} else if (file_or_url instanceof File) {
		return {
			path: file_or_url instanceof File ? file_or_url.name : "blob",
			orig_name: file_or_url instanceof File ? file_or_url.name : "unknown",
			// @ts-ignore
			blob: file_or_url instanceof File ? file_or_url : new Blob([file_or_url]),
			size:
				file_or_url instanceof Blob
					? file_or_url.size
					: Buffer.byteLength(file_or_url as Buffer),
			mime_type:
				file_or_url instanceof File
					? file_or_url.type
					: "application/octet-stream", // Default MIME type for buffers
			meta: { _type: "gradio.FileData" }
		};
	} else if (file_or_url instanceof Buffer) {
		return new Blob([file_or_url]);
	} else if (file_or_url instanceof Blob) {
		return file_or_url;
	}
	throw new Error(
		"Invalid input: must be a URL, File, Blob, or Buffer object."
	);
=======
/**
 * Handles the payload by filtering out state inputs and returning an array of resolved payload values.
 * We send null values for state inputs to the server, but we don't want to include them in the resolved payload.
 *
 * @param resolved_payload - The resolved payload values received from the client or the server
 * @param dependency - The dependency object.
 * @param components - The array of component metadata.
 * @param with_null_state - Optional. Specifies whether to include null values for state inputs. Default is false.
 * @returns An array of resolved payload values, filtered based on the dependency and component metadata.
 */
export function handle_payload(
	resolved_payload: unknown[],
	dependency: Dependency,
	components: ComponentMeta[],
	type: "input" | "output",
	with_null_state = false
): unknown[] {
	if (type === "input" && !with_null_state) {
		throw new Error("Invalid code path. Cannot skip state inputs for input.");
	}
	// data comes from the server with null state values so we skip
	if (type === "output" && with_null_state) {
		return resolved_payload;
	}

	let updated_payload: unknown[] = [];
	let payload_index = 0;
	for (let i = 0; i < dependency.inputs.length; i++) {
		const input_id = dependency.inputs[i];
		const component = components.find((c) => c.id === input_id);

		if (component?.type === "state") {
			// input + with_null_state needs us to fill state with null values
			if (with_null_state) {
				if (resolved_payload.length === dependency.inputs.length) {
					const value = resolved_payload[payload_index];
					updated_payload.push(value);
					payload_index++;
				} else {
					updated_payload.push(null);
				}
			} else {
				// this is output & !with_null_state, we skip state inputs
				// the server payload always comes with null state values so we move along the payload index
				payload_index++;
				continue;
			}
			// input & !with_null_state isn't a case we care about, server needs null
			continue;
		} else {
			const value = resolved_payload[payload_index];
			updated_payload.push(value);
			payload_index++;
		}
	}

	return updated_payload;
>>>>>>> 96d8de23
}<|MERGE_RESOLUTION|>--- conflicted
+++ resolved
@@ -5,12 +5,9 @@
 	EndpointInfo,
 	JsApiData,
 	DataType,
-<<<<<<< HEAD
-	Command
-=======
+	Command,
 	Dependency,
 	ComponentMeta
->>>>>>> 96d8de23
 } from "../types";
 import { FileData } from "../upload";
 import path from "path";
@@ -125,7 +122,6 @@
 	});
 }
 
-<<<<<<< HEAD
 export function handle_file(
 	file_or_url: File | string | Blob | Buffer
 ): FileData | Blob | Command {
@@ -171,7 +167,8 @@
 	throw new Error(
 		"Invalid input: must be a URL, File, Blob, or Buffer object."
 	);
-=======
+}
+
 /**
  * Handles the payload by filtering out state inputs and returning an array of resolved payload values.
  * We send null values for state inputs to the server, but we don't want to include them in the resolved payload.
@@ -229,5 +226,4 @@
 	}
 
 	return updated_payload;
->>>>>>> 96d8de23
 }