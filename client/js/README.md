--- conflicted
+++ resolved
@@ -1,8 +1,4 @@
-<<<<<<< HEAD
 ## JavaScript Client Library
-=======
-# JavaScript Gradio client
->>>>>>> 2cd8f63c
 
 A javascript (and typescript) client to call Gradio APIs.
 
@@ -13,19 +9,6 @@
 ```sh
 pnpm add @gradio/client
 # or npm i @gradio/client
-<<<<<<< HEAD
-```
-
-## Usage
-
-The JavaScript Gradio Client exposes 2 named imports, `client` and `duplicate`.
-
-### `client`
-
-The client function connects to the API of a hosted Gradio space and returns an object that allows you to make calls to that API.
-
-The simplest example looks like this:
-=======
 ```
 
 ## Usage
@@ -153,79 +136,11 @@
 #### `submit`
 
 The `submit` method provides a more flexible way to call an API endpoint, providing you with status updates about the current progress of the prediction as well as supporting more complex endpoint types.
->>>>>>> 2cd8f63c
-
-```ts
-import { client } from "@gradio/client";
-
-const app = await client("user/space-name");
-<<<<<<< HEAD
-const result = await app.predict(payload);
-```
-
-This function accaepts two parameters: `source` and `options`:
-
-#### `source`
-
-This is the url or name of the gradio app whose API you wish to connect to. This parameter is required and should always be a string. For example:
-
-```ts
-client("user/space-name");
-```
-
-#### `options`
-
-The options object can optionally be passed a second parameter. This object has two properties, `hf_token` and `status_callback`.
-
-##### `hf_token`
-
-This should be a hugging face personal access token and is required if you wish to make calls to a private gradio api. This option is optional and should be a string starting with `"hf_"`.
-
-Example:
-
-```ts
-import { client } from "@gradio/client";
-
-const app = await client("user/space-name", { hf_token: "hf_..." });
-```
-
-##### `status_callback`
-
-This should be a function which will notify your of the status of a space if it is not running. If the gradio API you are connecting to is awake and running or is not hosted on hugginface space then this function will do nothing.
-
-**Additional context**
-
-Applications hosted on Hugginface spaces can be in a number of different states, as this is a GitOps tool and will rebuild when new changes are pushed to the repository, they have various building, running and error states. If a space is not 'running' then the function passed as the `status_callback` will notify you of the current state of the space and the status of the space as it changes. Spaces that are building or sleeping can take longer than usual to respond, so you can use this information to give users feedback about the progress of their action.
-
-```ts
-import { client, type SpaceStatus } from "@gradio/client";
-
-const app = await client("user/space-name", {
-	// The space_status parameter does not need to be manually annotated, this is just for illustration.
-	space_status: (space_status: SpaceStatus) => console.log(space_status)
-});
-```
-
-```ts
-interface SpaceStatusNormal {
-	status: "sleeping" | "running" | "building" | "error" | "stopped";
-	detail:
-		| "SLEEPING"
-		| "RUNNING"
-		| "RUNNING_BUILDING"
-		| "BUILDING"
-		| "NOT_FOUND";
-	load_status: "pending" | "error" | "complete" | "generating";
-	message: string;
-}
-
-interface SpaceStatusError {
-	status: "space_error";
-	detail: "NO_APP_FILE" | "CONFIG_ERROR" | "BUILD_ERROR" | "RUNTIME_ERROR";
-	load_status: "error";
-	message: string;
-	discussions_enabled: boolean;
-=======
+
+```ts
+import { client } from "@gradio/client";
+
+const app = await client("user/space-name");
 const submission = app.submit("/predict", payload);
 ```
 
@@ -260,7 +175,6 @@
 		unit: string | null;
 		desc: string | null;
 	}>;
->>>>>>> 2cd8f63c
 }
 ```
 
@@ -306,36 +220,17 @@
 
 // later
 
-<<<<<<< HEAD
-type SpaceStatus = SpaceStatusNormal | SpaceStatusError;
-```
-
-The gradio client returns an object with a number of utility methods and properties:
-
-#### `predict`
-
-The `predict` method allows you to call an api endpoint and get a prediction:
-=======
 submission.cancel();
 ```
 
 #### `info`
 
 The `info` method provides details about the API you are connected too. It returns a JavaScript object of all named endpoints, unnamed endpoints and what values they accept and return. This method does not accept arguments.
->>>>>>> 2cd8f63c
-
-```ts
-import { client } from "@gradio/client";
-
-const app = await client("user/space-name");
-<<<<<<< HEAD
-const result = await app.predict(payload);
-```
-
-#### `submit`
-
-The submit method provides a more flexible way to call a gradio enpoint, providing you with status updates about the current progress of the prediction as well as supporting more complex endpoints types.
-=======
+
+```ts
+import { client } from "@gradio/client";
+
+const app = await client("user/space-name");
 const api_info = await app.info();
 
 console.log(api_info);
@@ -344,40 +239,11 @@
 #### `config`
 
 The `config` property contains the configuration for the gradio application you are connected to. This object may contain useful meta information about the application.
->>>>>>> 2cd8f63c
-
-```ts
-import { client } from "@gradio/client";
-
-const app = await client("user/space-name");
-<<<<<<< HEAD
-const result = app
-	.submit(payload)
-	.on("data", (data) => console.log(data))
-	.on("status", (status) => console.log(status));
-```
-
-#### `info`
-
-The `info` method provides details about the api you are connected too. It returns a javascript object of all named enpoints, unnamed endpoints and what values they accept and return.
-
-```ts
-import { client } from "@gradio/client";
-
-const app = await client("user/space-name");
-const api_info = await app.info();
-```
-
-#### `config`
-
-The `config` property contain the configuration for the gradio app you are connected to. This object may contain useful meta information about the application
-
-```ts
-import { client } from "@gradio/client";
-
-const app = await client("user/space-name");
-console.log(app.config);
-=======
+
+```ts
+import { client } from "@gradio/client";
+
+const app = await client("user/space-name");
 console.log(app.config);
 ```
 
@@ -418,5 +284,4 @@
 	hf_token: "hf_...",
 	private: true
 });
->>>>>>> 2cd8f63c
 ```