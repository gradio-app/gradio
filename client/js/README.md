--- conflicted
+++ resolved
@@ -65,13 +65,8 @@
 import { client, type SpaceStatus } from "@gradio/client";
 
 const app = await client("user/space-name", {
-<<<<<<< HEAD
-	// The space_status parameter does not need to be manually annotated, this is just for illustration.
-	space_status: (space_status: SpaceStatus) => console.log(space_status)
-=======
   // The space_status parameter does not need to be manually annotated, this is just for illustration.
   space_status: (space_status: SpaceStatus) => console.log(space_status),
->>>>>>> ff82e456
 });
 ```
 
@@ -96,7 +91,6 @@
 	discussions_enabled: boolean;
 
 type SpaceStatus = SpaceStatusNormal | SpaceStatusError;
-<<<<<<< HEAD
 ```
 
 The gradio client returns an object with a number of methods and properties:
@@ -139,21 +133,11 @@
 #### `submit`
 
 The `submit` method provides a more flexible way to call an API endpoint, providing you with status updates about the current progress of the prediction as well as supporting more complex endpoint types.
-=======
-```
-
-The gradio client returns an object with a number of methods and properties:
-
-#### `predict`
-
-The `predict` method allows you to call an api endpoint and get a prediction result:
->>>>>>> ff82e456
-
-```ts
-import { client } from "@gradio/client";
-
-const app = await client("user/space-name");
-<<<<<<< HEAD
+
+```ts
+import { client } from "@gradio/client";
+
+const app = await client("user/space-name");
 const submission = app.submit("/predict", payload);
 ```
 
@@ -165,54 +149,6 @@
 
 The `on` method allows you to subscribe to events related to the submitted API request. There are two types of event that can be subscribed to: `"data"` updates and `"status"` updates.
 
-=======
-const result = await app.predict("/predict");
-```
-
-`predict` accepts two parameters, `endpoint` and `payload`. It returns a promise that resolves to the prediction result.
-
-##### `endpoint`
-
-This is the endpoint for an api request and is required. The default endpoint for a `gradio.Interface` is `"/predict"`. Explicitly named endpoints have a custom name. The endpoint names can be found on the "View API" page of a space.
-
-```ts
-import { client } from "@gradio/client";
-
-const app = await client("user/space-name");
-const result = await app.predict("/predict");
-```
-
-##### `payload`
-
-The `payload` argument is generally optional but this depends on the API itself. If the API endpoint depends on values being passed in then it is required for the API request to succeed. The data that should be passed in is detailed on the "View API" page of a space, or accessible via the `view_api()` method of the client.
-
-```ts
-import { client } from "@gradio/client";
-
-const app = await client("user/space-name");
-const result = await app.predict("/predict", [1, "Hello", "friends"]);
-```
-
-#### `submit`
-
-The `submit` method provides a more flexible way to call an API endpoint, providing you with status updates about the current progress of the prediction as well as supporting more complex endpoint types.
-
-```ts
-import { client } from "@gradio/client";
-
-const app = await client("user/space-name");
-const submission = app.submit("/predict", payload);
-```
-
-The `submit` method accepts the same [`endpoint`](#endpoint) and [`payload`](#payload) arguments as `predict`.
-
-The `submit` method does not return a promise and should not be awaited, instead it returns an object with a `on`, `off`, and `cancel` methods.
-
-##### `on`
-
-The `on` method allows you to subscribe to events related to the submitted API request. There are two types of event that can be subscribed to: `"data"` updates and `"status"` updates.
-
->>>>>>> ff82e456
 `"data"` updates are issued when the API computes a value, the callback provided as the second argument will be called when such a value is sent to the client. The shape of the data depends on the way the API itself is constructed. This event may fire more than once if that endpoint supports emmitting new values over time.
 
 `"status` updates are issued when the status of a request changes. This information allows you to offer feedback to users when the queue position of the request changes, or when the request changes from queued to processing.
@@ -221,139 +157,6 @@
 
 ```ts
 interface Status {
-<<<<<<< HEAD
-	queue: boolean;
-	code?: string;
-	success?: boolean;
-	stage: "pending" | "error" | "complete" | "generating";
-	size?: number;
-	position?: number;
-	eta?: number;
-	message?: string;
-	progress_data?: Array<{
-		progress: number | null;
-		index: number | null;
-		length: number | null;
-		unit: string | null;
-		desc: string | null;
-	}>;
-	time?: Date;
-}
-```
-
-Usage of these subscribe callback looks like this:
-
-```ts
-import { client } from "@gradio/client";
-
-const app = await client("user/space-name");
-const submission = app
-	.submit("/predict", payload)
-	.on("data", (data) => console.log(data))
-	.on("status", (status: Status) => console.log(status));
-```
-
-##### `off`
-
-The `off` method unsubscribes from a specific event of the submitted job and works similarly to `document.removeEventListener`; both the event name and the original callback must be passed in to successfully unsubscribe:
-
-```ts
-import { client } from "@gradio/client";
-
-const app = await client("user/space-name");
-const handle_data = (data) => console.log(data);
-
-const submission = app.submit("/predict", payload).on("data", handle_data);
-
-// later
-submission.off("/predict", handle_data);
-```
-
-##### `destroy`
-
-The `destroy` method will remove all subscriptions to a job, regardless of whether or not they are `"data"` or `"status"` events. This is a convenience method for when you do not wnat to unsubscribe use the `off` method.
-
-```js
-import { client } from "@gradio/client";
-
-const app = await client("user/space-name");
-const handle_data = (data) => console.log(data);
-
-const submission = app.submit("/predict", payload).on("data", handle_data);
-
-// later
-submission.destroy();
-```
-
-##### `cancel`
-
-Certain types of gradio function can run repeatedly and in some cases indefinitely. the `cancel` method will stop such an endpoints and prevent the API from issuing additional updates.
-
-```ts
-import { client } from "@gradio/client";
-
-const app = await client("user/space-name");
-const submission = app
-	.submit("/predict", payload)
-	.on("data", (data) => console.log(data));
-
-// later
-
-submission.cancel();
-```
-
-
-
-
-#### `view_api`
-
-The `view_api` method provides details about the API you are connected too. It returns a JavaScript object of all named endpoints, unnamed endpoints and what values they accept and return. This method does not accept arguments.
-
-```ts
-import { client } from "@gradio/client";
-
-const app = await client("user/space-name");
-const api_info = await app.view_api();
-
-console.log(api_info);
-```
-
-#### `config`
-
-The `config` property contains the configuration for the gradio application you are connected to. This object may contain useful meta information about the application.
-
-```ts
-import { client } from "@gradio/client";
-
-const app = await client("user/space-name");
-console.log(app.config);
-```
-
-### `duplicate`
-
-The duplicate function will attempt to duplicate the space that is referenced and return an instance of `client` connected to that space. If the space has already been duplicated then it will not create a new duplicate and will instead connect to the existing duplicated space. The huggingface token that is passed in will dictate the user under which the space is created.
-
-`duplicate` accepts the same arguments as `client` with the addition of a `private` options property dictating whether the duplicated space should be private or public. A huggingface token is required for duplication to work.
-
-```ts
-import { duplicate } from "@gradio/client";
-
-const app = await duplicate("user/space-name", {
-	hf_token: "hf_..."
-});
-```
-
-This function accepts two arguments: `source` and `options`:
-
-#### `source`
-
-The space to duplicate and connect to. [See `client`'s `source` parameter](#source).
-
-#### `options`
-
-Accepts all options that `client` accepts, except `hf_token` is required. [See `client`'s `options` parameter](#source).
-
-=======
   queue: boolean;
   code?: string;
   success?: boolean;
@@ -482,7 +285,6 @@
 
 Accepts all options that `client` accepts, except `hf_token` is required. [See `client`'s `options` parameter](#source).
 
->>>>>>> ff82e456
 `duplicate` also accepts one additional `options` property.
 
 ##### `private`
@@ -493,13 +295,8 @@
 import { duplicate } from "@gradio/client";
 
 const app = await duplicate("user/space-name", {
-<<<<<<< HEAD
-	hf_token: "hf_...",
-	private: true
-=======
   hf_token: "hf_...",
   private: true,
->>>>>>> ff82e456
 });
 ```
 
@@ -511,15 +308,9 @@
 import { duplicate } from "@gradio/client";
 
 const app = await duplicate("user/space-name", {
-<<<<<<< HEAD
-	hf_token: "hf_...",
-	private: true,
-	timeout: 5
-=======
   hf_token: "hf_...",
   private: true,
   timeout: 5,
->>>>>>> ff82e456
 });
 ```
 
@@ -527,11 +318,7 @@
 
 This is an optional property specific to `duplicate`'s options object and will set the hardware for the duplicated space. By default the hardware used will match that of the original space. If this cannot be obtained it will default to `"cpu-basic"`. For hardware upgrades (beyond the basic CPU tier), you may be required to provide [billing information on Hugging Face](https://huggingface.co/settings/billing).
 
-<<<<<<< HEAD
-Possible hardware options are: 
-=======
 Possible hardware options are:
->>>>>>> ff82e456
 
 - `"cpu-basic"`
 - `"cpu-upgrade"`
@@ -545,14 +332,8 @@
 import { duplicate } from "@gradio/client";
 
 const app = await duplicate("user/space-name", {
-<<<<<<< HEAD
-	hf_token: "hf_...",
-	private: true,
-	hardware: 'a10g-small'
-=======
   hf_token: "hf_...",
   private: true,
   hardware: "a10g-small",
->>>>>>> ff82e456
 });
 ```