{
<<<<<<< HEAD
	"include": ["src/**/*", "./test_data"],
	"exclude": ["src/**/*.test.ts"],
=======
	"include": ["src/**/*"],
	"exclude": ["src/**/*.test.ts", "src/**/*.node-test.ts"],
>>>>>>> e90f2000
	"compilerOptions": {
		"allowJs": true,
		"declaration": true,
		"emitDeclarationOnly": true,
		"outDir": "dist",
		"declarationMap": true,
		"module": "ESNext",
		"target": "ES2020",
		"useDefineForClassFields": true,
		"lib": ["ES2020", "DOM", "DOM.Iterable"],
		"skipLibCheck": true,

		/* Bundler */
		"moduleResolution": "bundler",
		"skipDefaultLibCheck": true,
		"allowImportingTsExtensions": true,
		"esModuleInterop": true,
		"resolveJsonModule": true,
		"isolatedModules": true,

		/* Linting */
		"strict": true
	}
}<|MERGE_RESOLUTION|>--- conflicted
+++ resolved
@@ -1,11 +1,6 @@
 {
-<<<<<<< HEAD
-	"include": ["src/**/*", "./test_data"],
-	"exclude": ["src/**/*.test.ts"],
-=======
 	"include": ["src/**/*"],
 	"exclude": ["src/**/*.test.ts", "src/**/*.node-test.ts"],
->>>>>>> e90f2000
 	"compilerOptions": {
 		"allowJs": true,
 		"declaration": true,
