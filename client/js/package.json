{
	"name": "@gradio/client",
	"version": "0.15.1",
	"description": "Gradio API client",
	"type": "module",
<<<<<<< HEAD
	"main": "dist/client.umd.js",
	"author": "",
	"license": "ISC",
	"module": "dist/client.js",
	"types": "dist/client.d.ts",
=======
	"main": "dist/index.js",
	"private": "true",
	"author": "",
	"license": "ISC",
>>>>>>> e90f2000
	"exports": {
		".": {
			"import": "./dist/index.js"
		},
		"./package.json": "./package.json"
	},
	"dependencies": {
		"bufferutil": "^4.0.7",
		"semiver": "^1.1.0",
		"typescript": "^5.0.0",
		"ws": "^8.13.0"
	},
<<<<<<< HEAD
=======
	"devDependencies": {
		"@types/ws": "^8.5.10",
		"esbuild": "^0.20.0"
	},
	"scripts": {
		"bundle": "vite build --ssr",
		"generate_types": "tsc",
		"build": "pnpm bundle && pnpm generate_types"
	},
>>>>>>> e90f2000
	"engines": {
		"node": ">=18.0.0"
	},
	"main_changeset": true
}<|MERGE_RESOLUTION|>--- conflicted
+++ resolved
@@ -3,18 +3,10 @@
 	"version": "0.15.1",
 	"description": "Gradio API client",
 	"type": "module",
-<<<<<<< HEAD
-	"main": "dist/client.umd.js",
-	"author": "",
-	"license": "ISC",
-	"module": "dist/client.js",
-	"types": "dist/client.d.ts",
-=======
 	"main": "dist/index.js",
 	"private": "true",
 	"author": "",
 	"license": "ISC",
->>>>>>> e90f2000
 	"exports": {
 		".": {
 			"import": "./dist/index.js"
@@ -27,8 +19,6 @@
 		"typescript": "^5.0.0",
 		"ws": "^8.13.0"
 	},
-<<<<<<< HEAD
-=======
 	"devDependencies": {
 		"@types/ws": "^8.5.10",
 		"esbuild": "^0.20.0"
@@ -38,7 +28,6 @@
 		"generate_types": "tsc",
 		"build": "pnpm bundle && pnpm generate_types"
 	},
->>>>>>> e90f2000
 	"engines": {
 		"node": ">=18.0.0"
 	},
