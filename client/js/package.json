--- conflicted
+++ resolved
@@ -1,10 +1,6 @@
 {
 	"name": "@gradio/client",
-<<<<<<< HEAD
-	"version": "1.6.0-beta.4",
-=======
 	"version": "1.7.1",
->>>>>>> 4d908835
 	"description": "Gradio API client",
 	"type": "module",
 	"main": "dist/index.js",
