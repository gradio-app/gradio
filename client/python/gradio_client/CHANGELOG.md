--- conflicted
+++ resolved
@@ -1,7 +1,5 @@
 # gradio_client
 
-<<<<<<< HEAD
-=======
 ## 1.4.2
 
 ### Fixes
@@ -20,7 +18,6 @@
 
 - [#9589](https://github.com/gradio-app/gradio/pull/9589) [`477f45c`](https://github.com/gradio-app/gradio/commit/477f45cb43be957684eb392e3d62c09490c22391) - Only move files to the cache that have a meta key.  Thanks @freddyaboulton!
 
->>>>>>> 4d908835
 ## 1.4.0-beta.4
 
 ### Features
