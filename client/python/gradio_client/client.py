"""The main Client class for the Python client."""
from __future__ import annotations

import concurrent.futures
import json
import os
import re
import secrets
import tempfile
import threading
import time
import urllib.parse
import uuid
import warnings
from concurrent.futures import Future
from dataclasses import dataclass
from datetime import datetime
from pathlib import Path
from threading import Lock
from typing import Any, Callable, Literal

import huggingface_hub
import requests
import websockets
from huggingface_hub import CommitOperationAdd, SpaceHardware, SpaceStage
from huggingface_hub.utils import (
    RepositoryNotFoundError,
    build_hf_headers,
    send_telemetry,
)
from packaging import version

from gradio_client import utils
from gradio_client.documentation import document, set_documentation_group
from gradio_client.utils import (
    Communicator,
    JobStatus,
    Status,
    StatusUpdate,
)

set_documentation_group("py-client")


DEFAULT_TEMP_DIR = os.environ.get("GRADIO_TEMP_DIR") or str(
    Path(tempfile.gettempdir()) / "gradio"
)


@document("predict", "submit", "view_api", "duplicate", "deploy_discord")
class Client:
    """
    The main Client class for the Python client. This class is used to connect to a remote Gradio app and call its API endpoints.

    Example:
        from gradio_client import Client

        client = Client("abidlabs/whisper-large-v2")  # connecting to a Hugging Face Space
        client.predict("test.mp4", api_name="/predict")
        >> What a nice recording! # returns the result of the remote API call

        client = Client("https://bec81a83-5b5c-471e.gradio.live")  # connecting to a temporary Gradio share URL
        job = client.submit("hello", api_name="/predict")  # runs the prediction in a background thread
        job.result()
        >> 49 # returns the result of the remote API call (blocking call)
    """

    def __init__(
        self,
        src: str,
        hf_token: str | None = None,
        max_workers: int = 40,
        serialize: bool = True,
        output_dir: str | Path = DEFAULT_TEMP_DIR,
        verbose: bool = True,
    ):
        """
        Parameters:
            src: Either the name of the Hugging Face Space to load, (e.g. "abidlabs/whisper-large-v2") or the full URL (including "http" or "https") of the hosted Gradio app to load (e.g. "http://mydomain.com/app" or "https://bec81a83-5b5c-471e.gradio.live/").
            hf_token: The Hugging Face token to use to access private Spaces. Automatically fetched if you are logged in via the Hugging Face Hub CLI. Obtain from: https://huggingface.co/settings/token
            max_workers: The maximum number of thread workers that can be used to make requests to the remote Gradio app simultaneously.
            serialize: Whether the client should serialize the inputs and deserialize the outputs of the remote API. If set to False, the client will pass the inputs and outputs as-is, without serializing/deserializing them. E.g. you if you set this to False, you'd submit an image in base64 format instead of a filepath, and you'd get back an image in base64 format from the remote API instead of a filepath.
            output_dir: The directory to save files that are downloaded from the remote API. If None, reads from the GRADIO_TEMP_DIR environment variable. Defaults to a temporary directory on your machine.
            verbose: Whether the client should print statements to the console.
        """
        self.verbose = verbose
        self.hf_token = hf_token
        self.serialize = serialize
        self.headers = build_hf_headers(
            token=hf_token,
            library_name="gradio_client",
            library_version=utils.__version__,
        )
        self.space_id = None
        self.output_dir = (
            str(output_dir) if isinstance(output_dir, Path) else output_dir
        )

        if src.startswith("http://") or src.startswith("https://"):
            _src = src if src.endswith("/") else src + "/"
        else:
            _src = self._space_name_to_src(src)
            if _src is None:
                raise ValueError(
                    f"Could not find Space: {src}. If it is a private Space, please provide an hf_token."
                )
            self.space_id = src
        self.src = _src
        state = self._get_space_state()
        if state == SpaceStage.BUILDING:
            if self.verbose:
                print("Space is still building. Please wait...")
            while self._get_space_state() == SpaceStage.BUILDING:
                time.sleep(2)  # so we don't get rate limited by the API
                pass
        if state in utils.INVALID_RUNTIME:
            raise ValueError(
                f"The current space is in the invalid state: {state}. "
                "Please contact the owner to fix this."
            )
        if self.verbose:
            print(f"Loaded as API: {self.src} ✔")

        self.api_url = urllib.parse.urljoin(self.src, utils.API_URL)
        self.ws_url = urllib.parse.urljoin(
            self.src.replace("http", "ws", 1), utils.WS_URL
        )
        self.upload_url = urllib.parse.urljoin(self.src, utils.UPLOAD_URL)
        self.reset_url = urllib.parse.urljoin(self.src, utils.RESET_URL)
        self.config = self._get_config()
        self._info = self._get_api_info()
        self.session_hash = str(uuid.uuid4())

        self.endpoints = [
            Endpoint(self, fn_index, dependency)
            for fn_index, dependency in enumerate(self.config["dependencies"])
        ]

        # Create a pool of threads to handle the requests
        self.executor = concurrent.futures.ThreadPoolExecutor(max_workers=max_workers)

        # Disable telemetry by setting the env variable HF_HUB_DISABLE_TELEMETRY=1
        threading.Thread(target=self._telemetry_thread).start()

    @classmethod
    def duplicate(
        cls,
        from_id: str,
        to_id: str | None = None,
        hf_token: str | None = None,
        private: bool = True,
        hardware: Literal[
            "cpu-basic",
            "cpu-upgrade",
            "t4-small",
            "t4-medium",
            "a10g-small",
            "a10g-large",
            "a100-large",
        ]
        | SpaceHardware
        | None = None,
        secrets: dict[str, str] | None = None,
        sleep_timeout: int = 5,
        max_workers: int = 40,
        verbose: bool = True,
    ):
        """
        Duplicates a Hugging Face Space under your account and returns a Client object
        for the new Space. No duplication is created if the Space already exists in your
        account (to override this, provide a new name for the new Space using `to_id`).
        To use this method, you must provide an `hf_token` or be logged in via the Hugging
        Face Hub CLI.

        The new Space will be private by default and use the same hardware as the original
        Space. This can be changed by using the `private` and `hardware` parameters. For
        hardware upgrades (beyond the basic CPU tier), you may be required to provide
        billing information on Hugging Face: https://huggingface.co/settings/billing

        Parameters:
            from_id: The name of the Hugging Face Space to duplicate in the format "{username}/{space_id}", e.g. "gradio/whisper".
            to_id: The name of the new Hugging Face Space to create, e.g. "abidlabs/whisper-duplicate". If not provided, the new Space will be named "{your_HF_username}/{space_id}".
            hf_token: The Hugging Face token to use to access private Spaces. Automatically fetched if you are logged in via the Hugging Face Hub CLI. Obtain from: https://huggingface.co/settings/token
            private: Whether the new Space should be private (True) or public (False). Defaults to True.
            hardware: The hardware tier to use for the new Space. Defaults to the same hardware tier as the original Space. Options include "cpu-basic", "cpu-upgrade", "t4-small", "t4-medium", "a10g-small", "a10g-large", "a100-large", subject to availability.
            secrets: A dictionary of (secret key, secret value) to pass to the new Space. Defaults to None. Secrets are only used when the Space is duplicated for the first time, and are not updated if the duplicated Space already exists.
            sleep_timeout: The number of minutes after which the duplicate Space will be puased if no requests are made to it (to minimize billing charges). Defaults to 5 minutes.
            max_workers: The maximum number of thread workers that can be used to make requests to the remote Gradio app simultaneously.
            verbose: Whether the client should print statements to the console.
        Example:
            import os
            from gradio_client import Client
            HF_TOKEN = os.environ.get("HF_TOKEN")
            client = Client.duplicate("abidlabs/whisper", hf_token=HF_TOKEN)
            client.predict("audio_sample.wav")
            >> "This is a test of the whisper speech recognition model."
        """
        try:
            original_info = huggingface_hub.get_space_runtime(from_id, token=hf_token)
        except RepositoryNotFoundError as rnfe:
            raise ValueError(
                f"Could not find Space: {from_id}. If it is a private Space, please provide an `hf_token`."
            ) from rnfe
        if to_id:
            if "/" in to_id:
                to_id = to_id.split("/")[1]
            space_id = huggingface_hub.get_full_repo_name(to_id, token=hf_token)
        else:
            space_id = huggingface_hub.get_full_repo_name(
                from_id.split("/")[1], token=hf_token
            )
        try:
            huggingface_hub.get_space_runtime(space_id, token=hf_token)
            if verbose:
                print(
                    f"Using your existing Space: {utils.SPACE_URL.format(space_id)} 🤗"
                )
            if secrets is not None:
                warnings.warn(
                    "Secrets are only used when the Space is duplicated for the first time, and are not updated if the duplicated Space already exists."
                )
        except RepositoryNotFoundError:
            if verbose:
                print(f"Creating a duplicate of {from_id} for your own use... 🤗")
            huggingface_hub.duplicate_space(
                from_id=from_id,
                to_id=space_id,
                token=hf_token,
                exist_ok=True,
                private=private,
            )
            if secrets is not None:
                for key, value in secrets.items():
                    huggingface_hub.add_space_secret(
                        space_id, key, value, token=hf_token
                    )
            if verbose:
                print(f"Created new Space: {utils.SPACE_URL.format(space_id)}")
        current_info = huggingface_hub.get_space_runtime(space_id, token=hf_token)
        current_hardware = (
            current_info.hardware or huggingface_hub.SpaceHardware.CPU_BASIC
        )
        hardware = hardware or original_info.hardware
        if current_hardware != hardware:
            huggingface_hub.request_space_hardware(space_id, hardware)  # type: ignore
            print(
                f"-------\nNOTE: this Space uses upgraded hardware: {hardware}... see billing info at https://huggingface.co/settings/billing\n-------"
            )
        # Setting a timeout only works if the hardware is not basic
        # so set it here after the hardware has been requested
        if hardware != huggingface_hub.SpaceHardware.CPU_BASIC:
            utils.set_space_timeout(
                space_id, hf_token=hf_token, timeout_in_seconds=sleep_timeout * 60
            )
        if verbose:
            print("")
        client = cls(
            space_id, hf_token=hf_token, max_workers=max_workers, verbose=verbose
        )
        return client

    def _get_space_state(self):
        if not self.space_id:
            return None
        info = huggingface_hub.get_space_runtime(self.space_id, token=self.hf_token)
        return info.stage

    def predict(
        self,
        *args,
        api_name: str | None = None,
        fn_index: int | None = None,
    ) -> Any:
        """
        Calls the Gradio API and returns the result (this is a blocking call).

        Parameters:
            args: The arguments to pass to the remote API. The order of the arguments must match the order of the inputs in the Gradio app.
            api_name: The name of the API endpoint to call starting with a leading slash, e.g. "/predict". Does not need to be provided if the Gradio app has only one named API endpoint.
            fn_index: As an alternative to api_name, this parameter takes the index of the API endpoint to call, e.g. 0. Both api_name and fn_index can be provided, but if they conflict, api_name will take precedence.
        Returns:
            The result of the API call. Will be a Tuple if the API has multiple outputs.
        Example:
            from gradio_client import Client
            client = Client(src="gradio/calculator")
            client.predict(5, "add", 4, api_name="/predict")
            >> 9.0
        """
        inferred_fn_index = self._infer_fn_index(api_name, fn_index)
        if self.endpoints[inferred_fn_index].is_continuous:
            raise ValueError(
                "Cannot call predict on this function as it may run forever. Use submit instead."
            )
        return self.submit(*args, api_name=api_name, fn_index=fn_index).result()

    def submit(
        self,
        *args,
        api_name: str | None = None,
        fn_index: int | None = None,
        result_callbacks: Callable | list[Callable] | None = None,
    ) -> Job:
        """
        Creates and returns a Job object which calls the Gradio API in a background thread. The job can be used to retrieve the status and result of the remote API call.

        Parameters:
            args: The arguments to pass to the remote API. The order of the arguments must match the order of the inputs in the Gradio app.
            api_name: The name of the API endpoint to call starting with a leading slash, e.g. "/predict". Does not need to be provided if the Gradio app has only one named API endpoint.
            fn_index: As an alternative to api_name, this parameter takes the index of the API endpoint to call, e.g. 0. Both api_name and fn_index can be provided, but if they conflict, api_name will take precedence.
            result_callbacks: A callback function, or list of callback functions, to be called when the result is ready. If a list of functions is provided, they will be called in order. The return values from the remote API are provided as separate parameters into the callback. If None, no callback will be called.
        Returns:
            A Job object that can be used to retrieve the status and result of the remote API call.
        Example:
            from gradio_client import Client
            client = Client(src="gradio/calculator")
            job = client.submit(5, "add", 4, api_name="/predict")
            job.status()
            >> <Status.STARTING: 'STARTING'>
            job.result()  # blocking call
            >> 9.0
        """
        inferred_fn_index = self._infer_fn_index(api_name, fn_index)

        helper = None
        if self.endpoints[inferred_fn_index].use_ws:
            helper = Communicator(
                Lock(),
                JobStatus(),
                self.endpoints[inferred_fn_index].process_predictions,
                self.reset_url,
            )
        end_to_end_fn = self.endpoints[inferred_fn_index].make_end_to_end_fn(helper)
        future = self.executor.submit(end_to_end_fn, *args)

        job = Job(
            future, communicator=helper, verbose=self.verbose, space_id=self.space_id
        )

        if result_callbacks:
            if isinstance(result_callbacks, Callable):
                result_callbacks = [result_callbacks]

            def create_fn(callback) -> Callable:
                def fn(future):
                    if isinstance(future.result(), tuple):
                        callback(*future.result())
                    else:
                        callback(future.result())

                return fn

            for callback in result_callbacks:
                job.add_done_callback(create_fn(callback))

        return job

    def _get_api_info(self):
        if self.serialize:
            api_info_url = urllib.parse.urljoin(self.src, utils.API_INFO_URL)
        else:
            api_info_url = urllib.parse.urljoin(self.src, utils.RAW_API_INFO_URL)

        # Versions of Gradio older than 3.29.0 returned format of the API info
        # from the /info endpoint
        if version.parse(self.config.get("version", "2.0")) > version.Version("3.36.1"):
            r = requests.get(api_info_url, headers=self.headers)
            if r.ok:
                info = r.json()
            else:
                raise ValueError(f"Could not fetch api info for {self.src}")
        else:
            fetch = requests.post(
                utils.SPACE_FETCHER_URL,
                json={"config": json.dumps(self.config), "serialize": self.serialize},
            )
            if fetch.ok:
                info = fetch.json()["api"]
            else:
                raise ValueError(f"Could not fetch api info for {self.src}")

        return info

    def view_api(
        self,
        all_endpoints: bool | None = None,
        print_info: bool = True,
        return_format: Literal["dict", "str"] | None = None,
    ) -> dict | str | None:
        """
        Prints the usage info for the API. If the Gradio app has multiple API endpoints, the usage info for each endpoint will be printed separately. If return_format="dict" the info is returned in dictionary format, as shown in the example below.

        Parameters:
            all_endpoints: If True, prints information for both named and unnamed endpoints in the Gradio app. If False, will only print info about named endpoints. If None (default), will print info about named endpoints, unless there aren't any -- in which it will print info about unnamed endpoints.
            print_info: If True, prints the usage info to the console. If False, does not print the usage info.
            return_format: If None, nothing is returned. If "str", returns the same string that would be printed to the console. If "dict", returns the usage info as a dictionary that can be programmatically parsed, and *all endpoints are returned in the dictionary* regardless of the value of `all_endpoints`. The format of the dictionary is in the docstring of this method.
        Example:
            from gradio_client import Client
            client = Client(src="gradio/calculator")
            client.view_api(return_format="dict")
            >> {
                'named_endpoints': {
                    '/predict': {
                        'parameters': [
                            {
                                'label': 'num1',
                                'type_python': 'int | float',
                                'type_description': 'numeric value',
                                'component': 'Number',
                                'example_input': '5'
                            },
                            {
                                'label': 'operation',
                                'type_python': 'str',
                                'type_description': 'string value',
                                'component': 'Radio',
                                'example_input': 'add'
                            },
                            {
                                'label': 'num2',
                                'type_python': 'int | float',
                                'type_description': 'numeric value',
                                'component': 'Number',
                                'example_input': '5'
                            },
                        ],
                        'returns': [
                            {
                                'label': 'output',
                                'type_python': 'int | float',
                                'type_description': 'numeric value',
                                'component': 'Number',
                            },
                        ]
                    },
                    '/flag': {
                        'parameters': [
                            ...
                            ],
                        'returns': [
                            ...
                            ]
                        }
                    }
                'unnamed_endpoints': {
                    2: {
                        'parameters': [
                            ...
                            ],
                        'returns': [
                            ...
                            ]
                        }
                    }
                }
            }

        """
        num_named_endpoints = len(self._info["named_endpoints"])
        num_unnamed_endpoints = len(self._info["unnamed_endpoints"])
        if num_named_endpoints == 0 and all_endpoints is None:
            all_endpoints = True

        human_info = "Client.predict() Usage Info\n---------------------------\n"
        human_info += f"Named API endpoints: {num_named_endpoints}\n"

        for api_name, endpoint_info in self._info["named_endpoints"].items():
            human_info += self._render_endpoints_info(api_name, endpoint_info)

        if all_endpoints:
            human_info += f"\nUnnamed API endpoints: {num_unnamed_endpoints}\n"
            for fn_index, endpoint_info in self._info["unnamed_endpoints"].items():
                # When loading from json, the fn_indices are read as strings
                # because json keys can only be strings
                human_info += self._render_endpoints_info(int(fn_index), endpoint_info)
        else:
            if num_unnamed_endpoints > 0:
                human_info += f"\nUnnamed API endpoints: {num_unnamed_endpoints}, to view, run Client.view_api(all_endpoints=True)\n"

        if print_info:
            print(human_info)
        if return_format == "str":
            return human_info
        elif return_format == "dict":
            return self._info

    def reset_session(self) -> None:
        self.session_hash = str(uuid.uuid4())

    def _render_endpoints_info(
        self,
        name_or_index: str | int,
        endpoints_info: dict[str, list[dict[str, Any]]],
    ) -> str:
        parameter_names = [p["label"] for p in endpoints_info["parameters"]]
        parameter_names = [utils.sanitize_parameter_names(p) for p in parameter_names]
        rendered_parameters = ", ".join(parameter_names)
        if rendered_parameters:
            rendered_parameters = rendered_parameters + ", "
        return_values = [p["label"] for p in endpoints_info["returns"]]
        return_values = [utils.sanitize_parameter_names(r) for r in return_values]
        rendered_return_values = ", ".join(return_values)
        if len(return_values) > 1:
            rendered_return_values = f"({rendered_return_values})"

        if isinstance(name_or_index, str):
            final_param = f'api_name="{name_or_index}"'
        elif isinstance(name_or_index, int):
            final_param = f"fn_index={name_or_index}"
        else:
            raise ValueError("name_or_index must be a string or integer")

        human_info = f"\n - predict({rendered_parameters}{final_param}) -> {rendered_return_values}\n"
        human_info += "    Parameters:\n"
        if endpoints_info["parameters"]:
            for info in endpoints_info["parameters"]:
                desc = (
                    f" ({info['python_type']['description']})"
                    if info["python_type"].get("description")
                    else ""
                )
                type_ = info["python_type"]["type"]
                human_info += f"     - [{info['component']}] {utils.sanitize_parameter_names(info['label'])}: {type_}{desc} \n"
        else:
            human_info += "     - None\n"
        human_info += "    Returns:\n"
        if endpoints_info["returns"]:
            for info in endpoints_info["returns"]:
                desc = (
                    f" ({info['python_type']['description']})"
                    if info["python_type"].get("description")
                    else ""
                )
                type_ = info["python_type"]["type"]
                human_info += f"     - [{info['component']}] {utils.sanitize_parameter_names(info['label'])}: {type_}{desc} \n"
        else:
            human_info += "     - None\n"

        return human_info

    def __repr__(self):
        return self.view_api(print_info=False, return_format="str")

    def __str__(self):
        return self.view_api(print_info=False, return_format="str")

    def _telemetry_thread(self) -> None:
        # Disable telemetry by setting the env variable HF_HUB_DISABLE_TELEMETRY=1
        data = {
            "src": self.src,
        }
        try:
            send_telemetry(
                topic="py_client/initiated",
                library_name="gradio_client",
                library_version=utils.__version__,
                user_agent=data,
            )
        except Exception:
            pass

    def _infer_fn_index(self, api_name: str | None, fn_index: int | None) -> int:
        inferred_fn_index = None
        if api_name is not None:
            for i, d in enumerate(self.config["dependencies"]):
                config_api_name = d.get("api_name")
                if config_api_name is None or config_api_name is False:
                    continue
                if "/" + config_api_name == api_name:
                    inferred_fn_index = i
                    break
            else:
                error_message = f"Cannot find a function with `api_name`: {api_name}."
                if not api_name.startswith("/"):
                    error_message += " Did you mean to use a leading slash?"
                raise ValueError(error_message)
        elif fn_index is not None:
            inferred_fn_index = fn_index
            if (
                inferred_fn_index >= len(self.endpoints)
                or not self.endpoints[inferred_fn_index].is_valid
            ):
                raise ValueError(f"Invalid function index: {fn_index}.")
        else:
            valid_endpoints = [
                e for e in self.endpoints if e.is_valid and e.api_name is not None
            ]
            if len(valid_endpoints) == 1:
                inferred_fn_index = valid_endpoints[0].fn_index
            else:
                raise ValueError(
                    "This Gradio app might have multiple endpoints. Please specify an `api_name` or `fn_index`"
                )
        return inferred_fn_index

    def __del__(self):
        if hasattr(self, "executor"):
            self.executor.shutdown(wait=True)

    def _space_name_to_src(self, space) -> str | None:
        return huggingface_hub.space_info(space, token=self.hf_token).host  # type: ignore

    def _get_config(self) -> dict:
        r = requests.get(
            urllib.parse.urljoin(self.src, utils.CONFIG_URL), headers=self.headers
        )
        if r.ok:
            return r.json()
        else:  # to support older versions of Gradio
            r = requests.get(self.src, headers=self.headers)
            # some basic regex to extract the config
            result = re.search(r"window.gradio_config = (.*?);[\s]*</script>", r.text)
            try:
                config = json.loads(result.group(1))  # type: ignore
            except AttributeError as ae:
                raise ValueError(
                    f"Could not get Gradio config from: {self.src}"
                ) from ae
            if "allow_flagging" in config:
                raise ValueError(
                    "Gradio 2.x is not supported by this client. Please upgrade your Gradio app to Gradio 3.x or higher."
                )
            return config

    def deploy_discord(
        self,
        discord_bot_token: str | None = None,
        api_names: list[str | tuple[str, str]] | None = None,
        to_id: str | None = None,
        hf_token: str | None = None,
        private: bool = False,
    ):
        """
        Deploy the upstream app as a discord bot. Currently only supports gr.ChatInterface.
        Parameters:
            discord_bot_token: This is the "password" needed to be able to launch the bot. Users can get a token by creating a bot app on the discord website. If run the method without specifying a token, the space will explain how to get one. See here: https://huggingface.co/spaces/freddyaboulton/test-discord-bot-v1.
            api_names: The api_names of the app to turn into bot commands. This parameter currently has no effect as ChatInterface only has one api_name ('/chat').
            to_id: The name of the space hosting the discord bot. If None, the name will be gradio-discord-bot-{random-substring}
            hf_token: HF api token with write priviledges in order to upload the files to HF space. Can be ommitted if logged in via the HuggingFace CLI, unless the upstream space is private. Obtain from: https://huggingface.co/settings/token
            private: Whether the space hosting the discord bot is private. The visibility of the discord bot itself is set via the discord website. See https://huggingface.co/spaces/freddyaboulton/test-discord-bot-v1
        """

        if self.config["mode"] == "chat_interface" and not api_names:
            api_names = [("chat", "chat")]

        valid_list = isinstance(api_names, list) and (
            isinstance(n, str)
            or (
                isinstance(n, tuple) and isinstance(n[0], str) and isinstance(n[1], str)
            )
            for n in api_names
        )
        if api_names is None or not valid_list:
            raise ValueError(
                f"Each entry in api_names must be either a string or a tuple of strings. Received {api_names}"
            )
        if len(api_names) != 1:
            raise ValueError("Currently only one api_name can be deployed to discord.")

        for i, name in enumerate(api_names):
            if isinstance(name, str):
                api_names[i] = (name, name)

        fn = next(
            (ep for ep in self.endpoints if ep.api_name == f"/{api_names[0][0]}"), None
        )
        if not fn:
            raise ValueError(
                f"api_name {api_names[0][0]} not present in {self.space_id or self.src}"
            )
        inputs = [inp for inp in fn.input_component_types if not inp.skip]
        outputs = [inp for inp in fn.input_component_types if not inp.skip]
        if not inputs == ["textbox"] and outputs == ["textbox"]:
            raise ValueError(
                "Currently only api_names with a single textbox as input and output are supported. "
                f"Received {inputs} and {outputs}"
            )

        is_private = False
        if self.space_id:
            is_private = huggingface_hub.space_info(self.space_id).private
            if is_private and not hf_token:
                raise ValueError(
                    f"Since {self.space_id} is private, you must explicitly pass in hf_token "
                    "so that it can be added as a secret in the discord bot space."
                )

        if to_id:
            if "/" in to_id:
                to_id = to_id.split("/")[1]
            space_id = huggingface_hub.get_full_repo_name(to_id, token=hf_token)
        else:
            if self.space_id:
                space_id = f'{self.space_id.split("/")[1]}-gradio-discord-bot'
            else:
                space_id = f"gradio-discord-bot-{secrets.token_hex(4)}"
            space_id = huggingface_hub.get_full_repo_name(space_id, token=hf_token)

        api = huggingface_hub.HfApi()

        try:
            huggingface_hub.space_info(space_id)
            first_upload = False
        except huggingface_hub.utils.RepositoryNotFoundError:
            first_upload = True

        huggingface_hub.create_repo(
            space_id,
            repo_type="space",
            space_sdk="gradio",
            token=hf_token,
            exist_ok=True,
            private=private,
        )
        if first_upload:
            huggingface_hub.metadata_update(
                repo_id=space_id,
                repo_type="space",
                metadata={"tags": ["gradio-discord-bot"]},
            )

        with open(str(Path(__file__).parent / "templates" / "discord_chat.py")) as f:
            app = f.read()
        app = app.replace("<<app-src>>", self.src)
        app = app.replace("<<api-name>>", api_names[0][0])
        app = app.replace("<<command-name>>", api_names[0][1])

        with tempfile.NamedTemporaryFile(mode="w", delete=False) as app_file:
            with tempfile.NamedTemporaryFile(mode="w", delete=False) as requirements:
                app_file.write(app)
                requirements.write("\n".join(["discord.py==2.3.1"]))

        operations = [
            CommitOperationAdd(path_in_repo="app.py", path_or_fileobj=app_file.name),
            CommitOperationAdd(
                path_in_repo="requirements.txt", path_or_fileobj=requirements.name
            ),
        ]

        api.create_commit(
            repo_id=space_id,
            commit_message="Deploy Discord Bot",
            repo_type="space",
            operations=operations,
            token=hf_token,
        )

        if discord_bot_token:
            huggingface_hub.add_space_secret(
                space_id, "DISCORD_TOKEN", discord_bot_token, token=hf_token
            )
        if is_private:
            huggingface_hub.add_space_secret(
                space_id, "HF_TOKEN", hf_token, token=hf_token  # type: ignore
            )

        url = f"https://huggingface.co/spaces/{space_id}"
        print(f"See your discord bot here! {url}")
        return url


@dataclass
class ComponentApiType:
    skip: bool
    value_is_file: bool
    is_state: bool


@dataclass
class ReplaceMe:
    index: int


class Endpoint:
    """Helper class for storing all the information about a single API endpoint."""

    def __init__(self, client: Client, fn_index: int, dependency: dict):
        self.client: Client = client
        self.fn_index = fn_index
        self.dependency = dependency
        api_name = dependency.get("api_name")
        self.api_name: str | Literal[False] | None = (
            "/" + api_name if isinstance(api_name, str) else api_name
        )
        self.use_ws = self._use_websocket(self.dependency)
        self.input_component_types = [
            self._get_component_type(id_) for id_ in dependency["inputs"]
        ]
        self.output_component_types = [
            self._get_component_type(id_) for id_ in dependency["outputs"]
        ]
        self.root_url = client.src + "/" if not client.src.endswith("/") else client.src
        self.is_continuous = dependency.get("types", {}).get("continuous", False)
        self.download_file = lambda d: self._download_file(
            d,
            save_dir=self.client.output_dir,
            hf_token=self.client.hf_token,
            root_url=self.root_url,
        )
<<<<<<< HEAD
        try:
            # Only a real API endpoint if backend_fn is True (so not just a frontend function), serializers are valid,
            # and api_name is not False (meaning that the developer has explicitly disabled the API endpoint)
            self.is_valid = self.dependency["backend_fn"] and self.api_name is not False
        except AssertionError:
            self.is_valid = False
=======
        # Only a real API endpoint if backend_fn is True (so not just a frontend function), serializers are valid,
        # and api_name is not False (meaning that the developer has explicitly disabled the API endpoint)
        self.is_valid = self.dependency["backend_fn"] and self.api_name is not False

    def _get_component_type(self, component_id: int):
        component = next(
            i for i in self.client.config["components"] if i["id"] == component_id
        )
        skip_api = component.get("skip_api", component["type"] in utils.SKIP_COMPONENTS)
        return ComponentApiType(
            skip_api,
            self.value_is_file(component),
            component["type"] == "state",
        )

    @staticmethod
    def value_is_file(component: dict) -> bool:
        # Hacky for now
        if "api_info" not in component:
            return False
        return utils.value_is_file(component["api_info"])
>>>>>>> dcf13d75

    def _get_component_type(self, component_id: int):
        component = next(
            i for i in self.client.config["components"] if i["id"] == component_id
        )
        skip_api = component.get("skip_api", component["type"] in utils.SKIP_COMPONENTS)
        return ComponentApiType(
            skip_api,
            self.value_is_file(component),
            component["type"] == "state",
        )

    @staticmethod
    def value_is_file(component: dict) -> bool:
        # Hacky for now
        if "api_info" not in component:
            return False
        return utils.value_is_file(component["api_info"])

    def __repr__(self):
        return f"Endpoint src: {self.client.src}, api_name: {self.api_name}, fn_index: {self.fn_index}"

    def __str__(self):
        return self.__repr__()

    def make_end_to_end_fn(self, helper: Communicator | None = None):
        _predict = self.make_predict(helper)

        def _inner(*data):
            if not self.is_valid:
                raise utils.InvalidAPIEndpointError()
            data = self.insert_state(*data)
            if self.client.serialize:
                data = self.serialize(*data)
            predictions = _predict(*data)
            predictions = self.process_predictions(*predictions)
            # Append final output only if not already present
            # for consistency between generators and not generators
            if helper:
                with helper.lock:
                    if not helper.job.outputs:
                        helper.job.outputs.append(predictions)
            return predictions

        return _inner

    def make_predict(self, helper: Communicator | None = None):
        def _predict(*data) -> tuple:
            data = json.dumps(
                {
                    "data": data,
                    "fn_index": self.fn_index,
                    "session_hash": self.client.session_hash,
                }
            )
            hash_data = json.dumps(
                {
                    "fn_index": self.fn_index,
                    "session_hash": self.client.session_hash,
                }
            )

            if self.use_ws:
                result = utils.synchronize_async(self._ws_fn, data, hash_data, helper)
                if "error" in result:
                    raise ValueError(result["error"])
            else:
                response = requests.post(
                    self.client.api_url, headers=self.client.headers, data=data
                )
                result = json.loads(response.content.decode("utf-8"))
            try:
                output = result["data"]
            except KeyError as ke:
                is_public_space = (
                    self.client.space_id
                    and not huggingface_hub.space_info(self.client.space_id).private
                )
                if "error" in result and "429" in result["error"] and is_public_space:
                    raise utils.TooManyRequestsError(
                        f"Too many requests to the API, please try again later. To avoid being rate-limited, "
                        f"please duplicate the Space using Client.duplicate({self.client.space_id}) "
                        f"and pass in your Hugging Face token."
                    ) from None
                elif "error" in result:
                    raise ValueError(result["error"]) from None
                raise KeyError(
                    f"Could not find 'data' key in response. Response received: {result}"
                ) from ke
            return tuple(output)

        return _predict

    def _predict_resolve(self, *data) -> Any:
        """Needed for gradio.load(), which has a slightly different signature for serializing/deserializing"""
        outputs = self.make_predict()(*data)
        if len(self.dependency["outputs"]) == 1:
            return outputs[0]
        return outputs

    def _upload(
        self, file_paths: list[str | list[str]]
    ) -> list[str | list[str]] | list[dict[str, Any] | list[dict[str, Any]]]:
        if not file_paths:
            return []
        # Put all the filepaths in one file
        # but then keep track of which index in the
        # original list they came from so we can recreate
        # the original structure
        files = []
        indices = []
        for i, fs in enumerate(file_paths):
            if not isinstance(fs, list):
                fs = [fs]
            for f in fs:
                files.append(("files", (Path(f).name, open(f, "rb"))))  # noqa: SIM115
                indices.append(i)
        r = requests.post(
            self.client.upload_url, headers=self.client.headers, files=files
        )
        if r.status_code != 200:
            uploaded = file_paths
        else:
            uploaded = []
            result = r.json()
            for i, fs in enumerate(file_paths):
                if isinstance(fs, list):
                    output = [o for ix, o in enumerate(result) if indices[ix] == i]
                    res = [
                        {
                            "is_file": True,
                            "name": o,
                            "orig_name": Path(f).name,
                            "data": None,
                        }
                        for f, o in zip(fs, output)
                    ]
                else:
                    o = next(o for ix, o in enumerate(result) if indices[ix] == i)
                    res = {
                        "is_file": True,
                        "name": o,
                        "orig_name": Path(fs).name,
                        "data": None,
                    }
                uploaded.append(res)
        return uploaded

    def insert_state(self, *data) -> tuple:
        data = list(data)
        for i, input_component_type in enumerate(self.input_component_types):
            if input_component_type.is_state:
                data.insert(i, None)
        return tuple(data)

    def remove_skipped_components(self, *data) -> tuple:
        data = [d for d, oct in zip(data, self.output_component_types) if not oct.skip]
        return tuple(data)

    def reduce_singleton_output(self, *data) -> Any:
        if len([oct for oct in self.output_component_types if not oct.skip]) == 1:
            return data[0]
        else:
            return data

    def _gather_files(self, *data):
        file_list = []

        def get_file(d):
            file_list.append(d)
            return ReplaceMe(len(file_list) - 1)

        new_data = []
        for i, d in enumerate(data):
            if self.input_component_types[i].value_is_file:
                d = utils.traverse(d, get_file, utils.is_filepath)
            new_data.append(d)
        return file_list, new_data

    def _add_uploaded_files_to_data(self, data: list[Any], files: list[Any]):
        def replace(d: ReplaceMe) -> dict:
            return files[d.index]

        new_data = []
        for d in data:
            d = utils.traverse(
                d, replace, is_root=lambda node: isinstance(node, ReplaceMe)
            )
            new_data.append(d)
        return new_data

    def serialize(self, *data) -> tuple:
        files, new_data = self._gather_files(*data)
        uploaded_files = self._upload(files)
        data = list(new_data)
        data = self._add_uploaded_files_to_data(data, uploaded_files)
        data = utils.traverse(
            data,
            lambda s: {"name": s, "is_file": True, "data": None},
            utils.is_url,
        )
        o = tuple(data)
        return o

    @staticmethod
    def _download_file(
        x: dict,
        save_dir: str,
        root_url: str,
        hf_token: str | None = None,
    ) -> str | None:
        if x is None:
            return None
        if isinstance(x, str):
            file_name = utils.decode_base64_to_file(x, dir=save_dir).name
        elif isinstance(x, dict):
            if x.get("is_file"):
                filepath = x.get("name")
                assert filepath is not None, f"The 'name' field is missing in {x}"
                file_name = utils.download_file(
                    root_url + "file=" + filepath,
                    hf_token=hf_token,
                    dir=save_dir,
                )
            else:
                data = x.get("data")
                assert data is not None, f"The 'data' field is missing in {x}"
                file_name = utils.decode_base64_to_file(data, dir=save_dir).name
        else:
            raise ValueError(
                f"A FileSerializable component can only deserialize a string or a dict, not a {type(x)}: {x}"
            )
        return file_name

    def deserialize(self, *data) -> tuple:
        data_ = list(data)

        data_: list[Any] = utils.traverse(data_, self.download_file, utils.is_file_obj)
        return tuple(data_)

    def process_predictions(self, *predictions):
        predictions = self.deserialize(*predictions)
        predictions = self.remove_skipped_components(*predictions)
        predictions = self.reduce_singleton_output(*predictions)
        return predictions

    def _use_websocket(self, dependency: dict) -> bool:
        queue_enabled = self.client.config.get("enable_queue", False)
        queue_uses_websocket = version.parse(
            self.client.config.get("version", "2.0")
        ) >= version.Version("3.2")
        dependency_uses_queue = dependency.get("queue", False) is not False
        return queue_enabled and queue_uses_websocket and dependency_uses_queue

    async def _ws_fn(self, data, hash_data, helper: Communicator):
        async with websockets.connect(  # type: ignore
            self.client.ws_url,
            open_timeout=10,
            extra_headers=self.client.headers,
            max_size=1024 * 1024 * 1024,
        ) as websocket:
            return await utils.get_pred_from_ws(websocket, data, hash_data, helper)


@document("result", "outputs", "status")
class Job(Future):
    """
    A Job is a wrapper over the Future class that represents a prediction call that has been
    submitted by the Gradio client. This class is not meant to be instantiated directly, but rather
    is created by the Client.submit() method.

    A Job object includes methods to get the status of the prediction call, as well to get the outputs of
    the prediction call. Job objects are also iterable, and can be used in a loop to get the outputs
    of prediction calls as they become available for generator endpoints.
    """

    def __init__(
        self,
        future: Future,
        communicator: Communicator | None = None,
        verbose: bool = True,
        space_id: str | None = None,
    ):
        """
        Parameters:
            future: The future object that represents the prediction call, created by the Client.submit() method
            communicator: The communicator object that is used to communicate between the client and the background thread running the job
            verbose: Whether to print any status-related messages to the console
            space_id: The space ID corresponding to the Client object that created this Job object
        """
        self.future = future
        self.communicator = communicator
        self._counter = 0
        self.verbose = verbose
        self.space_id = space_id

    def __iter__(self) -> Job:
        return self

    def __next__(self) -> tuple | Any:
        if not self.communicator:
            raise StopIteration()

        with self.communicator.lock:
            if self.communicator.job.latest_status.code == Status.FINISHED:
                raise StopIteration()

        while True:
            with self.communicator.lock:
                if len(self.communicator.job.outputs) == self._counter + 1:
                    o = self.communicator.job.outputs[self._counter]
                    self._counter += 1
                    return o
                if self.communicator.job.latest_status.code == Status.FINISHED:
                    raise StopIteration()

    def result(self, timeout: float | None = None) -> Any:
        """
        Return the result of the call that the future represents. Raises CancelledError: If the future was cancelled, TimeoutError: If the future didn't finish executing before the given timeout, and Exception: If the call raised then that exception will be raised.

        Parameters:
            timeout: The number of seconds to wait for the result if the future isn't done. If None, then there is no limit on the wait time.
        Returns:
            The result of the call that the future represents. For generator functions, it will return the final iteration.
        Example:
            from gradio_client import Client
            calculator = Client(src="gradio/calculator")
            job = calculator.submit("foo", "add", 4, fn_index=0)
            job.result(timeout=5)
            >> 9
        """
        return super().result(timeout=timeout)

    def outputs(self) -> list[tuple | Any]:
        """
        Returns a list containing the latest outputs from the Job.

        If the endpoint has multiple output components, the list will contain
        a tuple of results. Otherwise, it will contain the results without storing them
        in tuples.

        For endpoints that are queued, this list will contain the final job output even
        if that endpoint does not use a generator function.

        Example:
            from gradio_client import Client
            client = Client(src="gradio/count_generator")
            job = client.submit(3, api_name="/count")
            while not job.done():
                time.sleep(0.1)
            job.outputs()
            >> ['0', '1', '2']
        """
        if not self.communicator:
            return []
        else:
            with self.communicator.lock:
                return self.communicator.job.outputs

    def status(self) -> StatusUpdate:
        """
        Returns the latest status update from the Job in the form of a StatusUpdate
        object, which contains the following fields: code, rank, queue_size, success, time, eta, and progress_data.

        progress_data is a list of updates emitted by the gr.Progress() tracker of the event handler. Each element
        of the list has the following fields: index, length, unit, progress, desc. If the event handler does not have
        a gr.Progress() tracker, the progress_data field will be None.

        Example:
            from gradio_client import Client
            client = Client(src="gradio/calculator")
            job = client.submit(5, "add", 4, api_name="/predict")
            job.status()
            >> <Status.STARTING: 'STARTING'>
            job.status().eta
            >> 43.241  # seconds
        """
        time = datetime.now()
        cancelled = False
        if self.communicator:
            with self.communicator.lock:
                cancelled = self.communicator.should_cancel
        if cancelled:
            return StatusUpdate(
                code=Status.CANCELLED,
                rank=0,
                queue_size=None,
                success=False,
                time=time,
                eta=None,
                progress_data=None,
            )
        if self.done():
            if not self.future._exception:  # type: ignore
                return StatusUpdate(
                    code=Status.FINISHED,
                    rank=0,
                    queue_size=None,
                    success=True,
                    time=time,
                    eta=None,
                    progress_data=None,
                )
            else:
                return StatusUpdate(
                    code=Status.FINISHED,
                    rank=0,
                    queue_size=None,
                    success=False,
                    time=time,
                    eta=None,
                    progress_data=None,
                )
        else:
            if not self.communicator:
                return StatusUpdate(
                    code=Status.PROCESSING,
                    rank=0,
                    queue_size=None,
                    success=None,
                    time=time,
                    eta=None,
                    progress_data=None,
                )
            else:
                with self.communicator.lock:
                    eta = self.communicator.job.latest_status.eta
                    if self.verbose and self.space_id and eta and eta > 30:
                        print(
                            f"Due to heavy traffic on this app, the prediction will take approximately {int(eta)} seconds."
                            f"For faster predictions without waiting in queue, you may duplicate the space using: Client.duplicate({self.space_id})"
                        )
                    return self.communicator.job.latest_status

    def __getattr__(self, name):
        """Forwards any properties to the Future class."""
        return getattr(self.future, name)

    def cancel(self) -> bool:
        """Cancels the job as best as possible.

        If the app you are connecting to has the gradio queue enabled, the job
        will be cancelled locally as soon as possible. For apps that do not use the
        queue, the job cannot be cancelled if it's been sent to the local executor
        (for the time being).

        Note: In general, this DOES not stop the process from running in the upstream server
        except for the following situations:

        1. If the job is queued upstream, it will be removed from the queue and the server will not run the job
        2. If the job has iterative outputs, the job will finish as soon as the current iteration finishes running
        3. If the job has not been picked up by the queue yet, the queue will not pick up the job
        """
        if self.communicator:
            with self.communicator.lock:
                self.communicator.should_cancel = True
                return True
        return self.future.cancel()<|MERGE_RESOLUTION|>--- conflicted
+++ resolved
@@ -796,14 +796,6 @@
             hf_token=self.client.hf_token,
             root_url=self.root_url,
         )
-<<<<<<< HEAD
-        try:
-            # Only a real API endpoint if backend_fn is True (so not just a frontend function), serializers are valid,
-            # and api_name is not False (meaning that the developer has explicitly disabled the API endpoint)
-            self.is_valid = self.dependency["backend_fn"] and self.api_name is not False
-        except AssertionError:
-            self.is_valid = False
-=======
         # Only a real API endpoint if backend_fn is True (so not just a frontend function), serializers are valid,
         # and api_name is not False (meaning that the developer has explicitly disabled the API endpoint)
         self.is_valid = self.dependency["backend_fn"] and self.api_name is not False
@@ -825,7 +817,6 @@
         if "api_info" not in component:
             return False
         return utils.value_is_file(component["api_info"])
->>>>>>> dcf13d75
 
     def _get_component_type(self, component_id: int):
         component = next(
