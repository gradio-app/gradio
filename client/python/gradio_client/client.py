"""The main Client class for the Python client."""
from __future__ import annotations

import concurrent.futures
import json
import re
import threading
import time
import urllib.parse
import uuid
from concurrent.futures import Future, TimeoutError
from datetime import datetime
from pathlib import Path
from threading import Lock
from typing import Any, Callable, Dict, List, Tuple

import huggingface_hub
import requests
import websockets
from huggingface_hub.utils import build_hf_headers, send_telemetry, RepositoryNotFoundError
from packaging import version
from typing_extensions import Literal

from gradio_client import serializing, utils
from gradio_client.documentation import document, set_documentation_group
from gradio_client.serializing import Serializable
from gradio_client.utils import Communicator, JobStatus, Status, StatusUpdate

set_documentation_group("py-client")


@document("predict", "submit", "view_api")
class Client:
    """
    The main Client class for the Python client. This class is used to connect to a remote Gradio app and call its API endpoints.

    Example:
        from gradio_client import Client

        client = Client("abidlabs/whisper-large-v2")  # connecting to a Hugging Face Space
        client.predict("test.mp4", api_name="/predict")
        >> What a nice recording! # returns the result of the remote API call

        client = Client("https://bec81a83-5b5c-471e.gradio.live")  # connecting to a temporary Gradio share URL
        job = client.submit("hello", api_name="/predict")  # runs the prediction in a background thread
        job.result()
        >> 49 # returns the result of the remote API call (blocking call)

    """   
    def __init__(
        self,
        src: str,
        hf_token: str | None = None,
        max_workers: int = 40,
        verbose: bool = True,
    ):
        """
        Parameters:
            src: Either the name of the Hugging Face Space to load, (e.g. "abidlabs/whisper-large-v2") or the full URL (including "http" or "https") of the hosted Gradio app to load (e.g. "http://mydomain.com/app" or "https://bec81a83-5b5c-471e.gradio.live/").
            hf_token: The Hugging Face token to use to access private Spaces. Automatically fetched if you are logged in via the Hugging Face Hub CLI. Obtain from: https://huggingface.co/settings/token
            max_workers: The maximum number of thread workers that can be used to make requests to the remote Gradio app simultaneously.
            verbose: Whether the client should print statements to the console.
        """
        self.verbose = verbose
        self.hf_token = hf_token
        self.headers = build_hf_headers(
            token=hf_token,
            library_name="gradio_client",
            library_version=utils.__version__,
        )
        self.space_id = None

        if src.startswith("http://") or src.startswith("https://"):
            _src = src
        else:
            _src = self._space_name_to_src(src)
            if _src is None:
                raise ValueError(
                    f"Could not find Space: {src}. If it is a private Space, please provide an hf_token."
                )
            self.space_id = src
        self.src = _src
        if self.verbose:
            print(f"Loaded as API: {self.src} ✔")
        state = self._get_space_state()
        if state in utils.INVALID_RUNTIME:
            raise ValueError(
                f"The current space is in the invalid state: {state}. "
                "Please contact the owner to fix this."
            )

        self.api_url = urllib.parse.urljoin(self.src, utils.API_URL)
        self.ws_url = urllib.parse.urljoin(
            self.src.replace("http", "ws", 1), utils.WS_URL
        )
        self.upload_url = urllib.parse.urljoin(self.src, utils.UPLOAD_URL)
        self.reset_url = urllib.parse.urljoin(self.src, utils.RESET_URL)
        self.config = self._get_config()
        self.session_hash = str(uuid.uuid4())

        self.endpoints = [
            Endpoint(self, fn_index, dependency)
            for fn_index, dependency in enumerate(self.config["dependencies"])
        ]

        # Create a pool of threads to handle the requests
        self.executor = concurrent.futures.ThreadPoolExecutor(max_workers=max_workers)

        # Disable telemetry by setting the env variable HF_HUB_DISABLE_TELEMETRY=1
        threading.Thread(target=self._telemetry_thread).start()

<<<<<<< HEAD
    @classmethod
    def duplicate_from(
        cls,
        from_id: str,
        to_id: str | None = None, 
        hf_token: str | None = None, 
        private: bool = True,
        hardware: str | None = None,
        secrets: dict | None = None,
        max_workers: int = 40,
        verbose: bool = True
    ):
        """
        Duplicates a Hugging Face Space under your account and returns a Client object 
        for the new Space. No duplication is created if the Space already exists in your 
        account (to override this, provide a new name for the new Space using `to_id`). 
        To use this method, you must provide an `hf_token` or be logged in via the Hugging 
        Face Hub CLI. 
        
        The new Space will be private by default and use the same hardware as the original
        Space. This can be changed by using the `private` and `hardware` parameters. For
        hardware upgrades (beyond the basic CPU tier), you may be required to provide
        billing information on Hugging Face: https://huggingface.co/settings/billing
        
        Parameters:
            from_id: The name of the Hugging Face Space to duplicate, e.g. "abidlabs/whisper".
            to_id: The name of the new Hugging Face Space to create, e.g. "whisper-duplicate". Do not add your Hugging Face username. If not provided, the new Space will be named "{you_hf_username}/{from_id}".
            hf_token: The Hugging Face token to use to access private Spaces. Automatically fetched if you are logged in via the Hugging Face Hub CLI. Obtain from: https://huggingface.co/settings/token
            private: Whether the new Space should be private (True) or public (False). Defaults to True.
            hardware: The hardware tier to use for the new Space. Defaults to the same hardware tier as the original Space. Options include "cpu-basic", "cpu-upgrade", "t4-small", "t4-medium", "a10g-small", "a10g-large", "a100-large", subject to availability.
            secrets: A dictionary of (secret key, secret value) to pass to the new Space. Defaults to None.
            max_workers: The maximum number of thread workers that can be used to make requests to the remote Gradio app simultaneously.
            verbose: Whether the client should print statements to the console.
        """
        # Duplicate a Hugging Face Space
        try:
            info = huggingface_hub.get_space_runtime(from_id, token=hf_token)
        except RepositoryNotFoundError:
            raise ValueError(f"Could not find Space: {from_id}. If it is a private Space, please provide an `hf_token`.")
        if to_id:
            full_to_name = huggingface_hub.get_full_repo_name(to_id, token=hf_token)
        else:
            full_to_name = huggingface_hub.get_full_repo_name(from_id.split("/")[1], token=hf_token)
        try:
            huggingface_hub.get_space_runtime(full_to_name, token=hf_token)
            if verbose:
                print(f"Using your existing Space: {full_to_name} 🤗")
            space_id = full_to_name
        except RepositoryNotFoundError:
            if verbose:
                print(f"Creating a duplicate of {from_id} for your own use 🤗")
            space_id = huggingface_hub.duplicate_space(
                from_id=from_id, 
                to_id=to_id,
                token=hf_token,
                exist_ok=True,
                private=private,
            ).repo_id    # type: ignore
            if verbose:
                print(f"Created a new Space: {space_id}")
        current_info = huggingface_hub.get_space_runtime(space_id, token=hf_token)
        current_hardware = current_info.hardware or "cpu-basic"
        if hardware is None:
            hardware = info.hardware
        if not current_hardware == hardware:
            huggingface_hub.request_space_hardware(space_id, hardware)  # type: ignore
            print(f"Setting hardware tier to {hardware}... see usage info at https://huggingface.co/settings/billing")
        if secrets is not None:
            for key, value in secrets.items():
                huggingface_hub.add_space_secret(space_id, key, value, token=hf_token)
        if verbose:
            print("")
        client = cls(
            space_id, 
            hf_token=hf_token, 
            max_workers=max_workers, 
            verbose=verbose
        )
        return client
=======
    def _get_space_state(self):
        if not self.space_id:
            return None
        api = huggingface_hub.HfApi(token=self.hf_token)
        return api.get_space_runtime(self.space_id).stage
>>>>>>> 0b725fba

    def predict(
        self,
        *args,
        api_name: str | None = None,
        fn_index: int | None = None,
    ) -> Any:
        """
        Calls the Gradio API and returns the result (this is a blocking call).

        Parameters:
            args: The arguments to pass to the remote API. The order of the arguments must match the order of the inputs in the Gradio app.
            api_name: The name of the API endpoint to call starting with a leading slash, e.g. "/predict". Does not need to be provided if the Gradio app has only one named API endpoint.
            fn_index: As an alternative to api_name, this parameter takes the index of the API endpoint to call, e.g. 0. Both api_name and fn_index can be provided, but if they conflict, api_name will take precedence.
        Returns:
            The result of the API call. Will be a Tuple if the API has multiple outputs.
        Example:
            from gradio_client import Client
            client = Client(src="gradio/calculator")
            client.predict(5, "add", 4, api_name="/predict")
            >> 9.0
        """
        return self.submit(*args, api_name=api_name, fn_index=fn_index).result()

    def submit(
        self,
        *args,
        api_name: str | None = None,
        fn_index: int | None = None,
        result_callbacks: Callable | List[Callable] | None = None,
    ) -> Job:
        """
        Creates and returns a Job object which calls the Gradio API in a background thread. The job can be used to retrieve the status and result of the remote API call.

        Parameters:
            args: The arguments to pass to the remote API. The order of the arguments must match the order of the inputs in the Gradio app.
            api_name: The name of the API endpoint to call starting with a leading slash, e.g. "/predict". Does not need to be provided if the Gradio app has only one named API endpoint.
            fn_index: As an alternative to api_name, this parameter takes the index of the API endpoint to call, e.g. 0. Both api_name and fn_index can be provided, but if they conflict, api_name will take precedence.
            result_callbacks: A callback function, or list of callback functions, to be called when the result is ready. If a list of functions is provided, they will be called in order. The return values from the remote API are provided as separate parameters into the callback. If None, no callback will be called.
        Returns:
            A Job object that can be used to retrieve the status and result of the remote API call.
        Example:
            from gradio_client import Client
            client = Client(src="gradio/calculator")
            job = client.submit(5, "add", 4, api_name="/predict")
            job.status()
            >> <Status.STARTING: 'STARTING'>
            job.result()  # blocking call
            >> 9.0
        """
        inferred_fn_index = self._infer_fn_index(api_name, fn_index)

        helper = None
        if self.endpoints[inferred_fn_index].use_ws:
            helper = Communicator(
                Lock(),
                JobStatus(),
                self.endpoints[inferred_fn_index].deserialize,
                self.reset_url,
            )
        end_to_end_fn = self.endpoints[inferred_fn_index].make_end_to_end_fn(helper)
        future = self.executor.submit(end_to_end_fn, *args)

        job = Job(
            future, communicator=helper, verbose=self.verbose, space_id=self.space_id
        )

        if result_callbacks:
            if isinstance(result_callbacks, Callable):
                result_callbacks = [result_callbacks]

            def create_fn(callback) -> Callable:
                def fn(future):
                    if isinstance(future.result(), tuple):
                        callback(*future.result())
                    else:
                        callback(future.result())

                return fn

            for callback in result_callbacks:
                job.add_done_callback(create_fn(callback))

        return job

    def view_api(
        self,
        all_endpoints: bool | None = None,
        print_info: bool = True,
        return_format: Literal["dict", "str"] | None = None,
    ) -> Dict | str | None:
        """
        Prints the usage info for the API. If the Gradio app has multiple API endpoints, the usage info for each endpoint will be printed separately. If return_format="dict" the info is returned in dictionary format, as shown in the example below.

        Parameters:
            all_endpoints: If True, prints information for both named and unnamed endpoints in the Gradio app. If False, will only print info about named endpoints. If None (default), will only print info about unnamed endpoints if there are no named endpoints.
            print_info: If True, prints the usage info to the console. If False, does not print the usage info.
            return_format: If None, nothing is returned. If "str", returns the same string that would be printed to the console. If "dict", returns the usage info as a dictionary that can be programmatically parsed, and *all endpoints are returned in the dictionary* regardless of the value of `all_endpoints`. The format of the dictionary is in the docstring of this method.
        Example:
            from gradio_client import Client
            client = Client(src="gradio/calculator")
            client.view_api(return_format="dict")
            >> {
                'named_endpoints': {
                    '/predict': {
                        'parameters': {
                            'num1': ['int | float', 'value', 'Number'],
                            'operation': ['str', 'value', 'Radio'],
                            'num2': ['int | float', 'value', 'Number']
                            },
                        'returns': {
                            'output': ['int | float', 'value', 'Number']
                            }
                        }
                    },
                'unnamed_endpoints': {
                    2: {
                        'parameters': {
                            'parameter_0': ['str', 'value', 'Dataset']
                            },
                        'returns': {
                            'num1': ['int | float', 'value', 'Number'],
                            'operation': ['str', 'value', 'Radio'],
                            'num2': ['int | float', 'value', 'Number'],
                            'output': ['int | float', 'value', 'Number']
                            }
                        }
                    }
                }
            }

        """
        info: Dict[str, Dict[str | int, Dict[str, Dict[str, List[str]]]]] = {
            "named_endpoints": {},
            "unnamed_endpoints": {},
        }

        for endpoint in self.endpoints:
            if endpoint.is_valid:
                if endpoint.api_name:
                    info["named_endpoints"][endpoint.api_name] = endpoint.get_info()
                else:
                    info["unnamed_endpoints"][endpoint.fn_index] = endpoint.get_info()

        num_named_endpoints = len(info["named_endpoints"])
        num_unnamed_endpoints = len(info["unnamed_endpoints"])
        if num_named_endpoints == 0 and all_endpoints is None:
            all_endpoints = True

        human_info = "Client.predict() Usage Info\n---------------------------\n"
        human_info += f"Named API endpoints: {num_named_endpoints}\n"

        for api_name, endpoint_info in info["named_endpoints"].items():
            human_info += self._render_endpoints_info(api_name, endpoint_info)

        if all_endpoints:
            human_info += f"\nUnnamed API endpoints: {num_unnamed_endpoints}\n"
            for fn_index, endpoint_info in info["unnamed_endpoints"].items():
                human_info += self._render_endpoints_info(fn_index, endpoint_info)
        else:
            if num_unnamed_endpoints > 0:
                human_info += f"\nUnnamed API endpoints: {num_unnamed_endpoints}, to view, run Client.view_api(`all_endpoints=True`)\n"

        if print_info:
            print(human_info)
        if return_format == "str":
            return human_info
        elif return_format == "dict":
            return info

    def reset_session(self) -> None:
        self.session_hash = str(uuid.uuid4())

    def _render_endpoints_info(
        self,
        name_or_index: str | int,
        endpoints_info: Dict[str, Dict[str, List[str]]],
    ) -> str:
        parameter_names = list(endpoints_info["parameters"].keys())
        rendered_parameters = ", ".join(parameter_names)
        if rendered_parameters:
            rendered_parameters = rendered_parameters + ", "
        return_value_names = list(endpoints_info["returns"].keys())
        rendered_return_values = ", ".join(return_value_names)
        if len(return_value_names) > 1:
            rendered_return_values = f"({rendered_return_values})"

        if isinstance(name_or_index, str):
            final_param = f'api_name="{name_or_index}"'
        elif isinstance(name_or_index, int):
            final_param = f"fn_index={name_or_index}"
        else:
            raise ValueError("name_or_index must be a string or integer")

        human_info = f"\n - predict({rendered_parameters}{final_param}) -> {rendered_return_values}\n"
        human_info += "    Parameters:\n"
        if endpoints_info["parameters"]:
            for label, info in endpoints_info["parameters"].items():
                human_info += f"     - [{info[2]}] {label}: {info[0]} ({info[1]})\n"
        else:
            human_info += "     - None\n"
        human_info += "    Returns:\n"
        if endpoints_info["returns"]:
            for label, info in endpoints_info["returns"].items():
                human_info += f"     - [{info[2]}] {label}: {info[0]} ({info[1]})\n"
        else:
            human_info += "     - None\n"

        return human_info

    def __repr__(self):
        return self.view_api(print_info=False, return_format="str")

    def __str__(self):
        return self.view_api(print_info=False, return_format="str")

    def _telemetry_thread(self) -> None:
        # Disable telemetry by setting the env variable HF_HUB_DISABLE_TELEMETRY=1
        data = {
            "src": self.src,
        }
        try:
            send_telemetry(
                topic="py_client/initiated",
                library_name="gradio_client",
                library_version=utils.__version__,
                user_agent=data,
            )
        except Exception:
            pass

    def _infer_fn_index(self, api_name: str | None, fn_index: int | None) -> int:
        inferred_fn_index = None
        if api_name is not None:
            for i, d in enumerate(self.config["dependencies"]):
                config_api_name = d.get("api_name")
                if config_api_name is None:
                    continue
                if "/" + config_api_name == api_name:
                    inferred_fn_index = i
                    break
            else:
                error_message = f"Cannot find a function with `api_name`: {api_name}."
                if not api_name.startswith("/"):
                    error_message += " Did you mean to use a leading slash?"
                raise ValueError(error_message)
        elif fn_index is not None:
            inferred_fn_index = fn_index
        else:
            valid_endpoints = [
                e for e in self.endpoints if e.is_valid and e.api_name is not None
            ]
            if len(valid_endpoints) == 1:
                inferred_fn_index = valid_endpoints[0].fn_index
            else:
                raise ValueError(
                    "This Gradio app might have multiple endpoints. Please specify an `api_name` or `fn_index`"
                )
        return inferred_fn_index

    def __del__(self):
        if hasattr(self, "executor"):
            self.executor.shutdown(wait=True)

    def _space_name_to_src(self, space) -> str | None:
        return huggingface_hub.space_info(space, token=self.hf_token).host  # type: ignore

    def _get_config(self) -> Dict:
        assert self.src is not None
        r = requests.get(self.src, headers=self.headers)
        # some basic regex to extract the config
        result = re.search(r"window.gradio_config = (.*?);[\s]*</script>", r.text)
        try:
            config = json.loads(result.group(1))  # type: ignore
        except AttributeError:
            raise ValueError(f"Could not get Gradio config from: {self.src}")
        if "allow_flagging" in config:
            raise ValueError(
                "Gradio 2.x is not supported by this client. Please upgrade your Gradio app to Gradio 3.x or higher."
            )
        return config


class Endpoint:
    """Helper class for storing all the information about a single API endpoint."""

    def __init__(self, client: Client, fn_index: int, dependency: Dict):
        self.client: Client = client
        self.fn_index = fn_index
        self.dependency = dependency
        self.api_name: str | None = dependency.get("api_name")
        if self.api_name:
            self.api_name = "/" + self.api_name
        self.use_ws = self._use_websocket(self.dependency)
        self.input_component_types = []
        self.output_component_types = []
        self.root_url = client.src + "/" if not client.src.endswith("/") else client.src
        try:
            self.serializers, self.deserializers = self._setup_serializers()
            self.is_valid = self.dependency[
                "backend_fn"
            ]  # Only a real API endpoint if backend_fn is True and serializers are valid
        except AssertionError:
            self.is_valid = False

    def get_info(self) -> Dict[str, Dict[str, List[str]]]:
        """
        Dictionary format:
            {
                "parameters": {
                    "parameter_1_name": ["type", "description", "component_type"],
                    "parameter_2_name": ["type", "description", "component_type"],
                    ...
                },
                "returns": {
                    "value_1_name": ["type", "description", "component_type"],
                    ...
                }
            }
        """
        parameters = {}
        for i, input in enumerate(self.dependency["inputs"]):
            for component in self.client.config["components"]:
                if component["id"] == input:
                    label = (
                        component["props"]
                        .get("label", f"parameter_{i}")
                        .lower()
                        .replace(" ", "_")
                    )
                    if "info" in component:
                        info = component["info"]["input"]
                    else:
                        info = self.serializers[i].input_api_info()
                    info = list(info)
                    component_type = component.get("type", "component").capitalize()
                    info.append(component_type)
                    if not component_type.lower() == utils.STATE_COMPONENT:
                        parameters[label] = info
        returns = {}
        for o, output in enumerate(self.dependency["outputs"]):
            for component in self.client.config["components"]:
                if component["id"] == output:
                    label = (
                        component["props"]
                        .get("label", f"value_{o}")
                        .lower()
                        .replace(" ", "_")
                    )
                    if "info" in component:
                        info = component["info"]["output"]
                    else:
                        info = self.deserializers[o].output_api_info()
                    info = list(info)
                    component_type = component.get("type", "component").capitalize()
                    info.append(component_type)
                    if not component_type.lower() == utils.STATE_COMPONENT:
                        returns[label] = info

        return {"parameters": parameters, "returns": returns}

    def __repr__(self):
        return json.dumps(self.get_info(), indent=4)

    def __str__(self):
        return json.dumps(self.get_info(), indent=4)

    def make_end_to_end_fn(self, helper: Communicator | None = None):

        _predict = self.make_predict(helper)

        def _inner(*data):
            if not self.is_valid:
                raise utils.InvalidAPIEndpointError()
            inputs = self.serialize(*data)
            predictions = _predict(*inputs)
            output = self.deserialize(*predictions)
            # Append final output only if not already present
            # for consistency between generators and not generators
            if helper:
                with helper.lock:
                    if not helper.job.outputs:
                        helper.job.outputs.append(output)
            return output

        return _inner

    def make_predict(self, helper: Communicator | None = None):
        def _predict(*data) -> Tuple:
            data = json.dumps(
                {
                    "data": data,
                    "fn_index": self.fn_index,
                    "session_hash": self.client.session_hash,
                }
            )
            hash_data = json.dumps(
                {
                    "fn_index": self.fn_index,
                    "session_hash": self.client.session_hash,
                }
            )

            if self.use_ws:
                result = utils.synchronize_async(self._ws_fn, data, hash_data, helper)
                if "error" in result:
                    raise ValueError(result["error"])
            else:
                response = requests.post(
                    self.client.api_url, headers=self.client.headers, data=data
                )
                result = json.loads(response.content.decode("utf-8"))
            try:
                output = result["data"]
            except KeyError:
                is_public_space = self.client.space_id and not huggingface_hub.space_info(self.client.space_id).private
                if "error" in result and "429" in result["error"] and is_public_space:
                    raise utils.TooManyRequestsError(
                        f"Too many requests to the API, please try again later. To avoid being rate-limited, please duplicate the Space using Client.duplicate_from({self.client.space_id}) and pass in your Hugging Face token."
                    )
                elif "error" in result:
                    raise ValueError(result["error"])
                raise KeyError(
                    f"Could not find 'data' key in response. Response received: {result}"
                )
            return tuple(output)

        return _predict

    def _predict_resolve(self, *data) -> Any:
        """Needed for gradio.load(), which has a slightly different signature for serializing/deserializing"""
        outputs = self.make_predict()(*data)
        if len(self.dependency["outputs"]) == 1:
            return outputs[0]
        return outputs

    def _upload(
        self, file_paths: List[str | List[str]]
    ) -> List[str | List[str]] | List[Dict[str, Any] | List[Dict[str, Any]]]:
        if not file_paths:
            return []
        # Put all the filepaths in one file
        # but then keep track of which index in the
        # original list they came from so we can recreate
        # the original structure
        files = []
        indices = []
        for i, fs in enumerate(file_paths):
            if not isinstance(fs, list):
                fs = [fs]
            for f in fs:
                files.append(("files", (Path(f).name, open(f, "rb"))))
                indices.append(i)
        r = requests.post(
            self.client.upload_url, headers=self.client.headers, files=files
        )
        if r.status_code != 200:
            uploaded = file_paths
        else:
            uploaded = []
            result = r.json()
            for i, fs in enumerate(file_paths):
                if isinstance(fs, list):
                    output = [o for ix, o in enumerate(result) if indices[ix] == i]
                    res = [
                        {
                            "is_file": True,
                            "name": o,
                            "orig_name": Path(f).name,
                            "data": None,
                        }
                        for f, o in zip(fs, output)
                    ]
                else:
                    o = next(o for ix, o in enumerate(result) if indices[ix] == i)
                    res = {
                        "is_file": True,
                        "name": o,
                        "orig_name": Path(fs).name,
                        "data": None,
                    }
                uploaded.append(res)
        return uploaded

    def _add_uploaded_files_to_data(
        self,
        files: List[str | List[str]] | List[Dict[str, Any] | List[Dict[str, Any]]],
        data: List[Any],
    ) -> None:
        """Helper function to modify the input data with the uploaded files."""
        file_counter = 0
        for i, t in enumerate(self.input_component_types):
            if t in ["file", "uploadbutton"]:
                data[i] = files[file_counter]
                file_counter += 1

    def serialize(self, *data) -> Tuple:
        data = list(data)
        for i, input_component_type in enumerate(self.input_component_types):
            if input_component_type == utils.STATE_COMPONENT:
                data.insert(i, None)
        assert len(data) == len(
            self.serializers
        ), f"Expected {len(self.serializers)} arguments, got {len(data)}"

        files = [
            f
            for f, t in zip(data, self.input_component_types)
            if t in ["file", "uploadbutton"]
        ]
        uploaded_files = self._upload(files)
        self._add_uploaded_files_to_data(uploaded_files, data)

        o = tuple([s.serialize(d) for s, d in zip(self.serializers, data)])
        return o

    def deserialize(self, *data) -> Tuple | Any:
        assert len(data) == len(
            self.deserializers
        ), f"Expected {len(self.deserializers)} outputs, got {len(data)}"
        outputs = tuple(
            [
                s.deserialize(d, hf_token=self.client.hf_token, root_url=self.root_url)
                for s, d, oct in zip(
                    self.deserializers, data, self.output_component_types
                )
                if not oct == utils.STATE_COMPONENT
            ]
        )
        if (
            len(
                [
                    oct
                    for oct in self.output_component_types
                    if not oct == utils.STATE_COMPONENT
                ]
            )
            == 1
        ):
            output = outputs[0]
        else:
            output = outputs
        return output

    def _setup_serializers(self) -> Tuple[List[Serializable], List[Serializable]]:
        inputs = self.dependency["inputs"]
        serializers = []

        for i in inputs:
            for component in self.client.config["components"]:
                if component["id"] == i:
                    component_name = component["type"]
                    self.input_component_types.append(component_name)
                    if component.get("serializer"):
                        serializer_name = component["serializer"]
                        assert (
                            serializer_name in serializing.SERIALIZER_MAPPING
                        ), f"Unknown serializer: {serializer_name}, you may need to update your gradio_client version."
                        serializer = serializing.SERIALIZER_MAPPING[serializer_name]
                    else:
                        assert (
                            component_name in serializing.COMPONENT_MAPPING
                        ), f"Unknown component: {component_name}, you may need to update your gradio_client version."
                        serializer = serializing.COMPONENT_MAPPING[component_name]
                    serializers.append(serializer())  # type: ignore

        outputs = self.dependency["outputs"]
        deserializers = []
        for i in outputs:
            for component in self.client.config["components"]:
                if component["id"] == i:
                    component_name = component["type"]
                    self.output_component_types.append(component_name)
                    if component.get("serializer"):
                        serializer_name = component["serializer"]
                        assert (
                            serializer_name in serializing.SERIALIZER_MAPPING
                        ), f"Unknown serializer: {serializer_name}, you may need to update your gradio_client version."
                        deserializer = serializing.SERIALIZER_MAPPING[serializer_name]
                    else:
                        assert (
                            component_name in serializing.COMPONENT_MAPPING
                        ), f"Unknown component: {component_name}, you may need to update your gradio_client version."
                        deserializer = serializing.COMPONENT_MAPPING[component_name]
                    deserializers.append(deserializer())  # type: ignore

        return serializers, deserializers

    def _use_websocket(self, dependency: Dict) -> bool:
        queue_enabled = self.client.config.get("enable_queue", False)
        queue_uses_websocket = version.parse(
            self.client.config.get("version", "2.0")
        ) >= version.Version("3.2")
        dependency_uses_queue = dependency.get("queue", False) is not False
        return queue_enabled and queue_uses_websocket and dependency_uses_queue

    async def _ws_fn(self, data, hash_data, helper: Communicator):
        async with websockets.connect(  # type: ignore
            self.client.ws_url,
            open_timeout=10,
            extra_headers=self.client.headers,
            max_size=1024 * 1024 * 1024,
        ) as websocket:
            return await utils.get_pred_from_ws(websocket, data, hash_data, helper)


@document("result", "outputs", "status")
class Job(Future):
    """
    A Job is a wrapper over the Future class that represents a prediction call that has been
    submitted by the Gradio client. This class is not meant to be instantiated directly, but rather
    is created by the Client.submit() method.

    A Job object includes methods to get the status of the prediction call, as well to get the outputs of
    the prediction call. Job objects are also iterable, and can be used in a loop to get the outputs
    of prediction calls as they become available for generator endpoints.
    """

    def __init__(
        self,
        future: Future,
        communicator: Communicator | None = None,
        verbose: bool = True,
        space_id: str | None = None,
    ):
        """
        Parameters:
            future: The future object that represents the prediction call, created by the Client.submit() method
            communicator: The communicator object that is used to communicate between the client and the background thread running the job
            verbose: Whether to print any status-related messages to the console
            space_id: The space ID corresponding to the Client object that created this Job object
        """
        self.future = future
        self.communicator = communicator
        self._counter = 0
        self.verbose = verbose
        self.space_id = space_id

    def __iter__(self) -> Job:
        return self

    def __next__(self) -> Tuple | Any:
        if not self.communicator:
            raise StopIteration()

        with self.communicator.lock:
            if self.communicator.job.latest_status.code == Status.FINISHED:
                raise StopIteration()

        while True:
            with self.communicator.lock:
                if len(self.communicator.job.outputs) == self._counter + 1:
                    o = self.communicator.job.outputs[self._counter]
                    self._counter += 1
                    return o
                if self.communicator.job.latest_status.code == Status.FINISHED:
                    raise StopIteration()

    def result(self, timeout=None) -> Any:
        """
        Return the result of the call that the future represents. Raises CancelledError: If the future was cancelled, TimeoutError: If the future didn't finish executing before the given timeout, and Exception: If the call raised then that exception will be raised.

        Parameters:
            timeout: The number of seconds to wait for the result if the future isn't done. If None, then there is no limit on the wait time.
        Returns:
            The result of the call that the future represents.
        Example:
            from gradio_client import Client
            calculator = Client(src="gradio/calculator")
            job = calculator.submit("foo", "add", 4, fn_index=0)
            job.result(timeout=5)
            >> 9
        """
        if self.communicator:
            timeout = timeout or float("inf")
            if self.future._exception:  # type: ignore
                raise self.future._exception  # type: ignore
            with self.communicator.lock:
                if self.communicator.job.outputs:
                    return self.communicator.job.outputs[0]
            start = datetime.now()
            while True:
                if (datetime.now() - start).seconds > timeout:
                    raise TimeoutError()
                if self.future._exception:  # type: ignore
                    raise self.future._exception  # type: ignore
                with self.communicator.lock:
                    if self.communicator.job.outputs:
                        return self.communicator.job.outputs[0]
                time.sleep(0.01)
        else:
            return super().result(timeout=timeout)

    def outputs(self) -> List[Tuple | Any]:
        """
        Returns a list containing the latest outputs from the Job.

        If the endpoint has multiple output components, the list will contain
        a tuple of results. Otherwise, it will contain the results without storing them
        in tuples.

        For endpoints that are queued, this list will contain the final job output even
        if that endpoint does not use a generator function.

        Example:
            from gradio_client import Client
            client = Client(src="gradio/count_generator")
            job = client.submit(3, api_name="/count")
            while not job.done():
                time.sleep(0.1)
            job.outputs()
            >> ['0', '1', '2']
        """
        if not self.communicator:
            return []
        else:
            with self.communicator.lock:
                return self.communicator.job.outputs

    def status(self) -> StatusUpdate:
        """
        Returns the latest status update from the Job in the form of a StatusUpdate
        object, which contains the following fields: code, rank, queue_size, success, time, eta.

        Example:
            from gradio_client import Client
            client = Client(src="gradio/calculator")
            job = client.submit(5, "add", 4, api_name="/predict")
            job.status()
            >> <Status.STARTING: 'STARTING'>
            job.status().eta
            >> 43.241  # seconds
        """
        time = datetime.now()
        cancelled = False
        if self.communicator:
            with self.communicator.lock:
                cancelled = self.communicator.should_cancel
        if cancelled:
            return StatusUpdate(
                code=Status.CANCELLED,
                rank=0,
                queue_size=None,
                success=False,
                time=time,
                eta=None,
            )
        if self.done():
            if not self.future._exception:  # type: ignore
                return StatusUpdate(
                    code=Status.FINISHED,
                    rank=0,
                    queue_size=None,
                    success=True,
                    time=time,
                    eta=None,
                )
            else:
                return StatusUpdate(
                    code=Status.FINISHED,
                    rank=0,
                    queue_size=None,
                    success=False,
                    time=time,
                    eta=None,
                )
        else:
            if not self.communicator:
                return StatusUpdate(
                    code=Status.PROCESSING,
                    rank=0,
                    queue_size=None,
                    success=None,
                    time=time,
                    eta=None,
                )
            else:
                with self.communicator.lock:
                    eta = self.communicator.job.latest_status.eta
                    if self.verbose and self.space_id and eta and eta > 30:
                        print(
                            f"Due to heavy traffic on this app, the prediction will take approximately {int(eta)} seconds."
                            f"For faster predictions without waiting in queue, you may duplicate the space using: Client.duplicate_from({self.space_id})"
                        )
                    return self.communicator.job.latest_status

    def __getattr__(self, name):
        """Forwards any properties to the Future class."""
        return getattr(self.future, name)

    def cancel(self) -> bool:
        """Cancels the job as best as possible.

        If the app you are connecting to has the gradio queue enabled, the job
        will be cancelled locally as soon as possible. For apps that do not use the
        queue, the job cannot be cancelled if it's been sent to the local executor
        (for the time being).

        Note: In general, this DOES not stop the process from running in the upstream server
        except for the following situations:

        1. If the job is queued upstream, it will be removed from the queue and the server will not run the job
        2. If the job has iterative outputs, the job will finish as soon as the current iteration finishes running
        3. If the job has not been picked up by the queue yet, the queue will not pick up the job
        """
        if self.communicator:
            with self.communicator.lock:
                self.communicator.should_cancel = True
                return True
        return self.future.cancel()<|MERGE_RESOLUTION|>--- conflicted
+++ resolved
@@ -109,7 +109,6 @@
         # Disable telemetry by setting the env variable HF_HUB_DISABLE_TELEMETRY=1
         threading.Thread(target=self._telemetry_thread).start()
 
-<<<<<<< HEAD
     @classmethod
     def duplicate_from(
         cls,
@@ -189,13 +188,12 @@
             verbose=verbose
         )
         return client
-=======
+        
     def _get_space_state(self):
         if not self.space_id:
             return None
         api = huggingface_hub.HfApi(token=self.hf_token)
         return api.get_space_runtime(self.space_id).stage
->>>>>>> 0b725fba
 
     def predict(
         self,
