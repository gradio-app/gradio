"""The main Client class for the Python client."""
from __future__ import annotations

import concurrent.futures
import json
import re
import threading
import time
import uuid
from concurrent.futures import Future
from datetime import datetime
from threading import Lock
from typing import Any, Callable, Dict, List, Literal, Tuple

import huggingface_hub
import requests
import websockets
from huggingface_hub.utils import build_hf_headers, send_telemetry
from packaging import version

from gradio_client import serializing, utils
from gradio_client.serializing import Serializable
from gradio_client.utils import Communicator, JobStatus, Status, StatusUpdate


class Client:
    def __init__(
        self,
        src: str,
        hf_token: str | None = None,
        max_workers: int = 40,
    ):
        """
        Parameters:
            src: Either the name of the Hugging Face Space to load, (e.g. "abidlabs/pictionary") or the full URL (including "http" or "https") of the hosted Gradio app to load (e.g. "http://mydomain.com/app" or "https://bec81a83-5b5c-471e.gradio.live/").
            hf_token: The Hugging Face token to use to access private Spaces. Automatically fetched if you are logged in via the Hugging Face Hub CLI.
            max_workers: The maximum number of thread workers that can be used to make requests to the remote Gradio app simultaneously.
        """
        self.hf_token = hf_token
        self.headers = build_hf_headers(
            token=hf_token,
            library_name="gradio_client",
            library_version=utils.__version__,
        )

        if src.startswith("http://") or src.startswith("https://"):
            self.src = src
        else:
            self.src = self._space_name_to_src(src)
            if self.src is None:
                raise ValueError(
                    f"Could not find Space: {src}. If it is a private Space, please provide an hf_token."
                )
        print(f"Loaded as API: {self.src} ✔")

        self.api_url = utils.API_URL.format(self.src)
        self.ws_url = utils.WS_URL.format(self.src).replace("http", "ws", 1)
        self.config = self._get_config()
        self.session_hash = str(uuid.uuid4())

        self.endpoints = [
            Endpoint(self, fn_index, dependency)
            for fn_index, dependency in enumerate(self.config["dependencies"])
        ]

        # Create a pool of threads to handle the requests
        self.executor = concurrent.futures.ThreadPoolExecutor(max_workers=max_workers)

        # Disable telemetry by setting the env variable HF_HUB_DISABLE_TELEMETRY=1
        threading.Thread(target=self._telemetry_thread).start()

    def predict(
        self,
        *args,
        api_name: str | None = None,
        fn_index: int | None = None,
        result_callbacks: Callable | List[Callable] | None = None,
    ) -> Job:
        """
        Parameters:
            *args: The arguments to pass to the remote API. The order of the arguments must match the order of the inputs in the Gradio app.
            api_name: The name of the API endpoint to call starting with a leading slash, e.g. "/predict". Does not need to be provided if the Gradio app has only one named API endpoint.
            fn_index: The index of the API endpoint to call, e.g. 0. Both api_name and fn_index can be provided, but if they conflict, api_name will take precedence.
            result_callbacks: A callback function, or list of callback functions, to be called when the result is ready. If a list of functions is provided, they will be called in order. The return values from the remote API are provided as separate parameters into the callback. If None, no callback will be called.
        Returns:
            A Job object that can be used to retrieve the status and result of the remote API call.
        """
        inferred_fn_index = self._infer_fn_index(api_name, fn_index)

        helper = None
<<<<<<< HEAD
        if self.endpoints[fn_index].use_ws:
            helper = Communicator(
                Lock(), JobStatus(), self.endpoints[fn_index].deserialize
            )
        end_to_end_fn = self.endpoints[fn_index].make_end_to_end_fn(helper)
=======
        if self.endpoints[inferred_fn_index].use_ws:
            helper = Communicator(Lock(), JobStatus())
        end_to_end_fn = self.endpoints[inferred_fn_index].make_end_to_end_fn(helper)
>>>>>>> 96ef802f
        future = self.executor.submit(end_to_end_fn, *args)

        job = Job(
            future,
            communicator=helper,
            is_generator=self.endpoints[fn_index].is_generator,
        )

        if result_callbacks:
            if isinstance(result_callbacks, Callable):
                result_callbacks = [result_callbacks]

            def create_fn(callback) -> Callable:
                def fn(future):
                    if isinstance(future.result(), tuple):
                        callback(*future.result())
                    else:
                        callback(future.result())

                return fn

            for callback in result_callbacks:
                job.add_done_callback(create_fn(callback))

        return job

    def view_api(
        self,
        all_endpoints: bool | None = None,
        print_info: bool = True,
        return_format: Literal["dict", "str"] | None = None,
    ) -> Dict | str | None:
        """
        Prints the usage info for the API. If the Gradio app has multiple API endpoints, the usage info for each endpoint will be printed separately.
        Parameters:
            all_endpoints: If True, prints information for both named and unnamed endpoints in the Gradio app. If False, will only print info about named endpoints. If None (default), will only print info about unnamed endpoints if there are no named endpoints.
            print_info: If True, prints the usage info to the console. If False, does not print the usage info.
            return_format: If None, nothing is returned. If "str", returns the same string that would be printed to the console. If "dict", returns the usage info as a dictionary that can be programmatically parsed, and *all endpoints are returned in the dictionary* regardless of the value of `all_endpoints`. The format of the dictionary is in the docstring of this method.
        Dictionary format:
            {
                "named_endpoints": {
                    "endpoint_1_name": {
                        "parameters": {
                            "parameter_1_name": ["python type", "description", "component_type"],
                            "parameter_2_name": ["python type", "description", "component_type"],
                        },
                        "returns": {
                            "value_1_name": ["python type", "description", "component_type"],
                        }
                    ...
                "unnamed_endpoints": {
                    "fn_index_1": {
                        ...
                    }
                    ...
            }
        """
        info: Dict[str, Dict[str | int, Dict[str, Dict[str, List[str]]]]] = {
            "named_endpoints": {},
            "unnamed_endpoints": {},
        }

        for endpoint in self.endpoints:
            if endpoint.is_valid:
                if endpoint.api_name:
                    info["named_endpoints"][endpoint.api_name] = endpoint.get_info()
                else:
                    info["unnamed_endpoints"][endpoint.fn_index] = endpoint.get_info()

        num_named_endpoints = len(info["named_endpoints"])
        num_unnamed_endpoints = len(info["unnamed_endpoints"])
        if num_named_endpoints == 0 and all_endpoints is None:
            all_endpoints = True

        human_info = "Client.predict() Usage Info\n---------------------------\n"
        human_info += f"Named API endpoints: {num_named_endpoints}\n"

        for api_name, endpoint_info in info["named_endpoints"].items():
            human_info += self._render_endpoints_info(api_name, endpoint_info)

        if all_endpoints:
            human_info += f"\nUnnamed API endpoints: {num_unnamed_endpoints}\n"
            for fn_index, endpoint_info in info["unnamed_endpoints"].items():
                human_info += self._render_endpoints_info(fn_index, endpoint_info)
        else:
            if num_unnamed_endpoints > 0:
                human_info += f"\nUnnamed API endpoints: {num_unnamed_endpoints}, to view, run Client.view_api(`all_endpoints=True`)\n"

        if print_info:
            print(human_info)
        if return_format == "str":
            return human_info
        elif return_format == "dict":
            return info

    def reset_session(self) -> None:
        self.session_hash = str(uuid.uuid4())

    def _render_endpoints_info(
        self,
        name_or_index: str | int,
        endpoints_info: Dict[str, Dict[str, List[str]]],
    ) -> str:
        parameter_names = list(endpoints_info["parameters"].keys())
        rendered_parameters = ", ".join(parameter_names)
        if rendered_parameters:
            rendered_parameters = rendered_parameters + ", "
        return_value_names = list(endpoints_info["returns"].keys())
        rendered_return_values = ", ".join(return_value_names)
        if len(return_value_names) > 1:
            rendered_return_values = f"({rendered_return_values})"

        if isinstance(name_or_index, str):
            final_param = f'api_name="{name_or_index}"'
        elif isinstance(name_or_index, int):
            final_param = f"fn_index={name_or_index}"
        else:
            raise ValueError("name_or_index must be a string or integer")

        human_info = f"\n - predict({rendered_parameters}{final_param}) -> {rendered_return_values}\n"
        human_info += "    Parameters:\n"
        if endpoints_info["parameters"]:
            for label, info in endpoints_info["parameters"].items():
                human_info += f"     - [{info[2]}] {label}: {info[0]} ({info[1]})\n"
        else:
            human_info += "     - None\n"
        human_info += "    Returns:\n"
        if endpoints_info["returns"]:
            for label, info in endpoints_info["returns"].items():
                human_info += f"     - [{info[2]}] {label}: {info[0]} ({info[1]})\n"
        else:
            human_info += "     - None\n"

        return human_info

    def __repr__(self):
        return self.view_api(print_info=False, return_format="str")

    def __str__(self):
        return self.view_api(print_info=False, return_format="str")

    def _telemetry_thread(self) -> None:
        # Disable telemetry by setting the env variable HF_HUB_DISABLE_TELEMETRY=1
        data = {
            "src": self.src,
        }
        try:
            send_telemetry(
                topic="py_client/initiated",
                library_name="gradio_client",
                library_version=utils.__version__,
                user_agent=data,
            )
        except Exception:
            pass

    def _infer_fn_index(self, api_name: str | None, fn_index: int | None) -> int:
        inferred_fn_index = None
        if api_name is not None:
            for i, d in enumerate(self.config["dependencies"]):
                config_api_name = d.get("api_name")
                if config_api_name is None:
                    continue
                if "/" + config_api_name == api_name:
                    inferred_fn_index = i
                    break
            else:
                error_message = f"Cannot find a function with `api_name`: {api_name}."
                if not api_name.startswith("/"):
                    error_message += " Did you mean to use a leading slash?"
                raise ValueError(error_message)
        elif fn_index is not None:
            inferred_fn_index = fn_index
        else:
            valid_endpoints = [
                e for e in self.endpoints if e.is_valid and e.api_name is not None
            ]
            if len(valid_endpoints) == 1:
                inferred_fn_index = valid_endpoints[0].fn_index
            else:
                raise ValueError(
                    "This Gradio app might have multiple endpoints. Please specify an `api_name` or `fn_index`"
                )
        return inferred_fn_index

    def __del__(self):
        if hasattr(self, "executor"):
            self.executor.shutdown(wait=True)

    def _space_name_to_src(self, space) -> str | None:
        return huggingface_hub.space_info(space, token=self.hf_token).host  # type: ignore

    def _get_config(self) -> Dict:
        assert self.src is not None
        r = requests.get(self.src, headers=self.headers)
        # some basic regex to extract the config
        result = re.search(r"window.gradio_config = (.*?);[\s]*</script>", r.text)
        try:
            config = json.loads(result.group(1))  # type: ignore
        except AttributeError:
            raise ValueError(f"Could not get Gradio config from: {self.src}")
        if "allow_flagging" in config:
            raise ValueError(
                "Gradio 2.x is not supported by this client. Please upgrade your Gradio app to Gradio 3.x or higher."
            )
        return config


class Endpoint:
    """Helper class for storing all the information about a single API endpoint."""

    def __init__(self, client: Client, fn_index: int, dependency: Dict):
        self.client: Client = client
        self.fn_index = fn_index
        self.dependency = dependency
        self.api_name: str | None = dependency.get("api_name")
        if self.api_name:
            self.api_name = "/" + self.api_name
        self.use_ws = self._use_websocket(self.dependency)
        self.input_component_types = []
        self.output_component_types = []
        try:
            self.serializers, self.deserializers = self._setup_serializers()
            self.is_valid = self.dependency[
                "backend_fn"
            ]  # Only a real API endpoint if backend_fn is True and serializers are valid
        except AssertionError:
            self.is_valid = False

    def get_info(self) -> Dict[str, Dict[str, List[str]]]:
        """
        Dictionary format:
            {
                "parameters": {
                    "parameter_1_name": ["type", "description", "component_type"],
                    "parameter_2_name": ["type", "description", "component_type"],
                    ...
                },
                "returns": {
                    "value_1_name": ["type", "description", "component_type"],
                    ...
                }
            }
        """
        parameters = {}
        for i, input in enumerate(self.dependency["inputs"]):
            for component in self.client.config["components"]:
                if component["id"] == input:
                    label = (
                        component["props"]
                        .get("label", f"parameter_{i}")
                        .lower()
                        .replace(" ", "_")
                    )
                    if "info" in component:
                        info = component["info"]["input"]
                    else:
                        info = self.serializers[i].input_api_info()
                    info = list(info)
                    component_type = component.get("type", "component").capitalize()
                    info.append(component_type)
                    if not component_type.lower() == utils.STATE_COMPONENT:
                        parameters[label] = info
        returns = {}
        for o, output in enumerate(self.dependency["outputs"]):
            for component in self.client.config["components"]:
                if component["id"] == output:
                    label = (
                        component["props"]
                        .get("label", f"value_{o}")
                        .lower()
                        .replace(" ", "_")
                    )
                    if "info" in component:
                        info = component["info"]["output"]
                    else:
                        info = self.deserializers[o].output_api_info()
                    info = list(info)
                    component_type = component.get("type", "component").capitalize()
                    info.append(component_type)
                    if not component_type.lower() == utils.STATE_COMPONENT:
                        returns[label] = info

        return {"parameters": parameters, "returns": returns}

    def __repr__(self):
        return json.dumps(self.get_info(), indent=4)

    def __str__(self):
        return json.dumps(self.get_info(), indent=4)

    def make_end_to_end_fn(self, helper: Communicator | None = None):

        _predict = self.make_predict(helper)

        def _inner(*data):
            if not self.is_valid:
                raise utils.InvalidAPIEndpointError()
            inputs = self.serialize(*data)
            predictions = _predict(*inputs)
            outputs = self.deserialize(*predictions)
            if (
                len(
                    [
                        oct
                        for oct in self.output_component_types
                        if not oct == utils.STATE_COMPONENT
                    ]
                )
                == 1
            ):
                return outputs[0]
            return outputs

        return _inner

    def make_predict(self, helper: Communicator | None = None):
        def _predict(*data) -> Tuple:
            data = json.dumps(
                {
                    "data": data,
                    "fn_index": self.fn_index,
                    "session_hash": self.client.session_hash,
                }
            )
            hash_data = json.dumps(
                {
                    "fn_index": self.fn_index,
                    "session_hash": self.client.session_hash,
                }
            )

            if self.use_ws:
                result = utils.synchronize_async(self._ws_fn, data, hash_data, helper)
                output = result["data"]
            else:
                response = requests.post(
                    self.client.api_url, headers=self.client.headers, data=data
                )
                result = json.loads(response.content.decode("utf-8"))
                try:
                    output = result["data"]
                except KeyError:
                    if "error" in result and "429" in result["error"]:
                        raise utils.TooManyRequestsError(
                            "Too many requests to the Hugging Face API"
                        )
                    raise KeyError(
                        f"Could not find 'data' key in response. Response received: {result}"
                    )
            return tuple(output)

        return _predict

    @property
    def is_generator(self):
        return self.dependency.get("types", {}).get("generator", False)

    def _predict_resolve(self, *data) -> Any:
        """Needed for gradio.load(), which has a slightly different signature for serializing/deserializing"""
        outputs = self.make_predict()(*data)
        if len(self.dependency["outputs"]) == 1:
            return outputs[0]
        return outputs

    def serialize(self, *data) -> Tuple:
        for i, input_component_type in enumerate(self.input_component_types):
            if input_component_type == utils.STATE_COMPONENT:
                data = list(data)
                data.insert(i, None)
                data = tuple(data)
        assert len(data) == len(
            self.serializers
        ), f"Expected {len(self.serializers)} arguments, got {len(data)}"
        return tuple([s.serialize(d) for s, d in zip(self.serializers, data)])

    def deserialize(self, *data) -> Tuple:
        assert len(data) == len(
            self.deserializers
        ), f"Expected {len(self.deserializers)} outputs, got {len(data)}"
        return tuple(
            [
                s.deserialize(d, hf_token=self.client.hf_token)
                for s, d, oct in zip(
                    self.deserializers, data, self.output_component_types
                )
                if not oct == utils.STATE_COMPONENT
            ]
        )

    def _setup_serializers(self) -> Tuple[List[Serializable], List[Serializable]]:
        inputs = self.dependency["inputs"]
        serializers = []

        for i in inputs:
            for component in self.client.config["components"]:
                if component["id"] == i:
                    component_name = component["type"]
                    self.input_component_types.append(component_name)
                    if component.get("serializer"):
                        serializer_name = component["serializer"]
                        assert (
                            serializer_name in serializing.SERIALIZER_MAPPING
                        ), f"Unknown serializer: {serializer_name}, you may need to update your gradio_client version."
                        serializer = serializing.SERIALIZER_MAPPING[serializer_name]
                    else:
                        assert (
                            component_name in serializing.COMPONENT_MAPPING
                        ), f"Unknown component: {component_name}, you may need to update your gradio_client version."
                        serializer = serializing.COMPONENT_MAPPING[component_name]
                    serializers.append(serializer())  # type: ignore

        outputs = self.dependency["outputs"]
        deserializers = []
        for i in outputs:
            for component in self.client.config["components"]:
                if component["id"] == i:
                    component_name = component["type"]
                    self.output_component_types.append(component_name)
                    if component.get("serializer"):
                        serializer_name = component["serializer"]
                        assert (
                            serializer_name in serializing.SERIALIZER_MAPPING
                        ), f"Unknown serializer: {serializer_name}, you may need to update your gradio_client version."
                        deserializer = serializing.SERIALIZER_MAPPING[serializer_name]
                    else:
                        assert (
                            component_name in serializing.COMPONENT_MAPPING
                        ), f"Unknown component: {component_name}, you may need to update your gradio_client version."
                        deserializer = serializing.COMPONENT_MAPPING[component_name]
                    deserializers.append(deserializer())  # type: ignore

        return serializers, deserializers

    def _use_websocket(self, dependency: Dict) -> bool:
        queue_enabled = self.client.config.get("enable_queue", False)
        queue_uses_websocket = version.parse(
            self.client.config.get("version", "2.0")
        ) >= version.Version("3.2")
        dependency_uses_queue = dependency.get("queue", False) is not False
        return queue_enabled and queue_uses_websocket and dependency_uses_queue

    async def _ws_fn(self, data, hash_data, helper: Communicator):
        async with websockets.connect(  # type: ignore
<<<<<<< HEAD
            self.ws_url,
            open_timeout=10,
            extra_headers=self.headers,
            max_size=1024 * 1024 * 1024,
=======
            self.client.ws_url, open_timeout=10, extra_headers=self.client.headers
>>>>>>> 96ef802f
        ) as websocket:
            return await utils.get_pred_from_ws(websocket, data, hash_data, helper)


class Job(Future):
    """A Job is a thin wrapper over the Future class that can be cancelled."""

    def __init__(
        self,
        future: Future,
        communicator: Communicator | None = None,
        is_generator: bool = False,
    ):
        self.future = future
        self.communicator = communicator
        self.is_generator = is_generator

    def outputs(
        self,
    ):
        if not self.communicator:
            return []
        else:
            with self.communicator.lock:
                return self.communicator.job.outputs

    def result(self, timeout: float | None = None):
        if self.is_generator:
            # Coerce to inf here because the parent class can't handle inf
            timeout = timeout or float("inf")
            start = datetime.now()
            assert self.communicator
            while True:
                if (datetime.now() - start).seconds > timeout:
                    raise concurrent.futures.TimeoutError(
                        "The operation exceeded the given deadline"
                    )
                with self.communicator.lock:
                    if self.communicator.job.outputs:
                        return self.communicator.job.outputs[0]
                time.sleep(0.05)
        else:
            return super().result(timeout)

    def status(self) -> StatusUpdate:
        if not self.communicator:
            time = datetime.now()
            if self.done():
                return StatusUpdate(
                    code=Status.FINISHED,
                    rank=0,
                    queue_size=None,
                    success=None,
                    time=time,
                    eta=None,
                )
            else:
                return StatusUpdate(
                    code=Status.PROCESSING,
                    rank=0,
                    queue_size=None,
                    success=None,
                    time=time,
                    eta=None,
                )
        else:
            with self.communicator.lock:
                return self.communicator.job.latest_status

    def __getattr__(self, name):
        """Forwards any properties to the Future class."""
        return getattr(self.future, name)

    def cancel(self) -> bool:
        """Cancels the job."""
        if self.future.cancelled() or self.future.done():
            pass
            return False
        elif self.future.running():
            pass  # TODO: Handle this case
            return True
        else:
            return self.future.cancel()<|MERGE_RESOLUTION|>--- conflicted
+++ resolved
@@ -88,17 +88,11 @@
         inferred_fn_index = self._infer_fn_index(api_name, fn_index)
 
         helper = None
-<<<<<<< HEAD
-        if self.endpoints[fn_index].use_ws:
+        if self.endpoints[inferred_fn_index].use_ws:
             helper = Communicator(
-                Lock(), JobStatus(), self.endpoints[fn_index].deserialize
+                Lock(), JobStatus(), self.endpoints[inferred_fn_index].deserialize
             )
-        end_to_end_fn = self.endpoints[fn_index].make_end_to_end_fn(helper)
-=======
-        if self.endpoints[inferred_fn_index].use_ws:
-            helper = Communicator(Lock(), JobStatus())
         end_to_end_fn = self.endpoints[inferred_fn_index].make_end_to_end_fn(helper)
->>>>>>> 96ef802f
         future = self.executor.submit(end_to_end_fn, *args)
 
         job = Job(
@@ -543,14 +537,10 @@
 
     async def _ws_fn(self, data, hash_data, helper: Communicator):
         async with websockets.connect(  # type: ignore
-<<<<<<< HEAD
             self.ws_url,
             open_timeout=10,
             extra_headers=self.headers,
             max_size=1024 * 1024 * 1024,
-=======
-            self.client.ws_url, open_timeout=10, extra_headers=self.client.headers
->>>>>>> 96ef802f
         ) as websocket:
             return await utils.get_pred_from_ws(websocket, data, hash_data, helper)
 
