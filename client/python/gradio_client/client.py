"""The main Client class for the Python client."""

from __future__ import annotations

import asyncio
import concurrent.futures
import hashlib
import json
import math
import os
import re
import secrets
import shutil
import tempfile
import threading
import time
import urllib.parse
import uuid
import warnings
from collections.abc import AsyncGenerator, Callable
from concurrent.futures import Future
from contextvars import copy_context
from dataclasses import dataclass
from datetime import datetime
from functools import partial
from pathlib import Path
from threading import Lock
from typing import Any, Literal

import httpx
import huggingface_hub
from huggingface_hub import SpaceHardware, SpaceStage
from huggingface_hub.utils import (
    RepositoryNotFoundError,
    build_hf_headers,
    send_telemetry,
)
from packaging import version

from gradio_client import utils
from gradio_client.data_classes import ParameterInfo
from gradio_client.documentation import document
from gradio_client.exceptions import AppError, AuthenticationError, ValidationError
from gradio_client.utils import (
    Communicator,
    JobStatus,
    Message,
    QueueError,
    ServerMessage,
    Status,
    StatusUpdate,
    Update,
)

DEFAULT_TEMP_DIR = os.environ.get("GRADIO_TEMP_DIR") or str(
    Path(tempfile.gettempdir()) / "gradio"
)


@document("predict", "submit", "view_api", "duplicate")
class Client:
    """
    The main Client class for the Python client. This class is used to connect to a remote Gradio app and call its API endpoints.

    Example:
        from gradio_client import Client

        client = Client("abidlabs/whisper-large-v2")  # connecting to a Hugging Face Space
        client.predict("test.mp4", api_name="/predict")
        >> What a nice recording! # returns the result of the remote API call

        client = Client("https://bec81a83-5b5c-471e.gradio.live")  # connecting to a temporary Gradio share URL
        job = client.submit("hello", api_name="/predict")  # runs the prediction in a background thread
        job.result()
        >> 49 # returns the result of the remote API call (blocking call)
    """

    def __init__(
        self,
        src: str,
        token: str | None = None,
        max_workers: int = 40,
        verbose: bool = True,
        auth: tuple[str, str] | None = None,
        httpx_kwargs: dict[str, Any] | None = None,
        *,
        headers: dict[str, str] | None = None,
        download_files: str | Path | Literal[False] = DEFAULT_TEMP_DIR,
        ssl_verify: bool = True,
        _skip_components: bool = True,  # internal parameter to skip values certain components (e.g. State) that do not need to be displayed to users.
        analytics_enabled: bool = True,
    ):
        """
        Parameters:
            src: either the name of the Hugging Face Space to load, (e.g. "abidlabs/whisper-large-v2") or the full URL (including "http" or "https") of the hosted Gradio app to load (e.g. "http://mydomain.com/app" or "https://bec81a83-5b5c-471e.gradio.live/").
            token: optional Hugging Face token to use to access private Spaces. By default, the locally saved token is used if there is one. Find your tokens here: https://huggingface.co/settings/tokens.
            max_workers: maximum number of thread workers that can be used to make requests to the remote Gradio app simultaneously.
            verbose: whether the client should print statements to the console.
            headers: additional headers to send to the remote Gradio app on every request. By default only the HF authorization and user-agent headers are sent. This parameter will override the default headers if they have the same keys.
            download_files: directory where the client should download output files  on the local machine from the remote API. By default, uses the value of the GRADIO_TEMP_DIR environment variable which, if not set by the user, is a temporary directory on your machine. If False, the client does not download files and returns a FileData dataclass object with the filepath on the remote machine instead.
            ssl_verify: if False, skips certificate validation which allows the client to connect to Gradio apps that are using self-signed certificates.
            httpx_kwargs: additional keyword arguments to pass to `httpx.Client`, `httpx.stream`, `httpx.get` and `httpx.post`. This can be used to set timeouts, proxies, http auth, etc.
            analytics_enabled: Whether to allow basic telemetry. If None, will use GRADIO_ANALYTICS_ENABLED environment variable or default to True.
        """
        self.verbose = verbose
        self.token = token
        self.download_files = download_files
        self._skip_components = _skip_components
        self.headers = build_hf_headers(
            token=token,
            library_name="gradio_client",
            library_version=utils.__version__,
        )
        if "authorization" in self.headers:
            self.headers["x-hf-authorization"] = self.headers["authorization"]
            del self.headers["authorization"]
        if headers:
            self.headers.update(headers)
        self.ssl_verify = ssl_verify
        self.space_id = None
        self.httpx_kwargs = {} if httpx_kwargs is None else httpx_kwargs
        self.cookies: dict[str, str] = dict(
            (self.httpx_kwargs.pop("cookies", {})) or {}
        )
        if isinstance(self.download_files, (str, Path)):
            if not os.path.exists(self.download_files):
                os.makedirs(self.download_files, exist_ok=True)
            if not os.path.isdir(self.download_files):
                raise ValueError(f"Path: {self.download_files} is not a directory.")
            self.output_dir = str(self.download_files)
        else:
            self.output_dir = DEFAULT_TEMP_DIR

        if src.startswith("http://") or src.startswith("https://"):
            _src = src if src.endswith("/") else src + "/"
        else:
            _src = self._space_name_to_src(src)
            if _src is None:
                raise ValueError(
                    f"Could not find Space: {src}. If it is a private Space, please provide a Hugging Face token."
                )
            self.space_id = src
        self.src = _src
        state = self._get_space_state()
        if state == SpaceStage.BUILDING:
            if self.verbose:
                print("Space is still building. Please wait...")
            while self._get_space_state() == SpaceStage.BUILDING:
                time.sleep(2)  # so we don't get rate limited by the API
                pass
        if state in utils.INVALID_RUNTIME:
            raise ValueError(
                f"The current space is in the invalid state: {state}. "
                "Please contact the owner to fix this."
            )
        if self.verbose:
            print(f"Loaded as API: {self.src} ✔")

        if auth is not None:
            self._login(auth)

        self.config = self._get_config()
        self.protocol: Literal["ws", "sse", "sse_v1", "sse_v2", "sse_v2.1"] = (
            self.config.get("protocol", "ws")
        )
        api_prefix: str = self.config.get("api_prefix", "")
        self.api_prefix = api_prefix.lstrip("/") + "/"
        self.src_prefixed = (
            urllib.parse.urljoin(self.src, self.api_prefix).rstrip("/") + "/"
        )
        self.api_url = urllib.parse.urljoin(self.src_prefixed, utils.API_URL)
        self.sse_url = urllib.parse.urljoin(
            self.src_prefixed,
            utils.SSE_URL_V0 if self.protocol == "sse" else utils.SSE_URL,
        )
        self.heartbeat_url = urllib.parse.urljoin(
            self.src_prefixed, utils.HEARTBEAT_URL
        )
        self.sse_data_url = urllib.parse.urljoin(
            self.src_prefixed,
            utils.SSE_DATA_URL_V0 if self.protocol == "sse" else utils.SSE_DATA_URL,
        )
        self.ws_url = urllib.parse.urljoin(
            self.src_prefixed.replace("http", "ws", 1), utils.WS_URL
        )
        self.upload_url = urllib.parse.urljoin(self.src_prefixed, utils.UPLOAD_URL)
        self.reset_url = urllib.parse.urljoin(self.src_prefixed, utils.RESET_URL)
        self.app_version = version.parse(self.config.get("version", "2.0"))
        self._info = self._get_api_info()
        self.session_hash = str(uuid.uuid4())

        self.endpoints = {
            dependency.get("id", fn_index): Endpoint(
                self, dependency.get("id", fn_index), dependency, self.protocol
            )
            for fn_index, dependency in enumerate(self.config["dependencies"])
        }

        # Create a pool of threads to handle the requests
        self.executor = concurrent.futures.ThreadPoolExecutor(max_workers=max_workers)

        self.analytics_enabled = (
            analytics_enabled or os.getenv("GRADIO_ANALYTICS_ENABLED", "True") == "True"
        )
        if self.analytics_enabled:
            threading.Thread(target=self._telemetry_thread, daemon=True).start()
        self._refresh_heartbeat = threading.Event()
        self._kill_heartbeat = threading.Event()

        self.heartbeat = threading.Thread(target=self._stream_heartbeat, daemon=True)
        self.heartbeat.start()

        self.stream_open = False
        self.streaming_future: Future | None = None
        self.pending_messages_per_event: dict[str, list[Message | None]] = {}
        self.pending_event_ids: set[str] = set()

    def close(self):
        self._kill_heartbeat.set()
        self.heartbeat.join(timeout=1)

    def _stream_heartbeat(self):
        while True:
            url = self.heartbeat_url.format(session_hash=self.session_hash)
            try:
                httpx_kwargs = self.httpx_kwargs.copy()
                httpx_kwargs.setdefault("timeout", 20)
                with httpx.stream(
                    "GET",
                    url,
                    headers=self.headers,
                    cookies=self.cookies,
                    verify=self.ssl_verify,
                    **httpx_kwargs,
                ) as response:
                    for _ in response.iter_lines():
                        if self._refresh_heartbeat.is_set():
                            self._refresh_heartbeat.clear()
                            break
                        if self._kill_heartbeat.is_set():
                            return
            except httpx.TransportError:
                return

    def stream_messages(
        self,
        protocol: Literal["sse_v1", "sse_v2", "sse_v2.1", "sse_v3"],
        session_hash: str,
    ) -> None:
        try:
            httpx_kwargs = self.httpx_kwargs.copy()
            httpx_kwargs.setdefault("timeout", httpx.Timeout(timeout=None))
            with httpx.Client(
                verify=self.ssl_verify,
                **httpx_kwargs,
            ) as client:
                with client.stream(
                    "GET",
                    self.sse_url,
                    params={"session_hash": session_hash},
                    headers=self.headers,
                    cookies=self.cookies,
                ) as response:
                    buffer = b""
                    for chunk in response.iter_bytes():
                        buffer += chunk
                        while b"\n\n" in buffer:
                            line, buffer = buffer.split(b"\n\n", 1)
                            line = line.decode("utf-8").rstrip("\n")
                            if not len(line):
                                continue
                            if line.startswith("data:"):
                                resp = json.loads(line[5:])
                                if resp["msg"] == ServerMessage.heartbeat:
                                    continue
                                elif (
                                    resp.get("message", "")
                                    == ServerMessage.server_stopped
                                ):
                                    for (
                                        pending_messages
                                    ) in self.pending_messages_per_event.values():
                                        pending_messages.append(resp)
                                    return
                                elif resp["msg"] == ServerMessage.close_stream:
                                    self.stream_open = False
                                    return
                                event_id = resp["event_id"]
                                if event_id not in self.pending_messages_per_event:
                                    self.pending_messages_per_event[event_id] = []
                                self.pending_messages_per_event[event_id].append(resp)
                                if resp["msg"] == ServerMessage.process_completed:
                                    self.pending_event_ids.remove(event_id)
                                if (
                                    len(self.pending_event_ids) == 0
                                    and protocol != "sse_v3"
                                ):
                                    self.stream_open = False
                                    return
                            else:
                                raise ValueError(f"Unexpected SSE line: '{line}'")
        except BaseException as e:
            # If the job is cancelled the stream will close so we
            # should not raise this httpx exception that comes from the
            # stream abruply closing
            if isinstance(e, httpx.RemoteProtocolError):
                return
            import traceback

            traceback.print_exc()
            raise e

    def send_data(self, data, hash_data, protocol, request_headers):
        headers = self.add_zero_gpu_headers(self.headers)
        if request_headers is not None:
            headers = {**request_headers, **headers}
        req = httpx.post(
            self.sse_data_url,
            json={**data, **hash_data},
            headers=headers,
            cookies=self.cookies,
            verify=self.ssl_verify,
            **self.httpx_kwargs,
        )
        if req.status_code == 503:
            raise QueueError("Queue is full! Please try again.")
        if (validation_message := utils.extract_validation_message(req)) is not None:
            raise ValidationError(validation_message)
        req.raise_for_status()
        resp = req.json()
        event_id = resp["event_id"]

        if not self.stream_open:
            self.stream_open = True

            def open_stream():
                return self.stream_messages(
                    protocol, session_hash=hash_data["session_hash"]
                )

            def close_stream(_):
                self.stream_open = False
                for _, pending_messages in self.pending_messages_per_event.items():
                    pending_messages.append(None)

            if self.streaming_future is None or self.streaming_future.done():
                self.streaming_future = self.executor.submit(open_stream)
                self.streaming_future.add_done_callback(close_stream)

        return event_id

    @classmethod
    def duplicate(
        cls,
        from_id: str,
        to_id: str | None = None,
        token: str | None = None,
        private: bool = True,
        hardware: Literal[
            "cpu-basic",
            "cpu-upgrade",
            "t4-small",
            "t4-medium",
            "a10g-small",
            "a10g-large",
            "a100-large",
        ]
        | SpaceHardware
        | None = None,
        secrets: dict[str, str] | None = None,
        sleep_timeout: int = 5,
        max_workers: int = 40,
        verbose: bool = True,
    ):
        """
        Duplicates a Hugging Face Space under your account and returns a Client object
        for the new Space. No duplication is created if the Space already exists in your
        account (to override this, provide a new name for the new Space using `to_id`).
        To use this method, you must provide an `token` or be logged in via the Hugging
        Face Hub CLI.

        The new Space will be private by default and use the same hardware as the original
        Space. This can be changed by using the `private` and `hardware` parameters. For
        hardware upgrades (beyond the basic CPU tier), you may be required to provide
        billing information on Hugging Face: https://huggingface.co/settings/billing

        Parameters:
            from_id: The name of the Hugging Face Space to duplicate in the format "{username}/{space_id}", e.g. "gradio/whisper".
            to_id: The name of the new Hugging Face Space to create, e.g. "abidlabs/whisper-duplicate". If not provided, the new Space will be named "{your_HF_username}/{space_id}".
            token: optional Hugging Face token to use to duplicating private Spaces. By default, no token is sent to the server. Set `token=None` to use the locally saved token if there is one. Find your tokens here: https://huggingface.co/settings/tokens.
            private: Whether the new Space should be private (True) or public (False). Defaults to True.
            hardware: The hardware tier to use for the new Space. Defaults to the same hardware tier as the original Space. Options include "cpu-basic", "cpu-upgrade", "t4-small", "t4-medium", "a10g-small", "a10g-large", "a100-large", subject to availability.
            secrets: A dictionary of (secret key, secret value) to pass to the new Space. Defaults to None. Secrets are only used when the Space is duplicated for the first time, and are not updated if the duplicated Space already exists.
            sleep_timeout: The number of minutes after which the duplicate Space will be puased if no requests are made to it (to minimize billing charges). Defaults to 5 minutes.
            max_workers: The maximum number of thread workers that can be used to make requests to the remote Gradio app simultaneously.
            verbose: Whether the client should print statements to the console.
        Example:
            import os
            from gradio_client import Client
            HF_TOKEN = os.environ.get("HF_TOKEN")
            client = Client.duplicate("abidlabs/whisper", token=HF_TOKEN)
            client.predict("audio_sample.wav")
            >> "This is a test of the whisper speech recognition model."
        """
        try:
            original_info = huggingface_hub.get_space_runtime(from_id, token=token)
        except RepositoryNotFoundError as rnfe:
            raise ValueError(
                f"Could not find Space: {from_id}. If it is a private Space, please provide a `token`."
            ) from rnfe
        if to_id:
            if "/" in to_id:
                to_id = to_id.split("/")[1]
            space_id = huggingface_hub.get_full_repo_name(to_id, token=token)
        else:
            space_id = huggingface_hub.get_full_repo_name(
                from_id.split("/")[1], token=token
            )
        try:
            huggingface_hub.get_space_runtime(space_id, token=token)
            if verbose:
                print(
                    f"Using your existing Space: {utils.SPACE_URL.format(space_id)} 🤗"
                )
            if secrets is not None:
                warnings.warn(
                    "Secrets are only used when the Space is duplicated for the first time, and are not updated if the duplicated Space already exists."
                )
        except RepositoryNotFoundError:
            if verbose:
                print(f"Creating a duplicate of {from_id} for your own use... 🤗")
            huggingface_hub.duplicate_space(
                from_id=from_id,
                to_id=space_id,
                token=token,
                exist_ok=True,
                private=private,
            )
            if secrets is not None:
                for key, value in secrets.items():
                    huggingface_hub.add_space_secret(space_id, key, value, token=token)
            if verbose:
                print(f"Created new Space: {utils.SPACE_URL.format(space_id)}")
        current_info = huggingface_hub.get_space_runtime(space_id, token=token)
        current_hardware = (
            current_info.hardware or huggingface_hub.SpaceHardware.CPU_BASIC
        )
        hardware = hardware or original_info.hardware
        if current_hardware != hardware:
            huggingface_hub.request_space_hardware(space_id, hardware, token=token)  # type: ignore
            print(
                f"-------\nNOTE: this Space uses upgraded hardware: {hardware}... see billing info at https://huggingface.co/settings/billing\n-------"
            )
        # Setting a timeout only works if the hardware is not basic
        # so set it here after the hardware has been requested
        if hardware != huggingface_hub.SpaceHardware.CPU_BASIC:
            utils.set_space_timeout(
                space_id, token=token, timeout_in_seconds=sleep_timeout * 60
            )
        if verbose:
            print("")
        client = cls(space_id, token=token, max_workers=max_workers, verbose=verbose)
        return client

    def _get_space_state(self):
        if not self.space_id:
            return None
        info = huggingface_hub.get_space_runtime(self.space_id, token=self.token)
        return info.stage

    def predict(
        self,
        *args,
        api_name: str | None = None,
        fn_index: int | None = None,
        headers: dict[str, str] | None = None,
        **kwargs,
    ) -> Any:
        """
        Calls the Gradio API and returns the result (this is a blocking call). Arguments can be provided as positional arguments or as keyword arguments (latter is recommended).

        Parameters:
            args: The positional arguments to pass to the remote API endpoint. The order of the arguments must match the order of the inputs in the Gradio app.
            api_name: The name of the API endpoint to call starting with a leading slash, e.g. "/predict". Does not need to be provided if the Gradio app has only one named API endpoint.
            fn_index: As an alternative to api_name, this parameter takes the index of the API endpoint to call, e.g. 0. Both api_name and fn_index can be provided, but if they conflict, api_name will take precedence.
            kwargs: The keyword arguments to pass to the remote API endpoint.
            headers: Additional headers to send to the remote Gradio app on this request. This parameter will overrides the headers provided in the Client constructor if they have the same keys.
        Returns:
            The result of the API call. Will be a Tuple if the API has multiple outputs.
        Example:
            from gradio_client import Client
            client = Client(src="gradio/calculator")
            client.predict(5, "add", 4, api_name="/predict")
            >> 9.0
        """
        return self.submit(
            *args, api_name=api_name, fn_index=fn_index, headers=headers, **kwargs
        ).result()

    def new_helper(
        self, fn_index: int, headers: dict[str, str] | None = None
    ) -> Communicator:
        return Communicator(
            Lock(),
            JobStatus(),
            self.endpoints[fn_index].process_predictions,
            self.reset_url,
            request_headers=headers,
        )

    def submit(
        self,
        *args,
        api_name: str | None = None,
        fn_index: int | None = None,
        headers: dict[str, str] | None = None,
        result_callbacks: Callable | list[Callable] | None = None,
        **kwargs,
    ) -> Job:
        """
        Creates and returns a Job object which calls the Gradio API in a background thread. The job can be used to retrieve the status and result of the remote API call.
         Arguments can be provided as positional arguments or as keyword arguments (latter is recommended).

        Parameters:
            args: The arguments to pass to the remote API. The order of the arguments must match the order of the inputs in the Gradio app.
            api_name: The name of the API endpoint to call starting with a leading slash, e.g. "/predict". Does not need to be provided if the Gradio app has only one named API endpoint.
            fn_index: As an alternative to api_name, this parameter takes the index of the API endpoint to call, e.g. 0. Both api_name and fn_index can be provided, but if they conflict, api_name will take precedence.
            result_callbacks: A callback function, or list of callback functions, to be called when the result is ready. If a list of functions is provided, they will be called in order. The return values from the remote API are provided as separate parameters into the callback. If None, no callback will be called.
            kwargs: The keyword arguments to pass to the remote API endpoint.
            headers: Additional headers to send to the remote Gradio app on this request. This parameter will overrides the headers provided in the Client constructor if they have the same keys.
        Returns:
            A Job object that can be used to retrieve the status and result of the remote API call.
        Example:
            from gradio_client import Client
            client = Client(src="gradio/calculator")
            job = client.submit(5, "add", 4, api_name="/predict")
            job.status()
            >> <Status.STARTING: 'STARTING'>
            job.result()  # blocking call
            >> 9.0
        """
        inferred_fn_index = self._infer_fn_index(api_name, fn_index)

        endpoint = self.endpoints[inferred_fn_index]

        if isinstance(endpoint, Endpoint):
            args = utils.construct_args(endpoint.parameters_info, args, kwargs)

        helper = None
        if endpoint.protocol in (
            "sse",
            "sse_v1",
            "sse_v2",
            "sse_v2.1",
            "sse_v3",
        ):
            helper = self.new_helper(inferred_fn_index, headers=headers)
            end_to_end_fn = endpoint.make_end_to_end_fn(helper)
        else:
<<<<<<< HEAD
            end_to_end_fn = cast(EndpointV3Compatibility, endpoint).make_end_to_end_fn(
                None
            )
        future = self.executor.submit(copy_context().run, end_to_end_fn, *args)
=======
            raise ValueError("Unknown protocol: " + endpoint.protocol)
        future = self.executor.submit(end_to_end_fn, *args)
>>>>>>> b149d392

        cancel_fn = endpoint.make_cancel(helper)

        job = Job(
            future,
            communicator=helper,
            verbose=self.verbose,
            space_id=self.space_id,
            _cancel_fn=cancel_fn,
        )

        if result_callbacks:
            if isinstance(result_callbacks, Callable):
                result_callbacks = [result_callbacks]

            def create_fn(callback) -> Callable:
                def fn(future):
                    if isinstance(future.result(), tuple):
                        callback(*future.result())
                    else:
                        callback(future.result())

                return fn

            for callback in result_callbacks:
                job.add_done_callback(create_fn(callback))

        return job

    def _get_api_info(self):
        api_info_url = urllib.parse.urljoin(self.src_prefixed, utils.RAW_API_INFO_URL)
        if self.app_version > version.Version("3.36.1"):
            r = httpx.get(
                api_info_url,
                headers=self.headers,
                cookies=self.cookies,
                verify=self.ssl_verify,
                **self.httpx_kwargs,
            )
            if r.is_success:
                info = r.json()
            else:
                raise ValueError(f"Could not fetch api info for {self.src}: {r.text}")
        else:
            fetch = httpx.post(
                utils.SPACE_FETCHER_URL,
                json={
                    "config": json.dumps(self.config),
                    "serialize": False,
                },
                headers=self.headers,
                cookies=self.cookies,
                verify=self.ssl_verify,
                **self.httpx_kwargs,
            )
            if fetch.is_success:
                info = fetch.json()["api"]
            else:
                raise ValueError(
                    f"Could not fetch api info for {self.src}: {fetch.text}"
                )
        named_endpoints = {}
        unnamed_endpoints = {}
        for api_name, endpoint in info["named_endpoints"].items():
            if (
                "api_visibility" in endpoint
                and endpoint.pop("api_visibility") != "private"
            ) or (endpoint.pop("show_api", True)):
                named_endpoints[api_name] = endpoint
        for fn_index, endpoint in info["unnamed_endpoints"].items():
            if (
                "api_visibility" in endpoint
                and endpoint.pop("api_visibility") != "private"
            ) or (endpoint.pop("show_api", True)):
                unnamed_endpoints[fn_index] = endpoint
        info["unnamed_endpoints"] = unnamed_endpoints
        info["named_endpoints"] = named_endpoints
        return info

    def view_api(
        self,
        all_endpoints: bool | None = None,
        print_info: bool = True,
        return_format: Literal["dict", "str"] | None = None,
    ) -> dict | str | None:
        """
        Prints the usage info for the API. If the Gradio app has multiple API endpoints, the usage info for each endpoint will be printed separately. If return_format="dict" the info is returned in dictionary format, as shown in the example below.

        Parameters:
            all_endpoints: If True, prints information for both named and unnamed endpoints in the Gradio app. If False, will only print info about named endpoints. If None (default), will print info about named endpoints, unless there aren't any -- in which it will print info about unnamed endpoints.
            print_info: If True, prints the usage info to the console. If False, does not print the usage info.
            return_format: If None, nothing is returned. If "str", returns the same string that would be printed to the console. If "dict", returns the usage info as a dictionary that can be programmatically parsed, and *all endpoints are returned in the dictionary* regardless of the value of `all_endpoints`. The format of the dictionary is in the docstring of this method.
        Example:
            from gradio_client import Client
            client = Client(src="gradio/calculator")
            client.view_api(return_format="dict")
            >> {
                'named_endpoints': {
                    '/predict': {
                        'parameters': [
                            {
                                'label': 'num1',
                                'python_type': 'int | float',
                                'type_description': 'numeric value',
                                'component': 'Number',
                                'example_input': '5'
                            },
                            {
                                'label': 'operation',
                                'python_type': 'str',
                                'type_description': 'string value',
                                'component': 'Radio',
                                'example_input': 'add'
                            },
                            {
                                'label': 'num2',
                                'python_type': 'int | float',
                                'type_description': 'numeric value',
                                'component': 'Number',
                                'example_input': '5'
                            },
                        ],
                        'returns': [
                            {
                                'label': 'output',
                                'python_type': 'int | float',
                                'type_description': 'numeric value',
                                'component': 'Number',
                            },
                        ]
                    },
                    '/flag': {
                        'parameters': [
                            ...
                            ],
                        'returns': [
                            ...
                            ]
                        }
                    }
                }
                'unnamed_endpoints': {
                    2: {
                        'parameters': [
                            ...
                            ],
                        'returns': [
                            ...
                            ]
                        }
                    }
                }
            }

        """
        num_named_endpoints = len(self._info["named_endpoints"])
        num_unnamed_endpoints = len(self._info["unnamed_endpoints"])
        if num_named_endpoints == 0 and all_endpoints is None:
            all_endpoints = True

        human_info = "Client.predict() Usage Info\n---------------------------\n"
        human_info += f"Named API endpoints: {num_named_endpoints}\n"

        for api_name, endpoint_info in self._info["named_endpoints"].items():
            human_info += self._render_endpoints_info(api_name, endpoint_info)

        if all_endpoints:
            human_info += f"\nUnnamed API endpoints: {num_unnamed_endpoints}\n"
            for fn_index, endpoint_info in self._info["unnamed_endpoints"].items():
                # When loading from json, the fn_indices are read as strings
                # because json keys can only be strings
                human_info += self._render_endpoints_info(int(fn_index), endpoint_info)
        elif num_unnamed_endpoints > 0:
            human_info += f"\nUnnamed API endpoints: {num_unnamed_endpoints}, to view, run Client.view_api(all_endpoints=True)\n"

        if print_info:
            print(human_info)
        if return_format == "str":
            return human_info
        elif return_format == "dict":
            return self._info

    def reset_session(self) -> None:
        self.session_hash = str(uuid.uuid4())
        self._refresh_heartbeat.set()

    def add_zero_gpu_headers(self, headers: dict[str, str]) -> dict[str, str]:
        """
        Adds the x-ip-token header to the headers dictionary to pass it to a Zero-GPU Space. This allows a user's
        ZeroGPU quota to be tracked and used by the underlying Space. For the x-ip-token header to be present,
        this method needs to be called when a Gradio app's LocalContext is defined. i.e. this method
        cannot be called when the Gradio Client is instantiated, but must be called from inside a Gradio app's
        prediction function.
        """
        if not self.space_id:
            return headers
        try:
            from gradio.context import LocalContext
        except (
            ImportError
        ):  # this is not running within a Gradio app as Gradio is not installed
            return headers
        request = LocalContext.request.get(None)
        if request and hasattr(request, "headers") and "x-ip-token" in request.headers:
            headers["x-ip-token"] = request.headers["x-ip-token"]
        return headers

    def _render_endpoints_info(
        self,
        name_or_index: str | int,
        endpoints_info: dict[str, list[ParameterInfo]],
    ) -> str:
        parameter_info = endpoints_info["parameters"]
        parameter_names = [
            p.get("parameter_name") or p["label"] for p in parameter_info
        ]
        parameter_names = [utils.sanitize_parameter_names(p) for p in parameter_names]
        rendered_parameters = ", ".join(parameter_names)
        if rendered_parameters:
            rendered_parameters = rendered_parameters + ", "
        return_values = [p["label"] for p in endpoints_info["returns"]]
        return_values = [utils.sanitize_parameter_names(r) for r in return_values]
        rendered_return_values = ", ".join(return_values)
        if len(return_values) > 1:
            rendered_return_values = f"({rendered_return_values})"

        if isinstance(name_or_index, str):
            final_param = f'api_name="{name_or_index}"'
        elif isinstance(name_or_index, int):
            final_param = f"fn_index={name_or_index}"
        else:
            raise ValueError("name_or_index must be a string or integer")

        human_info = f"\n - predict({rendered_parameters}{final_param}) -> {rendered_return_values}\n"
        human_info += "    Parameters:\n"
        if parameter_info:
            for info in parameter_info:
                desc = (
                    f" ({info['python_type']['description']})"
                    if info["python_type"].get("description")
                    else ""
                )
                default_value = info.get("parameter_default")
                default_value = utils.traverse(
                    default_value,
                    lambda x: f'handle_file("{x["url"]}")',
                    utils.is_file_obj_with_meta,
                )
                default_info = (
                    "(required)"
                    if not info.get("parameter_has_default", False)
                    else f"(not required, defaults to:   {default_value})"
                )
                type_ = info["python_type"]["type"]
                if info.get("parameter_has_default", False) and default_value is None:
                    type_ += " | None"
                human_info += f"     - [{info['component']}] {utils.sanitize_parameter_names(info.get('parameter_name') or info['label'])}: {type_} {default_info} {desc} \n"
        else:
            human_info += "     - None\n"
        human_info += "    Returns:\n"
        if endpoints_info["returns"]:
            for info in endpoints_info["returns"]:
                desc = (
                    f" ({info['python_type']['description']})"
                    if info["python_type"].get("description")
                    else ""
                )
                type_ = info["python_type"]["type"]
                human_info += f"     - [{info['component']}] {utils.sanitize_parameter_names(info['label'])}: {type_}{desc} \n"
        else:
            human_info += "     - None\n"

        return human_info

    def __repr__(self):
        return self.view_api(print_info=False, return_format="str")

    def __str__(self):
        return self.view_api(print_info=False, return_format="str")

    def _telemetry_thread(self) -> None:
        # Disable telemetry by setting the env variable HF_HUB_DISABLE_TELEMETRY=1
        data = {
            "src": self.src,
        }
        try:
            send_telemetry(
                topic="py_client/initiated",
                library_name="gradio_client",
                library_version=utils.__version__,
                user_agent=data,
            )
        except Exception:
            pass

    def _infer_fn_index(self, api_name: str | None, fn_index: int | None) -> int:
        inferred_fn_index = None
        if api_name is not None:
            for i, d in enumerate(self.config["dependencies"]):
                config_api_name = d.get("api_name")
                if config_api_name is None or d.get("api_visibility") == "private":
                    continue
                if "/" + config_api_name == api_name:
                    inferred_fn_index = d.get("id", i)
                    break
            else:
                error_message = f"Cannot find a function with `api_name`: {api_name}."
                if not api_name.startswith("/"):
                    error_message += " Did you mean to use a leading slash?"
                raise ValueError(error_message)
        elif fn_index is not None:
            inferred_fn_index = fn_index
            if (
                inferred_fn_index not in self.endpoints
                or not self.endpoints[inferred_fn_index].is_valid
            ):
                raise ValueError(f"Invalid function index: {fn_index}.")
        else:
            valid_endpoints = [
                e
                for e in self.endpoints.values()
                if e.is_valid
                and e.api_name is not None
                and e.backend_fn is not None
                and e.api_visibility == "public"
            ]
            if len(valid_endpoints) == 1:
                inferred_fn_index = valid_endpoints[0].fn_index
            else:
                raise ValueError(
                    "This Gradio app might have multiple endpoints. Please specify an `api_name` or `fn_index`"
                )
        return inferred_fn_index

    def __del__(self):
        if hasattr(self, "executor"):
            self.executor.shutdown(wait=True)

    def _space_name_to_src(self, space) -> str | None:
        return huggingface_hub.space_info(space, token=self.token).host  # type: ignore

    def _login(self, auth: tuple[str, str]):
        """
        Logs in to `utils.LOGIN_URL` using provided `auth` credentials.
        Warning: This method overwrites `self.cookies`.
        """
        resp = httpx.post(
            urllib.parse.urljoin(self.src, utils.LOGIN_URL),
            data={"username": auth[0], "password": auth[1]},
            verify=self.ssl_verify,
            **self.httpx_kwargs,
        )
        if not resp.is_success:
            if resp.status_code == 401:
                raise AuthenticationError(
                    f"Could not login to {self.src}. Invalid credentials."
                )
            else:
                raise ValueError(f"Could not login to {self.src}.")
        self.cookies = {
            name: value for name, value in resp.cookies.items() if value is not None
        }

    def _get_config(self) -> dict:
        r = httpx.get(
            urllib.parse.urljoin(self.src, utils.CONFIG_URL),
            headers=self.headers,
            cookies=self.cookies,
            verify=self.ssl_verify,
            **self.httpx_kwargs,
        )
        if r.is_success:
            # Cookies are sometimes needed to correctly route requests if the Gradio app is
            # running on multiple replicas e.g. using cookie session-affinity in Kubernetes.
            # This approach attaches cookies from the first response to subsequent requests
            # without overriding existing cookies.
            new_cookies = {
                name: value
                for name, value in r.cookies.items()
                if value is not None and name not in self.cookies
            }
            self.cookies.update(new_cookies)
            return r.json()
        elif r.status_code == 401:
            raise AuthenticationError(
                f"Could not load {self.src} as credentials were not provided. Please login."
            )
        elif r.status_code == 429:
            raise utils.TooManyRequestsError(
                "Too many requests to the API, please try again later."
            ) from None
        else:  # to support older versions of Gradio
            r = httpx.get(
                self.src,
                headers=self.headers,
                cookies=self.cookies,
                verify=self.ssl_verify,
                **self.httpx_kwargs,
            )
            if not r.is_success:
                raise ValueError(f"Could not fetch config for {self.src}")
            # some basic regex to extract the config
            result = re.search(r"window.gradio_config = (.*?);[\s]*</script>", r.text)
            try:
                config = json.loads(result.group(1))  # type: ignore
            except AttributeError as ae:
                raise ValueError(
                    f"Could not get Gradio config from: {self.src}"
                ) from ae
            if "allow_flagging" in config:
                raise ValueError(
                    "Gradio 2.x is not supported by this client. Please upgrade your Gradio app to Gradio 3.x or higher."
                )
            return config


@dataclass
class ComponentApiType:
    skip: bool
    value_is_file: bool
    is_state: bool


@dataclass
class ReplaceMe:
    index: int


class Endpoint:
    """Helper class for storing all the information about a single API endpoint."""

    def __init__(
        self, client: Client, fn_index: int, dependency: dict, protocol: str = "sse_v1"
    ):
        self.client: Client = client
        self.fn_index = fn_index
        self.dependency = dependency
        api_name = dependency.get("api_name")
        self.api_name: str | None = (
            "/" + api_name if isinstance(api_name, str) else api_name
        )
        self._info = self.client._info
        self.protocol = protocol
        self.input_component_types = [
            self._get_component_type(id_) for id_ in dependency["inputs"]
        ]
        self.output_component_types = [
            self._get_component_type(id_) for id_ in dependency["outputs"]
        ]
        self.parameters_info = self._get_parameters_info()
        self.root_url = self.client.src_prefixed
        self.backend_fn = dependency.get("backend_fn")

        # Disallow hitting endpoints that the Gradio app has disabled
        if "api_visibility" in dependency:
            self.is_valid = dependency["api_visibility"] != "private"
            self.api_visibility = dependency["api_visibility"]
        else:
            self.is_valid = dependency.get("api_name") is not False
            if not self.is_valid:
                self.api_visibility = "private"
            elif dependency.get("show_api") is False:
                self.api_visibility = "undocumented"
            else:
                self.api_visibility = "public"

    def _get_component_type(self, component_id: int):
        component = next(
            i for i in self.client.config["components"] if i["id"] == component_id
        )
        skip_api = component.get("skip_api", component["type"] in utils.SKIP_COMPONENTS)
        return ComponentApiType(
            skip_api,
            self.value_is_file(component),
            component["type"] == "state",
        )

    def _get_parameters_info(self) -> list[ParameterInfo] | None:
        if self.api_name in self._info["named_endpoints"]:
            return self._info["named_endpoints"][self.api_name]["parameters"]
        return None

    @staticmethod
    def value_is_file(component: dict) -> bool:
        # This is still hacky as it does not tell us which part of the payload is a file.
        # If a component has a complex payload, part of which is a file, this will simply
        # return True, which means that all parts of the payload will be uploaded as files
        # if they are valid file paths. We will deprecate this 1.0.
        if "api_info" not in component:
            return False
        return utils.value_is_file(component["api_info"])

    def __repr__(self):
        return f"Endpoint src: {self.client.src}, api_name: {self.api_name}, fn_index: {self.fn_index}"

    def __str__(self):
        return self.__repr__()

    def make_end_to_end_fn(self, helper: Communicator):
        _predict = self.make_predict(helper)

        def _inner(*data, **kwargs):
            if not self.is_valid:
                raise utils.InvalidAPIEndpointError()

            if self.client._skip_components:
                data = self.insert_empty_state(*data)
            data = self.process_input_files(*data)
            predictions = _predict(*data, **kwargs)
            predictions = self.process_predictions(*predictions)

            # Append final output only if not already present
            # for consistency between generators and not generators
            if helper:
                with helper.lock:
                    if not helper.job.outputs:
                        helper.job.outputs.append(predictions)
            return predictions

        return _inner

    def make_cancel(
        self,
        helper: Communicator | None,
    ):
        if helper is None:
            return
        if self.client.app_version > version.Version("4.29.0"):
            url = urllib.parse.urljoin(self.client.src_prefixed, utils.CANCEL_URL)

            # The event_id won't be set on the helper until later
            # so need to create the data in a function that's run at cancel time
            def post_data():
                return {
                    "fn_index": self.fn_index,
                    "session_hash": self.client.session_hash,
                    "event_id": helper.event_id,
                }

            cancel_msg = None
            cancellable = True
        else:
            candidates: list[tuple[int, list[int]]] = []
            for i, dep in enumerate(self.client.config["dependencies"]):
                if self.fn_index in dep["cancels"]:
                    candidates.append(
                        (i, [d for d in dep["cancels"] if d != self.fn_index])
                    )

            fn_index, other_cancelled = (
                min(candidates, key=lambda x: len(x[1])) if candidates else (None, None)
            )
            cancellable = fn_index is not None
            cancel_msg = None
            if cancellable and other_cancelled:
                other_api_names = [
                    "/" + self.client.config["dependencies"][i].get("api_name")
                    for i in other_cancelled
                ]
                cancel_msg = (
                    f"Cancelled this job will also cancel any jobs for {', '.join(other_api_names)} "
                    "that are currently running."
                )
            elif not cancellable:
                cancel_msg = (
                    "Cancelling this job will not stop the server from running. "
                    "To fix this, an event must be added to the upstream app that explicitly cancels this one or "
                    "the upstream app must be running Gradio 4.29.0 and greater."
                )

            def post_data():
                return {
                    "data": [],
                    "fn_index": fn_index,
                    "session_hash": self.client.session_hash,
                }

            url = self.client.api_url

        def _cancel():
            if cancel_msg:
                warnings.warn(cancel_msg)
            if cancellable:
                httpx.post(
                    url,
                    json=post_data(),
                    headers=self.client.headers,
                    cookies=self.client.cookies,
                    verify=self.client.ssl_verify,
                    **self.client.httpx_kwargs,
                )

        return _cancel

    def make_predict(self, helper: Communicator):
        def _predict(*data, **kwargs) -> tuple:
            data = {
                "data": data or [],
                "fn_index": self.fn_index,
                **kwargs,
            }

            hash_data = {
                "fn_index": self.fn_index,
                "session_hash": kwargs.get("session_hash", self.client.session_hash),
            }

            if self.protocol == "sse":
                result = self._sse_fn_v0(data, hash_data, helper)  # type: ignore
            elif self.protocol in ("sse_v1", "sse_v2", "sse_v2.1", "sse_v3"):
                event_id = self.client.send_data(
                    data, hash_data, self.protocol, helper.request_headers
                )
                self.client.pending_event_ids.add(event_id)
                self.client.pending_messages_per_event[event_id] = []
                helper.event_id = event_id
                result = self._sse_fn_v1plus(helper, event_id, self.protocol)
            else:
                raise ValueError(f"Unsupported protocol: {self.protocol}")

            if "error" in result:
                if result["error"] is None:
                    raise AppError(
                        "The upstream Gradio app has raised an exception but has not enabled "
                        "verbose error reporting. To enable, set show_error=True in launch()."
                    )
                else:
                    message = result.pop("error")
                    raise AppError(message=message, **result)

            try:
                output = result["data"]
            except KeyError as ke:
                is_public_space = (
                    self.client.space_id
                    and not huggingface_hub.space_info(self.client.space_id).private
                )
                if "error" in result and "429" in result["error"] and is_public_space:
                    raise utils.TooManyRequestsError(
                        f"Too many requests to the API, please try again later. To avoid being rate-limited, "
                        f"please duplicate the Space using Client.duplicate({self.client.space_id}) "
                        f"and pass in your Hugging Face token."
                    ) from None
                elif "error" in result:
                    raise ValueError(result["error"]) from None
                raise KeyError(
                    f"Could not find 'data' key in response. Response received: {result}"
                ) from ke
            return tuple(output)

        return _predict

    def insert_empty_state(self, *data) -> tuple:
        data = list(data)
        for i, input_component_type in enumerate(self.input_component_types):
            if input_component_type.is_state:
                data.insert(i, None)
        return tuple(data)

    def process_input_files(self, *data) -> tuple:
        data_ = []
        for i, d in enumerate(data):
            d = utils.traverse(
                d,
                partial(self._upload_file, data_index=i),
                utils.is_file_obj_with_meta,
            )
            data_.append(d)
        return tuple(data_)

    def process_predictions(self, *predictions):
        # If self.download_file is True, we assume that that the user is using the Client directly (as opposed
        # within gr.load) and therefore, download any files generated by the server and skip values for
        # components that the user likely does not want to see (e.g. gr.State, gr.Tab).
        if self.client.download_files:
            predictions = self.download_files(*predictions)
        if self.client._skip_components:
            predictions = self.remove_skipped_components(*predictions)
        predictions = self.reduce_singleton_output(*predictions)
        return predictions

    def download_files(self, *data) -> tuple:
        data_ = list(data)
        if self.client.protocol == "sse_v2.1":
            data_ = utils.traverse(
                data_, self._download_file, utils.is_file_obj_with_meta
            )
        else:
            data_ = utils.traverse(data_, self._download_file, utils.is_file_obj)
        return tuple(data_)

    def remove_skipped_components(self, *data) -> tuple:
        """"""
        data = [
            d
            for d, oct in zip(data, self.output_component_types, strict=False)
            if not oct.skip
        ]
        return tuple(data)

    def reduce_singleton_output(self, *data) -> Any:
        if self.client._skip_components:
            effective_output_components = [
                o for o in self.output_component_types if not o.skip
            ]
        else:
            effective_output_components = self.output_component_types
        if len(effective_output_components) == 1:
            return data[0]
        else:
            return data

    def _upload_file(self, f: dict, data_index: int) -> dict[str, str]:
        file_path = f["path"]
        orig_name = Path(file_path)
        if not utils.is_http_url_like(file_path):
            component_id = self.dependency["inputs"][data_index]
            component_config = next(
                (
                    c
                    for c in self.client.config["components"]
                    if c["id"] == component_id
                ),
                {},
            )
            max_file_size = self.client.config.get("max_file_size", None)
            max_file_size = math.inf if max_file_size is None else max_file_size
            if os.path.getsize(file_path) > max_file_size:
                raise ValueError(
                    f"File {file_path} exceeds the maximum file size of {max_file_size} bytes "
                    f"set in {component_config.get('label', '') + ''} component."
                )
            with open(file_path, "rb") as f_:
                files = [("files", (orig_name.name, f_))]
                r = httpx.post(
                    self.client.upload_url,
                    headers=self.client.headers,
                    cookies=self.client.cookies,
                    verify=self.client.ssl_verify,
                    files=files,
                    **self.client.httpx_kwargs,
                )
            r.raise_for_status()
            result = r.json()
            file_path = result[0]
        # Only return orig_name if has a suffix because components
        # use the suffix of the original name to determine format to save it to in cache.
        return {
            "path": file_path,
            "orig_name": utils.strip_invalid_filename_characters(orig_name.name),
            "meta": {"_type": "gradio.FileData"},
        }

    def _download_file(self, x: dict) -> str:
        url_path = self.root_url + "file=" + x["path"]
        if self.client.output_dir is not None:
            os.makedirs(self.client.output_dir, exist_ok=True)

        sha = hashlib.sha256()
        temp_dir = Path(tempfile.gettempdir()) / secrets.token_hex(20)
        temp_dir.mkdir(exist_ok=True, parents=True)

        with httpx.stream(
            "GET",
            url_path,
            headers=self.client.headers,
            cookies=self.client.cookies,
            verify=self.client.ssl_verify,
            follow_redirects=True,
            **self.client.httpx_kwargs,
        ) as response:
            response.raise_for_status()
            with open(temp_dir / Path(url_path).name, "wb") as f:
                for chunk in response.iter_bytes(chunk_size=128 * sha.block_size):
                    sha.update(chunk)
                    f.write(chunk)

        directory = Path(self.client.output_dir) / sha.hexdigest()
        directory.mkdir(exist_ok=True, parents=True)
        dest = directory / Path(url_path).name
        shutil.move(temp_dir / Path(url_path).name, dest)
        return str(dest.resolve())

    def _sse_fn_v0(self, data: dict, hash_data: dict, helper: Communicator):
        with httpx.Client(
            timeout=httpx.Timeout(timeout=None),
            verify=self.client.ssl_verify,
            **self.client.httpx_kwargs,
        ) as client:
            return utils.get_pred_from_sse_v0(
                client,
                data,
                hash_data,
                helper,
                self.client.sse_url,
                self.client.sse_data_url,
                self.client.headers,
                self.client.cookies,
                self.client.ssl_verify,
                self.client.executor,
            )

    def _sse_fn_v1plus(
        self,
        helper: Communicator,
        event_id: str,
        protocol: Literal["sse_v1", "sse_v2", "sse_v2.1", "sse_v3"],
    ):
        return utils.get_pred_from_sse_v1plus(
            helper,
            self.client.headers,
            self.client.cookies,
            self.client.pending_messages_per_event,
            event_id,
            protocol,
            self.client.ssl_verify,
            self.client.executor,
        )


@document("result", "outputs", "status")
class Job(Future):
    """
    A Job is a wrapper over the Future class that represents a prediction call that has been
    submitted by the Gradio client. This class is not meant to be instantiated directly, but rather
    is created by the Client.submit() method.

    A Job object includes methods to get the status of the prediction call, as well to get the outputs
    of the prediction call. Job objects are also iterable, and can be used in a loop to get the outputs
    of prediction calls as they become available for generator endpoints.
    """

    def __init__(
        self,
        future: Future,
        communicator: Communicator | None = None,
        verbose: bool = True,
        space_id: str | None = None,
        _cancel_fn: Callable[[], None] | None = None,
    ):
        """
        Parameters:
            future: The future object that represents the prediction call, created by the Client.submit() method
            communicator: The communicator object that is used to communicate between the client and the background thread running the job
            verbose: Whether to print any status-related messages to the console
            space_id: The space ID corresponding to the Client object that created this Job object
        """
        self.future = future
        self.communicator = communicator
        self._counter = 0
        self.verbose = verbose
        self.space_id = space_id
        self.cancel_fn = _cancel_fn

    def __iter__(self) -> Job:
        return self

    def __next__(self) -> tuple | Any:
        if not self.communicator:
            raise StopIteration()

        while True:
            with self.communicator.lock:
                if len(self.communicator.job.outputs) >= self._counter + 1:
                    o = self.communicator.job.outputs[self._counter]
                    self._counter += 1
                    return o
                if (
                    self.communicator.job.latest_status.code == Status.FINISHED
                    and self._counter >= len(self.communicator.job.outputs)
                ):
                    raise StopIteration()
                time.sleep(0.001)

    async def __aiter__(self) -> AsyncGenerator[Update, None]:
        """Async iterator that yields all updates from the communicator.updates queue."""
        if not self.communicator:
            return

        while True:
            get = self.communicator.updates.get()
            try:
                update = await asyncio.wait_for(get, timeout=0.5)
                yield update
            except asyncio.TimeoutError:
                if self.done():
                    return
                continue

    def result(self, timeout: float | None = None) -> Any:
        """
        Return the result of the call that the future represents. Raises CancelledError: If the future was cancelled, TimeoutError: If the future didn't finish executing before the given timeout, and Exception: If the call raised then that exception will be raised.

        Parameters:
            timeout: The number of seconds to wait for the result if the future isn't done. If None, then there is no limit on the wait time.
        Returns:
            The result of the call that the future represents. For generator functions, it will return the final iteration.
        Example:
            from gradio_client import Client
            calculator = Client(src="gradio/calculator")
            job = calculator.submit("foo", "add", 4, fn_index=0)
            job.result(timeout=5)
            >> 9
        """
        return super().result(timeout=timeout)

    def outputs(self) -> list[tuple | Any]:
        """
        Returns a list containing the latest outputs from the Job.

        If the endpoint has multiple output components, the list will contain
        a tuple of results. Otherwise, it will contain the results without storing them
        in tuples.

        For endpoints that are queued, this list will contain the final job output even
        if that endpoint does not use a generator function.

        Example:
            from gradio_client import Client
            client = Client(src="gradio/count_generator")
            job = client.submit(3, api_name="/count")
            while not job.done():
                time.sleep(0.1)
            job.outputs()
            >> ['0', '1', '2']
        """
        if not self.communicator:
            return []
        else:
            with self.communicator.lock:
                return self.communicator.job.outputs

    def status(self) -> StatusUpdate:
        """
        Returns the latest status update from the Job in the form of a StatusUpdate
        object, which contains the following fields: code, rank, queue_size, success, time, eta, and progress_data.

        progress_data is a list of updates emitted by the gr.Progress() tracker of the event handler. Each element
        of the list has the following fields: index, length, unit, progress, desc. If the event handler does not have
        a gr.Progress() tracker, the progress_data field will be None.

        Example:
            from gradio_client import Client
            client = Client(src="gradio/calculator")
            job = client.submit(5, "add", 4, api_name="/predict")
            job.status()
            >> <Status.STARTING: 'STARTING'>
            job.status().eta
            >> 43.241  # seconds
        """
        time = datetime.now()
        cancelled = False
        if self.communicator:
            with self.communicator.lock:
                cancelled = self.communicator.should_cancel
        if cancelled:
            return StatusUpdate(
                code=Status.CANCELLED,
                rank=0,
                queue_size=None,
                success=False,
                time=time,
                eta=None,
                progress_data=None,
            )
        if self.done():
            if not self.future._exception:  # type: ignore
                return StatusUpdate(
                    code=Status.FINISHED,
                    rank=0,
                    queue_size=None,
                    success=True,
                    time=time,
                    eta=None,
                    progress_data=None,
                )
            else:
                return StatusUpdate(
                    code=Status.FINISHED,
                    rank=0,
                    queue_size=None,
                    success=False,
                    time=time,
                    eta=None,
                    progress_data=None,
                )
        elif not self.communicator:
            return StatusUpdate(
                code=Status.PROCESSING,
                rank=0,
                queue_size=None,
                success=None,
                time=time,
                eta=None,
                progress_data=None,
            )
        else:
            with self.communicator.lock:
                eta = self.communicator.job.latest_status.eta
                if self.verbose and self.space_id and eta and eta > 30:
                    print(
                        f"Due to heavy traffic on this app, the prediction will take approximately {int(eta)} seconds."
                        f"For faster predictions without waiting in queue, you may duplicate the space using: Client.duplicate({self.space_id})"
                    )
                return self.communicator.job.latest_status

    def cancel(self) -> bool:
        """Cancels the job as best as possible.

        If the app you are connecting to has the gradio queue enabled, the job
        will be cancelled locally as soon as possible. For apps that do not use the
        queue, the job cannot be cancelled if it's been sent to the local executor
        (for the time being).

        Note: In general, this DOES not stop the process from running in the upstream server
        except for the following situations:

        1. If the job is queued upstream, it will be removed from the queue and the server will not run the job
        2. If the job has iterative outputs, the job will finish as soon as the current iteration finishes running
        3. If the job has not been picked up by the queue yet, the queue will not pick up the job
        """
        if self.communicator:
            with self.communicator.lock:
                self.communicator.should_cancel = True
                if self.cancel_fn:
                    self.cancel_fn()
                return True
        return self.future.cancel()

    def __getattr__(self, name):
        """Forwards any properties to the Future class."""
        return getattr(self.future, name)<|MERGE_RESOLUTION|>--- conflicted
+++ resolved
@@ -557,15 +557,8 @@
             helper = self.new_helper(inferred_fn_index, headers=headers)
             end_to_end_fn = endpoint.make_end_to_end_fn(helper)
         else:
-<<<<<<< HEAD
-            end_to_end_fn = cast(EndpointV3Compatibility, endpoint).make_end_to_end_fn(
-                None
-            )
+            raise ValueError("Unknown protocol: " + endpoint.protocol)
         future = self.executor.submit(copy_context().run, end_to_end_fn, *args)
-=======
-            raise ValueError("Unknown protocol: " + endpoint.protocol)
-        future = self.executor.submit(end_to_end_fn, *args)
->>>>>>> b149d392
 
         cancel_fn = endpoint.make_cancel(helper)
 
