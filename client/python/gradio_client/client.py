--- conflicted
+++ resolved
@@ -455,11 +455,7 @@
     def _render_endpoints_info(
         self,
         name_or_index: str | int,
-<<<<<<< HEAD
-        endpoints_info: Dict[str, List[Dict[str, Any]]],
-=======
         endpoints_info: dict[str, list[dict[str, str]]],
->>>>>>> d1853625
     ) -> str:
         parameter_names = [p["label"] for p in endpoints_info["parameters"]]
         parameter_names = [utils.sanitize_parameter_names(p) for p in parameter_names]
