--- conflicted
+++ resolved
@@ -14,14 +14,12 @@
 import huggingface_hub
 import requests
 import websockets
+from huggingface_hub.utils import build_hf_headers, send_telemetry
+from packaging import version
+
 from gradio_client import serializing, utils
 from gradio_client.serializing import Serializable
-<<<<<<< HEAD
-from huggingface_hub.utils import build_hf_headers, send_telemetry
-from packaging import version
-=======
 from gradio_client.utils import Communicator, JobStatus, Status, StatusUpdate
->>>>>>> 48e8b113
 
 
 class Client:
