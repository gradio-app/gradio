from __future__ import annotations

import base64
import json
import mimetypes
import os
import pkgutil
import shutil
import tempfile
from dataclasses import dataclass, field
from datetime import datetime
from enum import Enum
from pathlib import Path
from threading import Lock
from typing import Any, Callable, Dict, List, Tuple

import fsspec.asyn
import requests
from websockets.legacy.protocol import WebSocketCommonProtocol

<<<<<<< HEAD
API_URL = "{}/api/predict/"
WS_URL = "{}/queue/join"
CONFIG_URL = "{}/config"
API_INFO_URL = "{}/info"
RAW_API_INFO_URL = "{}/info/raw"
=======
API_URL = "/api/predict/"
WS_URL = "/queue/join"
UPLOAD_URL = "/upload"
>>>>>>> 1def8df6
DUPLICATE_URL = "https://huggingface.co/spaces/{}?duplicate=true"

STATE_COMPONENT = "state"

__version__ = (pkgutil.get_data(__name__, "version.txt") or b"").decode("ascii").strip()


class TooManyRequestsError(Exception):
    """Raised when the API returns a 429 status code."""

    pass


class QueueError(Exception):
    """Raised when the queue is full or there is an issue adding a job to the queue."""

    pass


class InvalidAPIEndpointError(Exception):
    """Raised when the API endpoint is invalid."""

    pass


class Status(Enum):
    """Status codes presented to client users."""

    STARTING = "STARTING"
    JOINING_QUEUE = "JOINING_QUEUE"
    QUEUE_FULL = "QUEUE_FULL"
    IN_QUEUE = "IN_QUEUE"
    SENDING_DATA = "SENDING_DATA"
    PROCESSING = "PROCESSSING"
    ITERATING = "ITERATING"
    FINISHED = "FINISHED"

    @staticmethod
    def ordering(status: "Status") -> int:
        """Order of messages. Helpful for testing."""
        order = [
            Status.STARTING,
            Status.JOINING_QUEUE,
            Status.QUEUE_FULL,
            Status.IN_QUEUE,
            Status.SENDING_DATA,
            Status.PROCESSING,
            Status.ITERATING,
            Status.FINISHED,
        ]
        return order.index(status)

    def __lt__(self, other: "Status"):
        return self.ordering(self) < self.ordering(other)

    @staticmethod
    def msg_to_status(msg: str) -> "Status":
        """Map the raw message from the backend to the status code presented to users."""
        return {
            "send_hash": Status.JOINING_QUEUE,
            "queue_full": Status.QUEUE_FULL,
            "estimation": Status.IN_QUEUE,
            "send_data": Status.SENDING_DATA,
            "process_starts": Status.PROCESSING,
            "process_generating": Status.ITERATING,
            "process_completed": Status.FINISHED,
        }[msg]


@dataclass
class StatusUpdate:
    """Update message sent from the worker thread to the Job on the main thread."""

    code: Status
    rank: int | None
    queue_size: int | None
    eta: float | None
    success: bool | None
    time: datetime | None


def create_initial_status_update():
    return StatusUpdate(
        code=Status.STARTING,
        rank=None,
        queue_size=None,
        eta=None,
        success=None,
        time=datetime.now(),
    )


@dataclass
class JobStatus:
    """The job status.

    Keeps strack of the latest status update and intermediate outputs (not yet implements).
    """

    latest_status: StatusUpdate = field(default_factory=create_initial_status_update)
    outputs: List[Any] = field(default_factory=list)


@dataclass
class Communicator:
    """Helper class to help communicate between the worker thread and main thread."""

    lock: Lock
    job: JobStatus
    deserialize: Callable[..., Tuple]


########################
# Network utils
########################


def is_valid_url(possible_url: str) -> bool:
    headers = {"User-Agent": "gradio (https://gradio.app/; team@gradio.app)"}
    try:
        head_request = requests.head(possible_url, headers=headers)
        if head_request.status_code == 405:
            return requests.get(possible_url, headers=headers).ok
        return head_request.ok
    except Exception:
        return False


async def get_pred_from_ws(
    websocket: WebSocketCommonProtocol,
    data: str,
    hash_data: str,
    helper: Communicator | None = None,
) -> Dict[str, Any]:
    completed = False
    resp = {}
    while not completed:
        msg = await websocket.recv()
        resp = json.loads(msg)
        if helper:
            with helper.lock:
                status_update = StatusUpdate(
                    code=Status.msg_to_status(resp["msg"]),
                    queue_size=resp.get("queue_size"),
                    rank=resp.get("rank", None),
                    success=resp.get("success"),
                    time=datetime.now(),
                    eta=resp.get("rank_eta"),
                )
                output = resp.get("output", {}).get("data", [])
                if output and status_update.code != Status.FINISHED:
                    try:
                        result = helper.deserialize(*output)
                    except Exception as e:
                        result = [e]
                    helper.job.outputs.append(result)
                helper.job.latest_status = status_update
        if resp["msg"] == "queue_full":
            raise QueueError("Queue is full! Please try again.")
        if resp["msg"] == "send_hash":
            await websocket.send(hash_data)
        elif resp["msg"] == "send_data":
            await websocket.send(data)
        completed = resp["msg"] == "process_completed"
    return resp["output"]


########################
# Data processing utils
########################


def download_tmp_copy_of_file(
    url_path: str, hf_token: str | None = None, dir: str | None = None
) -> tempfile._TemporaryFileWrapper:
    if dir is not None:
        os.makedirs(dir, exist_ok=True)
    headers = {"Authorization": "Bearer " + hf_token} if hf_token else {}
    prefix = Path(url_path).stem
    suffix = Path(url_path).suffix
    file_obj = tempfile.NamedTemporaryFile(
        delete=False,
        prefix=prefix,
        suffix=suffix,
        dir=dir,
    )
    with requests.get(url_path, headers=headers, stream=True) as r:
        with open(file_obj.name, "wb") as f:
            shutil.copyfileobj(r.raw, f)
    return file_obj


def create_tmp_copy_of_file(
    file_path: str, dir: str | None = None
) -> tempfile._TemporaryFileWrapper:
    if dir is not None:
        os.makedirs(dir, exist_ok=True)
    prefix = Path(file_path).stem
    suffix = Path(file_path).suffix
    file_obj = tempfile.NamedTemporaryFile(
        delete=False,
        prefix=prefix,
        suffix=suffix,
        dir=dir,
    )
    shutil.copy2(file_path, file_obj.name)
    return file_obj


def get_mimetype(filename: str) -> str | None:
    mimetype = mimetypes.guess_type(filename)[0]
    if mimetype is not None:
        mimetype = mimetype.replace("x-wav", "wav").replace("x-flac", "flac")
    return mimetype


def get_extension(encoding: str) -> str | None:
    encoding = encoding.replace("audio/wav", "audio/x-wav")
    type = mimetypes.guess_type(encoding)[0]
    if type == "audio/flac":  # flac is not supported by mimetypes
        return "flac"
    elif type is None:
        return None
    extension = mimetypes.guess_extension(type)
    if extension is not None and extension.startswith("."):
        extension = extension[1:]
    return extension


def encode_file_to_base64(f):
    with open(f, "rb") as file:
        encoded_string = base64.b64encode(file.read())
        base64_str = str(encoded_string, "utf-8")
        mimetype = get_mimetype(f)
        return (
            "data:"
            + (mimetype if mimetype is not None else "")
            + ";base64,"
            + base64_str
        )


def encode_url_to_base64(url: str):
    encoded_string = base64.b64encode(requests.get(url).content)
    base64_str = str(encoded_string, "utf-8")
    mimetype = get_mimetype(url)
    return (
        "data:" + (mimetype if mimetype is not None else "") + ";base64," + base64_str
    )


def encode_url_or_file_to_base64(path: str | Path):
    path = str(path)
    if is_valid_url(path):
        return encode_url_to_base64(path)
    else:
        return encode_file_to_base64(path)


def decode_base64_to_binary(encoding: str) -> Tuple[bytes, str | None]:
    extension = get_extension(encoding)
    try:
        data = encoding.split(",")[1]
    except IndexError:
        data = ""
    return base64.b64decode(data), extension


def strip_invalid_filename_characters(filename: str, max_bytes: int = 200) -> str:
    """Strips invalid characters from a filename and ensures that the file_length is less than `max_bytes` bytes."""
    filename = "".join([char for char in filename if char.isalnum() or char in "._- "])
    filename_len = len(filename.encode())
    if filename_len > max_bytes:
        while filename_len > max_bytes:
            if len(filename) == 0:
                break
            filename = filename[:-1]
            filename_len = len(filename.encode())
    return filename


def decode_base64_to_file(
    encoding: str,
    file_path: str | None = None,
    dir: str | Path | None = None,
    prefix: str | None = None,
):
    if dir is not None:
        os.makedirs(dir, exist_ok=True)
    data, extension = decode_base64_to_binary(encoding)
    if file_path is not None and prefix is None:
        filename = Path(file_path).name
        prefix = filename
        if "." in filename:
            prefix = filename[0 : filename.index(".")]
            extension = filename[filename.index(".") + 1 :]

    if prefix is not None:
        prefix = strip_invalid_filename_characters(prefix)

    if extension is None:
        file_obj = tempfile.NamedTemporaryFile(delete=False, prefix=prefix, dir=dir)
    else:
        file_obj = tempfile.NamedTemporaryFile(
            delete=False,
            prefix=prefix,
            suffix="." + extension,
            dir=dir,
        )
    file_obj.write(data)
    file_obj.flush()
    return file_obj


def dict_or_str_to_json_file(jsn: str | Dict | List, dir: str | Path | None = None):
    if dir is not None:
        os.makedirs(dir, exist_ok=True)

    file_obj = tempfile.NamedTemporaryFile(
        delete=False, suffix=".json", dir=dir, mode="w+"
    )
    if isinstance(jsn, str):
        jsn = json.loads(jsn)
    json.dump(jsn, file_obj)
    file_obj.flush()
    return file_obj


def file_to_json(file_path: str | Path) -> Dict | List:
    with open(file_path) as f:
        return json.load(f)


########################
# Misc utils
########################


def synchronize_async(func: Callable, *args, **kwargs) -> Any:
    """
    Runs async functions in sync scopes. Can be used in any scope.

    Example:
        if inspect.iscoroutinefunction(block_fn.fn):
            predictions = utils.synchronize_async(block_fn.fn, *processed_input)

    Args:
        func:
        *args:
        **kwargs:
    """
    return fsspec.asyn.sync(fsspec.asyn.get_loop(), func, *args, **kwargs)  # type: ignore<|MERGE_RESOLUTION|>--- conflicted
+++ resolved
@@ -18,17 +18,13 @@
 import requests
 from websockets.legacy.protocol import WebSocketCommonProtocol
 
-<<<<<<< HEAD
-API_URL = "{}/api/predict/"
-WS_URL = "{}/queue/join"
-CONFIG_URL = "{}/config"
-API_INFO_URL = "{}/info"
-RAW_API_INFO_URL = "{}/info/raw"
-=======
 API_URL = "/api/predict/"
 WS_URL = "/queue/join"
 UPLOAD_URL = "/upload"
->>>>>>> 1def8df6
+CONFIG_URL = "/config"
+API_INFO_URL = "/info"
+RAW_API_INFO_URL = "/info?serialize=False"
+
 DUPLICATE_URL = "https://huggingface.co/spaces/{}?duplicate=true"
 
 STATE_COMPONENT = "state"
