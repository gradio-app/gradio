{
	"name": "gradio_client",
<<<<<<< HEAD
	"version": "0.6.0-beta.2",
=======
	"version": "0.6.0",
>>>>>>> dcf13d75
	"description": "",
	"python": "true",
	"main_changeset": true
}<|MERGE_RESOLUTION|>--- conflicted
+++ resolved
@@ -1,10 +1,6 @@
 {
 	"name": "gradio_client",
-<<<<<<< HEAD
-	"version": "0.6.0-beta.2",
-=======
 	"version": "0.6.0",
->>>>>>> dcf13d75
 	"description": "",
 	"python": "true",
 	"main_changeset": true
