--- conflicted
+++ resolved
@@ -1,10 +1,6 @@
 {
 	"name": "gradio_client",
-<<<<<<< HEAD
-	"version": "1.4.0-beta.4",
-=======
 	"version": "1.4.2",
->>>>>>> 4d908835
 	"description": "",
 	"python": "true",
 	"main_changeset": true,
