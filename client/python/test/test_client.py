import json
import os
import pathlib
import time
from concurrent.futures import TimeoutError
from datetime import datetime, timedelta
from unittest.mock import patch

import pytest

from gradio_client import Client
from gradio_client.serializing import SimpleSerializable
from gradio_client.utils import Communicator, Status, StatusUpdate

os.environ["HF_HUB_DISABLE_TELEMETRY"] = "1"

HF_TOKEN = "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"  # Intentionally revealing this key for testing purposes


class TestPredictionsFromSpaces:
    @pytest.mark.flaky
    def test_numerical_to_label_space(self):
        client = Client("gradio-tests/titanic-survival")
        output = client.predict("male", 77, 10, api_name="/predict").result()
        assert json.load(open(output))["label"] == "Perishes"
        with pytest.raises(
            ValueError,
            match="This Gradio app might have multiple endpoints. Please specify an `api_name` or `fn_index`",
        ):
            client.predict("male", 77, 10)
        with pytest.raises(
            ValueError,
            match="Cannot find a function with `api_name`: predict. Did you mean to use a leading slash?",
        ):
            client.predict("male", 77, 10, api_name="predict")

    @pytest.mark.flaky
    def test_private_space(self):
        client = Client("gradio-tests/not-actually-private-space", hf_token=HF_TOKEN)
        output = client.predict("abc", api_name="/predict").result()
        assert output == "abc"

    @pytest.mark.flaky
    def test_state(self):
        client = Client("gradio-tests/increment")
        output = client.predict(api_name="/increment_without_queue").result()
        assert output == 1
        output = client.predict(api_name="/increment_without_queue").result()
        assert output == 2
        output = client.predict(api_name="/increment_without_queue").result()
        assert output == 3
        client.reset_session()
        output = client.predict(api_name="/increment_without_queue").result()
        assert output == 1
        output = client.predict(api_name="/increment_with_queue").result()
        assert output == 2
        client.reset_session()
        output = client.predict(api_name="/increment_with_queue").result()
        assert output == 1
        output = client.predict(api_name="/increment_with_queue").result()
        assert output == 2

    @pytest.mark.flaky
    def test_job_status(self):
        statuses = []
        client = Client(src="gradio/calculator")
        job = client.predict(5, "add", 4)
        while not job.done():
            time.sleep(0.1)
            statuses.append(job.status())

        assert statuses
        # Messages are sorted by time
        assert sorted([s.time for s in statuses if s]) == [
            s.time for s in statuses if s
        ]
        assert sorted([s.code for s in statuses if s]) == [
            s.code for s in statuses if s
        ]

    @pytest.mark.flaky
    def test_job_status_queue_disabled(self):
        statuses = []
        client = Client(src="freddyaboulton/sentiment-classification")
        job = client.predict("I love the gradio python client", api_name="/classify")
        while not job.done():
            time.sleep(0.02)
            statuses.append(job.status())
        statuses.append(job.status())
        assert all(s.code in [Status.PROCESSING, Status.FINISHED] for s in statuses)

    @pytest.mark.flaky
<<<<<<< HEAD
    def test_intermediate_outputs(
        self,
    ):
        client = Client(src="gradio/count_generator")
        job = client.predict(3, api_name="/count")

        while not job.done():
            time.sleep(0.1)

        assert job.outputs() == [str(i) for i in range(3)]

    @pytest.mark.flaky
    def test_timeout(self):
        with pytest.raises(TimeoutError):
            client = Client(src="gradio/count_generator")
            job = client.predict(api_name="/sleep")
            job.result(timeout=0.05)

    @pytest.mark.flaky
    def test_timeout_no_queue(self):
        with pytest.raises(TimeoutError):
            client = Client(src="freddyaboulton/sentiment-classification")
            job = client.predict(api_name="/sleep")
            job.result(timeout=0.1)

    @pytest.mark.flaky
    def test_raises_exception(self):
        with pytest.raises(Exception):
            client = Client(src="freddyaboulton/calculator")
            job = client.predict("foo", "add", 9, fn_index=0)
            job.result()

    @pytest.mark.flaky
    def test_raises_exception_no_queue(self):
        with pytest.raises(Exception):
            client = Client(src="freddyaboulton/sentiment-classification")
            job = client.predict([5], api_name="/sleep")
            job.result()
=======
    def test_job_output_video(self):
        client = Client(src="gradio/video_component")
        job = client.predict(
            "https://huggingface.co/spaces/gradio/video_component/resolve/main/files/a.mp4",
            fn_index=0,
        )
        assert pathlib.Path(job.result()).exists()
>>>>>>> 070b304e


class TestStatusUpdates:
    @patch("gradio_client.client.Endpoint.make_end_to_end_fn")
    def test_messages_passed_correctly(self, mock_make_end_to_end_fn):

        now = datetime.now()

        messages = [
            StatusUpdate(
                code=Status.STARTING,
                eta=None,
                rank=None,
                success=None,
                queue_size=None,
                time=now,
            ),
            StatusUpdate(
                code=Status.SENDING_DATA,
                eta=None,
                rank=None,
                success=None,
                queue_size=None,
                time=now + timedelta(seconds=1),
            ),
            StatusUpdate(
                code=Status.IN_QUEUE,
                eta=3,
                rank=2,
                queue_size=2,
                success=None,
                time=now + timedelta(seconds=2),
            ),
            StatusUpdate(
                code=Status.IN_QUEUE,
                eta=2,
                rank=1,
                queue_size=1,
                success=None,
                time=now + timedelta(seconds=3),
            ),
            StatusUpdate(
                code=Status.ITERATING,
                eta=None,
                rank=None,
                queue_size=None,
                success=None,
                time=now + timedelta(seconds=3),
            ),
            StatusUpdate(
                code=Status.FINISHED,
                eta=None,
                rank=None,
                queue_size=None,
                success=True,
                time=now + timedelta(seconds=4),
            ),
        ]

        class MockEndToEndFunction:
            def __init__(self, communicator: Communicator):
                self.communicator = communicator

            def __call__(self, *args, **kwargs):
                for m in messages:
                    with self.communicator.lock:
                        self.communicator.job.latest_status = m
                    time.sleep(0.1)

        mock_make_end_to_end_fn.side_effect = MockEndToEndFunction

        client = Client(src="gradio/calculator")
        job = client.predict(5, "add", 6)

        statuses = []
        while not job.done():
            statuses.append(job.status())
            time.sleep(0.09)

        assert all(s in messages for s in statuses)

    @patch("gradio_client.client.Endpoint.make_end_to_end_fn")
    def test_messages_correct_two_concurrent(self, mock_make_end_to_end_fn):

        now = datetime.now()

        messages_1 = [
            StatusUpdate(
                code=Status.STARTING,
                eta=None,
                rank=None,
                success=None,
                queue_size=None,
                time=now,
            ),
            StatusUpdate(
                code=Status.FINISHED,
                eta=None,
                rank=None,
                queue_size=None,
                success=True,
                time=now + timedelta(seconds=4),
            ),
        ]

        messages_2 = [
            StatusUpdate(
                code=Status.IN_QUEUE,
                eta=3,
                rank=2,
                queue_size=2,
                success=None,
                time=now + timedelta(seconds=2),
            ),
            StatusUpdate(
                code=Status.IN_QUEUE,
                eta=2,
                rank=1,
                queue_size=1,
                success=None,
                time=now + timedelta(seconds=3),
            ),
        ]

        class MockEndToEndFunction:
            n_counts = 0

            def __init__(self, communicator: Communicator):
                self.communicator = communicator
                self.messages = (
                    messages_1 if MockEndToEndFunction.n_counts == 0 else messages_2
                )
                MockEndToEndFunction.n_counts += 1

            def __call__(self, *args, **kwargs):
                for m in self.messages:
                    with self.communicator.lock:
                        print(f"here: {m}")
                        self.communicator.job.latest_status = m
                    time.sleep(0.1)

        mock_make_end_to_end_fn.side_effect = MockEndToEndFunction

        client = Client(src="gradio/calculator")
        job_1 = client.predict(5, "add", 6)
        job_2 = client.predict(11, "subtract", 1)

        statuses_1 = []
        statuses_2 = []
        while not (job_1.done() and job_2.done()):
            statuses_1.append(job_1.status())
            statuses_2.append(job_2.status())
            time.sleep(0.05)

        assert all(s in messages_1 for s in statuses_1)


class TestAPIInfo:
    @pytest.mark.parametrize("trailing_char", ["/", ""])
    def test_test_endpoint_src(self, trailing_char):
        src = "https://gradio-calculator.hf.space" + trailing_char
        client = Client(src=src)
        assert client.endpoints[0].root_url == "https://gradio-calculator.hf.space/"

    @pytest.mark.flaky
    def test_numerical_to_label_space(self):
        client = Client("gradio-tests/titanic-survival")
        assert client.endpoints[0].get_info() == {
            "parameters": {
                "sex": ["Any", "", "Radio"],
                "age": ["Any", "", "Slider"],
                "fare_(british_pounds)": ["Any", "", "Slider"],
            },
            "returns": {"output": ["str", "filepath to json file", "Label"]},
        }
        assert client.view_api(return_format="dict") == {
            "named_endpoints": {
                "/predict": {
                    "parameters": {
                        "sex": ["Any", "", "Radio"],
                        "age": ["Any", "", "Slider"],
                        "fare_(british_pounds)": ["Any", "", "Slider"],
                    },
                    "returns": {"output": ["str", "filepath to json file", "Label"]},
                },
                "/predict_1": {
                    "parameters": {
                        "sex": ["Any", "", "Radio"],
                        "age": ["Any", "", "Slider"],
                        "fare_(british_pounds)": ["Any", "", "Slider"],
                    },
                    "returns": {"output": ["str", "filepath to json file", "Label"]},
                },
                "/predict_2": {
                    "parameters": {
                        "sex": ["Any", "", "Radio"],
                        "age": ["Any", "", "Slider"],
                        "fare_(british_pounds)": ["Any", "", "Slider"],
                    },
                    "returns": {"output": ["str", "filepath to json file", "Label"]},
                },
            },
            "unnamed_endpoints": {},
        }

    @pytest.mark.flaky
    def test_serializable_in_mapping(self):
        client = Client("freddyaboulton/calculator")
        assert all(
            [c.__class__ == SimpleSerializable for c in client.endpoints[0].serializers]
        )

    @pytest.mark.flaky
    def test_private_space(self):
        client = Client("gradio-tests/not-actually-private-space", hf_token=HF_TOKEN)
        assert len(client.endpoints) == 3
        assert len([e for e in client.endpoints if e.is_valid]) == 2
        assert len([e for e in client.endpoints if e.is_valid and e.api_name]) == 1
        assert client.endpoints[0].get_info() == {
            "parameters": {"x": ["Any", "", "Textbox"]},
            "returns": {"output": ["Any", "", "Textbox"]},
        }
        assert client.view_api(return_format="dict") == {
            "named_endpoints": {
                "/predict": {
                    "parameters": {"x": ["Any", "", "Textbox"]},
                    "returns": {"output": ["Any", "", "Textbox"]},
                }
            },
            "unnamed_endpoints": {
                2: {
                    "parameters": {"parameter_0": ["Any", "", "Dataset"]},
                    "returns": {
                        "x": ["Any", "", "Textbox"],
                        "output": ["Any", "", "Textbox"],
                    },
                }
            },
        }<|MERGE_RESOLUTION|>--- conflicted
+++ resolved
@@ -90,7 +90,6 @@
         assert all(s.code in [Status.PROCESSING, Status.FINISHED] for s in statuses)
 
     @pytest.mark.flaky
-<<<<<<< HEAD
     def test_intermediate_outputs(
         self,
     ):
@@ -129,7 +128,7 @@
             client = Client(src="freddyaboulton/sentiment-classification")
             job = client.predict([5], api_name="/sleep")
             job.result()
-=======
+
     def test_job_output_video(self):
         client = Client(src="gradio/video_component")
         job = client.predict(
@@ -137,7 +136,6 @@
             fn_index=0,
         )
         assert pathlib.Path(job.result()).exists()
->>>>>>> 070b304e
 
 
 class TestStatusUpdates:
