--- conflicted
+++ resolved
@@ -350,13 +350,7 @@
 
 @pytest.fixture
 def video_component():
-<<<<<<< HEAD
-    return gr.Interface(
-        fn=lambda x: x, inputs=gr.Video(type="file"), outputs=gr.Video()
-    )
-=======
     return gr.Interface(fn=lambda x: x, inputs=gr.Video(), outputs=gr.Video())
->>>>>>> 9053c95a
 
 
 @pytest.fixture
