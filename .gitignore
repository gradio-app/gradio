--- conflicted
+++ resolved
@@ -3,10 +3,6 @@
 staticfiles
 .env
 *.sqlite3
-<<<<<<< HEAD
-*.h5
-=======
 .idea/*
 .ipynb_checkpoints/*
-*.h5
->>>>>>> d7e07d7f
+*.h5