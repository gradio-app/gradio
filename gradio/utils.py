""" Handy utility functions."""

from __future__ import annotations

import asyncio
import copy
import inspect
import json
import json.decoder
import os
import pkgutil
import random
import re
import sys
import time
import typing
import warnings
from contextlib import contextmanager
from distutils.version import StrictVersion
from enum import Enum
from io import BytesIO
from numbers import Number
from pathlib import Path
from typing import (
    TYPE_CHECKING,
    Any,
    Callable,
    Dict,
    Generator,
    List,
    NewType,
    Tuple,
    Type,
    TypeVar,
    Union,
)

import aiohttp
import fsspec.asyn
import httpx
import matplotlib.pyplot as plt
import requests
from pydantic import BaseModel, Json, parse_obj_as

import gradio
from gradio.context import Context
from gradio.strings import en

if TYPE_CHECKING:  # Only import for type checking (is False at runtime).
    from gradio.blocks import BlockContext
    from gradio.components import Component

analytics_url = "https://api.gradio.app/"
PKG_VERSION_URL = "https://api.gradio.app/pkg-version"
JSON_PATH = os.path.join(os.path.dirname(gradio.__file__), "launches.json")

T = TypeVar("T")


def version_check():
    try:
        version_data = pkgutil.get_data(__name__, "version.txt")
        if not version_data:
            raise FileNotFoundError
        current_pkg_version = version_data.decode("ascii").strip()
        latest_pkg_version = requests.get(url=PKG_VERSION_URL, timeout=3).json()[
            "version"
        ]
        if StrictVersion(latest_pkg_version) > StrictVersion(current_pkg_version):
            print(
                "IMPORTANT: You are using gradio version {}, "
                "however version {} "
                "is available, please upgrade.".format(
                    current_pkg_version, latest_pkg_version
                )
            )
            print("--------")
    except json.decoder.JSONDecodeError:
        warnings.warn("unable to parse version details from package URL.")
    except KeyError:
        warnings.warn("package URL does not contain version info.")
    except:
        pass


def get_local_ip_address() -> str:
    """Gets the public IP address or returns the string "No internet connection" if unable to obtain it."""
    try:
        ip_address = requests.get(
            "https://checkip.amazonaws.com/", timeout=3
        ).text.strip()
    except (requests.ConnectionError, requests.exceptions.ReadTimeout):
        ip_address = "No internet connection"
    return ip_address


def initiated_analytics(data: Dict[str, Any]) -> None:
    try:
        requests.post(
            analytics_url + "gradio-initiated-analytics/", data=data, timeout=3
        )
    except (requests.ConnectionError, requests.exceptions.ReadTimeout):
        pass  # do not push analytics if no network


def launch_analytics(data: Dict[str, Any]) -> None:
    try:
        requests.post(
            analytics_url + "gradio-launched-analytics/", data=data, timeout=3
        )
    except (requests.ConnectionError, requests.exceptions.ReadTimeout):
        pass  # do not push analytics if no network


def integration_analytics(data: Dict[str, Any]) -> None:
    try:
        requests.post(
            analytics_url + "gradio-integration-analytics/", data=data, timeout=3
        )
    except (requests.ConnectionError, requests.exceptions.ReadTimeout):
        pass  # do not push analytics if no network


def error_analytics(ip_address: str, message: str) -> None:
    """
    Send error analytics if there is network
    :param ip_address: IP address where error occurred
    :param message: Details about error
    """
    data = {"ip_address": ip_address, "error": message}
    try:
        requests.post(analytics_url + "gradio-error-analytics/", data=data, timeout=3)
    except (requests.ConnectionError, requests.exceptions.ReadTimeout):
        pass  # do not push analytics if no network


async def log_feature_analytics(ip_address: str, feature: str) -> None:
    data = {"ip_address": ip_address, "feature": feature}
    async with aiohttp.ClientSession() as session:
        try:
            async with session.post(
                analytics_url + "gradio-feature-analytics/", data=data
            ):
                pass
        except (aiohttp.ClientError):
            pass  # do not push analytics if no network


def colab_check() -> bool:
    """
    Check if interface is launching from Google Colab
    :return is_colab (bool): True or False
    """
    is_colab = False
    try:  # Check if running interactively using ipython.
        from IPython import get_ipython

        from_ipynb = get_ipython()
        if "google.colab" in str(from_ipynb):
            is_colab = True
    except (ImportError, NameError):
        pass
    return is_colab


def ipython_check() -> bool:
    """
    Check if interface is launching from iPython (not colab)
    :return is_ipython (bool): True or False
    """
    is_ipython = False
    try:  # Check if running interactively using ipython.
        from IPython import get_ipython

        if get_ipython() is not None:
            is_ipython = True
    except (ImportError, NameError):
        pass
    return is_ipython


def readme_to_html(article: str) -> str:
    try:
        response = requests.get(article, timeout=3)
        if response.status_code == requests.codes.ok:  # pylint: disable=no-member
            article = response.text
    except requests.exceptions.RequestException:
        pass
    return article


def show_tip(interface: gradio.Blocks) -> None:
    if interface.show_tips and random.random() < 1.5:
        tip: str = random.choice(en["TIPS"])
        print(f"Tip: {tip}")


def launch_counter() -> None:
    try:
        if not os.path.exists(JSON_PATH):
            launches = {"launches": 1}
            with open(JSON_PATH, "w+") as j:
                json.dump(launches, j)
        else:
            with open(JSON_PATH) as j:
                launches = json.load(j)
            launches["launches"] += 1
            if launches["launches"] in [25, 50, 150, 500, 1000]:
                print(en["BETA_INVITE"])
            with open(JSON_PATH, "w") as j:
                j.write(json.dumps(launches))
    except:
        pass


def get_default_args(func: Callable) -> List[Any]:
    signature = inspect.signature(func)
    return [
        v.default if v.default is not inspect.Parameter.empty else None
        for v in signature.parameters.values()
    ]


def assert_configs_are_equivalent_besides_ids(
    config1: Dict, config2: Dict, root_keys: Tuple = ("mode", "theme")
):
    """Allows you to test if two different Blocks configs produce the same demo.

    Parameters:
    config1 (dict): nested dict with config from the first Blocks instance
    config2 (dict): nested dict with config from the second Blocks instance
    root_keys (Tuple): an interable consisting of which keys to test for equivalence at
        the root level of the config. By default, only "mode" and "theme" are tested,
        so keys like "version" are ignored.
    """
    config1 = copy.deepcopy(config1)
    config2 = copy.deepcopy(config2)

    for key in root_keys:
        assert config1[key] == config2[key], f"Configs have different: {key}"

    assert len(config1["components"]) == len(
        config2["components"]
    ), "# of components are different"

    def assert_same_components(config1_id, config2_id):
        c1 = list(filter(lambda c: c["id"] == config1_id, config1["components"]))[0]
        c2 = list(filter(lambda c: c["id"] == config2_id, config2["components"]))[0]
        c1 = copy.deepcopy(c1)
        c1.pop("id")
        c2 = copy.deepcopy(c2)
        c2.pop("id")
        assert c1 == c2, f"{c1} does not match {c2}"

    def same_children_recursive(children1, chidren2):
        for child1, child2 in zip(children1, chidren2):
            assert_same_components(child1["id"], child2["id"])
            if "children" in child1 or "children" in child2:
                same_children_recursive(child1["children"], child2["children"])

    children1 = config1["layout"]["children"]
    children2 = config2["layout"]["children"]
    same_children_recursive(children1, children2)

    for d1, d2 in zip(config1["dependencies"], config2["dependencies"]):
        for t1, t2 in zip(d1.pop("targets"), d2.pop("targets")):
            assert_same_components(t1, t2)
        for i1, i2 in zip(d1.pop("inputs"), d2.pop("inputs")):
            assert_same_components(i1, i2)
        for o1, o2 in zip(d1.pop("outputs"), d2.pop("outputs")):
            assert_same_components(o1, o2)

        assert d1 == d2, f"{d1} does not match {d2}"

    return True


def format_ner_list(input_string: str, ner_groups: List[Dict[str, str | int]]):
    if len(ner_groups) == 0:
        return [(input_string, None)]

    output = []
    end = 0
    prev_end = 0

    for group in ner_groups:
        entity, start, end = group["entity_group"], group["start"], group["end"]
        output.append((input_string[prev_end:start], None))
        output.append((input_string[start:end], entity))
        prev_end = end

    output.append((input_string[end:], None))
    return output


def delete_none(_dict: T, skip_value: bool = False) -> T:
    """
    Delete None values recursively from all of the dictionaries, tuples, lists, sets.
    Credit: https://stackoverflow.com/a/66127889/5209347
    """
    if isinstance(_dict, dict):
        for key, value in list(_dict.items()):
            if skip_value and key == "value":
                continue
            if isinstance(value, (list, dict, tuple, set)):
                _dict[key] = delete_none(value)
            elif value is None or key is None:
                del _dict[key]

    elif isinstance(_dict, (list, set, tuple)):
        _dict = type(_dict)(delete_none(item) for item in _dict if item is not None)

    return _dict


def resolve_singleton(_list: List[Any] | Any) -> Any:
    if len(_list) == 1:
        return _list[0]
    else:
        return _list


def component_or_layout_class(cls_name: str) -> Type[Component] | Type[BlockContext]:
    """
    Returns the component, template, or layout class with the given class name, or
    raises a ValueError if not found.

    Parameters:
    cls_name (str): lower-case string class name of a component
    Returns:
    cls: the component class
    """
    import gradio.blocks
    import gradio.components
    import gradio.layouts
    import gradio.templates

    components = [
        (name, cls)
        for name, cls in gradio.components.__dict__.items()
        if isinstance(cls, type)
    ]
    templates = [
        (name, cls)
        for name, cls in gradio.templates.__dict__.items()
        if isinstance(cls, type)
    ]
    layouts = [
        (name, cls)
        for name, cls in gradio.layouts.__dict__.items()
        if isinstance(cls, type)
    ]
    for name, cls in components + templates + layouts:
        if name.lower() == cls_name.replace("_", "") and (
            issubclass(cls, gradio.components.Component)
            or issubclass(cls, gradio.blocks.BlockContext)
        ):
            return cls
    raise ValueError(f"No such component or layout: {cls_name}")


def synchronize_async(func: Callable, *args, **kwargs) -> Any:
    """
    Runs async functions in sync scopes.

    Can be used in any scope. See run_coro_in_background for more details.

    Example:
        if inspect.iscoroutinefunction(block_fn.fn):
            predictions = utils.synchronize_async(block_fn.fn, *processed_input)

    Args:
        func:
        *args:
        **kwargs:
    """
    return fsspec.asyn.sync(fsspec.asyn.get_loop(), func, *args, **kwargs)


def run_coro_in_background(func: Callable, *args, **kwargs):
    """
    Runs coroutines in background.

    Warning, be careful to not use this function in other than FastAPI scope, because the event_loop has not started yet.
    You can use it in any scope reached by FastAPI app.

    correct scope examples: endpoints in routes, Blocks.process_api
    incorrect scope examples: Blocks.launch

    Use startup_events in routes.py if you need to run a coro in background in Blocks.launch().


    Example:
        utils.run_coro_in_background(fn, *args, **kwargs)

    Args:
        func:
        *args:
        **kwargs:

    Returns:

    """
    event_loop = asyncio.get_event_loop()
    return event_loop.create_task(func(*args, **kwargs))


def async_iteration(iterator):
    try:
        return next(iterator)
    except StopIteration:
        # raise a ValueError here because co-routines can't raise StopIteration themselves
        raise StopAsyncIteration()


class AsyncRequest:
    """
    The AsyncRequest class is a low-level API that allow you to create asynchronous HTTP requests without a context manager.
    Compared to making calls by using httpx directly, AsyncRequest offers more flexibility and control over:
        (1) Includes response validation functionality both using validation models and functions.
        (2) Since we're still using httpx.Request class by wrapping it, we have all it's functionalities.
        (3) Exceptions are handled silently during the request call, which gives us the ability to inspect each one
        individually in the case of multiple asynchronous request calls and some of them failing.
        (4) Provides HTTP request types with AsyncRequest.Method Enum class for ease of usage
    AsyncRequest also offers some util functions such as has_exception, is_valid and status to inspect get detailed
    information about executed request call.

    The basic usage of AsyncRequest is as follows: create a AsyncRequest object with inputs(method, url etc.). Then use it
    with the "await" statement, and then you can use util functions to do some post request checks depending on your use-case.
    Finally, call the get_validated_data function to get the response data.

    You can see example usages in test_utils.py.
    """

    ResponseJson = NewType("ResponseJson", Json)
    client = httpx.AsyncClient()

    class Method(str, Enum):
        """
        Method is an enumeration class that contains possible types of HTTP request methods.
        """

        ANY = "*"
        CONNECT = "CONNECT"
        HEAD = "HEAD"
        GET = "GET"
        DELETE = "DELETE"
        OPTIONS = "OPTIONS"
        PATCH = "PATCH"
        POST = "POST"
        PUT = "PUT"
        TRACE = "TRACE"

    def __init__(
        self,
        method: Method,
        url: str,
        *,
        validation_model: Type[BaseModel] | None = None,
        validation_function: Union[Callable, None] = None,
        exception_type: Type[Exception] = Exception,
        raise_for_status: bool = False,
        **kwargs,
    ):
        """
        Initialize the Request instance.
        Args:
            method(Request.Method) : method of the request
            url(str): url of the request
            *
            validation_model(Type[BaseModel]): a pydantic validation class type to use in validation of the response
            validation_function(Callable): a callable instance to use in validation of the response
            exception_class(Type[Exception]): a exception type to throw with its type
            raise_for_status(bool): a flag that determines to raise httpx.Request.raise_for_status() exceptions.
        """
        self._exception: Union[Exception, None] = None
        self._status = None
        self._raise_for_status = raise_for_status
        self._validation_model = validation_model
        self._validation_function = validation_function
        self._exception_type = exception_type
        self._validated_data = None
        # Create request
        self._request = self._create_request(method, url, **kwargs)

    def __await__(self) -> Generator[None, Any, "AsyncRequest"]:
        """
        Wrap Request's __await__ magic function to create request calls which are executed in one line.
        """
        return self.__run().__await__()

    async def __run(self) -> AsyncRequest:
        """
        Manage the request call lifecycle.
        Execute the request by sending it through the client, then check its status.
        Then parse the request into Json format. And then validate it using the provided validation methods.
        If a problem occurs in this sequential process,
        an exception will be raised within the corresponding method, and allowed to be examined.
        Manage the request call lifecycle.

        Returns:
            Request
        """
        try:
            # Send the request and get the response.
            self._response: httpx.Response = await AsyncRequest.client.send(
                self._request
            )
            # Raise for _status
            self._status = self._response.status_code
            if self._raise_for_status:
                self._response.raise_for_status()
            # Parse client response data to JSON
            self._json_response_data = self._response.json()
            # Validate response data
            self._validated_data = self._validate_response_data(
                self._json_response_data
            )
        except Exception as exception:
            # If there is an exception, store it to do further inspections.
            self._exception = self._exception_type(exception)
        return self

    @staticmethod
    def _create_request(method: Method, url: str, **kwargs) -> httpx.Request:
        """
        Create a request. This is a httpx request wrapper function.
        Args:
            method(Request.Method): request method type
            url(str): target url of the request
            **kwargs
        Returns:
            Request
        """
        request = httpx.Request(method, url, **kwargs)
        return request

    def _validate_response_data(
        self, response: ResponseJson
    ) -> Union[BaseModel, ResponseJson | None]:
        """
        Validate response using given validation methods. If there is a validation method and response is not valid,
        validation functions will raise an exception for them.
        Args:
            response(ResponseJson): response object
        Returns:
            ResponseJson: Validated Json object.
        """

        # We use raw response as a default value if there is no validation method or response is not valid.
        validated_response = response

        try:
            # If a validation model is provided, validate response using the validation model.
            if self._validation_model:
                validated_response = self._validate_response_by_model(response)
            # Then, If a validation function is provided, validate response using the validation function.
            if self._validation_function:
                validated_response = self._validate_response_by_validation_function(
                    response
                )
        except Exception as exception:
            # If one of the validation methods does not confirm, raised exception will be silently handled.
            # We assign this exception to classes instance to do further inspections via is_valid function.
            self._exception = exception

        return validated_response

    def _validate_response_by_model(self, response: ResponseJson) -> BaseModel:
        """
        Validate response json using the validation model.
        Args:
            response(ResponseJson): response object
        Returns:
            ResponseJson: Validated Json object.
        """
        validated_data = BaseModel()
        if self._validation_model:
            validated_data = parse_obj_as(self._validation_model, response)
        return validated_data

    def _validate_response_by_validation_function(
        self, response: ResponseJson
    ) -> ResponseJson | None:
        """
        Validate response json using the validation function.
        Args:
            response(ResponseJson): response object
        Returns:
            ResponseJson: Validated Json object.
        """
        validated_data = None

        if self._validation_function:
            validated_data = self._validation_function(response)

        return validated_data

    def is_valid(self, raise_exceptions: bool = False) -> bool:
        """
        Check response object's validity+. Raise exceptions if raise_exceptions flag is True.
        Args:
            raise_exceptions(bool) : a flag to raise exceptions in this check
        Returns:
            bool: validity of the data
        """
        if self.has_exception and self._exception:
            if raise_exceptions:
                raise self._exception
            return False
        else:
            # If there is no exception, that means there is no validation error.
            return True

    def get_validated_data(self):
        return self._validated_data

    @property
    def json(self):
        return self._json_response_data

    @property
    def exception(self):
        return self._exception

    @property
    def has_exception(self):
        return self.exception is not None

    @property
    def raise_exceptions(self):
        if self.has_exception and self._exception:
            raise self._exception

    @property
    def status(self):
        return self._status


@contextmanager
def set_directory(path: Path | str):
    """Context manager that sets the working directory to the given path."""
    origin = Path().absolute()
    try:
        os.chdir(path)
        yield
    finally:
        os.chdir(origin)


def strip_invalid_filename_characters(filename: str, max_bytes: int = 200) -> str:
    """Strips invalid characters from a filename and ensures that the file_length is less than `max_bytes` bytes."""
    filename = "".join([char for char in filename if char.isalnum() or char in "._- "])
    filename_len = len(filename.encode())
    if filename_len > max_bytes:
        while filename_len > max_bytes:
            if len(filename) == 0:
                break
            filename = filename[:-1]
            filename_len = len(filename.encode())
    return filename


def sanitize_value_for_csv(value: str | Number) -> str | Number:
    """
    Sanitizes a value that is being written to a CSV file to prevent CSV injection attacks.
    Reference: https://owasp.org/www-community/attacks/CSV_Injection
    """
    if isinstance(value, Number):
        return value
    unsafe_prefixes = ["=", "+", "-", "@", "\t", "\n"]
    unsafe_sequences = [",=", ",+", ",-", ",@", ",\t", ",\n"]
    if any(value.startswith(prefix) for prefix in unsafe_prefixes) or any(
        sequence in value for sequence in unsafe_sequences
    ):
        value = "'" + value
    return value


<<<<<<< HEAD
def sanitize_list_for_csv(values: T) -> T:
=======
def sanitize_list_for_csv(values: List[Any]) -> List[Any]:
>>>>>>> 38c64a5b
    """
    Sanitizes a list of values (or a list of list of values) that is being written to a
    CSV file to prevent CSV injection attacks.
    """
    sanitized_values = []
    for value in values:
        if isinstance(value, list):
            sanitized_value = [sanitize_value_for_csv(v) for v in value]
            sanitized_values.append(sanitized_value)
        else:
            sanitized_value = sanitize_value_for_csv(value)
            sanitized_values.append(sanitized_value)
    return sanitized_values


def append_unique_suffix(name: str, list_of_names: List[str]):
    """Appends a numerical suffix to `name` so that it does not appear in `list_of_names`."""
    set_of_names: set[str] = set(list_of_names)  # for O(1) lookup
    if name not in set_of_names:
        return name
    else:
        suffix_counter = 1
        new_name = name + f"_{suffix_counter}"
        while new_name in set_of_names:
            suffix_counter += 1
            new_name = name + f"_{suffix_counter}"
        return new_name


def validate_url(possible_url: str) -> bool:
    headers = {"User-Agent": "gradio (https://gradio.app/; team@gradio.app)"}
    try:
        return requests.get(possible_url, headers=headers).ok
    except Exception:
        return False


def is_update(val):
    return isinstance(val, dict) and "update" in val.get("__type__", "")


def get_continuous_fn(fn: Callable, every: float) -> Callable:
    def continuous_fn(*args):
        while True:
            output = fn(*args)
            yield output
            time.sleep(every)

    return continuous_fn


async def cancel_tasks(task_ids: set[str]):
    if sys.version_info < (3, 8):
        return None

    matching_tasks = [
        task for task in asyncio.all_tasks() if task.get_name() in task_ids
    ]
    for task in matching_tasks:
        task.cancel()
    await asyncio.gather(*matching_tasks, return_exceptions=True)


def set_task_name(task, session_hash: str, fn_index: int, batch: bool):
    if sys.version_info >= (3, 8) and not (
        batch
    ):  # You shouldn't be able to cancel a task if it's part of a batch
        task.set_name(f"{session_hash}_{fn_index}")


def get_cancel_function(
    dependencies: List[Dict[str, Any]]
) -> Tuple[Callable, List[int]]:
    fn_to_comp = {}
    for dep in dependencies:
        if Context.root_block:
            fn_index = next(
                i for i, d in enumerate(Context.root_block.dependencies) if d == dep
            )
            fn_to_comp[fn_index] = [
                Context.root_block.blocks[o] for o in dep["outputs"]
            ]

    async def cancel(session_hash: str) -> None:
        task_ids = set([f"{session_hash}_{fn}" for fn in fn_to_comp])
        await cancel_tasks(task_ids)

    return (
        cancel,
        list(fn_to_comp.keys()),
    )


def check_function_inputs_match(fn: Callable, inputs: List, inputs_as_dict: bool):
    """
    Checks if the input component set matches the function
    Returns: None if valid, a string error message if mismatch
    """

    def is_special_typed_parameter(name):
        from gradio.routes import Request

        """Checks if parameter has a type hint designating it as a gr.Request"""
        return parameter_types.get(name, "") == Request

    signature = inspect.signature(fn)
    parameter_types = typing.get_type_hints(fn) if inspect.isfunction(fn) else {}
    min_args = 0
    max_args = 0
    infinity = -1
    for name, param in signature.parameters.items():
        has_default = param.default != param.empty
        if param.kind in [param.POSITIONAL_ONLY, param.POSITIONAL_OR_KEYWORD]:
            if not (is_special_typed_parameter(name)):
                if not has_default:
                    min_args += 1
                max_args += 1
        elif param.kind == param.VAR_POSITIONAL:
            max_args = infinity
        elif param.kind == param.KEYWORD_ONLY:
            if not has_default:
                return f"Keyword-only args must have default values for function {fn}"
    arg_count = 1 if inputs_as_dict else len(inputs)
    if min_args == max_args and max_args != arg_count:
        warnings.warn(
            f"Expected {max_args} arguments for function {fn}, received {arg_count}."
        )
    if arg_count < min_args:
        warnings.warn(
            f"Expected at least {min_args} arguments for function {fn}, received {arg_count}."
        )
    if max_args != infinity and arg_count > max_args:
        warnings.warn(
            f"Expected maximum {max_args} arguments for function {fn}, received {arg_count}."
        )


class TupleNoPrint(tuple):
    # To remove printing function return in notebook
    def __repr__(self):
        return ""

    def __str__(self):
        return ""


def tex2svg(formula, *args):
    FONTSIZE = 20
    DPI = 300
    plt.rc("mathtext", fontset="cm")
    fig = plt.figure(figsize=(0.01, 0.01))
    fig.text(0, 0, r"${}$".format(formula), fontsize=FONTSIZE)
    output = BytesIO()
    fig.savefig(
        output,
        dpi=DPI,
        transparent=True,
        format="svg",
        bbox_inches="tight",
        pad_inches=0.0,
    )
    plt.close(fig)
    output.seek(0)
    xml_code = output.read().decode("utf-8")
    svg_start = xml_code.index("<svg ")
    svg_code = xml_code[svg_start:]
    svg_code = re.sub(r"<metadata>.*<\/metadata>", "", svg_code, flags=re.DOTALL)
    copy_code = f"<span style='font-size: 0px'>{formula}</span>"
    return f"{copy_code}{svg_code}"<|MERGE_RESOLUTION|>--- conflicted
+++ resolved
@@ -677,11 +677,7 @@
     return value
 
 
-<<<<<<< HEAD
-def sanitize_list_for_csv(values: T) -> T:
-=======
 def sanitize_list_for_csv(values: List[Any]) -> List[Any]:
->>>>>>> 38c64a5b
     """
     Sanitizes a list of values (or a list of list of values) that is being written to a
     CSV file to prevent CSV injection attacks.
