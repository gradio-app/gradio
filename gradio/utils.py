"""Handy utility functions."""

from __future__ import annotations

import ast
import asyncio
import copy
import functools
import hashlib
import importlib
import importlib.util
import inspect
import json
import json.decoder
import os
import pkgutil
import posixpath
import re
import shutil
import subprocess
import sys
import tempfile
import threading
import time
import traceback
import typing
import urllib.parse
import uuid
import warnings
from abc import ABC, abstractmethod
from collections import OrderedDict
<<<<<<< HEAD
from collections.abc import Callable, Iterable, Iterator, MutableMapping, Sequence
=======
from collections.abc import (
    Callable,
    Hashable,
    Iterable,
    Iterator,
    MutableMapping,
    Sequence,
)
>>>>>>> 4d908835
from contextlib import contextmanager
from functools import wraps
from io import BytesIO
from pathlib import Path
from types import ModuleType
from typing import (
    TYPE_CHECKING,
    Any,
    Generic,
    Literal,
    Optional,
    TypeVar,
)

import anyio
import gradio_client.utils as client_utils
import httpx
import orjson
from gradio_client.documentation import document
from typing_extensions import ParamSpec

import gradio
from gradio.context import get_blocks_context
from gradio.data_classes import (
    BlocksConfigDict,
    DeveloperPath,
    FileData,
    UserProvidedPath,
)
from gradio.exceptions import Error, InvalidPathError

if TYPE_CHECKING:  # Only import for type checking (is False at runtime).
    from gradio.blocks import BlockContext, Blocks
    from gradio.components import Component
    from gradio.routes import App, Request
    from gradio.state_holder import SessionState

P = ParamSpec("P")
T = TypeVar("T")


def get_package_version() -> str:
    try:
        package_json_data = (
            pkgutil.get_data(__name__, "package.json").decode("utf-8").strip()  # type: ignore
        )
        package_data = json.loads(package_json_data)
        version = package_data.get("version", "")
        return version
    except Exception:
        return ""


def safe_get_lock() -> asyncio.Lock:
    """Get asyncio.Lock() without fear of getting an Exception.

    Needed because in reload mode we import the Blocks object outside
    the main thread.
    """
    try:
        asyncio.get_event_loop()
        return asyncio.Lock()
    except RuntimeError:
        return None  # type: ignore


def safe_get_stop_event() -> asyncio.Event:
    try:
        asyncio.get_event_loop()
        return asyncio.Event()
    except RuntimeError:
        return None  # type: ignore


class BaseReloader(ABC):
    @property
    @abstractmethod
    def running_app(self) -> App:
        pass

    def swap_blocks(self, demo: Blocks):
        assert self.running_app.blocks  # noqa: S101
        # Copy over the blocks to get new components and events but
        # not a new queue
        demo._queue = self.running_app.blocks._queue
        demo.has_launched = True
        demo.max_file_size = self.running_app.blocks.max_file_size
        demo.is_running = True
        self.running_app.state_holder.reset(demo)
        self.running_app.blocks = demo


class SourceFileReloader(BaseReloader):
    def __init__(
        self,
        app: App,
        watch_dirs: list[str],
        watch_module_name: str,
        demo_file: str,
        stop_event: threading.Event,
        demo_name: str = "demo",
    ) -> None:
        super().__init__()
        self.app = app
        self.watch_dirs = watch_dirs
        self.watch_module_name = watch_module_name
        self.stop_event = stop_event
        self.demo_name = demo_name
        self.demo_file = Path(demo_file)

    @property
    def running_app(self) -> App:
        return self.app

    def should_watch(self) -> bool:
        return not self.stop_event.is_set()

    def stop(self) -> None:
        self.stop_event.set()

    def alert_change(self, change_type: Literal["reload", "error"] = "reload"):
        self.app.change_type = change_type
        self.app.change_count += 1

    def swap_blocks(self, demo: Blocks):
        old_blocks = self.running_app.blocks
        super().swap_blocks(demo)
        if old_blocks:
            reassign_keys(old_blocks, demo)
        demo.config = demo.get_config_file()
        self.alert_change("reload")


NO_RELOAD = True


def _remove_no_reload_codeblocks(file_path: str):
    """Parse the file, remove the gr.no_reload code blocks, and write the file back to disk.

    Parameters:
        file_path (str): The path to the file to remove the no_reload code blocks from.
    """

    with open(file_path, encoding="utf-8") as file:
        code = file.read()

    tree = ast.parse(code)

    def _is_gr_no_reload(expr: ast.AST) -> bool:
        """Find with gr.no_reload context managers."""
        return (
            isinstance(expr, ast.If)
            and isinstance(expr.test, ast.Attribute)
            and isinstance(expr.test.value, ast.Name)
            and expr.test.value.id == "gr"
            and expr.test.attr == "NO_RELOAD"
        )

    # Find the positions of the code blocks to load
    for node in ast.walk(tree):
        if _is_gr_no_reload(node):
            assert isinstance(node, ast.If)  # noqa: S101
            node.body = [ast.Pass(lineno=node.lineno, col_offset=node.col_offset)]

    # convert tree to string
    code_removed = compile(tree, filename=file_path, mode="exec")
    return code_removed


def _find_module(source_file: Path) -> ModuleType | None:
    for s, v in sys.modules.items():
        if s not in {"__main__", "__mp_main__"} and getattr(v, "__file__", None) == str(
            source_file
        ):
            return v
    return None


def watchfn(reloader: SourceFileReloader):
    """Watch python files in a given module.

    get_changes is taken from uvicorn's default file watcher.
    """

    # The thread running watchfn will be the thread reloading
    # the app. So we need to modify this thread_data attr here
    # so that subsequent calls to reload don't launch the app
    from gradio.cli.commands.reload import reload_thread

    reload_thread.running_reload = True

    def get_changes() -> Path | None:
        for file in iter_py_files():
            try:
                mtime = file.stat().st_mtime
            except OSError:  # pragma: nocover
                continue

            old_time = mtimes.get(file)
            if old_time is None:
                mtimes[file] = mtime
                continue
            elif mtime > old_time:
                return file
        return None

    def iter_py_files() -> Iterator[Path]:
        for reload_dir in reload_dirs:
            for path in list(reload_dir.rglob("*.py")):
                yield path.resolve()
            for path in list(reload_dir.rglob("*.css")):
                yield path.resolve()

    reload_dirs = [Path(dir_) for dir_ in reloader.watch_dirs]
    import sys

    for dir_ in reload_dirs:
        sys.path.insert(0, str(dir_))

    mtimes = {}
    # Need to import the module in this thread so that the
    # module is available in the namespace of this thread
    module = importlib.import_module(reloader.watch_module_name)
    while reloader.should_watch():
        changed = get_changes()
        if changed:
            print(f"Changes detected in: {changed}")
            try:
                # How source file reloading works
                # 1. Remove the gr.no_reload code blocks from the temp file
                # 2. Execute the changed source code in the original module's namespac
                # 3. Delete the package the module is in from sys.modules.
                # This is so that the updated module is available in the entire package
                # 4. Do 1-2 for the main demo file even if it did not change.
                # This is because the main demo file may import the changed file and we need the
                # changes to be reflected in the main demo file.

                if changed.suffix == ".py":
                    changed_in_copy = _remove_no_reload_codeblocks(str(changed))
                    if changed != reloader.demo_file:
                        changed_module = _find_module(changed)
                        if changed_module:
                            exec(changed_in_copy, changed_module.__dict__)
                            top_level_parent = sys.modules[
                                changed_module.__name__.split(".")[0]
                            ]
                            if top_level_parent != changed_module:
                                importlib.reload(top_level_parent)

                changed_demo_file = _remove_no_reload_codeblocks(
                    str(reloader.demo_file)
                )
                exec(changed_demo_file, module.__dict__)
            except Exception:
                print(
                    f"Reloading {reloader.watch_module_name} failed with the following exception: "
                )
                traceback.print_exc()
                mtimes = {}
                reloader.alert_change("error")
                reloader.app.reload_error_message = traceback.format_exc()
                continue
            demo = getattr(module, reloader.demo_name)
            reloader.swap_blocks(demo)
            mtimes = {}
        time.sleep(0.05)


def deep_equal(a: Any, b: Any) -> bool:
    """
    Deep equality check for component values.

    Prefer orjson for performance and compatibility with numpy arrays/dataframes/torch tensors.
    If objects are not serializable by orjson, fall back to regular equality check.
    """

    def _serialize(a: Any) -> bytes:
        return orjson.dumps(
            a,
            option=orjson.OPT_SERIALIZE_NUMPY | orjson.OPT_PASSTHROUGH_DATETIME,
        )

    try:
        return _serialize(a) == _serialize(b)
    except TypeError:
        try:
            return a == b
        except Exception:
            return False


def reassign_keys(old_blocks: Blocks, new_blocks: Blocks):
    from gradio.blocks import BlockContext

    assigned_keys = [
        block.key for block in new_blocks.children if block.key is not None
    ]

    def reassign_context_keys(
        old_context: BlockContext | None, new_context: BlockContext
    ):
        for i, new_block in enumerate(new_context.children):
            if old_context and i < len(old_context.children):
                old_block = old_context.children[i]
            else:
                old_block = None
            if new_block.key is None:
                if (
                    old_block.__class__ == new_block.__class__
                    and old_block is not None
                    and old_block.key not in assigned_keys
                    and deep_equal(
                        getattr(old_block, "value", None),
                        getattr(new_block, "value", None),
                    )
                ):
                    new_block.key = old_block.key
                else:
                    new_block.key = f"__{new_block._id}__"

            if isinstance(new_block, BlockContext):
                if (
                    isinstance(old_block, BlockContext)
                    and old_block.__class__ == new_block.__class__
                ):
                    reassign_context_keys(old_block, new_block)
                else:
                    reassign_context_keys(None, new_block)

    reassign_context_keys(old_blocks, new_blocks)


def colab_check() -> bool:
    """
    Check if interface is launching from Google Colab
    :return is_colab (bool): True or False
    """
    is_colab = False
    try:  # Check if running interactively using ipython.
        from IPython.core.getipython import get_ipython

        from_ipynb = get_ipython()
        if "google.colab" in str(from_ipynb):
            is_colab = True
    except (ImportError, NameError):
        pass
    return is_colab


def kaggle_check() -> bool:
    return bool(
        os.environ.get("KAGGLE_KERNEL_RUN_TYPE") or os.environ.get("GFOOTBALL_DATA_DIR")
    )


def sagemaker_check() -> bool:
    try:
        import boto3  # type: ignore

        client = boto3.client("sts")
        response = client.get_caller_identity()
        return "sagemaker" in response["Arn"].lower()
    except Exception:
        return False


def ipython_check() -> bool:
    """
    Check if interface is launching from iPython (not colab)
    :return is_ipython (bool): True or False
    """
    is_ipython = False
    try:  # Check if running interactively using ipython.
        from IPython.core.getipython import get_ipython

        if get_ipython() is not None:
            is_ipython = True
    except (ImportError, NameError):
        pass
    return is_ipython


def get_space() -> str | None:
    if os.getenv("SYSTEM") == "spaces":
        return os.getenv("SPACE_ID")
    return None


def is_zero_gpu_space() -> bool:
    return os.getenv("SPACES_ZERO_GPU") == "true"


def download_if_url(article: str) -> str:
    try:
        result = urllib.parse.urlparse(article)
        is_url = all([result.scheme, result.netloc, result.path])
        is_url = is_url and result.scheme in ["http", "https"]
    except ValueError:
        is_url = False

    if not is_url:
        return article

    try:
        response = httpx.get(article, timeout=3)
        if response.status_code == httpx.codes.OK:  # pylint: disable=no-member
            article = response.text
    except (httpx.InvalidURL, httpx.RequestError, httpx.TimeoutException):
        pass

    return article


HASH_SEED_PATH = os.path.join(os.path.dirname(gradio.__file__), "hash_seed.txt")


def get_hash_seed() -> str:
    try:
        if os.path.exists(HASH_SEED_PATH):
            with open(HASH_SEED_PATH) as j:
                return j.read().strip()
        else:
            with open(HASH_SEED_PATH, "w") as j:
                seed = uuid.uuid4().hex
                j.write(seed)
                return seed
    except Exception:
        return uuid.uuid4().hex


def get_default_args(func: Callable) -> list[Any]:
    signature = inspect.signature(func)
    return [
        v.default if v.default is not inspect.Parameter.empty else None
        for v in signature.parameters.values()
    ]


def safe_deepcopy(obj: Any) -> Any:
    try:
        return copy.deepcopy(obj)
    except Exception:
        if isinstance(obj, dict):
            return {
                safe_deepcopy(key): safe_deepcopy(value) for key, value in obj.items()
            }
        elif isinstance(obj, list):
            return [safe_deepcopy(item) for item in obj]
        elif isinstance(obj, tuple):
            return tuple(safe_deepcopy(item) for item in obj)
        elif isinstance(obj, set):
            return {safe_deepcopy(item) for item in obj}
        else:
            return copy.copy(obj)


def assert_configs_are_equivalent_besides_ids(
    config1: dict, config2: dict, root_keys: tuple = ("mode",)
):
    """Allows you to test if two different Blocks configs produce the same demo.

    Parameters:
    config1 (dict): nested dict with config from the first Blocks instance
    config2 (dict): nested dict with config from the second Blocks instance
    root_keys (Tuple): an interable consisting of which keys to test for equivalence at
        the root level of the config. By default, only "mode" is tested,
        so keys like "version" are ignored.
    """
    config1 = copy.deepcopy(config1)
    config2 = copy.deepcopy(config2)
    config1 = json.loads(json.dumps(config1))  # convert tuples to lists
    config2 = json.loads(json.dumps(config2))

    for key in root_keys:
        if config1[key] != config2[key]:
            raise ValueError(f"Configs have different: {key}")

    if len(config1["components"]) != len(config2["components"]):
        raise ValueError("# of components are different")

    def assert_same_components(config1_id, config2_id):
        c1 = list(filter(lambda c: c["id"] == config1_id, config1["components"]))
        if len(c1) == 0:
            raise ValueError(f"Could not find component with id {config1_id}")
        c1 = c1[0]
        c2 = list(filter(lambda c: c["id"] == config2_id, config2["components"]))
        if len(c2) == 0:
            raise ValueError(f"Could not find component with id {config2_id}")
        c2 = c2[0]
        c1 = copy.deepcopy(c1)
        c1.pop("id")
        c2 = copy.deepcopy(c2)
        c2.pop("id")
        if c1 != c2:
            raise ValueError(f"{c1} does not match {c2}")

    def same_children_recursive(children1, chidren2):
        for child1, child2 in zip(children1, chidren2, strict=False):
            assert_same_components(child1["id"], child2["id"])
            if "children" in child1 or "children" in child2:
                same_children_recursive(child1["children"], child2["children"])

    children1 = config1["layout"]["children"]
    children2 = config2["layout"]["children"]
    same_children_recursive(children1, children2)

    for d1, d2 in zip(config1["dependencies"], config2["dependencies"], strict=False):
        for t1, t2 in zip(d1.pop("targets"), d2.pop("targets"), strict=False):
            assert_same_components(t1[0], t2[0])
        for i1, i2 in zip(d1.pop("inputs"), d2.pop("inputs"), strict=False):
            assert_same_components(i1, i2)
        for o1, o2 in zip(d1.pop("outputs"), d2.pop("outputs"), strict=False):
            assert_same_components(o1, o2)

        if d1 != d2:
            raise ValueError(f"{d1} does not match {d2}")

    return True


def delete_none(_dict: dict, skip_value: bool = False) -> dict:
    """
    Delete keys whose values are None from a dictionary
    """
    for key, value in list(_dict.items()):
        if skip_value and key == "value":
            continue
        elif value is None:
            del _dict[key]
    return _dict


def resolve_singleton(_list: list[Any] | Any) -> Any:
    if len(_list) == 1:
        return _list[0]
    else:
        return _list


def get_all_components() -> list[type[Component] | type[BlockContext]]:
    import gradio as gr

    classes_to_check = (
        gr.components.Component.__subclasses__()
        + gr.blocks.BlockContext.__subclasses__()  # type: ignore
    )
    subclasses = []

    while classes_to_check:
        subclass = classes_to_check.pop()
        classes_to_check.extend(subclass.__subclasses__())
        subclasses.append(subclass)
    return [
        c
        for c in subclasses
        if c.__name__
        not in ["ChatInterface", "Interface", "Blocks", "TabbedInterface", "NativePlot"]
    ]


def core_gradio_components():
    return [
        class_
        for class_ in get_all_components()
        if class_.__module__.startswith("gradio.")
    ]


def component_or_layout_class(cls_name: str) -> type[Component] | type[BlockContext]:
    """
    Returns the component, template, or layout class with the given class name, or
    raises a ValueError if not found.

    Parameters:
    cls_name (str): lower-case string class name of a component
    Returns:
    cls: the component class
    """
    import gradio.components as components_module
    from gradio.components import Component

    components = {c.__name__.lower(): c for c in get_all_components()}
    # add aliases such as 'text'
    for name, cls in components_module.__dict__.items():
        if isinstance(cls, type) and issubclass(cls, Component):
            components[name.lower()] = cls

    if cls_name.replace("_", "") in components:
        return components[cls_name.replace("_", "")]

    raise ValueError(
        f"No such component or layout: {cls_name}. "
        "It is possible it is a custom component, "
        "in which case make sure it is installed and imported in your python session."
    )


def run_coro_in_background(func: Callable, *args, **kwargs):
    """
    Runs coroutines in background.

    Warning, be careful to not use this function in other than FastAPI scope, because the event_loop has not started yet.
    You can use it in any scope reached by FastAPI app.

    correct scope examples: endpoints in routes, Blocks.process_api
    incorrect scope examples: Blocks.launch

    Use startup_events in routes.py if you need to run a coro in background in Blocks.launch().


    Example:
        utils.run_coro_in_background(fn, *args, **kwargs)

    Args:
        func:
        *args:
        **kwargs:

    Returns:

    """
    event_loop = asyncio.get_event_loop()
    return event_loop.create_task(func(*args, **kwargs))


def run_sync_iterator_async(iterator):
    """Helper for yielding StopAsyncIteration from sync iterators."""
    try:
        return next(iterator)
    except StopIteration:
        # raise a ValueError here because co-routines can't raise StopIteration themselves
        raise StopAsyncIteration() from None


class SyncToAsyncIterator:
    """Treat a synchronous iterator as async one."""

    def __init__(self, iterator, limiter) -> None:
        self.iterator = iterator
        self.limiter = limiter

    def __aiter__(self):
        return self

    async def __anext__(self):
        return await anyio.to_thread.run_sync(
            run_sync_iterator_async, self.iterator, limiter=self.limiter
        )


async def async_iteration(iterator):
    return await anext(iterator)


@contextmanager
def set_directory(path: Path | str):
    """Context manager that sets the working directory to the given path."""
    origin = Path().absolute()
    try:
        os.chdir(path)
        yield
    finally:
        os.chdir(origin)


@contextmanager
def no_raise_exception():
    """Context manager that suppresses exceptions."""
    try:
        yield
    except Exception:
        pass


def sanitize_value_for_csv(value: str | float) -> str | float:
    """
    Sanitizes a value that is being written to a CSV file to prevent CSV injection attacks.
    Reference: https://owasp.org/www-community/attacks/CSV_Injection
    """
    if isinstance(value, (float, int)):
        return value
    unsafe_prefixes = ["=", "+", "-", "@", "\t", "\n"]
    unsafe_sequences = [",=", ",+", ",-", ",@", ",\t", ",\n"]
    if any(value.startswith(prefix) for prefix in unsafe_prefixes) or any(
        sequence in value for sequence in unsafe_sequences
    ):
        value = f"'{value}"
    return value


def sanitize_list_for_csv(values: list[Any]) -> list[Any]:
    """
    Sanitizes a list of values (or a list of list of values) that is being written to a
    CSV file to prevent CSV injection attacks.
    """
    sanitized_values = []
    for value in values:
        if isinstance(value, list):
            sanitized_value = [sanitize_value_for_csv(v) for v in value]
            sanitized_values.append(sanitized_value)
        else:
            sanitized_value = sanitize_value_for_csv(value)
            sanitized_values.append(sanitized_value)
    return sanitized_values


def append_unique_suffix(name: str, list_of_names: list[str]):
    """Appends a numerical suffix to `name` so that it does not appear in `list_of_names`."""
    set_of_names: set[str] = set(list_of_names)  # for O(1) lookup
    if name not in set_of_names:
        return name
    else:
        suffix_counter = 1
        new_name = f"{name}_{suffix_counter}"
        while new_name in set_of_names:
            suffix_counter += 1
            new_name = f"{name}_{suffix_counter}"
        return new_name


def validate_url(possible_url: str) -> bool:
    headers = {"User-Agent": "gradio (https://gradio.app/; gradio-team@huggingface.co)"}
    try:
        head_request = httpx.head(possible_url, headers=headers, follow_redirects=True)
        # some URLs, such as AWS S3 presigned URLs, return a 405 or a 403 for HEAD requests
        if head_request.status_code in (403, 405):
            return httpx.get(
                possible_url, headers=headers, follow_redirects=True
            ).is_success
        return head_request.is_success
    except Exception:
        return False


def is_prop_update(val):
    return isinstance(val, dict) and "update" in val.get("__type__", "")


def function_wrapper(
    f: Callable,
    before_fn: Callable | None = None,
    before_args: Iterable | None = None,
    after_fn: Callable | None = None,
    after_args: Iterable | None = None,
):
    before_args = [] if before_args is None else before_args
    after_args = [] if after_args is None else after_args
    if inspect.isasyncgenfunction(f):

        @functools.wraps(f)
        async def asyncgen_wrapper(*args, **kwargs):
            iterator = f(*args, **kwargs)
            while True:
                if before_fn:
                    before_fn(*before_args)
                try:
                    response = await iterator.__anext__()
                except StopAsyncIteration:
                    if after_fn:
                        after_fn(*after_args)
                    break
                if after_fn:
                    after_fn(*after_args)
                yield response

        return asyncgen_wrapper

    elif asyncio.iscoroutinefunction(f):

        @functools.wraps(f)
        async def async_wrapper(*args, **kwargs):
            if before_fn:
                before_fn(*before_args)
            response = await f(*args, **kwargs)
            if after_fn:
                after_fn(*after_args)
            return response

        return async_wrapper

    elif inspect.isgeneratorfunction(f):

        @functools.wraps(f)
        def gen_wrapper(*args, **kwargs):
            iterator = f(*args, **kwargs)
            while True:
                if before_fn:
                    before_fn(*before_args)
                try:
                    response = next(iterator)
                except StopIteration:
                    if after_fn:
                        after_fn(*after_args)
                    break
                if after_fn:
                    after_fn(*after_args)
                yield response

        return gen_wrapper

    else:

        @functools.wraps(f)
        def wrapper(*args, **kwargs):
            if before_fn:
                before_fn(*before_args)
            response = f(*args, **kwargs)
            if after_fn:
                after_fn(*after_args)
            return response

        return wrapper


def get_function_with_locals(
    fn: Callable,
    blocks: Blocks,
    event_id: str | None,
    in_event_listener: bool,
    request: Request | None,
    state: SessionState | None,
):
    def before_fn(blocks, event_id):
        from gradio.context import LocalContext

        LocalContext.blocks.set(blocks)
        LocalContext.in_event_listener.set(in_event_listener)
        LocalContext.event_id.set(event_id)
        LocalContext.request.set(request)
        if state:
            LocalContext.blocks_config.set(state.blocks_config)

    def after_fn():
        from gradio.context import LocalContext

        LocalContext.in_event_listener.set(False)
        LocalContext.request.set(None)
        LocalContext.blocks_config.set(None)

    return function_wrapper(
        fn,
        before_fn=before_fn,
        before_args=(blocks, event_id),
        after_fn=after_fn,
    )


async def cancel_tasks(task_ids: set[str]) -> list[str]:
    tasks = [(task, task.get_name()) for task in asyncio.all_tasks()]
    event_ids: list[str] = []
    matching_tasks = []
    for task, name in tasks:
        if "<gradio-sep>" not in name:
            continue
        task_id, event_id = name.split("<gradio-sep>")
        if task_id in task_ids:
            matching_tasks.append(task)
            event_ids.append(event_id)
            task.cancel()
    await asyncio.gather(*matching_tasks, return_exceptions=True)
    return event_ids


def set_task_name(task, session_hash: str, fn_index: int, event_id: str, batch: bool):
    if not batch:
        task.set_name(f"{session_hash}_{fn_index}<gradio-sep>{event_id}")


def get_cancelled_fn_indices(
    dependencies: list[dict[str, Any]],
) -> list[int]:
    fn_indices = []
    for dep in dependencies:
        root_block = get_blocks_context()
        if root_block:
            fn_index = next(
                i for i, d in root_block.fns.items() if d.get_config() == dep
            )
            fn_indices.append(fn_index)

    return fn_indices


def get_type_hints(fn):
    if inspect.isfunction(fn) or inspect.ismethod(fn):
        pass
    elif callable(fn):
        fn = fn.__call__
    else:
        return {}
    return typing.get_type_hints(fn)


def is_special_typed_parameter(name, parameter_types):
    from gradio.helpers import EventData
    from gradio.oauth import OAuthProfile, OAuthToken
    from gradio.routes import Request

    """Checks if parameter has a type hint designating it as a gr.Request, gr.EventData, gr.OAuthProfile or gr.OAuthToken."""
    hint = parameter_types.get(name)
    if not hint:
        return False
    is_request = hint in (Request, Optional[Request])
    is_oauth_arg = hint in (
        OAuthProfile,
        Optional[OAuthProfile],
        OAuthToken,
        Optional[OAuthToken],
    )
    is_event_data = inspect.isclass(hint) and issubclass(hint, EventData)
    return is_request or is_event_data or is_oauth_arg


def check_function_inputs_match(fn: Callable, inputs: Sequence, inputs_as_dict: bool):
    """
    Checks if the input component set matches the function
    Returns: None if valid or if the function does not have a signature (e.g. is a built in),
    or a string error message if mismatch
    """
    try:
        signature = inspect.signature(fn)
    except ValueError:
        return None
    parameter_types = get_type_hints(fn)
    min_args = 0
    max_args = 0
    infinity = -1
    for name, param in signature.parameters.items():
        has_default = param.default != param.empty
        if param.kind in [param.POSITIONAL_ONLY, param.POSITIONAL_OR_KEYWORD]:
            if not is_special_typed_parameter(name, parameter_types):
                if not has_default:
                    min_args += 1
                max_args += 1
        elif param.kind == param.VAR_POSITIONAL:
            max_args = infinity
        elif param.kind == param.KEYWORD_ONLY and not has_default:
            return f"Keyword-only args must have default values for function {fn}"
    arg_count = 1 if inputs_as_dict else len(inputs)
    if min_args == max_args and max_args != arg_count:
        warnings.warn(
            f"Expected {max_args} arguments for function {fn}, received {arg_count}."
        )
    if arg_count < min_args:
        warnings.warn(
            f"Expected at least {min_args} arguments for function {fn}, received {arg_count}."
        )
    if max_args != infinity and arg_count > max_args:
        warnings.warn(
            f"Expected maximum {max_args} arguments for function {fn}, received {arg_count}."
        )


class TupleNoPrint(tuple):
    # To remove printing function return in notebook
    def __repr__(self):
        return ""

    def __str__(self):
        return ""


class MatplotlibBackendMananger:
    def __enter__(self):
        try:
            import matplotlib

            self._original_backend = matplotlib.get_backend()
            matplotlib.use("agg")
        except ImportError:
            pass

    def __exit__(self, exc_type, exc_val, exc_tb):
        try:
            import matplotlib

            matplotlib.use(self._original_backend)
        except ImportError:
            pass


def tex2svg(formula, *_args):
    with MatplotlibBackendMananger():
        import matplotlib.pyplot as plt

        fontsize = 20
        dpi = 300
        plt.rc("mathtext", fontset="cm")
        fig = plt.figure(figsize=(0.01, 0.01))
        fig.text(0, 0, rf"${formula}$", fontsize=fontsize)
        output = BytesIO()
        fig.savefig(  # type: ignore
            output,
            dpi=dpi,
            transparent=True,
            format="svg",
            bbox_inches="tight",
            pad_inches=0.0,
        )
        plt.close(fig)
        output.seek(0)
        xml_code = output.read().decode("utf-8")
        svg_start = xml_code.index("<svg ")
        svg_code = xml_code[svg_start:]
        svg_code = re.sub(r"<metadata>.*<\/metadata>", "", svg_code, flags=re.DOTALL)
        svg_code = re.sub(r' width="[^"]+"', "", svg_code)
        height_match = re.search(r'height="([\d.]+)pt"', svg_code)
        if height_match:
            height = float(height_match.group(1))
            new_height = height / fontsize  # conversion from pt to em
            svg_code = re.sub(
                r'height="[\d.]+pt"', f'height="{new_height}em"', svg_code
            )
        copy_code = f"<span style='font-size: 0px'>{formula}</span>"
    return f"{copy_code}{svg_code}"


def abspath(path: str | Path) -> Path:
    return Path(os.path.abspath(str(path)))


def is_in_or_equal(path_1: str | Path, path_2: str | Path) -> bool:
    """
    True if path_1 is a descendant (i.e. located within) path_2 or if the paths are the
    same, returns False otherwise.
    Parameters:
        path_1: str or Path (to file or directory)
        path_2: str or Path (to file or directory)
    """
    path_1, path_2 = abspath(path_1).resolve(), abspath(path_2).resolve()
    try:
        path_1.relative_to(path_2)
        return True
    except ValueError:
        return False


@document()
def set_static_paths(paths: list[str | Path]) -> None:
    """
    Set the static paths to be served by the gradio app.

    Static files are are served directly from the file system instead of being copied. They are served to users with The Content-Disposition HTTP header set to "inline"
    when sending these files to users. This indicates that the file should be displayed directly in the browser window if possible.
    This function is useful when you want to serve files that you know will not be modified during the lifetime of the gradio app (like files used in gr.Examples).
    By setting static paths, your app will launch faster and it will consume less disk space.
    Calling this function will set the static paths for all gradio applications defined in the same interpreter session until it is called again or the session ends.

    Parameters:
        paths: List of filepaths or directory names to be served by the gradio app. If it is a directory name, ALL files located within that directory will be considered static and not moved to the gradio cache. This also means that ALL files in that directory will be accessible over the network.
    Example:
        import gradio as gr

        # Paths can be a list of strings or pathlib.Path objects
        # corresponding to filenames or directories.
        gr.set_static_paths(paths=["test/test_files/"])

        # The example files and the default value of the input
        # will not be copied to the gradio cache and will be served directly.
        demo = gr.Interface(
            lambda s: s.rotate(45),
            gr.Image(value="test/test_files/cheetah1.jpg", type="pil"),
            gr.Image(),
            examples=["test/test_files/bus.png"],
        )

        demo.launch()
    """
    from gradio.data_classes import _StaticFiles

    _StaticFiles.all_paths.extend([Path(p).resolve() for p in paths])


def is_static_file(file_path: Any):
    """Returns True if the file is a static file (and not moved to cache)"""
    from gradio.data_classes import _StaticFiles

    return _is_static_file(file_path, _StaticFiles.all_paths)


def _is_static_file(file_path: Any, static_files: list[Path]) -> bool:
    """
    Returns True if the file is a static file (i.e. is is in the static files list).
    """
    if not isinstance(file_path, (str, Path, FileData)):
        return False
    if isinstance(file_path, FileData):
        file_path = file_path.path
    if isinstance(file_path, str):
        file_path = Path(file_path)
        if not file_path.exists():
            return False
    return any(is_in_or_equal(file_path, static_file) for static_file in static_files)


HTML_TAG_RE = re.compile("<[^>]*?(?:\n[^>]*?)*>", re.DOTALL)


def remove_html_tags(raw_html: str | None) -> str:
    return re.sub(HTML_TAG_RE, "", raw_html or "")


def find_user_stack_level() -> int:
    """
    Find the first stack frame not inside Gradio.
    """
    frame = inspect.currentframe()
    n = 0
    while frame:
        fname = inspect.getfile(frame)
        if "/gradio/" not in fname.replace(os.sep, "/"):
            break
        frame = frame.f_back
        n += 1
    return n


class NamedString(str):
    """
    Subclass of str that includes a .name attribute equal to the value of the string itself. This class is used when returning
    a value from the `.preprocess()` methods of the File and UploadButton components. Before Gradio 4.0, these methods returned a file
    object which was then converted to a string filepath using the `.name` attribute. In Gradio 4.0, these methods now return a str
    filepath directly, but to maintain backwards compatibility, we use this class instead of a regular str.
    """

    def __init__(self, *args):
        super().__init__()
        self.name = str(self) if args else ""


def default_input_labels():
    """
    A generator that provides default input labels for components when the user's function
    does not have named parameters. The labels are of the form "input 0", "input 1", etc.
    """
    n = 0
    while True:
        yield f"input {n}"
        n += 1


def get_extension_from_file_path_or_url(file_path_or_url: str) -> str:
    """
    Returns the file extension (without the dot) from a file path or URL. If the file path or URL does not have a file extension, returns an empty string.
    For example, "https://example.com/avatar/xxxx.mp4?se=2023-11-16T06:51:23Z&sp=r" would return "mp4".
    """
    parsed_url = urllib.parse.urlparse(file_path_or_url)
    file_extension = os.path.splitext(os.path.basename(parsed_url.path))[1]
    return file_extension[1:] if file_extension else ""


K = TypeVar("K")
V = TypeVar("V")


class LRUCache(OrderedDict, Generic[K, V]):
    def __init__(self, max_size: int = 100):
        super().__init__()
        self.max_size: int = max_size

    def __setitem__(self, key: K, value: V) -> None:
        if key in self:
            self.move_to_end(key)
        elif len(self) >= self.max_size:
            self.popitem(last=False)
        super().__setitem__(key, value)

    def __getitem__(self, key: K) -> V:
        return super().__getitem__(key)


def get_cache_folder() -> Path:
    return Path(os.environ.get("GRADIO_EXAMPLES_CACHE", ".gradio/cached_examples"))


def diff(old, new):
    def compare_objects(obj1, obj2, path=None):
        if path is None:
            path = []
        edits = []

        if obj1 == obj2:
            return edits

        if type(obj1) != type(obj2):
            edits.append(("replace", path, obj2))
            return edits

        if isinstance(obj1, str) and obj2.startswith(obj1):
            edits.append(("append", path, obj2[len(obj1) :]))
            return edits

        if isinstance(obj1, list):
            common_length = min(len(obj1), len(obj2))
            for i in range(common_length):
                edits.extend(compare_objects(obj1[i], obj2[i], path + [i]))
            for i in range(common_length, len(obj1)):
                edits.append(("delete", path + [i], None))
            for i in range(common_length, len(obj2)):
                edits.append(("add", path + [i], obj2[i]))
            return edits

        if isinstance(obj1, dict):
            for key in obj1:
                if key in obj2:
                    edits.extend(compare_objects(obj1[key], obj2[key], path + [key]))
                else:
                    edits.append(("delete", path + [key], None))
            for key in obj2:
                if key not in obj1:
                    edits.append(("add", path + [key], obj2[key]))
            return edits

        edits.append(("replace", path, obj2))
        return edits

    return compare_objects(old, new)


def get_upload_folder() -> str:
    return os.environ.get("GRADIO_TEMP_DIR") or str(
        (Path(tempfile.gettempdir()) / "gradio").resolve()
    )


def get_function_params(func: Callable) -> list[tuple[str, bool, Any]]:
    """
    Gets the parameters of a function as a list of tuples of the form (name, has_default, default_value).
    Excludes *args and **kwargs, as well as args that are Gradio-specific, such as gr.Request, gr.EventData, gr.OAuthProfile, and gr.OAuthToken.
    """
    params_info = []
    signature = inspect.signature(func)
    type_hints = get_type_hints(func)
    for name, parameter in signature.parameters.items():
        if parameter.kind in (
            inspect.Parameter.VAR_POSITIONAL,
            inspect.Parameter.VAR_KEYWORD,
        ):
            break
        if is_special_typed_parameter(name, type_hints):
            continue
        if parameter.default is inspect.Parameter.empty:
            params_info.append((name, False, None))
        else:
            params_info.append((name, True, parameter.default))
    return params_info


def simplify_file_data_in_str(s):
    """
    If a FileData dictionary has been dumped as part of a string, this function will replace the dict with just the str filepath
    """
    try:
        payload = json.loads(s)
    except json.JSONDecodeError:
        return s
    payload = client_utils.traverse(
        payload, lambda x: x["path"], client_utils.is_file_obj_with_meta
    )
    if isinstance(payload, str):
        return payload
    return json.dumps(payload)


def sync_fn_to_generator(fn):
    def wrapped(*args, **kwargs):
        yield fn(*args, **kwargs)

    return wrapped


def async_fn_to_generator(fn):
    async def wrapped(*args, **kwargs):
        yield await fn(*args, **kwargs)

    return wrapped


def async_lambda(f: Callable) -> Callable:
    """Turn a function into an async function.
    Useful for internal event handlers defined as lambda functions used in the codebase
    """

    @wraps(f)
    async def function_wrapper(*args, **kwargs):
        return f(*args, **kwargs)

    return function_wrapper


class FileSize:
    B = 1
    KB = 1024 * B
    MB = 1024 * KB
    GB = 1024 * MB
    TB = 1024 * GB


def _parse_file_size(size: str | int | None) -> int | None:
    if isinstance(size, int) or size is None:
        return size

    size = size.replace(" ", "")

    last_digit_index = next(
        (i for i, c in enumerate(size) if not c.isdigit()), len(size)
    )
    size_int, unit = int(size[:last_digit_index]), size[last_digit_index:].upper()
    multiple = getattr(FileSize, unit, None)
    if not multiple:
        raise ValueError(f"Invalid file size unit: {unit}")
    return multiple * size_int


def connect_heartbeat(config: BlocksConfigDict, blocks) -> bool:
    """
    Determines whether a heartbeat is required for a given config.
    """
    from gradio.components import State

    any_state = any(isinstance(block, State) for block in blocks)
    any_unload = False
    any_stream = False

    if "dependencies" not in config:
        raise ValueError(
            "Dependencies not found in config. Cannot determine whether"
            "heartbeat is required."
        )

    for dep in config["dependencies"]:
        for target in dep["targets"]:
            if isinstance(target, (list, tuple)) and len(target) == 2:
                any_unload = target[1] == "unload"
                if any_unload:
                    break
                any_stream = target[1] == "stream"
                if any_stream:
                    break
    return any_state or any_unload or any_stream


def deep_hash(obj):
    """Compute a hash for a deeply nested data structure."""
    hasher = hashlib.sha256()
    if isinstance(obj, (int, float, str, bytes)):
        items = obj
    elif isinstance(obj, dict):
        items = tuple(
            [
                (k, deep_hash(v))
                for k, v in sorted(obj.items(), key=lambda x: hash(x[0]))
            ]
        )
    elif isinstance(obj, (list, tuple)):
        items = tuple(deep_hash(x) for x in obj)
    elif isinstance(obj, set):
        items = tuple(deep_hash(x) for x in sorted(obj, key=hash))
    elif isinstance(obj, Hashable):
        items = str(hash(obj)).encode("utf-8")
    else:
        items = str(id(obj)).encode("utf-8")
    hasher.update(repr(items).encode("utf-8"))
    return hasher.hexdigest()


def error_payload(
    error: BaseException | None, show_error: bool
) -> dict[str, bool | str | float | None]:
    content: dict[str, bool | str | float | None] = {"error": None}
    show_error = show_error or isinstance(error, Error)
    if show_error:
        if isinstance(error, Error):
            content["error"] = error.message
            content["duration"] = error.duration
            content["visible"] = error.visible
            content["title"] = error.title
        else:
            content["error"] = str(error)
    return content


class UnhashableKeyDict(MutableMapping):
    """
    Essentially a list of key-value tuples that allows for keys that are not hashable,
    but acts like a dictionary for convenience.
    """

    def __init__(self):
        self.data = []

    def __getitem__(self, key):
        for k, v in self.data:
            if deep_equal(k, key):
                return v
        raise KeyError(key)

    def __setitem__(self, key, value):
        for i, (k, _) in enumerate(self.data):
            if deep_equal(k, key):
                self.data[i] = (key, value)
                return
        self.data.append((key, value))

    def __delitem__(self, key):
        for i, (k, _) in enumerate(self.data):
            if deep_equal(k, key):
                del self.data[i]
                return
        raise KeyError(key)

    def __iter__(self):
        return (k for k, _ in self.data)

    def __len__(self):
        return len(self.data)

    def as_list(self):
        return [v for _, v in self.data]


def safe_join(directory: DeveloperPath, path: UserProvidedPath) -> str:
    """Safely path to a base directory to avoid escaping the base directory.
    Borrowed from: werkzeug.security.safe_join"""
    _os_alt_seps: list[str] = [
        sep for sep in [os.path.sep, os.path.altsep] if sep is not None and sep != "/"
    ]

    filename = posixpath.normpath(path)
    fullpath = os.path.join(directory, filename)
    if (
        any(sep in filename for sep in _os_alt_seps)
        or os.path.isabs(filename)
        or filename == ".."
        or filename.startswith("../")
    ):
        raise InvalidPathError()

    return fullpath


def is_allowed_file(
    path: Path,
    blocked_paths: Sequence[str | Path],
    allowed_paths: Sequence[str | Path],
    created_paths: Sequence[str | Path],
) -> tuple[
    bool, Literal["in_blocklist", "allowed", "created", "not_created_or_allowed"]
]:
    in_blocklist = any(
        is_in_or_equal(path, blocked_path) for blocked_path in blocked_paths
    )
    if in_blocklist:
        return False, "in_blocklist"
    if any(is_in_or_equal(path, allowed_path) for allowed_path in allowed_paths):
        return True, "allowed"
    if any(is_in_or_equal(path, created_path) for created_path in created_paths):
        return True, "created"
    return False, "not_created_or_allowed"


def get_node_path():
    env_node_path = os.environ.get("GRADIO_NODE_PATH")
    if env_node_path:
        return env_node_path

    which_node_path = shutil.which("node")
    if which_node_path:
        return which_node_path

    try:
        # On Windows, try using 'where' command
        if sys.platform == "win32":
            windows_path = (
                subprocess.check_output(["where", "node"])
                .decode()
                .strip()
                .split("\r\n")[0]
            )
            # Verify the path exists
            if os.path.exists(windows_path):
                return windows_path
        # Try using the 'which' command on Unix-like systems
        else:
            return subprocess.check_output(["which", "node"]).decode().strip()

    except subprocess.CalledProcessError:
        # Command failed, fall back to checking common install locations
        pass

    # Check common install locations
    common_paths = [
        sys.executable,
        "/usr/bin/node",
        "/usr/local/bin/node",
        "C:\\Program Files\\nodejs\\node.exe",
        "C:\\Program Files (x86)\\nodejs\\node.exe",
    ]

    for node_path in common_paths:
        if os.path.exists(node_path):
            return node_path

    # Check PATH environment variable
    env_path = os.environ.get("PATH", "")
    path_dirs = env_path.split(os.pathsep)

    for directory in path_dirs:
        full_path = os.path.join(
            directory, "node.exe" if sys.platform == "win32" else "node"
        )
        if os.path.exists(full_path):
            return full_path

    print("Unable to find node install path, falling back to SPA mode.")
    print(
<<<<<<< HEAD
        "If you wish to use the node backend, please install node 18 and/ or set the path with the GRADIO_NODE_PATH environment variable."
=======
        "If you wish to use the node backend, please install node 20 and/ or set the path with the GRADIO_NODE_PATH environment variable."
>>>>>>> 4d908835
    )
    return None


def none_or_singleton_to_list(value: Any) -> list:
    if value is None:
        return []
    if isinstance(value, (list, tuple)):
        return list(value)
    return [value]<|MERGE_RESOLUTION|>--- conflicted
+++ resolved
@@ -29,9 +29,6 @@
 import warnings
 from abc import ABC, abstractmethod
 from collections import OrderedDict
-<<<<<<< HEAD
-from collections.abc import Callable, Iterable, Iterator, MutableMapping, Sequence
-=======
 from collections.abc import (
     Callable,
     Hashable,
@@ -40,7 +37,6 @@
     MutableMapping,
     Sequence,
 )
->>>>>>> 4d908835
 from contextlib import contextmanager
 from functools import wraps
 from io import BytesIO
@@ -1557,11 +1553,7 @@
 
     print("Unable to find node install path, falling back to SPA mode.")
     print(
-<<<<<<< HEAD
-        "If you wish to use the node backend, please install node 18 and/ or set the path with the GRADIO_NODE_PATH environment variable."
-=======
         "If you wish to use the node backend, please install node 20 and/ or set the path with the GRADIO_NODE_PATH environment variable."
->>>>>>> 4d908835
     )
     return None
 
