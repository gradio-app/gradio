""" Handy utility functions."""

from __future__ import annotations

import asyncio
import copy
import inspect
import json
import json.decoder
import os
import pkgutil
import random
import re
import sys
import time
import typing
import warnings
from contextlib import contextmanager
from distutils.version import StrictVersion
from enum import Enum
from io import BytesIO
from numbers import Number
from pathlib import Path
from typing import (
    TYPE_CHECKING,
    Any,
    Callable,
    Dict,
    Generator,
    List,
    NewType,
    Tuple,
    Type,
    TypeVar,
    Optional,
    Union
)

import aiohttp
import fsspec.asyn
import httpx
import matplotlib.pyplot as plt
<<<<<<< HEAD
import numpy as np
from PIL import Image
=======
>>>>>>> 58b1a074
import requests
from pydantic import BaseModel, Json, parse_obj_as

import gradio
from gradio.context import Context

if TYPE_CHECKING:  # Only import for type checking (is False at runtime).
    from gradio.blocks import BlockContext
    from gradio.components import Component

analytics_url = "https://api.gradio.app/"
PKG_VERSION_URL = "https://api.gradio.app/pkg-version"
JSON_PATH = os.path.join(os.path.dirname(gradio.__file__), "launches.json")

T = TypeVar("T")


def version_check():
    try:
        version_data = pkgutil.get_data(__name__, "version.txt")
        if not version_data:
            raise FileNotFoundError
        current_pkg_version = (
                version_data.decode("ascii").strip()
            )
        latest_pkg_version = requests.get(url=PKG_VERSION_URL, timeout=3).json()[
            "version"
        ]
        if StrictVersion(latest_pkg_version) > StrictVersion(current_pkg_version):
            print(
                "IMPORTANT: You are using gradio version {}, "
                "however version {} "
                "is available, please upgrade.".format(
                    current_pkg_version, latest_pkg_version
                )
            )
            print("--------")
    except json.decoder.JSONDecodeError:
        warnings.warn("unable to parse version details from package URL.")
    except KeyError:
        warnings.warn("package URL does not contain version info.")
    except:
        pass


def get_local_ip_address() -> str:
    """Gets the public IP address or returns the string "No internet connection" if unable to obtain it."""
    try:
        ip_address = requests.get(
            "https://checkip.amazonaws.com/", timeout=3
        ).text.strip()
    except (requests.ConnectionError, requests.exceptions.ReadTimeout):
        ip_address = "No internet connection"
    return ip_address


def initiated_analytics(data: Dict[str, Any]) -> None:
    try:
        requests.post(
            analytics_url + "gradio-initiated-analytics/", data=data, timeout=3
        )
    except (requests.ConnectionError, requests.exceptions.ReadTimeout):
        pass  # do not push analytics if no network


def launch_analytics(data: Dict[str, Any]) -> None:
    try:
        requests.post(
            analytics_url + "gradio-launched-analytics/", data=data, timeout=3
        )
    except (requests.ConnectionError, requests.exceptions.ReadTimeout):
        pass  # do not push analytics if no network


def integration_analytics(data: Dict[str, Any]) -> None:
    try:
        requests.post(
            analytics_url + "gradio-integration-analytics/", data=data, timeout=3
        )
    except (requests.ConnectionError, requests.exceptions.ReadTimeout):
        pass  # do not push analytics if no network


def error_analytics(ip_address: str, message: str) -> None:
    """
    Send error analytics if there is network
    :param ip_address: IP address where error occurred
    :param message: Details about error
    """
    data = {"ip_address": ip_address, "error": message}
    try:
        requests.post(analytics_url + "gradio-error-analytics/", data=data, timeout=3)
    except (requests.ConnectionError, requests.exceptions.ReadTimeout):
        pass  # do not push analytics if no network


async def log_feature_analytics(ip_address: str, feature: str) -> None:
    data = {"ip_address": ip_address, "feature": feature}
    async with aiohttp.ClientSession() as session:
        try:
            async with session.post(
                analytics_url + "gradio-feature-analytics/", data=data
            ):
                pass
        except (aiohttp.ClientError):
            pass  # do not push analytics if no network


def colab_check() -> bool:
    """
    Check if interface is launching from Google Colab
    :return is_colab (bool): True or False
    """
    is_colab = False
    try:  # Check if running interactively using ipython.
        from IPython import get_ipython

        from_ipynb = get_ipython()
        if "google.colab" in str(from_ipynb):
            is_colab = True
    except (ImportError, NameError):
        pass
    return is_colab


def ipython_check() -> bool:
    """
    Check if interface is launching from iPython (not colab)
    :return is_ipython (bool): True or False
    """
    is_ipython = False
    try:  # Check if running interactively using ipython.
        from IPython import get_ipython

        if get_ipython() is not None:
            is_ipython = True
    except (ImportError, NameError):
        pass
    return is_ipython


def readme_to_html(article: str) -> str:
    try:
        response = requests.get(article, timeout=3)
        if response.status_code == requests.codes.ok:  # pylint: disable=no-member
            article = response.text
    except requests.exceptions.RequestException:
        pass
    return article


def show_tip(interface: gradio.Blocks) -> None:
    if interface.show_tips and random.random() < 1.5:
        tip: str = random.choice(gradio.strings.en["TIPS"])
        print(f"Tip: {tip}")


def launch_counter() -> None:
    try:
        if not os.path.exists(JSON_PATH):
            launches = {"launches": 1}
            with open(JSON_PATH, "w+") as j:
                json.dump(launches, j)
        else:
            with open(JSON_PATH) as j:
                launches = json.load(j)
            launches["launches"] += 1
            if launches["launches"] in [25, 50, 150, 500, 1000]:
                print(gradio.strings.en["BETA_INVITE"])
            with open(JSON_PATH, "w") as j:
                j.write(json.dumps(launches))
    except:
        pass


def get_default_args(func: Callable) -> List[Any]:
    signature = inspect.signature(func)
    return [
        v.default if v.default is not inspect.Parameter.empty else None
        for v in signature.parameters.values()
    ]


def assert_configs_are_equivalent_besides_ids(
    config1: Dict, config2: Dict, root_keys: Tuple = ("mode", "theme")
):
    """Allows you to test if two different Blocks configs produce the same demo.

    Parameters:
    config1 (dict): nested dict with config from the first Blocks instance
    config2 (dict): nested dict with config from the second Blocks instance
    root_keys (Tuple): an interable consisting of which keys to test for equivalence at
        the root level of the config. By default, only "mode" and "theme" are tested,
        so keys like "version" are ignored.
    """
    config1 = copy.deepcopy(config1)
    config2 = copy.deepcopy(config2)

    for key in root_keys:
        assert config1[key] == config2[key], f"Configs have different: {key}"

    assert len(config1["components"]) == len(
        config2["components"]
    ), "# of components are different"

    def assert_same_components(config1_id, config2_id):
        c1 = list(filter(lambda c: c["id"] == config1_id, config1["components"]))[0]
        c2 = list(filter(lambda c: c["id"] == config2_id, config2["components"]))[0]
        c1 = copy.deepcopy(c1)
        c1.pop("id")
        c2 = copy.deepcopy(c2)
        c2.pop("id")
        assert c1 == c2, f"{c1} does not match {c2}"

    def same_children_recursive(children1, chidren2):
        for child1, child2 in zip(children1, chidren2):
            assert_same_components(child1["id"], child2["id"])
            if "children" in child1 or "children" in child2:
                same_children_recursive(child1["children"], child2["children"])

    children1 = config1["layout"]["children"]
    children2 = config2["layout"]["children"]
    same_children_recursive(children1, children2)

    for d1, d2 in zip(config1["dependencies"], config2["dependencies"]):
        for t1, t2 in zip(d1.pop("targets"), d2.pop("targets")):
            assert_same_components(t1, t2)
        for i1, i2 in zip(d1.pop("inputs"), d2.pop("inputs")):
            assert_same_components(i1, i2)
        for o1, o2 in zip(d1.pop("outputs"), d2.pop("outputs")):
            assert_same_components(o1, o2)

        assert d1 == d2, f"{d1} does not match {d2}"

    return True


def format_ner_list(input_string: str, ner_groups: List[Dict[str, str | int]]):
    if len(ner_groups) == 0:
        return [(input_string, None)]

    output = []
    end = 0
    prev_end = 0

    for group in ner_groups:
        entity, start, end = group["entity_group"], group["start"], group["end"]
        output.append((input_string[prev_end:start], None))
        output.append((input_string[start:end], entity))
        prev_end = end

    output.append((input_string[end:], None))
    return output


def delete_none(_dict: T, skip_value: bool = False) -> T:
    """
    Delete None values recursively from all of the dictionaries, tuples, lists, sets.
    Credit: https://stackoverflow.com/a/66127889/5209347
    """
    if isinstance(_dict, dict):
        for key, value in list(_dict.items()):
            if skip_value and key == "value":
                continue
            if isinstance(value, (list, dict, tuple, set)):
                _dict[key] = delete_none(value)
            elif value is None or key is None:
                del _dict[key]

    elif isinstance(_dict, (list, set, tuple)):
        _dict = type(_dict)(delete_none(item) for item in _dict if item is not None)

    return _dict


def resolve_singleton(_list: List[Any] | Any) -> Any:
    if len(_list) == 1:
        return _list[0]
    else:
        return _list


def component_or_layout_class(cls_name: str) -> Type[Component] | Type[BlockContext]:
    """
    Returns the component, template, or layout class with the given class name, or
    raises a ValueError if not found.

    Parameters:
    cls_name (str): lower-case string class name of a component
    Returns:
    cls: the component class
    """
    import gradio.components
    import gradio.layouts
    import gradio.templates

    components = [
        (name, cls)
        for name, cls in gradio.components.__dict__.items()
        if isinstance(cls, type)
    ]
    templates = [
        (name, cls)
        for name, cls in gradio.templates.__dict__.items()
        if isinstance(cls, type)
    ]
    layouts = [
        (name, cls)
        for name, cls in gradio.layouts.__dict__.items()
        if isinstance(cls, type)
    ]
    for name, cls in components + templates + layouts:
        if name.lower() == cls_name.replace("_", "") and (
            issubclass(cls, gradio.components.Component)
            or issubclass(cls, BlockContext)
        ):
            return cls
    raise ValueError(f"No such component or layout: {cls_name}")


def synchronize_async(func: Callable, *args, **kwargs) -> Any:
    """
    Runs async functions in sync scopes.

    Can be used in any scope. See run_coro_in_background for more details.

    Example:
        if inspect.iscoroutinefunction(block_fn.fn):
            predictions = utils.synchronize_async(block_fn.fn, *processed_input)

    Args:
        func:
        *args:
        **kwargs:
    """
    return fsspec.asyn.sync(fsspec.asyn.get_loop(), func, *args, **kwargs)


def run_coro_in_background(func: Callable, *args, **kwargs):
    """
    Runs coroutines in background.

    Warning, be careful to not use this function in other than FastAPI scope, because the event_loop has not started yet.
    You can use it in any scope reached by FastAPI app.

    correct scope examples: endpoints in routes, Blocks.process_api
    incorrect scope examples: Blocks.launch

    Use startup_events in routes.py if you need to run a coro in background in Blocks.launch().


    Example:
        utils.run_coro_in_background(fn, *args, **kwargs)

    Args:
        func:
        *args:
        **kwargs:

    Returns:

    """
    event_loop = asyncio.get_event_loop()
    return event_loop.create_task(func(*args, **kwargs))


def async_iteration(iterator):
    try:
        return next(iterator)
    except StopIteration:
        # raise a ValueError here because co-routines can't raise StopIteration themselves
        raise StopAsyncIteration()


class AsyncRequest:
    """
    The AsyncRequest class is a low-level API that allow you to create asynchronous HTTP requests without a context manager.
    Compared to making calls by using httpx directly, AsyncRequest offers more flexibility and control over:
        (1) Includes response validation functionality both using validation models and functions.
        (2) Since we're still using httpx.Request class by wrapping it, we have all it's functionalities.
        (3) Exceptions are handled silently during the request call, which gives us the ability to inspect each one
        individually in the case of multiple asynchronous request calls and some of them failing.
        (4) Provides HTTP request types with AsyncRequest.Method Enum class for ease of usage
    AsyncRequest also offers some util functions such as has_exception, is_valid and status to inspect get detailed
    information about executed request call.

    The basic usage of AsyncRequest is as follows: create a AsyncRequest object with inputs(method, url etc.). Then use it
    with the "await" statement, and then you can use util functions to do some post request checks depending on your use-case.
    Finally, call the get_validated_data function to get the response data.

    You can see example usages in test_utils.py.
    """

    ResponseJson = NewType("ResponseJson", Json)
    client = httpx.AsyncClient()

    class Method(str, Enum):
        """
        Method is an enumeration class that contains possible types of HTTP request methods.
        """

        ANY = "*"
        CONNECT = "CONNECT"
        HEAD = "HEAD"
        GET = "GET"
        DELETE = "DELETE"
        OPTIONS = "OPTIONS"
        PATCH = "PATCH"
        POST = "POST"
        PUT = "PUT"
        TRACE = "TRACE"

    def __init__(
        self,
        method: Method,
        url: str,
        *,
        validation_model: Optional[Type[BaseModel]] = None,
        validation_function: Union[Callable, None] = None,
        exception_type: Type[Exception] = Exception,
        raise_for_status: bool = False,
        **kwargs,
    ):
        """
        Initialize the Request instance.
        Args:
            method(Request.Method) : method of the request
            url(str): url of the request
            *
            validation_model(Type[BaseModel]): a pydantic validation class type to use in validation of the response
            validation_function(Callable): a callable instance to use in validation of the response
            exception_class(Type[Exception]): a exception type to throw with its type
            raise_for_status(bool): a flag that determines to raise httpx.Request.raise_for_status() exceptions.
        """
        self._exception: Union[Exception, None] = None
        self._status = None
        self._raise_for_status = raise_for_status
        self._validation_model = validation_model
        self._validation_function = validation_function
        self._exception_type = exception_type
        self._validated_data = None
        # Create request
        self._request = self._create_request(method, url, **kwargs)

    def __await__(self) -> Generator[None, Any, "AsyncRequest"]:
        """
        Wrap Request's __await__ magic function to create request calls which are executed in one line.
        """
        return self.__run().__await__()

    async def __run(self) -> AsyncRequest:
        """
        Manage the request call lifecycle.
        Execute the request by sending it through the client, then check its status.
        Then parse the request into Json format. And then validate it using the provided validation methods.
        If a problem occurs in this sequential process,
        an exception will be raised within the corresponding method, and allowed to be examined.
        Manage the request call lifecycle.

        Returns:
            Request
        """
        try:
            # Send the request and get the response.
            self._response: httpx.Response = await AsyncRequest.client.send(
                self._request
            )
            # Raise for _status
            self._status = self._response.status_code
            if self._raise_for_status:
                self._response.raise_for_status()
            # Parse client response data to JSON
            self._json_response_data = self._response.json()
            # Validate response data
            self._validated_data = self._validate_response_data(
                self._json_response_data
            )
        except Exception as exception:
            # If there is an exception, store it to do further inspections.
            self._exception = self._exception_type(exception)
        return self

    @staticmethod
    def _create_request(method: Method, url: str, **kwargs) -> httpx.Request:
        """
        Create a request. This is a httpx request wrapper function.
        Args:
            method(Request.Method): request method type
            url(str): target url of the request
            **kwargs
        Returns:
            Request
        """
        request = httpx.Request(method, url, **kwargs)
        return request

    def _validate_response_data(self, response: ResponseJson) -> Union[BaseModel, Optional[ResponseJson]]:
        """
        Validate response using given validation methods. If there is a validation method and response is not valid,
        validation functions will raise an exception for them.
        Args:
            response(ResponseJson): response object
        Returns:
            ResponseJson: Validated Json object.
        """

        # We use raw response as a default value if there is no validation method or response is not valid.
        validated_response = response

        try:
            # If a validation model is provided, validate response using the validation model.
            if self._validation_model:
                validated_response = self._validate_response_by_model(
                    response
                )
            # Then, If a validation function is provided, validate response using the validation function.
            if self._validation_function:
                validated_response = self._validate_response_by_validation_function(
                    response
                )
        except Exception as exception:
            # If one of the validation methods does not confirm, raised exception will be silently handled.
            # We assign this exception to classes instance to do further inspections via is_valid function.
            self._exception = exception

        return validated_response

    def _validate_response_by_model(self, response: ResponseJson) -> BaseModel:
        """
        Validate response json using the validation model.
        Args:
            response(ResponseJson): response object
        Returns:
            ResponseJson: Validated Json object.
        """
        validated_data = BaseModel()
        if self._validation_model:
            validated_data = parse_obj_as(self._validation_model, response)
        return validated_data

    def _validate_response_by_validation_function(
        self, response: ResponseJson
    ) -> Optional[ResponseJson]:
        """
        Validate response json using the validation function.
        Args:
            response(ResponseJson): response object
        Returns:
            ResponseJson: Validated Json object.
        """
        validated_data = None

        if self._validation_function:
            validated_data = self._validation_function(response)

        return validated_data

    def is_valid(self, raise_exceptions: bool = False) -> bool:
        """
        Check response object's validity+. Raise exceptions if raise_exceptions flag is True.
        Args:
            raise_exceptions(bool) : a flag to raise exceptions in this check
        Returns:
            bool: validity of the data
        """
        if self.has_exception and self._exception:
            if raise_exceptions:
                raise self._exception
            return False
        else:
            # If there is no exception, that means there is no validation error.
            return True

    def get_validated_data(self):
        return self._validated_data

    @property
    def json(self):
        return self._json_response_data

    @property
    def exception(self):
        return self._exception

    @property
    def has_exception(self):
        return self.exception is not None

    @property
    def raise_exceptions(self):
        if self.has_exception and self._exception:
            raise self._exception

    @property
    def status(self):
        return self._status


@contextmanager
def set_directory(path: Path | str):
    """Context manager that sets the working directory to the given path."""
    origin = Path().absolute()
    try:
        os.chdir(path)
        yield
    finally:
        os.chdir(origin)


def strip_invalid_filename_characters(filename: str, max_bytes: int = 200) -> str:
    """Strips invalid characters from a filename and ensures that the file_length is less than `max_bytes` bytes."""
    filename = "".join([char for char in filename if char.isalnum() or char in "._- "])
    filename_len = len(filename.encode())
    if filename_len > max_bytes:
        while filename_len > max_bytes:
            if len(filename) == 0:
                break
            filename = filename[:-1]
            filename_len = len(filename.encode())
    return filename


def sanitize_value_for_csv(value: str | Number) -> str | Number:
    """
    Sanitizes a value that is being written to a CSV file to prevent CSV injection attacks.
    Reference: https://owasp.org/www-community/attacks/CSV_Injection
    """
    if isinstance(value, Number):
        return value
    unsafe_prefixes = ["=", "+", "-", "@", "\t", "\n"]
    unsafe_sequences = [",=", ",+", ",-", ",@", ",\t", ",\n"]
    if any(value.startswith(prefix) for prefix in unsafe_prefixes) or any(
        sequence in value for sequence in unsafe_sequences
    ):
        value = "'" + value
    return value


def sanitize_list_for_csv(values: List[Any]) -> List[Any]:
    """
    Sanitizes a list of values (or a list of list of values) that is being written to a
    CSV file to prevent CSV injection attacks.
    """
    sanitized_values = []
    for value in values:
        if isinstance(value, list):
            sanitized_value = [sanitize_value_for_csv(v) for v in value]
            sanitized_values.append(sanitized_value)
        else:
            sanitized_value = sanitize_value_for_csv(value)
            sanitized_values.append(sanitized_value)
    return sanitized_values


def append_unique_suffix(name: str, list_of_names: List[str]):
    """Appends a numerical suffix to `name` so that it does not appear in `list_of_names`."""
    set_of_names: set[str] = set(list_of_names)  # for O(1) lookup
    if name not in set_of_names:
        return name
    else:
        suffix_counter = 1
        new_name = name + f"_{suffix_counter}"
        while new_name in set_of_names:
            suffix_counter += 1
            new_name = name + f"_{suffix_counter}"
        return new_name


def validate_url(possible_url: str) -> bool:
    headers = {"User-Agent": "gradio (https://gradio.app/; team@gradio.app)"}
    try:
        return requests.get(possible_url, headers=headers).ok
    except Exception:
        return False


def is_update(val):
    return isinstance(val, dict) and "update" in val.get("__type__", "")


def get_continuous_fn(fn: Callable, every: float) -> Callable:
    def continuous_fn(*args):
        while True:
            output = fn(*args)
            yield output
            time.sleep(every)

    return continuous_fn


async def cancel_tasks(task_ids: set[str]):
    if sys.version_info < (3, 8):
        return None

    matching_tasks = [
        task for task in asyncio.all_tasks() if task.get_name() in task_ids
    ]
    for task in matching_tasks:
        task.cancel()
    await asyncio.gather(*matching_tasks, return_exceptions=True)


def set_task_name(task, session_hash: str, fn_index: int, batch: bool):
    if sys.version_info >= (3, 8) and not (
        batch
    ):  # You shouldn't be able to cancel a task if it's part of a batch
        task.set_name(f"{session_hash}_{fn_index}")


def get_cancel_function(
    dependencies: List[Dict[str, Any]]
) -> Tuple[Callable, List[int]]:
    fn_to_comp = {}
    for dep in dependencies:
        if Context.root_block:
            fn_index = next(
                i for i, d in enumerate(Context.root_block.dependencies) if d == dep
            )
            fn_to_comp[fn_index] = [Context.root_block.blocks[o] for o in dep["outputs"]]

    async def cancel(session_hash: str) -> None:
        task_ids = set([f"{session_hash}_{fn}" for fn in fn_to_comp])
        await cancel_tasks(task_ids)

    return (
        cancel,
        list(fn_to_comp.keys()),
    )


def check_function_inputs_match(fn: Callable, inputs: List, inputs_as_dict: bool):
    """
    Checks if the input component set matches the function
    Returns: None if valid, a string error message if mismatch
    """

    def is_special_typed_parameter(name):
        from gradio.routes import Request

        """Checks if parameter has a type hint designating it as a gr.Request"""
        return parameter_types.get(name, "") == Request

    signature = inspect.signature(fn)
    parameter_types = typing.get_type_hints(fn) if inspect.isfunction(fn) else {}
    min_args = 0
    max_args = 0
    infinity = -1
    for name, param in signature.parameters.items():
        has_default = param.default != param.empty
        if param.kind in [param.POSITIONAL_ONLY, param.POSITIONAL_OR_KEYWORD]:
            if not (is_special_typed_parameter(name)):
                if not has_default:
                    min_args += 1
                max_args += 1
        elif param.kind == param.VAR_POSITIONAL:
            max_args = infinity
        elif param.kind == param.KEYWORD_ONLY:
            if not has_default:
                return f"Keyword-only args must have default values for function {fn}"
    arg_count = 1 if inputs_as_dict else len(inputs)
    if min_args == max_args and max_args != arg_count:
        warnings.warn(
            f"Expected {max_args} arguments for function {fn}, received {arg_count}."
        )
    if arg_count < min_args:
        warnings.warn(
            f"Expected at least {min_args} arguments for function {fn}, received {arg_count}."
        )
    if max_args != infinity and arg_count > max_args:
        warnings.warn(
            f"Expected maximum {max_args} arguments for function {fn}, received {arg_count}."
        )


class TupleNoPrint(tuple):
    # To remove printing function return in notebook
    def __repr__(self):
        return ""

    def __str__(self):
        return ""


<<<<<<< HEAD
set_documentation_group("component-helpers")


@document()
def make_waveform(
    audio: str | Tuple[int, np.ndarray],
    *,
    bg_color: str = "#f3f4f6",
    bg_image: str = "",
    fg_alpha: float = 0.75,
    bars_color: str | Tuple[str, str] = ("#fbbf24", "#ea580c"),
    bar_count: int = 50,
    bar_width: float = 0.6,
):
    """
    Generates a waveform video from an audio file. Useful for creating an easy to share audio visualization. The output should be passed into a `gr.Video` component.
    Parameters:
        audio: Audio file path or tuple of (sample_rate, audio_data)
        bg_color: Background color of waveform (ignored if bg_image is provided)
        bg_image: Background image of waveform
        fg_alpha: Opacity of foreground waveform
        bars_color: Color of waveform bars. Can be a single color or a tuple of (start_color, end_color) of gradient
        bar_count: Number of bars in waveform
        bar_width: Width of bars in waveform. 1 represents full width, 0.5 represents half width, etc.
    Returns:
        A filepath to the output video.
    """
    if isinstance(audio, str):
        audio_file = audio
        audio = processing_utils.audio_from_file(audio)
    else:
        tmp_wav = tempfile.NamedTemporaryFile(suffix=".wav", delete=False)
        processing_utils.audio_to_file(audio[0], audio[1], tmp_wav.name)
        audio_file = tmp_wav.name
    duration = round(len(audio[1]) / audio[0], 4)

    # Helper methods to create waveform
    def hex_to_RGB(hex_str):
        return [int(hex_str[i : i + 2], 16) for i in range(1, 6, 2)]

    def get_color_gradient(c1, c2, n):
        assert n > 1
        c1_rgb = np.array(hex_to_RGB(c1)) / 255
        c2_rgb = np.array(hex_to_RGB(c2)) / 255
        mix_pcts = [x / (n - 1) for x in range(n)]
        rgb_colors = [((1 - mix) * c1_rgb + (mix * c2_rgb)) for mix in mix_pcts]
        return [
            "#" + "".join([format(int(round(val * 255)), "02x") for val in item])
            for item in rgb_colors
        ]

    # Reshape audio to have a fixed number of bars
    samples = audio[1]
    if len(samples.shape) > 1:
        samples = np.mean(samples, 1)
    bins_to_pad = bar_count - (len(samples) % bar_count)
    samples = np.pad(samples, [(0, bins_to_pad)])
    samples = np.reshape(samples, (bar_count, -1))
    samples = np.abs(samples)
    samples = np.max(samples, 1)

    matplotlib.use("Agg")
    plt.clf()
    # Plot waveform
    color = (
        bars_color
        if isinstance(bars_color, str)
        else get_color_gradient(bars_color[0], bars_color[1], bar_count)
    )
    plt.bar(
        np.arange(0, bar_count),
        samples * 2,
        bottom=(-1 * samples),
        width=bar_width,
        color=color,
    )
    plt.axis("off")
    plt.margins(x=0)
    tmp_img = tempfile.NamedTemporaryFile(suffix=".png", delete=False)
    savefig_kwargs: Dict[str, str | bool] = {"bbox_inches": "tight"}
    if bg_image is not None:
        savefig_kwargs["transparent"] = True
    else:
        savefig_kwargs["facecolor"] = bg_color
    plt.savefig(tmp_img.name, **savefig_kwargs)
    waveform_img = Image.open(tmp_img.name)
    waveform_img = waveform_img.resize((1000, 200))

    # Composite waveform with background image
    if bg_image is not None:
        waveform_array = np.array(waveform_img)
        waveform_array[:, :, 3] = waveform_array[:, :, 3] * fg_alpha
        waveform_img = Image.fromarray(waveform_array)

        bg_img = Image.open(bg_image)
        waveform_width, waveform_height = waveform_img.size
        bg_width, bg_height = bg_img.size
        if waveform_width != bg_width:
            bg_img = bg_img.resize(
                (waveform_width, 2 * int(bg_height * waveform_width / bg_width / 2))
            )
            bg_width, bg_height = bg_img.size
        composite_height = max(bg_height, waveform_height)
        composite = Image.new("RGBA", (waveform_width, composite_height), "#FFFFFF")
        composite.paste(bg_img, (0, composite_height - bg_height))
        composite.paste(
            waveform_img, (0, composite_height - waveform_height), waveform_img
        )
        composite.save(tmp_img.name)
        img_width, img_height = composite.size
    else:
        img_width, img_height = waveform_img.size
        waveform_img.save(tmp_img.name)

    # Convert waveform to video with ffmpeg
    output_mp4 = tempfile.NamedTemporaryFile(suffix=".mp4", delete=False)

    ffmpeg_cmd = f"""ffmpeg -loop 1 -i {tmp_img.name} -i {audio_file} -vf "color=c=#FFFFFF77:s={img_width}x{img_height}[bar];[0][bar]overlay=-w+(w/{duration})*t:H-h:shortest=1" -t {duration} -y {output_mp4.name}"""

    subprocess.call(ffmpeg_cmd, shell=True)
    return output_mp4.name


=======
>>>>>>> 58b1a074
def tex2svg(formula, *args):
    FONTSIZE = 20
    DPI = 300
    plt.rc("mathtext", fontset="cm")
    fig = plt.figure(figsize=(0.01, 0.01))
    fig.text(0, 0, r"${}$".format(formula), fontsize=FONTSIZE)
    output = BytesIO()
    fig.savefig(
        output,
        dpi=DPI,
        transparent=True,
        format="svg",
        bbox_inches="tight",
        pad_inches=0.0,
    )
    plt.close(fig)
    output.seek(0)
    xml_code = output.read().decode("utf-8")
    svg_start = xml_code.index("<svg ")
    svg_code = xml_code[svg_start:]
    svg_code = re.sub(r"<metadata>.*<\/metadata>", "", svg_code, flags=re.DOTALL)
    copy_code = f"<span style='font-size: 0px'>{formula}</span>"
    return f"{copy_code}{svg_code}"<|MERGE_RESOLUTION|>--- conflicted
+++ resolved
@@ -40,11 +40,8 @@
 import fsspec.asyn
 import httpx
 import matplotlib.pyplot as plt
-<<<<<<< HEAD
 import numpy as np
 from PIL import Image
-=======
->>>>>>> 58b1a074
 import requests
 from pydantic import BaseModel, Json, parse_obj_as
 
@@ -828,132 +825,6 @@
         return ""
 
 
-<<<<<<< HEAD
-set_documentation_group("component-helpers")
-
-
-@document()
-def make_waveform(
-    audio: str | Tuple[int, np.ndarray],
-    *,
-    bg_color: str = "#f3f4f6",
-    bg_image: str = "",
-    fg_alpha: float = 0.75,
-    bars_color: str | Tuple[str, str] = ("#fbbf24", "#ea580c"),
-    bar_count: int = 50,
-    bar_width: float = 0.6,
-):
-    """
-    Generates a waveform video from an audio file. Useful for creating an easy to share audio visualization. The output should be passed into a `gr.Video` component.
-    Parameters:
-        audio: Audio file path or tuple of (sample_rate, audio_data)
-        bg_color: Background color of waveform (ignored if bg_image is provided)
-        bg_image: Background image of waveform
-        fg_alpha: Opacity of foreground waveform
-        bars_color: Color of waveform bars. Can be a single color or a tuple of (start_color, end_color) of gradient
-        bar_count: Number of bars in waveform
-        bar_width: Width of bars in waveform. 1 represents full width, 0.5 represents half width, etc.
-    Returns:
-        A filepath to the output video.
-    """
-    if isinstance(audio, str):
-        audio_file = audio
-        audio = processing_utils.audio_from_file(audio)
-    else:
-        tmp_wav = tempfile.NamedTemporaryFile(suffix=".wav", delete=False)
-        processing_utils.audio_to_file(audio[0], audio[1], tmp_wav.name)
-        audio_file = tmp_wav.name
-    duration = round(len(audio[1]) / audio[0], 4)
-
-    # Helper methods to create waveform
-    def hex_to_RGB(hex_str):
-        return [int(hex_str[i : i + 2], 16) for i in range(1, 6, 2)]
-
-    def get_color_gradient(c1, c2, n):
-        assert n > 1
-        c1_rgb = np.array(hex_to_RGB(c1)) / 255
-        c2_rgb = np.array(hex_to_RGB(c2)) / 255
-        mix_pcts = [x / (n - 1) for x in range(n)]
-        rgb_colors = [((1 - mix) * c1_rgb + (mix * c2_rgb)) for mix in mix_pcts]
-        return [
-            "#" + "".join([format(int(round(val * 255)), "02x") for val in item])
-            for item in rgb_colors
-        ]
-
-    # Reshape audio to have a fixed number of bars
-    samples = audio[1]
-    if len(samples.shape) > 1:
-        samples = np.mean(samples, 1)
-    bins_to_pad = bar_count - (len(samples) % bar_count)
-    samples = np.pad(samples, [(0, bins_to_pad)])
-    samples = np.reshape(samples, (bar_count, -1))
-    samples = np.abs(samples)
-    samples = np.max(samples, 1)
-
-    matplotlib.use("Agg")
-    plt.clf()
-    # Plot waveform
-    color = (
-        bars_color
-        if isinstance(bars_color, str)
-        else get_color_gradient(bars_color[0], bars_color[1], bar_count)
-    )
-    plt.bar(
-        np.arange(0, bar_count),
-        samples * 2,
-        bottom=(-1 * samples),
-        width=bar_width,
-        color=color,
-    )
-    plt.axis("off")
-    plt.margins(x=0)
-    tmp_img = tempfile.NamedTemporaryFile(suffix=".png", delete=False)
-    savefig_kwargs: Dict[str, str | bool] = {"bbox_inches": "tight"}
-    if bg_image is not None:
-        savefig_kwargs["transparent"] = True
-    else:
-        savefig_kwargs["facecolor"] = bg_color
-    plt.savefig(tmp_img.name, **savefig_kwargs)
-    waveform_img = Image.open(tmp_img.name)
-    waveform_img = waveform_img.resize((1000, 200))
-
-    # Composite waveform with background image
-    if bg_image is not None:
-        waveform_array = np.array(waveform_img)
-        waveform_array[:, :, 3] = waveform_array[:, :, 3] * fg_alpha
-        waveform_img = Image.fromarray(waveform_array)
-
-        bg_img = Image.open(bg_image)
-        waveform_width, waveform_height = waveform_img.size
-        bg_width, bg_height = bg_img.size
-        if waveform_width != bg_width:
-            bg_img = bg_img.resize(
-                (waveform_width, 2 * int(bg_height * waveform_width / bg_width / 2))
-            )
-            bg_width, bg_height = bg_img.size
-        composite_height = max(bg_height, waveform_height)
-        composite = Image.new("RGBA", (waveform_width, composite_height), "#FFFFFF")
-        composite.paste(bg_img, (0, composite_height - bg_height))
-        composite.paste(
-            waveform_img, (0, composite_height - waveform_height), waveform_img
-        )
-        composite.save(tmp_img.name)
-        img_width, img_height = composite.size
-    else:
-        img_width, img_height = waveform_img.size
-        waveform_img.save(tmp_img.name)
-
-    # Convert waveform to video with ffmpeg
-    output_mp4 = tempfile.NamedTemporaryFile(suffix=".mp4", delete=False)
-
-    ffmpeg_cmd = f"""ffmpeg -loop 1 -i {tmp_img.name} -i {audio_file} -vf "color=c=#FFFFFF77:s={img_width}x{img_height}[bar];[0][bar]overlay=-w+(w/{duration})*t:H-h:shortest=1" -t {duration} -y {output_mp4.name}"""
-
-    subprocess.call(ffmpeg_cmd, shell=True)
-    return output_mp4.name
-
-
-=======
->>>>>>> 58b1a074
 def tex2svg(formula, *args):
     FONTSIZE = 20
     DPI = 300
