--- conflicted
+++ resolved
@@ -710,8 +710,6 @@
         button_small_text_weight=None,
         button_transition=None,
     ) -> Base:
-<<<<<<< HEAD
-=======
         """
         Parameters:
             body_background_fill: The background of the entire app.
@@ -963,7 +961,6 @@
             self, "body_text_weight", "400"
         )
         self.embed_radius = embed_radius or getattr(self, "embed_radius", "*radius_lg")
->>>>>>> 5249bdd7
         # Core Colors
         self.color_accent = color_accent or getattr(
             self, "color_accent", "*primary_500"
