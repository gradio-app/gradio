--- conflicted
+++ resolved
@@ -698,16 +698,8 @@
         # Buttons: These set the style for buttons.
         button_border_width=None,
         button_border_width_dark=None,
-<<<<<<< HEAD
-        button_shadow=None,
-        button_shadow_active=None,
         button_transform_hover=None,
         button_transform_active=None,
-        button_shadow_hover=None,
-=======
-        button_transform_hover=None,
-        button_transform_active=None,
->>>>>>> 4d908835
         button_transition=None,
         button_large_padding=None,
         button_large_radius=None,
@@ -1685,13 +1677,6 @@
         )
         self.button_border_width_dark = button_border_width_dark or getattr(
             self, "button_border_width_dark", None
-<<<<<<< HEAD
-        )
-        self.button_shadow = button_shadow or getattr(self, "button_shadow", "none")
-        self.button_shadow_active = button_shadow_active or getattr(
-            self, "button_shadow_active", "none"
-=======
->>>>>>> 4d908835
         )
         self.button_cancel_background_fill = button_cancel_background_fill or getattr(
             self, "button_cancel_background_fill", "*button_secondary_background_fill"
@@ -1769,12 +1754,6 @@
         self.button_transform_active = button_transform_active or getattr(
             self, "button_transform_active", "none"
         )
-<<<<<<< HEAD
-        self.button_shadow_hover = button_shadow_hover or getattr(
-            self, "button_shadow_hover", "none"
-        )
-=======
->>>>>>> 4d908835
         self.button_transition = button_transition or getattr(
             self, "button_transition", "all 0.2s ease"
         )
@@ -1942,8 +1921,6 @@
                 "*button_secondary_text_color",
             )
         )
-<<<<<<< HEAD
-=======
         self.button_secondary_shadow = button_secondary_shadow or getattr(
             self, "button_secondary_shadow", "*button_primary_shadow"
         )
@@ -1968,7 +1945,6 @@
                 self, "button_secondary_shadow_active_dark", "*button_secondary_shadow"
             )
         )
->>>>>>> 4d908835
 
         self.button_small_padding = button_small_padding or getattr(
             self, "button_small_padding", "*spacing_sm calc(1.5 * *spacing_sm)"
