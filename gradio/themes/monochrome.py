--- conflicted
+++ resolved
@@ -17,11 +17,7 @@
         radius_size: sizes.Size | str = sizes.radius_none,
         text_size: sizes.Size | str = sizes.text_md,
         font: fonts.Font | str | Iterable[fonts.Font | str] = (
-<<<<<<< HEAD
-            fonts.LocalFont("Quicksand"),
-=======
             fonts.GoogleFont("Lora"),
->>>>>>> 4d908835
             "ui-sans-serif",
             "system-ui",
             "sans-serif",
