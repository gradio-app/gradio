--- conflicted
+++ resolved
@@ -60,15 +60,9 @@
             stat_background_fill="linear-gradient(to right, *primary_400, *primary_200)",
             stat_background_fill_dark="linear-gradient(to right, *primary_400, *primary_600)",
             checkbox_label_background_fill="*background_fill_primary",
-<<<<<<< HEAD
-            checkbox_label_background_fill_dark="*background_fill_primary",
-            checkbox_label_background_fill_hover="*background_fill_secondary",
-            checkbox_label_background_fill_hover_dark="*background_fill_secondary",
-=======
             checkbox_label_background_fill_dark="*neutral_800",
             checkbox_label_background_fill_hover="*background_fill_secondary",
             checkbox_label_background_fill_hover_dark="*checkbox_label_background_fill",
->>>>>>> 4d908835
             # Primary Button
             button_primary_background_fill="*primary_500",
             button_primary_background_fill_dark="*primary_600",
