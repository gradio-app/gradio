import inspect
import time
from collections.abc import Iterable

from gradio_client.documentation import document_fn

import gradio as gr

themes = [
    gr.themes.Base,
    gr.themes.Default,
    gr.themes.Soft,
    gr.themes.Monochrome,
    gr.themes.Glass,
    gr.themes.Origin,
<<<<<<< HEAD
=======
    gr.themes.Citrus,
    gr.themes.Ocean,
>>>>>>> 4d908835
]
colors = gr.themes.Color.all
sizes = gr.themes.Size.all

palette_range = [50, 100, 200, 300, 400, 500, 600, 700, 800, 900, 950]
size_range = ["xxs", "xs", "sm", "md", "lg", "xl", "xxl"]
docs_theme_core = document_fn(gr.themes.Base.__init__, gr.themes.Base)[1]
docs_theme_vars = document_fn(gr.themes.Base.set, gr.themes.Base)[1]


def get_docstr(var):
    for parameters in docs_theme_core + docs_theme_vars:
        if parameters["name"] == var:
            return parameters["doc"]
    raise ValueError(f"Variable {var} not found in theme documentation.")


def get_doc_theme_var_groups():
    source = inspect.getsource(gr.themes.Base.set)
    groups = []
    group, desc, variables, flat_variables = None, None, [], []
    for line in source.splitlines():
        line = line.strip()
        if line.startswith(")"):
            break
        elif line.startswith("# "):
            if group is not None:
                groups.append((group, desc, variables))
            group, desc = line[2:].split(": ")
            variables = []
        elif "=" in line:
            var = line.split("=")[0]
            variables.append(var)
            flat_variables.append(var)
    groups.append((group, desc, variables))
    return groups, flat_variables


variable_groups, flat_variables = get_doc_theme_var_groups()

css = """
.gradio-container {
    overflow: visible !important;
    max-width: none !important;
}
#controls {
    max-height: 100vh;
    flex-wrap: unset;
    overflow-y: scroll;
    position: sticky;
    top: 0;
}
#controls::-webkit-scrollbar {
  -webkit-appearance: none;
  width: 7px;
}

#controls::-webkit-scrollbar-thumb {
  border-radius: 4px;
  background-color: rgba(0, 0, 0, .5);
  box-shadow: 0 0 1px rgba(255, 255, 255, .5);
}
"""

with gr.Blocks(  # noqa: SIM117
    theme=gr.themes.Base(),
    css=css,
    title="Gradio Theme Builder",
    head="<style id='theme_css'></style>",
) as demo:
    with gr.Row():
        with gr.Column(scale=1, elem_id="controls", min_width=400):
            with gr.Row():
                undo_btn = gr.Button("Undo", size="sm")
                dark_mode_btn = gr.Button("Dark Mode", variant="primary", size="sm")
            with gr.Tabs():
                with gr.TabItem("Source Theme"):
                    gr.Markdown(
                        """
                    Select a base theme below you would like to build off of. Note: when you click 'Load Theme', all variable values in other tabs will be overwritten!
                    """
                    )
                    base_theme_dropdown = gr.Dropdown(
                        [theme.__name__ for theme in themes],
                        value="Base",
                        show_label=False,
                        label="Theme",
                    )
                    load_theme_btn = gr.Button("Load Theme", elem_id="load_theme")
                with gr.TabItem("Core Colors"):
                    gr.Markdown(
                        """Set the three hues of the theme: `primary_hue`, `secondary_hue`, and `neutral_hue`.
                        Each of these is a palette ranging from 50 to 950 in brightness. Pick a preset palette - optionally, open the accordion to overwrite specific values.
                        Note that these variables do not affect elements directly, but are referenced by other variables with asterisks, such as `*primary_200` or `*neutral_950`."""
                    )
                    primary_hue = gr.Dropdown(
                        [color.name for color in colors], label="Primary Hue"
                    )
                    with gr.Accordion(label="Primary Hue Palette", open=False):
                        primary_hues = []
                        for i in palette_range:
                            primary_hues.append(
                                gr.ColorPicker(
                                    label=f"primary_{i}",
                                )
                            )

                    secondary_hue = gr.Dropdown(
                        [color.name for color in colors], label="Secondary Hue"
                    )
                    with gr.Accordion(label="Secondary Hue Palette", open=False):
                        secondary_hues = []
                        for i in palette_range:
                            secondary_hues.append(
                                gr.ColorPicker(
                                    label=f"secondary_{i}",
                                )
                            )

                    neutral_hue = gr.Dropdown(
                        [color.name for color in colors], label="Neutral hue"
                    )
                    with gr.Accordion(label="Neutral Hue Palette", open=False):
                        neutral_hues = []
                        for i in palette_range:
                            neutral_hues.append(
                                gr.ColorPicker(
                                    label=f"neutral_{i}",
                                )
                            )

                with gr.TabItem("Core Sizing"):
                    gr.Markdown(
                        """Set the sizing of the theme via: `text_size`, `spacing_size`, and `radius_size`.
                        Each of these is set to a collection of sizes ranging from `xxs` to `xxl`. Pick a preset size collection - optionally, open the accordion to overwrite specific values.
                        Note that these variables do not affect elements directly, but are referenced by other variables with asterisks, such as `*spacing_xl` or `*text_sm`.
                        """
                    )
                    text_size = gr.Dropdown(
                        [size.name for size in sizes if size.name.startswith("text_")],
                        label="Text Size",
                    )
                    with gr.Accordion(label="Text Size Range", open=False):
                        text_sizes = []
                        for i in size_range:
                            text_sizes.append(
                                gr.Textbox(
                                    label=f"text_{i}",
                                )
                            )

                    spacing_size = gr.Dropdown(
                        [
                            size.name
                            for size in sizes
                            if size.name.startswith("spacing_")
                        ],
                        label="Spacing Size",
                    )
                    with gr.Accordion(label="Spacing Size Range", open=False):
                        spacing_sizes = []
                        for i in size_range:
                            spacing_sizes.append(
                                gr.Textbox(
                                    label=f"spacing_{i}",
                                )
                            )

                    radius_size = gr.Dropdown(
                        [
                            size.name
                            for size in sizes
                            if size.name.startswith("radius_")
                        ],
                        label="Radius Size",
                    )
                    with gr.Accordion(label="Radius Size Range", open=False):
                        radius_sizes = []
                        for i in size_range:
                            radius_sizes.append(
                                gr.Textbox(
                                    label=f"radius_{i}",
                                )
                            )

                with gr.TabItem("Core Fonts"):
                    gr.Markdown(
                        """Set the main `font` and the monospace `font_mono` here.
                        Set up to 4 values for each (fallbacks in case a font is not available).
                        Check "Google Font" if font should be loaded from Google Fonts.
                        """
                    )
                    gr.Markdown("### Main Font")
                    main_fonts, main_is_google = [], []
                    for i in range(4):
                        with gr.Row():
                            font = gr.Textbox(label=f"Font {i + 1}")
                            font_is_google = gr.Checkbox(label="Google Font")
                            main_fonts.append(font)
                            main_is_google.append(font_is_google)

                    mono_fonts, mono_is_google = [], []
                    gr.Markdown("### Monospace Font")
                    for i in range(4):
                        with gr.Row():
                            font = gr.Textbox(label=f"Font {i + 1}")
                            font_is_google = gr.Checkbox(label="Google Font")
                            mono_fonts.append(font)
                            mono_is_google.append(font_is_google)

                theme_var_input = []

                core_color_suggestions = (
                    [f"*primary_{i}" for i in palette_range]
                    + [f"*secondary_{i}" for i in palette_range]
                    + [f"*neutral_{i}" for i in palette_range]
                )

                variable_suggestions = {
                    "fill": core_color_suggestions[:],
                    "color": core_color_suggestions[:],
                    "text_size": [f"*text_{i}" for i in size_range],
                    "radius": [f"*radius_{i}" for i in size_range],
                    "padding": [f"*spacing_{i}" for i in size_range],
                    "gap": [f"*spacing_{i}" for i in size_range],
                    "weight": [
                        "100",
                        "200",
                        "300",
                        "400",
                        "500",
                        "600",
                        "700",
                        "800",
                    ],
                    "shadow": ["none"],
                    "border_width": [],
                }
                for variable in flat_variables:
                    if variable.endswith("_dark"):
                        continue
                    for style_type in variable_suggestions:
                        if style_type in variable:
                            variable_suggestions[style_type].append("*" + variable)
                            break

                variable_suggestions["fill"], variable_suggestions["color"] = (
                    variable_suggestions["fill"]
                    + variable_suggestions["color"][len(core_color_suggestions) :],
                    variable_suggestions["color"]
                    + variable_suggestions["fill"][len(core_color_suggestions) :],
                )

                for group, desc, variables in variable_groups:
                    with gr.TabItem(group):
                        gr.Markdown(
                            desc
                            + "\nYou can set these to one of the dropdown values, or clear the dropdown to set a custom value."
                        )
                        for variable in variables:
                            suggestions = []
                            for style_type in variable_suggestions:
                                if style_type in variable:
                                    suggestions = variable_suggestions[style_type][:]
                                    if "*" + variable in suggestions:
                                        suggestions.remove("*" + variable)
                                    break
                            dropdown = gr.Dropdown(
                                label=variable,
                                info=get_docstr(variable),
                                choices=suggestions,
                                allow_custom_value=True,
                            )
                            theme_var_input.append(dropdown)

        # App

        with gr.Column(scale=6, elem_id="app"):
            with gr.Column(variant="panel"):
                gr.Markdown(
                    """
                    # Theme Builder
                    Welcome to the theme builder. The left panel is where you create the theme. The different aspects of the theme are broken down into different tabs. Here's how to navigate them:
                    1. First, set the "Source Theme". This will set the default values that you can override.
                    2. Set the "Core Colors", "Core Sizing" and "Core Fonts". These are the core variables that are used to build the rest of the theme.
                    3. The rest of the tabs set specific CSS theme variables. These control finer aspects of the UI. Within these theme variables, you can reference the core variables and other theme variables using the variable name preceded by an asterisk, e.g. `*primary_50` or `*body_text_color`. Clear the dropdown to set a custom value.
                    4. Once you have finished your theme, click on "View Code" below to see how you can integrate the theme into your app. You can also click on "Upload to Hub" to upload your theme to the Hugging Face Hub, where others can download and use your theme.
                    """
                )
                with gr.Accordion("View Code", open=False):
                    output_code = gr.Code(language="python")
                with gr.Accordion("Upload to Hub", open=False):
                    gr.Markdown(
                        "You can save your theme on the Hugging Face Hub. HF API write token can be found [here](https://huggingface.co/settings/tokens)."
                    )
                    with gr.Row():
                        theme_name = gr.Textbox(label="Theme Name")
                        theme_hf_token = gr.Textbox(label="Hugging Face Write Token")
                        theme_version = gr.Textbox(
                            label="Version",
                            placeholder="Leave blank to automatically update version.",
                        )
                    upload_to_hub_btn = gr.Button("Upload to Hub")
                    theme_upload_status = gr.Markdown(visible=False)

                gr.Markdown("Below this panel is a dummy app to demo your theme.")

            name = gr.Textbox(
                label="Name",
                info="Full name, including middle name. No special characters.",
                placeholder="John Doe",
                value="John Doe",
                interactive=True,
            )

            gr.Interface(lambda x: x, "number", "textbox")

            with gr.Row():
                slider1 = gr.Slider(label="Slider 1")
                slider2 = gr.Slider(label="Slider 2")
            gr.CheckboxGroup(["A", "B", "C"], label="Checkbox Group")

            with gr.Row():
                with gr.Column(variant="panel", scale=1):
                    gr.Markdown("## Panel 1")
                    radio = gr.Radio(
                        ["A", "B", "C"],
                        label="Radio",
                        info="Lorem ipsum dolor sit amet, consectetur adipiscing elit, sed do eiusmod tempor incididunt ut labore et dolore magna aliqua. Ut enim ad minim veniam, quis nostrud exercitation ullamco laboris nisi ut aliquip ex ea commodo consequat.",
                    )
                    drop = gr.Dropdown(
                        ["Option 1", "Option 2", "Option 3"], show_label=False
                    )
                    drop_2 = gr.Dropdown(
                        ["Option A", "Option B", "Option C"],
                        multiselect=True,
                        value=["Option A"],
                        label="Dropdown",
                        interactive=True,
                    )
                    check = gr.Checkbox(label="Go")
                with gr.Column(variant="panel", scale=2):
                    img = gr.Image(
                        "https://gradio-static-files.s3.us-west-2.amazonaws.com/header-image.jpg",
                        label="Image",
                        height=320,
                    )
                    with gr.Row():
                        go_btn = gr.Button("Go", variant="primary")
                        clear_btn = gr.Button("Clear", variant="secondary")

                        def go(*_args):
                            time.sleep(3)
                            return "https://gradio-static-files.s3.us-west-2.amazonaws.com/header-image.jpg"

                        go_btn.click(
                            go,
                            [radio, drop, drop_2, check, name],
                            img,
                            show_api=False,
                        )

                        def clear():
                            time.sleep(0.2)

                        clear_btn.click(clear, None, img)

                    with gr.Row():
                        btn1 = gr.Button("Button 1", size="sm")
                        btn2 = gr.UploadButton(size="sm")
                        stop_btn = gr.Button("Stop", variant="stop", size="sm")

            gr.Examples(
                examples=[
                    [
                        "A",
                        "Option 1",
                        ["Option B"],
                        True,
                    ],
                    [
                        "B",
                        "Option 2",
                        ["Option B", "Option C"],
                        False,
                    ],
                ],
                inputs=[radio, drop, drop_2, check],
                label="Examples",
            )

            with gr.Row():
                gr.Dataframe(value=[[1, 2, 3], [4, 5, 6], [7, 8, 9]], label="Dataframe")
                gr.JSON(
                    value={"a": 1, "b": 2, "c": {"test": "a", "test2": [1, 2, 3]}},
                    label="JSON",
                )
                gr.Label(value={"cat": 0.7, "dog": 0.2, "fish": 0.1})
                gr.File()
            with gr.Row():
                gr.ColorPicker()
                gr.Video(
                    "https://gradio-static-files.s3.us-west-2.amazonaws.com/world.mp4"
                )
                gr.Gallery(
                    [
                        (
                            "https://gradio-static-files.s3.us-west-2.amazonaws.com/lion.jpg",
                            "lion",
                        ),
                        (
                            "https://gradio-static-files.s3.us-west-2.amazonaws.com/logo.png",
                            "logo",
                        ),
                        (
                            "https://gradio-static-files.s3.us-west-2.amazonaws.com/tower.jpg",
                            "tower",
                        ),
                    ],
                    height="200px",
                    columns=2,
                )

            with gr.Row():
                with gr.Column(scale=2):
                    chatbot = gr.Chatbot([("Hello", "Hi")], label="Chatbot")
                    multimodal = gr.MultimodalTextbox(
                        interactive=True, show_label=False
                    )
                    chat_btn = gr.Button("Add messages")

                    chat_btn.click(
                        lambda history: history
                        + [["How are you?", "I am good."]]
                        + (time.sleep(2) or []),
                        chatbot,
                        chatbot,
                        show_api=False,
                    )
                with gr.Column(scale=1):
                    with gr.Accordion("Advanced Settings"):
                        gr.Markdown("Hello")
                        gr.Number(label="Chatbot control 1")
                        gr.Number(label="Chatbot control 2")
                        gr.Number(label="Chatbot control 3")

        # Event Listeners

        secret_css = gr.Textbox(visible=False)
        secret_font = gr.JSON(visible=False)

        demo.load(  # doing this via python was not working for some reason, so using this hacky method for now
            None,
            None,
            None,
            js="""() => {
                let evt_listener = window.setTimeout(
                    () => {
                        load_theme_btn = document.querySelector('#load_theme');
                        if (load_theme_btn) {
                            load_theme_btn.click();
                            window.clearTimeout(evt_listener);
                        }
                    },
                    100
                );
            }""",
            show_api=False,
        )

        theme_inputs = (
            [primary_hue, secondary_hue, neutral_hue]
            + primary_hues
            + secondary_hues
            + neutral_hues
            + [text_size, spacing_size, radius_size]
            + text_sizes
            + spacing_sizes
            + radius_sizes
            + main_fonts
            + main_is_google
            + mono_fonts
            + mono_is_google
            + theme_var_input
        )

        def load_theme(theme_name):
            theme = [theme for theme in themes if theme.__name__ == theme_name][0]

            parameters = inspect.signature(theme.__init__).parameters
            primary_hue = parameters["primary_hue"].default
            secondary_hue = parameters["secondary_hue"].default
            neutral_hue = parameters["neutral_hue"].default
            text_size = parameters["text_size"].default
            spacing_size = parameters["spacing_size"].default
            radius_size = parameters["radius_size"].default

            theme = theme()

            font = theme._font[:4]
            font_mono = theme._font_mono[:4]
            font_is_google = [isinstance(f, gr.themes.GoogleFont) for f in font]
            font_mono_is_google = [
                isinstance(f, gr.themes.GoogleFont) for f in font_mono
            ]

            def pad_to_4(x):
                return x + [None] * (4 - len(x))

            var_output = []
            for variable in flat_variables:
                theme_val = getattr(theme, variable)
                if theme_val is None and variable.endswith("_dark"):
                    theme_val = getattr(theme, variable[:-5])
                var_output.append(theme_val)

            return (
                [primary_hue.name, secondary_hue.name, neutral_hue.name]
                + primary_hue.expand()
                + secondary_hue.expand()
                + neutral_hue.expand()
                + [text_size.name, spacing_size.name, radius_size.name]
                + text_size.expand()
                + spacing_size.expand()
                + radius_size.expand()
                + pad_to_4([f.name for f in font])
                + pad_to_4(font_is_google)
                + pad_to_4([f.name for f in font_mono])
                + pad_to_4(font_mono_is_google)
                + var_output
            )

        def generate_theme_code(
            base_theme, final_theme, core_variables, final_main_fonts, final_mono_fonts
        ):
            base_theme_name = base_theme
            base_theme = [theme for theme in themes if theme.__name__ == base_theme][
                0
            ]()

            parameters = inspect.signature(base_theme.__init__).parameters
            primary_hue = parameters["primary_hue"].default
            secondary_hue = parameters["secondary_hue"].default
            neutral_hue = parameters["neutral_hue"].default
            text_size = parameters["text_size"].default
            spacing_size = parameters["spacing_size"].default
            radius_size = parameters["radius_size"].default
            font = parameters["font"].default
            font = [font] if not isinstance(font, Iterable) else font
            font = [
                gr.themes.Font(f) if not isinstance(f, gr.themes.Font) else f
                for f in font
            ]
            font_mono = parameters["font_mono"].default
            font_mono = (
                [font_mono] if not isinstance(font_mono, Iterable) else font_mono
            )
            font_mono = [
                gr.themes.Font(f) if not isinstance(f, gr.themes.Font) else f
                for f in font_mono
            ]

            core_diffs = {}
            specific_core_diffs = {}
            core_var_names = [
                "primary_hue",
                "secondary_hue",
                "neutral_hue",
                "text_size",
                "spacing_size",
                "radius_size",
            ]
            for value_name, base_value, source_class, final_value in zip(
                core_var_names,
                [
                    primary_hue,
                    secondary_hue,
                    neutral_hue,
                    text_size,
                    spacing_size,
                    radius_size,
                ],
                [
                    gr.themes.Color,
                    gr.themes.Color,
                    gr.themes.Color,
                    gr.themes.Size,
                    gr.themes.Size,
                    gr.themes.Size,
                ],
                core_variables,
                strict=False,
            ):
                if base_value.name != final_value:
                    core_diffs[value_name] = final_value
                source_obj = [
                    obj for obj in source_class.all if obj.name == final_value
                ][0]
                final_attr_values = {}
                diff = False
                for attr in dir(source_obj):
                    if attr in ["all", "name", "expand"] or attr.startswith("_"):
                        continue
                    final_theme_attr = (
                        value_name.split("_")[0]
                        + "_"
                        + (attr[1:] if source_class == gr.themes.Color else attr)
                    )
                    final_attr_values[final_theme_attr] = getattr(
                        final_theme, final_theme_attr
                    )
                    if getattr(source_obj, attr) != final_attr_values[final_theme_attr]:
                        diff = True
                if diff:
                    new_final_attr_values = {}
                    # We need to update the theme keys to match the color and size attribute names
                    for key, val in final_attr_values.items():
                        if key.startswith(("primary_", "secondary_", "neutral_")):
                            color_key = "c" + key.split("_")[-1]
                            new_final_attr_values[color_key] = val
                        elif key.startswith(("text_", "spacing_", "radius_")):
                            size_key = key.split("_")[-1]
                            new_final_attr_values[size_key] = val
                        else:
                            new_final_attr_values[key] = val
                    specific_core_diffs[value_name] = (
                        source_class,
                        new_final_attr_values,
                    )

            font_diffs = {}

            final_main_fonts = [font for font in final_main_fonts if font[0]]
            final_mono_fonts = [font for font in final_mono_fonts if font[0]]
            font = font[:4]
            font_mono = font_mono[:4]
            for base_font_set, theme_font_set, font_set_name in [
                (font, final_main_fonts, "font"),
                (font_mono, final_mono_fonts, "font_mono"),
            ]:
                if len(base_font_set) != len(theme_font_set) or any(
                    base_font.name != theme_font[0]
                    or isinstance(base_font, gr.themes.GoogleFont) != theme_font[1]
                    for base_font, theme_font in zip(
                        base_font_set, theme_font_set, strict=False
                    )
                ):
                    font_diffs[font_set_name] = [
                        f"gr.themes.GoogleFont('{font_name}')"
                        if is_google_font
                        else f"'{font_name}'"
                        for font_name, is_google_font in theme_font_set
                    ]

            newline = "\n"

            core_diffs_code = ""
            if len(core_diffs) + len(specific_core_diffs) > 0:
                for var_name in core_var_names:
                    if var_name in specific_core_diffs:
                        cls, vals = specific_core_diffs[var_name]
                        core_diffs_code += f"""    {var_name}=gr.themes.{cls.__name__}({', '.join(f'''{k}="{v}"''' for k, v in vals.items())}),\n"""
                    elif var_name in core_diffs:
                        var_val = core_diffs[var_name]
                        if var_name.endswith("_size"):
                            var_val = var_val.split("_")[-1]
                        core_diffs_code += f"""    {var_name}="{var_val}",\n"""

            font_diffs_code = ""

            if len(font_diffs) > 0:
                font_diffs_code = "".join(
                    [
                        f"""    {font_set_name}=[{", ".join(fonts)}],\n"""
                        for font_set_name, fonts in font_diffs.items()
                    ]
                )
            var_diffs = {}
            for variable in flat_variables:
                base_theme_val = getattr(base_theme, variable)
                final_theme_val = getattr(final_theme, variable)
                if base_theme_val is None and variable.endswith("_dark"):
                    base_theme_val = getattr(base_theme, variable[:-5])
                if base_theme_val != final_theme_val:
                    var_diffs[variable] = getattr(final_theme, variable)

            newline = "\n"

            vars_diff_code = ""
            if len(var_diffs) > 0:
                vars_diff_code = f""".set(
    {(',' + newline + "    ").join([f"{k}='{v}'" for k, v in var_diffs.items()])}
)"""

            output = f"""
import gradio as gr

theme = gr.themes.{base_theme_name}({newline if core_diffs_code or font_diffs_code else ""}{core_diffs_code}{font_diffs_code}){vars_diff_code}

with gr.Blocks(theme=theme) as demo:
    ..."""
            return output

        history = gr.State([])
        current_theme = gr.State(None)

        def render_variables(history, base_theme, *args):
            primary_hue, secondary_hue, neutral_hue = args[0:3]
            primary_hues = args[3 : 3 + len(palette_range)]
            secondary_hues = args[3 + len(palette_range) : 3 + 2 * len(palette_range)]
            neutral_hues = args[3 + 2 * len(palette_range) : 3 + 3 * len(palette_range)]
            text_size, spacing_size, radius_size = args[
                3 + 3 * len(palette_range) : 6 + 3 * len(palette_range)
            ]
            text_sizes = args[
                6 + 3 * len(palette_range) : 6
                + 3 * len(palette_range)
                + len(size_range)
            ]
            spacing_sizes = args[
                6 + 3 * len(palette_range) + len(size_range) : 6
                + 3 * len(palette_range)
                + 2 * len(size_range)
            ]
            radius_sizes = args[
                6 + 3 * len(palette_range) + 2 * len(size_range) : 6
                + 3 * len(palette_range)
                + 3 * len(size_range)
            ]
            main_fonts = args[
                6 + 3 * len(palette_range) + 3 * len(size_range) : 6
                + 3 * len(palette_range)
                + 3 * len(size_range)
                + 4
            ]
            main_is_google = args[
                6 + 3 * len(palette_range) + 3 * len(size_range) + 4 : 6
                + 3 * len(palette_range)
                + 3 * len(size_range)
                + 8
            ]
            mono_fonts = args[
                6 + 3 * len(palette_range) + 3 * len(size_range) + 8 : 6
                + 3 * len(palette_range)
                + 3 * len(size_range)
                + 12
            ]
            mono_is_google = args[
                6 + 3 * len(palette_range) + 3 * len(size_range) + 12 : 6
                + 3 * len(palette_range)
                + 3 * len(size_range)
                + 16
            ]
            remaining_args = args[
                6 + 3 * len(palette_range) + 3 * len(size_range) + 16 :
            ]

            final_primary_color = gr.themes.Color(*primary_hues)
            final_secondary_color = gr.themes.Color(*secondary_hues)
            final_neutral_color = gr.themes.Color(*neutral_hues)
            final_text_size = gr.themes.Size(*text_sizes)
            final_spacing_size = gr.themes.Size(*spacing_sizes)
            final_radius_size = gr.themes.Size(*radius_sizes)

            final_main_fonts = []
            font_weights = set()
            for attr, val in zip(flat_variables, remaining_args, strict=False):
                if "weight" in attr:
                    font_weights.add(val)
            font_weights = sorted(font_weights)

            for main_font, is_google in zip(main_fonts, main_is_google, strict=False):
                if not main_font:
                    continue
                if is_google:
                    main_font = gr.themes.GoogleFont(main_font, weights=font_weights)
                final_main_fonts.append(main_font)
            final_mono_fonts = []
            for mono_font, is_google in zip(mono_fonts, mono_is_google, strict=False):
                if not mono_font:
                    continue
                if is_google:
                    mono_font = gr.themes.GoogleFont(mono_font, weights=font_weights)
                final_mono_fonts.append(mono_font)

            theme = gr.themes.Base(
                primary_hue=final_primary_color,
                secondary_hue=final_secondary_color,
                neutral_hue=final_neutral_color,
                text_size=final_text_size,
                spacing_size=final_spacing_size,
                radius_size=final_radius_size,
                font=final_main_fonts,
                font_mono=final_mono_fonts,
            )

            theme.set(**dict(zip(flat_variables, remaining_args, strict=False)))
            new_step = (base_theme, args)
            if len(history) == 0 or str(history[-1]) != str(new_step):
                history.append(new_step)

            return (
                history,
                theme._get_theme_css(),
                theme._stylesheets,
                generate_theme_code(
                    base_theme,
                    theme,
                    (
                        primary_hue,
                        secondary_hue,
                        neutral_hue,
                        text_size,
                        spacing_size,
                        radius_size,
                    ),
                    list(zip(main_fonts, main_is_google, strict=False)),
                    list(zip(mono_fonts, mono_is_google, strict=False)),
                ),
                theme,
            )

        def attach_rerender(evt_listener):
            return evt_listener(
                render_variables,
                [history, base_theme_dropdown] + theme_inputs,
                [history, secret_css, secret_font, output_code, current_theme],
                show_api=False,
            ).then(
                None,
                [secret_css, secret_font],
                None,
                js="""(css, fonts) => {
                    document.getElementById('theme_css').innerHTML = css;
                    let existing_font_links = document.querySelectorAll('link[rel="stylesheet"][href^="https://fonts.googleapis.com/css"]');
                    existing_font_links.forEach(link => {
                        if (fonts.includes(link.href)) {
                            fonts = fonts.filter(font => font != link.href);
                        } else {
                            link.remove();
                        }
                    });
                    fonts.forEach(font => {
                        let link = document.createElement('link');
                        link.rel = 'stylesheet';
                        link.href = font;
                        document.head.appendChild(link);
                    });
                }""",
                show_api=False,
            )

        def load_color(color_name):
            color = [color for color in colors if color.name == color_name][0]
            return [getattr(color, f"c{i}") for i in palette_range]

        attach_rerender(
            primary_hue.select(
                load_color, primary_hue, primary_hues, show_api=False
            ).then
        )
        attach_rerender(
            secondary_hue.select(
                load_color, secondary_hue, secondary_hues, show_api=False
            ).then
        )
        attach_rerender(
            neutral_hue.select(
                load_color, neutral_hue, neutral_hues, show_api=False
            ).then
        )
        for hue_set in (primary_hues, secondary_hues, neutral_hues):
            for hue in hue_set:
                attach_rerender(hue.blur)

        def load_size(size_name):
            size = [size for size in sizes if size.name == size_name][0]
            return [getattr(size, i) for i in size_range]

        attach_rerender(
            text_size.change(load_size, text_size, text_sizes, show_api=False).then
        )
        attach_rerender(
            spacing_size.change(
                load_size, spacing_size, spacing_sizes, show_api=False
            ).then
        )
        attach_rerender(
            radius_size.change(
                load_size, radius_size, radius_sizes, show_api=False
            ).then
        )

        attach_rerender(
            load_theme_btn.click(
                load_theme, base_theme_dropdown, theme_inputs, show_api=False
            ).then
        )

        for theme_box in (
            text_sizes + spacing_sizes + radius_sizes + main_fonts + mono_fonts
        ):
            attach_rerender(theme_box.blur)
            attach_rerender(theme_box.submit)
        for theme_box in theme_var_input:
            attach_rerender(theme_box.blur)
            attach_rerender(theme_box.select)
        for checkbox in main_is_google + mono_is_google:
            attach_rerender(checkbox.select)

        dark_mode_btn.click(
            None,
            None,
            None,
            js="""() => {
            if (document.querySelectorAll('.dark').length) {
                document.querySelectorAll('.dark').forEach(el => el.classList.remove('dark'));
            } else {
                document.querySelector('body').classList.add('dark');
            }
        }""",
            show_api=False,
        )

        def undo(history_var):
            if len(history_var) <= 1:
                return {history: gr.skip()}
            else:
                history_var.pop()
                old = history_var.pop()
                return [history_var, old[0]] + list(old[1])

        attach_rerender(
            undo_btn.click(
                undo,
                [history],
                [history, base_theme_dropdown] + theme_inputs,
                show_api=False,
            ).then
        )

        def upload_to_hub(data):
            try:
                theme_url = data[current_theme].push_to_hub(
                    repo_name=data[theme_name],
                    version=data[theme_version] or None,
                    hf_token=data[theme_hf_token],
                    theme_name=data[theme_name],
                )
                space_name = "/".join(theme_url.split("/")[-2:])
                return (
                    gr.Markdown(
                        value=f"Theme uploaded [here!]({theme_url})! Load it as `gr.Blocks(theme='{space_name}')`",
                        visible=True,
                    ),
                    "Upload to Hub",
                )
            except Exception as e:
                return (
                    gr.Markdown(
                        value=f"Error: {e}",
                        visible=True,
                    ),
                    "Upload to Hub",
                )

        upload_to_hub_btn.click(
            lambda: "Uploading...",
            None,
            upload_to_hub_btn,
            show_api=False,
        ).then(
            upload_to_hub,
            {
                current_theme,
                theme_name,
                theme_hf_token,
                theme_version,
            },
            [theme_upload_status, upload_to_hub_btn],
            show_api=False,
        )


if __name__ == "__main__":
    demo.launch()<|MERGE_RESOLUTION|>--- conflicted
+++ resolved
@@ -13,11 +13,8 @@
     gr.themes.Monochrome,
     gr.themes.Glass,
     gr.themes.Origin,
-<<<<<<< HEAD
-=======
     gr.themes.Citrus,
     gr.themes.Ocean,
->>>>>>> 4d908835
 ]
 colors = gr.themes.Color.all
 sizes = gr.themes.Size.all
@@ -666,9 +663,11 @@
                     )
                 ):
                     font_diffs[font_set_name] = [
-                        f"gr.themes.GoogleFont('{font_name}')"
-                        if is_google_font
-                        else f"'{font_name}'"
+                        (
+                            f"gr.themes.GoogleFont('{font_name}')"
+                            if is_google_font
+                            else f"'{font_name}'"
+                        )
                         for font_name, is_google_font in theme_font_set
                     ]
 
@@ -733,40 +732,56 @@
                 3 + 3 * len(palette_range) : 6 + 3 * len(palette_range)
             ]
             text_sizes = args[
-                6 + 3 * len(palette_range) : 6
+                6
+                + 3 * len(palette_range) : 6
                 + 3 * len(palette_range)
                 + len(size_range)
             ]
             spacing_sizes = args[
-                6 + 3 * len(palette_range) + len(size_range) : 6
+                6
+                + 3 * len(palette_range)
+                + len(size_range) : 6
                 + 3 * len(palette_range)
                 + 2 * len(size_range)
             ]
             radius_sizes = args[
-                6 + 3 * len(palette_range) + 2 * len(size_range) : 6
+                6
+                + 3 * len(palette_range)
+                + 2 * len(size_range) : 6
                 + 3 * len(palette_range)
                 + 3 * len(size_range)
             ]
             main_fonts = args[
-                6 + 3 * len(palette_range) + 3 * len(size_range) : 6
+                6
+                + 3 * len(palette_range)
+                + 3 * len(size_range) : 6
                 + 3 * len(palette_range)
                 + 3 * len(size_range)
                 + 4
             ]
             main_is_google = args[
-                6 + 3 * len(palette_range) + 3 * len(size_range) + 4 : 6
+                6
+                + 3 * len(palette_range)
+                + 3 * len(size_range)
+                + 4 : 6
                 + 3 * len(palette_range)
                 + 3 * len(size_range)
                 + 8
             ]
             mono_fonts = args[
-                6 + 3 * len(palette_range) + 3 * len(size_range) + 8 : 6
+                6
+                + 3 * len(palette_range)
+                + 3 * len(size_range)
+                + 8 : 6
                 + 3 * len(palette_range)
                 + 3 * len(size_range)
                 + 12
             ]
             mono_is_google = args[
-                6 + 3 * len(palette_range) + 3 * len(size_range) + 12 : 6
+                6
+                + 3 * len(palette_range)
+                + 3 * len(size_range)
+                + 12 : 6
                 + 3 * len(palette_range)
                 + 3 * len(size_range)
                 + 16
