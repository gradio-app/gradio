--- conflicted
+++ resolved
@@ -20,14 +20,11 @@
         scroll_to_output: bool = False,
         show_progress: bool = True,
         queue: Optional[bool] = None,
-<<<<<<< HEAD
-        batch: bool = False,
-        max_batch_size: int = 4,
-        batch_timeout: float = 1,
-=======
-        preprocess: bool = True,
-        postprocess: bool = True,
->>>>>>> 11379b92
+        batch: bool = False,
+        max_batch_size: int = 4,
+        batch_timeout: float = 1,
+        preprocess: bool = True,
+        postprocess: bool = True,
         _js: Optional[str] = None,
     ):
         """
@@ -42,14 +39,11 @@
             scroll_to_output: If True, will scroll to output component on completion
             show_progress: If True, will show progress animation while pending
             queue: If True, will place the request on the queue, if the queue exists
-<<<<<<< HEAD
-            batch: If True, we expect the function to take a list of inputs (up to length `max_batch_size`) and return a list of outputs of equal length
-            max_batch_size: Maximum number of inputs to batch together if this is called from the queue (only relevant if batch=True, and queue is enabled for this event)
-            batch_timeout: Maximum amount of time to wait for inputs to arrive to the queue before calling the function (only relevant if batch=True, and queue is enabled for this event)
-=======
-            preprocess: If False, will not run preprocessing of component data before running 'fn' (e.g. leaving it as a base64 string if this method is called with the `Image` component).
-            postprocess: If False, will not run postprocessing of component data before returning 'fn' output to the browser.
->>>>>>> 11379b92
+            batch: If True, we expect the function to take a list of inputs (up to length `max_batch_size`) and return a list of outputs of equal length
+            max_batch_size: Maximum number of inputs to batch together if this is called from the queue (only relevant if batch=True, and queue is enabled for this event)
+            batch_timeout: Maximum amount of time (in seconds) to wait for inputs to arrive to the queue before calling the function (only relevant if batch=True, and queue is enabled for this event)
+            preprocess: If False, will not run preprocessing of component data before running 'fn' (e.g. leaving it as a base64 string if this method is called with the `Image` component).
+            postprocess: If False, will not run postprocessing of component data before returning 'fn' output to the browser.
         """
         # _js: Optional frontend js method to run before running 'fn'. Input arguments for js method are values of 'inputs' and 'outputs', return should be a list of values for output components.
         if status_tracker:
@@ -69,6 +63,9 @@
             preprocess=preprocess,
             postprocess=postprocess,
             queue=queue,
+            batch=batch,
+            max_batch_size=max_batch_size,
+            batch_timeout=batch_timeout,
         )
 
 
@@ -83,6 +80,9 @@
         scroll_to_output: bool = False,
         show_progress: bool = True,
         queue=None,
+        batch: bool = False,
+        max_batch_size: int = 4,
+        batch_timeout: float = 1,
         preprocess: bool = True,
         postprocess: bool = True,
         _js: Optional[str] = None,
@@ -99,14 +99,11 @@
             scroll_to_output: If True, will scroll to output component on completion
             show_progress: If True, will show progress animation while pending
             queue: If True, will place the request on the queue, if the queue exists
-<<<<<<< HEAD
-            batch: If True, we expect the function to take a list of inputs (up to length `max_batch_size`) and return a list of outputs of equal length
-            max_batch_size: Maximum number of inputs to batch together if this is called from the queue (only relevant if batch=True, and queue is enabled for this event)
-            batch_timeout: Maximum amount of time to wait for inputs to arrive to the queue before calling the function (only relevant if batch=True, and queue is enabled for this event)
-=======
-            preprocess: If False, will not run preprocessing of component data before running 'fn' (e.g. leaving it as a base64 string if this method is called with the `Image` component).
-            postprocess: If False, will not run postprocessing of component data before returning 'fn' output to the browser.
->>>>>>> 11379b92
+            batch: If True, we expect the function to take a list of inputs (up to length `max_batch_size`) and return a list of outputs of equal length
+            max_batch_size: Maximum number of inputs to batch together if this is called from the queue (only relevant if batch=True, and queue is enabled for this event)
+            batch_timeout: Maximum amount of time (in seconds) to wait for inputs to arrive to the queue before calling the function (only relevant if batch=True, and queue is enabled for this event)
+            preprocess: If False, will not run preprocessing of component data before running 'fn' (e.g. leaving it as a base64 string if this method is called with the `Image` component).
+            postprocess: If False, will not run postprocessing of component data before returning 'fn' output to the browser.
         """
         # _js: Optional frontend js method to run before running 'fn'. Input arguments for js method are values of 'inputs' and 'outputs', return should be a list of values for output components.
         if status_tracker:
@@ -123,6 +120,9 @@
             scroll_to_output=scroll_to_output,
             show_progress=show_progress,
             queue=queue,
+            batch=batch,
+            max_batch_size=max_batch_size,
+            batch_timeout=batch_timeout,
             js=_js,
             preprocess=preprocess,
             postprocess=postprocess,
@@ -140,14 +140,11 @@
         scroll_to_output: bool = False,
         show_progress: bool = True,
         queue: Optional[bool] = None,
-<<<<<<< HEAD
-        batch: bool = False,
-        max_batch_size: int = 4,
-        batch_timeout: float = 1,
-=======
-        preprocess: bool = True,
-        postprocess: bool = True,
->>>>>>> 11379b92
+        batch: bool = False,
+        max_batch_size: int = 4,
+        batch_timeout: float = 1,
+        preprocess: bool = True,
+        postprocess: bool = True,
         _js: Optional[str] = None,
     ):
         """
@@ -163,14 +160,11 @@
             scroll_to_output: If True, will scroll to output component on completion
             show_progress: If True, will show progress animation while pending
             queue: If True, will place the request on the queue, if the queue exists
-<<<<<<< HEAD
-            batch: If True, we expect the function to take a list of inputs (up to length `max_batch_size`) and return a list of outputs of equal length
-            max_batch_size: Maximum number of inputs to batch together if this is called from the queue (only relevant if batch=True, and queue is enabled for this event)
-            batch_timeout: Maximum amount of time to wait for inputs to arrive to the queue before calling the function (only relevant if batch=True, and queue is enabled for this event)
-=======
-            preprocess: If False, will not run preprocessing of component data before running 'fn' (e.g. leaving it as a base64 string if this method is called with the `Image` component).
-            postprocess: If False, will not run postprocessing of component data before returning 'fn' output to the browser.
->>>>>>> 11379b92
+            batch: If True, we expect the function to take a list of inputs (up to length `max_batch_size`) and return a list of outputs of equal length
+            max_batch_size: Maximum number of inputs to batch together if this is called from the queue (only relevant if batch=True, and queue is enabled for this event)
+            batch_timeout: Maximum amount of time (in seconds) to wait for inputs to arrive to the queue before calling the function (only relevant if batch=True, and queue is enabled for this event)
+            preprocess: If False, will not run preprocessing of component data before running 'fn' (e.g. leaving it as a base64 string if this method is called with the `Image` component).
+            postprocess: If False, will not run postprocessing of component data before returning 'fn' output to the browser.
         """
         # _js: Optional frontend js method to run before running 'fn'. Input arguments for js method are values of 'inputs' and 'outputs', return should be a list of values for output components.
         if status_tracker:
@@ -190,6 +184,9 @@
             preprocess=preprocess,
             postprocess=postprocess,
             queue=queue,
+            batch=batch,
+            max_batch_size=max_batch_size,
+            batch_timeout=batch_timeout,
         )
 
 
@@ -204,14 +201,11 @@
         scroll_to_output: bool = False,
         show_progress: bool = True,
         queue: Optional[bool] = None,
-<<<<<<< HEAD
-        batch: bool = False,
-        max_batch_size: int = 4,
-        batch_timeout: float = 1,
-=======
-        preprocess: bool = True,
-        postprocess: bool = True,
->>>>>>> 11379b92
+        batch: bool = False,
+        max_batch_size: int = 4,
+        batch_timeout: float = 1,
+        preprocess: bool = True,
+        postprocess: bool = True,
         _js: Optional[str] = None,
     ):
         """
@@ -226,14 +220,11 @@
             scroll_to_output: If True, will scroll to output component on completion
             show_progress: If True, will show progress animation while pending
             queue: If True, will place the request on the queue, if the queue exists
-<<<<<<< HEAD
-            batch: If True, we expect the function to take a list of inputs (up to length `max_batch_size`) and return a list of outputs of equal length
-            max_batch_size: Maximum number of inputs to batch together if this is called from the queue (only relevant if batch=True, and queue is enabled for this event)
-            batch_timeout: Maximum amount of time to wait for inputs to arrive to the queue before calling the function (only relevant if batch=True, and queue is enabled for this event)
-=======
-            preprocess: If False, will not run preprocessing of component data before running 'fn' (e.g. leaving it as a base64 string if this method is called with the `Image` component).
-            postprocess: If False, will not run postprocessing of component data before returning 'fn' output to the browser.
->>>>>>> 11379b92
+            batch: If True, we expect the function to take a list of inputs (up to length `max_batch_size`) and return a list of outputs of equal length
+            max_batch_size: Maximum number of inputs to batch together if this is called from the queue (only relevant if batch=True, and queue is enabled for this event)
+            batch_timeout: Maximum amount of time (in seconds) to wait for inputs to arrive to the queue before calling the function (only relevant if batch=True, and queue is enabled for this event)
+            preprocess: If False, will not run preprocessing of component data before running 'fn' (e.g. leaving it as a base64 string if this method is called with the `Image` component).
+            postprocess: If False, will not run postprocessing of component data before returning 'fn' output to the browser.
         """
         # _js: Optional frontend js method to run before running 'fn'. Input arguments for js method are values of 'inputs' and 'outputs', return should be a list of values for output components.
         if status_tracker:
@@ -253,6 +244,9 @@
             preprocess=preprocess,
             postprocess=postprocess,
             queue=queue,
+            batch=batch,
+            max_batch_size=max_batch_size,
+            batch_timeout=batch_timeout,
         )
 
 
@@ -267,14 +261,11 @@
         scroll_to_output: bool = False,
         show_progress: bool = True,
         queue: Optional[bool] = None,
-<<<<<<< HEAD
-        batch: bool = False,
-        max_batch_size: int = 4,
-        batch_timeout: float = 1,
-=======
-        preprocess: bool = True,
-        postprocess: bool = True,
->>>>>>> 11379b92
+        batch: bool = False,
+        max_batch_size: int = 4,
+        batch_timeout: float = 1,
+        preprocess: bool = True,
+        postprocess: bool = True,
         _js: Optional[str] = None,
     ):
         """
@@ -289,14 +280,11 @@
             scroll_to_output: If True, will scroll to output component on completion
             show_progress: If True, will show progress animation while pending
             queue: If True, will place the request on the queue, if the queue exists
-<<<<<<< HEAD
-            batch: If True, we expect the function to take a list of inputs (up to length `max_batch_size`) and return a list of outputs of equal length
-            max_batch_size: Maximum number of inputs to batch together if this is called from the queue (only relevant if batch=True, and queue is enabled for this event)
-            batch_timeout: Maximum amount of time to wait for inputs to arrive to the queue before calling the function (only relevant if batch=True, and queue is enabled for this event)
-=======
-            preprocess: If False, will not run preprocessing of component data before running 'fn' (e.g. leaving it as a base64 string if this method is called with the `Image` component).
-            postprocess: If False, will not run postprocessing of component data before returning 'fn' output to the browser.
->>>>>>> 11379b92
+            batch: If True, we expect the function to take a list of inputs (up to length `max_batch_size`) and return a list of outputs of equal length
+            max_batch_size: Maximum number of inputs to batch together if this is called from the queue (only relevant if batch=True, and queue is enabled for this event)
+            batch_timeout: Maximum amount of time (in seconds) to wait for inputs to arrive to the queue before calling the function (only relevant if batch=True, and queue is enabled for this event)
+            preprocess: If False, will not run preprocessing of component data before running 'fn' (e.g. leaving it as a base64 string if this method is called with the `Image` component).
+            postprocess: If False, will not run postprocessing of component data before returning 'fn' output to the browser.
         """
         # _js: Optional frontend js method to run before running 'fn'. Input arguments for js method are values of 'inputs' and 'outputs', return should be a list of values for output components.
         if status_tracker:
@@ -316,6 +304,9 @@
             preprocess=preprocess,
             postprocess=postprocess,
             queue=queue,
+            batch=batch,
+            max_batch_size=max_batch_size,
+            batch_timeout=batch_timeout,
         )
 
 
@@ -330,14 +321,11 @@
         scroll_to_output: bool = False,
         show_progress: bool = True,
         queue: Optional[bool] = None,
-<<<<<<< HEAD
-        batch: bool = False,
-        max_batch_size: int = 4,
-        batch_timeout: float = 1,
-=======
-        preprocess: bool = True,
-        postprocess: bool = True,
->>>>>>> 11379b92
+        batch: bool = False,
+        max_batch_size: int = 4,
+        batch_timeout: float = 1,
+        preprocess: bool = True,
+        postprocess: bool = True,
         _js: Optional[str] = None,
     ):
         """
@@ -352,14 +340,11 @@
             scroll_to_output: If True, will scroll to output component on completion
             show_progress: If True, will show progress animation while pending
             queue: If True, will place the request on the queue, if the queue exists
-<<<<<<< HEAD
-            batch: If True, we expect the function to take a list of inputs (up to length `max_batch_size`) and return a list of outputs of equal length
-            max_batch_size: Maximum number of inputs to batch together if this is called from the queue (only relevant if batch=True, and queue is enabled for this event)
-            batch_timeout: Maximum amount of time to wait for inputs to arrive to the queue before calling the function (only relevant if batch=True, and queue is enabled for this event)
-=======
-            preprocess: If False, will not run preprocessing of component data before running 'fn' (e.g. leaving it as a base64 string if this method is called with the `Image` component).
-            postprocess: If False, will not run postprocessing of component data before returning 'fn' output to the browser.
->>>>>>> 11379b92
+            batch: If True, we expect the function to take a list of inputs (up to length `max_batch_size`) and return a list of outputs of equal length
+            max_batch_size: Maximum number of inputs to batch together if this is called from the queue (only relevant if batch=True, and queue is enabled for this event)
+            batch_timeout: Maximum amount of time (in seconds) to wait for inputs to arrive to the queue before calling the function (only relevant if batch=True, and queue is enabled for this event)
+            preprocess: If False, will not run preprocessing of component data before running 'fn' (e.g. leaving it as a base64 string if this method is called with the `Image` component).
+            postprocess: If False, will not run postprocessing of component data before returning 'fn' output to the browser.
         """
         # _js: Optional frontend js method to run before running 'fn'. Input arguments for js method are values of 'inputs' and 'outputs', return should be a list of values for output components.
         if status_tracker:
@@ -379,6 +364,9 @@
             preprocess=preprocess,
             postprocess=postprocess,
             queue=queue,
+            batch=batch,
+            max_batch_size=max_batch_size,
+            batch_timeout=batch_timeout,
         )
 
     def pause(
@@ -391,14 +379,11 @@
         scroll_to_output: bool = False,
         show_progress: bool = True,
         queue: Optional[bool] = None,
-<<<<<<< HEAD
-        batch: bool = False,
-        max_batch_size: int = 4,
-        batch_timeout: float = 1,
-=======
-        preprocess: bool = True,
-        postprocess: bool = True,
->>>>>>> 11379b92
+        batch: bool = False,
+        max_batch_size: int = 4,
+        batch_timeout: float = 1,
+        preprocess: bool = True,
+        postprocess: bool = True,
         _js: Optional[str] = None,
     ):
         """
@@ -413,14 +398,11 @@
             scroll_to_output: If True, will scroll to output component on completion
             show_progress: If True, will show progress animation while pending
             queue: If True, will place the request on the queue, if the queue exists
-<<<<<<< HEAD
-            batch: If True, we expect the function to take a list of inputs (up to length `max_batch_size`) and return a list of outputs of equal length
-            max_batch_size: Maximum number of inputs to batch together if this is called from the queue (only relevant if batch=True, and queue is enabled for this event)
-            batch_timeout: Maximum amount of time to wait for inputs to arrive to the queue before calling the function (only relevant if batch=True, and queue is enabled for this event)
-=======
-            preprocess: If False, will not run preprocessing of component data before running 'fn' (e.g. leaving it as a base64 string if this method is called with the `Image` component).
-            postprocess: If False, will not run postprocessing of component data before returning 'fn' output to the browser.
->>>>>>> 11379b92
+            batch: If True, we expect the function to take a list of inputs (up to length `max_batch_size`) and return a list of outputs of equal length
+            max_batch_size: Maximum number of inputs to batch together if this is called from the queue (only relevant if batch=True, and queue is enabled for this event)
+            batch_timeout: Maximum amount of time (in seconds) to wait for inputs to arrive to the queue before calling the function (only relevant if batch=True, and queue is enabled for this event)
+            preprocess: If False, will not run preprocessing of component data before running 'fn' (e.g. leaving it as a base64 string if this method is called with the `Image` component).
+            postprocess: If False, will not run postprocessing of component data before returning 'fn' output to the browser.
         """
         # _js: Optional frontend js method to run before running 'fn'. Input arguments for js method are values of 'inputs' and 'outputs', return should be a list of values for output components.
         if status_tracker:
@@ -440,6 +422,9 @@
             preprocess=preprocess,
             postprocess=postprocess,
             queue=queue,
+            batch=batch,
+            max_batch_size=max_batch_size,
+            batch_timeout=batch_timeout,
         )
 
     def stop(
@@ -452,14 +437,11 @@
         scroll_to_output: bool = False,
         show_progress: bool = True,
         queue: Optional[bool] = None,
-<<<<<<< HEAD
-        batch: bool = False,
-        max_batch_size: int = 4,
-        batch_timeout: float = 1,
-=======
-        preprocess: bool = True,
-        postprocess: bool = True,
->>>>>>> 11379b92
+        batch: bool = False,
+        max_batch_size: int = 4,
+        batch_timeout: float = 1,
+        preprocess: bool = True,
+        postprocess: bool = True,
         _js: Optional[str] = None,
     ):
         """
@@ -474,14 +456,11 @@
             scroll_to_output: If True, will scroll to output component on completion
             show_progress: If True, will show progress animation while pending
             queue: If True, will place the request on the queue, if the queue exists
-<<<<<<< HEAD
-            batch: If True, we expect the function to take a list of inputs (up to length `max_batch_size`) and return a list of outputs of equal length
-            max_batch_size: Maximum number of inputs to batch together if this is called from the queue (only relevant if batch=True, and queue is enabled for this event)
-            batch_timeout: Maximum amount of time to wait for inputs to arrive to the queue before calling the function (only relevant if batch=True, and queue is enabled for this event)
-=======
-            preprocess: If False, will not run preprocessing of component data before running 'fn' (e.g. leaving it as a base64 string if this method is called with the `Image` component).
-            postprocess: If False, will not run postprocessing of component data before returning 'fn' output to the browser.
->>>>>>> 11379b92
+            batch: If True, we expect the function to take a list of inputs (up to length `max_batch_size`) and return a list of outputs of equal length
+            max_batch_size: Maximum number of inputs to batch together if this is called from the queue (only relevant if batch=True, and queue is enabled for this event)
+            batch_timeout: Maximum amount of time (in seconds) to wait for inputs to arrive to the queue before calling the function (only relevant if batch=True, and queue is enabled for this event)
+            preprocess: If False, will not run preprocessing of component data before running 'fn' (e.g. leaving it as a base64 string if this method is called with the `Image` component).
+            postprocess: If False, will not run postprocessing of component data before returning 'fn' output to the browser.
         """
         # _js: Optional frontend js method to run before running 'fn'. Input arguments for js method are values of 'inputs' and 'outputs', return should be a list of values for output components.
         if status_tracker:
@@ -501,6 +480,9 @@
             preprocess=preprocess,
             postprocess=postprocess,
             queue=queue,
+            batch=batch,
+            max_batch_size=max_batch_size,
+            batch_timeout=batch_timeout,
         )
 
 
@@ -515,14 +497,11 @@
         scroll_to_output: bool = False,
         show_progress: bool = True,
         queue: Optional[bool] = None,
-<<<<<<< HEAD
-        batch: bool = False,
-        max_batch_size: int = 4,
-        batch_timeout: float = 1,
-=======
-        preprocess: bool = True,
-        postprocess: bool = True,
->>>>>>> 11379b92
+        batch: bool = False,
+        max_batch_size: int = 4,
+        batch_timeout: float = 1,
+        preprocess: bool = True,
+        postprocess: bool = True,
         _js: Optional[str] = None,
     ):
         """
@@ -537,14 +516,11 @@
             scroll_to_output: If True, will scroll to output component on completion
             show_progress: If True, will show progress animation while pending
             queue: If True, will place the request on the queue, if the queue exists
-<<<<<<< HEAD
-            batch: If True, we expect the function to take a list of inputs (up to length `max_batch_size`) and return a list of outputs of equal length
-            max_batch_size: Maximum number of inputs to batch together if this is called from the queue (only relevant if batch=True, and queue is enabled for this event)
-            batch_timeout: Maximum amount of time to wait for inputs to arrive to the queue before calling the function (only relevant if batch=True, and queue is enabled for this event)
-=======
-            preprocess: If False, will not run preprocessing of component data before running 'fn' (e.g. leaving it as a base64 string if this method is called with the `Image` component).
-            postprocess: If False, will not run postprocessing of component data before returning 'fn' output to the browser.
->>>>>>> 11379b92
+            batch: If True, we expect the function to take a list of inputs (up to length `max_batch_size`) and return a list of outputs of equal length
+            max_batch_size: Maximum number of inputs to batch together if this is called from the queue (only relevant if batch=True, and queue is enabled for this event)
+            batch_timeout: Maximum amount of time (in seconds) to wait for inputs to arrive to the queue before calling the function (only relevant if batch=True, and queue is enabled for this event)
+            preprocess: If False, will not run preprocessing of component data before running 'fn' (e.g. leaving it as a base64 string if this method is called with the `Image` component).
+            postprocess: If False, will not run postprocessing of component data before returning 'fn' output to the browser.
         """
         # _js: Optional frontend js method to run before running 'fn'. Input arguments for js method are values of 'inputs' and 'outputs', return should be a list of values for output components.
         self.streaming = True
@@ -566,4 +542,7 @@
             preprocess=preprocess,
             postprocess=postprocess,
             queue=queue,
+            batch=batch,
+            max_batch_size=max_batch_size,
+            batch_timeout=batch_timeout,
         )