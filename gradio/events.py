--- conflicted
+++ resolved
@@ -371,8 +371,6 @@
         """
 
 
-<<<<<<< HEAD
-=======
 @document()
 class DownloadData(EventData):
     """
@@ -398,7 +396,6 @@
         """
 
 
->>>>>>> 4d908835
 @dataclasses.dataclass
 class EventListenerMethod:
     block: Block | None
@@ -505,16 +502,20 @@
         def event_trigger(
             block: Block | None,
             fn: Callable | None | Literal["decorator"] = "decorator",
-            inputs: Component
-            | BlockContext
-            | Sequence[Component | BlockContext]
-            | Set[Component | BlockContext]
-            | None = None,
-            outputs: Component
-            | BlockContext
-            | Sequence[Component | BlockContext]
-            | Set[Component | BlockContext]
-            | None = None,
+            inputs: (
+                Component
+                | BlockContext
+                | Sequence[Component | BlockContext]
+                | Set[Component | BlockContext]
+                | None
+            ) = None,
+            outputs: (
+                Component
+                | BlockContext
+                | Sequence[Component | BlockContext]
+                | Set[Component | BlockContext]
+                | None
+            ) = None,
             api_name: str | None | Literal[False] = None,
             scroll_to_output: bool = False,
             show_progress: Literal["full", "minimal", "hidden"] = _show_progress,
@@ -627,13 +628,15 @@
                 time_limit=time_limit,
                 stream_every=stream_every,
                 like_user_message=like_user_message,
-                event_specific_args=[
-                    d["name"]
-                    for d in _event_specific_args
-                    if d.get("component_prop", "true") != "false"
-                ]
-                if _event_specific_args
-                else None,
+                event_specific_args=(
+                    [
+                        d["name"]
+                        for d in _event_specific_args
+                        if d.get("component_prop", "true") != "false"
+                    ]
+                    if _event_specific_args
+                    else None
+                ),
             )
             set_cancel_events(
                 [event_target],
@@ -653,16 +656,20 @@
 def on(
     triggers: Sequence[EventListenerCallable] | EventListenerCallable | None = None,
     fn: Callable | None | Literal["decorator"] = "decorator",
-    inputs: Component
-    | BlockContext
-    | Sequence[Component | BlockContext]
-    | Set[Component | BlockContext]
-    | None = None,
-    outputs: Component
-    | BlockContext
-    | Sequence[Component | BlockContext]
-    | Set[Component | BlockContext]
-    | None = None,
+    inputs: (
+        Component
+        | BlockContext
+        | Sequence[Component | BlockContext]
+        | Set[Component | BlockContext]
+        | None
+    ) = None,
+    outputs: (
+        Component
+        | BlockContext
+        | Sequence[Component | BlockContext]
+        | Set[Component | BlockContext]
+        | None
+    ) = None,
     *,
     api_name: str | None | Literal[False] = None,
     scroll_to_output: bool = False,
@@ -767,7 +774,9 @@
             [EventListenerMethod(input, "change") for input in inputs]
             if inputs is not None
             else []
-        ) + [EventListenerMethod(root_block, "load")]  # type: ignore
+        ) + [
+            EventListenerMethod(root_block, "load")
+        ]  # type: ignore
     else:
         methods = [
             EventListenerMethod(t.__self__ if t.has_trigger else None, t.event_name)  # type: ignore
@@ -950,8 +959,6 @@
         doc="This listener is triggered when the user clicks the retry button in the chatbot message.",
         callback=lambda block: setattr(block, "_retryable", True),
         config_data=lambda: {"_retryable": False},
-<<<<<<< HEAD
-=======
     )
     expand = EventListener(
         "expand",
@@ -964,5 +971,4 @@
     download = EventListener(
         "download",
         doc="This listener is triggered when the user downloads a file from the {{ component }}. Uses event data gradio.DownloadData to carry information about the downloaded file as a FileData object. See EventData documentation on how to use this event data",
->>>>>>> 4d908835
     )