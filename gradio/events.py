--- conflicted
+++ resolved
@@ -677,9 +677,7 @@
             preprocess=preprocess,
             postprocess=postprocess,
             queue=queue,
-<<<<<<< HEAD
-            every=every
-=======
+            every=every,
             batch=batch,
             max_batch_size=max_batch_size,
         )
@@ -736,6 +734,5 @@
             queue=queue,
             batch=batch,
             max_batch_size=max_batch_size,
->>>>>>> 83a038ea
         )
         set_cancel_events(self, "upload", cancels)