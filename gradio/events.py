--- conflicted
+++ resolved
@@ -516,10 +516,8 @@
             preprocess=preprocess,
             postprocess=postprocess,
             queue=queue,
-<<<<<<< HEAD
-            batch=batch,
-            max_batch_size=max_batch_size,
-=======
+            batch=batch,
+            max_batch_size=max_batch_size,
         )
 
 
@@ -566,5 +564,4 @@
             preprocess=preprocess,
             postprocess=postprocess,
             queue=queue,
->>>>>>> 2fdd2396
         )