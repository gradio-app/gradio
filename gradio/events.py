--- conflicted
+++ resolved
@@ -263,20 +263,6 @@
         component).
         """
 
-<<<<<<< HEAD
-=======
-    def check_streamable(self):
-        pass
-
-
-class StreamableOutput(EventListener):
-    def __init__(self):
-        self.streaming: bool
-
-    def stream_output(self, y, output_id: str, first_chunk: bool) -> tuple[bytes, Any]:
-        raise NotImplementedError
-
->>>>>>> 1dc797ad
 
 @document("*start_recording", "*stop_recording", inherit=True)
 class Recordable(EventListener):
