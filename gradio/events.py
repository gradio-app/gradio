--- conflicted
+++ resolved
@@ -14,10 +14,6 @@
     from gradio.blocks import Block, Component
 
 from gradio.context import Context
-<<<<<<< HEAD
-from gradio.deprecation import warn_deprecation
-=======
->>>>>>> 9053c95a
 from gradio.utils import get_cancel_function
 
 
@@ -180,10 +176,6 @@
             inputs: Component | list[Component] | set[Component] | None = None,
             outputs: Component | list[Component] | None = None,
             api_name: str | None | Literal[False] = None,
-<<<<<<< HEAD
-            status_tracker: None = None,
-=======
->>>>>>> 9053c95a
             scroll_to_output: bool = False,
             show_progress: Literal["full", "minimal", "hidden"] = "full",
             queue: bool | None = None,
@@ -201,10 +193,6 @@
                 inputs: List of gradio.components to use as inputs. If the function takes no inputs, this should be an empty list.
                 outputs: List of gradio.components to use as outputs. If the function returns no outputs, this should be an empty list.
                 api_name: Defines how the endpoint appears in the API docs. Can be a string, None, or False. If False, the endpoint will not be exposed in the api docs. If set to None, the endpoint will be given the name of the python function fn. If no fn is passed in, it will be given the name 'unnamed'. If set to a string, the endpoint will be exposed in the api docs with the given name.
-<<<<<<< HEAD
-                status_tracker: Deprecated and has no effect.
-=======
->>>>>>> 9053c95a
                 scroll_to_output: If True, will scroll to output component on completion
                 show_progress: If True, will show progress animation while pending
                 queue: If True, will place the request on the queue, if the queue has been enabled. If False, will not put this event on the queue, even if the queue has been enabled. If None, will use the queue setting of the gradio app.
@@ -225,10 +213,6 @@
                         inputs,
                         outputs,
                         api_name,
-<<<<<<< HEAD
-                        status_tracker,
-=======
->>>>>>> 9053c95a
                         scroll_to_output,
                         show_progress,
                         queue,
@@ -249,17 +233,6 @@
 
                 return Dependency(None, {}, None, wrapper)
 
-<<<<<<< HEAD
-            if status_tracker:
-                warn_deprecation(
-                    "The 'status_tracker' parameter has been deprecated and has no effect."
-                )
-            if _event_name == "stop":
-                warn_deprecation(
-                    "The `stop` event on Video and Audio has been deprecated and will be remove in a future version. Use `ended` instead."
-                )
-=======
->>>>>>> 9053c95a
             if block and "stream" in block.events:
                 block.check_streamable()  # type: ignore
             if isinstance(show_progress, bool):
