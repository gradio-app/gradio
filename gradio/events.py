"""Contains all of the events that can be triggered in a gr.Blocks() app, with the exception
of the on-page-load event, which is defined in gr.Blocks().load()."""

from __future__ import annotations

import dataclasses
import string
from functools import partial, wraps
from typing import TYPE_CHECKING, Any, Callable, Literal, Sequence

from gradio_client.documentation import document
from jinja2 import Template

if TYPE_CHECKING:
    from gradio.blocks import Block, Component

from gradio.context import Context
from gradio.utils import get_cancel_function


def set_cancel_events(
    triggers: Sequence[EventListenerMethod],
    cancels: None | dict[str, Any] | list[dict[str, Any]],
):
    if cancels:
        if not isinstance(cancels, list):
            cancels = [cancels]
        cancel_fn, fn_indices_to_cancel = get_cancel_function(cancels)

        if Context.root_block is None:
            raise AttributeError("Cannot cancel outside of a gradio.Blocks context.")

        Context.root_block.set_event_trigger(
            triggers,
            cancel_fn,
            inputs=None,
            outputs=None,
            queue=False,
            preprocess=False,
            api_name=False,
            cancels=fn_indices_to_cancel,
        )


class Dependency(dict):
    def __init__(self, trigger, key_vals, dep_index, fn):
        super().__init__(key_vals)
        self.fn = fn
        self.then = partial(
            EventListener(
                "then",
                trigger_after=dep_index,
                trigger_only_on_success=False,
                has_trigger=False,
            ).listener,
            trigger,
        )
        """
        Triggered after directly preceding event is completed, regardless of success or failure.
        """
        self.success = partial(
            EventListener(
                "success",
                trigger_after=dep_index,
                trigger_only_on_success=True,
                has_trigger=False,
            ).listener,
            trigger,
        )
        """
        Triggered after directly preceding event is completed, if it was successful.
        """

    def __call__(self, *args, **kwargs):
        return self.fn(*args, **kwargs)


@document()
class EventData:
    """
    When a subclass of EventData is added as a type hint to an argument of an event listener method, this object will be passed as that argument.
    It contains information about the event that triggered the listener, such the target object, and other data related to the specific event that are attributes of the subclass.

    Example:
        table = gr.Dataframe([[1, 2, 3], [4, 5, 6]])
        gallery = gr.Gallery([("cat.jpg", "Cat"), ("dog.jpg", "Dog")])
        textbox = gr.Textbox("Hello World!")

        statement = gr.Textbox()

        def on_select(evt: gr.SelectData):  # SelectData is a subclass of EventData
            return f"You selected {evt.value} at {evt.index} from {evt.target}"

        table.select(on_select, None, statement)
        gallery.select(on_select, None, statement)
        textbox.select(on_select, None, statement)
    Demos: gallery_selections, tictactoe
    """

    def __init__(self, target: Block | None, _data: Any):
        """
        Parameters:
            target: The target object that triggered the event. Can be used to distinguish if multiple components are bound to the same listener.
        """
        self.target = target
        self._data = _data


class SelectData(EventData):
    def __init__(self, target: Block | None, data: Any):
        super().__init__(target, data)
        self.index: int | tuple[int, int] = data["index"]
        """
        The index of the selected item. Is a tuple if the component is two dimensional or selection is a range.
        """
        self.value: Any = data["value"]
        """
        The value of the selected item.
        """
        self.selected: bool = data.get("_selected", True)
        """
        True if the item was selected, False if deselected.
        """


@dataclasses.dataclass
class EventListenerMethod:
    block: Block | None
    event_name: str


class EventListener(str):
    def __new__(cls, event_name, *args, **kwargs):
        return super().__new__(cls, event_name)

    def __init__(
        self,
        event_name: str,
        has_trigger: bool = True,
        config_data: Callable[..., dict[str, Any]] = lambda: {},
        show_progress: Literal["full", "minimal", "hidden"] | None = None,
        callback: Callable | None = None,
        trigger_after: int | None = None,
        trigger_only_on_success: bool = False,
        doc: str = "",
    ):
        super().__init__()
        self.has_trigger = has_trigger
        self.config_data = config_data
        self.event_name = event_name
        self.show_progress = show_progress
        self.trigger_after = trigger_after
        self.trigger_only_on_success = trigger_only_on_success
        self.callback = callback
        self.doc = doc
        self.listener = self._setup(
            event_name,
            has_trigger,
            show_progress,
            callback,
            trigger_after,
            trigger_only_on_success,
        )
        if doc and self.listener.__doc__:
            self.listener.__doc__ = doc + self.listener.__doc__

    def set_doc(self, component: str):
        if self.listener.__doc__:
            doc = Template(self.listener.__doc__).render(component=component)
            self.listener.__doc__ = doc

    def copy(self):
        return EventListener(
            self.event_name,
            self.has_trigger,
            self.config_data,
            self.show_progress,  # type: ignore
            self.callback,
            self.trigger_after,
            self.trigger_only_on_success,
            self.doc,
        )

    @staticmethod
    def _setup(
        _event_name: str,
        _has_trigger: bool,
        _show_progress: Literal["full", "minimal", "hidden"] | None,
        _callback: Callable | None,
        _trigger_after: int | None,
        _trigger_only_on_success: bool,
    ):
        def event_trigger(
            block: Block | None,
            fn: Callable | None | Literal["decorator"] = "decorator",
            inputs: Component | list[Component] | set[Component] | None = None,
            outputs: Component | list[Component] | None = None,
            api_name: str | None | Literal[False] = None,
            scroll_to_output: bool = False,
            show_progress: Literal["full", "minimal", "hidden"] = "full",
            queue: bool | None = None,
            batch: bool = False,
            max_batch_size: int = 4,
            preprocess: bool = True,
            postprocess: bool = True,
            cancels: dict[str, Any] | list[dict[str, Any]] | None = None,
            every: float | None = None,
            trigger_mode: Literal["once", "multiple", "always_last"] | None = None,
<<<<<<< HEAD
            js: str | None = None,
            concurrency_limit: int | None = 1,
            concurrency_id: str | None = None,
=======
            concurrency_limit: int | None = 1,
            concurrency_id: str | None = None,
            _js: str | None = None,
>>>>>>> 58504539
        ) -> Dependency:
            """
            Parameters:
                fn: the function to call when this event is triggered. Often a machine learning model's prediction function. Each parameter of the function corresponds to one input component, and the function should return a single value or a tuple of values, with each element in the tuple corresponding to one output component.
                inputs: List of gradio.components to use as inputs. If the function takes no inputs, this should be an empty list.
                outputs: List of gradio.components to use as outputs. If the function returns no outputs, this should be an empty list.
                api_name: Defines how the endpoint appears in the API docs. Can be a string, None, or False. If False, the endpoint will not be exposed in the api docs. If set to None, the endpoint will be given the name of the python function fn. If no fn is passed in, it will be given the name 'unnamed'. If set to a string, the endpoint will be exposed in the api docs with the given name.
                scroll_to_output: If True, will scroll to output component on completion
                show_progress: If True, will show progress animation while pending
                queue: If True, will place the request on the queue, if the queue has been enabled. If False, will not put this event on the queue, even if the queue has been enabled. If None, will use the queue setting of the gradio app.
                batch: If True, then the function should process a batch of inputs, meaning that it should accept a list of input values for each parameter. The lists should be of equal length (and be up to length `max_batch_size`). The function is then *required* to return a tuple of lists (even if there is only 1 output component), with each list in the tuple corresponding to one output component.
                max_batch_size: Maximum number of inputs to batch together if this is called from the queue (only relevant if batch=True)
                preprocess: If False, will not run preprocessing of component data before running 'fn' (e.g. leaving it as a base64 string if this method is called with the `Image` component).
                postprocess: If False, will not run postprocessing of component data before returning 'fn' output to the browser.
                cancels: A list of other events to cancel when this listener is triggered. For example, setting cancels=[click_event] will cancel the click_event, where click_event is the return value of another components .click method. Functions that have not yet run (or generators that are iterating) will be cancelled, but functions that are currently running will be allowed to finish.
                every: Run this event 'every' number of seconds while the client connection is open. Interpreted in seconds. Queue must be enabled.
                trigger_mode: If "once" (default for all events except `.change()`) would not allow any submissions while an event is pending. If set to "multiple", unlimited submissions are allowed while pending, and "always_last" (default for `.change()` event) would allow a second submission after the pending event is complete.
<<<<<<< HEAD
                js: Optional frontend js method to run before running 'fn'. Input arguments for js method are values of 'inputs' and 'outputs', return should be a list of values for output components.
=======
>>>>>>> 58504539
                concurrency_limit: If set, this this is the maximum number of events that can be running simultaneously. Extra requests will be queued.
                concurrency_id: If set, this is the id of the concurrency group. Events with the same concurrency_id will be limited by the lowest set concurrency_limit.
            """

            if fn == "decorator":

                def wrapper(func):
                    event_trigger(
                        block,
                        func,
                        inputs,
                        outputs,
                        api_name,
                        scroll_to_output,
                        show_progress,
                        queue,
                        batch,
                        max_batch_size,
                        preprocess,
                        postprocess,
                        cancels,
                        every,
                        trigger_mode,
<<<<<<< HEAD
                        js,
                        concurrency_limit,
                        concurrency_id,
=======
                        concurrency_limit,
                        concurrency_id,
                        _js,
>>>>>>> 58504539
                    )

                    @wraps(func)
                    def inner(*args, **kwargs):
                        return func(*args, **kwargs)

                    return inner

                return Dependency(None, {}, None, wrapper)

            from gradio.components.base import StreamingInput

            if isinstance(block, StreamingInput) and "stream" in block.events:
                block.check_streamable()  # type: ignore
            if isinstance(show_progress, bool):
                show_progress = "full" if show_progress else "hidden"

            if api_name is None:
                if fn is not None:
                    if not hasattr(fn, "__name__"):
                        if hasattr(fn, "__class__") and hasattr(
                            fn.__class__, "__name__"
                        ):
                            name = fn.__class__.__name__
                        else:
                            name = "unnamed"
                    else:
                        name = fn.__name__
                    api_name = "".join(
                        [
                            s
                            for s in name
                            if s not in set(string.punctuation) - {"-", "_"}
                        ]
                    )
                else:
                    # Don't document _js only events
                    api_name = False

            if Context.root_block is None:
                raise AttributeError(
                    f"Cannot call {_event_name} outside of a gradio.Blocks context."
                )

            dep, dep_index = Context.root_block.set_event_trigger(
                [EventListenerMethod(block if _has_trigger else None, _event_name)],
                fn,
                inputs,
                outputs,
                preprocess=preprocess,
                postprocess=postprocess,
                scroll_to_output=scroll_to_output,
                show_progress=show_progress
                if show_progress is not None
                else _show_progress,
                api_name=api_name,
<<<<<<< HEAD
                js=js,
                concurrency_limit=concurrency_limit,
                concurrency_id=concurrency_id,
=======
                concurrency_limit=concurrency_limit,
                concurrency_id=concurrency_id,
                js=_js,
>>>>>>> 58504539
                queue=queue,
                batch=batch,
                max_batch_size=max_batch_size,
                every=every,
                trigger_after=_trigger_after,
                trigger_only_on_success=_trigger_only_on_success,
                trigger_mode=trigger_mode,
            )
            set_cancel_events(
                [EventListenerMethod(block if _has_trigger else None, _event_name)],
                cancels,
            )
            if _callback:
                _callback(block)
            return Dependency(block, dep, dep_index, fn)

        event_trigger.event_name = _event_name
        event_trigger.has_trigger = _has_trigger
        return event_trigger


# TODO: Fix type
def on(
    triggers: Sequence[Any] | Any | None = None,
    fn: Callable | None | Literal["decorator"] = "decorator",
    inputs: Component | list[Component] | set[Component] | None = None,
    outputs: Component | list[Component] | None = None,
    *,
    api_name: str | None | Literal[False] = None,
    scroll_to_output: bool = False,
    show_progress: Literal["full", "minimal", "hidden"] = "full",
    queue: bool | None = None,
    batch: bool = False,
    max_batch_size: int = 4,
    preprocess: bool = True,
    postprocess: bool = True,
    cancels: dict[str, Any] | list[dict[str, Any]] | None = None,
    every: float | None = None,
<<<<<<< HEAD
    js: str | None = None,
    concurrency_limit: int | None = 1,
    concurrency_id: str | None = None,
=======
    concurrency_limit: int | None = 1,
    concurrency_id: str | None = None,
    _js: str | None = None,
>>>>>>> 58504539
) -> Dependency:
    """
    Parameters:
        triggers: List of triggers to listen to, e.g. [btn.click, number.change]. If None, will listen to changes to any inputs.
        fn: the function to call when this event is triggered. Often a machine learning model's prediction function. Each parameter of the function corresponds to one input component, and the function should return a single value or a tuple of values, with each element in the tuple corresponding to one output component.
        inputs: List of gradio.components to use as inputs. If the function takes no inputs, this should be an empty list.
        outputs: List of gradio.components to use as outputs. If the function returns no outputs, this should be an empty list.
        api_name: Defines how the endpoint appears in the API docs. Can be a string, None, or False. If False, the endpoint will not be exposed in the api docs. If set to None, the endpoint will be exposed in the api docs as an unnamed endpoint, although this behavior will be changed in Gradio 4.0. If set to a string, the endpoint will be exposed in the api docs with the given name.
        scroll_to_output: If True, will scroll to output component on completion
        show_progress: If True, will show progress animation while pending
        queue: If True, will place the request on the queue, if the queue has been enabled. If False, will not put this event on the queue, even if the queue has been enabled. If None, will use the queue setting of the gradio app.
        batch: If True, then the function should process a batch of inputs, meaning that it should accept a list of input values for each parameter. The lists should be of equal length (and be up to length `max_batch_size`). The function is then *required* to return a tuple of lists (even if there is only 1 output component), with each list in the tuple corresponding to one output component.
        max_batch_size: Maximum number of inputs to batch together if this is called from the queue (only relevant if batch=True)
        preprocess: If False, will not run preprocessing of component data before running 'fn' (e.g. leaving it as a base64 string if this method is called with the `Image` component).
        postprocess: If False, will not run postprocessing of component data before returning 'fn' output to the browser.
        cancels: A list of other events to cancel when this listener is triggered. For example, setting cancels=[click_event] will cancel the click_event, where click_event is the return value of another components .click method. Functions that have not yet run (or generators that are iterating) will be cancelled, but functions that are currently running will be allowed to finish.
        every: Run this event 'every' number of seconds while the client connection is open. Interpreted in seconds. Queue must be enabled.
<<<<<<< HEAD
        js: Optional frontend js method to run before running 'fn'. Input arguments for js method are values of 'inputs', return should be a list of values for output components.
=======
>>>>>>> 58504539
        concurrency_limit: If set, this this is the maximum number of events that can be running simultaneously. Extra requests will be queued.
        concurrency_id: If set, this is the id of the concurrency group. Events with the same concurrency_id will be limited by the lowest set concurrency_limit.
    """
    from gradio.components.base import Component

    if isinstance(triggers, EventListener):
        triggers = [triggers]
    if isinstance(inputs, Component):
        inputs = [inputs]

    if fn == "decorator":

        def wrapper(func):
            on(
                triggers,
                fn=func,
                inputs=inputs,
                outputs=outputs,
                api_name=api_name,
                scroll_to_output=scroll_to_output,
                show_progress=show_progress,
                queue=queue,
                batch=batch,
                max_batch_size=max_batch_size,
                preprocess=preprocess,
                postprocess=postprocess,
                cancels=cancels,
                every=every,
<<<<<<< HEAD
                js=js,
                concurrency_limit=concurrency_limit,
                concurrency_id=concurrency_id,
=======
                concurrency_limit=concurrency_limit,
                concurrency_id=concurrency_id,
                _js=_js,
>>>>>>> 58504539
            )

            @wraps(func)
            def inner(*args, **kwargs):
                return func(*args, **kwargs)

            return inner

        return Dependency(None, {}, None, wrapper)

    if Context.root_block is None:
        raise Exception("Cannot call on() outside of a gradio.Blocks context.")
    if triggers is None:
        triggers = [EventListenerMethod(input, "change") for input in inputs] if inputs is not None else []  # type: ignore
    else:
        triggers = [EventListenerMethod(t.__self__ if t.has_trigger else None, t.event_name) for t in triggers]  # type: ignore
    dep, dep_index = Context.root_block.set_event_trigger(
        triggers,
        fn,
        inputs,
        outputs,
        preprocess=preprocess,
        postprocess=postprocess,
        scroll_to_output=scroll_to_output,
        show_progress=show_progress,
        api_name=api_name,
<<<<<<< HEAD
        js=js,
        concurrency_limit=concurrency_limit,
        concurrency_id=concurrency_id,
=======
        concurrency_limit=concurrency_limit,
        concurrency_id=concurrency_id,
        js=_js,
>>>>>>> 58504539
        queue=queue,
        batch=batch,
        max_batch_size=max_batch_size,
        every=every,
    )
    set_cancel_events(triggers, cancels)
    return Dependency(None, dep, dep_index, fn)


class Events:
    change = EventListener(
        "change",
        doc="Triggered when the value of the {{ component }} changes either because of user input (e.g. a user types in a textbox) OR because of a function update (e.g. an image receives a value from the output of an event trigger). See `.input()` for a listener that is only triggered by user input.",
    )
    input = EventListener(
        "input",
        doc="This listener is triggered when the user changes the value of the {{ component }}.",
    )
    click = EventListener("click", doc="Triggered when the {{ component }} is clicked.")
    submit = EventListener(
        "submit",
        doc="This listener is triggered when the user presses the Enter key while the {{ component }} is focused.",
    )
    edit = EventListener(
        "edit",
        doc="This listener is triggered when the user edits the {{ component }} (e.g. image) using the built-in editor.",
    )
    clear = EventListener(
        "clear",
        doc="This listener is triggered when the user clears the {{ component }} using the X button for the component.",
    )
    play = EventListener(
        "play",
        doc="This listener is triggered when the user plays the media in the {{ component }}.",
    )
    pause = EventListener(
        "pause",
        doc="This listener is triggered when the media in the {{ component }} stops for any reason.",
    )
    stop = EventListener(
        "stop",
        doc="This listener is triggered when the user reaches the end of the media playing in the {{ component }}.",
    )
    end = EventListener(
        "end",
        doc="This listener is triggered when the user reaches the end of the media playing in the {{ component }}.",
    )
    start_recording = EventListener(
        "start_recording",
        doc="This listener is triggered when the user starts recording with the {{ component }}.",
    )
    pause_recording = EventListener(
        "pause_recording",
        doc="This listener is triggered when the user pauses recording with the {{ component }}.",
    )
    stop_recording = EventListener(
        "stop_recording",
        doc="This listener is triggered when the user stops recording with the {{ component }}.",
    )
    focus = EventListener(
        "focus", doc="This listener is triggered when the {{ component }} is focused."
    )
    blur = EventListener(
        "blur",
        doc="This listener is triggered when the {{ component }} is unfocused/blurred.",
    )
    upload = EventListener(
        "upload",
        doc="This listener is triggered when the user uploads a file into the {{ component }}.",
    )
    release = EventListener(
        "release",
        doc="This listener is triggered when the user releases the mouse on this {{ component }}.",
    )
    select = EventListener(
        "select",
        callback=lambda block: setattr(block, "_selectable", True),
        doc="Event listener for when the user selects or deselects the {{ component }}. Uses event data gradio.SelectData to carry `value` referring to the label of the {{ component }}, and `selected` to refer to state of the {{ component }}. See EventData documentation on how to use this event data",
    )
    stream = EventListener(
        "stream",
        show_progress="hidden",
        config_data=lambda: {"streamable": False},
        callback=lambda block: setattr(block, "streaming", True),
        doc="This listener is triggered when the user streams the {{ component }}.",
    )
    like = EventListener(
        "like",
        config_data=lambda: {"likeable": False},
        callback=lambda block: setattr(block, "likeable", True),
        doc="This listener is triggered when the user likes/dislikes from within the {{ component }}. This event has EventData of type gradio.LikeData that carries information, accessible through LikeData.index and LikeData.value. See EventData documentation on how to use this event data.",
    )
    load = EventListener(
        "load",
        doc="This listener is triggered when the {{ component }} initially loads in the browser.",
    )


class LikeData(EventData):
    def __init__(self, target: Block | None, data: Any):
        super().__init__(target, data)
        self.index: int | tuple[int, int] = data["index"]
        """
        The index of the liked/disliked item. Is a tuple if the component is two dimensional.
        """
        self.value: Any = data["value"]
        """
        The value of the liked/disliked item.
        """
        self.liked: bool = data.get("liked", True)
        """
        True if the item was liked, False if disliked.
        """<|MERGE_RESOLUTION|>--- conflicted
+++ resolved
@@ -206,15 +206,11 @@
             cancels: dict[str, Any] | list[dict[str, Any]] | None = None,
             every: float | None = None,
             trigger_mode: Literal["once", "multiple", "always_last"] | None = None,
-<<<<<<< HEAD
             js: str | None = None,
             concurrency_limit: int | None = 1,
             concurrency_id: str | None = None,
-=======
             concurrency_limit: int | None = 1,
             concurrency_id: str | None = None,
-            _js: str | None = None,
->>>>>>> 58504539
         ) -> Dependency:
             """
             Parameters:
@@ -232,10 +228,7 @@
                 cancels: A list of other events to cancel when this listener is triggered. For example, setting cancels=[click_event] will cancel the click_event, where click_event is the return value of another components .click method. Functions that have not yet run (or generators that are iterating) will be cancelled, but functions that are currently running will be allowed to finish.
                 every: Run this event 'every' number of seconds while the client connection is open. Interpreted in seconds. Queue must be enabled.
                 trigger_mode: If "once" (default for all events except `.change()`) would not allow any submissions while an event is pending. If set to "multiple", unlimited submissions are allowed while pending, and "always_last" (default for `.change()` event) would allow a second submission after the pending event is complete.
-<<<<<<< HEAD
                 js: Optional frontend js method to run before running 'fn'. Input arguments for js method are values of 'inputs' and 'outputs', return should be a list of values for output components.
-=======
->>>>>>> 58504539
                 concurrency_limit: If set, this this is the maximum number of events that can be running simultaneously. Extra requests will be queued.
                 concurrency_id: If set, this is the id of the concurrency group. Events with the same concurrency_id will be limited by the lowest set concurrency_limit.
             """
@@ -259,15 +252,9 @@
                         cancels,
                         every,
                         trigger_mode,
-<<<<<<< HEAD
                         js,
                         concurrency_limit,
                         concurrency_id,
-=======
-                        concurrency_limit,
-                        concurrency_id,
-                        _js,
->>>>>>> 58504539
                     )
 
                     @wraps(func)
@@ -324,15 +311,9 @@
                 if show_progress is not None
                 else _show_progress,
                 api_name=api_name,
-<<<<<<< HEAD
                 js=js,
                 concurrency_limit=concurrency_limit,
                 concurrency_id=concurrency_id,
-=======
-                concurrency_limit=concurrency_limit,
-                concurrency_id=concurrency_id,
-                js=_js,
->>>>>>> 58504539
                 queue=queue,
                 batch=batch,
                 max_batch_size=max_batch_size,
@@ -371,15 +352,9 @@
     postprocess: bool = True,
     cancels: dict[str, Any] | list[dict[str, Any]] | None = None,
     every: float | None = None,
-<<<<<<< HEAD
     js: str | None = None,
     concurrency_limit: int | None = 1,
     concurrency_id: str | None = None,
-=======
-    concurrency_limit: int | None = 1,
-    concurrency_id: str | None = None,
-    _js: str | None = None,
->>>>>>> 58504539
 ) -> Dependency:
     """
     Parameters:
@@ -397,10 +372,7 @@
         postprocess: If False, will not run postprocessing of component data before returning 'fn' output to the browser.
         cancels: A list of other events to cancel when this listener is triggered. For example, setting cancels=[click_event] will cancel the click_event, where click_event is the return value of another components .click method. Functions that have not yet run (or generators that are iterating) will be cancelled, but functions that are currently running will be allowed to finish.
         every: Run this event 'every' number of seconds while the client connection is open. Interpreted in seconds. Queue must be enabled.
-<<<<<<< HEAD
         js: Optional frontend js method to run before running 'fn'. Input arguments for js method are values of 'inputs', return should be a list of values for output components.
-=======
->>>>>>> 58504539
         concurrency_limit: If set, this this is the maximum number of events that can be running simultaneously. Extra requests will be queued.
         concurrency_id: If set, this is the id of the concurrency group. Events with the same concurrency_id will be limited by the lowest set concurrency_limit.
     """
@@ -429,15 +401,9 @@
                 postprocess=postprocess,
                 cancels=cancels,
                 every=every,
-<<<<<<< HEAD
                 js=js,
                 concurrency_limit=concurrency_limit,
                 concurrency_id=concurrency_id,
-=======
-                concurrency_limit=concurrency_limit,
-                concurrency_id=concurrency_id,
-                _js=_js,
->>>>>>> 58504539
             )
 
             @wraps(func)
@@ -464,15 +430,9 @@
         scroll_to_output=scroll_to_output,
         show_progress=show_progress,
         api_name=api_name,
-<<<<<<< HEAD
         js=js,
         concurrency_limit=concurrency_limit,
         concurrency_id=concurrency_id,
-=======
-        concurrency_limit=concurrency_limit,
-        concurrency_id=concurrency_id,
-        js=_js,
->>>>>>> 58504539
         queue=queue,
         batch=batch,
         max_batch_size=max_batch_size,
