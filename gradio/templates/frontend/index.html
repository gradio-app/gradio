<!DOCTYPE html>
<html lang="en" style="min-height: 100%; margin: 0; padding: 0;">

<head>
  <meta charset="utf-8" />
  <meta name="viewport" content="width=device-width, initial-scale=1, shrink-to-fit=no">
  <link rel='stylesheet' href='/build/bundle.css'>
  <link rel='stylesheet' href='/build/themes.css'>

<<<<<<< HEAD
=======
  <link rel="stylesheet" href="./global.css"

>>>>>>> c8dd9c1f
  <title>{{ config['title'] or 'Gradio' }}</title>
  <meta property="og:url" content="https://gradio.app/" />
  <meta property="og:type" content="website" />
  <meta property="og:image" content="{{ config['thumbnail'] or '' }}" />
  <meta property="og:title" content="{{ config['title'] or '' }}" />
  <meta property="og:description" content="{{ config['description'] or '' }}" />
  <meta name="twitter:card" content="summary_large_image">
  <meta name="twitter:creator" content="@teamGradio">
  <meta name="twitter:title" content="{{ config['title'] or '' }}">
  <meta name="twitter:description" content="{{ config['description'] or '' }}">
  <meta name="twitter:image" content="{{ config['thumbnail'] or '' }}">
  <script async src="https://www.googletagmanager.com/gtag/js?id=UA-156449732-1"></script>
  <script>
    window.dataLayer = window.dataLayer || [];
    function gtag() {
      dataLayer.push(arguments);
    }
    gtag('js', new Date());
    gtag('config', 'UA-156449732-1');
    window.gradio_mode = "app";
  </script>
  <script>
      window.gradio_config = {{ config|tojson }};
  </script>
  <script src="https://cdnjs.cloudflare.com/ajax/libs/iframe-resizer/4.3.1/iframeResizer.contentWindow.min.js"></script>
  <title>Gradio</title>
</head>

<body style="height: 100%; margin: 0; padding: 0;">
  <div id="root" style="height: 100%"></div>

</body>
<script defer src='/build/bundle.js'></script>

</html><|MERGE_RESOLUTION|>--- conflicted
+++ resolved
@@ -7,11 +7,8 @@
   <link rel='stylesheet' href='/build/bundle.css'>
   <link rel='stylesheet' href='/build/themes.css'>
 
-<<<<<<< HEAD
-=======
-  <link rel="stylesheet" href="./global.css"
+  <link rel="stylesheet" href="./global.css">
 
->>>>>>> c8dd9c1f
   <title>{{ config['title'] or 'Gradio' }}</title>
   <meta property="og:url" content="https://gradio.app/" />
   <meta property="og:type" content="website" />
