--- conflicted
+++ resolved
@@ -110,14 +110,8 @@
     def __init__(
         self,
         fn: Callable | List[Callable],
-<<<<<<< HEAD
         inputs: Optional[str | Component | List[str | Component]] = None,
         outputs: Optional[str | Component | List[str | Component]] = None,
-        verbose: bool = False,
-=======
-        inputs: str | Component | List[str | Component] = None,
-        outputs: str | Component | List[str | Component] = None,
->>>>>>> 8ad401ba
         examples: Optional[List[Any] | List[List[Any]] | str] = None,
         cache_examples: Optional[bool] = None,
         examples_per_page: int = 10,
@@ -201,7 +195,6 @@
 
         self.input_components = [get_component_instance(i).unrender() for i in inputs]
         self.output_components = [get_component_instance(o).unrender() for o in outputs]
-<<<<<<< HEAD
 
         if len(self.input_components) == len(self.output_components):
             same_components = [
@@ -220,12 +213,6 @@
         ]:
             for o in self.output_components:
                 o.interactive = False  # Force output components to be non-interactive
-=======
-        for o in self.output_components:
-            o.interactive = (
-                False  # Force output components to be treated as non-interactive
-            )
->>>>>>> 8ad401ba
 
         if repeat_outputs_per_model:
             self.output_components *= len(fn)
