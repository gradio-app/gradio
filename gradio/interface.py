"""
This file defines two useful high-level abstractions to build Gradio apps: Interface and TabbedInterface.
"""

from __future__ import annotations

import inspect
import json
import os
import warnings
import weakref
from typing import TYPE_CHECKING, Any, Callable, Literal

from gradio_client.documentation import document, set_documentation_group

from gradio import Examples, external, utils
from gradio.blocks import Blocks
from gradio.components import (
    Button,
    ClearButton,
    Component,
    DuplicateButton,
    Markdown,
    State,
    get_component_instance,
)
from gradio.data_classes import InterfaceTypes
from gradio.deprecation import warn_deprecation
<<<<<<< HEAD
from gradio.events import Events
=======
from gradio.events import Changeable, Streamable, Submittable, on
from gradio.exceptions import RenderError
>>>>>>> 5f1cbc43
from gradio.flagging import CSVLogger, FlaggingCallback, FlagMethod
from gradio.layouts import Column, Row, Tab, Tabs
from gradio.pipelines import load_from_pipeline
from gradio.themes import ThemeClass as Theme

set_documentation_group("interface")

if TYPE_CHECKING:  # Only import for type checking (is False at runtime).
    from transformers.pipelines.base import Pipeline

    from gradio.events import EventListenerMethod


@document("launch", "load", "from_pipeline", "integrate", "queue")
class Interface(Blocks):
    """
    Interface is Gradio's main high-level class, and allows you to create a web-based GUI / demo
    around a machine learning model (or any Python function) in a few lines of code.
    You must specify three parameters: (1) the function to create a GUI for (2) the desired input components and
    (3) the desired output components. Additional parameters can be used to control the appearance
    and behavior of the demo.

    Example:
        import gradio as gr

        def image_classifier(inp):
            return {'cat': 0.3, 'dog': 0.7}

        demo = gr.Interface(fn=image_classifier, inputs="image", outputs="label")
        demo.launch()
    Demos: hello_world, hello_world_3, gpt2_xl
    Guides: quickstart, key-features, sharing-your-app, interface-state, reactive-interfaces, advanced-interface-features, setting-up-a-gradio-demo-for-maximum-performance
    """

    # stores references to all currently existing Interface instances
    instances: weakref.WeakSet = weakref.WeakSet()

    @classmethod
    def get_instances(cls) -> list[Interface]:
        """
        :return: list of all current instances.
        """
        return list(Interface.instances)

    @classmethod
    def load(
        cls,
        name: str,
        src: str | None = None,
        api_key: str | None = None,
        alias: str | None = None,
        **kwargs,
    ) -> Blocks:
        """
        Warning: this method will be deprecated. Use the equivalent `gradio.load()` instead. This is a class
        method that constructs a Blocks from a Hugging Face repo. Can accept
        model repos (if src is "models") or Space repos (if src is "spaces"). The input
        and output components are automatically loaded from the repo.
        Parameters:
            name: the name of the model (e.g. "gpt2" or "facebook/bart-base") or space (e.g. "flax-community/spanish-gpt2"), can include the `src` as prefix (e.g. "models/facebook/bart-base")
            src: the source of the model: `models` or `spaces` (or leave empty if source is provided as a prefix in `name`)
            api_key: optional access token for loading private Hugging Face Hub models or spaces. Find your token here: https://huggingface.co/settings/tokens. Warning: only provide this if you are loading a trusted private Space as it can be read by the Space you are loading.
            alias: optional string used as the name of the loaded model instead of the default name (only applies if loading a Space running Gradio 2.x)
        Returns:
            a Gradio Interface object for the given model
        """
        warn_deprecation(
            "gr.Interface.load() will be deprecated. Use gr.load() instead."
        )
        return external.load(
            name=name, src=src, hf_token=api_key, alias=alias, **kwargs
        )

    @classmethod
    def from_pipeline(cls, pipeline: Pipeline, **kwargs) -> Interface:
        """
        Class method that constructs an Interface from a Hugging Face transformers.Pipeline object.
        The input and output components are automatically determined from the pipeline.
        Parameters:
            pipeline: the pipeline object to use.
        Returns:
            a Gradio Interface object from the given Pipeline
        Example:
            import gradio as gr
            from transformers import pipeline
            pipe = pipeline("image-classification")
            gr.Interface.from_pipeline(pipe).launch()
        """
        interface_info = load_from_pipeline(pipeline)
        kwargs = dict(interface_info, **kwargs)
        interface = cls(**kwargs)
        return interface

    def __init__(
        self,
        fn: Callable,
        inputs: str | Component | list[str | Component] | None,
        outputs: str | Component | list[str | Component] | None,
        examples: list[Any] | list[list[Any]] | str | None = None,
        cache_examples: bool | None = None,
        examples_per_page: int = 10,
        live: bool = False,
        title: str | None = None,
        description: str | None = None,
        article: str | None = None,
        thumbnail: str | None = None,
        theme: Theme | str | None = None,
        css: str | None = None,
        allow_flagging: str | None = None,
        flagging_options: list[str] | list[tuple[str, str]] | None = None,
        flagging_dir: str = "flagged",
        flagging_callback: FlaggingCallback | None = None,
        analytics_enabled: bool | None = None,
        batch: bool = False,
        max_batch_size: int = 4,
        api_name: str | Literal[False] | None = "predict",
        _api_mode: bool = False,
        allow_duplication: bool = False,
        **kwargs,
    ):
        """
        Parameters:
            fn: the function to wrap an interface around. Often a machine learning model's prediction function. Each parameter of the function corresponds to one input component, and the function should return a single value or a tuple of values, with each element in the tuple corresponding to one output component.
            inputs: a single Gradio component, or list of Gradio components. Components can either be passed as instantiated objects, or referred to by their string shortcuts. The number of input components should match the number of parameters in fn. If set to None, then only the output components will be displayed.
            outputs: a single Gradio component, or list of Gradio components. Components can either be passed as instantiated objects, or referred to by their string shortcuts. The number of output components should match the number of values returned by fn. If set to None, then only the input components will be displayed.
            examples: sample inputs for the function; if provided, appear below the UI components and can be clicked to populate the interface. Should be nested list, in which the outer list consists of samples and each inner list consists of an input corresponding to each input component. A string path to a directory of examples can also be provided, but it should be within the directory with the python file running the gradio app. If there are multiple input components and a directory is provided, a log.csv file must be present in the directory to link corresponding inputs.
            cache_examples: If True, caches examples in the server for fast runtime in examples. If `fn` is a generator function, then the last yielded value will be used as the output. The default option in HuggingFace Spaces is True. The default option elsewhere is False.
            examples_per_page: If examples are provided, how many to display per page.
            live: whether the interface should automatically rerun if any of the inputs change.
            title: a title for the interface; if provided, appears above the input and output components in large font. Also used as the tab title when opened in a browser window.
            description: a description for the interface; if provided, appears above the input and output components and beneath the title in regular font. Accepts Markdown and HTML content.
            article: an expanded article explaining the interface; if provided, appears below the input and output components in regular font. Accepts Markdown and HTML content.
            thumbnail: path or url to image to use as display image when the web demo is shared on social media.
            theme: Theme to use, loaded from gradio.themes.
            css: custom css or path to custom css file to use with interface.
            allow_flagging: one of "never", "auto", or "manual". If "never" or "auto", users will not see a button to flag an input and output. If "manual", users will see a button to flag. If "auto", every input the user submits will be automatically flagged (outputs are not flagged). If "manual", both the input and outputs are flagged when the user clicks flag button. This parameter can be set with environmental variable GRADIO_ALLOW_FLAGGING; otherwise defaults to "manual".
            flagging_options: if provided, allows user to select from the list of options when flagging. Only applies if allow_flagging is "manual". Can either be a list of tuples of the form (label, value), where label is the string that will be displayed on the button and value is the string that will be stored in the flagging CSV; or it can be a list of strings ["X", "Y"], in which case the values will be the list of strings and the labels will ["Flag as X", "Flag as Y"], etc.
            flagging_dir: what to name the directory where flagged data is stored.
            flagging_callback: An instance of a subclass of FlaggingCallback which will be called when a sample is flagged. By default logs to a local CSV file.
            analytics_enabled: Whether to allow basic telemetry. If None, will use GRADIO_ANALYTICS_ENABLED environment variable if defined, or default to True.
            batch: If True, then the function should process a batch of inputs, meaning that it should accept a list of input values for each parameter. The lists should be of equal length (and be up to length `max_batch_size`). The function is then *required* to return a tuple of lists (even if there is only 1 output component), with each list in the tuple corresponding to one output component.
            max_batch_size: Maximum number of inputs to batch together if this is called from the queue (only relevant if batch=True)
            api_name: Defines how the endpoint appears in the API docs. Can be a string, None, or False. If False or None, the endpoint will not be exposed in the api docs. If set to a string, the endpoint will be exposed in the api docs with the given name. Default value is "predict".
            allow_duplication: If True, then will show a 'Duplicate Spaces' button on Hugging Face Spaces.
        """
        super().__init__(
            analytics_enabled=analytics_enabled,
            mode="interface",
            css=css,
            title=title or "Gradio",
            theme=theme,
            **kwargs,
        )
        self.api_name: str | Literal[False] | None = api_name

        if isinstance(fn, list):
            raise DeprecationWarning(
                "The `fn` parameter only accepts a single function, support for a list "
                "of functions has been deprecated. Please use gradio.mix.Parallel "
                "instead."
            )

        self.interface_type = InterfaceTypes.STANDARD
        if (inputs is None or inputs == []) and (outputs is None or outputs == []):
            raise ValueError("Must provide at least one of `inputs` or `outputs`")
        elif outputs is None or outputs == []:
            outputs = []
            self.interface_type = InterfaceTypes.INPUT_ONLY
        elif inputs is None or inputs == []:
            inputs = []
            self.interface_type = InterfaceTypes.OUTPUT_ONLY

        assert isinstance(inputs, (str, list, Component))
        assert isinstance(outputs, (str, list, Component))

        if not isinstance(inputs, list):
            inputs = [inputs]
        if not isinstance(outputs, list):
            outputs = [outputs]

        if self.space_id and cache_examples is None:
            self.cache_examples = True
        else:
            self.cache_examples = cache_examples or False

        state_input_indexes = [
            idx for idx, i in enumerate(inputs) if i == "state" or isinstance(i, State)
        ]
        state_output_indexes = [
            idx for idx, o in enumerate(outputs) if o == "state" or isinstance(o, State)
        ]

        if len(state_input_indexes) == 0 and len(state_output_indexes) == 0:
            pass
        elif len(state_input_indexes) != 1 or len(state_output_indexes) != 1:
            raise ValueError(
                "If using 'state', there must be exactly one state input and one state output."
            )
        else:
            state_input_index = state_input_indexes[0]
            state_output_index = state_output_indexes[0]
            if inputs[state_input_index] == "state":
                default = utils.get_default_args(fn)[state_input_index]
                state_variable = State(value=default)  # type: ignore
            else:
                state_variable = inputs[state_input_index]

            inputs[state_input_index] = state_variable
            outputs[state_output_index] = state_variable

            if cache_examples:
                warnings.warn(
                    "Cache examples cannot be used with state inputs and outputs."
                    "Setting cache_examples to False."
                )
            self.cache_examples = False

        self.input_components = [
            get_component_instance(i, unrender=True) for i in inputs  # type: ignore
        ]
        self.output_components = [
            get_component_instance(o, unrender=True) for o in outputs  # type: ignore
        ]

        for component in self.input_components + self.output_components:
            if not (isinstance(component, Component)):
                raise ValueError(
                    f"{component} is not a valid input/output component for Interface."
                )

        if len(self.input_components) == len(self.output_components):
            same_components = [
                i is o for i, o in zip(self.input_components, self.output_components)
            ]
            if all(same_components):
                self.interface_type = InterfaceTypes.UNIFIED

        if self.interface_type in [
            InterfaceTypes.STANDARD,
            InterfaceTypes.OUTPUT_ONLY,
        ]:
            for o in self.output_components:
                assert isinstance(o, Component)
                if o.interactive is None:
                    # Unless explicitly otherwise specified, force output components to
                    # be non-interactive
                    o.interactive = False

        self.api_mode = _api_mode
        self.fn = fn
        self.fn_durations = [0, 0]
        self.__name__ = getattr(fn, "__name__", "fn")
        self.live = live
        self.title = title

        self.simple_description = utils.remove_html_tags(description)
        self.description = description
        if article is not None:
            article = utils.readme_to_html(article)
        self.article = article

        self.thumbnail = thumbnail

        self.examples = examples
        self.examples_per_page = examples_per_page

        self.simple_server = None

        # For allow_flagging: (1) first check for parameter,
        # (2) check for env variable, (3) default to True/"manual"
        if allow_flagging is None:
            allow_flagging = os.getenv("GRADIO_ALLOW_FLAGGING", "manual")
        if allow_flagging is True:
            warnings.warn(
                "The `allow_flagging` parameter in `Interface` now"
                "takes a string value ('auto', 'manual', or 'never')"
                ", not a boolean. Setting parameter to: 'manual'."
            )
            self.allow_flagging = "manual"
        elif allow_flagging == "manual":
            self.allow_flagging = "manual"
        elif allow_flagging is False:
            warnings.warn(
                "The `allow_flagging` parameter in `Interface` now"
                "takes a string value ('auto', 'manual', or 'never')"
                ", not a boolean. Setting parameter to: 'never'."
            )
            self.allow_flagging = "never"
        elif allow_flagging == "never":
            self.allow_flagging = "never"
        elif allow_flagging == "auto":
            self.allow_flagging = "auto"
        else:
            raise ValueError(
                "Invalid value for `allow_flagging` parameter."
                "Must be: 'auto', 'manual', or 'never'."
            )

        if flagging_options is None:
            self.flagging_options = [("Flag", "")]
        elif not (isinstance(flagging_options, list)):
            raise ValueError(
                "flagging_options must be a list of strings or list of (string, string) tuples."
            )
        elif all(isinstance(x, str) for x in flagging_options):
            self.flagging_options = [(f"Flag as {x}", x) for x in flagging_options]
        elif all(isinstance(x, tuple) for x in flagging_options):
            self.flagging_options = flagging_options
        else:
            raise ValueError(
                "flagging_options must be a list of strings or list of (string, string) tuples."
            )

        if not flagging_callback:
            flagging_callback = CSVLogger()
        self.flagging_callback = flagging_callback
        self.flagging_dir = flagging_dir

        self.batch = batch
        self.max_batch_size = max_batch_size
        self.allow_duplication = allow_duplication

        self.share = None
        self.share_url = None
        self.local_url = None

        self.favicon_path = None
        Interface.instances.add(self)

        param_types = utils.get_type_hints(self.fn)
        param_names = inspect.getfullargspec(self.fn)[0]
        if len(param_names) > 0 and inspect.ismethod(self.fn):
            param_names = param_names[1:]
        for param_name in param_names.copy():
            if utils.is_special_typed_parameter(param_name, param_types):
                param_names.remove(param_name)
        for component, param_name in zip(self.input_components, param_names):
            assert isinstance(component, Component)
            if component.label is None:
                component.label = param_name
        for i, component in enumerate(self.output_components):
            assert isinstance(component, Component)
            if component.label is None:
                if len(self.output_components) == 1:
                    component.label = "output"
                else:
                    component.label = f"output {i}"

        if self.allow_flagging != "never":
            if (
                self.interface_type == InterfaceTypes.UNIFIED
                or self.allow_flagging == "auto"
            ):
                self.flagging_callback.setup(self.input_components, self.flagging_dir)  # type: ignore
            elif self.interface_type == InterfaceTypes.INPUT_ONLY:
                pass
            else:
                self.flagging_callback.setup(
                    self.input_components + self.output_components, self.flagging_dir  # type: ignore
                )

        # Render the Gradio UI
        with self:
            self.render_title_description()

            submit_btn, clear_btn, stop_btn, flag_btns, duplicate_btn = (
                None,
                None,
                None,
                None,
                None,
            )
            input_component_column, interpret_component_column = None, None

            with Row(equal_height=False):
                if self.interface_type in [
                    InterfaceTypes.STANDARD,
                    InterfaceTypes.INPUT_ONLY,
                    InterfaceTypes.UNIFIED,
                ]:
                    (
                        submit_btn,
                        clear_btn,
                        stop_btn,
                        flag_btns,
                        input_component_column,
                    ) = self.render_input_column()
                if self.interface_type in [
                    InterfaceTypes.STANDARD,
                    InterfaceTypes.OUTPUT_ONLY,
                ]:
                    (
                        submit_btn_out,
                        clear_btn_2_out,
                        duplicate_btn,
                        stop_btn_2_out,
                        flag_btns_out,
                    ) = self.render_output_column(submit_btn)
                    submit_btn = submit_btn or submit_btn_out
                    clear_btn = clear_btn or clear_btn_2_out
                    stop_btn = stop_btn or stop_btn_2_out
                    flag_btns = flag_btns or flag_btns_out

            if clear_btn is None:
                raise RenderError("Clear button not rendered")

            self.attach_submit_events(submit_btn, stop_btn)
            self.attach_clear_events(
                clear_btn, input_component_column, interpret_component_column
            )
            if duplicate_btn is not None:
                duplicate_btn.activate()

            self.attach_flagging_events(flag_btns, clear_btn)
            self.render_examples()
            self.render_article()

        self.config = self.get_config_file()

    def render_title_description(self) -> None:
        if self.title:
            Markdown(
                f"<h1 style='text-align: center; margin-bottom: 1rem'>{self.title}</h1>"
            )
        if self.description:
            Markdown(self.description)

    def render_flag_btns(self) -> list[Button]:
        return [Button(label) for label, _ in self.flagging_options]

    def render_input_column(
        self,
    ) -> tuple[
        Button | None,
        ClearButton | None,
        Button | None,
        list[Button] | None,
        Column,
    ]:
        submit_btn, clear_btn, stop_btn, flag_btns = None, None, None, None

        with Column(variant="panel"):
            input_component_column = Column()
            with input_component_column:
                for component in self.input_components:
                    component.render()
            with Row():
                if self.interface_type in [
                    InterfaceTypes.STANDARD,
                    InterfaceTypes.INPUT_ONLY,
                ]:
                    clear_btn = ClearButton()
                    if not self.live:
                        submit_btn = Button("Submit", variant="primary")
                        # Stopping jobs only works if the queue is enabled
                        # We don't know if the queue is enabled when the interface
                        # is created. We use whether a generator function is provided
                        # as a proxy of whether the queue will be enabled.
                        # Using a generator function without the queue will raise an error.
                        if inspect.isgeneratorfunction(
                            self.fn
                        ) or inspect.isasyncgenfunction(self.fn):
                            stop_btn = Button("Stop", variant="stop", visible=False)
                elif self.interface_type == InterfaceTypes.UNIFIED:
                    clear_btn = ClearButton()
                    submit_btn = Button("Submit", variant="primary")
                    if (
                        inspect.isgeneratorfunction(self.fn)
                        or inspect.isasyncgenfunction(self.fn)
                    ) and not self.live:
                        stop_btn = Button("Stop", variant="stop")
                    if self.allow_flagging == "manual":
                        flag_btns = self.render_flag_btns()
                    elif self.allow_flagging == "auto":
                        flag_btns = [submit_btn]
        return (
            submit_btn,
            clear_btn,
            stop_btn,
            flag_btns,
            input_component_column,
        )

    def render_output_column(
        self,
        submit_btn_in: Button | None,
    ) -> tuple[
        Button | None,
        ClearButton | None,
        DuplicateButton | None,
        Button | None,
        list | None,
    ]:
        submit_btn = submit_btn_in
        clear_btn, duplicate_btn, flag_btns, stop_btn = (
            None,
            None,
            None,
            None,
        )

        with Column(variant="panel"):
            for component in self.output_components:
                if not (isinstance(component, State)):
                    component.render()
            with Row():
                if self.interface_type == InterfaceTypes.OUTPUT_ONLY:
                    clear_btn = ClearButton()
                    submit_btn = Button("Generate", variant="primary")
                    if (
                        inspect.isgeneratorfunction(self.fn)
                        or inspect.isasyncgenfunction(self.fn)
                    ) and not self.live:
                        # Stopping jobs only works if the queue is enabled
                        # We don't know if the queue is enabled when the interface
                        # is created. We use whether a generator function is provided
                        # as a proxy of whether the queue will be enabled.
                        # Using a generator function without the queue will raise an error.
                        stop_btn = Button("Stop", variant="stop", visible=False)
                if self.allow_flagging == "manual":
                    flag_btns = self.render_flag_btns()
                elif self.allow_flagging == "auto":
                    if submit_btn is None:
                        raise RenderError("Submit button not rendered")
                    flag_btns = [submit_btn]

                if self.allow_duplication:
                    duplicate_btn = DuplicateButton(scale=1, size="lg", _activate=False)

        return (
            submit_btn,
            clear_btn,
            duplicate_btn,
            stop_btn,
            flag_btns,
        )

    def render_article(self):
        if self.article:
            Markdown(self.article)

    def attach_submit_events(self, submit_btn: Button | None, stop_btn: Button | None):
        if self.live:
            if self.interface_type == InterfaceTypes.OUTPUT_ONLY:
                if submit_btn is None:
                    raise RenderError("Submit button not rendered")
                super().load(self.fn, None, self.output_components)
                # For output-only interfaces, the user probably still want a "generate"
                # button even if the Interface is live
                submit_btn.click(
                    self.fn,
                    None,
                    self.output_components,
                    api_name=self.api_name,
                    preprocess=not (self.api_mode),
                    postprocess=not (self.api_mode),
                    batch=self.batch,
                    max_batch_size=self.max_batch_size,
                )
            else:
                events: list[EventListenerMethod] = []
                for component in self.input_components:
<<<<<<< HEAD
                    if component.has_event(Events.stream) and component.streaming:  # type: ignore
                        component.stream(  # type: ignore
                            self.fn,
                            self.input_components,
                            self.output_components,
                            api_name=self.api_name,
                            preprocess=not (self.api_mode),
                            postprocess=not (self.api_mode),
                        )
                        continue
                    if component.has_event(Events.change):
                        component.change(  # type: ignore
                            self.fn,
                            self.input_components,
                            self.output_components,
                            api_name=self.api_name,
                            preprocess=not (self.api_mode),
                            postprocess=not (self.api_mode),
                        )
=======
                    if isinstance(component, Streamable) and component.streaming:
                        events.append(component.stream)
                    elif isinstance(component, Changeable):
                        events.append(component.change)
                on(
                    events,
                    self.fn,
                    self.input_components,
                    self.output_components,
                    api_name=self.api_name,
                    preprocess=not (self.api_mode),
                    postprocess=not (self.api_mode),
                )
>>>>>>> 5f1cbc43
        else:
            if submit_btn is None:
                raise RenderError("Submit button not rendered")
            fn = self.fn
            extra_output = []

            triggers = [submit_btn.click] + [
                component.submit  # type: ignore
                for component in self.input_components
                if component.has_event(Events.submit)
            ]

            if stop_btn:
                extra_output = [submit_btn, stop_btn]

                def cleanup():
                    return [Button.update(visible=True), Button.update(visible=False)]

<<<<<<< HEAD
                for i, trigger in enumerate(triggers):
                    predict_event = trigger(
                        lambda: (
                            submit_btn.update(visible=False),
                            stop_btn.update(visible=True),
                        ),
                        inputs=None,
                        outputs=[submit_btn, stop_btn],
                        queue=False,
                        api_name=False,
                    ).then(
                        self.fn,
                        self.input_components,
                        self.output_components,
                        api_name=self.api_name if i == 0 else False,
                        scroll_to_output=True,
                        preprocess=not (self.api_mode),
                        postprocess=not (self.api_mode),
                        batch=self.batch,
                        max_batch_size=self.max_batch_size,
                    )
                    predict_events.append(predict_event)

                    predict_event.then(
                        cleanup,
                        inputs=None,
                        outputs=extra_output,  # type: ignore
                        queue=False,
                        api_name=False,
                    )
=======
                predict_event = on(
                    triggers,
                    lambda: (
                        submit_btn.update(visible=False),
                        stop_btn.update(visible=True),
                    ),
                    inputs=None,
                    outputs=[submit_btn, stop_btn],
                    queue=False,
                ).then(
                    self.fn,
                    self.input_components,
                    self.output_components,
                    api_name=self.api_name,
                    scroll_to_output=True,
                    preprocess=not (self.api_mode),
                    postprocess=not (self.api_mode),
                    batch=self.batch,
                    max_batch_size=self.max_batch_size,
                )

                predict_event.then(
                    cleanup,
                    inputs=None,
                    outputs=extra_output,  # type: ignore
                    queue=False,
                )
>>>>>>> 5f1cbc43

                stop_btn.click(
                    cleanup,
                    inputs=None,
                    outputs=[submit_btn, stop_btn],
                    cancels=predict_event,
                    queue=False,
                    api_name=False,
                )
            else:
<<<<<<< HEAD
                for i, trigger in enumerate(triggers):
                    predict_events.append(
                        trigger(
                            fn,
                            self.input_components,
                            self.output_components,
                            api_name=self.api_name if i == 0 else False,
                            scroll_to_output=True,
                            preprocess=not (self.api_mode),
                            postprocess=not (self.api_mode),
                            batch=self.batch,
                            max_batch_size=self.max_batch_size,
                        )
                    )
=======
                on(
                    triggers,
                    fn,
                    self.input_components,
                    self.output_components,
                    api_name=self.api_name,
                    scroll_to_output=True,
                    preprocess=not (self.api_mode),
                    postprocess=not (self.api_mode),
                    batch=self.batch,
                    max_batch_size=self.max_batch_size,
                )
>>>>>>> 5f1cbc43

    def attach_clear_events(
        self,
        clear_btn: ClearButton,
        input_component_column: Column | None,
        interpret_component_column: Column | None,
    ):
        clear_btn.add(self.input_components + self.output_components)
        clear_btn.click(
            None,
            [],
            (
                [input_component_column] if input_component_column else []
            ),  # type: ignore
            _js=f"""() => {json.dumps(
                (
                    [Column.update(visible=True)]
                    if self.interface_type
                        in [
                            InterfaceTypes.STANDARD,
                            InterfaceTypes.INPUT_ONLY,
                            InterfaceTypes.UNIFIED,
                        ]
                    else []
                )
            )}
            """,
        )

    def attach_flagging_events(
        self, flag_btns: list[Button] | None, clear_btn: ClearButton
    ):
        if not (
            flag_btns
            and self.interface_type
            in (
                InterfaceTypes.STANDARD,
                InterfaceTypes.OUTPUT_ONLY,
                InterfaceTypes.UNIFIED,
            )
        ):
            return

        if self.allow_flagging == "auto":
            flag_method = FlagMethod(
                self.flagging_callback, "", "", visual_feedback=False
            )
            flag_btns[0].click(  # flag_btns[0] is just the "Submit" button
                flag_method,
                inputs=self.input_components,
                outputs=None,
                preprocess=False,
                queue=False,
            )
            return

        if self.interface_type == InterfaceTypes.UNIFIED:
            flag_components = self.input_components
        else:
            flag_components = self.input_components + self.output_components

        for flag_btn, (label, value) in zip(flag_btns, self.flagging_options):
            assert isinstance(value, str)
            flag_method = FlagMethod(self.flagging_callback, label, value)
            flag_btn.click(
                lambda: Button.update(value="Saving...", interactive=False),
                None,
                flag_btn,
                queue=False,
                api_name=False,
            )
            flag_btn.click(
                flag_method,
                inputs=flag_components,
                outputs=flag_btn,
                preprocess=False,
                queue=False,
                api_name=False,
            )
            clear_btn.click(
                flag_method.reset, None, flag_btn, queue=False, api_name=False
            )

    def render_examples(self):
        if self.examples:
            non_state_inputs = [
                c for c in self.input_components if not isinstance(c, State)
            ]
            non_state_outputs = [
                c for c in self.output_components if not isinstance(c, State)
            ]
            self.examples_handler = Examples(
                examples=self.examples,
                inputs=non_state_inputs,  # type: ignore
                outputs=non_state_outputs,  # type: ignore
                fn=self.fn,
                cache_examples=self.cache_examples,
                examples_per_page=self.examples_per_page,
                _api_mode=self.api_mode,
                batch=self.batch,
            )

    def __str__(self):
        return self.__repr__()

    def __repr__(self):
        repr = f"Gradio Interface for: {self.__name__}"
        repr += f"\n{'-' * len(repr)}"
        repr += "\ninputs:"
        for component in self.input_components:
            repr += f"\n|-{component}"
        repr += "\noutputs:"
        for component in self.output_components:
            repr += f"\n|-{component}"
        return repr

    def test_launch(self) -> None:
        """
        Deprecated.
        """
        warn_deprecation("The Interface.test_launch() function is deprecated.")


@document()
class TabbedInterface(Blocks):
    """
    A TabbedInterface is created by providing a list of Interfaces, each of which gets
    rendered in a separate tab.
    Demos: stt_or_tts
    """

    def __init__(
        self,
        interface_list: list[Interface],
        tab_names: list[str] | None = None,
        title: str | None = None,
        theme: Theme | None = None,
        analytics_enabled: bool | None = None,
        css: str | None = None,
    ):
        """
        Parameters:
            interface_list: a list of interfaces to be rendered in tabs.
            tab_names: a list of tab names. If None, the tab names will be "Tab 1", "Tab 2", etc.
            title: a title for the interface; if provided, appears above the input and output components in large font. Also used as the tab title when opened in a browser window.
            analytics_enabled: whether to allow basic telemetry. If None, will use GRADIO_ANALYTICS_ENABLED environment variable or default to True.
            css: custom css or path to custom css file to apply to entire Blocks
        Returns:
            a Gradio Tabbed Interface for the given interfaces
        """
        super().__init__(
            title=title or "Gradio",
            theme=theme,
            analytics_enabled=analytics_enabled,
            mode="tabbed_interface",
            css=css,
        )
        if tab_names is None:
            tab_names = [f"Tab {i}" for i in range(len(interface_list))]
        with self:
            if title:
                Markdown(
                    f"<h1 style='text-align: center; margin-bottom: 1rem'>{title}</h1>"
                )
            with Tabs():
                for interface, tab_name in zip(interface_list, tab_names):
                    with Tab(label=tab_name):
                        interface.render()


def close_all(verbose: bool = True) -> None:
    for io in Interface.get_instances():
        io.close(verbose)<|MERGE_RESOLUTION|>--- conflicted
+++ resolved
@@ -26,12 +26,8 @@
 )
 from gradio.data_classes import InterfaceTypes
 from gradio.deprecation import warn_deprecation
-<<<<<<< HEAD
-from gradio.events import Events
-=======
-from gradio.events import Changeable, Streamable, Submittable, on
+from gradio.events import Events, on
 from gradio.exceptions import RenderError
->>>>>>> 5f1cbc43
 from gradio.flagging import CSVLogger, FlaggingCallback, FlagMethod
 from gradio.layouts import Column, Row, Tab, Tabs
 from gradio.pipelines import load_from_pipeline
@@ -41,8 +37,6 @@
 
 if TYPE_CHECKING:  # Only import for type checking (is False at runtime).
     from transformers.pipelines.base import Pipeline
-
-    from gradio.events import EventListenerMethod
 
 
 @document("launch", "load", "from_pipeline", "integrate", "queue")
@@ -592,33 +586,12 @@
                     max_batch_size=self.max_batch_size,
                 )
             else:
-                events: list[EventListenerMethod] = []
+                events: list[Callable] = []
                 for component in self.input_components:
-<<<<<<< HEAD
-                    if component.has_event(Events.stream) and component.streaming:  # type: ignore
-                        component.stream(  # type: ignore
-                            self.fn,
-                            self.input_components,
-                            self.output_components,
-                            api_name=self.api_name,
-                            preprocess=not (self.api_mode),
-                            postprocess=not (self.api_mode),
-                        )
-                        continue
-                    if component.has_event(Events.change):
-                        component.change(  # type: ignore
-                            self.fn,
-                            self.input_components,
-                            self.output_components,
-                            api_name=self.api_name,
-                            preprocess=not (self.api_mode),
-                            postprocess=not (self.api_mode),
-                        )
-=======
-                    if isinstance(component, Streamable) and component.streaming:
-                        events.append(component.stream)
-                    elif isinstance(component, Changeable):
-                        events.append(component.change)
+                    if Events.stream in component.events and component.streaming:
+                        events.append(component.stream)  # type: ignore
+                    elif Events.change in component.events:
+                        events.append(component.change)  # type: ignore
                 on(
                     events,
                     self.fn,
@@ -628,7 +601,6 @@
                     preprocess=not (self.api_mode),
                     postprocess=not (self.api_mode),
                 )
->>>>>>> 5f1cbc43
         else:
             if submit_btn is None:
                 raise RenderError("Submit button not rendered")
@@ -647,38 +619,6 @@
                 def cleanup():
                     return [Button.update(visible=True), Button.update(visible=False)]
 
-<<<<<<< HEAD
-                for i, trigger in enumerate(triggers):
-                    predict_event = trigger(
-                        lambda: (
-                            submit_btn.update(visible=False),
-                            stop_btn.update(visible=True),
-                        ),
-                        inputs=None,
-                        outputs=[submit_btn, stop_btn],
-                        queue=False,
-                        api_name=False,
-                    ).then(
-                        self.fn,
-                        self.input_components,
-                        self.output_components,
-                        api_name=self.api_name if i == 0 else False,
-                        scroll_to_output=True,
-                        preprocess=not (self.api_mode),
-                        postprocess=not (self.api_mode),
-                        batch=self.batch,
-                        max_batch_size=self.max_batch_size,
-                    )
-                    predict_events.append(predict_event)
-
-                    predict_event.then(
-                        cleanup,
-                        inputs=None,
-                        outputs=extra_output,  # type: ignore
-                        queue=False,
-                        api_name=False,
-                    )
-=======
                 predict_event = on(
                     triggers,
                     lambda: (
@@ -706,7 +646,6 @@
                     outputs=extra_output,  # type: ignore
                     queue=False,
                 )
->>>>>>> 5f1cbc43
 
                 stop_btn.click(
                     cleanup,
@@ -717,22 +656,6 @@
                     api_name=False,
                 )
             else:
-<<<<<<< HEAD
-                for i, trigger in enumerate(triggers):
-                    predict_events.append(
-                        trigger(
-                            fn,
-                            self.input_components,
-                            self.output_components,
-                            api_name=self.api_name if i == 0 else False,
-                            scroll_to_output=True,
-                            preprocess=not (self.api_mode),
-                            postprocess=not (self.api_mode),
-                            batch=self.batch,
-                            max_batch_size=self.max_batch_size,
-                        )
-                    )
-=======
                 on(
                     triggers,
                     fn,
@@ -745,7 +668,6 @@
                     batch=self.batch,
                     max_batch_size=self.max_batch_size,
                 )
->>>>>>> 5f1cbc43
 
     def attach_clear_events(
         self,
