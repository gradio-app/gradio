"""
This is the core file in the `gradio` package, and defines the Interface class,
including various methods for constructing an interface and then launching it.
"""

from __future__ import annotations

import copy
import os
import random
import re
import time
import warnings
import weakref
from typing import TYPE_CHECKING, Any, Callable, Dict, List, Optional, Tuple

from markdown_it import MarkdownIt
from mdit_py_plugins.footnote import footnote_plugin

from gradio import interpretation, utils
from gradio.external import load_from_pipeline, load_interface  # type: ignore
from gradio.flagging import CSVLogger, FlaggingCallback  # type: ignore
from gradio.inputs import InputComponent
from gradio.inputs import State as i_State  # type: ignore
from gradio.inputs import get_input_instance
from gradio.launchable import Launchable
from gradio.outputs import OutputComponent
from gradio.outputs import State as o_State  # type: ignore
from gradio.outputs import get_output_instance
from gradio.process_examples import load_from_cache, process_example
from gradio.routes import predict

if TYPE_CHECKING:  # Only import for type checking (is False at runtime).
    import flask
    import transformers


class Interface(Launchable):
    """
    Gradio interfaces are created by constructing a `Interface` object
    with a locally-defined function, or with `Interface.load()` with the path
    to a repo or by `Interface.from_pipeline()` with a Transformers Pipeline.
    """

    # stores references to all currently existing Interface instances
    instances: weakref.WeakSet = weakref.WeakSet()

    @classmethod
    def get_instances(cls) -> List[Interface]:
        """
        :return: list of all current instances.
        """
        return list(Interface.instances)

    @classmethod
    def load(
        cls,
        name: str,
        src: Optional[str] = None,
        api_key: Optional[str] = None,
        alias: Optional[str] = None,
        **kwargs,
    ) -> Interface:
        """
        Class method to construct an Interface from an external source repository, such as huggingface.
        Parameters:
        name (str): the name of the model (e.g. "gpt2"), can include the `src` as prefix (e.g. "huggingface/gpt2")
        src (str): the source of the model: `huggingface` or `gradio` (or empty if source is provided as a prefix in `name`)
        api_key (str): optional api key for use with Hugging Face Model Hub
        alias (str): optional, used as the name of the loaded model instead of the default name
        Returns:
        (gradio.Interface): a Gradio Interface object for the given model
        """
        interface_info = load_interface(name, src, api_key, alias)
        kwargs = dict(interface_info, **kwargs)
        interface = cls(**kwargs)
        interface.api_mode = True  # So interface doesn't run pre/postprocess.
        return interface

    @classmethod
    def from_pipeline(cls, pipeline: transformers.Pipeline, **kwargs) -> Interface:
        """
        Construct an Interface from a Hugging Face transformers.Pipeline.
        Parameters:
        pipeline (transformers.Pipeline):
        Returns:
        (gradio.Interface): a Gradio Interface object from the given Pipeline

        Example usage:
            import gradio as gr
            from transformers import pipeline
            pipe = pipeline(model="lysandre/tiny-vit-random")
            gr.Interface.from_pipeline(pipe).launch()
        """
        interface_info = load_from_pipeline(pipeline)
        kwargs = dict(interface_info, **kwargs)
        interface = cls(**kwargs)
        return interface

    def __init__(
        self,
        fn: Callable | List[Callable],
        inputs: str | InputComponent | List[str | InputComponent] = None,
        outputs: str | OutputComponent | List[str | OutputComponent] = None,
        verbose: bool = False,
        examples: Optional[List[Any] | List[List[Any]] | str] = None,
        examples_per_page: int = 10,
        live: bool = False,
        layout: str = "unaligned",
        show_input: bool = True,
        show_output: bool = True,
        capture_session: Optional[bool] = None,
        interpretation: Optional[Callable | str] = None,
        num_shap: float = 2.0,
        theme: Optional[str] = None,
        repeat_outputs_per_model: bool = True,
        title: Optional[str] = None,
        description: Optional[str] = None,
        article: Optional[str] = None,
        thumbnail: Optional[str] = None,
        css: Optional[str] = None,
        height=None,
        width=None,
        allow_screenshot: bool = False,
        allow_flagging: Optional[str] = None,
        flagging_options: List[str] = None,
        encrypt=None,
        show_tips=None,
        flagging_dir: str = "flagged",
        analytics_enabled: Optional[bool] = None,
        server_name=None,
        server_port=None,
        enable_queue=None,
        api_mode=None,
        flagging_callback: FlaggingCallback = CSVLogger(),
    ):  # TODO: (faruk) Let's remove depreceated parameters in the version 3.0.0
        """
        Parameters:
        fn (Union[Callable, List[Callable]]): the function to wrap an interface around.
        inputs (Union[str, InputComponent, List[Union[str, InputComponent]]]): a single Gradio input component, or list of Gradio input components. Components can either be passed as instantiated objects, or referred to by their string shortcuts. The number of input components should match the number of parameters in fn.
        outputs (Union[str, OutputComponent, List[Union[str, OutputComponent]]]): a single Gradio output component, or list of Gradio output components. Components can either be passed as instantiated objects, or referred to by their string shortcuts. The number of output components should match the number of values returned by fn.
        verbose (bool): DEPRECATED. Whether to print detailed information during launch.
        examples (Union[List[List[Any]], str]): sample inputs for the function; if provided, appears below the UI components and can be used to populate the interface. Should be nested list, in which the outer list consists of samples and each inner list consists of an input corresponding to each input component. A string path to a directory of examples can also be provided. If there are multiple input components and a directory is provided, a log.csv file must be present in the directory to link corresponding inputs.
        examples_per_page (int): If examples are provided, how many to display per page.
        live (bool): whether the interface should automatically reload on change.
        layout (str): Layout of input and output panels. "horizontal" arranges them as two columns of equal height, "unaligned" arranges them as two columns of unequal height, and "vertical" arranges them vertically.
        capture_session (bool): DEPRECATED. If True, captures the default graph and session (needed for Tensorflow 1.x)
        interpretation (Union[Callable, str]): function that provides interpretation explaining prediction output. Pass "default" to use simple built-in interpreter, "shap" to use a built-in shapley-based interpreter, or your own custom interpretation function.
        num_shap (float): a multiplier that determines how many examples are computed for shap-based interpretation. Increasing this value will increase shap runtime, but improve results. Only applies if interpretation is "shap".
        title (str): a title for the interface; if provided, appears above the input and output components.
        description (str): a description for the interface; if provided, appears above the input and output components.
        article (str): an expanded article explaining the interface; if provided, appears below the input and output components. Accepts Markdown and HTML content.
        thumbnail (str): path to image or src to use as display picture for models listed in gradio.app/hub
        theme (str): Theme to use - one of "default", "huggingface", "seafoam", "grass", "peach". Add "dark-" prefix, e.g. "dark-peach" for dark theme (or just "dark" for the default dark theme).
        css (str): custom css or path to custom css file to use with interface.
        allow_screenshot (bool): DEPRECATED if False, users will not see a button to take a screenshot of the interface.
        allow_flagging (str): one of "never", "auto", or "manual". If "never" or "auto", users will not see a button to flag an input and output. If "manual", users will see a button to flag. If "auto", every prediction will be automatically flagged. If "manual", samples are flagged when the user clicks flag button. Can be set with environmental variable GRADIO_ALLOW_FLAGGING.
        flagging_options (List[str]): if provided, allows user to select from the list of options when flagging. Only applies if allow_flagging is "manual".
        encrypt (bool): DEPRECATED. If True, flagged data will be encrypted by key provided by creator at launch
        flagging_dir (str): what to name the dir where flagged data is stored.
        show_tips (bool): DEPRECATED. if True, will occasionally show tips about new Gradio features
        enable_queue (bool): DEPRECATED. if True, inference requests will be served through a queue instead of with parallel threads. Required for longer inference times (> 1min) to prevent timeout.
        api_mode (bool): DEPRECATED. If True, will skip preprocessing steps when the Interface is called() as a function (should remain False unless the Interface is loaded from an external repo)
        server_name (str): DEPRECATED. Name of the server to use for serving the interface - pass in launch() instead.
        server_port (int): DEPRECATED. Port of the server to use for serving the interface - pass in launch() instead.
        """
        if not isinstance(fn, list):
            fn = [fn]
        if not isinstance(inputs, list):
            inputs = [inputs]
        if not isinstance(outputs, list):
            outputs = [outputs]

        self.input_components = [get_input_instance(i) for i in inputs]
        self.output_components = [get_output_instance(o) for o in outputs]
        if repeat_outputs_per_model:
            self.output_components *= len(fn)

        if sum(isinstance(i, i_State) for i in self.input_components) > 1:
            raise ValueError("Only one input component can be State.")
        if sum(isinstance(o, o_State) for o in self.output_components) > 1:
            raise ValueError("Only one output component can be State.")

        if sum(isinstance(i, i_State) for i in self.input_components) == 1:
            if len(fn) > 1:
                raise ValueError("State cannot be used with multiple functions.")
            state_param_index = [
                isinstance(i, i_State) for i in self.input_components
            ].index(True)
            state: i_State = self.input_components[state_param_index]
            if state.default is None:
                default = utils.get_default_args(fn[0])[state_param_index]
                state.default = default

        if (
            interpretation is None
            or isinstance(interpretation, list)
            or callable(interpretation)
        ):
            self.interpretation = interpretation
        elif isinstance(interpretation, str):
            self.interpretation = [
                interpretation.lower() for _ in self.input_components
            ]
        else:
            raise ValueError("Invalid value for parameter: interpretation")

        self.predict = fn
        self.predict_durations = [[0, 0]] * len(fn)
        self.function_names = [func.__name__ for func in fn]
        self.__name__ = ", ".join(self.function_names)

        if verbose:
            warnings.warn(
                "The `verbose` parameter in the `Interface`"
                "is deprecated and has no effect."
            )
        if allow_screenshot:
            warnings.warn(
                "The `allow_screenshot` parameter in the `Interface`"
                "is deprecated and has no effect."
            )

        self.status = "OFF"
        self.live = live
        self.layout = layout
        self.show_input = show_input
        self.show_output = show_output
        self.flag_hash = random.getrandbits(32)
        self.capture_session = capture_session

        if capture_session is not None:
            warnings.warn(
                "The `capture_session` parameter in the `Interface`"
                " is deprecated and may be removed in the future."
            )
            try:
                import tensorflow as tf

                self.session = tf.get_default_graph(), tf.keras.backend.get_session()
            except (ImportError, AttributeError):
                # If they are using TF >= 2.0 or don't have TF,
                # just ignore this parameter.
                pass

        if server_name is not None or server_port is not None:
            raise DeprecationWarning(
                "The `server_name` and `server_port` parameters in `Interface`"
                "are deprecated. Please pass into launch() instead."
            )

        self.session = None
        self.title = title

        CLEANER = re.compile("<.*?>")

        def clean_html(raw_html):
            cleantext = re.sub(CLEANER, "", raw_html)
            return cleantext

        md = MarkdownIt(
            "js-default",
            {
                "linkify": True,
                "typographer": True,
                "html": True,
            },
        ).use(footnote_plugin)

        simple_description = None
        if description is not None:
            description = md.render(description)
            simple_description = clean_html(description)
        self.simple_description = simple_description
        self.description = description
        if article is not None:
            article = utils.readme_to_html(article)
            article = md.render(article)
        self.article = article

        self.thumbnail = thumbnail
        theme = theme if theme is not None else os.getenv("GRADIO_THEME", "default")
        self.is_space = True if os.getenv("SYSTEM") == "spaces" else False
        DEPRECATED_THEME_MAP = {
            "darkdefault": "default",
            "darkhuggingface": "dark-huggingface",
            "darkpeach": "dark-peach",
            "darkgrass": "dark-grass",
        }
        VALID_THEME_SET = (
            "default",
            "huggingface",
            "seafoam",
            "grass",
            "peach",
            "dark",
            "dark-huggingface",
            "dark-seafoam",
            "dark-grass",
            "dark-peach",
        )
        if theme in DEPRECATED_THEME_MAP:
            warnings.warn(
                f"'{theme}' theme name is deprecated, using {DEPRECATED_THEME_MAP[theme]} instead."
            )
            theme = DEPRECATED_THEME_MAP[theme]
        elif theme not in VALID_THEME_SET:
            raise ValueError(
                f"Invalid theme name, theme must be one of: {', '.join(VALID_THEME_SET)}"
            )
        self.theme = theme

        self.height = height
        self.width = width
        if self.height is not None or self.width is not None:
            warnings.warn(
                "The `height` and `width` parameters in `Interface` "
                "are deprecated and should be passed into launch()."
            )

        if css is not None and os.path.exists(css):
            with open(css) as css_file:
                self.css = css_file.read()
        else:
            self.css = css
        if (
            examples is None
            or isinstance(examples, str)
            or (
                isinstance(examples, list)
                and (len(examples) == 0 or isinstance(examples[0], list))
            )
        ):
            self.examples = examples
        elif (
            isinstance(examples, list) and len(self.input_components) == 1
        ):  # If there is only one input component, examples can be provided as a regular list instead of a list of lists
            self.examples = [[e] for e in examples]
        else:
            raise ValueError(
                "Examples argument must either be a directory or a nested "
                "list, where each sublist represents a set of inputs."
            )
        self.num_shap = num_shap
        self.examples_per_page = examples_per_page

        self.simple_server = None
        self.allow_screenshot = allow_screenshot

        # For analytics_enabled and allow_flagging: (1) first check for
        # parameter, (2) check for env variable, (3) default to True/"manual"
        self.analytics_enabled = (
            analytics_enabled
            if analytics_enabled is not None
            else os.getenv("GRADIO_ANALYTICS_ENABLED", "True") == "True"
        )
        if allow_flagging is None:
            allow_flagging = os.getenv("GRADIO_ALLOW_FLAGGING", "manual")
        if allow_flagging is True:
            warnings.warn(
                "The `allow_flagging` parameter in `Interface` now"
                "takes a string value ('auto', 'manual', or 'never')"
                ", not a boolean. Setting parameter to: 'manual'."
            )
            self.allow_flagging = "manual"
        elif allow_flagging == "manual":
            self.allow_flagging = "manual"
        elif allow_flagging is False:
            warnings.warn(
                "The `allow_flagging` parameter in `Interface` now"
                "takes a string value ('auto', 'manual', or 'never')"
                ", not a boolean. Setting parameter to: 'never'."
            )
            self.allow_flagging = "never"
        elif allow_flagging == "never":
            self.allow_flagging = "never"
        elif allow_flagging == "auto":
            self.allow_flagging = "auto"
        else:
            raise ValueError(
                "Invalid value for `allow_flagging` parameter."
                "Must be: 'auto', 'manual', or 'never'."
            )

        self.flagging_options = flagging_options
        self.flagging_callback = flagging_callback
        self.flagging_dir = flagging_dir

        self.save_to = None  # Used for selenium tests
        self.share = None
        self.share_url = None
        self.local_url = None
        self.ip_address = utils.get_local_ip_address()

        if show_tips is not None:
            warnings.warn(
                "The `show_tips` parameter in the `Interface` is deprecated. Please use the `show_tips` parameter in `launch()` instead"
            )

        self.requires_permissions = any(
            [component.requires_permissions for component in self.input_components]
        )

        self.enable_queue = enable_queue
        if self.enable_queue is not None:
            warnings.warn(
                "The `enable_queue` parameter in the `Interface`"
                "will be deprecated and may not work properly. "
                "Please use the `enable_queue` parameter in "
                "`launch()` instead"
            )

        self.favicon_path = None
        self.height = height
        self.width = width
        if self.height is not None or self.width is not None:
            warnings.warn(
                "The `width` and `height` parameters in the `Interface` class"
                "will be deprecated. Please provide these parameters"
                "in `launch()` instead"
            )

        self.encrypt = encrypt
        if self.encrypt is not None:
            warnings.warn(
                "The `encrypt` parameter in the `Interface` class"
                "will be deprecated. Please provide this parameter"
                "in `launch()` instead"
            )

        if api_mode is not None:
            warnings.warn("The `api_mode` parameter in the `Interface` is deprecated.")
        self.api_mode = False

        data = {
            "fn": fn,
            "inputs": inputs,
            "outputs": outputs,
            "live": live,
            "capture_session": capture_session,
            "ip_address": self.ip_address,
            "interpretation": interpretation,
            "allow_flagging": allow_flagging,
            "allow_screenshot": allow_screenshot,
            "custom_css": self.css is not None,
            "theme": self.theme,
        }

        if self.analytics_enabled:
            utils.initiated_analytics(data)

        # Alert user if a more recent version of the library exists
        utils.version_check()
        Interface.instances.add(self)

    def __call__(self, *params):
        if (
            self.api_mode
        ):  # skip the preprocessing/postprocessing if sending to a remote API
            output = self.run_prediction(params, called_directly=True)
        else:
            output, _ = self.process(params)
        return output[0] if len(output) == 1 else output

    def __str__(self):
        return self.__repr__()

    def __repr__(self):
        repr = "Gradio Interface for: {}".format(
            ", ".join(fn.__name__ for fn in self.predict)
        )
        repr += "\n" + "-" * len(repr)
        repr += "\ninputs:"
        for component in self.input_components:
            repr += "\n|-{}".format(str(component))
        repr += "\noutputs:"
        for component in self.output_components:
            repr += "\n|-{}".format(str(component))
        return repr

    def get_config_file(self):
        return utils.get_config_file(self)

    def run_prediction(
        self,
        processed_input: List[Any],
        return_duration: bool = False,
        called_directly: bool = False,
    ) -> List[Any] | Tuple[List[Any], List[float]]:
        """
        Runs the prediction function with the given (already processed) inputs.
        Parameters:
        processed_input (list): A list of processed inputs.
        return_duration (bool): Whether to return the duration of the prediction.
        called_directly (bool): Whether the prediction is being called
            directly (i.e. as a function, not through the GUI).
        Returns:
        predictions (list): A list of predictions (not post-processed).
        durations (list): A list of durations for each prediction
            (only returned if `return_duration` is True).
        """
        if self.api_mode:  # Serialize the input
            processed_input = [
                input_component.serialize(processed_input[i], called_directly)
                for i, input_component in enumerate(self.input_components)
            ]
        predictions = []
        durations = []
        output_component_counter = 0

        for predict_fn in self.predict:
            start = time.time()
            if self.capture_session and self.session is not None:  # For TF 1.x
                graph, sess = self.session
                with graph.as_default(), sess.as_default():
                    prediction = predict_fn(*processed_input)
            else:
                prediction = predict_fn(*processed_input)
            duration = time.time() - start

            if len(self.output_components) == len(self.predict):
                prediction = [prediction]

            if self.api_mode:  # Serialize the input
                prediction_ = copy.deepcopy(prediction)
                prediction = []
                for (
                    pred
                ) in (
                    prediction_
                ):  # Done this way to handle both single interfaces with multiple outputs and Parallel() interfaces
                    prediction.append(
                        self.output_components[output_component_counter].deserialize(
                            pred
                        )
                    )
                    output_component_counter += 1

            durations.append(duration)
            predictions.extend(prediction)

        if return_duration:
            return predictions, durations
        else:
            return predictions

    def process_api(self, data: Dict[str, Any], username: str = None) -> Dict[str, Any]:
        flag_index = None
        if data.get("example_id") is not None:
            example_id = data["example_id"]
            if self.cache_examples:
                prediction = load_from_cache(self, example_id)
                durations = None
            else:
                prediction, durations = process_example(self, example_id)
        else:
            raw_input = data["data"]
            prediction, durations = self.process(raw_input)
            if self.allow_flagging == "auto":
                flag_index = self.flagging_callback.flag(
                    self,
                    raw_input,
                    prediction,
                    flag_option="" if self.flagging_options else None,
                    username=username,
                )

        return {
            "data": prediction,
            "durations": durations,
            "avg_durations": self.config.get("avg_durations"),
            "flag_index": flag_index,
        }

    def process(self, raw_input: List[Any]) -> Tuple[List[Any], List[float]]:
        """
        First preprocesses the input, then runs prediction using
        self.run_prediction(), then postprocesses the output.
        Parameters:
        raw_input: a list of raw inputs to process and apply the prediction(s) on.
        Returns:
        processed output: a list of processed  outputs to return as the prediction(s).
        duration: a list of time deltas measuring inference time for each prediction fn.
        """
        processed_input = [
            input_component.preprocess(raw_input[i])
            for i, input_component in enumerate(self.input_components)
        ]
        predictions, durations = self.run_prediction(
            processed_input, return_duration=True
        )
        processed_output = [
            output_component.postprocess(predictions[i])
            if predictions[i] is not None
            else None
            for i, output_component in enumerate(self.output_components)
        ]

        avg_durations = []
        for i, duration in enumerate(durations):
            self.predict_durations[i][0] += duration
            self.predict_durations[i][1] += 1
            avg_durations.append(
                self.predict_durations[i][0] / self.predict_durations[i][1]
            )
        if hasattr(self, "config"):
            self.config["avg_durations"] = avg_durations

        return processed_output, durations

    def interpret(self, raw_input: List[Any]) -> List[Any]:
        return interpretation.run_interpret(self, raw_input)

    def test_launch(self) -> None:
        for predict_fn in self.predict:
            print("Test launch: {}()...".format(predict_fn.__name__), end=" ")
            raw_input = []
            for input_component in self.input_components:
                if input_component.test_input is None:
                    print("SKIPPED")
                    break
                else:
                    raw_input.append(input_component.test_input)
            else:
                self.process(raw_input)
                print("PASSED")
                continue

    def launch(self, **args):
        if self.allow_flagging != "never":
            self.flagging_callback.setup(self.flagging_dir)
<<<<<<< HEAD
        return super().launch(**args)
=======

        config = self.get_config_file()
        self.config = config

        if self.cache_examples:
            cache_interface_examples(self)

        server_port, path_to_local_server, app, server = networking.start_server(
            self,
            server_name,
            server_port,
            ssl_keyfile,
            ssl_certfile,
            ssl_keyfile_password,
        )

        self.local_url = path_to_local_server
        self.server_port = server_port
        self.status = "RUNNING"
        self.server_app = app
        self.server = server

        utils.launch_counter()

        # If running in a colab or not able to access localhost,
        # automatically create a shareable link.
        is_colab = utils.colab_check()
        if is_colab or not (networking.url_ok(path_to_local_server)):
            share = True
            if is_colab:
                if debug:
                    print(strings.en["COLAB_DEBUG_TRUE"])
                else:
                    print(strings.en["COLAB_DEBUG_FALSE"])
        else:
            print(strings.en["RUNNING_LOCALLY"].format(path_to_local_server))
        if is_colab and self.requires_permissions:
            print(strings.en["MEDIA_PERMISSIONS_IN_COLAB"])

        if private_endpoint is not None:
            share = True

        if share:
            if self.is_space:
                raise RuntimeError("Share is not supported when you are in Spaces")
            try:
                share_url = networking.setup_tunnel(server_port, private_endpoint)
                self.share_url = share_url
                print(strings.en["SHARE_LINK_DISPLAY"].format(share_url))
                if private_endpoint:
                    print(strings.en["PRIVATE_LINK_MESSAGE"])
                else:
                    print(strings.en["SHARE_LINK_MESSAGE"])
            except RuntimeError:
                if self.analytics_enabled:
                    utils.error_analytics(self.ip_address, "Not able to set up tunnel")
                share_url = None
                share = False
                print(strings.en["COULD_NOT_GET_SHARE_LINK"])
        else:
            print(strings.en["PUBLIC_SHARE_TRUE"])
            share_url = None

        self.share = share

        if inbrowser:
            link = share_url if share else path_to_local_server
            webbrowser.open(link)

        # Check if running in a Python notebook in which case, display inline
        if inline is None:
            inline = utils.ipython_check() and (auth is None)
        if inline:
            if auth is not None:
                print(
                    "Warning: authentication is not supported inline. Please"
                    "click the link to access the interface in a new tab."
                )
            try:
                from IPython.display import IFrame, display  # type: ignore

                if share:
                    while not networking.url_ok(share_url):
                        time.sleep(1)
                    display(IFrame(share_url, width=self.width, height=self.height))
                else:
                    display(
                        IFrame(
                            path_to_local_server, width=self.width, height=self.height
                        )
                    )
            except ImportError:
                pass

        data = {
            "launch_method": "browser" if inbrowser else "inline",
            "is_google_colab": is_colab,
            "is_sharing_on": share,
            "share_url": share_url,
            "ip_address": self.ip_address,
            "enable_queue": self.enable_queue,
            "show_tips": self.show_tips,
            "api_mode": self.api_mode,
            "server_name": server_name,
            "server_port": server_port,
            "is_spaces": self.is_space,
        }
        if self.analytics_enabled:
            utils.launch_analytics(data)

        utils.show_tip(self)

        # Block main thread if debug==True
        if debug or int(os.getenv("GRADIO_DEBUG", 0)) == 1:
            self.block_thread()
        # Block main thread if running in a script to stop script from exiting
        is_in_interactive_mode = bool(getattr(sys, "ps1", sys.flags.interactive))
        if not prevent_thread_lock and not is_in_interactive_mode:
            self.block_thread()

        return app, path_to_local_server, share_url

    def close(self, verbose: bool = True) -> None:
        """
        Closes the Interface that was launched and frees the port.
        """
        try:
            self.server.close()
            if verbose:
                print("Closing server running on port: {}".format(self.server_port))
        except (AttributeError, OSError):  # can't close if not running
            pass
>>>>>>> faf55f2c

    def integrate(self, comet_ml=None, wandb=None, mlflow=None) -> None:
        """
        A catch-all method for integrating with other libraries.
        Should be run after launch()
        Parameters:
            comet_ml (Experiment): If a comet_ml Experiment object is provided,
            will integrate with the experiment and appear on Comet dashboard
            wandb (module): If the wandb module is provided, will integrate
            with it and appear on WandB dashboard
            mlflow (module): If the mlflow module  is provided, will integrate
            with the experiment and appear on ML Flow dashboard
        """
        analytics_integration = ""
        if comet_ml is not None:
            analytics_integration = "CometML"
            comet_ml.log_other("Created from", "Gradio")
            if self.share_url is not None:
                comet_ml.log_text("gradio: " + self.share_url)
                comet_ml.end()
            else:
                comet_ml.log_text("gradio: " + self.local_url)
                comet_ml.end()
        if wandb is not None:
            analytics_integration = "WandB"
            if self.share_url is not None:
                wandb.log(
                    {
                        "Gradio panel": wandb.Html(
                            '<iframe src="'
                            + self.share_url
                            + '" width="'
                            + str(self.width)
                            + '" height="'
                            + str(self.height)
                            + '" frameBorder="0"></iframe>'
                        )
                    }
                )
            else:
                print(
                    "The WandB integration requires you to "
                    "`launch(share=True)` first."
                )
        if mlflow is not None:
            analytics_integration = "MLFlow"
            if self.share_url is not None:
                mlflow.log_param("Gradio Interface Share Link", self.share_url)
            else:
                mlflow.log_param("Gradio Interface Local Link", self.local_url)
        if self.analytics_enabled and analytics_integration:
            data = {"integration": analytics_integration}
            utils.integration_analytics(data)


def close_all(verbose: bool = True) -> None:
    for io in Interface.get_instances():
        io.close(verbose)


def reset_all() -> None:
    warnings.warn(
        "The `reset_all()` method has been renamed to `close_all()` "
        "and will be deprecated. Please use `close_all()` instead."
    )
    close_all()<|MERGE_RESOLUTION|>--- conflicted
+++ resolved
@@ -629,142 +629,7 @@
     def launch(self, **args):
         if self.allow_flagging != "never":
             self.flagging_callback.setup(self.flagging_dir)
-<<<<<<< HEAD
         return super().launch(**args)
-=======
-
-        config = self.get_config_file()
-        self.config = config
-
-        if self.cache_examples:
-            cache_interface_examples(self)
-
-        server_port, path_to_local_server, app, server = networking.start_server(
-            self,
-            server_name,
-            server_port,
-            ssl_keyfile,
-            ssl_certfile,
-            ssl_keyfile_password,
-        )
-
-        self.local_url = path_to_local_server
-        self.server_port = server_port
-        self.status = "RUNNING"
-        self.server_app = app
-        self.server = server
-
-        utils.launch_counter()
-
-        # If running in a colab or not able to access localhost,
-        # automatically create a shareable link.
-        is_colab = utils.colab_check()
-        if is_colab or not (networking.url_ok(path_to_local_server)):
-            share = True
-            if is_colab:
-                if debug:
-                    print(strings.en["COLAB_DEBUG_TRUE"])
-                else:
-                    print(strings.en["COLAB_DEBUG_FALSE"])
-        else:
-            print(strings.en["RUNNING_LOCALLY"].format(path_to_local_server))
-        if is_colab and self.requires_permissions:
-            print(strings.en["MEDIA_PERMISSIONS_IN_COLAB"])
-
-        if private_endpoint is not None:
-            share = True
-
-        if share:
-            if self.is_space:
-                raise RuntimeError("Share is not supported when you are in Spaces")
-            try:
-                share_url = networking.setup_tunnel(server_port, private_endpoint)
-                self.share_url = share_url
-                print(strings.en["SHARE_LINK_DISPLAY"].format(share_url))
-                if private_endpoint:
-                    print(strings.en["PRIVATE_LINK_MESSAGE"])
-                else:
-                    print(strings.en["SHARE_LINK_MESSAGE"])
-            except RuntimeError:
-                if self.analytics_enabled:
-                    utils.error_analytics(self.ip_address, "Not able to set up tunnel")
-                share_url = None
-                share = False
-                print(strings.en["COULD_NOT_GET_SHARE_LINK"])
-        else:
-            print(strings.en["PUBLIC_SHARE_TRUE"])
-            share_url = None
-
-        self.share = share
-
-        if inbrowser:
-            link = share_url if share else path_to_local_server
-            webbrowser.open(link)
-
-        # Check if running in a Python notebook in which case, display inline
-        if inline is None:
-            inline = utils.ipython_check() and (auth is None)
-        if inline:
-            if auth is not None:
-                print(
-                    "Warning: authentication is not supported inline. Please"
-                    "click the link to access the interface in a new tab."
-                )
-            try:
-                from IPython.display import IFrame, display  # type: ignore
-
-                if share:
-                    while not networking.url_ok(share_url):
-                        time.sleep(1)
-                    display(IFrame(share_url, width=self.width, height=self.height))
-                else:
-                    display(
-                        IFrame(
-                            path_to_local_server, width=self.width, height=self.height
-                        )
-                    )
-            except ImportError:
-                pass
-
-        data = {
-            "launch_method": "browser" if inbrowser else "inline",
-            "is_google_colab": is_colab,
-            "is_sharing_on": share,
-            "share_url": share_url,
-            "ip_address": self.ip_address,
-            "enable_queue": self.enable_queue,
-            "show_tips": self.show_tips,
-            "api_mode": self.api_mode,
-            "server_name": server_name,
-            "server_port": server_port,
-            "is_spaces": self.is_space,
-        }
-        if self.analytics_enabled:
-            utils.launch_analytics(data)
-
-        utils.show_tip(self)
-
-        # Block main thread if debug==True
-        if debug or int(os.getenv("GRADIO_DEBUG", 0)) == 1:
-            self.block_thread()
-        # Block main thread if running in a script to stop script from exiting
-        is_in_interactive_mode = bool(getattr(sys, "ps1", sys.flags.interactive))
-        if not prevent_thread_lock and not is_in_interactive_mode:
-            self.block_thread()
-
-        return app, path_to_local_server, share_url
-
-    def close(self, verbose: bool = True) -> None:
-        """
-        Closes the Interface that was launched and frees the port.
-        """
-        try:
-            self.server.close()
-            if verbose:
-                print("Closing server running on port: {}".format(self.server_port))
-        except (AttributeError, OSError):  # can't close if not running
-            pass
->>>>>>> faf55f2c
 
     def integrate(self, comet_ml=None, wandb=None, mlflow=None) -> None:
         """
