--- conflicted
+++ resolved
@@ -8,12 +8,7 @@
 from gradio.inputs import InputComponent
 from gradio.outputs import OutputComponent
 from gradio import networking, strings, utils
-<<<<<<< HEAD
 import gradio.interpretation
-from distutils.version import StrictVersion
-import pkg_resources
-=======
->>>>>>> 9140a56e
 import requests
 import random
 import time
@@ -24,11 +19,6 @@
 import analytics
 import os
 
-<<<<<<< HEAD
-
-PKG_VERSION_URL = "https://gradio.app/api/pkg-version"
-=======
->>>>>>> 9140a56e
 analytics.write_key = "uxIFddIEuuUcFLf9VgH2teTEtPlWdkNy"
 analytics_url = 'https://api.gradio.app/'
 try:
@@ -68,6 +58,7 @@
         examples (List[List[Any]]): sample inputs for the function; if provided, appears below the UI components and can be used to populate the interface. Should be nested list, in which the outer list consists of samples and each inner list consists of an input corresponding to each input component.
         live (bool): whether the interface should automatically reload on change.
         capture_session (bool): if True, captures the default graph and session (needed for Tensorflow 1.x)
+        interpretation (Union[Callable, str]): function that provides interpretation explaining prediction output. Pass "default" to use built-in interpreter. 
         title (str): a title for the interface; if provided, appears above the input and output components.
         description (str): a description for the interface; if provided, appears above the input and output components.
         thumbnail (str): path to image or src to use as display picture for models listed in gradio.app/hub
@@ -109,10 +100,6 @@
         if not isinstance(fn, list):
             fn = [fn]
 
-        if interpretation == "default":
-            self.interpretation = gradio.interpretation.default()
-        else:
-            self.interpretation = interpretation            
 
         self.output_interfaces *= len(fn)
         self.predict = fn
@@ -123,6 +110,7 @@
         self.show_output = show_output
         self.flag_hash = random.getrandbits(32)
         self.capture_session = capture_session
+        self.interpretation = interpretation            
         self.session = None
         self.server_name = server_name
         self.title = title
@@ -191,10 +179,7 @@
             "thumbnail": self.thumbnail,
             "allow_screenshot": self.allow_screenshot,
             "allow_flagging": self.allow_flagging,
-<<<<<<< HEAD
             "allow_interpretation": self.interpretation is not None
-=======
->>>>>>> 9140a56e
         }
         try:
             param_names = inspect.getfullargspec(self.predict[0])[0]
@@ -207,17 +192,14 @@
                     iface[1]["label"] = ret_name
         except ValueError:
             pass
-<<<<<<< HEAD
-=======
-        processed_examples = []
         if self.examples is not None:
+            processed_examples = []
             for example_set in self.examples:
                 processed_set = []
                 for iface, example in zip(self.input_interfaces, example_set):
                     processed_set.append(iface.process_example(example))
                 processed_examples.append(processed_set)
             config["examples"] = processed_examples
->>>>>>> 9140a56e
         return config
 
     def run_prediction(self, processed_input, return_duration=False):
