--- conflicted
+++ resolved
@@ -132,11 +132,8 @@
         clear_btn: str | Button | None = "Clear",
         delete_cache: tuple[int, int] | None = None,
         show_progress: Literal["full", "minimal", "hidden"] = "full",
-<<<<<<< HEAD
+        example_labels: list[str] | None = None,
         fill_width: bool = False,
-=======
-        example_labels: list[str] | None = None,
->>>>>>> 31a876d0
         **kwargs,
     ):
         """
@@ -173,11 +170,8 @@
             clear_btn: The button to use for clearing the inputs. Defaults to a `gr.Button("Clear", variant="secondary")`. Can be set to a string (which becomes the button label) or a `gr.Button` object (which allows for more customization). Can be set to None, which hides the button.
             delete_cache: A tuple corresponding [frequency, age] both expressed in number of seconds. Every `frequency` seconds, the temporary files created by this Blocks instance will be deleted if more than `age` seconds have passed since the file was created. For example, setting this to (86400, 86400) will delete temporary files every day. The cache will be deleted entirely when the server restarts. If None, no cache deletion will occur.
             show_progress: whether to show progress animation while running. Has no effect if the interface is `live`.
-<<<<<<< HEAD
+            example_labels: A list of labels for each example. If provided, the length of this list should be the same as the number of examples, and these labels will be used in the UI instead of rendering the example values.
             fill_width: Whether to horizontally expand to fill container fully. If False, centers and constrains app to a maximum width.
-=======
-            example_labels: A list of labels for each example. If provided, the length of this list should be the same as the number of examples, and these labels will be used in the UI instead of rendering the example values.
->>>>>>> 31a876d0
         """
         super().__init__(
             analytics_enabled=analytics_enabled,
