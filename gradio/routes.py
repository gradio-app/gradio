"""Implements a FastAPI server to run the gradio interface. Note that some types in this
module use the Optional/Union notation so that they work correctly with pydantic."""

from __future__ import annotations

import asyncio
import contextlib
import hashlib
import importlib.resources
import inspect
import json
import math
import mimetypes
import os
import secrets
import sys
import time
import traceback
import warnings
from collections.abc import AsyncIterator, Callable
from pathlib import Path
from queue import Empty as EmptyQueue
from typing import (
    TYPE_CHECKING,
    Any,
    Literal,
    Optional,
    Union,
    cast,
)

import fastapi
import httpx
import markupsafe
import orjson
from fastapi import (
    APIRouter,
    BackgroundTasks,
    Depends,
    FastAPI,
    HTTPException,
    status,
)
from fastapi.responses import (
    FileResponse,
    HTMLResponse,
    JSONResponse,
    PlainTextResponse,
    Response,
    StreamingResponse,
)
from fastapi.security import OAuth2PasswordRequestForm
from fastapi.templating import Jinja2Templates
from fastapi.websockets import WebSocket, WebSocketDisconnect
from gradio_client import utils as client_utils
from gradio_client.documentation import document
from gradio_client.utils import ServerMessage
from jinja2.exceptions import TemplateNotFound
from multipart.multipart import parse_options_header
from starlette.background import BackgroundTask
from starlette.datastructures import UploadFile as StarletteUploadFile
from starlette.responses import RedirectResponse

import gradio
from gradio import ranged_response, route_utils, utils, wasm_utils
from gradio.context import Context
from gradio.data_classes import (
    CancelBody,
    ComponentServerBlobBody,
    ComponentServerJSONBody,
    DataWithFiles,
    DeveloperPath,
    PredictBody,
    PredictBodyInternal,
    ResetBody,
    SimplePredictBody,
    UserProvidedPath,
)
from gradio.exceptions import InvalidPathError
from gradio.node_server import (
    start_node_server,
)
from gradio.oauth import attach_oauth
from gradio.route_utils import (  # noqa: F401
    API_PREFIX,
    CustomCORSMiddleware,
    FileUploadProgress,
    FileUploadProgressNotQueuedError,
    FileUploadProgressNotTrackedError,
    GradioMultiPartParser,
    GradioUploadFile,
    MultiPartException,
    Request,
    compare_passwords_securely,
    create_lifespan_handler,
    move_uploaded_files_to_cache,
)
from gradio.server_messages import (
    CloseStreamMessage,
    EstimationMessage,
    EventMessage,
    HeartbeatMessage,
    ProcessCompletedMessage,
    ProcessGeneratingMessage,
    UnexpectedErrorMessage,
)
from gradio.state_holder import StateHolder
from gradio.utils import (
    cancel_tasks,
    get_node_path,
    get_package_version,
    get_upload_folder,
)

if TYPE_CHECKING:
    from gradio.blocks import Block


mimetypes.init()

STATIC_TEMPLATE_LIB = cast(
    DeveloperPath,
    importlib.resources.files("gradio").joinpath("templates").as_posix(),  # type: ignore
)
STATIC_PATH_LIB = cast(
    DeveloperPath,
    importlib.resources.files("gradio")
    .joinpath("templates/frontend/static")
    .as_posix(),  # type: ignore
)
BUILD_PATH_LIB = cast(
    DeveloperPath,
    importlib.resources.files("gradio")
    .joinpath("templates/frontend/assets")
    .as_posix(),  # type: ignore
)
VERSION = get_package_version()
XSS_SAFE_MIMETYPES = {
    "image/jpeg",
    "image/png",
    "image/gif",
    "image/webp",
    "audio/mpeg",
    "audio/wav",
    "audio/ogg",
    "video/mp4",
    "video/webm",
    "video/ogg",
    "text/plain",
    "application/json",
}


class ORJSONResponse(JSONResponse):
    media_type = "application/json"

    @staticmethod
    def _render(content: Any) -> bytes:
        return orjson.dumps(
            content,
            option=orjson.OPT_SERIALIZE_NUMPY | orjson.OPT_PASSTHROUGH_DATETIME,
            default=str,
        )

    def render(self, content: Any) -> bytes:
        return ORJSONResponse._render(content)

    @staticmethod
    def _render_str(content: Any) -> str:
        return ORJSONResponse._render(content).decode("utf-8")


def toorjson(value):
    return markupsafe.Markup(
        ORJSONResponse._render_str(value)
        .replace("<", "\\u003c")
        .replace(">", "\\u003e")
        .replace("&", "\\u0026")
        .replace("'", "\\u0027")
    )


templates = Jinja2Templates(directory=STATIC_TEMPLATE_LIB)
templates.env.filters["toorjson"] = toorjson

client = httpx.AsyncClient(
    limits=httpx.Limits(
        max_connections=100,
        max_keepalive_connections=20,
    ),
    timeout=httpx.Timeout(10.0),
)

file_upload_statuses = FileUploadProgress()


class App(FastAPI):
    """
    FastAPI App Wrapper
    """

    app_port = None

    def __init__(
        self,
        auth_dependency: Callable[[fastapi.Request], str | None] | None = None,
        **kwargs,
    ):
        self.tokens = {}
        self.auth = None
        self.analytics_key = secrets.token_urlsafe(16)
        self.monitoring_enabled = False
        self.blocks: gradio.Blocks | None = None
        self.state_holder = StateHolder()
        self.iterators: dict[str, AsyncIterator] = {}
        self.iterators_to_reset: set[str] = set()
        self.lock = utils.safe_get_lock()
        self.stop_event = utils.safe_get_stop_event()
        self.cookie_id = secrets.token_urlsafe(32)
        self.queue_token = secrets.token_urlsafe(32)
        self.startup_events_triggered = False
        self.uploaded_file_dir = get_upload_folder()
        self.change_count: int = 0
        self.change_type: Literal["reload", "error"] | None = None
        self.reload_error_message: str | None = None
        self._asyncio_tasks: list[asyncio.Task] = []
        self.auth_dependency = auth_dependency
        self.api_info = None
        self.all_app_info = None

        # Allow user to manually set `docs_url` and `redoc_url`
        # when instantiating an App; when they're not set, disable docs and redoc.
        kwargs.setdefault("docs_url", None)
        kwargs.setdefault("redoc_url", None)
        self.custom_component_hashes: dict[str, str] = {}
        super().__init__(**kwargs)

    # Create a single client to be reused across requests
    # We're not overriding any defaults here

    client = httpx.AsyncClient()

    @staticmethod
    async def proxy_to_node(
        request: fastapi.Request,
        server_name: str,
        node_port: int,
        python_port: int,
        scheme: str = "http",
        mounted_path: str = "",
    ) -> Response:
        full_path = request.url.path
        if mounted_path:
            full_path = full_path.replace(mounted_path, "")
        if request.url.query:
            full_path += f"?{request.url.query}"

        url = f"{scheme}://{server_name}:{node_port}{full_path}"

        server_url = f"{scheme}://{server_name}"
        if python_port:
            server_url += f":{python_port}"
        if mounted_path:
            server_url += mounted_path

        headers = dict(request.headers)
        headers["x-gradio-server"] = server_url
        headers["x-gradio-port"] = str(python_port)

        if os.getenv("GRADIO_LOCAL_DEV_MODE"):
            headers["x-gradio-local-dev-mode"] = "1"

        new_request = App.client.build_request(
            request.method, httpx.URL(url), headers=headers
        )
        node_response = await App.client.send(new_request)

        return Response(
            content=node_response.content,
            status_code=node_response.status_code,
            headers=dict(node_response.headers),
        )

    def configure_app(self, blocks: gradio.Blocks) -> None:
        auth = blocks.auth
        if auth is not None:
            if not callable(auth):
                self.auth = {account[0]: account[1] for account in auth}
            else:
                self.auth = auth
        else:
            self.auth = None

        self.blocks = blocks
        self.cwd = os.getcwd()
        self.favicon_path = blocks.favicon_path
        self.tokens = {}
        self.root_path = blocks.root_path
        self.state_holder.set_blocks(blocks)

    def get_blocks(self) -> gradio.Blocks:
        if self.blocks is None:
            raise ValueError("No Blocks has been configured for this app.")
        return self.blocks

    def build_proxy_request(self, url_path):
        url = httpx.URL(url_path)
        assert self.blocks  # noqa: S101
        # Don't proxy a URL unless it's a URL specifically loaded by the user using
        # gr.load() to prevent SSRF or harvesting of HF tokens by malicious Spaces.
        is_safe_url = any(
            url.host == httpx.URL(root).host for root in self.blocks.proxy_urls
        )
        if not is_safe_url:
            raise PermissionError("This URL cannot be proxied.")
        is_hf_url = url.host.endswith(".hf.space")
        headers = {}
        if Context.hf_token is not None and is_hf_url:
            headers["Authorization"] = f"Bearer {Context.hf_token}"
        rp_req = client.build_request("GET", url, headers=headers)
        return rp_req

    def _cancel_asyncio_tasks(self):
        for task in self._asyncio_tasks:
            task.cancel()
        self._asyncio_tasks = []

    @staticmethod
    def create_app(
        blocks: gradio.Blocks,
        app_kwargs: dict[str, Any] | None = None,
        auth_dependency: Callable[[fastapi.Request], str | None] | None = None,
        strict_cors: bool = True,
        ssr_mode: bool = False,
    ) -> App:
        app_kwargs = app_kwargs or {}
        app_kwargs.setdefault("default_response_class", ORJSONResponse)
        delete_cache = blocks.delete_cache or (None, None)
        app_kwargs["lifespan"] = create_lifespan_handler(
            app_kwargs.get("lifespan", None), *delete_cache
        )
        app = App(auth_dependency=auth_dependency, **app_kwargs, debug=True)
        router = APIRouter(prefix=API_PREFIX)

        app.configure_app(blocks)

        if not wasm_utils.IS_WASM:
            app.add_middleware(CustomCORSMiddleware, strict_cors=strict_cors)

        if ssr_mode:

            @app.middleware("http")
            async def conditional_routing_middleware(
                request: fastapi.Request, call_next
            ):
                custom_mount_path = blocks.custom_mount_path
                path = (
                    request.url.path.replace(blocks.custom_mount_path or "", "")
                    if custom_mount_path is not None
                    else request.url.path
                )

                if (
                    getattr(blocks, "node_process", None) is not None
                    and blocks.node_port is not None
                    and not path.startswith("/gradio_api")
                    and path not in ["/config", "/login", "/favicon.ico"]
                    and not path.startswith("/theme")
<<<<<<< HEAD
                    and not path.startswith("/svelte")
=======
                    and not path.startswith("/static")
>>>>>>> e853c413
                ):
                    if App.app_port is None:
                        App.app_port = request.url.port or int(
                            os.getenv("GRADIO_SERVER_PORT", "7860")
                        )

                    try:
                        return await App.proxy_to_node(
                            request,
                            blocks.node_server_name or "0.0.0.0",
                            blocks.node_port,
                            App.app_port,
                            request.url.scheme,
                            custom_mount_path or "",
                        )
                    except Exception as e:
                        print(e)
                response = await call_next(request)
                return response

        @router.get("/user")
        @router.get("/user/")
        def get_current_user(request: fastapi.Request) -> Optional[str]:
            if app.auth_dependency is not None:
                return app.auth_dependency(request)
            token = request.cookies.get(
                f"access-token-{app.cookie_id}"
            ) or request.cookies.get(f"access-token-unsecure-{app.cookie_id}")
            return app.tokens.get(token)

        @router.get("/login_check")
        @router.get("/login_check/")
        def login_check(user: str = Depends(get_current_user)):
            if (app.auth is None and app.auth_dependency is None) or user is not None:
                return
            raise HTTPException(
                status_code=status.HTTP_401_UNAUTHORIZED, detail="Not authenticated"
            )

        @router.get("/token")
        @router.get("/token/")
        def get_token(request: fastapi.Request) -> dict:
            token = request.cookies.get(f"access-token-{app.cookie_id}")
            return {"token": token, "user": app.tokens.get(token)}

        @router.get("/app_id")
        @router.get("/app_id/")
        def app_id(request: fastapi.Request) -> dict:  # noqa: ARG001
            return {"app_id": app.get_blocks().app_id}

        @router.get("/dev/reload", dependencies=[Depends(login_check)])
        async def notify_changes(
            request: fastapi.Request,
        ):
            async def reload_checker(request: fastapi.Request):
                heartbeat_rate = 15
                check_rate = 0.05
                last_heartbeat = time.perf_counter()
                current_count = app.change_count

                while True:
                    if await request.is_disconnected():
                        return

                    if app.change_count != current_count:
                        current_count = app.change_count
                        msg = (
                            json.dumps(f"{app.reload_error_message}")
                            if app.change_type == "error"
                            else "{}"
                        )
                        yield f"""event: {app.change_type}\ndata: {msg}\n\n"""

                    await asyncio.sleep(check_rate)
                    if time.perf_counter() - last_heartbeat > heartbeat_rate:
                        yield """event: heartbeat\ndata: {}\n\n"""
                        last_heartbeat = time.time()

            return StreamingResponse(
                reload_checker(request),
                media_type="text/event-stream",
            )

        @app.post("/login")
        @app.post("/login/")
        def login(form_data: OAuth2PasswordRequestForm = Depends()):
            username, password = form_data.username.strip(), form_data.password
            if app.auth is None:
                return RedirectResponse(url="/", status_code=status.HTTP_302_FOUND)
            if (
                not callable(app.auth)
                and username in app.auth
                and compare_passwords_securely(password, app.auth[username])  # type: ignore
            ) or (callable(app.auth) and app.auth.__call__(username, password)):  # type: ignore
                token = secrets.token_urlsafe(16)
                app.tokens[token] = username
                response = JSONResponse(content={"success": True})
                response.set_cookie(
                    key=f"access-token-{app.cookie_id}",
                    value=token,
                    httponly=True,
                    samesite="none",
                    secure=True,
                )
                response.set_cookie(
                    key=f"access-token-unsecure-{app.cookie_id}",
                    value=token,
                    httponly=True,
                )
                return response
            else:
                raise HTTPException(status_code=400, detail="Incorrect credentials.")

        ###############
        # OAuth Routes
        ###############

        # Define OAuth routes if the app expects it (i.e. a LoginButton is defined).
        # It allows users to "Sign in with HuggingFace". Otherwise, add the default
        # logout route.
        if app.blocks is not None and app.blocks.expects_oauth:
            attach_oauth(app)
        else:

            @app.get("/logout")
            def logout(user: str = Depends(get_current_user)):
                response = RedirectResponse(url="/", status_code=status.HTTP_302_FOUND)
                response.delete_cookie(key=f"access-token-{app.cookie_id}", path="/")
                response.delete_cookie(
                    key=f"access-token-unsecure-{app.cookie_id}", path="/"
                )
                # A user may have multiple tokens, so we need to delete all of them.
                for token in list(app.tokens.keys()):
                    if app.tokens[token] == user:
                        del app.tokens[token]
                return response

        ###############
        # Main Routes
        ###############

        @app.get("/svelte/{path:path}")
        def _(path: str):
            svelte_path = Path(BUILD_PATH_LIB) / "svelte"
            return FileResponse(
                routes_safe_join(
                    DeveloperPath(str(svelte_path)), UserProvidedPath(path)
                )
            )

        @app.head("/", response_class=HTMLResponse)
        @app.get("/", response_class=HTMLResponse)
        def main(request: fastapi.Request, user: str = Depends(get_current_user)):
            mimetypes.add_type("application/javascript", ".js")
            blocks = app.get_blocks()
            root = route_utils.get_root_url(
                request=request, route_path="/", root_path=app.root_path
            )
            if (app.auth is None and app.auth_dependency is None) or user is not None:
                config = utils.safe_deepcopy(blocks.config)
                config = route_utils.update_root_in_config(config, root)
                config["username"] = user
            elif app.auth_dependency:
                raise HTTPException(
                    status_code=status.HTTP_401_UNAUTHORIZED, detail="Not authenticated"
                )
            else:
                config = {
                    "auth_required": True,
                    "auth_message": blocks.auth_message,
                    "space_id": blocks.space_id,
                    "root": root,
                }

            try:
                template = (
                    "frontend/share.html" if blocks.share else "frontend/index.html"
                )
                gradio_api_info = api_info(request)
                return templates.TemplateResponse(
                    template,
                    {
                        "request": request,
                        "config": config,
                        "gradio_api_info": gradio_api_info,
                    },
                )
            except TemplateNotFound as err:
                if blocks.share:
                    raise ValueError(
                        "Did you install Gradio from source files? Share mode only "
                        "works when Gradio is installed through the pip package."
                    ) from err
                else:
                    raise ValueError(
                        "Did you install Gradio from source files? You need to build "
                        "the frontend by running /scripts/build_frontend.sh"
                    ) from err

        @router.get("/info/", dependencies=[Depends(login_check)])
        @router.get("/info", dependencies=[Depends(login_check)])
        def api_info(request: fastapi.Request):
            all_endpoints = request.query_params.get("all_endpoints", False)
            if all_endpoints:
                if not app.all_app_info:
                    app.all_app_info = app.get_blocks().get_api_info(all_endpoints=True)
                return app.all_app_info
            if not app.api_info:
                api_info = cast(dict[str, Any], app.get_blocks().get_api_info())
                api_info = route_utils.update_example_values_to_use_public_url(api_info)
                app.api_info = api_info
            return app.api_info

        @app.get("/config/", dependencies=[Depends(login_check)])
        @app.get("/config", dependencies=[Depends(login_check)])
        def get_config(request: fastapi.Request):
            config = utils.safe_deepcopy(app.get_blocks().config)
            root = route_utils.get_root_url(
                request=request, route_path="/config", root_path=app.root_path
            )
            config = route_utils.update_root_in_config(config, root)
            config["username"] = get_current_user(request)
            return ORJSONResponse(content=config)

        @app.get("/static/{path:path}")
        def static_resource(path: str):
            static_file = routes_safe_join(STATIC_PATH_LIB, UserProvidedPath(path))
            return FileResponse(static_file)

        @router.get("/custom_component/{id}/{environment}/{type}/{file_name}")
        def custom_component_path(
            id: str,
            environment: Literal["client", "server"],
            type: str,
            file_name: str,
            req: fastapi.Request,
        ):
            if environment not in ["client", "server"]:
                raise HTTPException(
                    status_code=404, detail="Environment not supported."
                )
            config = app.get_blocks().config
            components = config["components"]
            location = next(
                (item for item in components if item["component_class_id"] == id), None
            )
            if location is None:
                raise HTTPException(status_code=404, detail="Component not found.")

            component_instance = app.get_blocks().get_component(location["id"])

            module_name = component_instance.__class__.__module__
            module_path = sys.modules[module_name].__file__

            if module_path is None or component_instance is None:
                raise HTTPException(status_code=404, detail="Component not found.")

            try:
                requested_path = utils.safe_join(
                    component_instance.__class__.TEMPLATE_DIR,
                    UserProvidedPath(f"{type}/{file_name}"),
                )
            except InvalidPathError:
                raise HTTPException(
                    status_code=404, detail="Component not found."
                ) from None

            path = routes_safe_join(
                DeveloperPath(str(Path(module_path).parent)),
                UserProvidedPath(requested_path),
            )

            # Uncomment when we support custom component SSR
            # if environment == "server":
            #     return PlainTextResponse(path)

            key = f"{id}-{type}-{file_name}"

            if key not in app.custom_component_hashes:
                app.custom_component_hashes[key] = hashlib.md5(
                    Path(path).read_text(encoding="utf-8").encode()
                ).hexdigest()

            version = app.custom_component_hashes.get(key)
            headers = {"Cache-Control": "max-age=0, must-revalidate"}
            if version:
                headers["ETag"] = version

            if version and req.headers.get("if-none-match") == version:
                return PlainTextResponse(status_code=304, headers=headers)

            return FileResponse(path, headers=headers)

        @app.get("/assets/{path:path}")
        def build_resource(path: str):
            build_file = routes_safe_join(BUILD_PATH_LIB, UserProvidedPath(path))
            return FileResponse(build_file)

        @app.get("/favicon.ico")
        async def favicon():
            blocks = app.get_blocks()
            if blocks.favicon_path is None:
                return static_resource("img/logo.svg")
            else:
                return FileResponse(blocks.favicon_path)

        @router.head("/proxy={url_path:path}", dependencies=[Depends(login_check)])
        @router.get("/proxy={url_path:path}", dependencies=[Depends(login_check)])
        async def reverse_proxy(url_path: str):
            # Adapted from: https://github.com/tiangolo/fastapi/issues/1788
            try:
                rp_req = app.build_proxy_request(url_path)
            except PermissionError as err:
                raise HTTPException(status_code=400, detail=str(err)) from err
            rp_resp = await client.send(rp_req, stream=True)
            mime_type, _ = mimetypes.guess_type(url_path)
            if mime_type not in XSS_SAFE_MIMETYPES:
                rp_resp.headers.update({"Content-Disposition": "attachment"})
                rp_resp.headers.update({"Content-Type": "application/octet-stream"})
            return StreamingResponse(
                rp_resp.aiter_raw(),
                status_code=rp_resp.status_code,
                headers=rp_resp.headers,  # type: ignore
                background=BackgroundTask(rp_resp.aclose),
            )

        @router.head("/file={path_or_url:path}", dependencies=[Depends(login_check)])
        @router.get("/file={path_or_url:path}", dependencies=[Depends(login_check)])
        async def file(path_or_url: str, request: fastapi.Request):
            blocks = app.get_blocks()
            if client_utils.is_http_url_like(path_or_url):
                return RedirectResponse(
                    url=path_or_url, status_code=status.HTTP_302_FOUND
                )

            if route_utils.starts_with_protocol(path_or_url):
                raise HTTPException(403, f"File not allowed: {path_or_url}.")

            abs_path = utils.abspath(path_or_url)
            if abs_path.is_dir() or not abs_path.exists():
                raise HTTPException(403, f"File not allowed: {path_or_url}.")

            from gradio.data_classes import _StaticFiles

            allowed, reason = utils.is_allowed_file(
                abs_path,
                blocked_paths=blocks.blocked_paths,
                allowed_paths=blocks.allowed_paths + _StaticFiles.all_paths,
                created_paths=[app.uploaded_file_dir, utils.get_cache_folder()],
            )
            if not allowed:
                raise HTTPException(403, f"File not allowed: {path_or_url}.")

            mime_type, _ = mimetypes.guess_type(abs_path)
            if mime_type in XSS_SAFE_MIMETYPES or reason == "allowed":
                media_type = mime_type or "application/octet-stream"
                content_disposition_type = "inline"
            else:
                media_type = "application/octet-stream"
                content_disposition_type = "attachment"

            range_val = request.headers.get("Range", "").strip()
            if range_val.startswith("bytes=") and "-" in range_val:
                range_val = range_val[6:]
                start, end = range_val.split("-")
                if start.isnumeric() and end.isnumeric():
                    start = int(start)
                    end = int(end)
                    headers = dict(request.headers)
                    headers["Content-Disposition"] = content_disposition_type
                    headers["Content-Type"] = media_type
                    response = ranged_response.RangedFileResponse(
                        abs_path,
                        ranged_response.OpenRange(start, end),
                        headers,
                        stat_result=os.stat(abs_path),
                    )
                    return response

            return FileResponse(
                abs_path,
                headers={"Accept-Ranges": "bytes"},
                content_disposition_type=content_disposition_type,
                media_type=media_type,
                filename=abs_path.name,
            )

        @router.post("/stream/{event_id}")
        async def _(event_id: str, body: PredictBody, request: fastapi.Request):
            event = app.get_blocks()._queue.event_ids_to_events[event_id]
            body = PredictBodyInternal(**body.model_dump(), request=request)
            event.data = body
            event.signal.set()
            return {"msg": "success"}

        @router.websocket("/stream/{event_id}")
        async def websocket_endpoint(websocket: WebSocket, event_id: str):
            await websocket.accept()
            try:
                while True:
                    data = await websocket.receive_json()
                    body = PredictBody(**data)
                    event = app.get_blocks()._queue.event_ids_to_events[event_id]
                    body_internal = PredictBodyInternal(
                        **body.model_dump(), request=None
                    )
                    event.data = body_internal
                    event.signal.set()
                    await websocket.send_json({"msg": "success"})
            except WebSocketDisconnect:
                pass

        @router.post("/stream/{event_id}/close")
        async def _(event_id: str):
            event = app.get_blocks()._queue.event_ids_to_events[event_id]
            event.run_time = math.inf
            event.signal.set()
            return {"msg": "success"}

        @router.get("/stream/{session_hash}/{run}/{component_id}/playlist.m3u8")
        async def _(session_hash: str, run: int, component_id: int):
            stream: route_utils.MediaStream | None = (
                app.get_blocks()
                .pending_streams[session_hash]
                .get(run, {})
                .get(component_id, None)
            )

            if not stream:
                return Response(status_code=404)

            playlist = f"#EXTM3U\n#EXT-X-PLAYLIST-TYPE:EVENT\n#EXT-X-TARGETDURATION:{stream.max_duration}\n#EXT-X-VERSION:4\n#EXT-X-MEDIA-SEQUENCE:0\n"

            for segment in stream.segments:
                playlist += f"#EXTINF:{segment['duration']:.3f},\n"
                playlist += f"{segment['id']}{segment['extension']}\n"  # type: ignore

            if stream.ended:
                playlist += "#EXT-X-ENDLIST\n"

            return Response(
                content=playlist, media_type="application/vnd.apple.mpegurl"
            )

        @router.get("/stream/{session_hash}/{run}/{component_id}/{segment_id}.{ext}")
        async def _(
            session_hash: str, run: int, component_id: int, segment_id: str, ext: str
        ):
            if ext not in ["aac", "ts"]:
                return Response(status_code=400, content="Unsupported file extension")
            stream: route_utils.MediaStream | None = (
                app.get_blocks()
                .pending_streams[session_hash]
                .get(run, {})
                .get(component_id, None)
            )

            if not stream:
                return Response(status_code=404, content="Stream not found")

            segment = next((s for s in stream.segments if s["id"] == segment_id), None)  # type: ignore

            if segment is None:
                return Response(status_code=404, content="Segment not found")

            if ext == "aac":
                return Response(content=segment["data"], media_type="audio/aac")
            else:
                return Response(content=segment["data"], media_type="video/MP2T")

        @router.get("/stream/{session_hash}/{run}/{component_id}/playlist-file")
        async def _(session_hash: str, run: int, component_id: int):
            stream: route_utils.MediaStream | None = (
                app.get_blocks()
                .pending_streams[session_hash]
                .get(run, {})
                .get(component_id, None)
            )

            if not stream:
                return Response(status_code=404)

            if not stream.combined_file:
                stream_data = [s["data"] for s in stream.segments]
                combined_file = (
                    await app.get_blocks()
                    .get_component(component_id)
                    .combine_stream(  # type: ignore
                        stream_data,
                        only_file=True,
                        desired_output_format=stream.desired_output_format,
                    )
                )
                stream.combined_file = combined_file.path
            return FileResponse(stream.combined_file)

        @router.get("/file/{path:path}", dependencies=[Depends(login_check)])
        async def file_deprecated(path: str, request: fastapi.Request):
            return await file(path, request)

        @router.post("/reset/")
        @router.post("/reset")
        async def reset_iterator(body: ResetBody):  # noqa: ARG001
            # No-op, all the cancelling/reset logic handled by /cancel
            return {"success": True}

        @router.get("/heartbeat/{session_hash}")
        def heartbeat(
            session_hash: str,
            request: fastapi.Request,
            background_tasks: BackgroundTasks,
            username: str = Depends(get_current_user),
        ):
            """Clients make a persistent connection to this endpoint to keep the session alive.
            When the client disconnects, the session state is deleted.
            """
            heartbeat_rate = 0.25 if os.getenv("GRADIO_IS_E2E_TEST", None) else 15

            async def wait():
                await asyncio.sleep(heartbeat_rate)
                return "wait"

            async def stop_stream():
                await app.stop_event.wait()
                return "stop"

            async def iterator():
                while True:
                    try:
                        yield "data: ALIVE\n\n"
                        # We need to close the heartbeat connections as soon as the server stops
                        # otherwise the server can take forever to close
                        wait_task = asyncio.create_task(wait())
                        stop_stream_task = asyncio.create_task(stop_stream())
                        done, _ = await asyncio.wait(
                            [wait_task, stop_stream_task],
                            return_when=asyncio.FIRST_COMPLETED,
                        )
                        done = [d.result() for d in done]
                        if "stop" in done:
                            raise asyncio.CancelledError()
                    except asyncio.CancelledError:
                        req = Request(request, username, session_hash=session_hash)
                        root_path = route_utils.get_root_url(
                            request=request,
                            route_path=f"{API_PREFIX}/hearbeat/{session_hash}",
                            root_path=app.root_path,
                        )
                        body = PredictBodyInternal(
                            session_hash=session_hash, data=[], request=request
                        )
                        unload_fn_indices = [
                            i
                            for i, dep in app.get_blocks().fns.items()
                            if any(t for t in dep.targets if t[1] == "unload")
                        ]
                        for fn_index in unload_fn_indices:
                            # The task runnning this loop has been cancelled
                            # so we add tasks in the background
                            background_tasks.add_task(
                                route_utils.call_process_api,
                                app=app,
                                body=body,
                                gr_request=req,
                                fn=app.get_blocks().fns[fn_index],
                                root_path=root_path,
                            )
                        # This will mark the state to be deleted in an hour
                        if session_hash in app.state_holder.session_data:
                            app.state_holder.session_data[session_hash].is_closed = True
                        for (
                            event_id
                        ) in app.get_blocks()._queue.pending_event_ids_session.get(
                            session_hash, []
                        ):
                            event = app.get_blocks()._queue.event_ids_to_events[
                                event_id
                            ]
                            event.run_time = math.inf
                            event.signal.set()
                        return

            return StreamingResponse(iterator(), media_type="text/event-stream")

        # had to use '/run' endpoint for Colab compatibility, '/api' supported for backwards compatibility
        @router.post("/run/{api_name}", dependencies=[Depends(login_check)])
        @router.post("/run/{api_name}/", dependencies=[Depends(login_check)])
        @router.post("/api/{api_name}", dependencies=[Depends(login_check)])
        @router.post("/api/{api_name}/", dependencies=[Depends(login_check)])
        async def predict(
            api_name: str,
            body: PredictBody,
            request: fastapi.Request,
            username: str = Depends(get_current_user),
        ):
            body = PredictBodyInternal(**body.model_dump(), request=request)
            fn = route_utils.get_fn(
                blocks=app.get_blocks(), api_name=api_name, body=body
            )

            if not app.get_blocks().api_open and fn.queue:
                raise HTTPException(
                    detail="This API endpoint does not accept direct HTTP POST requests. Please join the queue to use this API.",
                    status_code=status.HTTP_404_NOT_FOUND,
                )
            gr_request = route_utils.compile_gr_request(
                body,
                fn=fn,
                username=username,
                request=request,
            )
            root_path = route_utils.get_root_url(
                request=request,
                route_path=f"{API_PREFIX}/api/{api_name}",
                root_path=app.root_path,
            )
            try:
                output = await route_utils.call_process_api(
                    app=app,
                    body=body,
                    gr_request=gr_request,
                    fn=fn,
                    root_path=root_path,
                )
            except BaseException as error:
                content = utils.error_payload(error, app.get_blocks().show_error)
                traceback.print_exc()
                return JSONResponse(
                    content=content,
                    status_code=500,
                )
            return output

        @router.post("/call/{api_name}", dependencies=[Depends(login_check)])
        @router.post("/call/{api_name}/", dependencies=[Depends(login_check)])
        async def simple_predict_post(
            api_name: str,
            body: SimplePredictBody,
            request: fastapi.Request,
            username: str = Depends(get_current_user),
        ):
            full_body = PredictBody(**body.model_dump(), simple_format=True)
            fn = route_utils.get_fn(
                blocks=app.get_blocks(), api_name=api_name, body=full_body
            )
            full_body.fn_index = fn._id
            return await queue_join_helper(full_body, request, username)

        @router.post("/queue/join", dependencies=[Depends(login_check)])
        async def queue_join(
            body: PredictBody,
            request: fastapi.Request,
            username: str = Depends(get_current_user),
        ):
            if body.session_hash is None:
                raise HTTPException(
                    status_code=status.HTTP_400_BAD_REQUEST,
                    detail="Session hash not found.",
                )
            return await queue_join_helper(body, request, username)

        async def queue_join_helper(
            body: PredictBody,
            request: fastapi.Request,
            username: str,
        ):
            blocks = app.get_blocks()

            if blocks._queue.server_app is None:
                blocks._queue.set_server_app(app)

            if blocks._queue.stopped:
                raise HTTPException(
                    status_code=status.HTTP_503_SERVICE_UNAVAILABLE,
                    detail="Queue is stopped.",
                )
            body = PredictBodyInternal(**body.model_dump(), request=request)
            success, event_id = await blocks._queue.push(
                body=body, request=request, username=username
            )
            if not success:
                status_code = (
                    status.HTTP_503_SERVICE_UNAVAILABLE
                    if "Queue is full." in event_id
                    else status.HTTP_400_BAD_REQUEST
                )
                raise HTTPException(status_code=status_code, detail=event_id)
            return {"event_id": event_id}

        @router.post("/cancel")
        async def cancel_event(body: CancelBody):
            await cancel_tasks({f"{body.session_hash}_{body.fn_index}"})
            blocks = app.get_blocks()
            # Need to complete the job so that the client disconnects
            session_open = (
                body.session_hash in blocks._queue.pending_messages_per_session
            )
            event_running = (
                body.event_id
                in blocks._queue.pending_event_ids_session.get(body.session_hash, {})
            )
            if session_open and event_running:
                message = ProcessCompletedMessage(
                    output={}, success=True, event_id=body.event_id
                )
                blocks._queue.pending_messages_per_session[
                    body.session_hash
                ].put_nowait(message)
            if body.event_id in app.iterators:
                async with app.lock:
                    del app.iterators[body.event_id]
                    app.iterators_to_reset.add(body.event_id)
            return {"success": True}

        @router.get("/call/{api_name}/{event_id}", dependencies=[Depends(login_check)])
        async def simple_predict_get(
            request: fastapi.Request,
            event_id: str,
        ):
            def process_msg(message: EventMessage) -> str | None:
                msg = message.model_dump()
                if isinstance(message, ProcessCompletedMessage):
                    event = "complete" if message.success else "error"
                    data = msg["output"].get("data")
                elif isinstance(message, ProcessGeneratingMessage):
                    event = "generating" if message.success else "error"
                    data = msg["output"].get("data")
                elif isinstance(message, HeartbeatMessage):
                    event = "heartbeat"
                    data = None
                elif isinstance(message, UnexpectedErrorMessage):
                    event = "error"
                    data = message.message
                else:
                    return None
                return f"event: {event}\ndata: {json.dumps(data)}\n\n"

            return await queue_data_helper(request, event_id, process_msg)

        @router.get("/queue/data", dependencies=[Depends(login_check)])
        async def queue_data(
            request: fastapi.Request,
            session_hash: str,
        ):
            def process_msg(message: EventMessage) -> str:
                return f"data: {orjson.dumps(message.model_dump(), default=str).decode('utf-8')}\n\n"

            return await queue_data_helper(request, session_hash, process_msg)

        async def queue_data_helper(
            request: fastapi.Request,
            session_hash: str,
            process_msg: Callable[[EventMessage], str | None],
        ):
            blocks = app.get_blocks()

            async def sse_stream(request: fastapi.Request):
                try:
                    last_heartbeat = time.perf_counter()
                    while True:
                        if await request.is_disconnected():
                            await blocks._queue.clean_events(session_hash=session_hash)
                            return

                        if (
                            session_hash
                            not in blocks._queue.pending_messages_per_session
                        ):
                            raise HTTPException(
                                status_code=status.HTTP_404_NOT_FOUND,
                                detail="Session not found.",
                            )

                        heartbeat_rate = 15
                        check_rate = 0.05
                        message = None
                        try:
                            messages = blocks._queue.pending_messages_per_session[
                                session_hash
                            ]
                            message = messages.get_nowait()
                        except EmptyQueue:
                            await asyncio.sleep(check_rate)
                            if time.perf_counter() - last_heartbeat > heartbeat_rate:
                                # Fix this
                                message = HeartbeatMessage()
                                # Need to reset last_heartbeat with perf_counter
                                # otherwise only a single hearbeat msg will be sent
                                # and then the stream will retry leading to infinite queue 😬
                                last_heartbeat = time.perf_counter()

                        if blocks._queue.stopped:
                            message = UnexpectedErrorMessage(
                                message="Server stopped unexpectedly.",
                                success=False,
                            )
                        if message:
                            response = process_msg(message)
                            if response is not None:
                                yield response
                            if (
                                isinstance(message, ProcessCompletedMessage)
                                and message.event_id
                            ):
                                blocks._queue.pending_event_ids_session[
                                    session_hash
                                ].remove(message.event_id)
                                if message.msg == ServerMessage.server_stopped or (
                                    message.msg == ServerMessage.process_completed
                                    and (
                                        len(
                                            blocks._queue.pending_event_ids_session[
                                                session_hash
                                            ]
                                        )
                                        == 0
                                    )
                                ):
                                    message = CloseStreamMessage()
                                    response = process_msg(message)
                                    if response is not None:
                                        yield response
                                    return
                except BaseException as e:
                    message = UnexpectedErrorMessage(
                        message=str(e),
                    )
                    response = process_msg(message)
                    if isinstance(e, asyncio.CancelledError):
                        del blocks._queue.pending_messages_per_session[session_hash]
                        await blocks._queue.clean_events(session_hash=session_hash)
                    if response is not None:
                        yield response
                    raise e

            return StreamingResponse(
                sse_stream(request),
                media_type="text/event-stream",
            )

        async def get_item_or_file(
            request: fastapi.Request,
        ) -> Union[ComponentServerJSONBody, ComponentServerBlobBody]:
            content_type = request.headers.get("Content-Type")

            if isinstance(content_type, str) and content_type.startswith(
                "multipart/form-data"
            ):
                files = []
                data = {}
                async with request.form() as form:
                    for key, value in form.items():
                        if (
                            isinstance(value, list)
                            and len(value) > 1
                            and isinstance(value[0], StarletteUploadFile)
                        ):
                            for i, v in enumerate(value):
                                if isinstance(v, StarletteUploadFile):
                                    filename = v.filename
                                    contents = await v.read()
                                    files.append((filename, contents))
                                else:
                                    data[f"{key}-{i}"] = v
                        elif isinstance(value, StarletteUploadFile):
                            filename = value.filename
                            contents = await value.read()
                            files.append((filename, contents))
                        else:
                            data[key] = value

                return ComponentServerBlobBody(
                    data=DataWithFiles(data=data, files=files),
                    component_id=data["component_id"],
                    session_hash=data["session_hash"],
                    fn_name=data["fn_name"],
                )
            else:
                try:
                    data = await request.json()
                    return ComponentServerJSONBody(
                        data=data["data"],
                        component_id=data["component_id"],
                        session_hash=data["session_hash"],
                        fn_name=data["fn_name"],
                    )

                except Exception:
                    raise HTTPException(
                        status_code=status.HTTP_400_BAD_REQUEST,
                        detail="Invalid JSON body.",
                    ) from None

        @router.post(
            "/component_server",
            dependencies=[Depends(login_check)],
        )
        @router.post(
            "/component_server/",
            dependencies=[Depends(login_check)],
        )
        async def component_server(
            request: fastapi.Request,
        ):
            body = await get_item_or_file(request)
            state = app.state_holder[body.session_hash]
            component_id = body.component_id
            block: Block
            if component_id in state:
                block = state[component_id]
            else:
                block = app.get_blocks().blocks[component_id]
            fn = getattr(block, body.fn_name, None)
            if fn is None or not getattr(fn, "_is_server_fn", False):
                raise HTTPException(
                    status_code=status.HTTP_404_NOT_FOUND,
                    detail="Function not found.",
                )
            if inspect.iscoroutinefunction(fn):
                return await fn(body.data)
            else:
                return fn(body.data)

        @router.get(
            "/queue/status",
            dependencies=[Depends(login_check)],
            response_model=EstimationMessage,
        )
        async def get_queue_status():
            return app.get_blocks()._queue.get_status()

        @router.get("/upload_progress")
        def get_upload_progress(upload_id: str, request: fastapi.Request):
            async def sse_stream(request: fastapi.Request):
                last_heartbeat = time.perf_counter()
                is_done = False
                while True:
                    if await request.is_disconnected():
                        file_upload_statuses.stop_tracking(upload_id)
                        return
                    if is_done:
                        file_upload_statuses.stop_tracking(upload_id)
                        return

                    heartbeat_rate = 15
                    check_rate = 0.05
                    try:
                        if file_upload_statuses.is_done(upload_id):
                            message = {"msg": "done"}
                            is_done = True
                        else:
                            update = file_upload_statuses.pop(upload_id)
                            message = {
                                "msg": "update",
                                "orig_name": update.filename,
                                "chunk_size": update.chunk_size,
                            }
                        yield f"data: {json.dumps(message)}\n\n"
                    except FileUploadProgressNotTrackedError:
                        return
                    except FileUploadProgressNotQueuedError:
                        await asyncio.sleep(check_rate)
                        if time.perf_counter() - last_heartbeat > heartbeat_rate:
                            message = {"msg": "heartbeat"}
                            yield f"data: {json.dumps(message)}\n\n"
                            last_heartbeat = time.perf_counter()

            return StreamingResponse(
                sse_stream(request),
                media_type="text/event-stream",
            )

        @router.post("/upload", dependencies=[Depends(login_check)])
        async def upload_file(
            request: fastapi.Request,
            bg_tasks: BackgroundTasks,
            upload_id: Optional[str] = None,
        ):
            content_type_header = request.headers.get("Content-Type")
            content_type: bytes
            content_type, _ = parse_options_header(content_type_header or "")
            if content_type != b"multipart/form-data":
                raise HTTPException(status_code=400, detail="Invalid content type.")

            try:
                if upload_id:
                    file_upload_statuses.track(upload_id)
                max_file_size = app.get_blocks().max_file_size
                max_file_size = max_file_size if max_file_size is not None else math.inf
                multipart_parser = GradioMultiPartParser(
                    request.headers,
                    request.stream(),
                    max_files=1000,
                    max_fields=1000,
                    max_file_size=max_file_size,
                    upload_id=upload_id if upload_id else None,
                    upload_progress=file_upload_statuses if upload_id else None,
                )
                form = await multipart_parser.parse()
            except MultiPartException as exc:
                code = 413 if "maximum allowed size" in exc.message else 400
                return PlainTextResponse(exc.message, status_code=code)

            output_files = []
            files_to_copy = []
            locations: list[str] = []

            for temp_file in form.getlist("files"):
                if not isinstance(temp_file, GradioUploadFile):
                    raise TypeError("File is not an instance of GradioUploadFile")
                if temp_file.filename:
                    file_name = Path(temp_file.filename).name
                    name = client_utils.strip_invalid_filename_characters(file_name)
                else:
                    name = f"tmp{secrets.token_hex(5)}"
                directory = Path(app.uploaded_file_dir) / temp_file.sha.hexdigest()
                directory.mkdir(exist_ok=True, parents=True)
                try:
                    dest = utils.safe_join(
                        DeveloperPath(str(directory)), UserProvidedPath(name)
                    )
                except InvalidPathError as err:
                    raise HTTPException(
                        status_code=400, detail=f"Invalid file name: {name}"
                    ) from err
                temp_file.file.close()
                # we need to move the temp file to the cache directory
                # but that's possibly blocking and we're in an async function
                # so we try to rename (this is what shutil.move tries first)
                # which should be super fast.
                # if that fails, we move in the background.
                try:
                    os.rename(temp_file.file.name, dest)
                except OSError:
                    files_to_copy.append(temp_file.file.name)
                    locations.append(dest)
                output_files.append(dest)
                blocks.upload_file_set.add(dest)
            if files_to_copy:
                bg_tasks.add_task(
                    move_uploaded_files_to_cache, files_to_copy, locations
                )
            return output_files

        @router.get("/startup-events")
        async def startup_events():
            if not app.startup_events_triggered:
                app.get_blocks().run_startup_events()
                await app.get_blocks().run_extra_startup_events()
                app.startup_events_triggered = True
                return True
            return False

        @router.get("/theme.css", response_class=PlainTextResponse)
        @app.get("/theme.css", response_class=PlainTextResponse)
        def theme_css():
            return PlainTextResponse(app.get_blocks().theme_css, media_type="text/css")

        @app.get("/robots.txt", response_class=PlainTextResponse)
        def robots_txt():
            if app.get_blocks().share:
                return "User-agent: *\nDisallow: /"
            else:
                return "User-agent: *\nDisallow: "

        @router.get("/monitoring", dependencies=[Depends(login_check)])
        async def analytics_login(request: fastapi.Request):
            if not blocks.enable_monitoring:
                raise HTTPException(
                    status_code=403, detail="Monitoring is not enabled."
                )
            root_url = route_utils.get_root_url(
                request=request,
                route_path=f"{API_PREFIX}/monitoring",
                root_path=app.root_path,
            )
            monitoring_url = f"{root_url}/monitoring/{app.analytics_key}"
            print(f"* Monitoring URL: {monitoring_url} *")
            return HTMLResponse("See console for monitoring URL.")

        @router.get("/monitoring/{key}")
        async def analytics_dashboard(key: str):
            if not blocks.enable_monitoring:
                raise HTTPException(
                    status_code=403, detail="Monitoring is not enabled."
                )
            if compare_passwords_securely(key, app.analytics_key):
                analytics_url = f"/monitoring/{app.analytics_key}/dashboard"
                if not app.monitoring_enabled:
                    from gradio.monitoring_dashboard import data
                    from gradio.monitoring_dashboard import demo as dashboard

                    mount_gradio_app(app, dashboard, path=analytics_url)
                    dashboard._queue.start()
                    analytics = app.get_blocks()._queue.event_analytics
                    data["data"] = analytics
                    app.monitoring_enabled = True
                return RedirectResponse(
                    url=analytics_url, status_code=status.HTTP_302_FOUND
                )
            else:
                raise HTTPException(status_code=403, detail="Invalid key.")

        app.include_router(router)

        return app


########
# Helper functions
########


def routes_safe_join(directory: DeveloperPath, path: UserProvidedPath) -> str:
    """Safely join the user path to the directory while performing some additional http-related checks,
    e.g. ensuring that the full path exists on the local file system and is not a directory
    """
    if path == "":
        raise fastapi.HTTPException(400)
    if route_utils.starts_with_protocol(path):
        raise fastapi.HTTPException(403)
    try:
        fullpath = Path(utils.safe_join(directory, path))
    except InvalidPathError as e:
        raise fastapi.HTTPException(403) from e
    if fullpath.is_dir():
        raise fastapi.HTTPException(403)
    if not fullpath.exists():
        raise fastapi.HTTPException(404)
    return str(fullpath)


def get_types(cls_set: list[type]):
    docset = []
    types = []
    for cls in cls_set:
        doc = inspect.getdoc(cls) or ""
        doc_lines = doc.split("\n")
        for line in doc_lines:
            if "value (" in line:
                types.append(line.split("value (")[1].split(")")[0])
        docset.append(doc_lines[1].split(":")[-1])
    return docset, types


@document()
def mount_gradio_app(
    app: fastapi.FastAPI,
    blocks: gradio.Blocks,
    path: str,
    server_name: str = "0.0.0.0",
    server_port: int = 7860,
    app_kwargs: dict[str, Any] | None = None,
    *,
    auth: Callable | tuple[str, str] | list[tuple[str, str]] | None = None,
    auth_message: str | None = None,
    auth_dependency: Callable[[fastapi.Request], str | None] | None = None,
    root_path: str | None = None,
    allowed_paths: list[str] | None = None,
    blocked_paths: list[str] | None = None,
    favicon_path: str | None = None,
    show_error: bool = True,
    max_file_size: str | int | None = None,
    ssr_mode: bool | None = None,
    node_server_name: str | None = None,
    node_port: int | None = None,
) -> fastapi.FastAPI:
    """Mount a gradio.Blocks to an existing FastAPI application.

    Parameters:
        app: The parent FastAPI application.
        blocks: The blocks object we want to mount to the parent app.
        path: The path at which the gradio application will be mounted, e.g. "/gradio".
        server_name: The server name on which the Gradio app will be run.
        server_port: The port on which the Gradio app will be run.
        app_kwargs: Additional keyword arguments to pass to the underlying FastAPI app as a dictionary of parameter keys and argument values. For example, `{"docs_url": "/docs"}`
        auth: If provided, username and password (or list of username-password tuples) required to access the gradio app. Can also provide function that takes username and password and returns True if valid login.
        auth_message: If provided, HTML message provided on login page for this gradio app.
        auth_dependency: A function that takes a FastAPI request and returns a string user ID or None. If the function returns None for a specific request, that user is not authorized to access the gradio app (they will see a 401 Unauthorized response). To be used with external authentication systems like OAuth. Cannot be used with `auth`.
        root_path: The subpath corresponding to the public deployment of this FastAPI application. For example, if the application is served at "https://example.com/myapp", the `root_path` should be set to "/myapp". A full URL beginning with http:// or https:// can be provided, which will be used in its entirety. Normally, this does not need to provided (even if you are using a custom `path`). However, if you are serving the FastAPI app behind a proxy, the proxy may not provide the full path to the Gradio app in the request headers. In which case, you can provide the root path here.
        allowed_paths: List of complete filepaths or parent directories that this gradio app is allowed to serve. Must be absolute paths. Warning: if you provide directories, any files in these directories or their subdirectories are accessible to all users of your app.
        blocked_paths: List of complete filepaths or parent directories that this gradio app is not allowed to serve (i.e. users of your app are not allowed to access). Must be absolute paths. Warning: takes precedence over `allowed_paths` and all other directories exposed by Gradio by default.
        favicon_path: If a path to a file (.png, .gif, or .ico) is provided, it will be used as the favicon for this gradio app's page.
        show_error: If True, any errors in the gradio app will be displayed in an alert modal and printed in the browser console log. Otherwise, errors will only be visible in the terminal session running the Gradio app.
        max_file_size: The maximum file size in bytes that can be uploaded. Can be a string of the form "<value><unit>", where value is any positive integer and unit is one of "b", "kb", "mb", "gb", "tb". If None, no limit is set.
        ssr_mode: If True, the Gradio app will be rendered using server-side rendering mode, which is typically more performant and provides better SEO, but this requires Node 18+ to be installed on the system. If False, the app will be rendered using client-side rendering mode. If None, will use GRADIO_SSR_MODE environment variable or default to False.
        node_server_name: The name of the Node server to use for SSR. If None, will use GRADIO_NODE_SERVER_NAME environment variable or search for a node binary in the system.
        node_port: The port on which the Node server should run. If None, will use GRADIO_NODE_SERVER_PORT environment variable or find a free port.
    Example:
        from fastapi import FastAPI
        import gradio as gr
        app = FastAPI()
        @app.get("/")
        def read_main():
            return {"message": "This is your main app"}
        io = gr.Interface(lambda x: "Hello, " + x + "!", "textbox", "textbox")
        app = gr.mount_gradio_app(app, io, path="/gradio")
        # Then run `uvicorn run:app` from the terminal and navigate to http://localhost:8000/gradio.
    """
    if favicon_path is not None and path != "/":
        warnings.warn(
            "The 'favicon_path' parameter is set but will be ignored because 'path' is not '/'. "
            "Please add the favicon directly to your FastAPI app."
        )

    blocks.dev_mode = False
    blocks.max_file_size = utils._parse_file_size(max_file_size)
    blocks.config = blocks.get_config_file()
    blocks.validate_queue_settings()
    blocks.custom_mount_path = path
    blocks.server_port = server_port
    blocks.server_name = server_name

    if auth is not None and auth_dependency is not None:
        raise ValueError(
            "You cannot provide both `auth` and `auth_dependency` in mount_gradio_app(). Please choose one."
        )
    if (
        auth
        and not callable(auth)
        and not isinstance(auth[0], tuple)
        and not isinstance(auth[0], list)
    ):
        blocks.auth = [auth]
    else:
        blocks.auth = auth
    blocks.auth_message = auth_message
    blocks.favicon_path = favicon_path
    blocks.allowed_paths = allowed_paths or []
    blocks.blocked_paths = blocked_paths or []
    blocks.show_error = show_error

    if not isinstance(blocks.allowed_paths, list):
        raise ValueError("`allowed_paths` must be a list of directories.")
    if not isinstance(blocks.blocked_paths, list):
        raise ValueError("`blocked_paths` must be a list of directories.")

    if root_path is not None:
        blocks.root_path = root_path

    blocks.ssr_mode = (
        False
        if wasm_utils.IS_WASM
        else (
            ssr_mode
            if ssr_mode is not None
            else os.getenv("GRADIO_SSR_MODE", "False").lower() == "true"
        )
    )

    blocks.node_path = os.environ.get(
        "GRADIO_NODE_PATH", "" if wasm_utils.IS_WASM else get_node_path()
    )

    blocks.node_server_name = node_server_name
    blocks.node_port = node_port

    if blocks.ssr_mode:
        blocks.node_server_name, blocks.node_process, blocks.node_port = (
            start_node_server(
                server_name=blocks.node_server_name,
                server_port=blocks.node_port,
                node_path=blocks.node_path,
            )
        )

    gradio_app = App.create_app(
        blocks,
        app_kwargs=app_kwargs,
        auth_dependency=auth_dependency,
        ssr_mode=blocks.ssr_mode,
    )
    old_lifespan = app.router.lifespan_context

    @contextlib.asynccontextmanager
    async def new_lifespan(app: FastAPI):
        async with old_lifespan(
            app
        ):  # Insert the startup events inside the FastAPI context manager
            async with gradio_app.router.lifespan_context(gradio_app):
                gradio_app.get_blocks().run_startup_events()
                await gradio_app.get_blocks().run_extra_startup_events()
                yield

    app.router.lifespan_context = new_lifespan

    app.mount(path, gradio_app)
    return app<|MERGE_RESOLUTION|>--- conflicted
+++ resolved
@@ -366,11 +366,8 @@
                     and not path.startswith("/gradio_api")
                     and path not in ["/config", "/login", "/favicon.ico"]
                     and not path.startswith("/theme")
-<<<<<<< HEAD
                     and not path.startswith("/svelte")
-=======
                     and not path.startswith("/static")
->>>>>>> e853c413
                 ):
                     if App.app_port is None:
                         App.app_port = request.url.port or int(
