"""Implements a FastAPI server to run the gradio interface. Note that some types in this
module use the Optional/Union notation so that they work correctly with pydantic."""

from __future__ import annotations

import asyncio
import sys

if sys.version_info >= (3, 9):
    from importlib.resources import files
else:
    from importlib_resources import files
import inspect
import mimetypes
import os
import posixpath
import secrets
import tempfile
import time
import traceback
from asyncio import TimeoutError as AsyncTimeOutError
from collections import defaultdict
from pathlib import Path
from typing import Any, Dict, List, Optional, Type
from urllib.parse import urlparse

import fastapi
import httpx
import markupsafe
import orjson
from fastapi import Depends, FastAPI, File, HTTPException, UploadFile, WebSocket, status
from fastapi.middleware.cors import CORSMiddleware
from fastapi.responses import (
    FileResponse,
    HTMLResponse,
    JSONResponse,
    PlainTextResponse,
)
from fastapi.security import OAuth2PasswordRequestForm
from fastapi.templating import Jinja2Templates
from gradio_client.documentation import document, set_documentation_group
from jinja2.exceptions import TemplateNotFound
from starlette.background import BackgroundTask
from starlette.responses import RedirectResponse, StreamingResponse
from starlette.websockets import WebSocketState

import gradio
import gradio.ranged_response as ranged_response
from gradio import route_utils, utils, wasm_utils
from gradio.context import Context
from gradio.data_classes import PredictBody, ResetBody
from gradio.exceptions import Error
<<<<<<< HEAD
=======
from gradio.helpers import EventData
from gradio.oauth import attach_oauth
>>>>>>> 1dc797ad
from gradio.queueing import Estimation, Event
from gradio.route_utils import Request  # noqa: F401
from gradio.utils import cancel_tasks, run_coro_in_background, set_task_name

mimetypes.init()

STATIC_TEMPLATE_LIB = files("gradio").joinpath("templates").as_posix()  # type: ignore
STATIC_PATH_LIB = files("gradio").joinpath("templates", "frontend", "static").as_posix()  # type: ignore
BUILD_PATH_LIB = files("gradio").joinpath("templates", "frontend", "assets").as_posix()  # type: ignore
VERSION = files("gradio").joinpath("version.txt").read_text()


class ORJSONResponse(JSONResponse):
    media_type = "application/json"

    @staticmethod
    def _render(content: Any) -> bytes:
        return orjson.dumps(
            content,
            option=orjson.OPT_SERIALIZE_NUMPY | orjson.OPT_PASSTHROUGH_DATETIME,
            default=str,
        )

    def render(self, content: Any) -> bytes:
        return ORJSONResponse._render(content)

    @staticmethod
    def _render_str(content: Any) -> str:
        return ORJSONResponse._render(content).decode("utf-8")


def toorjson(value):
    return markupsafe.Markup(
        ORJSONResponse._render_str(value)
        .replace("<", "\\u003c")
        .replace(">", "\\u003e")
        .replace("&", "\\u0026")
        .replace("'", "\\u0027")
    )


templates = Jinja2Templates(directory=STATIC_TEMPLATE_LIB)
templates.env.filters["toorjson"] = toorjson

client = httpx.AsyncClient()


class App(FastAPI):
    """
    FastAPI App Wrapper
    """

    def __init__(self, **kwargs):
        self.tokens = {}
        self.auth = None
        self.blocks: gradio.Blocks | None = None
        self.state_holder = {}
        self.iterators = defaultdict(dict)
        self.iterators_to_reset = defaultdict(set)
        self.lock = asyncio.Lock()
        self.startup_events_triggered = False
        self.uploaded_file_dir = os.environ.get("GRADIO_TEMP_DIR") or str(
            Path(tempfile.gettempdir()) / "gradio"
        )
        # Allow user to manually set `docs_url` and `redoc_url`
        # when instantiating an App; when they're not set, disable docs and redoc.
        kwargs.setdefault("docs_url", None)
        kwargs.setdefault("redoc_url", None)
        super().__init__(**kwargs)

    def configure_app(self, blocks: gradio.Blocks) -> None:
        auth = blocks.auth
        if auth is not None:
            if not callable(auth):
                self.auth = {account[0]: account[1] for account in auth}
            else:
                self.auth = auth
        else:
            self.auth = None

        self.blocks = blocks
        self.cwd = os.getcwd()
        self.favicon_path = blocks.favicon_path
        self.tokens = {}
        self.root_path = blocks.root_path

    def get_blocks(self) -> gradio.Blocks:
        if self.blocks is None:
            raise ValueError("No Blocks has been configured for this app.")
        return self.blocks

    def build_proxy_request(self, url_path):
        url = httpx.URL(url_path)
        assert self.blocks
        # Don't proxy a URL unless it's a URL specifically loaded by the user using
        # gr.load() to prevent SSRF or harvesting of HF tokens by malicious Spaces.
        is_safe_url = any(
            url.host == httpx.URL(root).host for root in self.blocks.root_urls
        )
        if not is_safe_url:
            raise PermissionError("This URL cannot be proxied.")
        is_hf_url = url.host.endswith(".hf.space")
        headers = {}
        if Context.hf_token is not None and is_hf_url:
            headers["Authorization"] = f"Bearer {Context.hf_token}"
        rp_req = client.build_request("GET", url, headers=headers)
        return rp_req

    @staticmethod
    def create_app(
        blocks: gradio.Blocks, app_kwargs: Dict[str, Any] | None = None
    ) -> App:
        app_kwargs = app_kwargs or {}
        if not wasm_utils.IS_WASM:
            app_kwargs.setdefault("default_response_class", ORJSONResponse)
        app = App(**app_kwargs)
        app.configure_app(blocks)

        if not wasm_utils.IS_WASM:
            app.add_middleware(
                CORSMiddleware,
                allow_origins=["*"],
                allow_methods=["*"],
                allow_headers=["*"],
            )

        @app.get("/user")
        @app.get("/user/")
        def get_current_user(request: fastapi.Request) -> Optional[str]:
            token = request.cookies.get("access-token") or request.cookies.get(
                "access-token-unsecure"
            )
            return app.tokens.get(token)

        @app.get("/login_check")
        @app.get("/login_check/")
        def login_check(user: str = Depends(get_current_user)):
            if app.auth is None or user is not None:
                return
            raise HTTPException(
                status_code=status.HTTP_401_UNAUTHORIZED, detail="Not authenticated"
            )

        async def ws_login_check(websocket: WebSocket) -> Optional[str]:
            token = websocket.cookies.get("access-token") or websocket.cookies.get(
                "access-token-unsecure"
            )
            return token  # token is returned to authenticate the websocket connection in the endpoint handler.

        @app.get("/token")
        @app.get("/token/")
        def get_token(request: fastapi.Request) -> dict:
            token = request.cookies.get("access-token")
            return {"token": token, "user": app.tokens.get(token)}

        @app.get("/app_id")
        @app.get("/app_id/")
        def app_id(request: fastapi.Request) -> dict:
            return {"app_id": app.get_blocks().app_id}

        @app.post("/login")
        @app.post("/login/")
        def login(form_data: OAuth2PasswordRequestForm = Depends()):
            username, password = form_data.username.strip(), form_data.password
            if app.auth is None:
                return RedirectResponse(url="/", status_code=status.HTTP_302_FOUND)
            if (
                not callable(app.auth)
                and username in app.auth
                and app.auth[username] == password
            ) or (callable(app.auth) and app.auth.__call__(username, password)):
                token = secrets.token_urlsafe(16)
                app.tokens[token] = username
                response = JSONResponse(content={"success": True})
                response.set_cookie(
                    key="access-token",
                    value=token,
                    httponly=True,
                    samesite="none",
                    secure=True,
                )
                response.set_cookie(
                    key="access-token-unsecure", value=token, httponly=True
                )
                return response
            else:
                raise HTTPException(status_code=400, detail="Incorrect credentials.")

        ###############
        # OAuth Routes
        ###############

        # Define OAuth routes if the app expects it (i.e. a LoginButton is defined).
        # It allows users to "Sign in with HuggingFace".
        if app.blocks is not None and app.blocks.expects_oauth:
            attach_oauth(app)

        ###############
        # Main Routes
        ###############

        @app.head("/", response_class=HTMLResponse)
        @app.get("/", response_class=HTMLResponse)
        def main(request: fastapi.Request, user: str = Depends(get_current_user)):
            mimetypes.add_type("application/javascript", ".js")
            blocks = app.get_blocks()
            root_path = request.scope.get("root_path", "")

            if app.auth is None or user is not None:
                config = app.get_blocks().config
                config["root"] = root_path
            else:
                config = {
                    "auth_required": True,
                    "auth_message": blocks.auth_message,
                    "space_id": app.get_blocks().space_id,
                    "root": root_path,
                }

            try:
                template = (
                    "frontend/share.html" if blocks.share else "frontend/index.html"
                )
                return templates.TemplateResponse(
                    template,
                    {"request": request, "config": config},
                )
            except TemplateNotFound as err:
                if blocks.share:
                    raise ValueError(
                        "Did you install Gradio from source files? Share mode only "
                        "works when Gradio is installed through the pip package."
                    ) from err
                else:
                    raise ValueError(
                        "Did you install Gradio from source files? You need to build "
                        "the frontend by running /scripts/build_frontend.sh"
                    ) from err

        @app.get("/info/", dependencies=[Depends(login_check)])
        @app.get("/info", dependencies=[Depends(login_check)])
        def api_info(serialize: bool = True):
            config = app.get_blocks().config
            return gradio.blocks.get_api_info(config, serialize)  # type: ignore

        @app.get("/config/", dependencies=[Depends(login_check)])
        @app.get("/config", dependencies=[Depends(login_check)])
        def get_config(request: fastapi.Request):
            root_path = request.scope.get("root_path", "")
            config = app.get_blocks().config
            config["root"] = root_path
            return config

        @app.get("/static/{path:path}")
        def static_resource(path: str):
            static_file = safe_join(STATIC_PATH_LIB, path)
            return FileResponse(static_file)

        @app.get("/assets/{path:path}")
        def build_resource(path: str):
            build_file = safe_join(BUILD_PATH_LIB, path)
            return FileResponse(build_file)

        @app.get("/favicon.ico")
        async def favicon():
            blocks = app.get_blocks()
            if blocks.favicon_path is None:
                return static_resource("img/logo.svg")
            else:
                return FileResponse(blocks.favicon_path)

        @app.head("/proxy={url_path:path}", dependencies=[Depends(login_check)])
        @app.get("/proxy={url_path:path}", dependencies=[Depends(login_check)])
        async def reverse_proxy(url_path: str):
            # Adapted from: https://github.com/tiangolo/fastapi/issues/1788
            try:
                rp_req = app.build_proxy_request(url_path)
            except PermissionError as err:
                raise HTTPException(status_code=400, detail=str(err)) from err
            rp_resp = await client.send(rp_req, stream=True)
            return StreamingResponse(
                rp_resp.aiter_raw(),
                status_code=rp_resp.status_code,
                headers=rp_resp.headers,  # type: ignore
                background=BackgroundTask(rp_resp.aclose),
            )

        @app.head("/file={path_or_url:path}", dependencies=[Depends(login_check)])
        @app.get("/file={path_or_url:path}", dependencies=[Depends(login_check)])
        async def file(path_or_url: str, request: fastapi.Request):
            blocks = app.get_blocks()
            if utils.validate_url(path_or_url):
                return RedirectResponse(
                    url=path_or_url, status_code=status.HTTP_302_FOUND
                )

            abs_path = utils.abspath(path_or_url)

            in_blocklist = any(
                utils.is_in_or_equal(abs_path, blocked_path)
                for blocked_path in blocks.blocked_paths
            )
            is_dotfile = any(part.startswith(".") for part in abs_path.parts)
            is_dir = abs_path.is_dir()

            if in_blocklist or is_dotfile or is_dir:
                raise HTTPException(403, f"File not allowed: {path_or_url}.")
            if not abs_path.exists():
                raise HTTPException(404, f"File not found: {path_or_url}.")

            in_app_dir = utils.is_in_or_equal(abs_path, app.cwd)
            created_by_app = str(abs_path) in set().union(*blocks.temp_file_sets)
            in_allowlist = any(
                utils.is_in_or_equal(abs_path, allowed_path)
                for allowed_path in blocks.allowed_paths
            )
            was_uploaded = utils.is_in_or_equal(abs_path, app.uploaded_file_dir)

            if not (in_app_dir or created_by_app or in_allowlist or was_uploaded):
                raise HTTPException(403, f"File not allowed: {path_or_url}.")

            range_val = request.headers.get("Range", "").strip()
            if range_val.startswith("bytes=") and "-" in range_val:
                range_val = range_val[6:]
                start, end = range_val.split("-")
                if start.isnumeric() and end.isnumeric():
                    start = int(start)
                    end = int(end)
                    response = ranged_response.RangedFileResponse(
                        abs_path,
                        ranged_response.OpenRange(start, end),
                        dict(request.headers),
                        stat_result=os.stat(abs_path),
                    )
                    return response
            return FileResponse(abs_path, headers={"Accept-Ranges": "bytes"})

        @app.get(
            "/stream/{session_hash}/{run}/{component_id}",
            dependencies=[Depends(login_check)],
        )
        async def stream(
            session_hash: str, run: int, component_id: int, request: fastapi.Request
        ):
            stream: list = (
                app.get_blocks()
                .pending_streams[session_hash]
                .get(run, {})
                .get(component_id, None)
            )
            if stream is None:
                raise HTTPException(404, "Stream not found.")

            def stream_wrapper():
                check_stream_rate = 0.01
                max_wait_time = 120  # maximum wait between yields - assume generator thread has crashed otherwise.
                wait_time = 0
                while True:
                    if len(stream) == 0:
                        if wait_time > max_wait_time:
                            return
                        wait_time += check_stream_rate
                        time.sleep(check_stream_rate)
                        continue
                    wait_time = 0
                    next_stream = stream.pop(0)
                    if next_stream is None:
                        return
                    yield next_stream

            return StreamingResponse(stream_wrapper())

        @app.get("/file/{path:path}", dependencies=[Depends(login_check)])
        async def file_deprecated(path: str, request: fastapi.Request):
            return await file(path, request)

        @app.post("/reset/")
        @app.post("/reset")
        async def reset_iterator(body: ResetBody):
            if body.session_hash not in app.iterators:
                return {"success": False}
            async with app.lock:
                app.iterators[body.session_hash][body.fn_index] = None
                app.iterators_to_reset[body.session_hash].add(body.fn_index)
            return {"success": True}

<<<<<<< HEAD
=======
        async def run_predict(
            body: PredictBody,
            request: Request | List[Request],
            fn_index_inferred: int,
        ):
            fn_index = body.fn_index
            session_hash = getattr(body, "session_hash", None)
            if session_hash is not None:
                if session_hash not in app.state_holder:
                    app.state_holder[session_hash] = {
                        _id: deepcopy(getattr(block, "value", None))
                        for _id, block in app.get_blocks().blocks.items()
                        if getattr(block, "stateful", False)
                    }
                session_state = app.state_holder[session_hash]
                # The should_reset set keeps track of the fn_indices
                # that have been cancelled. When a job is cancelled,
                # the /reset route will mark the jobs as having been reset.
                # That way if the cancel job finishes BEFORE the job being cancelled
                # the job being cancelled will not overwrite the state of the iterator.
                if fn_index in app.iterators_to_reset[session_hash]:
                    iterators = {}
                    app.iterators_to_reset[session_hash].remove(fn_index)
                else:
                    iterators = app.iterators[session_hash]
            else:
                session_state = {}
                iterators = {}

            event_id = getattr(body, "event_id", None)
            raw_input = body.data

            dependency = app.get_blocks().dependencies[fn_index_inferred]
            target = dependency["targets"][0] if len(dependency["targets"]) else None
            event_data = EventData(
                app.get_blocks().blocks.get(target) if target else None,
                body.event_data,
            )
            batch = dependency["batch"]
            if not (body.batched) and batch:
                raw_input = [raw_input]
            try:
                with utils.MatplotlibBackendMananger():
                    output = await app.get_blocks().process_api(
                        fn_index=fn_index_inferred,
                        inputs=raw_input,
                        request=request,
                        state=session_state,
                        iterators=iterators,
                        session_hash=session_hash,
                        event_id=event_id,
                        event_data=event_data,
                    )
                iterator = output.pop("iterator", None)
                if hasattr(body, "session_hash"):
                    app.iterators[body.session_hash][fn_index] = iterator
                if isinstance(output, Error):
                    raise output
            except BaseException as error:
                iterator = iterators.get(fn_index, None)
                if iterator is not None:  # close off any streams that are still open
                    run_id = id(iterator)
                    pending_streams: dict[int, list] = (
                        app.get_blocks().pending_streams[session_hash].get(run_id, {})
                    )
                    for stream in pending_streams.values():
                        stream.append(None)

                show_error = app.get_blocks().show_error or isinstance(error, Error)
                traceback.print_exc()
                return JSONResponse(
                    content={"error": str(error) if show_error else None},
                    status_code=500,
                )

            if not (body.batched) and batch:
                output["data"] = output["data"][0]
            return output

>>>>>>> 1dc797ad
        # had to use '/run' endpoint for Colab compatibility, '/api' supported for backwards compatibility
        @app.post("/run/{api_name}", dependencies=[Depends(login_check)])
        @app.post("/run/{api_name}/", dependencies=[Depends(login_check)])
        @app.post("/api/{api_name}", dependencies=[Depends(login_check)])
        @app.post("/api/{api_name}/", dependencies=[Depends(login_check)])
        async def predict(
            api_name: str,
            body: PredictBody,
            request: fastapi.Request,
            username: str = Depends(get_current_user),
        ):
            fn_index_inferred = route_utils.infer_fn_index(
                app=app, api_name=api_name, body=body
            )

            if not app.get_blocks().api_open and app.get_blocks().queue_enabled_for_fn(
                fn_index_inferred
            ):
                raise HTTPException(
                    status_code=status.HTTP_404_NOT_FOUND,
                )

            gr_request = route_utils.compile_gr_request(
                app,
                body,
                fn_index_inferred=fn_index_inferred,
                username=username,
                request=request,
            )

            session_state, iterators = route_utils.restore_session_state(app, body)

            try:
                output = await route_utils.call_process_api(
                    app=app,
                    body=body,
                    gr_request=gr_request,
                    session_state=session_state,
                    iterators=iterators,
                    fn_index_inferred=fn_index_inferred,
                )
            except BaseException as error:
                show_error = app.get_blocks().show_error or isinstance(error, Error)
                traceback.print_exc()
                return JSONResponse(
                    content={"error": str(error) if show_error else None},
                    status_code=500,
                )
            return output

        @app.websocket("/queue/join")
        async def join_queue(
            websocket: WebSocket,
            token: Optional[str] = Depends(ws_login_check),
        ):
            blocks = app.get_blocks()
            if app.auth is not None and token is None:
                await websocket.close(code=status.WS_1008_POLICY_VIOLATION)
                return
            if blocks._queue.server_path is None:
                app_url = get_server_url_from_ws_url(str(websocket.url))
                blocks._queue.set_url(app_url)
            await websocket.accept()
            # In order to cancel jobs, we need the session_hash and fn_index
            # to create a unique id for each job
            try:
                await asyncio.wait_for(
                    websocket.send_json({"msg": "send_hash"}), timeout=5
                )
            except AsyncTimeOutError:
                return

            try:
                session_info = await asyncio.wait_for(
                    websocket.receive_json(), timeout=5
                )
            except AsyncTimeOutError:
                return

            event = Event(
                websocket, session_info["session_hash"], session_info["fn_index"]
            )
            # set the username into Event to allow using the same username for call_prediction
            event.username = app.tokens.get(token)
            event.session_hash = session_info["session_hash"]

            # Continuous events are not put in the queue  so that they do not
            # occupy the queue's resource as they are expected to run forever
            if blocks.dependencies[event.fn_index].get("every", 0):
                await cancel_tasks({f"{event.session_hash}_{event.fn_index}"})
                await blocks._queue.reset_iterators(event.session_hash, event.fn_index)
                blocks._queue.continuous_tasks.append(event)
                task = run_coro_in_background(
                    blocks._queue.process_events, [event], False
                )
                set_task_name(task, event.session_hash, event.fn_index, batch=False)
            else:
                rank = blocks._queue.push(event)

                if rank is None:
                    await blocks._queue.send_message(event, {"msg": "queue_full"})
                    await event.disconnect()
                    return
                estimation = blocks._queue.get_estimation()
                await blocks._queue.send_estimation(event, estimation, rank)
            while True:
                await asyncio.sleep(1)
                if websocket.application_state == WebSocketState.DISCONNECTED:
                    return

        @app.get(
            "/queue/status",
            dependencies=[Depends(login_check)],
            response_model=Estimation,
        )
        async def get_queue_status():
            return app.get_blocks()._queue.get_estimation()

        @app.post("/upload", dependencies=[Depends(login_check)])
        async def upload_file(
            files: List[UploadFile] = File(...),
        ):
            output_files = []
            file_manager = gradio.File()
            for input_file in files:
                output_files.append(
                    await file_manager.save_uploaded_file(
                        input_file, app.uploaded_file_dir
                    )
                )
            return output_files

        @app.on_event("startup")
        @app.get("/startup-events")
        async def startup_events():
            if not app.startup_events_triggered:
                app.get_blocks().startup_events()
                app.startup_events_triggered = True
                return True
            return False

        @app.get("/theme.css", response_class=PlainTextResponse)
        def theme_css():
            return PlainTextResponse(app.get_blocks().theme_css, media_type="text/css")

        @app.get("/robots.txt", response_class=PlainTextResponse)
        def robots_txt():
            if app.get_blocks().share:
                return "User-agent: *\nDisallow: /"
            else:
                return "User-agent: *\nDisallow: "

        return app


########
# Helper functions
########


def safe_join(directory: str, path: str) -> str:
    """Safely path to a base directory to avoid escaping the base directory.
    Borrowed from: werkzeug.security.safe_join"""
    _os_alt_seps: List[str] = [
        sep for sep in [os.path.sep, os.path.altsep] if sep is not None and sep != "/"
    ]

    if path == "":
        raise HTTPException(400)

    filename = posixpath.normpath(path)
    fullpath = os.path.join(directory, filename)
    if (
        any(sep in filename for sep in _os_alt_seps)
        or os.path.isabs(filename)
        or filename == ".."
        or filename.startswith("../")
        or os.path.isdir(fullpath)
    ):
        raise HTTPException(403)

    if not os.path.exists(fullpath):
        raise HTTPException(404, "File not found")

    return fullpath


def get_types(cls_set: List[Type]):
    docset = []
    types = []
    for cls in cls_set:
        doc = inspect.getdoc(cls) or ""
        doc_lines = doc.split("\n")
        for line in doc_lines:
            if "value (" in line:
                types.append(line.split("value (")[1].split(")")[0])
        docset.append(doc_lines[1].split(":")[-1])
    return docset, types


def get_server_url_from_ws_url(ws_url: str):
    ws_url_parsed = urlparse(ws_url)
    scheme = "http" if ws_url_parsed.scheme == "ws" else "https"
    port = f":{ws_url_parsed.port}" if ws_url_parsed.port else ""
    return f"{scheme}://{ws_url_parsed.hostname}{port}{ws_url_parsed.path.replace('queue/join', '')}"


set_documentation_group("routes")


@document()
def mount_gradio_app(
    app: fastapi.FastAPI,
    blocks: gradio.Blocks,
    path: str,
    gradio_api_url: str | None = None,
    app_kwargs: dict[str, Any] | None = None,
) -> fastapi.FastAPI:
    """Mount a gradio.Blocks to an existing FastAPI application.

    Parameters:
        app: The parent FastAPI application.
        blocks: The blocks object we want to mount to the parent app.
        path: The path at which the gradio application will be mounted.
        gradio_api_url: The full url at which the gradio app will run. This is only needed if deploying to Huggingface spaces of if the websocket endpoints of your deployed app are on a different network location than the gradio app. If deploying to spaces, set gradio_api_url to 'http://localhost:7860/'
        app_kwargs: Additional keyword arguments to pass to the underlying FastAPI app as a dictionary of parameter keys and argument values. For example, `{"docs_url": "/docs"}`
    Example:
        from fastapi import FastAPI
        import gradio as gr
        app = FastAPI()
        @app.get("/")
        def read_main():
            return {"message": "This is your main app"}
        io = gr.Interface(lambda x: "Hello, " + x + "!", "textbox", "textbox")
        app = gr.mount_gradio_app(app, io, path="/gradio")
        # Then run `uvicorn run:app` from the terminal and navigate to http://localhost:8000/gradio.
    """
    blocks.dev_mode = False
    blocks.config = blocks.get_config_file()
    blocks.validate_queue_settings()
    gradio_app = App.create_app(blocks, app_kwargs=app_kwargs)

    @app.on_event("startup")
    async def start_queue():
        if gradio_app.get_blocks().enable_queue:
            if gradio_api_url:
                gradio_app.get_blocks()._queue.set_url(gradio_api_url)
            gradio_app.get_blocks().startup_events()

    app.mount(path, gradio_app)
    return app<|MERGE_RESOLUTION|>--- conflicted
+++ resolved
@@ -50,11 +50,7 @@
 from gradio.context import Context
 from gradio.data_classes import PredictBody, ResetBody
 from gradio.exceptions import Error
-<<<<<<< HEAD
-=======
-from gradio.helpers import EventData
 from gradio.oauth import attach_oauth
->>>>>>> 1dc797ad
 from gradio.queueing import Estimation, Event
 from gradio.route_utils import Request  # noqa: F401
 from gradio.utils import cancel_tasks, run_coro_in_background, set_task_name
@@ -441,88 +437,7 @@
                 app.iterators_to_reset[body.session_hash].add(body.fn_index)
             return {"success": True}
 
-<<<<<<< HEAD
-=======
-        async def run_predict(
-            body: PredictBody,
-            request: Request | List[Request],
-            fn_index_inferred: int,
-        ):
-            fn_index = body.fn_index
-            session_hash = getattr(body, "session_hash", None)
-            if session_hash is not None:
-                if session_hash not in app.state_holder:
-                    app.state_holder[session_hash] = {
-                        _id: deepcopy(getattr(block, "value", None))
-                        for _id, block in app.get_blocks().blocks.items()
-                        if getattr(block, "stateful", False)
-                    }
-                session_state = app.state_holder[session_hash]
-                # The should_reset set keeps track of the fn_indices
-                # that have been cancelled. When a job is cancelled,
-                # the /reset route will mark the jobs as having been reset.
-                # That way if the cancel job finishes BEFORE the job being cancelled
-                # the job being cancelled will not overwrite the state of the iterator.
-                if fn_index in app.iterators_to_reset[session_hash]:
-                    iterators = {}
-                    app.iterators_to_reset[session_hash].remove(fn_index)
-                else:
-                    iterators = app.iterators[session_hash]
-            else:
-                session_state = {}
-                iterators = {}
-
-            event_id = getattr(body, "event_id", None)
-            raw_input = body.data
-
-            dependency = app.get_blocks().dependencies[fn_index_inferred]
-            target = dependency["targets"][0] if len(dependency["targets"]) else None
-            event_data = EventData(
-                app.get_blocks().blocks.get(target) if target else None,
-                body.event_data,
-            )
-            batch = dependency["batch"]
-            if not (body.batched) and batch:
-                raw_input = [raw_input]
-            try:
-                with utils.MatplotlibBackendMananger():
-                    output = await app.get_blocks().process_api(
-                        fn_index=fn_index_inferred,
-                        inputs=raw_input,
-                        request=request,
-                        state=session_state,
-                        iterators=iterators,
-                        session_hash=session_hash,
-                        event_id=event_id,
-                        event_data=event_data,
-                    )
-                iterator = output.pop("iterator", None)
-                if hasattr(body, "session_hash"):
-                    app.iterators[body.session_hash][fn_index] = iterator
-                if isinstance(output, Error):
-                    raise output
-            except BaseException as error:
-                iterator = iterators.get(fn_index, None)
-                if iterator is not None:  # close off any streams that are still open
-                    run_id = id(iterator)
-                    pending_streams: dict[int, list] = (
-                        app.get_blocks().pending_streams[session_hash].get(run_id, {})
-                    )
-                    for stream in pending_streams.values():
-                        stream.append(None)
-
-                show_error = app.get_blocks().show_error or isinstance(error, Error)
-                traceback.print_exc()
-                return JSONResponse(
-                    content={"error": str(error) if show_error else None},
-                    status_code=500,
-                )
-
-            if not (body.batched) and batch:
-                output["data"] = output["data"][0]
-            return output
-
->>>>>>> 1dc797ad
+
         # had to use '/run' endpoint for Colab compatibility, '/api' supported for backwards compatibility
         @app.post("/run/{api_name}", dependencies=[Depends(login_check)])
         @app.post("/run/{api_name}/", dependencies=[Depends(login_check)])
@@ -565,6 +480,17 @@
                     fn_index_inferred=fn_index_inferred,
                 )
             except BaseException as error:
+                fn_index = body.fn_index
+                session_hash = getattr(body, "session_hash", None)
+                iterator = iterators.get(fn_index, None)
+                if iterator is not None:  # close off any streams that are still open
+                    run_id = id(iterator)
+                    pending_streams: dict[int, list] = (
+                        app.get_blocks().pending_streams[session_hash].get(run_id, {})
+                    )
+                    for stream in pending_streams.values():
+                        stream.append(None)
+
                 show_error = app.get_blocks().show_error or isinstance(error, Error)
                 traceback.print_exc()
                 return JSONResponse(
