--- conflicted
+++ resolved
@@ -585,7 +585,6 @@
 
             return FileResponse(abs_path, headers={"Accept-Ranges": "bytes"})
 
-<<<<<<< HEAD
         @app.post("/stream/{event_id}")
         async def _(event_id: str, body: PredictBody):
             event = app.get_blocks()._queue.event_ids_to_events[event_id]
@@ -600,16 +599,6 @@
             event.signal.set()
             return {"msg": "success"}
 
-        @app.get(
-            "/stream/{session_hash}/{run}/{component_id}",
-            dependencies=[Depends(login_check)],
-        )
-        async def stream(
-            session_hash: str,
-            run: int,
-            component_id: int,
-            request: fastapi.Request,  # noqa: ARG001
-=======
         @app.get("/stream/{session_hash}/{run}/{component_id}/playlist.m3u8")
         async def _(session_hash: str, run: int, component_id: int):
             stream: route_utils.MediaStream | None = (
@@ -638,7 +627,6 @@
         @app.get("/stream/{session_hash}/{run}/{component_id}/{segment_id}.{ext}")
         async def _(
             session_hash: str, run: int, component_id: int, segment_id: str, ext: str
->>>>>>> a0aac669
         ):
             if ext not in ["aac", "ts"]:
                 return Response(status_code=400, content="Unsupported file extension")
