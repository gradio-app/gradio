--- conflicted
+++ resolved
@@ -30,7 +30,7 @@
 
 import gradio
 from gradio import encryptor, utils
-from gradio.dataclasses import PredictBody
+from gradio.dataclasses import PredictBody, ResetBody
 from gradio.documentation import document, set_documentation_group
 from gradio.exceptions import Error
 from gradio.queue import Estimation, Event
@@ -56,36 +56,6 @@
 
 
 ###########
-<<<<<<< HEAD
-=======
-# Data Models
-###########
-
-
-class QueueStatusBody(BaseModel):
-    hash: str
-
-
-class QueuePushBody(BaseModel):
-    fn_index: int
-    action: str
-    session_hash: str
-    data: Any
-
-
-class PredictBody(BaseModel):
-    session_hash: Optional[str]
-    data: Any
-    fn_index: Optional[int]
-
-
-class ResetBody(BaseModel):
-    session_hash: str
-    fn_index: int
-
-
-###########
->>>>>>> 9840e87e
 # Auth
 ###########
 
@@ -354,10 +324,7 @@
                 app_url = get_server_url_from_ws_url(str(websocket.url))
                 app.blocks._queue.set_url(app_url)
             await websocket.accept()
-<<<<<<< HEAD
             event = Event(websocket, fn_index)
-=======
-            event = Event(websocket)
 
             # In order to cancel jobs, we need the session_hash and fn_index
             # to create a unique id for each job
@@ -366,7 +333,6 @@
             event.session_hash = session_hash["session_hash"]
             event.fn_index = session_hash["fn_index"]
 
->>>>>>> 9840e87e
             rank = app.blocks._queue.push(event)
 
             if rank is None:
