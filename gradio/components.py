from __future__ import annotations

import inspect
import json
import math
import numbers
import operator
import os
import shutil
import sys
import tempfile
import warnings
from copy import deepcopy
from types import ModuleType
from typing import Any, Callable, Dict, List, Optional, Tuple

import matplotlib.figure
import numpy as np
import pandas as pd
import PIL
from ffmpy import FFmpeg
from markdown_it import MarkdownIt

from gradio import media_data, processing_utils
from gradio.blocks import Block


class Component(Block):
    """
    A base class for defining the methods that all gradio components should have.
    """

    def __init__(
        self,
        *,
        css: Optional[Dict] = None,
        **kwargs,
    ):
        super().__init__(css=css, **kwargs)

    def __str__(self):
        return self.__repr__()

    def __repr__(self):
        return f"{self.get_block_name()} (label={self.label})"

    def get_template_context(self):
        """
        :return: a dictionary with context variables for the javascript file associated with the context
        """
        return {
            "name": self.get_block_name(),
            "css": self.css,
        }

    @staticmethod
    def update(**kwargs) -> dict:
        """
        Updates component parameters

        @param kwargs: Updating component parameters
        @return: Updated component parameters
        """
        kwargs["__type__"] = "update"
        return kwargs


class IOComponent(Component):
    """
    A base class for defining methods that all input/output components should have.
    """

    def __init__(
        self,
        *,
        label: Optional[str] = None,
        show_label: bool = True,
        requires_permissions: bool = False,
        interactive: Optional[bool] = None,
        **kwargs,
    ):
        self.label = label
        self.show_label = show_label
        self.requires_permissions = requires_permissions
        self.interactive = interactive

        self.set_interpret_parameters()

        super().__init__(**kwargs)

    def get_template_context(self):
        return {
            "label": self.label,
            "show_label": self.show_label,
            "interactive": self.interactive,
            **super().get_template_context(),
        }

    def save_flagged(
        self, dir: str, label: Optional[str], data: Any, encryption_key: bool
    ) -> Any:
        """
        Saves flagged data from component
        """
        return data

    def restore_flagged(self, dir, data, encryption_key):
        """
        Restores flagged data from logs
        """
        return data

    def save_file(self, file: tempfile._TemporaryFileWrapper, dir: str, label: str):
        """
        Saved flagged file and returns filepath
        """
        label = "".join([char for char in label if char.isalnum() or char in "._- "])
        old_file_name = file.name
        output_dir = os.path.join(dir, label)
        if os.path.exists(output_dir):
            file_index = len(os.listdir(output_dir))
        else:
            os.makedirs(output_dir)
            file_index = 0
        new_file_name = str(file_index)
        if "." in old_file_name:
            uploaded_format = old_file_name.split(".")[-1].lower()
            new_file_name += "." + uploaded_format
        file.close()
        shutil.move(old_file_name, os.path.join(dir, label, new_file_name))
        return label + "/" + new_file_name

    def save_flagged_file(
        self,
        dir: str,
        label: str,
        data: Any,
        encryption_key: bool,
        file_path: Optional[str] = None,
    ) -> Optional[str]:
        """
        Saved flagged data (e.g. image or audio) as a file and returns filepath
        """
        if data is None:
            return None
        file = processing_utils.decode_base64_to_file(data, encryption_key, file_path)
        return self.save_file(file, dir, label)

    def restore_flagged_file(
        self,
        dir: str,
        file: str,
        encryption_key: bool,
    ) -> Dict[str, Any]:
        """
        Loads flagged data from file and returns it
        """
        data = processing_utils.encode_file_to_base64(
            os.path.join(dir, file), encryption_key=encryption_key
        )
        return {"name": file, "data": data}

    # Input Functionalities
    def preprocess(self, x: Any) -> Any:
        """
        Any preprocessing needed to be performed on function input.
        """
        return x

    def serialize(self, x: Any, called_directly: bool) -> Any:
        """
        Convert from a human-readable version of the input (path of an image, URL of a video, etc.) into the interface to a serialized version (e.g. base64) to pass into an API. May do different things if the interface is called() vs. used via GUI.
        Parameters:
        x (Any): Input to interface
        called_directly (bool): if true, the interface was called(), otherwise, it is being used via the GUI
        """
        return x

    def preprocess_example(self, x: Any) -> Any:
        """
        Any preprocessing needed to be performed on an example before being passed to the main function.
        """
        return x

    def set_interpret_parameters(self):
        """
        Set any parameters for interpretation.
        """
        return self

    def get_interpretation_neighbors(self, x: Any) -> Tuple[List[Any], Dict[Any], bool]:
        """
        Generates values similar to input to be used to interpret the significance of the input in the final output.
        Parameters:
        x (Any): Input to interface
        Returns: (neighbor_values, interpret_kwargs, interpret_by_removal)
        neighbor_values (List[Any]): Neighboring values to input x to compute for interpretation
        interpret_kwargs (Dict[Any]): Keyword arguments to be passed to get_interpretation_scores
        interpret_by_removal (bool): If True, returned neighbors are values where the interpreted subsection was removed. If False, returned neighbors are values where the interpreted subsection was modified to a different value.
        """
        return [], {}, True

    def get_interpretation_scores(
        self, x: Any, neighbors: List[Any], scores: List[float], **kwargs
    ) -> List[Any]:
        """
        Arrange the output values from the neighbors into interpretation scores for the interface to render.
        Parameters:
        x (Any): Input to interface
        neighbors (List[Any]): Neighboring values to input x used for interpretation.
        scores (List[float]): Output value corresponding to each neighbor in neighbors
        kwargs (Dict[str, Any]): Any additional arguments passed from get_interpretation_neighbors.
        Returns:
        (List[Any]): Arrangement of interpretation scores for interfaces to render.
        """
        pass

    def generate_sample(self) -> Any:
        """
        Returns a sample value of the input that would be accepted by the api. Used for api documentation.
        """
        pass

    # Output Functionalities
    def postprocess(self, y):
        """
        Any postprocessing needed to be performed on function output.
        """
        return y

    def deserialize(self, x):
        """
        Convert from serialized output (e.g. base64 representation) from a call() to the interface to a human-readable version of the output (path of an image, etc.)
        """
        return x


class Changeable(Component):
    def change(
        self,
        fn: Callable,
        inputs: List[Component],
        outputs: List[Component],
        status_tracker: Optional[StatusTracker] = None,
        _js: Optional[str] = None,
    ):
        """
        Parameters:
            fn: Callable function
            inputs: List of inputs
            outputs: List of outputs
            status_tracker: StatusTracker to visualize function progress
            _js: Optional frontend js method to run before running 'fn'. Input arguments for js method are values of input and outputs components, return should be a list of values for output component.
        Returns: None
        """
        self.set_event_trigger(
            "change", fn, inputs, outputs, status_tracker=status_tracker, js=_js
        )


class Clickable(Component):
    def click(
        self,
        fn: Callable,
        inputs: List[Component],
        outputs: List[Component],
        status_tracker: Optional[StatusTracker] = None,
        queue=None,
        _js: Optional[str] = None,
        _preprocess: bool = True,
        _postprocess: bool = True,
    ):
        """
        Parameters:
            fn: Callable function
            inputs: List of inputs
            outputs: List of outputs
            status_tracker: StatusTracker to visualize function progress
            _js: Optional frontend js method to run before running 'fn'. Input arguments for js method are values of 'inputs' and 'outputs', return should be a list of values for output components.
            _preprocess: If False, will not run preprocessing of component data before running 'fn'.
            _postprocess: If False, will not run postprocessing of component data before returning 'fn' output.
        Returns: None
        """
        self.set_event_trigger(
            "click",
            fn,
            inputs,
            outputs,
            status_tracker=status_tracker,
            queue=queue,
            js=_js,
            preprocess=_preprocess,
            postprocess=_postprocess,
        )


class Submittable(Component):
    def submit(
        self,
        fn: Callable,
        inputs: List[Component],
        outputs: List[Component],
        status_tracker: Optional[StatusTracker] = None,
        _js: Optional[str] = None,
    ):
        """
        Parameters:
            fn: Callable function
            inputs: List of inputs
            outputs: List of outputs
            status_tracker: StatusTracker to visualize function progress
            _js: Optional frontend js method to run before running 'fn'. Input arguments for js method are values of 'inputs' and 'outputs', return should be a list of values for output components.
        Returns: None
        """
        self.set_event_trigger(
            "submit", fn, inputs, outputs, status_tracker=status_tracker, js=_js
        )


class Editable(Component):
    def edit(
        self,
        fn: Callable,
        inputs: List[Component],
        outputs: List[Component],
        _js: Optional[str] = None,
    ):
        """
        Parameters:
            fn: Callable function
            inputs: List of inputs
            outputs: List of outputs
            _js: Optional frontend js method to run before running 'fn'. Input arguments for js method are values of 'inputs' and 'outputs', return should be a list of values for output components.
        Returns: None
        """
        self.set_event_trigger("edit", fn, inputs, outputs, js=_js)


class Clearable(Component):
    def clear(
        self,
        fn: Callable,
        inputs: List[Component],
        outputs: List[Component],
        _js: Optional[str] = None,
    ):
        """
        Parameters:
            fn: Callable function
            inputs: List of inputs
            outputs: List of outputs
            _js: Optional frontend js method to run before running 'fn'. Input arguments for js method are values of 'inputs' and 'outputs', return should be a list of values for output components.
        Returns: None
        """
        self.set_event_trigger("submit", fn, inputs, outputs, js=_js)


class Playable(Component):
    def play(
        self,
        fn: Callable,
        inputs: List[Component],
        outputs: List[Component],
        _js: Optional[str] = None,
    ):
        """
        Parameters:
            fn: Callable function
            inputs: List of inputs
            outputs: List of outputs
            _js: Optional frontend js method to run before running 'fn'. Input arguments for js method are values of 'inputs' and 'outputs', return should be a list of values for output components.
        Returns: None
        """
        self.set_event_trigger("play", fn, inputs, outputs, js=_js)

    def pause(
        self,
        fn: Callable,
        inputs: List[Component],
        outputs: List[Component],
        _js: Optional[str] = None,
    ):
        """
        Parameters:
            fn: Callable function
            inputs: List of inputs
            outputs: List of outputs
            _js: Optional frontend js method to run before running 'fn'. Input arguments for js method are values of 'inputs' and 'outputs', return should be a list of values for output components.
        Returns: None
        """
        self.set_event_trigger("pause", fn, inputs, outputs, js=_js)

    def stop(
        self,
        fn: Callable,
        inputs: List[Component],
        outputs: List[Component],
        _js: Optional[str] = None,
    ):
        """
        Parameters:
            fn: Callable function
            inputs: List of inputs
            outputs: List of outputs
            _js: Optional frontend js method to run before running 'fn'. Input arguments for js method are values of 'inputs' and 'outputs', return should be a list of values for output components.
        Returns: None
        """
        self.set_event_trigger("stop", fn, inputs, outputs, js=_js)


class Textbox(Changeable, Submittable, IOComponent):
    """
    Component creates a textbox for user to enter string input or display string output. Provides a string as an argument to the wrapped function.
    Input type: str
    Output type: str

    Demos: hello_world, diff_texts, sentence_builder
    """

    def __init__(
        self,
        default_value: str = "",
        *,
        lines: int = 1,
        max_lines: int = 20,
        placeholder: Optional[str] = None,
        label: Optional[str] = None,
        css: Optional[Dict] = None,
        **kwargs,
    ):
        """
        Parameters:
        default_value (str): default text to provide in textarea.
        lines (int): minimum number of line rows to provide in textarea.
        max_lines (int): maximum number of line rows to provide in textarea.
        placeholder (str): placeholder hint to provide behind textarea.
        label (str): component name in interface.
        """
        default_value = str(default_value)
        self.lines = lines
        self.max_lines = max_lines
        self.placeholder = placeholder
        self.default_value = default_value
        self.cleared_value = ""
        self.test_input = default_value
        self.interpret_by_tokens = True
        IOComponent.__init__(self, label=label, css=css, **kwargs)

    def get_template_context(self):
        return {
            "lines": self.lines,
            "max_lines": self.max_lines,
            "placeholder": self.placeholder,
            "default_value": self.default_value,
            **IOComponent.get_template_context(self),
        }

    # Input Functionalities
    def preprocess(self, x: str | None) -> Any:
        """
        Any preprocessing needed to be performed on function input.
        """
        if x is None:
            return None
        else:
            return str(x)

    def serialize(self, x: Any, called_directly: bool) -> Any:
        """
        Convert from a human-readable version of the input (path of an image, URL of a video, etc.) into the interface to a serialized version (e.g. base64) to pass into an API. May do different things if the interface is called() vs. used via GUI.
        Parameters:
        x (Any): Input to interface
        called_directly (bool): if true, the interface was called(), otherwise, it is being used via the GUI
        """
        return x

    def preprocess_example(self, x: str | None) -> Any:
        """
        Any preprocessing needed to be performed on an example before being passed to the main function.
        """
        if x is None:
            return None
        else:
            return str(x)

    def set_interpret_parameters(
        self, separator: str = " ", replacement: Optional[str] = None
    ):
        """
        Calculates interpretation score of characters in input by splitting input into tokens, then using a "leave one out" method to calculate the score of each token by removing each token and measuring the delta of the output value.
        Parameters:
        separator (str): Separator to use to split input into tokens.
        replacement (str): In the "leave one out" step, the text that the token should be replaced with. If None, the token is removed altogether.
        """
        self.interpretation_separator = separator
        self.interpretation_replacement = replacement
        return self

    def tokenize(self, x: str) -> Tuple[List[str], List[str], None]:
        """
        Tokenizes an input string by dividing into "words" delimited by self.interpretation_separator
        """
        tokens = x.split(self.interpretation_separator)
        leave_one_out_strings = []
        for index in range(len(tokens)):
            leave_one_out_set = list(tokens)
            if self.interpretation_replacement is None:
                leave_one_out_set.pop(index)
            else:
                leave_one_out_set[index] = self.interpretation_replacement
            leave_one_out_strings.append(
                self.interpretation_separator.join(leave_one_out_set)
            )
        return tokens, leave_one_out_strings, None

    def get_masked_inputs(
        self, tokens: List[str], binary_mask_matrix: List[List[int]]
    ) -> List[str]:
        """
        Constructs partially-masked sentences for SHAP interpretation
        """
        masked_inputs = []
        for binary_mask_vector in binary_mask_matrix:
            masked_input = np.array(tokens)[np.array(binary_mask_vector, dtype=bool)]
            masked_inputs.append(self.interpretation_separator.join(masked_input))
        return masked_inputs

    def get_interpretation_scores(
        self, x, neighbors, scores: List[float], tokens: List[str], masks=None, **kwargs
    ) -> List[Tuple[str, float]]:
        """
        Returns:
        (List[Tuple[str, float]]): Each tuple set represents a set of characters and their corresponding interpretation score.
        """
        result = []
        for token, score in zip(tokens, scores):
            result.append((token, score))
            result.append((self.interpretation_separator, 0))
        return result

    def generate_sample(self) -> str:
        return "Hello World"

    # Output Functionalities
    def postprocess(self, y: str | None):
        """
        Any postprocessing needed to be performed on function output.
        """
        if y is None:
            return None
        else:
            return str(y)

    def deserialize(self, x):
        """
        Convert from serialized output (e.g. base64 representation) from a call() to the interface to a human-readable version of the output (path of an image, etc.)
        """
        return x


class Number(Changeable, Submittable, IOComponent):
    """
    Component creates a field for user to enter numeric input or display numeric output. Provides a number as an argument to the wrapped function.
    Can be used as an output as well.

    Input type: float
    Output type: float
    Demos: tax_calculator, titanic_survival
    """

    def __init__(
        self,
        default_value: Optional[float] = None,
        *,
        label: Optional[str] = None,
        css: Optional[Dict] = None,
        **kwargs,
    ):
        """
        Parameters:
        default_value (float): default value.
        label (str): component name in interface.
        """
        self.default_value = float(default_value) if default_value is not None else None
        self.test_input = self.default_value if self.default_value is not None else 1
        self.interpret_by_tokens = False
        IOComponent.__init__(self, label=label, css=css, **kwargs)

    def get_template_context(self):
        return {
            "default_value": self.default_value,
            **IOComponent.get_template_context(self),
        }

    def preprocess(self, x: float | None) -> Optional[float]:
        """
        Parameters:
        x (string): numeric input as a string
        Returns:
        (float): number representing function input
        """
        if x is None:
            return None
        return float(x)

    def preprocess_example(self, x: float | None) -> float | None:
        """
        Returns:
        (float): Number representing function input
        """
        if x is None:
            return None
        else:
            return float(x)

    def set_interpret_parameters(
        self, steps: int = 3, delta: float = 1, delta_type: str = "percent"
    ):
        """
        Calculates interpretation scores of numeric values close to the input number.
        Parameters:
        steps (int): Number of nearby values to measure in each direction (above and below the input number).
        delta (float): Size of step in each direction between nearby values.
        delta_type (str): "percent" if delta step between nearby values should be a calculated as a percent, or "absolute" if delta should be a constant step change.
        """
        self.interpretation_steps = steps
        self.interpretation_delta = delta
        self.interpretation_delta_type = delta_type
        return self

    def get_interpretation_neighbors(self, x: float) -> Tuple[List[float], Dict]:
        x = float(x)
        if self.interpretation_delta_type == "percent":
            delta = 1.0 * self.interpretation_delta * x / 100
        elif self.interpretation_delta_type == "absolute":
            delta = self.interpretation_delta
        else:
            delta = self.interpretation_delta
        negatives = (x + np.arange(-self.interpretation_steps, 0) * delta).tolist()
        positives = (x + np.arange(1, self.interpretation_steps + 1) * delta).tolist()
        return negatives + positives, {}

    def get_interpretation_scores(
        self, x: Number, neighbors: List[float], scores: List[float], **kwargs
    ) -> List[Tuple[float, float]]:
        """
        Returns:
        (List[Tuple[float, float]]): Each tuple set represents a numeric value near the input and its corresponding interpretation score.
        """
        interpretation = list(zip(neighbors, scores))
        interpretation.insert(int(len(interpretation) / 2), [x, None])
        return interpretation

    def generate_sample(self) -> float:
        return 1.0

    # Output Functionalities
    def postprocess(self, y: float | None):
        """
        Any postprocessing needed to be performed on function output.
        """
        if y is None:
            return None
        else:
            return float(y)

    def deserialize(self, y):
        """
        Convert from serialized output (e.g. base64 representation) from a call() to the interface to a human-readable version of the output (path of an image, etc.)
        """
        return y


class Slider(Changeable, IOComponent):
    """
    Component creates a slider that ranges from `minimum` to `maximum`. Provides a number as an argument to the wrapped function.

    Input type: float
    Demos: sentence_builder, generate_tone, titanic_survival
    """

    def __init__(
        self,
        default_value: Optional[float] = None,
        *,
        minimum: float = 0,
        maximum: float = 100,
        step: Optional[float] = None,
        label: Optional[str] = None,
        css: Optional[Dict] = None,
        **kwargs,
    ):
        """
        Parameters:
        default_value (float): default value.
        minimum (float): minimum value for slider.
        maximum (float): maximum value for slider.
        step (float): increment between slider values.
        label (str): component name in interface.
        """
        self.minimum = minimum
        self.maximum = maximum
        if step is None:
            difference = maximum - minimum
            power = math.floor(math.log10(difference) - 2)
            step = 10**power
        self.step = step
        self.default_value = minimum if default_value is None else default_value
        self.cleared_value = self.default_value
        self.test_input = self.default_value
        self.interpret_by_tokens = False
        IOComponent.__init__(self, label=label, css=css, **kwargs)

    def get_template_context(self):
        return {
            "minimum": self.minimum,
            "maximum": self.maximum,
            "step": self.step,
            "default_value": self.default_value,
            **IOComponent.get_template_context(self),
        }

    def preprocess(self, x: float) -> float:
        """
        Parameters:
        x (number): numeric input
        Returns:
        (number): numeric input
        """
        return x

    def preprocess_example(self, x: float) -> float:
        """
        Returns:
        (float): Number representing function input
        """
        return x

    def set_interpret_parameters(self, steps: int = 8) -> "Slider":
        """
        Calculates interpretation scores of numeric values ranging between the minimum and maximum values of the slider.
        Parameters:
        steps (int): Number of neighboring values to measure between the minimum and maximum values of the slider range.
        """
        self.interpretation_steps = steps
        return self

    def get_interpretation_neighbors(self, x) -> Tuple[object, dict]:
        return (
            np.linspace(self.minimum, self.maximum, self.interpretation_steps).tolist(),
            {},
        )

    def get_interpretation_scores(
        self, x, neighbors, scores: List[float], **kwargs
    ) -> List[float]:
        """
        Returns:
        (List[float]): Each value represents the score corresponding to an evenly spaced range of inputs between the minimum and maximum slider values.
        """
        return scores

    def generate_sample(self) -> float:
        return self.maximum

        # Output Functionalities

    def postprocess(self, y: float | None):
        """
        Any postprocessing needed to be performed on function output.
        """
        return y

    def deserialize(self, y):
        """
        Convert from serialized output (e.g. base64 representation) from a call() to the interface to a human-readable version of the output (path of an image, etc.)
        """
        return y


class Checkbox(Changeable, IOComponent):
    """
    Component creates a checkbox that can be set to `True` or `False`. Provides a boolean as an argument to the wrapped function.

    Input type: bool
    Output type: bool
    Demos: sentence_builder, titanic_survival
    """

    def __init__(
        self,
        default_value: bool = False,
        *,
        label: Optional[str] = None,
        css: Optional[Dict] = None,
        **kwargs,
    ):
        """
        Parameters:
        default_value (bool): if True, checked by default.
        label (str): component name in interface.
        """
        self.test_input = True
        self.default_value = default_value
        self.interpret_by_tokens = False
        IOComponent.__init__(self, label=label, css=css, **kwargs)

    def get_template_context(self):
        return {
            "default_value": self.default_value,
            **IOComponent.get_template_context(self),
        }

    def preprocess(self, x: bool) -> bool:
        """
        Parameters:
        x (bool): boolean input
        Returns:
        (bool): boolean input
        """
        return x

    def preprocess_example(self, x):
        """
        Returns:
        (bool): Boolean representing function input
        """
        return x

    def set_interpret_parameters(self):
        """
        Calculates interpretation score of the input by comparing the output against the output when the input is the inverse boolean value of x.
        """
        return self

    def get_interpretation_neighbors(self, x):
        return [not x], {}

    def get_interpretation_scores(self, x, neighbors, scores, **kwargs):
        """
        Returns:
        (Tuple[float, float]): The first value represents the interpretation score if the input is False, and the second if the input is True.
        """
        if x:
            return scores[0], None
        else:
            return None, scores[0]

    def generate_sample(self):
        return True

    # Output Functionalities
    def postprocess(self, y):
        """
        Any postprocessing needed to be performed on function output.
        """
        return y

    def deserialize(self, x):
        """
        Convert from serialized output (e.g. base64 representation) from a call() to the interface to a human-readable version of the output (path of an image, etc.)
        """
        return x


class CheckboxGroup(Changeable, IOComponent):
    """
    Component creates a set of checkboxes of which a subset can be selected. Provides a list of strings representing the selected choices as an argument to the wrapped function.

    Input type: Union[List[str], List[int]]
    Demos: sentence_builder, titanic_survival, fraud_detector
    """

    def __init__(
        self,
        choices: List[str],
        *,
        default_selected: List[str] = None,
        type: str = "value",
        label: Optional[str] = None,
        css: Optional[Dict] = None,
        **kwargs,
    ):
        """
        Parameters:
        choices (List[str]): list of options to select from.
        default_selected (List[str]): default selected list of options.
        type (str): Type of value to be returned by component. "value" returns the list of strings of the choices selected, "index" returns the list of indicies of the choices selected.
        label (str): component name in interface.
        """
        if (
            default_selected is None
        ):  # Mutable parameters shall not be given as default parameters in the function.
            default_selected = []
        self.choices = choices
        self.default_value = default_selected
        self.cleared_value = []
        self.type = type
        self.test_input = self.choices
        self.interpret_by_tokens = False
        IOComponent.__init__(self, label=label, css=css, **kwargs)

    def get_template_context(self):
        return {
            "choices": self.choices,
            "default_value": self.default_value,
            **IOComponent.get_template_context(self),
        }

    def preprocess(self, x: List[str]) -> List[str] | List[int]:
        """
        Parameters:
        x (List[str]): list of selected choices
        Returns:
        (Union[List[str], List[int]]): list of selected choices as strings or indices within choice list
        """
        if self.type == "value":
            return x
        elif self.type == "index":
            return [self.choices.index(choice) for choice in x]
        else:
            raise ValueError(
                "Unknown type: "
                + str(self.type)
                + ". Please choose from: 'value', 'index'."
            )

    def set_interpret_parameters(self):
        """
        Calculates interpretation score of each choice in the input by comparing the output against the outputs when each choice in the input is independently either removed or added.
        """
        return self

    def get_interpretation_neighbors(self, x):
        leave_one_out_sets = []
        for choice in self.choices:
            leave_one_out_set = list(x)
            if choice in leave_one_out_set:
                leave_one_out_set.remove(choice)
            else:
                leave_one_out_set.append(choice)
            leave_one_out_sets.append(leave_one_out_set)
        return leave_one_out_sets, {}

    def get_interpretation_scores(self, x, neighbors, scores, **kwargs):
        """
        Returns:
        (List[Tuple[float, float]]): For each tuple in the list, the first value represents the interpretation score if the input is False, and the second if the input is True.
        """
        final_scores = []
        for choice, score in zip(self.choices, scores):
            if choice in x:
                score_set = [score, None]
            else:
                score_set = [None, score]
            final_scores.append(score_set)
        return final_scores

    def save_flagged(self, dir, label, data, encryption_key):
        """
        Returns: (List[str]])
        """
        return json.dumps(data)

    def restore_flagged(self, dir, data, encryption_key):
        return json.loads(data)

    def generate_sample(self):
        return self.choices

    # Output Functionalities
    def postprocess(self, y):
        """
        Any postprocessing needed to be performed on function output.
        """
        return y

    def deserialize(self, x):
        """
        Convert from serialized output (e.g. base64 representation) from a call() to the interface to a human-readable version of the output (path of an image, etc.)
        """
        return x


class Radio(Changeable, IOComponent):
    """
    Component creates a set of radio buttons of which only one can be selected. Provides string representing selected choice as an argument to the wrapped function.

    Input type: Union[str, int]
    Demos: sentence_builder, tax_calculator, titanic_survival
    """

    def __init__(
        self,
        choices: List[str],
        *,
        default_selected: Optional[str] = None,
        type: str = "value",
        label: Optional[str] = None,
        css: Optional[Dict] = None,
        **kwargs,
    ):
        """
        Parameters:
        choices (List[str]): list of options to select from.
        default_selected (str): the button selected by default. If None, no button is selected by default.
        type (str): Type of value to be returned by component. "value" returns the string of the choice selected, "index" returns the index of the choice selected.
        label (str): component name in interface.
        """
        self.choices = choices
        self.type = type
        self.test_input = self.choices[0]
        self.default_value = (
            default_selected if default_selected is not None else self.choices[0]
        )
        self.cleared_value = self.default_value
        self.interpret_by_tokens = False
        IOComponent.__init__(self, label=label, css=css, **kwargs)

    def get_template_context(self):
        return {
            "choices": self.choices,
            "default_value": self.default_value,
            **IOComponent.get_template_context(self),
        }

    def preprocess(self, x: str) -> str | int:
        """
        Parameters:
        x (str): selected choice
        Returns:
        (Union[str, int]): selected choice as string or index within choice list
        """
        if self.type == "value":
            return x
        elif self.type == "index":
            if x is None:
                return None
            else:
                return self.choices.index(x)
        else:
            raise ValueError(
                "Unknown type: "
                + str(self.type)
                + ". Please choose from: 'value', 'index'."
            )

    def set_interpret_parameters(self):
        """
        Calculates interpretation score of each choice by comparing the output against each of the outputs when alternative choices are selected.
        """
        return self

    def get_interpretation_neighbors(self, x):
        choices = list(self.choices)
        choices.remove(x)
        return choices, {}

    def get_interpretation_scores(self, x, neighbors, scores, **kwargs):
        """
        Returns:
        (List[float]): Each value represents the interpretation score corresponding to each choice.
        """
        scores.insert(self.choices.index(x), None)
        return scores

    def generate_sample(self):
        return self.choices[0]

    # Output Functionalities
    def postprocess(self, y):
        """
        Any postprocessing needed to be performed on function output.
        """
        return y

    def deserialize(self, x):
        """
        Convert from serialized output (e.g. base64 representation) from a call() to the interface to a human-readable version of the output (path of an image, etc.)
        """
        return x


class Dropdown(Radio):
    """
    Component creates a dropdown of which only one can be selected. Provides string representing selected choice as an argument to the wrapped function.

    Input type: Union[str, int]
    Demos: sentence_builder, filter_records, titanic_survival
    """

    def __init__(
        self,
        choices: List[str],
        *,
        default_selected: Optional[str] = None,
        type: str = "value",
        label: Optional[str] = None,
        css: Optional[Dict] = None,
        **kwargs,
    ):
        """
        Parameters:
        choices (List[str]): list of options to select from.
        default_selected (str): default value selected in dropdown. If None, no value is selected by default.
        type (str): Type of value to be returned by component. "value" returns the string of the choice selected, "index" returns the index of the choice selected.
        label (str): component name in interface.
        """

        # Everything is same with Dropdown and Radio, so let's make use of it :)
        super().__init__(
<<<<<<< HEAD
            self,
=======
>>>>>>> 7095ce7e
            default_selected=default_selected,
            choices=choices,
            type=type,
            label=label,
            **kwargs,
        )


class Image(Editable, Clearable, IOComponent):
    """
    Component creates an image component with input and output capabilities.

    Input type: Union[numpy.array, PIL.Image, file-object]
    Output type: Union[numpy.array, PIL.Image, str, matplotlib.pyplot, Tuple[Union[numpy.array, PIL.Image, str], List[Tuple[str, float, float, float, float]]]]
    Demos: image_classifier, image_mod, webcam, digit_classifier
    """

    def __init__(
        self,
        default_value: Optional[str] = None,
        *,
        shape: Tuple[int, int] = None,
        image_mode: str = "RGB",
        invert_colors: bool = False,
        source: str = "upload",
        tool: str = "editor",
        type: str = "numpy",
        label: str = None,
        css: Optional[Dict] = None,
        **kwargs,
    ):
        """
        Parameters:
        default_value(str): A path or URL for the default value that Image component is going to take.
        shape (Tuple[int, int]): (width, height) shape to crop and resize image to; if None, matches input image size. Pass None for either width or height to only crop and resize the other.
        image_mode (str): "RGB" if color, or "L" if black and white.
        invert_colors (bool): whether to invert the image as a preprocessing step.
        source (str): Source of image. "upload" creates a box where user can drop an image file, "webcam" allows user to take snapshot from their webcam, "canvas" defaults to a white image that can be edited and drawn upon with tools.
        tool (str): Tools used for editing. "editor" allows a full screen editor, "select" provides a cropping and zoom tool.
        type (str): The format the image is converted to before being passed into the prediction function. "numpy" converts the image to a numpy array with shape (width, height, 3) and values from 0 to 255, "pil" converts the image to a PIL image object, "file" produces a temporary file object whose path can be retrieved by file_obj.name, "filepath" returns the path directly.
        label (str): component name in interface.
        """
        self.type = type
        self.default_value = (
            processing_utils.encode_url_or_file_to_base64(default_value)
            if default_value
            else None
        )
        self.type = type
        self.output_type = "auto"
        self.shape = shape
        self.image_mode = image_mode
        self.source = source
        requires_permissions = source == "webcam"
        self.tool = tool
        self.invert_colors = invert_colors
        self.test_input = deepcopy(media_data.BASE64_IMAGE)
        self.interpret_by_tokens = True
        IOComponent.__init__(
            self,
            label=label,
            css=css,
            requires_permissions=requires_permissions,
            **kwargs,
        )

    def get_template_context(self):
        return {
            "image_mode": self.image_mode,
            "shape": self.shape,
            "source": self.source,
            "tool": self.tool,
            "default_value": self.default_value,
            **IOComponent.get_template_context(self),
        }

    def preprocess(self, x: Optional[str]) -> np.array | PIL.Image | str | None:
        """
        Parameters:
        x (str): base64 url data
        Returns:
        (Union[numpy.array, PIL.Image, filepath]): image in requested format
        """
        if x is None:
            return x
        im = processing_utils.decode_base64_to_image(x)
        fmt = im.format
        with warnings.catch_warnings():
            warnings.simplefilter("ignore")
            im = im.convert(self.image_mode)
        if self.shape is not None:
            im = processing_utils.resize_and_crop(im, self.shape)
        if self.invert_colors:
            im = PIL.ImageOps.invert(im)
        if self.type == "pil":
            return im
        elif self.type == "numpy":
            return np.array(im)
        elif self.type == "file" or self.type == "filepath":
            file_obj = tempfile.NamedTemporaryFile(
                delete=False,
                suffix=("." + fmt.lower() if fmt is not None else ".png"),
            )
            im.save(file_obj.name)
            if self.type == "file":
                warnings.warn(
                    "The 'file' type has been deprecated. Set parameter 'type' to 'filepath' instead.",
                    DeprecationWarning,
                )
                return file_obj
            else:
                return file_obj.name
        else:
            raise ValueError(
                "Unknown type: "
                + str(self.type)
                + ". Please choose from: 'numpy', 'pil', 'filepath'."
            )

    def preprocess_example(self, x):
        return processing_utils.encode_file_to_base64(x)

    def serialize(self, x, called_directly=False):
        # if called directly, can assume it's a URL or filepath
        if self.type == "filepath" or called_directly:
            return processing_utils.encode_url_or_file_to_base64(x)
        elif self.type == "file":
            return processing_utils.encode_url_or_file_to_base64(x.name)
        elif self.type in ("numpy", "pil"):
            if self.type == "numpy":
                x = PIL.Image.fromarray(np.uint8(x)).convert("RGB")
            fmt = x.format
            file_obj = tempfile.NamedTemporaryFile(
                delete=False,
                suffix=("." + fmt.lower() if fmt is not None else ".png"),
            )
            x.save(file_obj.name)
            return processing_utils.encode_url_or_file_to_base64(file_obj.name)
        else:
            raise ValueError(
                "Unknown type: "
                + str(self.type)
                + ". Please choose from: 'numpy', 'pil', 'filepath'."
            )

    def set_interpret_parameters(self, segments=16):
        """
        Calculates interpretation score of image subsections by splitting the image into subsections, then using a "leave one out" method to calculate the score of each subsection by whiting out the subsection and measuring the delta of the output value.
        Parameters:
        segments (int): Number of interpretation segments to split image into.
        """
        self.interpretation_segments = segments
        return self

    def _segment_by_slic(self, x):
        """
        Helper method that segments an image into superpixels using slic.
        Parameters:
        x: base64 representation of an image
        """
        x = processing_utils.decode_base64_to_image(x)
        if self.shape is not None:
            x = processing_utils.resize_and_crop(x, self.shape)
        resized_and_cropped_image = np.array(x)
        try:
            from skimage.segmentation import slic
        except (ImportError, ModuleNotFoundError):
            raise ValueError(
                "Error: running this interpretation for images requires scikit-image, please install it first."
            )
        try:
            segments_slic = slic(
                resized_and_cropped_image,
                self.interpretation_segments,
                compactness=10,
                sigma=1,
                start_label=1,
            )
        except TypeError:  # For skimage 0.16 and older
            segments_slic = slic(
                resized_and_cropped_image,
                self.interpretation_segments,
                compactness=10,
                sigma=1,
            )
        return segments_slic, resized_and_cropped_image

    def tokenize(self, x):
        """
        Segments image into tokens, masks, and leave-one-out-tokens
        Parameters:
        x: base64 representation of an image
        Returns:
        tokens: list of tokens, used by the get_masked_input() method
        leave_one_out_tokens: list of left-out tokens, used by the get_interpretation_neighbors() method
        masks: list of masks, used by the get_interpretation_neighbors() method
        """
        segments_slic, resized_and_cropped_image = self._segment_by_slic(x)
        tokens, masks, leave_one_out_tokens = [], [], []
        replace_color = np.mean(resized_and_cropped_image, axis=(0, 1))
        for (i, segment_value) in enumerate(np.unique(segments_slic)):
            mask = segments_slic == segment_value
            image_screen = np.copy(resized_and_cropped_image)
            image_screen[segments_slic == segment_value] = replace_color
            leave_one_out_tokens.append(
                processing_utils.encode_array_to_base64(image_screen)
            )
            token = np.copy(resized_and_cropped_image)
            token[segments_slic != segment_value] = 0
            tokens.append(token)
            masks.append(mask)
        return tokens, leave_one_out_tokens, masks

    def get_masked_inputs(self, tokens, binary_mask_matrix):
        masked_inputs = []
        for binary_mask_vector in binary_mask_matrix:
            masked_input = np.zeros_like(tokens[0], dtype=int)
            for token, b in zip(tokens, binary_mask_vector):
                masked_input = masked_input + token * int(b)
            masked_inputs.append(processing_utils.encode_array_to_base64(masked_input))
        return masked_inputs

    def get_interpretation_scores(
        self, x, neighbors, scores, masks, tokens=None, **kwargs
    ):
        """
        Returns:
        (List[List[float]]): A 2D array representing the interpretation score of each pixel of the image.
        """
        x = processing_utils.decode_base64_to_image(x)
        if self.shape is not None:
            x = processing_utils.resize_and_crop(x, self.shape)
        x = np.array(x)
        output_scores = np.zeros((x.shape[0], x.shape[1]))

        for score, mask in zip(scores, masks):
            output_scores += score * mask

        max_val, min_val = np.max(output_scores), np.min(output_scores)
        if max_val > 0:
            output_scores = (output_scores - min_val) / (max_val - min_val)
        return output_scores.tolist()

    def save_flagged(self, dir, label, data, encryption_key):
        """
        Returns: (str) path to image file
        """
        return self.save_flagged_file(dir, label, data, encryption_key)

    def restore_flagged(self, dir, data, encryption_key):
        return os.path.join(dir, data)

    def generate_sample(self):
        return deepcopy(media_data.BASE64_IMAGE)

    # Output functions

    def postprocess(self, y):
        """
        Parameters:
        y (Union[numpy.array, PIL.Image, str, matplotlib.pyplot, Tuple[Union[numpy.array, PIL.Image, str], List[Tuple[str, float, float, float, float]]]]): image in specified format
        Returns:
        (str): base64 url data
        """
        if self.output_type == "auto":
            if isinstance(y, np.ndarray):
                dtype = "numpy"
            elif isinstance(y, PIL.Image.Image):
                dtype = "pil"
            elif isinstance(y, str):
                dtype = "file"
            elif isinstance(y, (ModuleType, matplotlib.figure.Figure)):
                dtype = "plot"
            else:
                raise ValueError(
                    "Unknown type. Please choose from: 'numpy', 'pil', 'file', 'plot'."
                )
        else:
            dtype = self.output_type
        if dtype in ["numpy", "pil"]:
            if dtype == "pil":
                y = np.array(y)
            out_y = processing_utils.encode_array_to_base64(y)
        elif dtype == "file":
            out_y = processing_utils.encode_url_or_file_to_base64(y)
        elif dtype == "plot":
            out_y = processing_utils.encode_plot_to_base64(y)
        else:
            raise ValueError(
                "Unknown type: "
                + dtype
                + ". Please choose from: 'numpy', 'pil', 'file', 'plot'."
            )
        return out_y

    def deserialize(self, x):
        y = processing_utils.decode_base64_to_file(x).name
        return y


class Video(Changeable, Clearable, Playable, IOComponent):
    """
    Component creates a video file upload that is converted to a file path.

    Input type: filepath
    Output type: filepath
    Demos: video_flip
    """

    def __init__(
        self,
        default_value: str = "",
        *,
        type: Optional[str] = None,
        source: str = "upload",
        label: Optional[str] = None,
        css: Optional[Dict] = None,
        **kwargs,
    ):
        """
        Parameters:
        default_value(str): A path or URL for the default value that Video component is going to take.
        type (str): Type of video format to be returned by component, such as 'avi' or 'mp4'. Use 'mp4' to ensure browser playability. If set to None, video will keep uploaded format.
        source (str): Source of video. "upload" creates a box where user can drop an video file, "webcam" allows user to record a video from their webcam.
        label (str): component name in interface.
        optional (bool): If True, the interface can be submitted with no uploaded video, in which case the input value is None.
        """
        self.default_value = (
            processing_utils.encode_url_or_file_to_base64(default_value)
            if default_value
            else None
        )
        self.type = type
        self.source = source
        IOComponent.__init__(self, label=label, css=css, **kwargs)

    def get_template_context(self):
        return {
            "source": self.source,
            "default_value": self.default_value,
            **IOComponent.get_template_context(self),
        }

    def preprocess_example(self, x):
        return {"name": x, "data": None, "is_example": True}

    def preprocess(self, x: Dict[str, str] | None) -> str | None:
        """
        Parameters:
        x (Dict[name: str, data: str]): JSON object with filename as 'name' property and base64 data as 'data' property
        Returns:
        (str): file path to video
        """
        if x is None:
            return x
        file_name, file_data, is_example = (
            x["name"],
            x["data"],
            x.get("is_example", False),
        )
        if is_example:
            file = processing_utils.create_tmp_copy_of_file(file_name)
        else:
            file = processing_utils.decode_base64_to_file(
                file_data, file_path=file_name
            )
        file_name = file.name
        uploaded_format = file_name.split(".")[-1].lower()
        if self.type is not None and uploaded_format != self.type:
            output_file_name = file_name[0 : file_name.rindex(".") + 1] + self.type
            ff = FFmpeg(inputs={file_name: None}, outputs={output_file_name: None})
            ff.run()
            return output_file_name
        else:
            return file_name

    def serialize(self, x, called_directly):
        raise NotImplementedError()

    def save_flagged(self, dir, label, data, encryption_key):
        """
        Returns: (str) path to video file
        """
        return self.save_flagged_file(
            dir, label, None if data is None else data["data"], encryption_key
        )

    def generate_sample(self):
        return deepcopy(media_data.BASE64_VIDEO)

    def postprocess(self, y):
        """
        Parameters:
        y (str): path to video
        Returns:
        (str): base64 url data
        """
        returned_format = y.split(".")[-1].lower()
        if self.type is not None and returned_format != self.type:
            output_file_name = y[0 : y.rindex(".") + 1] + self.type
            ff = FFmpeg(inputs={y: None}, outputs={output_file_name: None})
            ff.run()
            y = output_file_name
        return {
            "name": os.path.basename(y),
            "data": processing_utils.encode_file_to_base64(y),
        }

    def deserialize(self, x):
        return processing_utils.decode_base64_to_file(x).name


class Audio(Changeable, Clearable, Playable, IOComponent):
    """
    Component accepts audio input files or creates an audio player that plays the output audio.


    Input type: Union[Tuple[int, numpy.array], file-object, numpy.array]
    Output type: Union[Tuple[int, numpy.array], str]
    Demos: main_note, generate_tone, reverse_audio, spectogram
    """

    def __init__(
        self,
        default_value="",
        *,
        source: str = "upload",
        type: str = "numpy",
        label: str = None,
        css: Optional[Dict] = None,
        **kwargs,
    ):
        """
        Parameters:
        default_value (str): IGNORED
        source (str): Source of audio. "upload" creates a box where user can drop an audio file, "microphone" creates a microphone input.
        type (str): The format the image is converted to before being passed into the prediction function. "numpy" converts the image to a numpy array with shape (width, height, 3) and values from 0 to 255, "pil" converts the image to a PIL image object, "file" produces a temporary file object whose path can be retrieved by file_obj.name, "filepath" returns the path directly.
        label (str): component name in interface.
        """
        self.default_value = (
            processing_utils.encode_url_or_file_to_base64(default_value)
            if default_value
            else None
        )
        self.source = source
        requires_permissions = source == "microphone"
        self.type = type
        self.output_type = "auto"
        self.test_input = deepcopy(media_data.BASE64_AUDIO)
        self.interpret_by_tokens = True
        IOComponent.__init__(
            self, label=label, requires_permissions=requires_permissions, **kwargs
        )

    def get_template_context(self):
        return {
            "source": self.source,  # TODO: This did not exist in output template, careful here if an error arrives
            "default_value": self.default_value,
            **IOComponent.get_template_context(self),
        }

    def preprocess_example(self, x):
        return {"name": x, "data": None, "is_example": True}

    def preprocess(self, x: Dict[str, str] | None) -> Tuple[int, np.array] | str | None:
        """
        Parameters:
        x (Dict[name: str, data: str]): JSON object with filename as 'name' property and base64 data as 'data' property
        Returns:
        (Union[Tuple[int, numpy.array], str, numpy.array]): audio in requested format
        """
        if x is None:
            return x
        file_name, file_data, is_example = (
            x["name"],
            x["data"],
            x.get("is_example", False),
        )
        crop_min, crop_max = x.get("crop_min", 0), x.get("crop_max", 100)
        if is_example:
            file_obj = processing_utils.create_tmp_copy_of_file(file_name)
        else:
            file_obj = processing_utils.decode_base64_to_file(
                file_data, file_path=file_name
            )
        if crop_min != 0 or crop_max != 100:
            sample_rate, data = processing_utils.audio_from_file(
                file_obj.name, crop_min=crop_min, crop_max=crop_max
            )
            processing_utils.audio_to_file(sample_rate, data, file_obj.name)
        if self.type == "file":
            warnings.warn(
                "The 'file' type has been deprecated. Set parameter 'type' to 'filepath' instead.",
                DeprecationWarning,
            )
            return file_obj
        elif self.type == "filepath":
            return file_obj.name
        elif self.type == "numpy":
            return processing_utils.audio_from_file(file_obj.name)
        else:
            raise ValueError(
                "Unknown type: "
                + str(self.type)
                + ". Please choose from: 'numpy', 'filepath'."
            )

    def serialize(self, x, called_directly):
        if x is None:
            return None
        if self.type == "filepath" or called_directly:
            name = x
        elif self.type == "file":
            warnings.warn(
                "The 'file' type has been deprecated. Set parameter 'type' to 'filepath' instead.",
                DeprecationWarning,
            )
            name = x.name
        elif self.type == "numpy":
            file = tempfile.NamedTemporaryFile(delete=False)
            name = file.name
            processing_utils.audio_to_file(x[0], x[1], name)
        else:
            raise ValueError(
                "Unknown type: "
                + str(self.type)
                + ". Please choose from: 'numpy', 'filepath'."
            )

        file_data = processing_utils.encode_url_or_file_to_base64(name)
        return {"name": name, "data": file_data, "is_example": False}

    def set_interpret_parameters(self, segments=8):
        """
        Calculates interpretation score of audio subsections by splitting the audio into subsections, then using a "leave one out" method to calculate the score of each subsection by removing the subsection and measuring the delta of the output value.
        Parameters:
        segments (int): Number of interpretation segments to split audio into.
        """
        self.interpretation_segments = segments
        return self

    def tokenize(self, x):
        if x.get("is_example"):
            sample_rate, data = processing_utils.audio_from_file(x["name"])
        else:
            file_obj = processing_utils.decode_base64_to_file(x["data"])
            sample_rate, data = processing_utils.audio_from_file(file_obj.name)
        leave_one_out_sets = []
        tokens = []
        masks = []
        duration = data.shape[0]
        boundaries = np.linspace(0, duration, self.interpretation_segments + 1).tolist()
        boundaries = [round(boundary) for boundary in boundaries]
        for index in range(len(boundaries) - 1):
            start, stop = boundaries[index], boundaries[index + 1]
            masks.append((start, stop))

            # Handle the leave one outs
            leave_one_out_data = np.copy(data)
            leave_one_out_data[start:stop] = 0
            file = tempfile.NamedTemporaryFile(delete=False, suffix=".wav")
            processing_utils.audio_to_file(sample_rate, leave_one_out_data, file.name)
            out_data = processing_utils.encode_file_to_base64(file.name)
            leave_one_out_sets.append(out_data)
            file.close()
            os.unlink(file.name)

            # Handle the tokens
            token = np.copy(data)
            token[0:start] = 0
            token[stop:] = 0
            file = tempfile.NamedTemporaryFile(delete=False, suffix=".wav")
            processing_utils.audio_to_file(sample_rate, token, file.name)
            token_data = processing_utils.encode_file_to_base64(file.name)
            file.close()
            os.unlink(file.name)

            tokens.append(token_data)
        tokens = [{"name": "token.wav", "data": token} for token in tokens]
        leave_one_out_sets = [
            {"name": "loo.wav", "data": loo_set} for loo_set in leave_one_out_sets
        ]
        return tokens, leave_one_out_sets, masks

    def get_masked_inputs(self, tokens, binary_mask_matrix):
        # create a "zero input" vector and get sample rate
        x = tokens[0]["data"]
        file_obj = processing_utils.decode_base64_to_file(x)
        sample_rate, data = processing_utils.audio_from_file(file_obj.name)
        zero_input = np.zeros_like(data, dtype="int16")
        # decode all of the tokens
        token_data = []
        for token in tokens:
            file_obj = processing_utils.decode_base64_to_file(token["data"])
            _, data = processing_utils.audio_from_file(file_obj.name)
            token_data.append(data)
        # construct the masked version
        masked_inputs = []
        for binary_mask_vector in binary_mask_matrix:
            masked_input = np.copy(zero_input)
            for t, b in zip(token_data, binary_mask_vector):
                masked_input = masked_input + t * int(b)
            file = tempfile.NamedTemporaryFile(delete=False)
            processing_utils.audio_to_file(sample_rate, masked_input, file.name)
            masked_data = processing_utils.encode_file_to_base64(file.name)
            file.close()
            os.unlink(file.name)
            masked_inputs.append(masked_data)
        return masked_inputs

    def get_interpretation_scores(self, x, neighbors, scores, masks=None, tokens=None):
        """
        Returns:
        (List[float]): Each value represents the interpretation score corresponding to an evenly spaced subsection of audio.
        """
        return list(scores)

    def save_flagged(self, dir, label, data, encryption_key):
        """
        Returns: (str) path to audio file
        """
        if data is None:
            data_string = None
        elif isinstance(data, str):
            data_string = data
        else:
            data_string = data["data"]
            is_example = data.get("is_example", False)
            if is_example:
                file_obj = processing_utils.create_tmp_copy_of_file(data["name"])
                return self.save_file(file_obj, dir, label)

        return self.save_flagged_file(dir, label, data_string, encryption_key)

    def generate_sample(self):
        return deepcopy(media_data.BASE64_AUDIO)

    def postprocess(self, y):
        """
        Parameters:
        y (Union[Tuple[int, numpy.array], str]): audio data in requested format
        Returns:
        (str): base64 url data
        """
        if self.output_type in ["numpy", "file", "auto"]:
            if self.output_type == "numpy" or (
                self.output_type == "auto" and isinstance(y, tuple)
            ):
                sample_rate, data = y
                file = tempfile.NamedTemporaryFile(
                    prefix="sample", suffix=".wav", delete=False
                )
                processing_utils.audio_to_file(sample_rate, data, file.name)
                y = file.name
            return processing_utils.encode_url_or_file_to_base64(y)
        else:
            raise ValueError(
                "Unknown type: " + self.type + ". Please choose from: 'numpy', 'file'."
            )

    def deserialize(self, x):
        return processing_utils.decode_base64_to_file(x).name


class File(Changeable, Clearable, IOComponent):
    """
    Component accepts generic file uploads and output..

    Input type: Union[file-object, bytes, List[Union[file-object, bytes]]]
    Output type: Union[file-like, str]
    Demos: zip_to_json, zip_two_files
    """

    def __init__(
        self,
        default_value: str = "",
        *,
        file_count: str = "single",
        type: str = "file",
        label: Optional[str] = None,
        css: Optional[Dict] = None,
        **kwargs,
    ):
        """
        Parameters:
        default_value (str): Default value given as file path
        file_count (str): if single, allows user to upload one file. If "multiple", user uploads multiple files. If "directory", user uploads all files in selected directory. Return type will be list for each file in case of "multiple" or "directory".
        type (str): Type of value to be returned by component. "file" returns a temporary file object whose path can be retrieved by file_obj.name, "binary" returns an bytes object.
        label (str): component name in interface.
        """
        self.default_value = (
            processing_utils.encode_url_or_file_to_base64(default_value)
            if default_value
            else None
        )
        self.file_count = file_count
        self.type = type
        self.test_input = None
        IOComponent.__init__(self, label=label, css=css, **kwargs)

    def get_template_context(self):
        return {
            "file_count": self.file_count,
            "default_value": self.default_value,
            **IOComponent.get_template_context(self),
        }

    def preprocess_example(self, x):
        return {"name": x, "data": None, "is_example": True}

    def preprocess(self, x: List[Dict[str, str]] | None):
        """
        Parameters:
        x (List[Dict[name: str, data: str]]): List of JSON objects with filename as 'name' property and base64 data as 'data' property
        Returns:
        (Union[file-object, bytes, List[Union[file-object, bytes]]]): File objects in requested format
        """
        if x is None:
            return None

        def process_single_file(f):
            file_name, data, is_example = (
                f["name"],
                f["data"],
                f.get("is_example", False),
            )
            if self.type == "file":
                if is_example:
                    return processing_utils.create_tmp_copy_of_file(file_name)
                else:
                    return processing_utils.decode_base64_to_file(
                        data, file_path=file_name
                    )
            elif self.type == "bytes":
                if is_example:
                    with open(file_name, "rb") as file_data:
                        return file_data.read()
                return processing_utils.decode_base64_to_binary(data)[0]
            else:
                raise ValueError(
                    "Unknown type: "
                    + str(self.type)
                    + ". Please choose from: 'file', 'bytes'."
                )

        if self.file_count == "single":
            if isinstance(x, list):
                return process_single_file(x[0])
            else:
                return process_single_file(x)
        else:
            return [process_single_file(f) for f in x]

    def save_flagged(self, dir, label, data, encryption_key):
        """
        Returns: (str) path to file
        """
        return self.save_flagged_file(
            dir, label, None if data is None else data[0]["data"], encryption_key
        )

    def generate_sample(self):
        return deepcopy(media_data.BASE64_FILE)

    # Output Functionalities

    def postprocess(self, y):
        """
        Parameters:
        y (str): file path
        Returns:
        (Dict[name: str, size: number, data: str]): JSON object with key 'name' for filename, 'data' for base64 url, and 'size' for filesize in bytes
        """
        return {
            "name": os.path.basename(y),
            "size": os.path.getsize(y),
            "data": processing_utils.encode_file_to_base64(y),
        }


class Dataframe(Changeable, IOComponent):
    """
    Component accepts or displays 2D input  through a spreadsheet interface.

    Input or Output type: Union[pandas.DataFrame, numpy.array, List[Union[str, float]], List[List[Union[str, float]]]]
    Demos: filter_records, matrix_transpose, tax_calculator
    """

    def __init__(
        self,
        default_value: Optional[List[List[Any]]] = None,
        *,
        headers: Optional[List[str]] = None,
        row_count: int = 3,
        col_count: Optional[int] = 3,
        datatype: str | List[str] = "str",
        col_width: int | List[int] = None,
        type: str = "pandas",
        label: Optional[str] = None,
        max_rows: Optional[int] = 20,
        max_cols: Optional[int] = None,
        overflow_row_behaviour: str = "paginate",
        css: Optional[Dict] = None,
        **kwargs,
    ):
        """
        Input Parameters:
        default_value (List[List[Any]]): Default value as a pandas DataFrame. TODO: Add support for default value as a filepath
        headers (List[str]): Header names to dataframe. If None, no headers are shown.
        row_count (int): Limit number of rows for input.
        col_count (int): Limit number of columns for input. If equal to 1, return data will be one-dimensional. Ignored if `headers` is provided.
        datatype (Union[str, List[str]]): Datatype of values in sheet. Can be provided per column as a list of strings, or for the entire sheet as a single string. Valid datatypes are "str", "number", "bool", and "date".
        col_width (Union[int, List[int]]): Width of columns in pixels. Can be provided as single value or list of values per column.
        type (str): Type of value to be returned by component. "pandas" for pandas dataframe, "numpy" for numpy array, or "array" for a Python array.
        label (str): component name in interface.
        Output Parameters:
        headers (List[str]): Header names to dataframe. Only applicable if type is "numpy" or "array".
        max_rows (int): Maximum number of rows to display at once. Set to None for infinite.
        max_cols (int): Maximum number of columns to display at once. Set to None for infinite.
        overflow_row_behaviour (str): If set to "paginate", will create pages for overflow rows. If set to "show_ends", will show initial and final rows and truncate middle rows.
        """
        self.headers = headers
        self.datatype = datatype
        self.row_count = row_count
        self.col_count = len(headers) if headers else col_count
        self.col_width = col_width
        self.type = type
        self.output_type = "auto"
        default_values = {
            "str": "",
            "number": 0,
            "bool": False,
            "date": "01/01/1970",
        }
        column_dtypes = (
            [datatype] * self.col_count if isinstance(datatype, str) else datatype
        )
        self.test_input = [
            [default_values[c] for c in column_dtypes] for _ in range(row_count)
        ]
        self.default_value = (
            default_value if default_value is not None else self.test_input
        )
        self.max_rows = max_rows
        self.max_cols = max_cols
        self.overflow_row_behaviour = overflow_row_behaviour
        IOComponent.__init__(self, label=label, css=css, **kwargs)

    def get_template_context(self):
        return {
            "headers": self.headers,
            "datatype": self.datatype,
            "row_count": self.row_count,
            "col_count": self.col_count,
            "col_width": self.col_width,
            "default_value": self.default_value,
            "max_rows": self.max_rows,
            "max_cols": self.max_cols,
            "overflow_row_behaviour": self.overflow_row_behaviour,
            **IOComponent.get_template_context(self),
        }

    def preprocess(self, x: List[List[str | Number | bool]]):
        """
        Parameters:
        x (List[List[Union[str, number, bool]]]): 2D array of str, numeric, or bool data
        Returns:
        (Union[pandas.DataFrame, numpy.array, List[Union[str, float]], List[List[Union[str, float]]]]): Dataframe in requested format
        """
        if self.type == "pandas":
            if self.headers:
                return pd.DataFrame(x, columns=self.headers)
            else:
                return pd.DataFrame(x)
        if self.col_count == 1:
            x = [row[0] for row in x]
        if self.type == "numpy":
            return np.array(x)
        elif self.type == "array":
            return x
        else:
            raise ValueError(
                "Unknown type: "
                + str(self.type)
                + ". Please choose from: 'pandas', 'numpy', 'array'."
            )

    def save_flagged(self, dir, label, data, encryption_key):
        """
        Returns: (List[List[Union[str, float]]]) 2D array
        """
        return json.dumps(data)
        # TODO: (faruk) output was dumping differently, how to converge?
        # return json.dumps(data["data"])

    def restore_flagged(self, dir, data, encryption_key):
        return json.loads(data)
        # TODO: (faruk) output was dumping differently, how to converge?
        # return {"data": json.loads(data)}

    def generate_sample(self):
        return [[1, 2, 3], [4, 5, 6]]

    def postprocess(self, y):
        """
        Parameters:
        y (Union[pandas.DataFrame, numpy.array, List[Union[str, float]], List[List[Union[str, float]]]]): dataframe in given format
        Returns:
        (Dict[headers: List[str], data: List[List[Union[str, number]]]]): JSON object with key 'headers' for list of header names, 'data' for 2D array of string or numeric data
        """
        if self.output_type == "auto":
            if isinstance(y, pd.core.frame.DataFrame):
                dtype = "pandas"
            elif isinstance(y, np.ndarray):
                dtype = "numpy"
            elif isinstance(y, list):
                dtype = "array"
            else:
                raise ValueError("Cannot determine the type of DataFrame output.")
        else:
            dtype = self.output_type
        if dtype == "pandas":
            return {"headers": list(y.columns), "data": y.values.tolist()}
        elif dtype in ("numpy", "array"):
            if dtype == "numpy":
                y = y.tolist()
            if len(y) == 0 or not isinstance(y[0], list):
                y = [y]
            return {"data": y}
        else:
            raise ValueError(
                "Unknown type: "
                + self.type
                + ". Please choose from: 'pandas', 'numpy', 'array'."
            )


class Timeseries(Changeable, IOComponent):
    """
    Component accepts pandas.DataFrame uploaded as a timeseries csv file or renders a dataframe consisting of a time series as output.

    Input type: pandas.DataFrame
    Output type: pandas.DataFrame
    Demos: fraud_detector
    """

    def __init__(
        self,
        default_value: Optional[str] = None,
        *,
        x: Optional[str] = None,
        y: str | List[str] = None,
        label: Optional[str] = None,
        css: Optional[Dict] = None,
        colors: List[str] = None,
        **kwargs,
    ):
        """
        Parameters:
        default_value: File path for the timeseries csv file. TODO: Add support for default value as a pd.DataFrame
        x (str): Column name of x (time) series. None if csv has no headers, in which case first column is x series.
        y (Union[str, List[str]]): Column name of y series, or list of column names if multiple series. None if csv has no headers, in which case every column after first is a y series.
        label (str): component name in interface.
        colors List[str]: an ordered list of colors to use for each line plot
        """
        self.default_value = (
            pd.read_csv(default_value) if default_value is not None else None
        )
        self.x = x
        if isinstance(y, str):
            y = [y]
        self.y = y
        self.colors = colors
        IOComponent.__init__(self, label=label, css=css, **kwargs)

    def get_template_context(self):
        return {
            "x": self.x,
            "y": self.y,
            "default_value": self.default_value,
            "colors": self.colors,
            **IOComponent.get_template_context(self),
        }

    def preprocess_example(self, x):
        return {"name": x, "is_example": True}

    def preprocess(self, x: Dict | None) -> pd.DataFrame | None:
        """
        Parameters:
        x (Dict[data: List[List[Union[str, number, bool]]], headers: List[str], range: List[number]]): Dict with keys 'data': 2D array of str, numeric, or bool data, 'headers': list of strings for header names, 'range': optional two element list designating start of end of subrange.
        Returns:
        (pandas.DataFrame): Dataframe of timeseries data
        """
        if x is None:
            return x
        elif x.get("is_example"):
            dataframe = pd.read_csv(x["name"])
        else:
            dataframe = pd.DataFrame(data=x["data"], columns=x["headers"])
        if x.get("range") is not None:
            dataframe = dataframe.loc[dataframe[self.x or 0] >= x["range"][0]]
            dataframe = dataframe.loc[dataframe[self.x or 0] <= x["range"][1]]
        return dataframe

    def save_flagged(self, dir, label, data, encryption_key):
        """
        Returns: (List[List[Union[str, float]]]) 2D array
        """
        return json.dumps(data)

    def restore_flagged(self, dir, data, encryption_key):
        return json.loads(data)

    def generate_sample(self):
        return {"data": [[1] + [2] * len(self.y)] * 4, "headers": [self.x] + self.y}

    # Output Functionalities

    def postprocess(self, y):
        """
        Parameters:
        y (pandas.DataFrame): timeseries data
        Returns:
        (Dict[headers: List[str], data: List[List[Union[str, number]]]]): JSON object with key 'headers' for list of header names, 'data' for 2D array of string or numeric data
        """
        return {"headers": y.columns.values.tolist(), "data": y.values.tolist()}


class Variable(IOComponent):
    """
    Special hidden component that stores state across runs of the interface.

    Input type: Any
    Output type: Any
    Demos: chatbot
    """

    def __init__(
        self,
        default_value: Any = None,
        **kwargs,
    ):
        """
        Parameters:
        default_value (Any): the initial value of the state.
        label (str): component name in interface (not used).
        """
        self.default_value = default_value
        self.stateful = True
        IOComponent.__init__(self, **kwargs)

    def get_template_context(self):
        return {
            "default_value": self.default_value,
            **IOComponent.get_template_context(self),
        }


############################
# Only Output Components
############################


class Label(Changeable, IOComponent):
    """
    Component outputs a classification label, along with confidence scores of top categories if provided. Confidence scores are represented as a dictionary mapping labels to scores between 0 and 1.
    Output type: Union[Dict[str, float], str, int, float]
    Demos: image_classifier, main_note, titanic_survival
    """

    CONFIDENCES_KEY = "confidences"

    def __init__(
        self,
        default_value: str = "",
        *,
        num_top_classes: Optional[int] = None,
        label: Optional[str] = None,
        css: Optional[Dict] = None,
        **kwargs,
    ):
        """
        Parameters:
        default_value(str): Default string value
        num_top_classes (int): number of most confident classes to show.
        label (str): component name in interface.
        """
        # TODO: Shall we have a default value for the label component?
        self.num_top_classes = num_top_classes
        self.output_type = "auto"
        IOComponent.__init__(self, label=label, css=css, **kwargs)

    def postprocess(self, y):
        """
        Parameters:
        y (Dict[str, float]): dictionary mapping label to confidence value
        Returns:
        (Dict[label: str, confidences: List[Dict[label: str, confidence: number]]]): Object with key 'label' representing primary label, and key 'confidences' representing a list of label-confidence pairs
        """
        if self.output_type == "label" or (
            self.output_type == "auto" and (isinstance(y, (str, numbers.Number)))
        ):
            return {"label": str(y)}
        elif self.output_type == "confidences" or (
            self.output_type == "auto" and isinstance(y, dict)
        ):
            sorted_pred = sorted(y.items(), key=operator.itemgetter(1), reverse=True)
            if self.num_top_classes is not None:
                sorted_pred = sorted_pred[: self.num_top_classes]
            return {
                "label": sorted_pred[0][0],
                "confidences": [
                    {"label": pred[0], "confidence": pred[1]} for pred in sorted_pred
                ],
            }
        else:
            raise ValueError(
                "The `Label` output interface expects one of: a string label, or an int label, a "
                "float label, or a dictionary whose keys are labels and values are confidences. "
                "Instead, got a {}".format(type(y))
            )

    def deserialize(self, y):
        # 5 cases: (1): {'label': 'lion'}, {'label': 'lion', 'confidences':...}, {'lion': 0.46, ...}, 'lion', '0.46'
        if self.output_type == "label" or (
            self.output_type == "auto"
            and (
                isinstance(y, (str, numbers.Number))
                or ("label" in y and not ("confidences" in y.keys()))
            )
        ):
            if isinstance(y, (str, numbers.Number)):
                return y
            else:
                return y["label"]
        elif self.output_type == "confidences" or self.output_type == "auto":
            if ("confidences" in y.keys()) and isinstance(y["confidences"], list):
                return {k["label"]: k["confidence"] for k in y["confidences"]}
            else:
                return y
        raise ValueError("Unable to deserialize output: {}".format(y))

    def save_flagged(self, dir, label, data, encryption_key):
        """
        Returns: (Union[str, Dict[str, number]]): Either a string representing the main category label, or a dictionary with category keys mapping to confidence levels.
        """
        if "confidences" in data:
            return json.dumps(
                {
                    example["label"]: example["confidence"]
                    for example in data["confidences"]
                }
            )
        else:
            return data["label"]

    def restore_flagged(self, dir, data, encryption_key):
        try:
            data = json.loads(data)
            return self.postprocess(data)
        except ValueError:
            return data


class KeyValues(IOComponent):
    """
    Component displays a table representing values for multiple fields.
    Output type: Union[Dict, List[Tuple[str, Union[str, int, float]]]]
    Demos: text_analysis
    """

    def __init__(
        self,
        default_value: str = " ",
        *,
        label: Optional[str] = None,
        css: Optional[Dict] = None,
        **kwargs,
    ):
        """
        Parameters:
        default (str): IGNORED
        label (str): component name in interface.
        """
        raise DeprecationWarning(
            "The KeyValues component is deprecated. Please use the DataFrame or JSON "
            "components instead."
        )


class HighlightedText(Changeable, IOComponent):
    """
    Component creates text that contains spans that are highlighted by category or numerical value.
    Output is represent as a list of Tuple pairs, where the first element represents the span of text represented by the tuple, and the second element represents the category or value of the text.
    Output type: List[Tuple[str, Union[float, str]]]
    Demos: diff_texts, text_analysis
    """

    def __init__(
        self,
        default_value: str = "",
        *,
        color_map: Dict[str, str] = None,
        label: Optional[str] = None,
        show_legend: bool = False,
        css: Optional[Dict] = None,
        **kwargs,
    ):
        """
        Parameters:
        default_value (str): Default value
        color_map (Dict[str, str]): Map between category and respective colors
        label (str): component name in interface.
        show_legend (bool): whether to show span categories in a separate legend or inline.
        """
        self.default_value = default_value
        self.color_map = color_map
        self.show_legend = show_legend
        IOComponent.__init__(self, label=label, css=css, **kwargs)

    def get_template_context(self):
        return {
            "color_map": self.color_map,
            "show_legend": self.show_legend,
            "default_value": self.default_value,
            **IOComponent.get_template_context(self),
        }

    def postprocess(self, y):
        """
        Parameters:
        y (Union[Dict, List[Tuple[str, Union[str, int, float]]]]): dictionary or tuple list representing key value pairs
        Returns:
        (List[Tuple[str, Union[str, number]]]): list of key value pairs

        """
        return y

    def save_flagged(self, dir, label, data, encryption_key):
        return json.dumps(data)

    def restore_flagged(self, dir, data, encryption_key):
        return json.loads(data)


class JSON(Changeable, IOComponent):
    """
    Used for JSON output. Expects a JSON string or a Python object that is JSON serializable.
    Output type: Union[str, Any]
    Demos: zip_to_json
    """

    def __init__(
        self,
        default_value: str = "",
        *,
        label: Optional[str] = None,
        css: Optional[Dict] = None,
        **kwargs,
    ):
        """
        Parameters:
        default_value (str): Default value
        label (str): component name in interface.
        """
        self.default_value = json.dumps(default_value)
        IOComponent.__init__(self, label=label, css=css, **kwargs)

    def get_template_context(self):
        return {
            "default_value": self.default_value,
            **IOComponent.get_template_context(self),
        }

    def postprocess(self, y):
        """
        Parameters:
        y (Union[Dict, List, str]): JSON output
        Returns:
        (Union[Dict, List]): JSON output
        """
        if isinstance(y, str):
            return json.dumps(y)
        else:
            return y

    def save_flagged(self, dir, label, data, encryption_key):
        return json.dumps(data)

    def restore_flagged(self, dir, data, encryption_key):
        return json.loads(data)


class HTML(Changeable, IOComponent):
    """
    Used for HTML output. Expects an HTML valid string.
    Output type: str
    Demos: text_analysis
    """

    def __init__(
        self,
        default_value: str = "",
        label: Optional[str] = None,
        css: Optional[Dict] = None,
        **kwargs,
    ):
        """
        Parameters:
        default_value (str): Default value
        label (str): component name in interface.
        """
        self.default_value = default_value
        IOComponent.__init__(self, label=label, css=css, **kwargs)

    def get_template_context(self):
        return {
            "default_value": self.default_value,
            **IOComponent.get_template_context(self),
        }

    def postprocess(self, x):
        """
        Parameters:
        y (str): HTML output
        Returns:
        (str): HTML output
        """
        return x


class Gallery(IOComponent):
    def __init__(
        self,
        *,
        label: Optional[str] = None,
        **kwargs,
    ):
        super().__init__(label=label, **kwargs)

    def get_template_context(self):
        return {
            **super().get_template_context(),
        }

    def postprocess(self, y):
        """
        Parameters:
        y (List[Union[numpy.array, PIL.Image, str]]): list of images
        Returns:
        (str): list of base64 url data for images
        """
        output = []
        for img in y:
            if isinstance(img, np.ndarray):
                img = processing_utils.encode_array_to_base64(img)
            elif isinstance(img, PIL.Image.Image):
                img = np.array(img)
                img = processing_utils.encode_array_to_base64(img)
            elif isinstance(img, str):
                img = processing_utils.encode_url_or_file_to_base64(img)
            else:
                raise ValueError(
                    "Unknown type. Please choose from: 'numpy', 'pil', 'file'."
                )
            output.append(img)
        return output


class Carousel(IOComponent):
    """
    Component displays a set of output components that can be scrolled through.
    Output type: List[List[Any]]
    Demos: disease_report
    """

    def __init__(
        self,
        *,
        components: Component | List[Component],
        label: Optional[str] = None,
        css: Optional[Dict] = None,
        **kwargs,
    ):
        """
        Parameters:
        components (Union[List[OutputComponent], OutputComponent]): Classes of component(s) that will be scrolled through.
        label (str): component name in interface.
        """
        if not isinstance(components, list):
            components = [components]
        self.components = [
            get_component_instance(component) for component in components
        ]
        IOComponent.__init__(self, label=label, css=css, **kwargs)

    def get_template_context(self):
        return {
            "components": [
                component.get_template_context() for component in self.components
            ],
            **IOComponent.get_template_context(self),
        }

    def postprocess(self, y):
        """
        Parameters:
        y (List[List[Any]]): carousel output
        Returns:
        (List[List[Any]]): 2D array, where each sublist represents one set of outputs or 'slide' in the carousel
        """
        if isinstance(y, list):
            if len(y) != 0 and not isinstance(y[0], list):
                y = [[z] for z in y]
            output = []
            for row in y:
                output_row = []
                for i, cell in enumerate(row):
                    output_row.append(self.components[i].postprocess(cell))
                output.append(output_row)
            return output
        else:
            raise ValueError("Unknown type. Please provide a list for the Carousel.")

    def save_flagged(self, dir, label, data, encryption_key):
        return json.dumps(
            [
                [
                    component.save_flagged(
                        dir, f"{label}_{j}", data[i][j], encryption_key
                    )
                    for j, component in enumerate(self.components)
                ]
                for i, _ in enumerate(data)
            ]
        )

    def restore_flagged(self, dir, data, encryption_key):
        return [
            [
                component.restore_flagged(dir, sample, encryption_key)
                for component, sample in zip(self.components, sample_set)
            ]
            for sample_set in json.loads(data)
        ]


class Chatbot(Changeable, IOComponent):
    """
    Component displays a chatbot output showing both user submitted messages and responses
    Output type: List[Tuple[str, str]]
    Demos: chatbot
    """

    def __init__(
        self,
        default_value="",
        color_map: Tuple(str, str) = None,
        *,
        label: Optional[str] = None,
        css: Optional[Dict] = None,
        **kwargs,
    ):
        """
        Parameters:
        default_value (str): Default value
        color_map (Tuple[str, str]): Chat bubble color of input text and output text respectively.
        label (str): component name in interface (not used).
        """
        self.default_value = default_value
        self.color_map = color_map
        IOComponent.__init__(self, label=label, css=css, **kwargs)

    def get_template_context(self):
        return {
            "default_value": self.default_value,
            "color_map": self.color_map,
            **IOComponent.get_template_context(self),
        }

    def postprocess(self, y):
        """
        Parameters:
        y (List[Tuple[str, str]]): List of tuples representing the message and response
        Returns:
        (List[Tuple[str, str]]): Returns same list of tuples

        """
        return y


class Model3D(Changeable, Editable, Clearable, IOComponent):
    """
    Component creates a 3D Model component with input and output capabilities.
    Input type: File object of type (.obj, glb, or .gltf)
    Output type: filepath
    Demos: Model3D
    """

    def __init__(
        self,
        clear_color=None,
        label: str = None,
        css: Optional[Dict] = None,
        **kwargs,
    ):
        """
        Parameters:
        clear_color (List[r, g, b, a]): background color of scene
        label (str): component name in interface.
        """
        self.clear_color = clear_color
        IOComponent.__init__(self, label=label, css=css, **kwargs)

    def get_template_context(self):
        return {
            "clearColor": self.clear_color,
            **IOComponent.get_template_context(self),
        }

    def preprocess_example(self, x):
        return {"name": x, "data": None, "is_example": True}

    def preprocess(self, x: Dict[str, str] | None) -> str | None:
        """
        Parameters:
        x (Dict[name: str, data: str]): JSON object with filename as 'name' property and base64 data as 'data' property
        Returns:
        (str): file path to 3D image model
        """
        if x is None:
            return x
        file_name, file_data, is_example = (
            x["name"],
            x["data"],
            x.get("is_example", False),
        )
        if is_example:
            file = processing_utils.create_tmp_copy_of_file(file_name)
        else:
            file = processing_utils.decode_base64_to_file(
                file_data, file_path=file_name
            )
        file_name = file.name
        return file_name

    def serialize(self, x, called_directly):
        raise NotImplementedError()

    def save_flagged(self, dir, label, data, encryption_key):
        """
        Returns: (str) path to 3D image model file
        """
        return self.save_flagged_file(
            dir, label, data["data"], encryption_key, data["name"]
        )

    def generate_sample(self):
        return media_data.BASE64_MODEL3D

    # Output functions

    def postprocess(self, y):
        """
        Parameters:
        y (str): path to the model
        Returns:
        (str): file name
        (str): file extension
        (str): base64 url data
        """

        if self.clear_color is None:
            self.clear_color = [0.2, 0.2, 0.2, 1.0]

        return {
            "name": os.path.basename(y),
            "data": processing_utils.encode_file_to_base64(y),
        }

    def deserialize(self, x):
        return processing_utils.decode_base64_to_file(x).name

    def restore_flagged(self, dir, data, encryption_key):
        return self.restore_flagged_file(dir, data, encryption_key)


class Plot(Changeable, Clearable, IOComponent):
    """
    Used for plot output.
    Output type: matplotlib plt, plotly figure, or Bokeh fig (json_item format)
    Demos: outbreak_forecast
    """

    def __init__(
        self,
        type: str = None,
        label: str = None,
        css: Optional[Dict] = None,
        **kwargs,
    ):
        """
        Parameters:
        type (str): type of plot (matplotlib, plotly)
        label (str): component name in interface.
        """
        self.type = type
        IOComponent.__init__(self, label=label, css=css, **kwargs)

    def get_template_context(self):
        return {**IOComponent.get_template_context(self)}

    def postprocess(self, y):
        """
        Parameters:
        y (str): plot data
        Returns:
        (str): plot type
        (str): plot base64 or json
        """
        dtype = self.type
        if self.type == "plotly":
            out_y = y.to_json()
        elif self.type == "matplotlib":
            out_y = processing_utils.encode_plot_to_base64(y)
        elif self.type == "bokeh":
            out_y = json.dumps(y)
        elif self.type == "auto":
            if isinstance(y, (ModuleType, matplotlib.pyplot.Figure)):
                dtype = "matplotlib"
                out_y = processing_utils.encode_plot_to_base64(y)
            elif isinstance(y, dict):
                dtype = "bokeh"
                out_y = json.dumps(y)
            else:
                dtype = "plotly"
                out_y = y.to_json()
        else:
            raise ValueError(
                "Unknown type. Please choose from: 'plotly', 'matplotlib', 'bokeh'."
            )
        return {"type": dtype, "plot": out_y}


class Markdown(Component):
    """
    Used for Markdown output. Expects a valid string that is rendered into Markdown.
    """

    def __init__(
        self,
        default_value: str = "",
        *,
        css: Optional[Dict] = None,
        **kwargs,
    ):
        """
        Parameters:
        default_value (str): Default value
        css (dict): optional css parameters for the component
        """
        Component.__init__(self, css=css, **kwargs)
        self.md = MarkdownIt()
        unindented_default_value = inspect.cleandoc(default_value)
        self.default_value = self.md.render(unindented_default_value)

    def postprocess(self, y):
        unindented_y = inspect.cleandoc(y)
        return self.md.render(unindented_y)

    def get_template_context(self):
        return {
            "default_value": self.default_value,
            **Component.get_template_context(self),
        }


############################
# Static Components
############################


class Button(Clickable, Component):
    """
    Used to create a button, that can be assigned arbitrary click() events.
    """

    def __init__(
        self,
        default_value: str = "",
        *,
        css: Optional[Dict] = None,
        **kwargs,
    ):
        """
        Parameters:
        default_value (str): Default value
        css (dict): optional css parameters for the component
        """
        Component.__init__(self, css=css, **kwargs)
        self.default_value = default_value

    def get_template_context(self):
        return {
            "default_value": self.default_value,
            **Component.get_template_context(self),
        }


class Dataset(Clickable, Component):
    """
    Used to create a output widget for showing datasets. Used to render the examples
    box in the interface.
    """

    def __init__(
        self,
        *,
        components: List[Component],
        samples: List[List[Any]],
        type: str = "values",
        css: Optional[Dict] = None,
        **kwargs,
    ):
        Component.__init__(self, css=css, **kwargs)
        self.components = components
        self.type = type
        self.headers = [c.label for c in components]
        self.samples = samples

    def get_template_context(self):
        return {
            "components": [component.get_block_name() for component in self.components],
            "headers": self.headers,
            "samples": self.samples,
            "type": self.type,
            **Component.get_template_context(self),
        }

    def preprocess(self, x: Any) -> Any:
        """
        Any preprocessing needed to be performed on function input.
        """
        if self.type == "index":
            return x
        elif self.type == "values":
            return self.samples[x]


class Interpretation(Component):
    """
    Used to create an interpretation widget for a component.
    """

    def __init__(
        self,
        component: Component,
        *,
        css: Optional[Dict] = None,
        **kwargs,
    ):
        Component.__init__(self, css=css, **kwargs)
        self.component = component

    def get_template_context(self):
        return {
            "component": self.component.get_block_name(),
            "component_props": self.component.get_template_context(),
        }


class StatusTracker(Component):
    """
    Used to indicate status of a function call. Event listeners can bind to a StatusTracker with 'status=' keyword argument.
    """

    def __init__(
        self,
        *,
        cover_container: bool = False,
        css: Optional[Dict] = None,
        **kwargs,
    ):
        """
        Parameters:
        cover_container (bool): If True, will expand to cover parent container while function pending.
        css (dict): optional css parameters for the component
        """
        Component.__init__(self, css=css, **kwargs)
        self.cover_container = cover_container

    def get_template_context(self):
        return {
            "cover_container": self.cover_container,
            **Component.get_template_context(self),
        }


def component(cls_name: str):
    """
    Returns a component or template with the given class name, or raises a ValueError if not found.
    @param cls_name: lower-case string class name of a component
    @return cls: the component class
    """
    import gradio.templates

    components = [
        (name, cls)
        for name, cls in sys.modules[__name__].__dict__.items()
        if isinstance(cls, type)
    ]
    templates = [
        (name, cls)
        for name, cls in gradio.templates.__dict__.items()
        if isinstance(cls, type)
    ]
    for name, cls in components + templates:
        if name.lower() == cls_name.replace("_", "") and issubclass(cls, Component):
            return cls
    raise ValueError(f"No such Component: {cls_name}")


def get_component_instance(comp: str | dict | Component):
    if isinstance(comp, str):
        component_cls = component(comp)
        return component_cls()
    elif isinstance(comp, dict):
        name = comp.pop("name")
        component_cls = component(name)
        return component_cls(**comp)
    elif isinstance(comp, Component):
        return comp
    else:
        raise ValueError(
            f"Component must provided as a `str` or `dict` or `Component` but is {comp}"
        )


DataFrame = Dataframe
Keyvalues = KeyValues
Highlightedtext = HighlightedText
Checkboxgroup = CheckboxGroup
TimeSeries = Timeseries<|MERGE_RESOLUTION|>--- conflicted
+++ resolved
@@ -1109,10 +1109,6 @@
 
         # Everything is same with Dropdown and Radio, so let's make use of it :)
         super().__init__(
-<<<<<<< HEAD
-            self,
-=======
->>>>>>> 7095ce7e
             default_selected=default_selected,
             choices=choices,
             type=type,
