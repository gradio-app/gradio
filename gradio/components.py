--- conflicted
+++ resolved
@@ -1350,13 +1350,12 @@
     ):
         """
         Parameters:
-<<<<<<< HEAD
             value: A PIL Image, numpy array, path or URL for the default value that Image component is going to take.
             shape: (width, height) shape to crop and resize image to; if None, matches input image size. Pass None for either width or height to only crop and resize the other.
             image_mode: "RGB" if color, or "L" if black and white.
             invert_colors: whether to invert the image as a preprocessing step.
             source: Source of image. "upload" creates a box where user can drop an image file, "webcam" allows user to take snapshot from their webcam, "canvas" defaults to a white image that can be edited and drawn upon with tools.
-            tool: Tools used for editing. "editor" allows a full screen editor, "select" provides a cropping and zoom tool.
+            tool: Tools used for editing. "editor" allows a full screen editor, "select" provides a cropping and zoom tool, "sketch" allows you to create a mask over the image and both the image and mask are passed into the function.
             type: The format the image is converted to before being passed into the prediction function. "numpy" converts the image to a numpy array with shape (width, height, 3) and values from 0 to 255, "pil" converts the image to a PIL image object, "file" produces a temporary file object whose path can be retrieved by file_obj.name, "filepath" passes a str path to a temporary file containing the image.
             label: component name in interface.
             show_label: if True, will display label.
@@ -1364,22 +1363,7 @@
             visible: If False, component will be hidden.
             streaming: If True when used in a `live` interface, will automatically stream webcam feed. Only valid is source is 'webcam'.
             elem_id: An optional string that is assigned as the id of this component in the HTML DOM. Can be used for targeting CSS styles.
-=======
-        value (Optional[str | PIL.Image | np.narray]): A PIL Image, numpy array, path or URL for the default value that Image component is going to take.
-        shape (Tuple[int, int]): (width, height) shape to crop and resize image to; if None, matches input image size. Pass None for either width or height to only crop and resize the other.
-        image_mode (str): "RGB" if color, or "L" if black and white.
-        invert_colors (bool): whether to invert the image as a preprocessing step.
-        source (str): Source of image. "upload" creates a box where user can drop an image file, "webcam" allows user to take snapshot from their webcam, "canvas" defaults to a white image that can be edited and drawn upon with tools.
-        tool (str): Tools used for editing. "editor" allows a full screen editor, "select" provides a cropping and zoom tool, "sketch" allows you to create a mask over the image and both the image and mask are passed into the function.
-        type (str): The format the image is converted to before being passed into the prediction function. "numpy" converts the image to a numpy array with shape (width, height, 3) and values from 0 to 255, "pil" converts the image to a PIL image object, "file" produces a temporary file object whose path can be retrieved by file_obj.name, "filepath" passes a str path to a temporary file containing the image.
-        label (Optional[str]): component name in interface.
-        show_label (bool): if True, will display label.
-        interactive (Optional[bool]): if True, will allow users to upload and edit an image; if False, can only be used to display images. If not provided, this is inferred based on whether the component is used as an input or output.
-        visible (bool): If False, component will be hidden.
-        streaming (bool): If True when used in a `live` interface, will automatically stream webcam feed. Only valid is source is 'webcam'.
-        elem_id (Optional[str]): An optional string that is assigned as the id of this component in the HTML DOM. Can be used for targeting CSS styles.
-        mirror_webcam (bool): If True webcam will be mirrored. Default is True.
->>>>>>> 1176180a
+            mirror_webcam: If True webcam will be mirrored. Default is True.
         """
         self.mirror_webcam = mirror_webcam
         self.type = type
@@ -1729,7 +1713,6 @@
     ):
         """
         Parameters:
-<<<<<<< HEAD
             value: A path or URL for the default value that Video component is going to take.
             format: Format of video format to be returned by component, such as 'avi' or 'mp4'. Use 'mp4' to ensure browser playability. If set to None, video will keep uploaded format.
             source: Source of video. "upload" creates a box where user can drop an video file, "webcam" allows user to record a video from their webcam.
@@ -1738,17 +1721,7 @@
             interactive: if True, will allow users to upload a video; if False, can only be used to display videos. If not provided, this is inferred based on whether the component is used as an input or output.
             visible: If False, component will be hidden.
             elem_id: An optional string that is assigned as the id of this component in the HTML DOM. Can be used for targeting CSS styles.
-=======
-        value (str): A path or URL for the default value that Video component is going to take.
-        format (str): Format of video format to be returned by component, such as 'avi' or 'mp4'. Use 'mp4' to ensure browser playability. If set to None, video will keep uploaded format.
-        source (str): Source of video. "upload" creates a box where user can drop an video file, "webcam" allows user to record a video from their webcam.
-        label (Optional[str]): component name in interface.
-        show_label (bool): if True, will display label.
-        interactive (Optional[bool]): if True, will allow users to upload a video; if False, can only be used to display videos. If not provided, this is inferred based on whether the component is used as an input or output.
-        visible (bool): If False, component will be hidden.
-        elem_id (Optional[str]): An optional string that is assigned as the id of this component in the HTML DOM. Can be used for targeting CSS styles.
-        mirror_webcam (bool): If True webcma will be mirrored. Default is True.
->>>>>>> 1176180a
+            mirror_webcam: If True webcma will be mirrored. Default is True.            
         """
         self.format = format
         self.source = source
