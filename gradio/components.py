"""Contains all of the components that can be used with Gradio Interface / Blocks.
Along with the docs for each component, you can find the names of example demos that use
each component. These demos are located in the `demo` directory."""

from __future__ import annotations

import inspect
import json
import math
import numbers
import operator
import os
import random
import tempfile
import uuid
import warnings
from copy import deepcopy
from enum import Enum
from pathlib import Path
from types import ModuleType
from typing import TYPE_CHECKING, Any, Callable, Dict, List, Optional, Tuple

import altair as alt
import matplotlib.figure
import numpy as np
import pandas as pd
import PIL
import PIL.ImageOps
from ffmpy import FFmpeg
from markdown_it import MarkdownIt
from mdit_py_plugins.dollarmath import dollarmath_plugin
from pandas.api.types import is_numeric_dtype

from gradio import media_data, processing_utils, utils
from gradio.blocks import Block
from gradio.documentation import document, set_documentation_group
from gradio.events import (
    Blurrable,
    Changeable,
    Clearable,
    Clickable,
    Editable,
    Playable,
    Streamable,
    Submittable,
    Uploadable,
)
from gradio.layouts import Column, Form, Row
from gradio.processing_utils import TempFileManager
from gradio.serializing import (
    FileSerializable,
    ImgSerializable,
    JSONSerializable,
    Serializable,
    SimpleSerializable,
)

if TYPE_CHECKING:
    from typing import TypedDict

    class DataframeData(TypedDict):
        headers: List[str]
        data: List[List[str | int | bool]]


set_documentation_group("component")


class _Keywords(Enum):
    NO_VALUE = "NO_VALUE"  # Used as a sentinel to determine if nothing is provided as a argument for `value` in `Component.update()`
    FINISHED_ITERATING = "FINISHED_ITERATING"  # Used to skip processing of a component's value (needed for generators + state)


class Component(Block):
    """
    A base class for defining the methods that all gradio components should have.
    """

    def __str__(self):
        return self.__repr__()

    def __repr__(self):
        return f"{self.get_block_name()}"

    def get_config(self):
        """
        :return: a dictionary with context variables for the javascript file associated with the context
        """
        return {
            "name": self.get_block_name(),
            **super().get_config(),
        }


class IOComponent(Component, Serializable):
    """
    A base class for defining methods that all input/output components should have.
    """

    def __init__(
        self,
        *,
        value: Any = None,
        label: Optional[str] = None,
        show_label: bool = True,
        interactive: Optional[bool] = None,
        visible: bool = True,
        elem_id: Optional[str] = None,
        load_fn: Optional[Callable] = None,
        **kwargs,
    ):
        self.label = label
        self.show_label = show_label
        self.interactive = interactive

        load_fn, initial_value = self.get_load_fn_and_initial_value(value)
        self.value = self.postprocess(initial_value)

        self.set_interpret_parameters()
        if callable(load_fn):
            self.attach_load_event = True
            self.load_fn = load_fn
        else:
            self.attach_load_event = False
            self.load_fn = None

        super().__init__(elem_id=elem_id, visible=visible, **kwargs)

    def get_config(self):
        return {
            "label": self.label,
            "show_label": self.show_label,
            "interactive": self.interactive,
            **super().get_config(),
        }

    def preprocess(self, x: Any) -> Any:
        """
        Any preprocessing needed to be performed on function input.
        """
        return x

    def set_interpret_parameters(self):
        """
        Set any parameters for interpretation.
        """
        return self

    def get_interpretation_neighbors(self, x: Any) -> Tuple[List[Any], Dict[Any], bool]:
        """
        Generates values similar to input to be used to interpret the significance of the input in the final output.
        Parameters:
            x: Input to interface
        Returns: (neighbor_values, interpret_kwargs, interpret_by_removal)
            neighbor_values: Neighboring values to input x to compute for interpretation
            interpret_kwargs: Keyword arguments to be passed to get_interpretation_scores
            interpret_by_removal: If True, returned neighbors are values where the interpreted subsection was removed. If False, returned neighbors are values where the interpreted subsection was modified to a different value.
        """
        return [], {}, True

    def get_interpretation_scores(
        self, x: Any, neighbors: List[Any], scores: List[float], **kwargs
    ) -> List[Any]:
        """
        Arrange the output values from the neighbors into interpretation scores for the interface to render.
        Parameters:
            x: Input to interface
            neighbors: Neighboring values to input x used for interpretation.
            scores: Output value corresponding to each neighbor in neighbors
        Returns:
            Arrangement of interpretation scores for interfaces to render.
        """
        pass

    def generate_sample(self) -> Any:
        """
        Returns a sample value of the input that would be accepted by the api. Used for api documentation.
        """
        pass

    def postprocess(self, y):
        """
        Any postprocessing needed to be performed on function output.
        """
        return y

    def style(
        self,
        *,
        container: Optional[bool] = None,
        **kwargs,
    ):
        """
        This method can be used to change the appearance of the component.
        Parameters:
            container: If True, will place the component in a container - providing some extra padding around the border.
        """
        put_deprecated_params_in_box = False
        if "rounded" in kwargs:
            warnings.warn(
                "'rounded' styling is no longer supported. To round adjacent components together, place them in a Column(variant='box')."
            )
            if isinstance(kwargs["rounded"], list) or isinstance(
                kwargs["rounded"], tuple
            ):
                put_deprecated_params_in_box = True
            kwargs.pop("rounded")
        if "margin" in kwargs:
            warnings.warn(
                "'margin' styling is no longer supported. To place adjacent components together without margin, place them in a Column(variant='box')."
            )
            if isinstance(kwargs["margin"], list) or isinstance(
                kwargs["margin"], tuple
            ):
                put_deprecated_params_in_box = True
            kwargs.pop("margin")
        if "border" in kwargs:
            warnings.warn(
                "'border' styling is no longer supported. To place adjacent components in a shared border, place them in a Column(variant='box')."
            )
            kwargs.pop("border")
        if container is not None:
            self._style["container"] = container
        if len(kwargs):
            for key in kwargs:
                warnings.warn(f"Unknown style parameter: {key}")
        if (
            put_deprecated_params_in_box
            and getattr(self, "parent", None).__class__ in [Row, Column]
            and self.parent.variant == "default"
        ):
            self.parent.variant = "compact"
        return self

    @staticmethod
    def add_interactive_to_config(config, interactive):
        if interactive is not None:
            config["mode"] = "dynamic" if interactive else "static"
        return config

    @staticmethod
    def get_load_fn_and_initial_value(value):
        if callable(value):
            initial_value = value()
            load_fn = value
        else:
            initial_value = value
            load_fn = None
        return load_fn, initial_value

    def as_example(self, input_data):
        """Return the input data in a way that can be displayed by the examples dataset component in the front-end."""
        return input_data


class FormComponent:
    expected_parent = Form


@document("change", "submit", "blur", "style")
class Textbox(
    Changeable, Submittable, Blurrable, IOComponent, SimpleSerializable, FormComponent
):
    """
    Creates a textarea for user to enter string input or display string output.
    Preprocessing: passes textarea value as a {str} into the function.
    Postprocessing: expects a {str} returned from function and sets textarea value to it.
    Examples-format: a {str} representing the textbox input.

    Demos: hello_world, diff_texts, sentence_builder
    Guides: creating_a_chatbot, real_time_speech_recognition
    """

    def __init__(
        self,
        value: Optional[str | Callable] = "",
        *,
        lines: int = 1,
        max_lines: int = 20,
        placeholder: Optional[str] = None,
        label: Optional[str] = None,
        show_label: bool = True,
        interactive: Optional[bool] = None,
        visible: bool = True,
        elem_id: Optional[str] = None,
        type: str = "text",
        **kwargs,
    ):
        """
        Parameters:
            value: default text to provide in textarea. If callable, the function will be called whenever the app loads to set the initial value of the component.
            lines: minimum number of line rows to provide in textarea.
            max_lines: maximum number of line rows to provide in textarea.
            placeholder: placeholder hint to provide behind textarea.
            label: component name in interface.
            show_label: if True, will display label.
            interactive: if True, will be rendered as an editable textbox; if False, editing will be disabled. If not provided, this is inferred based on whether the component is used as an input or output.
            visible: If False, component will be hidden.
            elem_id: An optional string that is assigned as the id of this component in the HTML DOM. Can be used for targeting CSS styles.
            type: The type of textbox. One of: 'text', 'password', 'email', Default is 'text'.
        """
        if type not in ["text", "password", "email"]:
            raise ValueError('`type` must be one of "text", "password", or "email".')

        #
        self.lines = lines
        self.max_lines = max_lines if type == "text" else 1
        self.placeholder = placeholder
        self.interpret_by_tokens = True
        IOComponent.__init__(
            self,
            label=label,
            show_label=show_label,
            interactive=interactive,
            visible=visible,
            elem_id=elem_id,
            value=value,
            **kwargs,
        )
        self.cleared_value = ""
        self.test_input = value
        self.type = type

    def get_config(self):
        return {
            "lines": self.lines,
            "max_lines": self.max_lines,
            "placeholder": self.placeholder,
            "value": self.value,
            "type": self.type,
            **IOComponent.get_config(self),
        }

    @staticmethod
    def update(
        value: Optional[str] = _Keywords.NO_VALUE,
        lines: Optional[int] = None,
        max_lines: Optional[int] = None,
        placeholder: Optional[str] = None,
        label: Optional[str] = None,
        show_label: Optional[bool] = None,
        visible: Optional[bool] = None,
        interactive: Optional[bool] = None,
        type: Optional[str] = None,
    ):
        updated_config = {
            "lines": lines,
            "max_lines": max_lines,
            "placeholder": placeholder,
            "label": label,
            "show_label": show_label,
            "visible": visible,
            "value": value,
            "type": type,
            "__type__": "update",
        }
        return IOComponent.add_interactive_to_config(updated_config, interactive)

    def generate_sample(self) -> str:
        return "Hello World"

    def preprocess(self, x: str | None) -> str | None:
        """
        Preprocesses input (converts it to a string) before passing it to the function.
        Parameters:
            x: text
        Returns:
            text
        """
        return None if x is None else str(x)

    def postprocess(self, y: str | None) -> str | None:
        """
        Postproccess the function output y by converting it to a str before passing it to the frontend.
        Parameters:
            y: function output to postprocess.
        Returns:
            text
        """
        return None if y is None else str(y)

    def set_interpret_parameters(
        self, separator: str = " ", replacement: Optional[str] = None
    ):
        """
        Calculates interpretation score of characters in input by splitting input into tokens, then using a "leave one out" method to calculate the score of each token by removing each token and measuring the delta of the output value.
        Parameters:
            separator: Separator to use to split input into tokens.
            replacement: In the "leave one out" step, the text that the token should be replaced with. If None, the token is removed altogether.
        """
        self.interpretation_separator = separator
        self.interpretation_replacement = replacement
        return self

    def tokenize(self, x: str) -> Tuple[List[str], List[str], None]:
        """
        Tokenizes an input string by dividing into "words" delimited by self.interpretation_separator
        """
        tokens = x.split(self.interpretation_separator)
        leave_one_out_strings = []
        for index in range(len(tokens)):
            leave_one_out_set = list(tokens)
            if self.interpretation_replacement is None:
                leave_one_out_set.pop(index)
            else:
                leave_one_out_set[index] = self.interpretation_replacement
            leave_one_out_strings.append(
                self.interpretation_separator.join(leave_one_out_set)
            )
        return tokens, leave_one_out_strings, None

    def get_masked_inputs(
        self, tokens: List[str], binary_mask_matrix: List[List[int]]
    ) -> List[str]:
        """
        Constructs partially-masked sentences for SHAP interpretation
        """
        masked_inputs = []
        for binary_mask_vector in binary_mask_matrix:
            masked_input = np.array(tokens)[np.array(binary_mask_vector, dtype=bool)]
            masked_inputs.append(self.interpretation_separator.join(masked_input))
        return masked_inputs

    def get_interpretation_scores(
        self, x, neighbors, scores: List[float], tokens: List[str], masks=None, **kwargs
    ) -> List[Tuple[str, float]]:
        """
        Returns:
            Each tuple set represents a set of characters and their corresponding interpretation score.
        """
        result = []
        for token, score in zip(tokens, scores):
            result.append((token, score))
            result.append((self.interpretation_separator, 0))
        return result


@document("change", "submit", "style")
class Number(
    Changeable, Submittable, Blurrable, IOComponent, SimpleSerializable, FormComponent
):
    """
    Creates a numeric field for user to enter numbers as input or display numeric output.
    Preprocessing: passes field value as a {float} or {int} into the function, depending on `precision`.
    Postprocessing: expects an {int} or {float} returned from the function and sets field value to it.
    Examples-format: a {float} or {int} representing the number's value.

    Demos: tax_calculator, titanic_survival, blocks_simple_squares
    """

    def __init__(
        self,
        value: Optional[float | Callable] = None,
        *,
        label: Optional[str] = None,
        show_label: bool = True,
        interactive: Optional[bool] = None,
        visible: bool = True,
        elem_id: Optional[str] = None,
        precision: Optional[int] = None,
        **kwargs,
    ):
        """
        Parameters:
            value: default value. If callable, the function will be called whenever the app loads to set the initial value of the component.
            label: component name in interface.
            show_label: if True, will display label.
            interactive: if True, will be editable; if False, editing will be disabled. If not provided, this is inferred based on whether the component is used as an input or output.
            visible: If False, component will be hidden.
            elem_id: An optional string that is assigned as the id of this component in the HTML DOM. Can be used for targeting CSS styles.
            precision: Precision to round input/output to. If set to 0, will round to nearest integer and covert type to int. If None, no rounding happens.
        """
        self.precision = precision
        self.interpret_by_tokens = False
        IOComponent.__init__(
            self,
            label=label,
            show_label=show_label,
            interactive=interactive,
            visible=visible,
            elem_id=elem_id,
            value=value,
            **kwargs,
        )
        self.test_input = self.value if self.value is not None else 1

    @staticmethod
    def _round_to_precision(
        num: float | int | None, precision: int | None
    ) -> float | int | None:
        """
        Round to a given precision.

        If precision is None, no rounding happens. If 0, num is converted to int.

        Parameters:
            num: Number to round.
            precision: Precision to round to.
        Returns:
            rounded number
        """
        if num is None:
            return None
        if precision is None:
            return float(num)
        elif precision == 0:
            return int(round(num, precision))
        else:
            return round(num, precision)

    def get_config(self):
        return {
            "value": self.value,
            **IOComponent.get_config(self),
        }

    @staticmethod
    def update(
        value: Optional[float] = _Keywords.NO_VALUE,
        label: Optional[str] = None,
        show_label: Optional[bool] = None,
        interactive: Optional[bool] = None,
        visible: Optional[bool] = None,
    ):
        updated_config = {
            "label": label,
            "show_label": show_label,
            "visible": visible,
            "value": value,
            "__type__": "update",
        }
        return IOComponent.add_interactive_to_config(updated_config, interactive)

    def preprocess(self, x: float | None) -> float | None:
        """
        Parameters:
            x: numeric input
        Returns:
            number representing function input
        """
        if x is None:
            return None
        return self._round_to_precision(x, self.precision)

    def postprocess(self, y: float | None) -> float | None:
        """
        Any postprocessing needed to be performed on function output.

        Parameters:
            y: numeric output
        Returns:
            number representing function output
        """
        if y is None:
            return None
        return self._round_to_precision(y, self.precision)

    def set_interpret_parameters(
        self, steps: int = 3, delta: float = 1, delta_type: str = "percent"
    ):
        """
        Calculates interpretation scores of numeric values close to the input number.
        Parameters:
            steps: Number of nearby values to measure in each direction (above and below the input number).
            delta: Size of step in each direction between nearby values.
            delta_type: "percent" if delta step between nearby values should be a calculated as a percent, or "absolute" if delta should be a constant step change.
        """
        self.interpretation_steps = steps
        self.interpretation_delta = delta
        self.interpretation_delta_type = delta_type
        return self

    def get_interpretation_neighbors(self, x: float | int) -> Tuple[List[float], Dict]:
        x = self._round_to_precision(x, self.precision)
        if self.interpretation_delta_type == "percent":
            delta = 1.0 * self.interpretation_delta * x / 100
        elif self.interpretation_delta_type == "absolute":
            delta = self.interpretation_delta
        else:
            delta = self.interpretation_delta
        if self.precision == 0 and math.floor(delta) != delta:
            raise ValueError(
                f"Delta value {delta} is not an integer and precision=0. Cannot generate valid set of neighbors. "
                "If delta_type='percent', pick a value of delta such that x * delta is an integer. "
                "If delta_type='absolute', pick a value of delta that is an integer."
            )
        # run_interpretation will preprocess the neighbors so no need to covert to int here
        negatives = (x + np.arange(-self.interpretation_steps, 0) * delta).tolist()
        positives = (x + np.arange(1, self.interpretation_steps + 1) * delta).tolist()
        return negatives + positives, {}

    def get_interpretation_scores(
        self, x: Number, neighbors: List[float], scores: List[float], **kwargs
    ) -> List[Tuple[float, float]]:
        """
        Returns:
            Each tuple set represents a numeric value near the input and its corresponding interpretation score.
        """
        interpretation = list(zip(neighbors, scores))
        interpretation.insert(int(len(interpretation) / 2), [x, None])
        return interpretation

    def generate_sample(self) -> float:
        return self._round_to_precision(1, self.precision)


@document("change", "style")
class Slider(Changeable, IOComponent, SimpleSerializable, FormComponent):
    """
    Creates a slider that ranges from `minimum` to `maximum` with a step size of `step`.
    Preprocessing: passes slider value as a {float} into the function.
    Postprocessing: expects an {int} or {float} returned from function and sets slider value to it as long as it is within range.
    Examples-format: A {float} or {int} representing the slider's value.

    Demos: sentence_builder, generate_tone, titanic_survival, interface_random_slider, blocks_random_slider
    Guides: create_your_own_friends_with_a_gan
    """

    def __init__(
        self,
        minimum: float = 0,
        maximum: float = 100,
        value: Optional[float | Callable] = None,
        *,
        step: Optional[float] = None,
        label: Optional[str] = None,
        show_label: bool = True,
        interactive: Optional[bool] = None,
        visible: bool = True,
        elem_id: Optional[str] = None,
        randomize: bool = False,
        **kwargs,
    ):
        """
        Parameters:
            minimum: minimum value for slider.
            maximum: maximum value for slider.
            value: default value. If callable, the function will be called whenever the app loads to set the initial value of the component. Ignored if randomized=True.
            step: increment between slider values.
            label: component name in interface.
            show_label: if True, will display label.
            interactive: if True, slider will be adjustable; if False, adjusting will be disabled. If not provided, this is inferred based on whether the component is used as an input or output.
            visible: If False, component will be hidden.
            elem_id: An optional string that is assigned as the id of this component in the HTML DOM. Can be used for targeting CSS styles.
            randomize: If True, the value of the slider when the app loads is taken uniformly at random from the range given by the minimum and maximum.
        """
        self.minimum = minimum
        self.maximum = maximum
        if step is None:
            difference = maximum - minimum
            power = math.floor(math.log10(difference) - 2)
            step = 10**power
        self.step = step
        if randomize:
            value = self.get_random_value
        IOComponent.__init__(
            self,
            label=label,
            show_label=show_label,
            interactive=interactive,
            visible=visible,
            elem_id=elem_id,
            value=value,
            **kwargs,
        )
        self.cleared_value = self.value
        self.test_input = self.value
        self.interpret_by_tokens = False

    def get_config(self):
        return {
            "minimum": self.minimum,
            "maximum": self.maximum,
            "step": self.step,
            "value": self.value,
            **IOComponent.get_config(self),
        }

    def get_random_value(self):
        n_steps = int((self.maximum - self.minimum) / self.step)
        step = random.randint(0, n_steps)
        value = self.minimum + step * self.step
        # Round to number of decimals in step so that UI doesn't display long decimals
        n_decimals = max(str(self.step)[::-1].find("."), 0)
        if n_decimals:
            value = round(value, n_decimals)
        return value

    @staticmethod
    def update(
        value: Optional[float] = _Keywords.NO_VALUE,
        minimum: Optional[float] = None,
        maximum: Optional[float] = None,
        step: Optional[float] = None,
        label: Optional[str] = None,
        show_label: Optional[bool] = None,
        interactive: Optional[bool] = None,
        visible: Optional[bool] = None,
    ):
        updated_config = {
            "minimum": minimum,
            "maximum": maximum,
            "step": step,
            "label": label,
            "show_label": show_label,
            "interactive": interactive,
            "visible": visible,
            "value": value,
            "__type__": "update",
        }
        return IOComponent.add_interactive_to_config(updated_config, interactive)

    def generate_sample(self) -> float:
        return self.maximum

    def postprocess(self, y: float | None) -> float | None:
        """
        Any postprocessing needed to be performed on function output.
        Parameters:
            y: numeric output
        Returns:
            numeric output or minimum number if None
        """
        return self.minimum if y is None else y

    def set_interpret_parameters(self, steps: int = 8) -> "Slider":
        """
        Calculates interpretation scores of numeric values ranging between the minimum and maximum values of the slider.
        Parameters:
            steps: Number of neighboring values to measure between the minimum and maximum values of the slider range.
        """
        self.interpretation_steps = steps
        return self

    def get_interpretation_neighbors(self, x) -> Tuple[object, dict]:
        return (
            np.linspace(self.minimum, self.maximum, self.interpretation_steps).tolist(),
            {},
        )

    def get_interpretation_scores(
        self, x, neighbors, scores: List[float], **kwargs
    ) -> List[float]:
        """
        Returns:
            Each value represents the score corresponding to an evenly spaced range of inputs between the minimum and maximum slider values.
        """
        return scores

    def style(
        self,
        *,
        container: Optional[bool] = None,
    ):
        """
        This method can be used to change the appearance of the slider.
        Parameters:
            container: If True, will place the component in a container - providing some extra padding around the border.
        """
        return IOComponent.style(
            self,
            container=container,
        )


@document("change", "style")
class Checkbox(Changeable, IOComponent, SimpleSerializable, FormComponent):
    """
    Creates a checkbox that can be set to `True` or `False`.

    Preprocessing: passes the status of the checkbox as a {bool} into the function.
    Postprocessing: expects a {bool} returned from the function and, if it is True, checks the checkbox.
    Examples-format: a {bool} representing whether the box is checked.
    Demos: sentence_builder, titanic_survival
    """

    def __init__(
        self,
        value: bool | Callable = False,
        *,
        label: Optional[str] = None,
        show_label: bool = True,
        interactive: Optional[bool] = None,
        visible: bool = True,
        elem_id: Optional[str] = None,
        **kwargs,
    ):
        """
        Parameters:
            value: if True, checked by default. If callable, the function will be called whenever the app loads to set the initial value of the component.
            label: component name in interface.
            show_label: if True, will display label.
            interactive: if True, this checkbox can be checked; if False, checking will be disabled. If not provided, this is inferred based on whether the component is used as an input or output.
            visible: If False, component will be hidden.
            elem_id: An optional string that is assigned as the id of this component in the HTML DOM. Can be used for targeting CSS styles.
        """
        self.test_input = True
        self.interpret_by_tokens = False
        IOComponent.__init__(
            self,
            label=label,
            show_label=show_label,
            interactive=interactive,
            visible=visible,
            elem_id=elem_id,
            value=value,
            **kwargs,
        )

    def get_config(self):
        return {
            "value": self.value,
            **IOComponent.get_config(self),
        }

    @staticmethod
    def update(
        value: Optional[bool] = _Keywords.NO_VALUE,
        label: Optional[str] = None,
        show_label: Optional[bool] = None,
        interactive: Optional[bool] = None,
        visible: Optional[bool] = None,
    ):
        updated_config = {
            "label": label,
            "show_label": show_label,
            "interactive": interactive,
            "visible": visible,
            "value": value,
            "__type__": "update",
        }
        return IOComponent.add_interactive_to_config(updated_config, interactive)

    def generate_sample(self):
        return True

    def set_interpret_parameters(self):
        """
        Calculates interpretation score of the input by comparing the output against the output when the input is the inverse boolean value of x.
        """
        return self

    def get_interpretation_neighbors(self, x):
        return [not x], {}

    def get_interpretation_scores(self, x, neighbors, scores, **kwargs):
        """
        Returns:
            The first value represents the interpretation score if the input is False, and the second if the input is True.
        """
        if x:
            return scores[0], None
        else:
            return None, scores[0]


@document("change", "style")
class CheckboxGroup(Changeable, IOComponent, SimpleSerializable, FormComponent):
    """
    Creates a set of checkboxes of which a subset can be checked.
    Preprocessing: passes the list of checked checkboxes as a {List[str]} or their indices as a {List[int]} into the function, depending on `type`.
    Postprocessing: expects a {List[str]}, each element of which becomes a checked checkbox.
    Examples-format: a {List[str]} representing the values to be checked.
    Demos: sentence_builder, titanic_survival
    """

    def __init__(
        self,
        choices: Optional[List[str]] = None,
        *,
        value: List[str] | Callable = None,
        type: str = "value",
        label: Optional[str] = None,
        show_label: bool = True,
        interactive: Optional[bool] = None,
        visible: bool = True,
        elem_id: Optional[str] = None,
        **kwargs,
    ):
        """
        Parameters:
            choices: list of options to select from.
            value: default selected list of options. If callable, the function will be called whenever the app loads to set the initial value of the component.
            type: Type of value to be returned by component. "value" returns the list of strings of the choices selected, "index" returns the list of indicies of the choices selected.
            label: component name in interface.
            show_label: if True, will display label.
            interactive: if True, choices in this checkbox group will be checkable; if False, checking will be disabled. If not provided, this is inferred based on whether the component is used as an input or output.
            visible: If False, component will be hidden.
            elem_id: An optional string that is assigned as the id of this component in the HTML DOM. Can be used for targeting CSS styles.
        """
        self.choices = choices or []
        self.cleared_value = []
        valid_types = ["value", "index"]
        if type not in valid_types:
            raise ValueError(
                f"Invalid value for parameter `type`: {type}. Please choose from one of: {valid_types}"
            )
        self.type = type
        self.test_input = self.choices
        self.interpret_by_tokens = False
        IOComponent.__init__(
            self,
            label=label,
            show_label=show_label,
            interactive=interactive,
            visible=visible,
            elem_id=elem_id,
            value=value,
            **kwargs,
        )

    def get_config(self):
        return {
            "choices": self.choices,
            "value": self.value,
            **IOComponent.get_config(self),
        }

    @staticmethod
    def update(
        value: Optional[List[str]] = _Keywords.NO_VALUE,
        choices: Optional[List[str]] = None,
        label: Optional[str] = None,
        show_label: Optional[bool] = None,
        interactive: Optional[bool] = None,
        visible: Optional[bool] = None,
    ):
        updated_config = {
            "choices": choices,
            "label": label,
            "show_label": show_label,
            "interactive": interactive,
            "visible": visible,
            "value": value,
            "__type__": "update",
        }
        return IOComponent.add_interactive_to_config(updated_config, interactive)

    def generate_sample(self):
        return self.choices

    def preprocess(self, x: List[str]) -> List[str] | List[int]:
        """
        Parameters:
            x: list of selected choices
        Returns:
            list of selected choices as strings or indices within choice list
        """
        if self.type == "value":
            return x
        elif self.type == "index":
            return [self.choices.index(choice) for choice in x]
        else:
            raise ValueError(
                "Unknown type: "
                + str(self.type)
                + ". Please choose from: 'value', 'index'."
            )

    def postprocess(self, y: List[str] | None) -> List[str]:
        """
        Any postprocessing needed to be performed on function output.
        Parameters:
            y: List of selected choices
        Returns:
            List of selected choices
        """
        return [] if y is None else y

    def set_interpret_parameters(self):
        """
        Calculates interpretation score of each choice in the input by comparing the output against the outputs when each choice in the input is independently either removed or added.
        """
        return self

    def get_interpretation_neighbors(self, x):
        leave_one_out_sets = []
        for choice in self.choices:
            leave_one_out_set = list(x)
            if choice in leave_one_out_set:
                leave_one_out_set.remove(choice)
            else:
                leave_one_out_set.append(choice)
            leave_one_out_sets.append(leave_one_out_set)
        return leave_one_out_sets, {}

    def get_interpretation_scores(self, x, neighbors, scores, **kwargs):
        """
        Returns:
            For each tuple in the list, the first value represents the interpretation score if the input is False, and the second if the input is True.
        """
        final_scores = []
        for choice, score in zip(self.choices, scores):
            if choice in x:
                score_set = [score, None]
            else:
                score_set = [None, score]
            final_scores.append(score_set)
        return final_scores

    def style(
        self,
        *,
        item_container: Optional[bool] = None,
        container: Optional[bool] = None,
        **kwargs,
    ):
        """
        This method can be used to change the appearance of the CheckboxGroup.
        Parameters:
            item_container: If True, will place the items in a container.
            container: If True, will place the component in a container - providing some extra padding around the border.
        """
        if item_container is not None:
            self._style["item_container"] = item_container

        return IOComponent.style(self, container=container, **kwargs)


@document("change", "style")
class Radio(Changeable, IOComponent, SimpleSerializable, FormComponent):
    """
    Creates a set of radio buttons of which only one can be selected.
    Preprocessing: passes the value of the selected radio button as a {str} or its index as an {int} into the function, depending on `type`.
    Postprocessing: expects a {str} corresponding to the value of the radio button to be selected.
    Examples-format: a {str} representing the radio option to select.

    Demos: sentence_builder, titanic_survival, blocks_essay
    """

    def __init__(
        self,
        choices: Optional[List[str]] = None,
        *,
        value: Optional[str | Callable] = None,
        type: str = "value",
        label: Optional[str] = None,
        show_label: bool = True,
        interactive: Optional[bool] = None,
        visible: bool = True,
        elem_id: Optional[str] = None,
        **kwargs,
    ):
        """
        Parameters:
            choices: list of options to select from.
            value: the button selected by default. If None, no button is selected by default. If callable, the function will be called whenever the app loads to set the initial value of the component.
            type: Type of value to be returned by component. "value" returns the string of the choice selected, "index" returns the index of the choice selected.
            label: component name in interface.
            show_label: if True, will display label.
            interactive: if True, choices in this radio group will be selectable; if False, selection will be disabled. If not provided, this is inferred based on whether the component is used as an input or output.
            visible: If False, component will be hidden.
            elem_id: An optional string that is assigned as the id of this component in the HTML DOM. Can be used for targeting CSS styles.
        """
        self.choices = choices or []
        valid_types = ["value", "index"]
        if type not in valid_types:
            raise ValueError(
                f"Invalid value for parameter `type`: {type}. Please choose from one of: {valid_types}"
            )
        self.type = type
        self.test_input = self.choices[0] if len(self.choices) else None
        self.interpret_by_tokens = False
        IOComponent.__init__(
            self,
            label=label,
            show_label=show_label,
            interactive=interactive,
            visible=visible,
            elem_id=elem_id,
            value=value,
            **kwargs,
        )
        self.cleared_value = self.value

    def get_config(self):
        return {
            "choices": self.choices,
            "value": self.value,
            **IOComponent.get_config(self),
        }

    @staticmethod
    def update(
        value: Optional[Any] = _Keywords.NO_VALUE,
        choices: Optional[List[str]] = None,
        label: Optional[str] = None,
        show_label: Optional[bool] = None,
        interactive: Optional[bool] = None,
        visible: Optional[bool] = None,
    ):
        updated_config = {
            "choices": choices,
            "label": label,
            "show_label": show_label,
            "interactive": interactive,
            "visible": visible,
            "value": value,
            "__type__": "update",
        }
        return IOComponent.add_interactive_to_config(updated_config, interactive)

    def generate_sample(self):
        return self.choices[0]

    def preprocess(self, x: str) -> str | int:
        """
        Parameters:
            x: selected choice
        Returns:
            selected choice as string or index within choice list
        """
        if self.type == "value":
            return x
        elif self.type == "index":
            if x is None:
                return None
            else:
                return self.choices.index(x)
        else:
            raise ValueError(
                "Unknown type: "
                + str(self.type)
                + ". Please choose from: 'value', 'index'."
            )

    def set_interpret_parameters(self):
        """
        Calculates interpretation score of each choice by comparing the output against each of the outputs when alternative choices are selected.
        """
        return self

    def get_interpretation_neighbors(self, x):
        choices = list(self.choices)
        choices.remove(x)
        return choices, {}

    def get_interpretation_scores(self, x, neighbors, scores, **kwargs) -> List:
        """
        Returns:
            Each value represents the interpretation score corresponding to each choice.
        """
        scores.insert(self.choices.index(x), None)
        return scores

    def style(
        self,
        *,
        item_container: Optional[bool] = None,
        container: Optional[bool] = None,
        **kwargs,
    ):
        """
        This method can be used to change the appearance of the radio component.
        Parameters:
            item_container: If True, will place items in a container.
            container: If True, will place the component in a container - providing some extra padding around the border.
        """
        if item_container is not None:
            self._style["item_container"] = item_container

        return IOComponent.style(self, container=container, **kwargs)


@document("change", "style")
class Dropdown(Radio):
    """
    Creates a dropdown of which only one entry can be selected.
    Preprocessing: passes the value of the selected dropdown entry as a {str} or its index as an {int} into the function, depending on `type`.
    Postprocessing: expects a {str} corresponding to the value of the dropdown entry to be selected.
    Examples-format: a {str} representing the drop down value to select.
    Demos: sentence_builder, titanic_survival
    """

    def __init__(
        self,
        choices: Optional[List[str]] = None,
        *,
        value: Optional[str | Callable] = None,
        type: str = "value",
        label: Optional[str] = None,
        show_label: bool = True,
        interactive: Optional[bool] = None,
        visible: bool = True,
        elem_id: Optional[str] = None,
        **kwargs,
    ):
        """
        Parameters:
            choices: list of options to select from.
            value: default value selected in dropdown. If None, no value is selected by default. If callable, the function will be called whenever the app loads to set the initial value of the component.
            type: Type of value to be returned by component. "value" returns the string of the choice selected, "index" returns the index of the choice selected.
            label: component name in interface.
            show_label: if True, will display label.
            interactive: if True, choices in this dropdown will be selectable; if False, selection will be disabled. If not provided, this is inferred based on whether the component is used as an input or output.
            visible: If False, component will be hidden.
            elem_id: An optional string that is assigned as the id of this component in the HTML DOM. Can be used for targeting CSS styles.
        """
        Radio.__init__(
            self,
            value=value,
            choices=choices,
            type=type,
            label=label,
            show_label=show_label,
            interactive=interactive,
            visible=visible,
            elem_id=elem_id,
            **kwargs,
        )

    def style(self, *, container: Optional[bool] = None, **kwargs):
        """
        This method can be used to change the appearance of the Dropdown.
        Parameters:
            container: If True, will place the component in a container - providing some extra padding around the border.
        """
        return IOComponent.style(self, container=container, **kwargs)


@document("edit", "clear", "change", "stream", "change", "style")
class Image(
    Editable,
    Clearable,
    Changeable,
    Streamable,
    Uploadable,
    IOComponent,
    ImgSerializable,
):
    """
    Creates an image component that can be used to upload/draw images (as an input) or display images (as an output).
    Preprocessing: passes the uploaded image as a {numpy.array}, {PIL.Image} or {str} filepath depending on `type` -- unless `tool` is `sketch` AND source is one of `upload` or `webcam`. In these cases, a {dict} with keys `image` and `mask` is passed, and the format of the corresponding values depends on `type`.
    Postprocessing: expects a {numpy.array}, {PIL.Image} or {str} or {pathlib.Path} filepath to an image and displays the image.
    Examples-format: a {str} filepath to a local file that contains the image.
    Demos: image_mod, image_mod_default_image
    Guides: Gradio_and_ONNX_on_Hugging_Face, image_classification_in_pytorch, image_classification_in_tensorflow, image_classification_with_vision_transformers, building_a_pictionary_app, create_your_own_friends_with_a_gan
    """

    def __init__(
        self,
        value: Optional[str | PIL.Image | np.narray] = None,
        *,
        shape: Tuple[int, int] = None,
        image_mode: str = "RGB",
        invert_colors: bool = False,
        source: str = "upload",
        tool: str = None,
        type: str = "numpy",
        label: Optional[str] = None,
        show_label: bool = True,
        interactive: Optional[bool] = None,
        visible: bool = True,
        streaming: bool = False,
        elem_id: Optional[str] = None,
        mirror_webcam: bool = True,
        **kwargs,
    ):
        """
        Parameters:
            value: A PIL Image, numpy array, path or URL for the default value that Image component is going to take. If callable, the function will be called whenever the app loads to set the initial value of the component.
            shape: (width, height) shape to crop and resize image to; if None, matches input image size. Pass None for either width or height to only crop and resize the other.
            image_mode: "RGB" if color, or "L" if black and white.
            invert_colors: whether to invert the image as a preprocessing step.
            source: Source of image. "upload" creates a box where user can drop an image file, "webcam" allows user to take snapshot from their webcam, "canvas" defaults to a white image that can be edited and drawn upon with tools.
            tool: Tools used for editing. "editor" allows a full screen editor (and is the default if source is "upload" or "webcam"), "select" provides a cropping and zoom tool, "sketch" allows you to create a binary sketch (and is the default if source="canvas"), and "color-sketch" allows you to created a sketch in different colors. "color-sketch" can be used with source="upload" or "webcam" to allow sketching on an image. "sketch" can also be used with "upload" or "webcam" to create a mask over an image and in that case both the image and mask are passed into the function as a dictionary with keys "image" and "mask" respectively.
            type: The format the image is converted to before being passed into the prediction function. "numpy" converts the image to a numpy array with shape (width, height, 3) and values from 0 to 255, "pil" converts the image to a PIL image object, "filepath" passes a str path to a temporary file containing the image.
            label: component name in interface.
            show_label: if True, will display label.
            interactive: if True, will allow users to upload and edit an image; if False, can only be used to display images. If not provided, this is inferred based on whether the component is used as an input or output.
            visible: If False, component will be hidden.
            streaming: If True when used in a `live` interface, will automatically stream webcam feed. Only valid is source is 'webcam'.
            elem_id: An optional string that is assigned as the id of this component in the HTML DOM. Can be used for targeting CSS styles.
            mirror_webcam: If True webcam will be mirrored. Default is True.
        """
        self.mirror_webcam = mirror_webcam
        valid_types = ["numpy", "pil", "filepath"]
        if type not in valid_types:
            raise ValueError(
                f"Invalid value for parameter `type`: {type}. Please choose from one of: {valid_types}"
            )
        self.type = type
        self.shape = shape
        self.image_mode = image_mode
        valid_sources = ["upload", "webcam", "canvas"]
        if source not in valid_sources:
            raise ValueError(
                f"Invalid value for parameter `source`: {source}. Please choose from one of: {valid_sources}"
            )
        self.source = source
        if tool is None:
            self.tool = "sketch" if source == "canvas" else "editor"
        else:
            self.tool = tool
        self.invert_colors = invert_colors
        self.test_input = deepcopy(media_data.BASE64_IMAGE)
        self.interpret_by_tokens = True
        self.streaming = streaming
        if streaming and source != "webcam":
            raise ValueError("Image streaming only available if source is 'webcam'.")

        IOComponent.__init__(
            self,
            label=label,
            show_label=show_label,
            interactive=interactive,
            visible=visible,
            elem_id=elem_id,
            value=value,
            **kwargs,
        )

    def get_config(self):
        return {
            "image_mode": self.image_mode,
            "shape": self.shape,
            "source": self.source,
            "tool": self.tool,
            "value": self.value,
            "streaming": self.streaming,
            "mirror_webcam": self.mirror_webcam,
            **IOComponent.get_config(self),
        }

    @staticmethod
    def update(
        value: Optional[Any] = _Keywords.NO_VALUE,
        label: Optional[str] = None,
        show_label: Optional[bool] = None,
        interactive: Optional[bool] = None,
        visible: Optional[bool] = None,
    ):
        updated_config = {
            "label": label,
            "show_label": show_label,
            "interactive": interactive,
            "visible": visible,
            "value": value,
            "__type__": "update",
        }
        return IOComponent.add_interactive_to_config(updated_config, interactive)

    def _format_image(
        self, im: Optional[PIL.Image]
    ) -> np.array | PIL.Image | str | None:
        """Helper method to format an image based on self.type"""
        fmt = im.format
        if im is None:
            return im
        if self.type == "pil":
            return im
        elif self.type == "numpy":
            return np.array(im)
        elif self.type == "filepath":
            file_obj = tempfile.NamedTemporaryFile(
                delete=False,
                suffix=("." + fmt.lower() if fmt is not None else ".png"),
            )
            im.save(file_obj.name)
            return file_obj.name
        else:
            raise ValueError(
                "Unknown type: "
                + str(self.type)
                + ". Please choose from: 'numpy', 'pil', 'filepath'."
            )

    def generate_sample(self):
        return deepcopy(media_data.BASE64_IMAGE)

    def preprocess(self, x: str | Dict) -> np.array | PIL.Image | str | None:
        """
        Parameters:
            x: base64 url data, or (if tool == "sketch") a dict of image and mask base64 url data
        Returns:
            image in requested format, or (if tool == "sketch") a dict of image and mask in requested format
        """
        if x is None:
            return x
        if self.tool == "sketch" and self.source in ["upload", "webcam"]:
            x, mask = x["image"], x["mask"]
        im = processing_utils.decode_base64_to_image(x)
        with warnings.catch_warnings():
            warnings.simplefilter("ignore")
            im = im.convert(self.image_mode)
        if self.shape is not None:
            im = processing_utils.resize_and_crop(im, self.shape)
        if self.invert_colors:
            im = PIL.ImageOps.invert(im)
        if (
            self.source == "webcam"
            and self.mirror_webcam is True
            and self.tool != "color-sketch"
        ):
            im = PIL.ImageOps.mirror(im)

        if self.tool == "sketch" and self.source in ["upload", "webcam"]:
            mask_im = processing_utils.decode_base64_to_image(mask)
            return {
                "image": self._format_image(im),
                "mask": self._format_image(mask_im),
            }

        return self._format_image(im)

    def postprocess(self, y: np.ndarray | PIL.Image | str | Path) -> str:
        """
        Parameters:
            y: image as a numpy array, PIL Image, string/Path filepath, or string URL
        Returns:
            base64 url data
        """
        if y is None:
            return None
        if isinstance(y, np.ndarray):
            return processing_utils.encode_array_to_base64(y)
        elif isinstance(y, PIL.Image.Image):
            return processing_utils.encode_pil_to_base64(y)
        elif isinstance(y, (str, Path)):
            return processing_utils.encode_url_or_file_to_base64(y)
        else:
            raise ValueError("Cannot process this value as an Image")

    def set_interpret_parameters(self, segments: int = 16):
        """
        Calculates interpretation score of image subsections by splitting the image into subsections, then using a "leave one out" method to calculate the score of each subsection by whiting out the subsection and measuring the delta of the output value.
        Parameters:
            segments: Number of interpretation segments to split image into.
        """
        self.interpretation_segments = segments
        return self

    def _segment_by_slic(self, x):
        """
        Helper method that segments an image into superpixels using slic.
        Parameters:
            x: base64 representation of an image
        """
        x = processing_utils.decode_base64_to_image(x)
        if self.shape is not None:
            x = processing_utils.resize_and_crop(x, self.shape)
        resized_and_cropped_image = np.array(x)
        try:
            from skimage.segmentation import slic
        except (ImportError, ModuleNotFoundError):
            raise ValueError(
                "Error: running this interpretation for images requires scikit-image, please install it first."
            )
        try:
            segments_slic = slic(
                resized_and_cropped_image,
                self.interpretation_segments,
                compactness=10,
                sigma=1,
                start_label=1,
            )
        except TypeError:  # For skimage 0.16 and older
            segments_slic = slic(
                resized_and_cropped_image,
                self.interpretation_segments,
                compactness=10,
                sigma=1,
            )
        return segments_slic, resized_and_cropped_image

    def tokenize(self, x):
        """
        Segments image into tokens, masks, and leave-one-out-tokens
        Parameters:
            x: base64 representation of an image
        Returns:
            tokens: list of tokens, used by the get_masked_input() method
            leave_one_out_tokens: list of left-out tokens, used by the get_interpretation_neighbors() method
            masks: list of masks, used by the get_interpretation_neighbors() method
        """
        segments_slic, resized_and_cropped_image = self._segment_by_slic(x)
        tokens, masks, leave_one_out_tokens = [], [], []
        replace_color = np.mean(resized_and_cropped_image, axis=(0, 1))
        for (i, segment_value) in enumerate(np.unique(segments_slic)):
            mask = segments_slic == segment_value
            image_screen = np.copy(resized_and_cropped_image)
            image_screen[segments_slic == segment_value] = replace_color
            leave_one_out_tokens.append(
                processing_utils.encode_array_to_base64(image_screen)
            )
            token = np.copy(resized_and_cropped_image)
            token[segments_slic != segment_value] = 0
            tokens.append(token)
            masks.append(mask)
        return tokens, leave_one_out_tokens, masks

    def get_masked_inputs(self, tokens, binary_mask_matrix):
        masked_inputs = []
        for binary_mask_vector in binary_mask_matrix:
            masked_input = np.zeros_like(tokens[0], dtype=int)
            for token, b in zip(tokens, binary_mask_vector):
                masked_input = masked_input + token * int(b)
            masked_inputs.append(processing_utils.encode_array_to_base64(masked_input))
        return masked_inputs

    def get_interpretation_scores(
        self, x, neighbors, scores, masks, tokens=None, **kwargs
    ) -> List[List[float]]:
        """
        Returns:
            A 2D array representing the interpretation score of each pixel of the image.
        """
        x = processing_utils.decode_base64_to_image(x)
        if self.shape is not None:
            x = processing_utils.resize_and_crop(x, self.shape)
        x = np.array(x)
        output_scores = np.zeros((x.shape[0], x.shape[1]))

        for score, mask in zip(scores, masks):
            output_scores += score * mask

        max_val, min_val = np.max(output_scores), np.min(output_scores)
        if max_val > 0:
            output_scores = (output_scores - min_val) / (max_val - min_val)
        return output_scores.tolist()

    def style(
        self, *, height: Optional[int] = None, width: Optional[int] = None, **kwargs
    ):
        """
        This method can be used to change the appearance of the Image component.
        Parameters:
            height: Height of the image.
            width: Width of the image.
        """
        self._style["height"] = height
        self._style["width"] = width
        return IOComponent.style(
            self,
            **kwargs,
        )

    def stream(
        self,
        fn: Callable,
        inputs: List[Component],
        outputs: List[Component],
        _js: Optional[str] = None,
        api_name: Optional[str] = None,
        preprocess: bool = True,
        postprocess: bool = True,
    ):
        """
        This event is triggered when the user streams the component (e.g. a live webcam
        component)
        Parameters:
            fn: Callable function
            inputs: List of inputs
            outputs: List of outputs
        """
        # js: Optional frontend js method to run before running 'fn'. Input arguments for js method are values of 'inputs' and 'outputs', return should be a list of values for output components.
        if self.source != "webcam":
            raise ValueError("Image streaming only available if source is 'webcam'.")
        Streamable.stream(
            self,
            fn,
            inputs,
            outputs,
            _js=_js,
            api_name=api_name,
            preprocess=preprocess,
            postprocess=postprocess,
        )

    def as_example(self, input_data: str | None) -> str:
        return os.path.abspath(input_data)


@document("change", "clear", "play", "pause", "stop", "style")
class Video(
    Changeable,
    Clearable,
    Playable,
    Uploadable,
    IOComponent,
    FileSerializable,
    TempFileManager,
):
    """
    Creates a video component that can be used to upload/record videos (as an input) or display videos (as an output).
    For the video to be playable in the browser it must have a compatible container and codec combination. Allowed
    combinations are .mp4 with h264 codec, .ogg with theora codec, and .webm with vp9 codec. If the component detects
    that the output video would not be playable in the browser it will attempt to convert it to a playable mp4 video.
    If the conversion fails, the original video is returned.
    Preprocessing: passes the uploaded video as a {str} filepath or URL whose extension can be modified by `format`.
    Postprocessing: expects a {str} filepath to a video which is displayed.
    Examples-format: a {str} filepath to a local file that contains the video.
    Demos: video_identity
    """

    def __init__(
        self,
        value: Optional[str | Callable] = None,
        *,
        format: Optional[str] = None,
        source: str = "upload",
        label: Optional[str] = None,
        show_label: bool = True,
        interactive: Optional[bool] = None,
        visible: bool = True,
        elem_id: Optional[str] = None,
        mirror_webcam: bool = True,
        **kwargs,
    ):
        """
        Parameters:
            value: A path or URL for the default value that Video component is going to take. If callable, the function will be called whenever the app loads to set the initial value of the component.
            format: Format of video format to be returned by component, such as 'avi' or 'mp4'. Use 'mp4' to ensure browser playability. If set to None, video will keep uploaded format.
            source: Source of video. "upload" creates a box where user can drop an video file, "webcam" allows user to record a video from their webcam.
            label: component name in interface.
            show_label: if True, will display label.
            interactive: if True, will allow users to upload a video; if False, can only be used to display videos. If not provided, this is inferred based on whether the component is used as an input or output.
            visible: If False, component will be hidden.
            elem_id: An optional string that is assigned as the id of this component in the HTML DOM. Can be used for targeting CSS styles.
            mirror_webcam: If True webcma will be mirrored. Default is True.
        """
        self.format = format
        valid_sources = ["upload", "webcam"]
        if source not in valid_sources:
            raise ValueError(
                f"Invalid value for parameter `source`: {source}. Please choose from one of: {valid_sources}"
            )
        self.source = source
        self.mirror_webcam = mirror_webcam
        TempFileManager.__init__(self)
        IOComponent.__init__(
            self,
            label=label,
            show_label=show_label,
            interactive=interactive,
            visible=visible,
            elem_id=elem_id,
            value=value,
            **kwargs,
        )

    def get_config(self):
        return {
            "source": self.source,
            "value": self.value,
            "mirror_webcam": self.mirror_webcam,
            **IOComponent.get_config(self),
        }

    @staticmethod
    def update(
        value: Optional[Any] = _Keywords.NO_VALUE,
        source: Optional[str] = None,
        label: Optional[str] = None,
        show_label: Optional[bool] = None,
        interactive: Optional[bool] = None,
        visible: Optional[bool] = None,
    ):
        updated_config = {
            "source": source,
            "label": label,
            "show_label": show_label,
            "interactive": interactive,
            "visible": visible,
            "value": value,
            "__type__": "update",
        }
        return IOComponent.add_interactive_to_config(updated_config, interactive)

    def preprocess(self, x: Dict[str, str] | None) -> str | None:
        """
        Parameters:
            x: a dictionary with the following keys: 'name' (containing the file path to a video), 'data' (with either the file URL or base64 representation of the video), and 'is_file` (True if `data` contains the file URL).
        Returns:
            a string file path to the preprocessed video
        """
        if x is None:
            return x

        file_name, file_data, is_file = (
            x["name"],
            x["data"],
            x.get("is_file", False),
        )
        if is_file:
            file = self.make_temp_copy_if_needed(file_name)
            file_name = Path(file)
        else:
            file = processing_utils.decode_base64_to_file(
                file_data, file_path=file_name
            )
            file_name = Path(file.name)

        uploaded_format = file_name.suffix.replace(".", "")
        modify_format = self.format is not None and uploaded_format != self.format
        flip = self.source == "webcam" and self.mirror_webcam
        if modify_format or flip:
            format = f".{self.format if modify_format else uploaded_format}"
            output_options = ["-vf", "hflip", "-c:a", "copy"] if flip else None
            flip_suffix = "_flip" if flip else ""
            output_file_name = str(
                file_name.with_name(f"{file_name.stem}{flip_suffix}{format}")
            )
            if os.path.exists(output_file_name):
                return output_file_name
            ff = FFmpeg(
                inputs={str(file_name): None},
                outputs={output_file_name: output_options},
            )
            ff.run()
            return output_file_name
        else:
            return str(file_name)

    def generate_sample(self):
        """Generates a random video for testing the API."""
        return deepcopy(media_data.BASE64_VIDEO)

    def postprocess(self, y: str | None) -> Dict[str, str] | None:
        """
        Processes a video to ensure that it is in the correct format before
        returning it to the front end.
        Parameters:
            y: a path or URL to the video file
        Returns:
            a dictionary with the following keys: 'name' (containing the file path
            to a temporary copy of the video), 'data' (None), and 'is_file` (True).
        """
        if y is None:
            return None

        returned_format = y.split(".")[-1].lower()

        if self.format is None or returned_format == self.format:
            conversion_needed = False
        else:
            conversion_needed = True

        # For cases where the video does not need to be converted to another format
        if utils.validate_url(y) and not (conversion_needed):
            return {"name": y, "data": None, "is_file": True}
        elif not (conversion_needed):
            temp_file_path = self.make_temp_copy_if_needed(y)
            return {"name": temp_file_path, "data": None, "is_file": True}

        # For cases where the video needs to be converted to another format
        if utils.validate_url(y):
            y = processing_utils.download_to_file(y).name
        if (
            processing_utils.ffmpeg_installed()
            and not processing_utils.video_is_playable(y)
        ):
            warnings.warn(
                "Video does not have browser-compatible container or codec. Converting to mp4"
            )
            y = processing_utils.convert_video_to_playable_mp4(y)
        if self.format is not None and returned_format != self.format:
            output_file_name = y[0 : y.rindex(".") + 1] + self.format
            ff = FFmpeg(inputs={y: None}, outputs={output_file_name: None})
            ff.run()
            y = output_file_name

        y = self.make_temp_copy_if_needed(y)
        return {"name": y.name, "data": None, "is_file": True}

    def style(
        self, *, height: Optional[int] = None, width: Optional[int] = None, **kwargs
    ):
        """
        This method can be used to change the appearance of the video component.
        Parameters:
            height: Height of the video.
            width: Width of the video.
        """
        self._style["height"] = height
        self._style["width"] = width
        return IOComponent.style(
            self,
            **kwargs,
        )


@document("change", "clear", "play", "pause", "stop", "stream", "style")
class Audio(
    Changeable,
    Clearable,
    Playable,
    Streamable,
    Uploadable,
    IOComponent,
    FileSerializable,
    TempFileManager,
):
    """
    Creates an audio component that can be used to upload/record audio (as an input) or display audio (as an output).
    Preprocessing: passes the uploaded audio as a {Tuple(int, numpy.array)} corresponding to (sample rate, data) or as a {str} filepath, depending on `type`
    Postprocessing: expects a {Tuple(int, numpy.array)} corresponding to (sample rate, data) or as a {str} filepath or URL to an audio file, which gets displayed
    Examples-format: a {str} filepath to a local file that contains audio.
    Demos: main_note, generate_tone, reverse_audio
    Guides: real_time_speech_recognition
    """

    def __init__(
        self,
        value: Optional[str | Tuple[int, np.array] | Callable] = None,
        *,
        source: str = "upload",
        type: str = "numpy",
        label: Optional[str] = None,
        show_label: bool = True,
        interactive: Optional[bool] = None,
        visible: bool = True,
        streaming: bool = False,
        elem_id: Optional[str] = None,
        **kwargs,
    ):
        """
        Parameters:
            value: A path, URL, or [sample_rate, numpy array] tuple for the default value that Audio component is going to take. If callable, the function will be called whenever the app loads to set the initial value of the component.
            source: Source of audio. "upload" creates a box where user can drop an audio file, "microphone" creates a microphone input.
            type: The format the audio file is converted to before being passed into the prediction function. "numpy" converts the audio to a tuple consisting of: (int sample rate, numpy.array for the data), "filepath" passes a str path to a temporary file containing the audio.
            label: component name in interface.
            show_label: if True, will display label.
            interactive: if True, will allow users to upload and edit a audio file; if False, can only be used to play audio. If not provided, this is inferred based on whether the component is used as an input or output.
            visible: If False, component will be hidden.
            streaming: If set to True when used in a `live` interface, will automatically stream webcam feed. Only valid is source is 'microphone'.
            elem_id: An optional string that is assigned as the id of this component in the HTML DOM. Can be used for targeting CSS styles.
        """
        valid_sources = ["upload", "microphone"]
        if source not in valid_sources:
            raise ValueError(
                f"Invalid value for parameter `source`: {source}. Please choose from one of: {valid_sources}"
            )
        self.source = source
<<<<<<< HEAD
        requires_permissions = source == "microphone"
        valid_types = ["numpy", "filepath"]
=======
        valid_types = ["numpy", "filepath", "file"]
>>>>>>> 39ffe9df
        if type not in valid_types:
            raise ValueError(
                f"Invalid value for parameter `type`: {type}. Please choose from one of: {valid_types}"
            )
        self.type = type
        self.test_input = deepcopy(media_data.BASE64_AUDIO)
        self.interpret_by_tokens = True
        self.streaming = streaming
        if streaming and source != "microphone":
            raise ValueError(
                "Audio streaming only available if source is 'microphone'."
            )
        TempFileManager.__init__(self)
        IOComponent.__init__(
            self,
            label=label,
            show_label=show_label,
            interactive=interactive,
            visible=visible,
            elem_id=elem_id,
            value=value,
            **kwargs,
        )

    def get_config(self):
        return {
            "source": self.source,
            "value": self.value,
            "streaming": self.streaming,
            **IOComponent.get_config(self),
        }

    @staticmethod
    def update(
        value: Optional[Any] = _Keywords.NO_VALUE,
        source: Optional[str] = None,
        label: Optional[str] = None,
        show_label: Optional[bool] = None,
        interactive: Optional[bool] = None,
        visible: Optional[bool] = None,
    ):
        updated_config = {
            "source": source,
            "label": label,
            "show_label": show_label,
            "interactive": interactive,
            "visible": visible,
            "value": value,
            "__type__": "update",
        }
        return IOComponent.add_interactive_to_config(updated_config, interactive)

    def preprocess(self, x: Dict[str, str] | None) -> Tuple[int, np.array] | str | None:
        """
        Parameters:
            x: JSON object with filename as 'name' property and base64 data as 'data' property
        Returns:
            audio in requested format
        """
        if x is None:
            return x
        file_name, file_data, is_file = (
            x["name"],
            x["data"],
            x.get("is_file", False),
        )
        crop_min, crop_max = x.get("crop_min", 0), x.get("crop_max", 100)
        if is_file:
            temp_file_path = self.make_temp_copy_if_needed(file_name)
        else:
            temp_file_obj = processing_utils.decode_base64_to_file(
                file_data, file_path=file_name
            )
            temp_file_path = temp_file_obj.name

        sample_rate, data = processing_utils.audio_from_file(
            temp_file_path, crop_min=crop_min, crop_max=crop_max
        )

        if self.type == "numpy":
            return sample_rate, data
        elif self.type == "filepath":
            processing_utils.audio_to_file(sample_rate, data, temp_file_path)
            return temp_file_path
        else:
            raise ValueError(
                "Unknown type: "
                + str(self.type)
                + ". Please choose from: 'numpy', 'filepath'."
            )

    def set_interpret_parameters(self, segments: int = 8):
        """
        Calculates interpretation score of audio subsections by splitting the audio into subsections, then using a "leave one out" method to calculate the score of each subsection by removing the subsection and measuring the delta of the output value.
        Parameters:
            segments: Number of interpretation segments to split audio into.
        """
        self.interpretation_segments = segments
        return self

    def tokenize(self, x):
        if x.get("is_file"):
            sample_rate, data = processing_utils.audio_from_file(x["name"])
        else:
            file_obj = processing_utils.decode_base64_to_file(x["data"])
            sample_rate, data = processing_utils.audio_from_file(file_obj.name)
        leave_one_out_sets = []
        tokens = []
        masks = []
        duration = data.shape[0]
        boundaries = np.linspace(0, duration, self.interpretation_segments + 1).tolist()
        boundaries = [round(boundary) for boundary in boundaries]
        for index in range(len(boundaries) - 1):
            start, stop = boundaries[index], boundaries[index + 1]
            masks.append((start, stop))

            # Handle the leave one outs
            leave_one_out_data = np.copy(data)
            leave_one_out_data[start:stop] = 0
            file = tempfile.NamedTemporaryFile(delete=False, suffix=".wav")
            processing_utils.audio_to_file(sample_rate, leave_one_out_data, file.name)
            out_data = processing_utils.encode_file_to_base64(file.name)
            leave_one_out_sets.append(out_data)
            file.close()
            os.unlink(file.name)

            # Handle the tokens
            token = np.copy(data)
            token[0:start] = 0
            token[stop:] = 0
            file = tempfile.NamedTemporaryFile(delete=False, suffix=".wav")
            processing_utils.audio_to_file(sample_rate, token, file.name)
            token_data = processing_utils.encode_file_to_base64(file.name)
            file.close()
            os.unlink(file.name)

            tokens.append(token_data)
        tokens = [{"name": "token.wav", "data": token} for token in tokens]
        leave_one_out_sets = [
            {"name": "loo.wav", "data": loo_set} for loo_set in leave_one_out_sets
        ]
        return tokens, leave_one_out_sets, masks

    def get_masked_inputs(self, tokens, binary_mask_matrix):
        # create a "zero input" vector and get sample rate
        x = tokens[0]["data"]
        file_obj = processing_utils.decode_base64_to_file(x)
        sample_rate, data = processing_utils.audio_from_file(file_obj.name)
        zero_input = np.zeros_like(data, dtype="int16")
        # decode all of the tokens
        token_data = []
        for token in tokens:
            file_obj = processing_utils.decode_base64_to_file(token["data"])
            _, data = processing_utils.audio_from_file(file_obj.name)
            token_data.append(data)
        # construct the masked version
        masked_inputs = []
        for binary_mask_vector in binary_mask_matrix:
            masked_input = np.copy(zero_input)
            for t, b in zip(token_data, binary_mask_vector):
                masked_input = masked_input + t * int(b)
            file = tempfile.NamedTemporaryFile(delete=False)
            processing_utils.audio_to_file(sample_rate, masked_input, file.name)
            masked_data = processing_utils.encode_file_to_base64(file.name)
            file.close()
            os.unlink(file.name)
            masked_inputs.append(masked_data)
        return masked_inputs

    def get_interpretation_scores(
        self, x, neighbors, scores, masks=None, tokens=None
    ) -> List[float]:
        """
        Returns:
            Each value represents the interpretation score corresponding to an evenly spaced subsection of audio.
        """
        return list(scores)

    def generate_sample(self):
        return deepcopy(media_data.BASE64_AUDIO)

    def postprocess(self, y: Tuple[int, np.array] | str | None) -> str | None:
        """
        Parameters:
            y: audio data in either of the following formats: a tuple of (sample_rate, data), or a string filepath or URL to an audio file, or None.
        Returns:
            base64 url data
        """
        if y is None:
            return None

        if utils.validate_url(y):
            return {"name": y, "data": None, "is_file": True}

        if isinstance(y, tuple):
            sample_rate, data = y
            file = tempfile.NamedTemporaryFile(suffix=".wav", delete=False)
            processing_utils.audio_to_file(sample_rate, data, file.name)
            file_path = file.name
            self.temp_files.add(file_path)
        else:
            file_path = self.make_temp_copy_if_needed(y)

        return {"name": file_path, "data": None, "is_file": True}

    def stream(
        self,
        fn: Callable,
        inputs: List[Component],
        outputs: List[Component],
        _js: Optional[str] = None,
        api_name: Optional[str] = None,
        preprocess: bool = True,
        postprocess: bool = True,
    ):
        """
        This event is triggered when the user streams the component (e.g. a live webcam
        component)
        Parameters:
            fn: Callable function
            inputs: List of inputs
            outputs: List of outputs
        """
        #             _js: Optional frontend js method to run before running 'fn'. Input arguments for js method are values of 'inputs' and 'outputs', return should be a list of values for output components.
        if self.source != "microphone":
            raise ValueError(
                "Audio streaming only available if source is 'microphone'."
            )
        Streamable.stream(
            self,
            fn,
            inputs,
            outputs,
            _js=_js,
            api_name=api_name,
            preprocess=preprocess,
            postprocess=postprocess,
        )

    def style(
        self,
        **kwargs,
    ):
        """
        This method can be used to change the appearance of the audio component.
        """
        return IOComponent.style(
            self,
            **kwargs,
        )

    def as_example(self, input_data: str | None) -> str:
        return Path(input_data).name if input_data else ""


@document("change", "clear", "style")
class File(
    Changeable, Clearable, Uploadable, IOComponent, FileSerializable, TempFileManager
):
    """
    Creates a file component that allows uploading generic file (when used as an input) and or displaying generic files (output).
    Preprocessing: passes the uploaded file as a {file-object} or {List[file-object]} depending on `file_count` (or a {bytes}/{List{bytes}} depending on `type`)
    Postprocessing: expects function to return a {str} path to a file, or {List[str]} consisting of paths to files.
    Examples-format: a {str} path to a local file that populates the component.
    Demos: zip_to_json, zip_files
    """

    def __init__(
        self,
        value: Optional[str | List[str] | Callable] = None,
        *,
        file_count: str = "single",
        file_types: List[str] = None,
        type: str = "file",
        label: Optional[str] = None,
        show_label: bool = True,
        interactive: Optional[bool] = None,
        visible: bool = True,
        elem_id: Optional[str] = None,
        **kwargs,
    ):
        """
        Parameters:
            value: Default file to display, given as str file path. If callable, the function will be called whenever the app loads to set the initial value of the component.
            file_count: if single, allows user to upload one file. If "multiple", user uploads multiple files. If "directory", user uploads all files in selected directory. Return type will be list for each file in case of "multiple" or "directory".
            file_types: List of type of files to be uploaded. "file" allows any file to be uploaded, "image" allows only image files to be uploaded, "audio" allows only audio files to be uploaded, "video" allows only video files to be uploaded, "text" allows only text files to be uploaded.
            type: Type of value to be returned by component. "file" returns a temporary file object whose path can be retrieved by file_obj.name and original filename can be retrieved with file_obj.orig_name, "binary" returns an bytes object.
            label: component name in interface.
            show_label: if True, will display label.
            interactive: if True, will allow users to upload a file; if False, can only be used to display files. If not provided, this is inferred based on whether the component is used as an input or output.
            visible: If False, component will be hidden.
            elem_id: An optional string that is assigned as the id of this component in the HTML DOM. Can be used for targeting CSS styles.
        """
        self.file_count = file_count
        self.file_types = file_types
        valid_types = [
            "file",
            "binary",
            "bytes",
        ]  # "bytes" is included for backwards compatibility
        if type not in valid_types:
            raise ValueError(
                f"Invalid value for parameter `type`: {type}. Please choose from one of: {valid_types}"
            )
        if type == "bytes":
            warnings.warn(
                "The `bytes` type is deprecated and may not work as expected. Please use `binary` instead."
            )
        self.type = type
        self.test_input = None
        TempFileManager.__init__(self)
        IOComponent.__init__(
            self,
            label=label,
            show_label=show_label,
            interactive=interactive,
            visible=visible,
            elem_id=elem_id,
            value=value,
            **kwargs,
        )

    def get_config(self):
        return {
            "file_count": self.file_count,
            "file_types": self.file_types,
            "value": self.value,
            **IOComponent.get_config(self),
        }

    @staticmethod
    def update(
        value: Optional[Any] = _Keywords.NO_VALUE,
        label: Optional[str] = None,
        show_label: Optional[bool] = None,
        interactive: Optional[bool] = None,
        visible: Optional[bool] = None,
    ):
        updated_config = {
            "label": label,
            "show_label": show_label,
            "interactive": interactive,
            "visible": visible,
            "value": value,
            "__type__": "update",
        }
        return IOComponent.add_interactive_to_config(updated_config, interactive)

    def preprocess(
        self, x: List[Dict[str, str]] | None
    ) -> tempfile._TemporaryFileWrapper | List[
        tempfile._TemporaryFileWrapper
    ] | bytes | List[bytes]:
        """
        Parameters:
            x: List of JSON objects with filename as 'name' property and base64 data as 'data' property
        Returns:
            File objects in requested format
        """
        if x is None:
            return None

        def process_single_file(f):
            file_name, data, is_file = (
                f["name"],
                f["data"],
                f.get("is_file", False),
            )
            if self.type == "file":
                if is_file:
                    temp_file_path = self.make_temp_copy_if_needed(file_name)
                    file = tempfile.NamedTemporaryFile(delete=False)
                    file.name = temp_file_path
                    file.orig_name = file_name
                else:
                    file = processing_utils.decode_base64_to_file(
                        data, file_path=file_name
                    )
                    file.orig_name = file_name
                return file
            elif (
                self.type == "binary" or self.type == "bytes"
            ):  # "bytes" is included for backwards compatibility
                if is_file:
                    with open(file_name, "rb") as file_data:
                        return file_data.read()
                return processing_utils.decode_base64_to_binary(data)[0]
            else:
                raise ValueError(
                    "Unknown type: "
                    + str(self.type)
                    + ". Please choose from: 'file', 'bytes'."
                )

        if self.file_count == "single":
            if isinstance(x, list):
                return process_single_file(x[0])
            else:
                return process_single_file(x)
        else:
            if isinstance(x, list):
                return [process_single_file(f) for f in x]
            else:
                return process_single_file(x)

    def generate_sample(self):
        return deepcopy(media_data.BASE64_FILE)

    def postprocess(
        self, y: str | List[str]
    ) -> Dict[str | Any] | List[Dict[str | Any]]:
        """
        Parameters:
            y: file path
        Returns:
            JSON object with key 'name' for filename, 'data' for base64 url, and 'size' for filesize in bytes
        """
        if y is None:
            return None
        if isinstance(y, list):
            return [
                {
                    "orig_name": os.path.basename(file),
                    "name": self.make_temp_copy_if_needed(file),
                    "size": os.path.getsize(file),
                    "data": None,
                    "is_file": True,
                }
                for file in y
            ]
        else:
            return {
                "orig_name": os.path.basename(y),
                "name": self.make_temp_copy_if_needed(y),
                "size": os.path.getsize(y),
                "data": None,
                "is_file": True,
            }

    def serialize(self, x: str, load_dir: str = "", called_directly: bool = False):
        serialized = FileSerializable.serialize(self, x, load_dir, called_directly)
        serialized["size"] = os.path.getsize(serialized["name"])
        return serialized

    def style(
        self,
        **kwargs,
    ):
        """
        This method can be used to change the appearance of the file component.
        """
        return IOComponent.style(
            self,
            **kwargs,
        )

    def as_example(self, input_data: str | List | None) -> str | List[str]:
        if input_data is None:
            return ""
        elif isinstance(input_data, list):
            return [Path(file).name for file in input_data]
        else:
            return Path(input_data).name


@document("change", "style")
class Dataframe(Changeable, IOComponent, JSONSerializable):
    """
    Accepts or displays 2D input through a spreadsheet-like component for dataframes.
    Preprocessing: passes the uploaded spreadsheet data as a {pandas.DataFrame}, {numpy.array}, {List[List]}, or {List} depending on `type`
    Postprocessing: expects a {pandas.DataFrame}, {numpy.array}, {List[List]}, {List}, a {Dict} with keys `data` (and optionally `headers`), or {str} path to a csv, which is rendered in the spreadsheet.
    Examples-format: a {str} filepath to a csv with data, a pandas dataframe, or a list of lists (excluding headers) where each sublist is a row of data.
    Demos: filter_records, matrix_transpose, tax_calculator
    """

    markdown_parser = None

    def __init__(
        self,
        value: Optional[List[List[Any]] | Callable] = None,
        *,
        headers: Optional[List[str]] = None,
        row_count: int | Tuple[int, str] = (1, "dynamic"),
        col_count: Optional[int | Tuple[int, str]] = None,
        datatype: str | List[str] = "str",
        type: str = "pandas",
        max_rows: Optional[int] = 20,
        max_cols: Optional[int] = None,
        overflow_row_behaviour: str = "paginate",
        label: Optional[str] = None,
        show_label: bool = True,
        interactive: Optional[bool] = None,
        visible: bool = True,
        elem_id: Optional[str] = None,
        wrap: bool = False,
        **kwargs,
    ):
        """
        Parameters:
            value: Default value as a 2-dimensional list of values. If callable, the function will be called whenever the app loads to set the initial value of the component.
            headers: List of str header names. If None, no headers are shown.
            row_count: Limit number of rows for input and decide whether user can create new rows. The first element of the tuple is an `int`, the row count; the second should be 'fixed' or 'dynamic', the new row behaviour. If an `int` is passed the rows default to 'dynamic'
            col_count: Limit number of columns for input and decide whether user can create new columns. The first element of the tuple is an `int`, the number of columns; the second should be 'fixed' or 'dynamic', the new column behaviour. If an `int` is passed the columns default to 'dynamic'
            datatype: Datatype of values in sheet. Can be provided per column as a list of strings, or for the entire sheet as a single string. Valid datatypes are "str", "number", "bool", "date", and "markdown".
            type: Type of value to be returned by component. "pandas" for pandas dataframe, "numpy" for numpy array, or "array" for a Python array.
            label: component name in interface.
            max_rows: Maximum number of rows to display at once. Set to None for infinite.
            max_cols: Maximum number of columns to display at once. Set to None for infinite.
            overflow_row_behaviour: If set to "paginate", will create pages for overflow rows. If set to "show_ends", will show initial and final rows and truncate middle rows.
            label: component name in interface.
            show_label: if True, will display label.
            interactive: if True, will allow users to edit the dataframe; if False, can only be used to display data. If not provided, this is inferred based on whether the component is used as an input or output.
            visible: If False, component will be hidden.
            elem_id: An optional string that is assigned as the id of this component in the HTML DOM. Can be used for targeting CSS styles.
            wrap: if True text in table cells will wrap when appropriate, if False the table will scroll horiztonally. Defaults to False.
        """

        self.wrap = wrap
        self.row_count = self.__process_counts(row_count)
        self.col_count = self.__process_counts(
            col_count, len(headers) if headers else 3
        )

        self.__validate_headers(headers, self.col_count[0])

        self.headers = (
            headers if headers is not None else list(range(1, self.col_count[0] + 1))
        )
        self.datatype = (
            datatype if isinstance(datatype, list) else [datatype] * self.col_count[0]
        )
        valid_types = ["pandas", "numpy", "array"]
        if type not in valid_types:
            raise ValueError(
                f"Invalid value for parameter `type`: {type}. Please choose from one of: {valid_types}"
            )
        self.type = type
        values = {
            "str": "",
            "number": 0,
            "bool": False,
            "date": "01/01/1970",
            "markdown": "",
            "html": "",
        }
        column_dtypes = (
            [datatype] * self.col_count[0] if isinstance(datatype, str) else datatype
        )
        self.test_input = [
            [values[c] for c in column_dtypes] for _ in range(self.row_count[0])
        ]

        self.max_rows = max_rows
        self.max_cols = max_cols
        self.overflow_row_behaviour = overflow_row_behaviour
        IOComponent.__init__(
            self,
            label=label,
            show_label=show_label,
            interactive=interactive,
            visible=visible,
            elem_id=elem_id,
            value=value,
            **kwargs,
        )

    def get_config(self):
        return {
            "headers": self.headers,
            "datatype": self.datatype,
            "row_count": self.row_count,
            "col_count": self.col_count,
            "value": self.value,
            "max_rows": self.max_rows,
            "max_cols": self.max_cols,
            "overflow_row_behaviour": self.overflow_row_behaviour,
            "wrap": self.wrap,
            **IOComponent.get_config(self),
        }

    @staticmethod
    def update(
        value: Optional[Any] = _Keywords.NO_VALUE,
        max_rows: Optional[int] = None,
        max_cols: Optional[str] = None,
        label: Optional[str] = None,
        show_label: Optional[bool] = None,
        interactive: Optional[bool] = None,
        visible: Optional[bool] = None,
    ):
        updated_config = {
            "max_rows": max_rows,
            "max_cols": max_cols,
            "label": label,
            "show_label": show_label,
            "interactive": interactive,
            "visible": visible,
            "value": value,
            "__type__": "update",
        }
        return IOComponent.add_interactive_to_config(updated_config, interactive)

    def preprocess(self, x: DataframeData):
        """
        Parameters:
            x: 2D array of str, numeric, or bool data
        Returns:
            Dataframe in requested format
        """
        if self.type == "pandas":
            if x.get("headers") is not None:
                return pd.DataFrame(x["data"], columns=x.get("headers"))
            else:
                return pd.DataFrame(x["data"])
        if self.type == "numpy":
            return np.array(x["data"])
        elif self.type == "array":
            return x["data"]
        else:
            raise ValueError(
                "Unknown type: "
                + str(self.type)
                + ". Please choose from: 'pandas', 'numpy', 'array'."
            )

    def generate_sample(self):
        return [[1, 2, 3], [4, 5, 6]]

    def postprocess(
        self, y: str | pd.DataFrame | np.ndarray | List[List[str | float]] | Dict
    ) -> Dict:
        """
        Parameters:
            y: dataframe in given format
        Returns:
            JSON object with key 'headers' for list of header names, 'data' for 2D array of string or numeric data
        """
        if y is None:
            return self.postprocess(self.test_input)
        if isinstance(y, Dict):
            return y
        if isinstance(y, str):
            y = pd.read_csv(y)
            return {
                "headers": list(y.columns),
                "data": Dataframe.__process_markdown(
                    y.to_dict(orient="split")["data"], self.datatype
                ),
            }
        if isinstance(y, pd.DataFrame):
            return {
                "headers": list(y.columns),
                "data": Dataframe.__process_markdown(
                    y.to_dict(orient="split")["data"], self.datatype
                ),
            }
        if isinstance(y, (np.ndarray, list)):
            if isinstance(y, np.ndarray):
                y = y.tolist()

            _headers = self.headers

            if len(self.headers) < len(y[0]):
                _headers = [
                    *self.headers,
                    *list(range(len(self.headers) + 1, len(y[0]) + 1)),
                ]
            elif len(self.headers) > len(y[0]):
                _headers = self.headers[: len(y[0])]

            return {
                "headers": _headers,
                "data": Dataframe.__process_markdown(y, self.datatype),
            }
        raise ValueError("Cannot process value as a Dataframe")

    @staticmethod
    def __process_counts(count, default=3):
        if count is None:
            return (default, "dynamic")
        if type(count) == int or type(count) == float:
            return (int(count), "dynamic")
        else:
            return count

    @staticmethod
    def __validate_headers(headers: List[str] | None, col_count: int):
        if headers is not None and len(headers) != col_count:
            raise ValueError(
                "The length of the headers list must be equal to the col_count int.\nThe column count is set to {cols} but `headers` has {headers} items. Check the values passed to `col_count` and `headers`.".format(
                    cols=col_count, headers=len(headers)
                )
            )

    @classmethod
    def __process_markdown(cls, data: List[List[Any]], datatype: List[str]):
        if "markdown" not in datatype:
            return data

        if cls.markdown_parser is None:
            cls.markdown_parser = (
                MarkdownIt()
                .use(dollarmath_plugin, renderer=utils.tex2svg, allow_digits=False)
                .enable("table")
            )

        for i in range(len(data)):
            for j in range(len(data[i])):
                if datatype[j] == "markdown":
                    data[i][j] = Dataframe.markdown_parser.render(data[i][j])

        return data

    def style(
        self,
        **kwargs,
    ):
        """
        This method can be used to change the appearance of the DataFrame component.
        """
        return IOComponent.style(
            self,
            **kwargs,
        )

    def as_example(self, input_data: pd.DataFrame | np.ndarray | str | None):
        if input_data is None:
            return ""
        elif isinstance(input_data, pd.DataFrame):
            return input_data.head(n=5).to_dict(orient="split")["data"]
        elif isinstance(input_data, np.ndarray):
            return input_data.tolist()
        return input_data


@document("change", "style")
class Timeseries(Changeable, IOComponent, JSONSerializable):
    """
    Creates a component that can be used to upload/preview timeseries csv files or display a dataframe consisting of a time series graphically.
    Preprocessing: passes the uploaded timeseries data as a {pandas.DataFrame} into the function
    Postprocessing: expects a {pandas.DataFrame} or {str} path to a csv to be returned, which is then displayed as a timeseries graph
    Examples-format: a {str} filepath of csv data with time series data.
    Demos: fraud_detector
    """

    def __init__(
        self,
        value: Optional[str | Callable] = None,
        *,
        x: Optional[str] = None,
        y: str | List[str] = None,
        colors: List[str] = None,
        label: Optional[str] = None,
        show_label: bool = True,
        interactive: Optional[bool] = None,
        visible: bool = True,
        elem_id: Optional[str] = None,
        **kwargs,
    ):
        """
        Parameters:
            value: File path for the timeseries csv file. If callable, the function will be called whenever the app loads to set the initial value of the component.
            x: Column name of x (time) series. None if csv has no headers, in which case first column is x series.
            y: Column name of y series, or list of column names if multiple series. None if csv has no headers, in which case every column after first is a y series.
            label: component name in interface.
            colors: an ordered list of colors to use for each line plot
            show_label: if True, will display label.
            interactive: if True, will allow users to upload a timeseries csv; if False, can only be used to display timeseries data. If not provided, this is inferred based on whether the component is used as an input or output.
            visible: If False, component will be hidden.
            elem_id: An optional string that is assigned as the id of this component in the HTML DOM. Can be used for targeting CSS styles.
        """
        self.x = x
        if isinstance(y, str):
            y = [y]
        self.y = y
        self.colors = colors
        IOComponent.__init__(
            self,
            label=label,
            show_label=show_label,
            interactive=interactive,
            visible=visible,
            elem_id=elem_id,
            value=value,
            **kwargs,
        )

    def get_config(self):
        return {
            "x": self.x,
            "y": self.y,
            "value": self.value,
            "colors": self.colors,
            **IOComponent.get_config(self),
        }

    @staticmethod
    def update(
        value: Optional[Any] = _Keywords.NO_VALUE,
        colors: Optional[List[str]] = None,
        label: Optional[str] = None,
        show_label: Optional[bool] = None,
        interactive: Optional[bool] = None,
        visible: Optional[bool] = None,
    ):
        updated_config = {
            "colors": colors,
            "label": label,
            "show_label": show_label,
            "interactive": interactive,
            "visible": visible,
            "value": value,
            "__type__": "update",
        }
        return IOComponent.add_interactive_to_config(updated_config, interactive)

    def preprocess(self, x: Dict | None) -> pd.DataFrame | None:
        """
        Parameters:
            x: Dict with keys 'data': 2D array of str, numeric, or bool data, 'headers': list of strings for header names, 'range': optional two element list designating start of end of subrange.
        Returns:
            Dataframe of timeseries data
        """
        if x is None:
            return x
        elif x.get("is_file"):
            dataframe = pd.read_csv(x["name"])
        else:
            dataframe = pd.DataFrame(data=x["data"], columns=x["headers"])
        if x.get("range") is not None:
            dataframe = dataframe.loc[dataframe[self.x or 0] >= x["range"][0]]
            dataframe = dataframe.loc[dataframe[self.x or 0] <= x["range"][1]]
        return dataframe

    def generate_sample(self):
        return {"data": [[1] + [2] * len(self.y)] * 4, "headers": [self.x] + self.y}

    def postprocess(self, y: str | pd.DataFrame) -> Dict:
        """
        Parameters:
            y: csv or dataframe with timeseries data
        Returns:
            JSON object with key 'headers' for list of header names, 'data' for 2D array of string or numeric data
        """
        if y is None:
            return None
        if isinstance(y, str):
            y = pd.read_csv(y)
            return {"headers": y.columns.values.tolist(), "data": y.values.tolist()}
        if isinstance(y, pd.DataFrame):
            return {"headers": y.columns.values.tolist(), "data": y.values.tolist()}
        raise ValueError("Cannot process value as Timeseries data")

    def style(
        self,
        **kwargs,
    ):
        """
        This method can be used to change the appearance of the TimeSeries component.
        """
        return IOComponent.style(
            self,
            **kwargs,
        )


@document()
class State(IOComponent, SimpleSerializable):
    """
    Special hidden component that stores session state across runs of the demo by the
    same user. The value of the State variable is cleared when the user refreshes the page.

    Preprocessing: No preprocessing is performed
    Postprocessing: No postprocessing is performed
    Demos: chatbot_demo, blocks_simple_squares
    Guides: creating_a_chatbot, real_time_speech_recognition
    """

    allow_string_shortcut = False

    def __init__(
        self,
        value: Any = None,
        **kwargs,
    ):
        """
        Parameters:
            value: the initial value of the state. If callable, the function will be called whenever the app loads to set the initial value of the component.
        """
        self.stateful = True
        IOComponent.__init__(self, value=deepcopy(value), **kwargs)

    def style(self):
        return self


class Variable(State):
    """Variable was renamed to State. This class is kept for backwards compatibility."""

    def __init__(self, *args, **kwargs):
        super().__init__(*args, **kwargs)

    def get_block_name(self):
        return "state"


@document("click", "style")
class Button(Clickable, IOComponent, SimpleSerializable):
    """
    Used to create a button, that can be assigned arbitrary click() events. The label (value) of the button can be used as an input or set via the output of a function.

    Preprocessing: passes the button value as a {str} into the function
    Postprocessing: expects a {str} to be returned from a function, which is set as the label of the button
    Demos: blocks_inputs, blocks_kinematics
    """

    def __init__(
        self,
        value: str | Callable = "Run",
        *,
        variant: str = "secondary",
        visible: bool = True,
        elem_id: Optional[str] = None,
        **kwargs,
    ):
        """
        Parameters:
            value: Default text for the button to display. If callable, the function will be called whenever the app loads to set the initial value of the component.
            variant: 'primary' for main call-to-action, 'secondary' for a more subdued style
            visible: If False, component will be hidden.
            elem_id: An optional string that is assigned as the id of this component in the HTML DOM. Can be used for targeting CSS styles.
        """
        IOComponent.__init__(
            self, visible=visible, elem_id=elem_id, value=value, **kwargs
        )
        self.variant = variant

    def get_config(self):
        return {
            "value": self.value,
            "variant": self.variant,
            **Component.get_config(self),
        }

    @staticmethod
    def update(
        value: Optional[str] = _Keywords.NO_VALUE,
        variant: Optional[str] = None,
        visible: Optional[bool] = None,
    ):
        return {
            "variant": variant,
            "visible": visible,
            "value": value,
            "__type__": "update",
        }

    def style(self, *, full_width: Optional[bool] = None, **kwargs):
        """
        This method can be used to change the appearance of the button component.
        Parameters:
            full_width: If True, will expand to fill parent container.
        """
        if full_width is not None:
            self._style["full_width"] = full_width

        return IOComponent.style(self, **kwargs)


@document("click", "upload", "style")
class UploadButton(
    Clickable, Uploadable, IOComponent, SimpleSerializable, TempFileManager
):
    """
    Used to create an upload button, when cicked allows a user to upload files that satisfy the specified file type or generic files (if file_type not set).
    Preprocessing: passes the uploaded file as a {file-object} or {List[file-object]} depending on `file_count` (or a {bytes}/{List{bytes}} depending on `type`)
    Postprocessing: expects function to return a {str} path to a file, or {List[str]} consisting of paths to files.
    Examples-format: a {str} path to a local file that populates the component.
    Demos: upload_button
    """

    def __init__(
        self,
        label: str = "Upload a File",
        value: Optional[str | List[str] | Callable] = None,
        *,
        visible: bool = True,
        elem_id: Optional[str] = None,
        type: str = "file",
        file_count: str = "single",
        file_types: List[str] = None,
        **kwargs,
    ):
        """
        Parameters:
            value: Default text for the button to display.
            type: Type of value to be returned by component. "file" returns a temporary file object whose path can be retrieved by file_obj.name and original filename can be retrieved with file_obj.orig_name, "binary" returns an bytes object.
            file_count: if single, allows user to upload one file. If "multiple", user uploads multiple files. If "directory", user uploads all files in selected directory. Return type will be list for each file in case of "multiple" or "directory".
            file_types: List of type of files to be uploaded. "file" allows any file to be uploaded, "image" allows only image files to be uploaded, "audio" allows only audio files to be uploaded, "video" allows only video files to be uploaded, "text" allows only text files to be uploaded.
            label: Text to display on the button. Defaults to "Upload a File".
            visible: If False, component will be hidden.
            elem_id: An optional string that is assigned as the id of this component in the HTML DOM. Can be used for targeting CSS styles.
        """
        self.type = type
        self.file_count = file_count
        self.file_types = file_types
        self.label = label
        TempFileManager.__init__(self)
        IOComponent.__init__(
            self, label=label, visible=visible, elem_id=elem_id, value=value, **kwargs
        )

    def get_config(self):
        return {
            "label": self.label,
            "value": self.value,
            "file_count": self.file_count,
            "file_types": self.file_types,
            **Component.get_config(self),
        }

    @staticmethod
    def update(
        value: Optional[str] = _Keywords.NO_VALUE,
        interactive: Optional[bool] = None,
        visible: Optional[bool] = None,
    ):
        updated_config = {
            "interactive": interactive,
            "visible": visible,
            "value": value,
            "__type__": "update",
        }
        return IOComponent.add_interactive_to_config(updated_config, interactive)

    def preprocess(
        self, x: List[Dict[str, str]] | None
    ) -> tempfile._TemporaryFileWrapper | List[
        tempfile._TemporaryFileWrapper
    ] | bytes | List[bytes]:
        """
        Parameters:
            x: List of JSON objects with filename as 'name' property and base64 data as 'data' property
        Returns:
            File objects in requested format
        """
        if x is None:
            return None

        def process_single_file(f):
            file_name, data, is_file = (
                f["name"],
                f["data"],
                f.get("is_file", False),
            )
            if self.type == "file":
                if is_file:
                    temp_file_path = self.make_temp_copy_if_needed(file_name)
                    file = tempfile.NamedTemporaryFile(delete=False)
                    file.name = temp_file_path
                    file.orig_name = file_name
                else:
                    file = processing_utils.decode_base64_to_file(
                        data, file_path=file_name
                    )
                    file.orig_name = file_name
                return file
            elif self.type == "bytes":
                if is_file:
                    with open(file_name, "rb") as file_data:
                        return file_data.read()
                return processing_utils.decode_base64_to_binary(data)[0]
            else:
                raise ValueError(
                    "Unknown type: "
                    + str(self.type)
                    + ". Please choose from: 'file', 'bytes'."
                )

        if self.file_count == "single":
            if isinstance(x, list):
                return process_single_file(x[0])
            else:
                return process_single_file(x)
        else:
            if isinstance(x, list):
                return [process_single_file(f) for f in x]
            else:
                return process_single_file(x)

    def generate_sample(self):
        return deepcopy(media_data.BASE64_FILE)

    def serialize(self, x: str, load_dir: str = "", called_directly: bool = False):
        serialized = FileSerializable.serialize(self, x, load_dir, called_directly)
        serialized["size"] = os.path.getsize(serialized["name"])
        return serialized

    def style(self, *, full_width: Optional[bool] = None, **kwargs):
        """
        This method can be used to change the appearance of the button component.
        Parameters:
            full_width: If True, will expand to fill parent container.
        """
        if full_width is not None:
            self._style["full_width"] = full_width

        return IOComponent.style(self, **kwargs)


@document("change", "submit", "style")
class ColorPicker(Changeable, Submittable, IOComponent, SimpleSerializable):
    """
    Creates a color picker for user to select a color as string input.
    Preprocessing: passes selected color value as a {str} into the function.
    Postprocessing: expects a {str} returned from function and sets color picker value to it.
    Examples-format: a {str} with a hexadecimal representation of a color, e.g. "#ff0000" for red.
    Demos: color_picker, color_generator
    """

    def __init__(
        self,
        value: str | Callable = None,
        *,
        label: Optional[str] = None,
        show_label: bool = True,
        interactive: Optional[bool] = None,
        visible: bool = True,
        elem_id: Optional[str] = None,
        **kwargs,
    ):
        """
        Parameters:
            value: default text to provide in color picker. If callable, the function will be called whenever the app loads to set the initial value of the component.
            label: component name in interface.
            show_label: if True, will display label.
            interactive: if True, will be rendered as an editable color picker; if False, editing will be disabled. If not provided, this is inferred based on whether the component is used as an input or output.
            visible: If False, component will be hidden.
            elem_id: An optional string that is assigned as the id of this component in the HTML DOM. Can be used for targeting CSS styles.
        """
        self.cleared_value = "#000000"
        self.test_input = value
        IOComponent.__init__(
            self,
            label=label,
            show_label=show_label,
            interactive=interactive,
            visible=visible,
            elem_id=elem_id,
            value=value,
            **kwargs,
        )

    def get_config(self):
        return {
            "value": self.value,
            **IOComponent.get_config(self),
        }

    @staticmethod
    def update(
        value: Optional[str] = _Keywords.NO_VALUE,
        label: Optional[str] = None,
        show_label: Optional[bool] = None,
        visible: Optional[bool] = None,
        interactive: Optional[bool] = None,
    ):
        updated_config = {
            "value": value,
            "label": label,
            "show_label": show_label,
            "visible": visible,
            "__type__": "update",
        }
        return IOComponent.add_interactive_to_config(updated_config, interactive)

    def preprocess(self, x: str | None) -> str | None:
        """
        Any preprocessing needed to be performed on function input.
        Parameters:
            x: text
        Returns:
            text
        """
        if x is None:
            return None
        else:
            return str(x)

    def generate_sample(self) -> str:
        return "#000000"

    def postprocess(self, y: str | None) -> str | None:
        """
        Any postprocessing needed to be performed on function output.
        Parameters:
            y: text
        Returns:
            text
        """
        if y is None:
            return None
        else:
            return str(y)


############################
# Only Output Components
############################


@document("change", "style")
class Label(Changeable, IOComponent, JSONSerializable):
    """
    Displays a classification label, along with confidence scores of top categories, if provided.
    Preprocessing: this component does *not* accept input.
    Postprocessing: expects a {Dict[str, float]} of classes and confidences, or {str} with just the class or an {int}/{float} for regression outputs, or a {str} path to a .json file containing a json dictionary in the structure produced by Label.postprocess().

    Demos: main_note, titanic_survival
    Guides: Gradio_and_ONNX_on_Hugging_Face, image_classification_in_pytorch, image_classification_in_tensorflow, image_classification_with_vision_transformers, building_a_pictionary_app
    """

    CONFIDENCES_KEY = "confidences"

    def __init__(
        self,
        value: Optional[Dict[str, float] | str | float | Callable] = None,
        *,
        num_top_classes: Optional[int] = None,
        label: Optional[str] = None,
        show_label: bool = True,
        visible: bool = True,
        elem_id: Optional[str] = None,
        color: Optional[str] = None,
        **kwargs,
    ):
        """
        Parameters:
            value: Default value to show in the component. If a str or number is provided, simply displays the string or number. If a {Dict[str, float]} of classes and confidences is provided, displays the top class on top and the `num_top_classes` below, along with their confidence bars. If callable, the function will be called whenever the app loads to set the initial value of the component.
            num_top_classes: number of most confident classes to show.
            label: component name in interface.
            show_label: if True, will display label.
            visible: If False, component will be hidden.
            elem_id: An optional string that is assigned as the id of this component in the HTML DOM. Can be used for targeting CSS styles.
            color: The background color of the label (either a valid css color name or hexadecimal string).
        """
        self.num_top_classes = num_top_classes
        self.color = color
        IOComponent.__init__(
            self,
            label=label,
            show_label=show_label,
            visible=visible,
            elem_id=elem_id,
            value=value,
            **kwargs,
        )

    def get_config(self):
        return {
            "num_top_classes": self.num_top_classes,
            "value": self.value,
            "color": self.color,
            **IOComponent.get_config(self),
        }

    def postprocess(self, y: Dict[str, float] | str | float | None) -> Dict | None:
        """
        Parameters:
            y: a dictionary mapping labels to confidence value, or just a string/numerical label by itself
        Returns:
            Object with key 'label' representing primary label, and key 'confidences' representing a list of label-confidence pairs
        """
        if y is None or y == {}:
            return None
        if isinstance(y, str) and y.endswith(".json") and os.path.exists(y):
            return self.serialize(y)
        if isinstance(y, (str, numbers.Number)):
            return {"label": str(y)}
        if isinstance(y, dict):
            if "confidences" in y and isinstance(y["confidences"], dict):
                y = y["confidences"]
                y = {c["label"]: c["confidence"] for c in y}
            sorted_pred = sorted(y.items(), key=operator.itemgetter(1), reverse=True)
            if self.num_top_classes is not None:
                sorted_pred = sorted_pred[: self.num_top_classes]
            return {
                "label": sorted_pred[0][0],
                "confidences": [
                    {"label": pred[0], "confidence": pred[1]} for pred in sorted_pred
                ],
            }
        raise ValueError(
            "The `Label` output interface expects one of: a string label, or an int label, a "
            "float label, or a dictionary whose keys are labels and values are confidences. "
            "Instead, got a {}".format(type(y))
        )

    @staticmethod
    def update(
        value: Optional[Dict[str, float] | str | float] = _Keywords.NO_VALUE,
        label: Optional[str] = None,
        show_label: Optional[bool] = None,
        visible: Optional[bool] = None,
        color: Optional[str] = _Keywords.NO_VALUE,
    ):
        # If color is not specified (NO_VALUE) map it to None so that
        # it gets filtered out in postprocess. This will mean the color
        # will not be updated in the front-end
        if color is _Keywords.NO_VALUE:
            color = None
        # If the color was specified by the developer as None
        # Map is so that the color is updated to be transparent,
        # e.g. no background default state.
        elif color is None:
            color = "transparent"
        updated_config = {
            "label": label,
            "show_label": show_label,
            "visible": visible,
            "value": value,
            "color": color,
            "__type__": "update",
        }
        return updated_config

    def style(
        self,
        *,
        container: Optional[bool] = None,
    ):
        """
        This method can be used to change the appearance of the label component.
        Parameters:
            container: If True, will add a container to the label - providing some extra padding around the border.
        """
        return IOComponent.style(self, container=container)


@document("change", "style")
class HighlightedText(Changeable, IOComponent, JSONSerializable):
    """
    Displays text that contains spans that are highlighted by category or numerical value.
    Preprocessing: this component does *not* accept input.
    Postprocessing: expects a {List[Tuple[str, float | str]]]} consisting of spans of text and their associated labels, or a {Dict} with two keys: (1) "text" whose value is the complete text, and "entities", which is a list of dictionaries, each of which have the keys: "entity" (consisting of the entity label), "start" (the character index where the label starts), and "end" (the character index where the label ends). Entities should not overlap.

    Demos: diff_texts, text_analysis
    Guides: named_entity_recognition
    """

    def __init__(
        self,
        value: Optional[List[Tuple[str, str | float | None]] | Dict | Callable] = None,
        *,
        color_map: Dict[str, str] = None,  # Parameter moved to HighlightedText.style()
        show_legend: bool = False,
        combine_adjacent: bool = False,
        adjacent_separator: str = "",
        label: Optional[str] = None,
        show_label: bool = True,
        visible: bool = True,
        elem_id: Optional[str] = None,
        **kwargs,
    ):
        """
        Parameters:
            value: Default value to show. If callable, the function will be called whenever the app loads to set the initial value of the component.
            show_legend: whether to show span categories in a separate legend or inline.
            combine_adjacent: If True, will merge the labels of adjacent tokens belonging to the same category.
            adjacent_separator: Specifies the separator to be used between tokens if combine_adjacent is True.
            label: component name in interface.
            show_label: if True, will display label.
            visible: If False, component will be hidden.
            elem_id: An optional string that is assigned as the id of this component in the HTML DOM. Can be used for targeting CSS styles.
        """
        self.color_map = color_map
        if color_map is not None:
            warnings.warn(
                "The 'color_map' parameter has been moved from the constructor to `HighlightedText.style()` ",
            )
        self.show_legend = show_legend
        self.combine_adjacent = combine_adjacent
        self.adjacent_separator = adjacent_separator
        IOComponent.__init__(
            self,
            label=label,
            show_label=show_label,
            visible=visible,
            elem_id=elem_id,
            value=value,
            **kwargs,
        )

    def get_config(self):
        return {
            "color_map": self.color_map,
            "show_legend": self.show_legend,
            "value": self.value,
            **IOComponent.get_config(self),
        }

    @staticmethod
    def update(
        value: Optional[
            List[Tuple[str, str | float | None]] | Dict
        ] = _Keywords.NO_VALUE,
        color_map: Optional[Dict[str, str]] = None,
        show_legend: Optional[bool] = None,
        label: Optional[str] = None,
        show_label: Optional[bool] = None,
        visible: Optional[bool] = None,
    ):
        updated_config = {
            "color_map": color_map,
            "show_legend": show_legend,
            "label": label,
            "show_label": show_label,
            "visible": visible,
            "value": value,
            "__type__": "update",
        }
        return updated_config

    def postprocess(
        self, y: List[Tuple[str, str | float | None]] | Dict | None
    ) -> List[Tuple[str, str | float | None]] | None:
        """
        Parameters:
            y: List of (word, category) tuples
        Returns:
            List of (word, category) tuples
        """
        if y is None:
            return None
        if isinstance(y, dict):
            try:
                text = y["text"]
                entities = y["entities"]
            except KeyError:
                raise ValueError(
                    "Expected a dictionary with keys 'text' and 'entities' for the value of the HighlightedText component."
                )
            if len(entities) == 0:
                y = [(text, None)]
            else:
                list_format = []
                index = 0
                entities = sorted(entities, key=lambda x: x["start"])
                for entity in entities:
                    list_format.append((text[index : entity["start"]], None))
                    list_format.append(
                        (text[entity["start"] : entity["end"]], entity["entity"])
                    )
                    index = entity["end"]
                list_format.append((text[index:], None))
                y = list_format
        if self.combine_adjacent:
            output = []
            running_text, running_category = None, None
            for text, category in y:
                if running_text is None:
                    running_text = text
                    running_category = category
                elif category == running_category:
                    running_text += self.adjacent_separator + text
                elif not text:
                    # Skip fully empty item, these get added in processing
                    # of dictionaries.
                    pass
                else:
                    output.append((running_text, running_category))
                    running_text = text
                    running_category = category
            if running_text is not None:
                output.append((running_text, running_category))
            return output
        else:
            return y

    def style(
        self,
        *,
        color_map: Optional[Dict[str, str]] = None,
        container: Optional[bool] = None,
        **kwargs,
    ):
        """
        This method can be used to change the appearance of the HighlightedText component.
        Parameters:
            color_map: Map between category and respective colors.
            container: If True, will place the component in a container - providing some extra padding around the border.
        """
        if color_map is not None:
            self._style["color_map"] = color_map

        return IOComponent.style(self, container=container, **kwargs)


@document("change", "style")
class JSON(Changeable, IOComponent, JSONSerializable):
    """
    Used to display arbitrary JSON output prettily.
    Preprocessing: this component does *not* accept input.
    Postprocessing: expects a valid JSON {str} -- or a {list} or {dict} that is JSON serializable.

    Demos: zip_to_json, blocks_xray
    """

    def __init__(
        self,
        value: Optional[str | Callable] = None,
        *,
        label: Optional[str] = None,
        show_label: bool = True,
        visible: bool = True,
        elem_id: Optional[str] = None,
        **kwargs,
    ):
        """
        Parameters:
            value: Default value. If callable, the function will be called whenever the app loads to set the initial value of the component.
            label: component name in interface.
            show_label: if True, will display label.
            visible: If False, component will be hidden.
            elem_id: An optional string that is assigned as the id of this component in the HTML DOM. Can be used for targeting CSS styles.
        """
        IOComponent.__init__(
            self,
            label=label,
            show_label=show_label,
            visible=visible,
            elem_id=elem_id,
            value=value,
            **kwargs,
        )

    def get_config(self):
        return {
            "value": self.value,
            **IOComponent.get_config(self),
        }

    @staticmethod
    def update(
        value: Optional[Any] = _Keywords.NO_VALUE,
        label: Optional[str] = None,
        show_label: Optional[bool] = None,
        visible: Optional[bool] = None,
        interactive: Optional[bool] = None,
    ):
        updated_config = {
            "label": label,
            "show_label": show_label,
            "visible": visible,
            "value": value,
            "__type__": "update",
        }
        return updated_config

    def postprocess(self, y: Dict | List | str | None) -> Dict | List | None:
        """
        Parameters:
            y: JSON output
        Returns:
            JSON output
        """
        if y is None:
            return None
        if isinstance(y, str):
            return json.dumps(y)
        else:
            return y

    def style(self, *, container: Optional[bool] = None, **kwargs):
        """
        This method can be used to change the appearance of the JSON component.
        Parameters:
            container: If True, will place the JSON in a container - providing some extra padding around the border.
        """
        return IOComponent.style(self, container=container, **kwargs)


@document("change")
class HTML(Changeable, IOComponent, SimpleSerializable):
    """
    Used to display arbitrary HTML output.
    Preprocessing: this component does *not* accept input.
    Postprocessing: expects a valid HTML {str}.

    Demos: text_analysis
    Guides: key_features
    """

    def __init__(
        self,
        value: str | Callable = "",
        *,
        label: Optional[str] = None,
        show_label: bool = True,
        visible: bool = True,
        elem_id: Optional[str] = None,
        **kwargs,
    ):
        """
        Parameters:
            value: Default value. If callable, the function will be called whenever the app loads to set the initial value of the component.
            label: component name in interface.
            show_label: if True, will display label.
            visible: If False, component will be hidden.
            elem_id: An optional string that is assigned as the id of this component in the HTML DOM. Can be used for targeting CSS styles.
        """
        IOComponent.__init__(
            self,
            label=label,
            show_label=show_label,
            visible=visible,
            elem_id=elem_id,
            value=value,
            **kwargs,
        )

    def get_config(self):
        return {
            "value": self.value,
            **IOComponent.get_config(self),
        }

    @staticmethod
    def update(
        value: Optional[Any] = _Keywords.NO_VALUE,
        label: Optional[str] = None,
        show_label: Optional[bool] = None,
        visible: Optional[bool] = None,
    ):
        updated_config = {
            "label": label,
            "show_label": show_label,
            "visible": visible,
            "value": value,
            "__type__": "update",
        }
        return updated_config

    def style(self):
        return self


@document("style")
class Gallery(IOComponent, TempFileManager):
    """
    Used to display a list of images as a gallery that can be scrolled through.
    Preprocessing: this component does *not* accept input.
    Postprocessing: expects a list of images in any format, {List[numpy.array | PIL.Image | str]}, or a {List} of (image, {str} caption) tuples and displays them.

    Demos: fake_gan
    """

    def __init__(
        self,
        value: Optional[List[np.ndarray | PIL.Image | str] | Callable] = None,
        *,
        label: Optional[str] = None,
        show_label: bool = True,
        visible: bool = True,
        elem_id: Optional[str] = None,
        **kwargs,
    ):
        """
        Parameters:
            value: List of images to display in the gallery by default. If callable, the function will be called whenever the app loads to set the initial value of the component.
            label: component name in interface.
            show_label: if True, will display label.
            visible: If False, component will be hidden.
            elem_id: An optional string that is assigned as the id of this component in the HTML DOM. Can be used for targeting CSS styles.
        """
        TempFileManager.__init__(self)
        super().__init__(
            label=label,
            show_label=show_label,
            visible=visible,
            elem_id=elem_id,
            value=value,
            **kwargs,
        )

    @staticmethod
    def update(
        value: Optional[Any] = _Keywords.NO_VALUE,
        label: Optional[str] = None,
        show_label: Optional[bool] = None,
        visible: Optional[bool] = None,
    ):
        updated_config = {
            "label": label,
            "show_label": show_label,
            "visible": visible,
            "value": value,
            "__type__": "update",
        }
        return updated_config

    def get_config(self):
        return {
            "value": self.value,
            **IOComponent.get_config(self),
        }

    def postprocess(
        self,
        y: List[np.ndarray | PIL.Image | str]
        | List[Tuple[np.ndarray | PIL.Image | str, str]]
        | None,
    ) -> List[str]:
        """
        Parameters:
            y: list of images, or list of (image, caption) tuples
        Returns:
            list of string file paths to images in temp directory
        """
        if y is None:
            return []
        output = []
        for img in y:
            caption = None
            if isinstance(img, tuple) or isinstance(img, list):
                img, caption = img
            if isinstance(img, np.ndarray):
                file = processing_utils.save_array_to_file(img)
                file_path = os.path.abspath(file.name)
                self.temp_files.add(file_path)
            elif isinstance(img, PIL.Image.Image):
                file = processing_utils.save_pil_to_file(img)
                file_path = os.path.abspath(file.name)
                self.temp_files.add(file_path)
            elif isinstance(img, str):
                if utils.validate_url(img):
                    file_path = img
                else:
                    file_path = self.make_temp_copy_if_needed(img)
            else:
                raise ValueError(f"Cannot process type as image: {type(img)}")

            if caption is not None:
                output.append(
                    [{"name": file_path, "data": None, "is_file": True}, caption]
                )
            else:
                output.append({"name": file_path, "data": None, "is_file": True})

        return output

    def style(
        self,
        *,
        grid: Optional[int | Tuple] = None,
        height: Optional[str] = None,
        container: Optional[bool] = None,
        **kwargs,
    ):
        """
        This method can be used to change the appearance of the gallery component.
        Parameters:
            grid: Represents the number of images that should be shown in one row, for each of the six standard screen sizes (<576px, <768px, <992px, <1200px, <1400px, >1400px). if fewer that 6 are given then the last will be used for all subsequent breakpoints
            height: Height of the gallery.
            container: If True, will place gallery in a container - providing some extra padding around the border.
        """
        if grid is not None:
            self._style["grid"] = grid
        if height is not None:
            self._style["height"] = height

        return IOComponent.style(self, container=container, **kwargs)

    def deserialize(
        self, x: Any, save_dir: str = "", encryption_key: bytes | None = None
    ) -> None | str:
        if x is None:
            return None
        gallery_path = os.path.join(save_dir, str(uuid.uuid4()))
        captions = {}
        for img_data in x:
            if isinstance(img_data, list) or isinstance(img_data, tuple):
                img_data, caption = img_data
            else:
                caption = None
            name = FileSerializable.deserialize(self, img_data, gallery_path)
            if caption is not None:
                captions[name] = caption
        if len(captions):
            captions_file = os.path.join(gallery_path, "captions.json")
            with open(captions_file, "w") as captions_json:
                json.dump(captions, captions_json)
        return os.path.abspath(gallery_path)

    def serialize(self, x: Any, load_dir: str = "", called_directly: bool = False):
        files = []
        captions_file = os.path.join(x, "captions.json")
        for file in os.listdir(x):
            file_path = os.path.join(x, file)
            if file_path == captions_file:
                continue
            if os.path.exists(captions_file):
                with open(captions_file) as captions_json:
                    captions = json.load(captions_json)
                caption = captions.get(file_path)
            else:
                caption = None
            img = FileSerializable.serialize(self, file_path)
            if caption:
                files.append([img, caption])
            else:
                files.append(img)
        return files


class Carousel(IOComponent, Changeable, SimpleSerializable):
    """
    Deprecated Component
    """

    def __init__(
        self,
        *args,
        **kwargs,
    ):
        raise DeprecationWarning(
            "The Carousel component is deprecated. Please consider using the Gallery "
            "component, which can be used to display images (and optional captions).",
        )


@document("change", "style")
class Chatbot(Changeable, IOComponent, JSONSerializable):
    """
    Displays a chatbot output showing both user submitted messages and responses. Supports a subset of Markdown including bold, italics, code, and images.
    Preprocessing: this component does *not* accept input.
    Postprocessing: expects a {List[Tuple[str, str]]}, a list of tuples with user inputs and responses as strings of HTML.

    Demos: chatbot_demo
    """

    def __init__(
        self,
        value: Optional[List[Tuple[str, str]] | Callable] = None,
        color_map: Dict[str, str] = None,  # Parameter moved to Chatbot.style()
        *,
        label: Optional[str] = None,
        show_label: bool = True,
        visible: bool = True,
        elem_id: Optional[str] = None,
        **kwargs,
    ):
        """
        Parameters:
            value: Default value to show in chatbot. If callable, the function will be called whenever the app loads to set the initial value of the component.
            label: component name in interface.
            show_label: if True, will display label.
            visible: If False, component will be hidden.
            elem_id: An optional string that is assigned as the id of this component in the HTML DOM. Can be used for targeting CSS styles.
        """
        if color_map is not None:
            warnings.warn(
                "The 'color_map' parameter has been moved from the constructor to `Chatbot.style()` ",
            )
        self.color_map = color_map
        self.md = MarkdownIt()

        IOComponent.__init__(
            self,
            label=label,
            show_label=show_label,
            visible=visible,
            elem_id=elem_id,
            value=value,
            **kwargs,
        )

    def get_config(self):
        return {
            "value": self.value,
            "color_map": self.color_map,
            **IOComponent.get_config(self),
        }

    @staticmethod
    def update(
        value: Optional[Any] = _Keywords.NO_VALUE,
        color_map: Optional[Tuple[str, str]] = None,
        label: Optional[str] = None,
        show_label: Optional[bool] = None,
        visible: Optional[bool] = None,
    ):
        updated_config = {
            "color_map": color_map,
            "label": label,
            "show_label": show_label,
            "visible": visible,
            "value": value,
            "__type__": "update",
        }
        return updated_config

    def postprocess(self, y: List[Tuple[str, str]]) -> List[Tuple[str, str]]:
        """
        Parameters:
            y: List of tuples representing the message and response pairs. Each message and response should be a string, which may be in Markdown format.
        Returns:
            List of tuples representing the message and response. Each message and response will be a string of HTML.
        """
        if y is None:
            return []
        for i, (message, response) in enumerate(y):
            y[i] = (self.md.render(message), self.md.render(response))
        return y

    def style(self, *, color_map: Optional[List[str, str]] = None, **kwargs):
        """
        This method can be used to change the appearance of the Chatbot component.
        Parameters:
            color_map: List containing colors to apply to chat bubbles.
        Returns:

        """
        if color_map is not None:
            self._style["color_map"] = color_map

        return IOComponent.style(
            self,
            **kwargs,
        )


@document("change", "edit", "clear", "style")
class Model3D(
    Changeable, Editable, Clearable, IOComponent, FileSerializable, TempFileManager
):
    """
    Component allows users to upload or view 3D Model files (.obj, .glb, or .gltf).
    Preprocessing: This component passes the uploaded file as a {str} filepath.
    Postprocessing: expects function to return a {str} path to a file of type (.obj, glb, or .gltf)

    Demos: model3D
    Guides: how_to_use_3D_model_component
    """

    def __init__(
        self,
        value: Optional[str | Callable] = None,
        *,
        clear_color: List[float] = None,
        label: Optional[str] = None,
        show_label: bool = True,
        visible: bool = True,
        elem_id: Optional[str] = None,
        **kwargs,
    ):
        """
        Parameters:
            value: path to (.obj, glb, or .gltf) file to show in model3D viewer. If callable, the function will be called whenever the app loads to set the initial value of the component.
            clear_color: background color of scene
            label: component name in interface.
            show_label: if True, will display label.
            visible: If False, component will be hidden.
            elem_id: An optional string that is assigned as the id of this component in the HTML DOM. Can be used for targeting CSS styles.
        """
        self.clear_color = clear_color or [0.2, 0.2, 0.2, 1.0]
        TempFileManager.__init__(self)
        IOComponent.__init__(
            self,
            label=label,
            show_label=show_label,
            visible=visible,
            elem_id=elem_id,
            value=value,
            **kwargs,
        )

    def get_config(self):
        return {
            "clearColor": self.clear_color,
            "value": self.value,
            **IOComponent.get_config(self),
        }

    @staticmethod
    def update(
        value: Optional[Any] = _Keywords.NO_VALUE,
        label: Optional[str] = None,
        show_label: Optional[bool] = None,
        visible: Optional[bool] = None,
    ):
        updated_config = {
            "label": label,
            "show_label": show_label,
            "visible": visible,
            "value": value,
            "__type__": "update",
        }
        return updated_config

    def preprocess(self, x: Dict[str, str] | None) -> str | None:
        """
        Parameters:
            x: JSON object with filename as 'name' property and base64 data as 'data' property
        Returns:
            string file path to temporary file with the 3D image model
        """
        if x is None:
            return x
        file_name, file_data, is_file = (
            x["name"],
            x["data"],
            x.get("is_file", False),
        )
        if is_file:
            temp_file_path = self.make_temp_copy_if_needed(file_name)
        else:
            temp_file = processing_utils.decode_base64_to_file(
                file_data, file_path=file_name
            )
            temp_file_path = temp_file.name

        return temp_file_path

    def generate_sample(self):
        return media_data.BASE64_MODEL3D

    def postprocess(self, y: str | None) -> Dict[str, str] | None:
        """
        Parameters:
            y: path to the model
        Returns:
            file name mapped to base64 url data
        """
        if y is None:
            return y
        data = {
            "name": self.make_temp_copy_if_needed(y),
            "data": None,
            "is_file": True,
        }
        return data

    def style(self, **kwargs):
        """
        This method can be used to change the appearance of the Model3D component.
        """
        return IOComponent.style(
            self,
            **kwargs,
        )

    def as_example(self, input_data: str | None) -> str:
        return Path(input_data).name if input_data else ""


@document("change", "clear")
class Plot(Changeable, Clearable, IOComponent, JSONSerializable):
    """
    Used to display various kinds of plots (matplotlib, plotly, or bokeh are supported)
    Preprocessing: this component does *not* accept input.
    Postprocessing: expects either a {matplotlib.figure.Figure}, a {plotly.graph_objects._figure.Figure}, or a {dict} corresponding to a bokeh plot (json_item format)

    Demos: altair_plot, outbreak_forecast, blocks_kinematics, stock_forecast, map_airbnb
    Guides: plot_component_for_maps
    """

    def __init__(
        self,
        value: Optional[Callable] = None,
        *,
        label: Optional[str] = None,
        show_label: bool = True,
        visible: bool = True,
        elem_id: Optional[str] = None,
        **kwargs,
    ):
        """
        Parameters:
            value: Optionally, supply a default plot object to display, must be a matplotlib, plotly, altair, or bokeh figure. If callable, the function will be called whenever the app loads to set the initial value of the component.
            label: component name in interface.
            show_label: if True, will display label.
            visible: If False, component will be hidden.
            elem_id: An optional string that is assigned as the id of this component in the HTML DOM. Can be used for targeting CSS styles.
        """
        IOComponent.__init__(
            self,
            label=label,
            show_label=show_label,
            visible=visible,
            elem_id=elem_id,
            value=value,
            **kwargs,
        )

    def get_config(self):
        return {"value": self.value, **IOComponent.get_config(self)}

    @staticmethod
    def update(
        value: Optional[Any] = _Keywords.NO_VALUE,
        label: Optional[str] = None,
        show_label: Optional[bool] = None,
        visible: Optional[bool] = None,
    ):
        updated_config = {
            "label": label,
            "show_label": show_label,
            "visible": visible,
            "value": value,
            "__type__": "update",
        }
        return updated_config

    def postprocess(self, y: str | None) -> Dict[str, str] | None:
        """
        Parameters:
            y: plot data
        Returns:
            plot type mapped to plot base64 data
        """
        if y is None:
            return None
        if isinstance(y, (ModuleType, matplotlib.figure.Figure)):
            dtype = "matplotlib"
            out_y = processing_utils.encode_plot_to_base64(y)
        elif isinstance(y, dict):
            dtype = "bokeh"
            out_y = json.dumps(y)
        else:
            is_altair = "altair" in y.__module__
            if is_altair:
                dtype = "altair"
            else:
                dtype = "plotly"
            out_y = y.to_json()
        return {"type": dtype, "plot": out_y}

    def style(self, container: Optional[bool] = None):
        return IOComponent.style(
            self,
            container=container,
        )


@document("change", "clear")
class ScatterPlot(Plot):
    """
    Create a scatter plot.

    Preprocessing: this component does *not* accept input.
    Postprocessing: expects a pandas dataframe with the data to plot.

    Demos: native_plots
    """

    def __init__(
        self,
        value: Optional[pd.DataFrame | Callable] = None,
        x: Optional[str] = None,
        y: Optional[str] = None,
        *,
        color: Optional[str] = None,
        size: Optional[str] = None,
        shape: Optional[str] = None,
        title: Optional[str] = None,
        tooltip: Optional[List[str] | str] = None,
        x_title: Optional[str] = None,
        y_title: Optional[str] = None,
        color_legend_title: Optional[str] = None,
        size_legend_title: Optional[str] = None,
        shape_legend_title: Optional[str] = None,
        height: Optional[int] = None,
        width: Optional[int] = None,
        caption: Optional[str] = None,
        interactive: Optional[bool] = True,
        label: Optional[str] = None,
        show_label: bool = True,
        visible: bool = True,
        elem_id: Optional[str] = None,
    ):
        """
        Parameters:
            value: The pandas dataframe containing the data to display in a scatter plot.
            x: Column corresponding to the x axis.
            y: Column corresponding to the y axis.
            color: The column to determine the point color. If the column contains numeric data, gradio will interpolate the column data so that small values correspond to light colors and large values correspond to dark values.
            size: The column used to determine the point size. Should contain numeric data so that gradio can map the data to the point size.
            shape: The column used to determine the point shape. Should contain categorical data. Gradio will map each unique value to a different shape.
            title: The title to display on top of the chart.
            tooltip: The column (or list of columns) to display on the tooltip when a user hovers a point on the plot.
            x_title: The title given to the x axis. By default, uses the value of the x parameter.
            y_title: The title given to the y axis. By default, uses the value of the y parameter.
            color_legend_title: The title given to the color legend. By default, uses the value of color parameter.
            size_legend_title: The title given to the size legend. By default, uses the value of the size parameter.
            shape_legend_title: The title given to the shape legend. By default, uses the value of the shape parameter.
            height: The height of the plot in pixels.
            width: The width of the plot in pixels.
            caption: The (optional) caption to display below the plot.
            interactive: Whether users should be able to interact with the plot by panning or zooming with their mouse or trackpad.
            label: The (optional) label to display on the top left corner of the plot.
            show_label: Whether the label should be displayed.
            visible: Whether the plot should be visible.
            elem_id: Unique id used for custom css targetting.
        """
        self.x = x
        self.y = y
        self.color = color
        self.size = size
        self.shape = shape
        self.tooltip = tooltip
        self.title = title
        self.x_title = x_title
        self.y_title = y_title
        self.color_legend_title = color_legend_title
        self.size_legend_title = size_legend_title
        self.shape_legend_title = shape_legend_title
        self.caption = caption
        self.interactive_chart = interactive
        self.width = width
        self.height = height
        # self.value = None
        # if value is not None:
        #     self.value = self.postprocess(value)
        super().__init__(
            value=value,
            label=label,
            show_label=show_label,
            visible=visible,
            elem_id=elem_id,
        )

    def get_config(self):
        config = super().get_config()
        config["caption"] = self.caption
        return config

    def get_block_name(self) -> str:
        return "plot"

    @staticmethod
    def update(
        value: Optional[Any] = _Keywords.NO_VALUE,
        x: Optional[str] = None,
        y: Optional[str] = None,
        color: Optional[str] = None,
        size: Optional[str] = None,
        shape: Optional[str] = None,
        title: Optional[str] = None,
        tooltip: Optional[List[str] | str] = None,
        x_title: Optional[str] = None,
        y_title: Optional[str] = None,
        color_legend_title: Optional[str] = None,
        size_legend_title: Optional[str] = None,
        shape_legend_title: Optional[str] = None,
        height: Optional[int] = None,
        width: Optional[int] = None,
        interactive: Optional[bool] = None,
        caption: Optional[str] = None,
        label: Optional[str] = None,
        show_label: Optional[bool] = None,
        visible: Optional[bool] = None,
    ):
        """Update an existing plot component.

        If updating any of the plot properties (color, size, etc) the value, x, and y parameters must be specified.

        Parameters:
            value: The pandas dataframe containing the data to display in a scatter plot.
            x: Column corresponding to the x axis.
            y: Column corresponding to the y axis.
            color: The column to determine the point color. If the column contains numeric data, gradio will interpolate the column data so that small values correspond to light colors and large values correspond to dark values.
            size: The column used to determine the point size. Should contain numeric data so that gradio can map the data to the point size.
            shape: The column used to determine the point shape. Should contain categorical data. Gradio will map each unique value to a different shape.
            title: The title to display on top of the chart.
            tooltip: The column (or list of columns) to display on the tooltip when a user hovers a point on the plot.
            x_title: The title given to the x axis. By default, uses the value of the x parameter.
            y_title: The title given to the y axis. By default, uses the value of the y parameter.
            color_legend_title: The title given to the color legend. By default, uses the value of color parameter.
            size_legend_title: The title given to the size legend. By default, uses the value of the size parameter.
            shape_legend_title: The title given to the shape legend. By default, uses the value of the shape parameter.
            height: The height of the plot in pixels.
            width: The width of the plot in pixels.
            caption: The (optional) caption to display below the plot.
            interactive: Whether users should be able to interact with the plot by panning or zooming with their mouse or trackpad.
            label: The (optional) label to display in the top left corner of the plot.
            show_label: Whether the label should be displayed.
            visible: Whether the plot should be visible.
        """
        properties = [
            x,
            y,
            color,
            size,
            shape,
            title,
            tooltip,
            x_title,
            y_title,
            color_legend_title,
            size_legend_title,
            shape_legend_title,
            interactive,
            height,
            width,
        ]
        if any(properties):
            if value is _Keywords.NO_VALUE:
                raise ValueError(
                    "In order to update plot properties the value parameter "
                    "must be provided. Please pass a value parameter to "
                    "gr.ScatterPlot.update."
                )
            if x is None or y is None:
                raise ValueError(
                    "In order to update plot properties, the x and y axis data "
                    "must be specified. Please pass valid values for x an y to "
                    "gr.ScatterPlot.update."
                )
            chart = ScatterPlot.create_plot(value, *properties)
            value = {"type": "altair", "plot": chart.to_json(), "chart": "scatter"}

        updated_config = {
            "label": label,
            "show_label": show_label,
            "visible": visible,
            "value": value,
            "caption": caption,
            "__type__": "update",
        }
        return updated_config

    @staticmethod
    def create_plot(
        value: pd.DataFrame,
        x: str,
        y: str,
        color: Optional[str] = None,
        size: Optional[str] = None,
        shape: Optional[str] = None,
        title: Optional[str] = None,
        tooltip: Optional[List[str] | str] = None,
        x_title: Optional[str] = None,
        y_title: Optional[str] = None,
        color_legend_title: Optional[str] = None,
        size_legend_title: Optional[str] = None,
        shape_legend_title: Optional[str] = None,
        height: Optional[int] = None,
        width: Optional[int] = None,
        interactive: Optional[bool] = True,
    ):
        """Helper for creating the scatter plot."""
        interactive = True if interactive is None else interactive
        encodings = dict(
            x=alt.X(x, title=x_title or x),
            y=alt.Y(y, title=y_title or y),
        )
        properties = {}
        if title:
            properties["title"] = title
        if height:
            properties["height"] = height
        if width:
            properties["width"] = width
        if color:
            if is_numeric_dtype(value[color]):
                domain = [value[color].min(), value[color].max()]
                range_ = [0, 1]
                type_ = "quantitative"
            else:
                domain = value[color].unique().tolist()
                range_ = list(range(len(domain)))
                type_ = "nominal"

            encodings["color"] = {
                "field": color,
                "type": type_,
                "legend": {"title": color_legend_title or color},
                "scale": {"domain": domain, "range": range_},
            }
        if tooltip:
            encodings["tooltip"] = tooltip
        if size:
            encodings["size"] = {
                "field": size,
                "type": "quantitative" if is_numeric_dtype(value[size]) else "nominal",
                "legend": {"title": size_legend_title or size},
            }
        if shape:
            encodings["shape"] = {
                "field": shape,
                "type": "quantitative" if is_numeric_dtype(value[shape]) else "nominal",
                "legend": {"title": shape_legend_title or shape},
            }
        chart = (
            alt.Chart(value)
            .mark_point()
            .encode(**encodings)
            .properties(background="transparent", **properties)
        )
        if interactive:
            chart = chart.interactive()

        return chart

    def postprocess(self, y: pd.DataFrame | Dict | None) -> Dict[str, str] | None:
        # if None or update
        if y is None or isinstance(y, Dict):
            return y
        chart = self.create_plot(
            value=y,
            x=self.x,
            y=self.y,
            color=self.color,
            size=self.size,
            shape=self.shape,
            title=self.title,
            tooltip=self.tooltip,
            x_title=self.x_title,
            y_title=self.y_title,
            color_legend_title=self.color_legend_title,
            size_legend_title=self.size_legend_title,
            shape_legend_title=self.size_legend_title,
            interactive=self.interactive_chart,
            height=self.height,
            width=self.width,
        )

        return {"type": "altair", "plot": chart.to_json(), "chart": "scatter"}


@document("change")
class Markdown(IOComponent, Changeable, SimpleSerializable):
    """
    Used to render arbitrary Markdown output. Can also render latex enclosed by dollar signs.
    Preprocessing: this component does *not* accept input.
    Postprocessing: expects a valid {str} that can be rendered as Markdown.

    Demos: blocks_hello, blocks_kinematics
    Guides: key_features
    """

    def __init__(
        self,
        value: str | Callable = "",
        *,
        visible: bool = True,
        elem_id: Optional[str] = None,
        **kwargs,
    ):
        """
        Parameters:
            value: Value to show in Markdown component. If callable, the function will be called whenever the app loads to set the initial value of the component.
            visible: If False, component will be hidden.
            elem_id: An optional string that is assigned as the id of this component in the HTML DOM. Can be used for targeting CSS styles.
        """
        self.md = (
            MarkdownIt()
            .use(dollarmath_plugin, renderer=utils.tex2svg, allow_digits=False)
            .enable("table")
        )
        IOComponent.__init__(
            self, visible=visible, elem_id=elem_id, value=value, **kwargs
        )

    def postprocess(self, y: str | None) -> str | None:
        """
        Parameters:
            y: markdown representation
        Returns:
            HTML rendering of markdown
        """
        if y is None:
            return None
        unindented_y = inspect.cleandoc(y)
        return self.md.render(unindented_y)

    def get_config(self):
        return {
            "value": self.value,
            **Component.get_config(self),
        }

    @staticmethod
    def update(
        value: Optional[Any] = _Keywords.NO_VALUE,
        visible: Optional[bool] = None,
    ):
        updated_config = {
            "visible": visible,
            "value": value,
            "__type__": "update",
        }
        return updated_config

    def style(self):
        return self

    def as_example(self, input_data: str) -> str:
        return self.postprocess(input_data)


############################
# Special Components
############################


@document("click", "style")
class Dataset(Clickable, Component):
    """
    Used to create an output widget for showing datasets. Used to render the examples
    box.
    Preprocessing: passes the selected sample either as a {list} of data (if type="value") or as an {int} index (if type="index")
    Postprocessing: expects a {list} of {lists} corresponding to the dataset data.
    """

    def __init__(
        self,
        *,
        label: Optional[str] = None,
        components: List[IOComponent] | List[str],
        samples: List[List[Any]] = None,
        headers: Optional[List[str]] = None,
        type: str = "values",
        visible: bool = True,
        elem_id: Optional[str] = None,
        **kwargs,
    ):
        """
        Parameters:
            components: Which component types to show in this dataset widget, can be passed in as a list of string names or Components instances. The following components are supported in a Dataset: Audio, Checkbox, CheckboxGroup, ColorPicker, Dataframe, Dropdown, File, HTML, Image, Markdown, Model3D, Number, Radio, Slider, Textbox, TimeSeries, Video
            samples: a nested list of samples. Each sublist within the outer list represents a data sample, and each element within the sublist represents an value for each component
            headers: Column headers in the Dataset widget, should be the same len as components. If not provided, inferred from component labels
            type: 'values' if clicking on a sample should pass the value of the sample, or "index" if it should pass the index of the sample
            visible: If False, component will be hidden.
            elem_id: An optional string that is assigned as the id of this component in the HTML DOM. Can be used for targeting CSS styles.
        """
        Component.__init__(self, visible=visible, elem_id=elem_id, **kwargs)
        self.components = [get_component_instance(c, render=False) for c in components]
        self.samples = [[]] if samples is None else samples
        for example in self.samples:
            for i, (component, ex) in enumerate(zip(self.components, example)):
                example[i] = component.as_example(ex)
        self.type = type
        self.label = label
        if headers is not None:
            self.headers = headers
        elif all([c.label is None for c in self.components]):
            self.headers = []
        else:
            self.headers = [c.label or "" for c in self.components]

    def get_config(self):
        return {
            "components": [component.get_block_name() for component in self.components],
            "headers": self.headers,
            "samples": self.samples,
            "type": self.type,
            "label": self.label,
            **Component.get_config(self),
        }

    @staticmethod
    def update(
        samples: Optional[Any] = _Keywords.NO_VALUE,
        visible: Optional[bool] = None,
        label: Optional[str] = None,
    ):
        return {
            "samples": samples,
            "visible": visible,
            "label": label,
            "__type__": "update",
        }

    def preprocess(self, x: Any) -> Any:
        """
        Any preprocessing needed to be performed on function input.
        """
        if self.type == "index":
            return x
        elif self.type == "values":
            return self.samples[x]

    def postprocess(self, samples: List[List[Any]]) -> Dict:
        return {
            "samples": samples,
            "__type__": "update",
        }

    def style(self, **kwargs):
        """
        This method can be used to change the appearance of the Dataset component.
        """
        return IOComponent.style(self, **kwargs)


@document()
class Interpretation(Component):
    """
    Used to create an interpretation widget for a component.
    Preprocessing: this component does *not* accept input.
    Postprocessing: expects a {dict} with keys "original" and "interpretation".

    Guides: custom_interpretations_with_blocks
    """

    def __init__(
        self,
        component: Component,
        *,
        visible: bool = True,
        elem_id: Optional[str] = None,
        **kwargs,
    ):
        """
        Parameters:
            component: Which component to show in the interpretation widget.
            visible: Whether or not the interpretation is visible.
            elem_id: An optional string that is assigned as the id of this component in the HTML DOM. Can be used for targeting CSS styles.
        """
        Component.__init__(self, visible=visible, elem_id=elem_id, **kwargs)
        self.component = component

    def get_config(self):
        return {
            "component": self.component.get_block_name(),
            "component_props": self.component.get_config(),
        }

    @staticmethod
    def update(
        value: Optional[Any] = _Keywords.NO_VALUE,
        visible: Optional[bool] = None,
    ):
        return {
            "visible": visible,
            "value": value,
            "__type__": "update",
        }

    def style(self):
        return self

    def postprocess(self, y: Any) -> Any:
        return y


class StatusTracker(Component):
    """
    Used to indicate status of a function call. Event listeners can bind to a StatusTracker with 'status=' keyword argument.
    """

    def __init__(
        self,
        *,
        cover_container: bool = False,
        visible: bool = True,
        elem_id: Optional[str] = None,
        **kwargs,
    ):
        """
        Parameters:
            cover_container: If True, will expand to cover parent container while function pending.
        """
        Component.__init__(self, visible=visible, elem_id=elem_id, **kwargs)
        self.cover_container = cover_container

    def get_config(self):
        return {
            "cover_container": self.cover_container,
            **Component.get_config(self),
        }

    @staticmethod
    def update(
        value: Optional[Any] = _Keywords.NO_VALUE,
        visible: Optional[bool] = None,
    ):
        return {
            "visible": visible,
            "value": value,
            "__type__": "update",
        }


def component(cls_name: str) -> Component:
    obj = utils.component_or_layout_class(cls_name)()
    return obj


def get_component_instance(comp: str | dict | Component, render=True) -> Component:
    if isinstance(comp, str):
        component_obj = component(comp)
        if not (render):
            component_obj.unrender()
        return component_obj
    elif isinstance(comp, dict):
        name = comp.pop("name")
        component_cls = utils.component_or_layout_class(name)
        component_obj = component_cls(**comp)
        if not (render):
            component_obj.unrender()
        return component_obj
    elif isinstance(comp, Component):
        return comp
    else:
        raise ValueError(
            f"Component must provided as a `str` or `dict` or `Component` but is {comp}"
        )


Text = Textbox
DataFrame = Dataframe
Highlightedtext = HighlightedText
Highlight = HighlightedText
Checkboxgroup = CheckboxGroup
TimeSeries = Timeseries
Json = JSON<|MERGE_RESOLUTION|>--- conflicted
+++ resolved
@@ -1832,12 +1832,7 @@
                 f"Invalid value for parameter `source`: {source}. Please choose from one of: {valid_sources}"
             )
         self.source = source
-<<<<<<< HEAD
-        requires_permissions = source == "microphone"
         valid_types = ["numpy", "filepath"]
-=======
-        valid_types = ["numpy", "filepath", "file"]
->>>>>>> 39ffe9df
         if type not in valid_types:
             raise ValueError(
                 f"Invalid value for parameter `type`: {type}. Please choose from one of: {valid_types}"
