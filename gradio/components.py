"""Contains all of the components that can be used with Gradio Interface / Blocks.
Along with the docs for each component, you can find the names of example demos that use
each component. These demos are located in the `demo` directory."""

from __future__ import annotations

import inspect
import json
import math
import numbers
import operator
import os
import pathlib
import shutil
import tempfile
import warnings
from copy import deepcopy
from types import ModuleType
from typing import Any, Callable, Dict, List, Optional, Tuple, TypedDict

import matplotlib.figure
import numpy as np
import pandas as pd
import PIL
from ffmpy import FFmpeg
from markdown_it import MarkdownIt

from gradio import media_data, processing_utils
from gradio.blocks import Block
from gradio.documentation import document, set_documentation_group
from gradio.events import (
    Changeable,
    Clearable,
    Clickable,
    Editable,
    Playable,
    Streamable,
    Submittable,
)
from gradio.utils import component_or_layout_class

set_documentation_group("component")


class Component(Block):
    """
    A base class for defining the methods that all gradio components should have.
    """

    def __str__(self):
        return self.__repr__()

    def __repr__(self):
        return f"{self.get_block_name()}"

    def get_config(self):
        """
        :return: a dictionary with context variables for the javascript file associated with the context
        """
        return {
            "name": self.get_block_name(),
            **super().get_config(),
        }


class IOComponent(Component):
    """
    A base class for defining methods that all input/output components should have.
    """

    def __init__(
        self,
        *,
        label: Optional[str] = None,
        show_label: bool = True,
        interactive: Optional[bool] = None,
        visible: bool = True,
        requires_permissions: bool = False,
        elem_id: Optional[str] = None,
        **kwargs,
    ):
        self.label = label
        self.show_label = show_label
        self.requires_permissions = requires_permissions
        self.interactive = interactive

        self.set_interpret_parameters()

        super().__init__(elem_id=elem_id, visible=visible, **kwargs)

    def get_config(self):
        return {
            "label": self.label,
            "show_label": self.show_label,
            "interactive": self.interactive,
            **super().get_config(),
        }

    def save_flagged(
        self, dir: str, label: Optional[str], data: Any, encryption_key: bool
    ) -> Any:
        """
        Saves flagged data from component
        """
        return data

    def restore_flagged(self, dir, data, encryption_key):
        """
        Restores flagged data from logs
        """
        return data

    def save_file(self, file: tempfile._TemporaryFileWrapper, dir: str, label: str):
        """
        Saved flagged file and returns filepath
        """
        label = "".join([char for char in label if char.isalnum() or char in "._- "])
        old_file_name = file.name
        output_dir = os.path.join(dir, label)
        if os.path.exists(output_dir):
            file_index = len(os.listdir(output_dir))
        else:
            os.makedirs(output_dir)
            file_index = 0
        new_file_name = str(file_index)
        if "." in old_file_name:
            uploaded_format = old_file_name.split(".")[-1].lower()
            new_file_name += "." + uploaded_format
        file.close()
        shutil.move(old_file_name, os.path.join(dir, label, new_file_name))
        return label + "/" + new_file_name

    def save_flagged_file(
        self,
        dir: str,
        label: str,
        data: Any,
        encryption_key: bool,
        file_path: Optional[str] = None,
    ) -> Optional[str]:
        """
        Saved flagged data (e.g. image or audio) as a file and returns filepath
        """
        if data is None:
            return None
        file = processing_utils.decode_base64_to_file(data, encryption_key, file_path)
        return self.save_file(file, dir, label)

    def restore_flagged_file(
        self,
        dir: str,
        file: str,
        encryption_key: bool,
        as_data: bool = False,
    ) -> Dict[str, Any]:
        """
        Loads flagged data from file and returns it
        """
        if as_data:
            data = processing_utils.encode_file_to_base64(
                os.path.join(dir, file), encryption_key=encryption_key
            )
            return {"name": file, "data": data}
        else:
            return {
                "name": os.path.join(dir, file),
                "data": os.path.join(dir, file),
                "file_name": file,
                "is_example": True,
            }

    # Input Functionalities
    def preprocess(self, x: Any) -> Any:
        """
        Any preprocessing needed to be performed on function input.
        """
        return x

    def serialize(self, x: Any, called_directly: bool) -> Any:
        """
        Convert from a human-readable version of the input (path of an image, URL of a video, etc.) into the interface to a serialized version (e.g. base64) to pass into an API. May do different things if the interface is called() vs. used via GUI.
        Parameters:
            x: Input to interface
            called_directly: if true, the interface was called(), otherwise, it is being used via the GUI
        """
        return x

    def preprocess_example(self, x: Any) -> Any:
        """
        Any preprocessing needed to be performed on an example before being passed to the main function.
        """
        return x

    def set_interpret_parameters(self):
        """
        Set any parameters for interpretation.
        """
        return self

    def get_interpretation_neighbors(self, x: Any) -> Tuple[List[Any], Dict[Any], bool]:
        """
        Generates values similar to input to be used to interpret the significance of the input in the final output.
        Parameters:
            x: Input to interface
        Returns: (neighbor_values, interpret_kwargs, interpret_by_removal)
            neighbor_values: Neighboring values to input x to compute for interpretation
            interpret_kwargs: Keyword arguments to be passed to get_interpretation_scores
            interpret_by_removal: If True, returned neighbors are values where the interpreted subsection was removed. If False, returned neighbors are values where the interpreted subsection was modified to a different value.
        """
        return [], {}, True

    def get_interpretation_scores(
        self, x: Any, neighbors: List[Any], scores: List[float], **kwargs
    ) -> List[Any]:
        """
        Arrange the output values from the neighbors into interpretation scores for the interface to render.
        Parameters:
            x: Input to interface
            neighbors: Neighboring values to input x used for interpretation.
            scores: Output value corresponding to each neighbor in neighbors
        Returns:
            Arrangement of interpretation scores for interfaces to render.
        """
        pass

    def generate_sample(self) -> Any:
        """
        Returns a sample value of the input that would be accepted by the api. Used for api documentation.
        """
        pass

    # Output Functionalities
    def postprocess(self, y):
        """
        Any postprocessing needed to be performed on function output.
        """
        return y

    def deserialize(self, x):
        """
        Convert from serialized output (e.g. base64 representation) from a call() to the interface to a human-readable version of the output (path of an image, etc.)
        """
        return x

    def style(
        self,
        rounded: Optional[bool | Tuple[bool, bool, bool, bool]] = None,
        border: Optional[bool | Tuple[bool, bool, bool, bool]] = None,
        container: Optional[bool] = None,
    ):
        if rounded is not None:
            self._style["rounded"] = rounded
        if border is not None:
            self._style["border"] = border
        if container is not None:
            self._style["container"] = container
        return self

    @classmethod
    def document_parameters(cls, target):
        if target == "input":
            doc = inspect.getdoc(cls.preprocess)
            if "Parameters:\n    x (" in doc:
                return doc.split("Parameters:\n    x ")[1].split("\n")[0]
            return None
        elif target == "output":
            doc = inspect.getdoc(cls.postprocess)
            if "Returns:    \n" in doc:
                return doc.split("Returns:\n    ")[1].split("\n")[0]
            return None
        else:
            raise ValueError("Invalid doumentation target.")

    @staticmethod
    def add_interactive_to_config(config, interactive):
        if interactive is not None:
            config["mode"] = "dynamic" if interactive else "static"
        return config


@document()
class Textbox(Changeable, Submittable, IOComponent):
    """
    Creates a textarea for user to enter string input or display string output.
    Preprocessing: passes textarea value as a {str} into the function.
    Postprocessing: expects a {str} returned from function and sets textarea value to it.

    Demos: hello_world, diff_texts, sentence_builder
    """

    def __init__(
        self,
        value: str = "",
        *,
        lines: int = 1,
        max_lines: int = 20,
        placeholder: Optional[str] = None,
        label: Optional[str] = None,
        show_label: bool = True,
        interactive: Optional[bool] = None,
        visible: bool = True,
        elem_id: Optional[str] = None,
        **kwargs,
    ):
        """
        Parameters:
            value: default text to provide in textarea.
            lines: minimum number of line rows to provide in textarea.
            max_lines: maximum number of line rows to provide in textarea.
            placeholder: placeholder hint to provide behind textarea.
            label: component name in interface.
            show_label: if True, will display label.
            interactive: if True, will be rendered as an editable textbox; if False, editing will be disabled. If not provided, this is inferred based on whether the component is used as an input or output.
            visible: If False, component will be hidden.
            elem_id: An optional string that is assigned as the id of this component in the HTML DOM. Can be used for targeting CSS styles.
        """
        self.lines = lines
        self.max_lines = max_lines
        self.placeholder = placeholder
        self.value = self.postprocess(value)
        self.cleared_value = ""
        self.test_input = value
        self.interpret_by_tokens = True
        IOComponent.__init__(
            self,
            label=label,
            show_label=show_label,
            interactive=interactive,
            visible=visible,
            elem_id=elem_id,
            **kwargs,
        )

    def get_config(self):
        return {
            "lines": self.lines,
            "max_lines": self.max_lines,
            "placeholder": self.placeholder,
            "value": self.value,
            **IOComponent.get_config(self),
        }

    @staticmethod
    def update(
        value: Optional[Any] = None,
        lines: Optional[int] = None,
        max_lines: Optional[int] = None,
        placeholder: Optional[str] = None,
        label: Optional[str] = None,
        show_label: Optional[bool] = None,
        visible: Optional[bool] = None,
        interactive: Optional[bool] = None,
    ):
        updated_config = {
            "lines": lines,
            "max_lines": max_lines,
            "placeholder": placeholder,
            "label": label,
            "show_label": show_label,
            "visible": visible,
            "value": value,
            "__type__": "update",
        }
        return IOComponent.add_interactive_to_config(updated_config, interactive)

    # Input Functionalities
    def preprocess(self, x: str | None) -> Any:
        """
        Any preprocessing needed to be performed on function input.
        Parameters:
            x: text
        Returns:
            text
        """
        if x is None:
            return None
        else:
            return str(x)

    def serialize(self, x: Any, called_directly: bool) -> Any:
        """
        Convert from a human-readable version of the input (path of an image, URL of a video, etc.) into the interface to a serialized version (e.g. base64) to pass into an API. May do different things if the interface is called() vs. used via GUI.
        Parameters:
            x: Input to interface
            called_directly: if true, the interface was called(), otherwise, it is being used via the GUI
        """
        return x

    def preprocess_example(self, x: str | None) -> Any:
        """
        Any preprocessing needed to be performed on an example before being passed to the main function.
        """
        if x is None:
            return None
        else:
            return str(x)

    def set_interpret_parameters(
        self, separator: str = " ", replacement: Optional[str] = None
    ):
        """
        Calculates interpretation score of characters in input by splitting input into tokens, then using a "leave one out" method to calculate the score of each token by removing each token and measuring the delta of the output value.
        Parameters:
            separator: Separator to use to split input into tokens.
            replacement: In the "leave one out" step, the text that the token should be replaced with. If None, the token is removed altogether.
        """
        self.interpretation_separator = separator
        self.interpretation_replacement = replacement
        return self

    def tokenize(self, x: str) -> Tuple[List[str], List[str], None]:
        """
        Tokenizes an input string by dividing into "words" delimited by self.interpretation_separator
        """
        tokens = x.split(self.interpretation_separator)
        leave_one_out_strings = []
        for index in range(len(tokens)):
            leave_one_out_set = list(tokens)
            if self.interpretation_replacement is None:
                leave_one_out_set.pop(index)
            else:
                leave_one_out_set[index] = self.interpretation_replacement
            leave_one_out_strings.append(
                self.interpretation_separator.join(leave_one_out_set)
            )
        return tokens, leave_one_out_strings, None

    def get_masked_inputs(
        self, tokens: List[str], binary_mask_matrix: List[List[int]]
    ) -> List[str]:
        """
        Constructs partially-masked sentences for SHAP interpretation
        """
        masked_inputs = []
        for binary_mask_vector in binary_mask_matrix:
            masked_input = np.array(tokens)[np.array(binary_mask_vector, dtype=bool)]
            masked_inputs.append(self.interpretation_separator.join(masked_input))
        return masked_inputs

    def get_interpretation_scores(
        self, x, neighbors, scores: List[float], tokens: List[str], masks=None, **kwargs
    ) -> List[Tuple[str, float]]:
        """
        Returns:
            Each tuple set represents a set of characters and their corresponding interpretation score.
        """
        result = []
        for token, score in zip(tokens, scores):
            result.append((token, score))
            result.append((self.interpretation_separator, 0))
        return result

    def generate_sample(self) -> str:
        return "Hello World"

    # Output Functionalities
    def postprocess(self, y: str | None):
        """
        Any postprocessing needed to be performed on function output.
        Parameters:
            y: text
        Returns:
            text
        """
        if y is None:
            return None
        else:
            return str(y)

    def deserialize(self, x):
        """
        Convert from serialized output (e.g. base64 representation) from a call() to the interface to a human-readable version of the output (path of an image, etc.)
        """
        return x


@document()
class Number(Changeable, Submittable, IOComponent):
    """
    Creates a numeric field for user to enter numbers as input or display numeric output.
    Preprocessing: passes field value as a {float} or {int} into the function, depending on `precision`.
    Postprocessing: expects an {int} or {float} returned from the function and sets field value to it.

    Demos: tax_calculator, titanic_survival, blocks_simple_squares
    """

    def __init__(
        self,
        value: Optional[float] = None,
        *,
        label: Optional[str] = None,
        show_label: bool = True,
        interactive: Optional[bool] = None,
        visible: bool = True,
        elem_id: Optional[str] = None,
        precision: Optional[int] = None,
        **kwargs,
    ):
        """
        Parameters:
            value: default value.
            label: component name in interface.
            show_label: if True, will display label.
            interactive: if True, will be editable; if False, editing will be disabled. If not provided, this is inferred based on whether the component is used as an input or output.
            visible: If False, component will be hidden.
            elem_id: An optional string that is assigned as the id of this component in the HTML DOM. Can be used for targeting CSS styles.
            precision: Precision to round input/output to. If set to 0, will round to nearest integer and covert type to int. If None, no rounding happens.
        """
        self.precision = precision
        self.value = self.postprocess(value)
        self.test_input = self.value if self.value is not None else 1
        self.interpret_by_tokens = False
        IOComponent.__init__(
            self,
            label=label,
            show_label=show_label,
            interactive=interactive,
            visible=visible,
            elem_id=elem_id,
            **kwargs,
        )

    @staticmethod
    def round_to_precision(
        num: float | int | None, precision: int | None
    ) -> float | int | None:
        """
        Round to a given precision.

        If precision is None, no rounding happens. If 0, num is converted to int.

        Parameters:
            num: Number to round.
            precision: Precision to round to.
        Returns:
            rounded number
        """
        if num is None:
            return None
        if precision is None:
            return float(num)
        elif precision == 0:
            return int(round(num, precision))
        else:
            return round(num, precision)

    def get_config(self):
        return {
            "value": self.value,
            **IOComponent.get_config(self),
        }

    @staticmethod
    def update(
        value: Optional[Any] = None,
        label: Optional[str] = None,
        show_label: Optional[bool] = None,
        interactive: Optional[bool] = None,
        visible: Optional[bool] = None,
    ):
        updated_config = {
            "label": label,
            "show_label": show_label,
            "visible": visible,
            "value": value,
            "__type__": "update",
        }
        return IOComponent.add_interactive_to_config(updated_config, interactive)

    def preprocess(self, x: float | None) -> float | None:
        """
        Parameters:
            x: numeric input
        Returns:
            number representing function input
        """
        if x is None:
            return None
        return self.round_to_precision(x, self.precision)

    def preprocess_example(self, x: float | None) -> float | None:
        """
        Returns:
            Number representing function input
        """
        if x is None:
            return None
        else:
            return self.round_to_precision(x, self.precision)

    def set_interpret_parameters(
        self, steps: int = 3, delta: float = 1, delta_type: str = "percent"
    ):
        """
        Calculates interpretation scores of numeric values close to the input number.
        Parameters:
            steps: Number of nearby values to measure in each direction (above and below the input number).
            delta: Size of step in each direction between nearby values.
            delta_type: "percent" if delta step between nearby values should be a calculated as a percent, or "absolute" if delta should be a constant step change.
        """
        self.interpretation_steps = steps
        self.interpretation_delta = delta
        self.interpretation_delta_type = delta_type
        return self

    def get_interpretation_neighbors(self, x: float | int) -> Tuple[List[float], Dict]:
        x = self.round_to_precision(x, self.precision)
        if self.interpretation_delta_type == "percent":
            delta = 1.0 * self.interpretation_delta * x / 100
        elif self.interpretation_delta_type == "absolute":
            delta = self.interpretation_delta
        else:
            delta = self.interpretation_delta
        if self.precision == 0 and math.floor(delta) != delta:
            raise ValueError(
                f"Delta value {delta} is not an integer and precision=0. Cannot generate valid set of neighbors. "
                "If delta_type='percent', pick a value of delta such that x * delta is an integer. "
                "If delta_type='absolute', pick a value of delta that is an integer."
            )
        # run_interpretation will preprocess the neighbors so no need to covert to int here
        negatives = (x + np.arange(-self.interpretation_steps, 0) * delta).tolist()
        positives = (x + np.arange(1, self.interpretation_steps + 1) * delta).tolist()
        return negatives + positives, {}

    def get_interpretation_scores(
        self, x: Number, neighbors: List[float], scores: List[float], **kwargs
    ) -> List[Tuple[float, float]]:
        """
        Returns:
            Each tuple set represents a numeric value near the input and its corresponding interpretation score.
        """
        interpretation = list(zip(neighbors, scores))
        interpretation.insert(int(len(interpretation) / 2), [x, None])
        return interpretation

    def generate_sample(self) -> float:
        return self.round_to_precision(1, self.precision)

    # Output Functionalities
    def postprocess(self, y: float | None) -> float | None:
        """
        Any postprocessing needed to be performed on function output.

        Parameters:
            y: numeric output
        Returns:
            number representing function output
        """
        if y is None:
            return None
        else:
            return self.round_to_precision(y, self.precision)

    def deserialize(self, y):
        """
        Convert from serialized output (e.g. base64 representation) from a call() to the interface to a human-readable version of the output (path of an image, etc.)
        """
        return y


@document()
class Slider(Changeable, IOComponent):
    """
    Creates a slider that ranges from `minimum` to `maximum` with a step size of `step`.
    Preprocessing: passes slider value as a {float} into the function.
    Postprocessing: expects an {int} or {float} returned from function and sets slider value to it as long as it is within range.

    Demos: sentence_builder, generate_tone, titanic_survival
    """

    def __init__(
        self,
        minimum: float = 0,
        maximum: float = 100,
        value: Optional[float] = None,
        *,
        step: Optional[float] = None,
        label: Optional[str] = None,
        show_label: bool = True,
        interactive: Optional[bool] = None,
        visible: bool = True,
        elem_id: Optional[str] = None,
        **kwargs,
    ):
        """
        Parameters:
            minimum: minimum value for slider.
            maximum: maximum value for slider.
            value: default value.
            step: increment between slider values.
            label: component name in interface.
            show_label: if True, will display label.
            interactive: if True, slider will be adjustable; if False, adjusting will be disabled. If not provided, this is inferred based on whether the component is used as an input or output.
            visible: If False, component will be hidden.
            elem_id: An optional string that is assigned as the id of this component in the HTML DOM. Can be used for targeting CSS styles.
        """
        self.minimum = minimum
        self.maximum = maximum
        if step is None:
            difference = maximum - minimum
            power = math.floor(math.log10(difference) - 2)
            step = 10**power
        self.step = step
        self.value = self.postprocess(value)
        self.cleared_value = self.value
        self.test_input = self.value
        self.interpret_by_tokens = False
        IOComponent.__init__(
            self,
            label=label,
            show_label=show_label,
            interactive=interactive,
            visible=visible,
            elem_id=elem_id,
            **kwargs,
        )

    def get_config(self):
        return {
            "minimum": self.minimum,
            "maximum": self.maximum,
            "step": self.step,
            "value": self.value,
            **IOComponent.get_config(self),
        }

    @staticmethod
    def update(
        value: Optional[Any] = None,
        minimum: Optional[float] = None,
        maximum: Optional[float] = None,
        step: Optional[float] = None,
        label: Optional[str] = None,
        show_label: Optional[bool] = None,
        interactive: Optional[bool] = None,
        visible: Optional[bool] = None,
    ):
        updated_config = {
            "minimum": minimum,
            "maximum": maximum,
            "step": step,
            "label": label,
            "show_label": show_label,
            "interactive": interactive,
            "visible": visible,
            "value": value,
            "__type__": "update",
        }
        return IOComponent.add_interactive_to_config(updated_config, interactive)

    def preprocess(self, x: float) -> float:
        """
        Parameters:
            x: numeric input
        Returns:
            numeric input
        """
        return x

    def preprocess_example(self, x: float) -> float:
        """
        Returns:
            Number representing function input
        """
        return x

    def set_interpret_parameters(self, steps: int = 8) -> "Slider":
        """
        Calculates interpretation scores of numeric values ranging between the minimum and maximum values of the slider.
        Parameters:
            steps: Number of neighboring values to measure between the minimum and maximum values of the slider range.
        """
        self.interpretation_steps = steps
        return self

    def get_interpretation_neighbors(self, x) -> Tuple[object, dict]:
        return (
            np.linspace(self.minimum, self.maximum, self.interpretation_steps).tolist(),
            {},
        )

    def get_interpretation_scores(
        self, x, neighbors, scores: List[float], **kwargs
    ) -> List[float]:
        """
        Returns:
            Each value represents the score corresponding to an evenly spaced range of inputs between the minimum and maximum slider values.
        """
        return scores

    def generate_sample(self) -> float:
        return self.maximum

        # Output Functionalities

    def postprocess(self, y: float | None) -> float:
        """
        Any postprocessing needed to be performed on function output.
        Parameters:
            y: numeric output
        Returns:
            numeric output or minimum number if None
        """
        return self.minimum if y is None else y

    def deserialize(self, y):
        """
        Convert from serialized output (e.g. base64 representation) from a call() to the interface to a human-readable version of the output (path of an image, etc.)
        """
        return y

    def style(
        self,
        container: Optional[bool] = None,
    ):
        return IOComponent.style(
            self,
            container=container,
        )


@document()
class Checkbox(Changeable, IOComponent):
    """
    Creates a checkbox that can be set to `True` or `False`.

    Preprocessing: passes the status of the checkbox as a {bool} into the function.
    Postprocessing: expects a {bool} returned from the function and, if it is True, checks the checkbox.
    Demos: sentence_builder, titanic_survival
    """

    def __init__(
        self,
        value: bool = False,
        *,
        label: Optional[str] = None,
        show_label: bool = True,
        interactive: Optional[bool] = None,
        visible: bool = True,
        elem_id: Optional[str] = None,
        **kwargs,
    ):
        """
        Parameters:
            value: if True, checked by default.
            label: component name in interface.
            show_label: if True, will display label.
            interactive: if True, this checkbox can be checked; if False, checking will be disabled. If not provided, this is inferred based on whether the component is used as an input or output.
            visible: If False, component will be hidden.
            elem_id: An optional string that is assigned as the id of this component in the HTML DOM. Can be used for targeting CSS styles.
        """
        self.test_input = True
        self.value = self.postprocess(value)
        self.interpret_by_tokens = False
        IOComponent.__init__(
            self,
            label=label,
            show_label=show_label,
            interactive=interactive,
            visible=visible,
            elem_id=elem_id,
            **kwargs,
        )

    def get_config(self):
        return {
            "value": self.value,
            **IOComponent.get_config(self),
        }

    @staticmethod
    def update(
        value: Optional[Any] = None,
        label: Optional[str] = None,
        show_label: Optional[bool] = None,
        interactive: Optional[bool] = None,
        visible: Optional[bool] = None,
    ):
        updated_config = {
            "label": label,
            "show_label": show_label,
            "interactive": interactive,
            "visible": visible,
            "value": value,
            "__type__": "update",
        }
        return IOComponent.add_interactive_to_config(updated_config, interactive)

    def preprocess(self, x: bool) -> bool:
        """
        Parameters:
            x: boolean input
        Returns:
            boolean input
        """
        return x

    def preprocess_example(self, x):
        """
        Returns:
            Boolean representing function input
        """
        return x

    def set_interpret_parameters(self):
        """
        Calculates interpretation score of the input by comparing the output against the output when the input is the inverse boolean value of x.
        """
        return self

    def get_interpretation_neighbors(self, x):
        return [not x], {}

    def get_interpretation_scores(self, x, neighbors, scores, **kwargs):
        """
        Returns:
            The first value represents the interpretation score if the input is False, and the second if the input is True.
        """
        if x:
            return scores[0], None
        else:
            return None, scores[0]

    def generate_sample(self):
        return True

    # Output Functionalities
    def postprocess(self, y: bool) -> bool:
        """
        Any postprocessing needed to be performed on function output.
        Parameters:
            y: boolean output
        Returns:
            boolean output
        """
        return y

    def deserialize(self, x):
        """
        Convert from serialized output (e.g. base64 representation) from a call() to the interface to a human-readable version of the output (path of an image, etc.)
        """
        return x


@document()
class CheckboxGroup(Changeable, IOComponent):
    """
    Creates a set of checkboxes of which a subset can be checked.
    Preprocessing: passes the list of checked checkboxes as a {List[str]} or their indices as a {List[int]} into the function, depending on `type`.
    Postprocessing: expects a {List[str]}, each element of which becomes a checked checkbox.

    Demos: sentence_builder, titanic_survival
    """

    def __init__(
        self,
        choices: Optional[List[str]] = None,
        *,
        value: List[str] = None,
        type: str = "value",
        label: Optional[str] = None,
        show_label: bool = True,
        interactive: Optional[bool] = None,
        visible: bool = True,
        elem_id: Optional[str] = None,
        **kwargs,
    ):
        """
        Parameters:
            choices: list of options to select from.
            value: default selected list of options.
            type: Type of value to be returned by component. "value" returns the list of strings of the choices selected, "index" returns the list of indicies of the choices selected.
            label: component name in interface.
            show_label: if True, will display label.
            interactive: if True, choices in this checkbox group will be checkable; if False, checking will be disabled. If not provided, this is inferred based on whether the component is used as an input or output.
            visible: If False, component will be hidden.
            elem_id: An optional string that is assigned as the id of this component in the HTML DOM. Can be used for targeting CSS styles.
        """
        self.choices = choices or []
        self.cleared_value = []
        self.type = type
        self.value = self.postprocess(value)
        self.test_input = self.choices
        self.interpret_by_tokens = False
        IOComponent.__init__(
            self,
            label=label,
            show_label=show_label,
            interactive=interactive,
            visible=visible,
            elem_id=elem_id,
            **kwargs,
        )

    def get_config(self):
        return {
            "choices": self.choices,
            "value": self.value,
            **IOComponent.get_config(self),
        }

    @staticmethod
    def update(
        value: Optional[Any] = None,
        choices: Optional[List[str]] = None,
        label: Optional[str] = None,
        show_label: Optional[bool] = None,
        interactive: Optional[bool] = None,
        visible: Optional[bool] = None,
    ):
        updated_config = {
            "choices": choices,
            "label": label,
            "show_label": show_label,
            "interactive": interactive,
            "visible": visible,
            "value": value,
            "__type__": "update",
        }
        return IOComponent.add_interactive_to_config(updated_config, interactive)

    def preprocess(self, x: List[str]) -> List[str] | List[int]:
        """
        Parameters:
            x: list of selected choices
        Returns:
            list of selected choices as strings or indices within choice list
        """
        if self.type == "value":
            return x
        elif self.type == "index":
            return [self.choices.index(choice) for choice in x]
        else:
            raise ValueError(
                "Unknown type: "
                + str(self.type)
                + ". Please choose from: 'value', 'index'."
            )

    def set_interpret_parameters(self):
        """
        Calculates interpretation score of each choice in the input by comparing the output against the outputs when each choice in the input is independently either removed or added.
        """
        return self

    def get_interpretation_neighbors(self, x):
        leave_one_out_sets = []
        for choice in self.choices:
            leave_one_out_set = list(x)
            if choice in leave_one_out_set:
                leave_one_out_set.remove(choice)
            else:
                leave_one_out_set.append(choice)
            leave_one_out_sets.append(leave_one_out_set)
        return leave_one_out_sets, {}

    def get_interpretation_scores(self, x, neighbors, scores, **kwargs):
        """
        Returns:
            For each tuple in the list, the first value represents the interpretation score if the input is False, and the second if the input is True.
        """
        final_scores = []
        for choice, score in zip(self.choices, scores):
            if choice in x:
                score_set = [score, None]
            else:
                score_set = [None, score]
            final_scores.append(score_set)
        return final_scores

    def save_flagged(self, dir, label, data, encryption_key):
        """
        Returns: (List[str]])
        """
        return json.dumps(data)

    def restore_flagged(self, dir, data, encryption_key):
        return json.loads(data)

    def generate_sample(self):
        return self.choices

    # Output Functionalities
    def postprocess(self, y: List[str]) -> List[str]:
        """
        Any postprocessing needed to be performed on function output.
        Parameters:
            y: List of selected choices
        Returns:
            List of selected choices
        """
        return [] if y is None else y

    def deserialize(self, x):
        """
        Convert from serialized output (e.g. base64 representation) from a call() to the interface to a human-readable version of the output (path of an image, etc.)
        """
        return x

    def style(
        self,
        rounded: Optional[bool | Tuple[bool, bool, bool, bool]] = None,
        item_container: Optional[bool] = None,
        container: Optional[bool] = None,
    ):
        if item_container is not None:
            self._style["item_container"] = item_container

        return IOComponent.style(
            self,
            rounded=rounded,
            container=container,
        )


@document()
class Radio(Changeable, IOComponent):
    """
    Creates a set of radio buttons of which only one can be selected.
    Preprocessing: passes the value of the selected radio button as a {str} or its index as an {int} into the function, depending on `type`.
    Postprocessing: expects a {str} corresponding to the value of the radio button to be selected.

    Demos: sentence_builder, titanic_survival, blocks_essay
    """

    def __init__(
        self,
        choices: Optional[List[str]] = None,
        *,
        value: Optional[str] = None,
        type: str = "value",
        label: Optional[str] = None,
        show_label: bool = True,
        interactive: Optional[bool] = None,
        visible: bool = True,
        elem_id: Optional[str] = None,
        **kwargs,
    ):
        """
        Parameters:
            choices: list of options to select from.
            value: the button selected by default. If None, no button is selected by default.
            type: Type of value to be returned by component. "value" returns the string of the choice selected, "index" returns the index of the choice selected.
            label: component name in interface.
            show_label: if True, will display label.
            interactive: if True, choices in this radio group will be selectable; if False, selection will be disabled. If not provided, this is inferred based on whether the component is used as an input or output.
            visible: If False, component will be hidden.
            elem_id: An optional string that is assigned as the id of this component in the HTML DOM. Can be used for targeting CSS styles.
        """
        self.choices = choices or []
        self.type = type
        self.test_input = self.choices[0] if len(self.choices) else None
        self.value = self.postprocess(value)
        self.cleared_value = self.value
        self.interpret_by_tokens = False
        IOComponent.__init__(
            self,
            label=label,
            show_label=show_label,
            interactive=interactive,
            visible=visible,
            elem_id=elem_id,
            **kwargs,
        )

    def get_config(self):
        return {
            "choices": self.choices,
            "value": self.value,
            **IOComponent.get_config(self),
        }

    @staticmethod
    def update(
        value: Optional[Any] = None,
        choices: Optional[List[str]] = None,
        label: Optional[str] = None,
        show_label: Optional[bool] = None,
        interactive: Optional[bool] = None,
        visible: Optional[bool] = None,
    ):
        updated_config = {
            "choices": choices,
            "label": label,
            "show_label": show_label,
            "interactive": interactive,
            "visible": visible,
            "value": value,
            "__type__": "update",
        }
        return IOComponent.add_interactive_to_config(updated_config, interactive)

    def preprocess(self, x: str) -> str | int:
        """
        Parameters:
            x: selected choice
        Returns:
            selected choice as string or index within choice list
        """
        if self.type == "value":
            return x
        elif self.type == "index":
            if x is None:
                return None
            else:
                return self.choices.index(x)
        else:
            raise ValueError(
                "Unknown type: "
                + str(self.type)
                + ". Please choose from: 'value', 'index'."
            )

    def set_interpret_parameters(self):
        """
        Calculates interpretation score of each choice by comparing the output against each of the outputs when alternative choices are selected.
        """
        return self

    def get_interpretation_neighbors(self, x):
        choices = list(self.choices)
        choices.remove(x)
        return choices, {}

    def get_interpretation_scores(self, x, neighbors, scores, **kwargs) -> List:
        """
        Returns:
            Each value represents the interpretation score corresponding to each choice.
        """
        scores.insert(self.choices.index(x), None)
        return scores

    def generate_sample(self):
        return self.choices[0]

    # Output Functionalities
    def postprocess(self, y: str) -> str:
        """
        Any postprocessing needed to be performed on function output.
        Parameters:
            y: string of choice
        Returns:
            string of choice
        """
        return y

    def deserialize(self, x):
        """
        Convert from serialized output (e.g. base64 representation) from a call() to the interface to a human-readable version of the output (path of an image, etc.)
        """
        return x

    def style(
        self,
        item_container: Optional[bool] = None,
        container: Optional[bool] = None,
    ):
        if item_container is not None:
            self._style["item_container"] = item_container

        return IOComponent.style(
            self,
            container=container,
        )


@document()
class Dropdown(Radio):
    """
    Creates a dropdown of which only one entry can be selected.
    Preprocessing: passes the value of the selected dropdown entry as a {str} or its index as an {int} into the function, depending on `type`.
    Postprocessing: expects a {str} corresponding to the value of the dropdown entry to be selected.

    Demos: sentence_builder, titanic_survival
    """

    def __init__(
        self,
        choices: Optional[List[str]] = None,
        *,
        value: Optional[str] = None,
        type: str = "value",
        label: Optional[str] = None,
        show_label: bool = True,
        interactive: Optional[bool] = None,
        visible: bool = True,
        elem_id: Optional[str] = None,
        **kwargs,
    ):
        """
        Parameters:
            choices: list of options to select from.
            value: default value selected in dropdown. If None, no value is selected by default.
            type: Type of value to be returned by component. "value" returns the string of the choice selected, "index" returns the index of the choice selected.
            label: component name in interface.
            show_label: if True, will display label.
            interactive: if True, choices in this dropdown will be selectable; if False, selection will be disabled. If not provided, this is inferred based on whether the component is used as an input or output.
            visible: If False, component will be hidden.
            elem_id: An optional string that is assigned as the id of this component in the HTML DOM. Can be used for targeting CSS styles.
        """
        Radio.__init__(
            self,
            value=value,
            choices=choices,
            type=type,
            label=label,
            show_label=show_label,
            interactive=interactive,
            visible=visible,
            elem_id=elem_id,
            **kwargs,
        )

    def style(
        self,
        rounded: Optional[bool | Tuple[bool, bool, bool, bool]] = None,
        border: Optional[bool | Tuple[bool, bool, bool, bool]] = None,
        container: Optional[bool] = None,
    ):
        return IOComponent.style(
            self, rounded=rounded, border=border, container=container
        )


@document()
class Image(Editable, Clearable, Changeable, Streamable, IOComponent):
    """
    Creates an image component that can be used to upload/draw images (as an input) or display images (as an output).
    Preprocessing: passes the uploaded image as a {numpy.array}, {PIL.Image} or {str} filepath depending on `type` -- unless `tool` is `sketch`. In the special case, a {dict} with keys `image` and `mask` is passed, and the format of the corresponding values depends on `type`.
    Postprocessing: expects a {numpy.array}, {PIL.Image} or {str} filepath to an image and displays the image.

    Demos: image_mod
    """

    def __init__(
        self,
        value: Optional[str | PIL.Image | np.narray] = None,
        *,
        shape: Tuple[int, int] = None,
        image_mode: str = "RGB",
        invert_colors: bool = False,
        source: str = "upload",
        tool: str = "editor",
        type: str = "numpy",
        label: Optional[str] = None,
        show_label: bool = True,
        interactive: Optional[bool] = None,
        visible: bool = True,
        streaming: bool = False,
        elem_id: Optional[str] = None,
        mirror_webcam: bool = True,
        **kwargs,
    ):
        """
        Parameters:
            value: A PIL Image, numpy array, path or URL for the default value that Image component is going to take.
            shape: (width, height) shape to crop and resize image to; if None, matches input image size. Pass None for either width or height to only crop and resize the other.
            image_mode: "RGB" if color, or "L" if black and white.
            invert_colors: whether to invert the image as a preprocessing step.
            source: Source of image. "upload" creates a box where user can drop an image file, "webcam" allows user to take snapshot from their webcam, "canvas" defaults to a white image that can be edited and drawn upon with tools.
            tool: Tools used for editing. "editor" allows a full screen editor, "select" provides a cropping and zoom tool, "sketch" allows you to create a mask over the image and both the image and mask are passed into the function.
            type: The format the image is converted to before being passed into the prediction function. "numpy" converts the image to a numpy array with shape (width, height, 3) and values from 0 to 255, "pil" converts the image to a PIL image object, "file" produces a temporary file object whose path can be retrieved by file_obj.name, "filepath" passes a str path to a temporary file containing the image.
            label: component name in interface.
            show_label: if True, will display label.
            interactive: if True, will allow users to upload and edit an image; if False, can only be used to display images. If not provided, this is inferred based on whether the component is used as an input or output.
            visible: If False, component will be hidden.
            streaming: If True when used in a `live` interface, will automatically stream webcam feed. Only valid is source is 'webcam'.
            elem_id: An optional string that is assigned as the id of this component in the HTML DOM. Can be used for targeting CSS styles.
            mirror_webcam: If True webcam will be mirrored. Default is True.
        """
        self.mirror_webcam = mirror_webcam
        self.type = type
        self.value = self.postprocess(value)
        self.shape = shape
        self.image_mode = image_mode
        self.source = source
        requires_permissions = source == "webcam"
        self.tool = tool
        self.invert_colors = invert_colors
        self.test_input = deepcopy(media_data.BASE64_IMAGE)
        self.interpret_by_tokens = True
        self.streaming = streaming
        if streaming and source != "webcam":
            raise ValueError("Image streaming only available if source is 'webcam'.")

        IOComponent.__init__(
            self,
            label=label,
            show_label=show_label,
            interactive=interactive,
            visible=visible,
            elem_id=elem_id,
            requires_permissions=requires_permissions,
            **kwargs,
        )

    def get_config(self):
        return {
            "image_mode": self.image_mode,
            "shape": self.shape,
            "source": self.source,
            "tool": self.tool,
            "value": self.value,
            "streaming": self.streaming,
            "mirror_webcam": self.mirror_webcam,
            **IOComponent.get_config(self),
        }

    @staticmethod
    def update(
        value: Optional[Any] = None,
        label: Optional[str] = None,
        show_label: Optional[bool] = None,
        interactive: Optional[bool] = None,
        visible: Optional[bool] = None,
    ):
        updated_config = {
            "label": label,
            "show_label": show_label,
            "interactive": interactive,
            "visible": visible,
            "value": value,
            "__type__": "update",
        }
        return IOComponent.add_interactive_to_config(updated_config, interactive)

    def format_image(
        self, im: Optional[PIL.Image], fmt: str
    ) -> np.array | PIL.Image | str | None:
        """Helper method to format an image based on self.type"""
        if im is None:
            return im
        if self.type == "pil":
            return im
        elif self.type == "numpy":
            return np.array(im)
        elif self.type == "file" or self.type == "filepath":
            file_obj = tempfile.NamedTemporaryFile(
                delete=False,
                suffix=("." + fmt.lower() if fmt is not None else ".png"),
            )
            im.save(file_obj.name)
            if self.type == "file":
                warnings.warn(
                    "The 'file' type has been deprecated. Set parameter 'type' to 'filepath' instead.",
                    DeprecationWarning,
                )
                return file_obj
            else:
                return file_obj.name
        else:
            raise ValueError(
                "Unknown type: "
                + str(self.type)
                + ". Please choose from: 'numpy', 'pil', 'filepath'."
            )

    def preprocess(self, x: str | Dict) -> np.array | PIL.Image | str | None:
        """
        Parameters:
            x: base64 url data, or (if tool == "sketch) a dict of image and mask base64 url data
        Returns:
            image in requested format
        """
        if x is None:
            return x
        if self.tool == "sketch":
            x, mask = x["image"], x["mask"]

        im = processing_utils.decode_base64_to_image(x)
        fmt = im.format
        with warnings.catch_warnings():
            warnings.simplefilter("ignore")
            im = im.convert(self.image_mode)
        if self.shape is not None:
            im = processing_utils.resize_and_crop(im, self.shape)
        if self.invert_colors:
            im = PIL.ImageOps.invert(im)
        if self.source == "webcam" and self.mirror_webcam is True:
            im = PIL.ImageOps.mirror(im)

        if not (self.tool == "sketch"):
            return self.format_image(im, fmt)

        mask_im = processing_utils.decode_base64_to_image(mask)
        mask_fmt = mask_im.format
        return {
            "image": self.format_image(im, fmt),
            "mask": self.format_image(mask_im, mask_fmt),
        }

    def preprocess_example(self, x):
        if x is None:
            return None
        return processing_utils.encode_file_to_base64(x)

    def serialize(self, x, called_directly=False):
        # if called directly, can assume it's a URL or filepath
        if self.type == "filepath" or called_directly:
            return processing_utils.encode_url_or_file_to_base64(x)
        elif self.type == "file":
            return processing_utils.encode_url_or_file_to_base64(x.name)
        elif self.type in ("numpy", "pil"):
            if self.type == "numpy":
                x = PIL.Image.fromarray(np.uint8(x)).convert("RGB")
            fmt = x.format
            file_obj = tempfile.NamedTemporaryFile(
                delete=False,
                suffix=("." + fmt.lower() if fmt is not None else ".png"),
            )
            x.save(file_obj.name)
            return processing_utils.encode_url_or_file_to_base64(file_obj.name)
        else:
            raise ValueError(
                "Unknown type: "
                + str(self.type)
                + ". Please choose from: 'numpy', 'pil', 'filepath'."
            )

    def set_interpret_parameters(self, segments: int = 16):
        """
        Calculates interpretation score of image subsections by splitting the image into subsections, then using a "leave one out" method to calculate the score of each subsection by whiting out the subsection and measuring the delta of the output value.
        Parameters:
            segments: Number of interpretation segments to split image into.
        """
        self.interpretation_segments = segments
        return self

    def _segment_by_slic(self, x):
        """
        Helper method that segments an image into superpixels using slic.
        Parameters:
            x: base64 representation of an image
        """
        x = processing_utils.decode_base64_to_image(x)
        if self.shape is not None:
            x = processing_utils.resize_and_crop(x, self.shape)
        resized_and_cropped_image = np.array(x)
        try:
            from skimage.segmentation import slic
        except (ImportError, ModuleNotFoundError):
            raise ValueError(
                "Error: running this interpretation for images requires scikit-image, please install it first."
            )
        try:
            segments_slic = slic(
                resized_and_cropped_image,
                self.interpretation_segments,
                compactness=10,
                sigma=1,
                start_label=1,
            )
        except TypeError:  # For skimage 0.16 and older
            segments_slic = slic(
                resized_and_cropped_image,
                self.interpretation_segments,
                compactness=10,
                sigma=1,
            )
        return segments_slic, resized_and_cropped_image

    def tokenize(self, x):
        """
        Segments image into tokens, masks, and leave-one-out-tokens
        Parameters:
            x: base64 representation of an image
        Returns:
            tokens: list of tokens, used by the get_masked_input() method
            leave_one_out_tokens: list of left-out tokens, used by the get_interpretation_neighbors() method
            masks: list of masks, used by the get_interpretation_neighbors() method
        """
        segments_slic, resized_and_cropped_image = self._segment_by_slic(x)
        tokens, masks, leave_one_out_tokens = [], [], []
        replace_color = np.mean(resized_and_cropped_image, axis=(0, 1))
        for (i, segment_value) in enumerate(np.unique(segments_slic)):
            mask = segments_slic == segment_value
            image_screen = np.copy(resized_and_cropped_image)
            image_screen[segments_slic == segment_value] = replace_color
            leave_one_out_tokens.append(
                processing_utils.encode_array_to_base64(image_screen)
            )
            token = np.copy(resized_and_cropped_image)
            token[segments_slic != segment_value] = 0
            tokens.append(token)
            masks.append(mask)
        return tokens, leave_one_out_tokens, masks

    def get_masked_inputs(self, tokens, binary_mask_matrix):
        masked_inputs = []
        for binary_mask_vector in binary_mask_matrix:
            masked_input = np.zeros_like(tokens[0], dtype=int)
            for token, b in zip(tokens, binary_mask_vector):
                masked_input = masked_input + token * int(b)
            masked_inputs.append(processing_utils.encode_array_to_base64(masked_input))
        return masked_inputs

    def get_interpretation_scores(
        self, x, neighbors, scores, masks, tokens=None, **kwargs
    ) -> List[List[float]]:
        """
        Returns:
            A 2D array representing the interpretation score of each pixel of the image.
        """
        x = processing_utils.decode_base64_to_image(x)
        if self.shape is not None:
            x = processing_utils.resize_and_crop(x, self.shape)
        x = np.array(x)
        output_scores = np.zeros((x.shape[0], x.shape[1]))

        for score, mask in zip(scores, masks):
            output_scores += score * mask

        max_val, min_val = np.max(output_scores), np.min(output_scores)
        if max_val > 0:
            output_scores = (output_scores - min_val) / (max_val - min_val)
        return output_scores.tolist()

    def save_flagged(self, dir, label, data, encryption_key):
        """
        Returns: (str) path to image file
        """
        return self.save_flagged_file(dir, label, data, encryption_key)

    def restore_flagged(self, dir, data, encryption_key):
        return processing_utils.encode_file_to_base64(
            os.path.join(dir, data), encryption_key=encryption_key
        )

    def generate_sample(self):
        return deepcopy(media_data.BASE64_IMAGE)

    # Output functions

    def postprocess(self, y: np.ndarray | PIL.Image | str) -> str:
        """
        Parameters:
            y: image in specified format
        Returns:
            base64 url data
        """
        if y is None:
            return None
        if isinstance(y, np.ndarray):
            dtype = "numpy"
        elif isinstance(y, PIL.Image.Image):
            dtype = "pil"
        elif isinstance(y, str):
            dtype = "file"
        else:
            raise ValueError("Cannot process this value as an Image")
        if dtype in ["numpy", "pil"]:
            if dtype == "pil":
                y = np.array(y)
            out_y = processing_utils.encode_array_to_base64(y)
        elif dtype == "file":
            out_y = processing_utils.encode_url_or_file_to_base64(y)
        return out_y

    def deserialize(self, x):
        return processing_utils.decode_base64_to_file(x).name

    def style(
        self,
        rounded: Optional[bool | Tuple[bool, bool, bool, bool]] = None,
        height: Optional[int] = None,
        width: Optional[int] = None,
    ):
        self._style["height"] = height
        self._style["width"] = width
        return IOComponent.style(
            self,
            rounded=rounded,
        )

    def stream(
        self,
        fn: Callable,
        inputs: List[Component],
        outputs: List[Component],
        _js: Optional[str] = None,
    ):
        """
        Parameters:
            fn: Callable function
            inputs: List of inputs
            outputs: List of outputs
            _js: Optional frontend js method to run before running 'fn'. Input arguments for js method are values of 'inputs' and 'outputs', return should be a list of values for output components.
        Returns: None
        """
        if self.source != "webcam":
            raise ValueError("Image streaming only available if source is 'webcam'.")
        Streamable.stream(self, fn, inputs, outputs, _js)


@document()
class Video(Changeable, Clearable, Playable, IOComponent):
    """
    Creates an video component that can be used to upload/record videos (as an input) or display videos (as an output).
    Preprocessing: passes the uploaded video as a {str} filepath whose extension can be set by `format`.
    Postprocessing: expects a {str} filepath to a video which is displayed.

    Demos: video_identity
    """

    def __init__(
        self,
        value: Optional[str] = None,
        *,
        format: Optional[str] = None,
        source: str = "upload",
        label: Optional[str] = None,
        show_label: bool = True,
        interactive: Optional[bool] = None,
        visible: bool = True,
        elem_id: Optional[str] = None,
        mirror_webcam: bool = True,
        **kwargs,
    ):
        """
        Parameters:
            value: A path or URL for the default value that Video component is going to take.
            format: Format of video format to be returned by component, such as 'avi' or 'mp4'. Use 'mp4' to ensure browser playability. If set to None, video will keep uploaded format.
            source: Source of video. "upload" creates a box where user can drop an video file, "webcam" allows user to record a video from their webcam.
            label: component name in interface.
            show_label: if True, will display label.
            interactive: if True, will allow users to upload a video; if False, can only be used to display videos. If not provided, this is inferred based on whether the component is used as an input or output.
            visible: If False, component will be hidden.
            elem_id: An optional string that is assigned as the id of this component in the HTML DOM. Can be used for targeting CSS styles.
            mirror_webcam: If True webcma will be mirrored. Default is True.
        """
        self.format = format
        self.source = source
        self.mirror_webcam = mirror_webcam
        self.value = self.postprocess(value)
        IOComponent.__init__(
            self,
            label=label,
            show_label=show_label,
            interactive=interactive,
            visible=visible,
            elem_id=elem_id,
            **kwargs,
        )

    def get_config(self):
        return {
            "source": self.source,
            "value": self.value,
            "mirror_webcam": self.mirror_webcam,
            **IOComponent.get_config(self),
        }

    @staticmethod
    def update(
        value: Optional[Any] = None,
        source: Optional[str] = None,
        label: Optional[str] = None,
        show_label: Optional[bool] = None,
        interactive: Optional[bool] = None,
        visible: Optional[bool] = None,
    ):
        updated_config = {
            "source": source,
            "label": label,
            "show_label": show_label,
            "interactive": interactive,
            "visible": visible,
            "value": value,
            "__type__": "update",
        }
        return IOComponent.add_interactive_to_config(updated_config, interactive)

    def preprocess_example(self, x):
        if x is None:
            return None
        return {"name": x, "data": None, "is_example": True}

    def preprocess(self, x: Dict[str, str] | None) -> str | None:
        """
        Parameters:
            x: JSON object with filename as 'name' property and base64 data as 'data' property
        Returns:
            file path to video
        """
        if x is None:
            return x
        file_name, file_data, is_example = (
            x["name"],
            x["data"],
            x.get("is_example", False),
        )
        if is_example:
            file = processing_utils.create_tmp_copy_of_file(file_name)
        else:
            file = processing_utils.decode_base64_to_file(
                file_data, file_path=file_name
            )
        file_name = file.name
        uploaded_format = file_name.split(".")[-1].lower()

        if self.format is not None and uploaded_format != self.format:
            output_file_name = file_name[0 : file_name.rindex(".") + 1] + self.format
            ff = FFmpeg(inputs={file_name: None}, outputs={output_file_name: None})
            ff.run()
            return output_file_name
        elif self.source == "webcam" and self.mirror_webcam is True:
            path = pathlib.Path(file_name)
            output_file_name = str(path.with_stem(f"{path.stem}_flip"))
            ff = FFmpeg(
                inputs={file_name: None},
                outputs={output_file_name: ["-vf", "hflip", "-c:a", "copy"]},
            )
            ff.run()
            return output_file_name
        else:
            return file_name

    def serialize(self, x, called_directly):
        data = processing_utils.encode_url_or_file_to_base64(x)
        return {"name": x, "data": data, "is_example": False}

    def save_flagged(self, dir, label, data, encryption_key):
        """
        Returns: (str) path to video file
        """
        return self.save_flagged_file(
            dir, label, None if data is None else data["data"], encryption_key
        )

    def restore_flagged(self, dir, data, encryption_key):
        return self.restore_flagged_file(dir, data, encryption_key)

    def generate_sample(self):
        return deepcopy(media_data.BASE64_VIDEO)

    def postprocess(self, y: str) -> str:
        """
        Parameters:
            y: path to video
        Returns:
            base64 url data
        """
        if y is None:
            return None
        returned_format = y.split(".")[-1].lower()
        if self.format is not None and returned_format != self.format:
            output_file_name = y[0 : y.rindex(".") + 1] + self.format
            ff = FFmpeg(inputs={y: None}, outputs={output_file_name: None})
            ff.run()
            y = output_file_name
        return {
            "name": os.path.basename(y),
            "data": processing_utils.encode_file_to_base64(y),
        }

    def deserialize(self, x):
        file = processing_utils.decode_base64_to_file(x["data"])
        return file.name

    def style(
        self,
        rounded: Optional[bool | Tuple[bool, bool, bool, bool]] = None,
        height: Optional[int] = None,
        width: Optional[int] = None,
    ):
        self._style["height"] = height
        self._style["width"] = width
        return IOComponent.style(
            self,
            rounded=rounded,
        )


@document()
class Audio(Changeable, Clearable, Playable, Streamable, IOComponent):
    """
    Creates an audio component that can be used to upload/record audio (as an input) or display audio (as an output).
    Preprocessing: passes the uploaded audio as a {Tuple(int, numpy.array)} corresponding to (sample rate, data) or as a {str} filepath, depending on `type`
    Postprocessing: expects a {Tuple(int, numpy.array)} corresponding to (sample rate, data) or as a {str} filepath to an audio file, which gets displayed

    Demos: main_note, generate_tone, reverse_audio
    """

    def __init__(
        self,
        value: Optional[str | Tuple[int, np.array]] = None,
        *,
        source: str = "upload",
        type: str = "numpy",
        label: Optional[str] = None,
        show_label: bool = True,
        interactive: Optional[bool] = None,
        visible: bool = True,
        streaming: bool = False,
        elem_id: Optional[str] = None,
        **kwargs,
    ):
        """
        Parameters:
            value: A path, URL, or [sample_rate, numpy array] tuple for the default value that Audio component is going to take.
            source: Source of audio. "upload" creates a box where user can drop an audio file, "microphone" creates a microphone input.
            type: The format the audio file is converted to before being passed into the prediction function. "numpy" converts the audio to a tuple consisting of: (int sample rate, numpy.array for the data), "filepath" passes a str path to a temporary file containing the audio.
            label: component name in interface.
            show_label: if True, will display label.
            interactive: if True, will allow users to upload and edit a audio file; if False, can only be used to play audio. If not provided, this is inferred based on whether the component is used as an input or output.
            visible: If False, component will be hidden.
            streaming: If set to true when used in a `live` interface, will automatically stream webcam feed. Only valid is source is 'microphone'.
            elem_id: An optional string that is assigned as the id of this component in the HTML DOM. Can be used for targeting CSS styles.
        """
        self.value = self.postprocess(value)
        self.source = source
        requires_permissions = source == "microphone"
        self.type = type
        self.test_input = deepcopy(media_data.BASE64_AUDIO)
        self.interpret_by_tokens = True
        self.streaming = streaming
        if streaming and source != "microphone":
            raise ValueError(
                "Audio streaming only available if source is 'microphone'."
            )
        IOComponent.__init__(
            self,
            label=label,
            show_label=show_label,
            interactive=interactive,
            visible=visible,
            elem_id=elem_id,
            requires_permissions=requires_permissions,
            **kwargs,
        )

    def get_config(self):
        return {
            "source": self.source,
            "value": self.value,
            "streaming": self.streaming,
            **IOComponent.get_config(self),
        }

    @staticmethod
    def update(
        value: Optional[Any] = None,
        source: Optional[str] = None,
        label: Optional[str] = None,
        show_label: Optional[bool] = None,
        interactive: Optional[bool] = None,
        visible: Optional[bool] = None,
    ):
        updated_config = {
            "source": source,
            "label": label,
            "show_label": show_label,
            "interactive": interactive,
            "visible": visible,
            "value": value,
            "__type__": "update",
        }
        return IOComponent.add_interactive_to_config(updated_config, interactive)

    def preprocess_example(self, x):
        if x is None:
            return None
        return {"name": x, "data": None, "is_example": True}

    def preprocess(self, x: Dict[str, str] | None) -> Tuple[int, np.array] | str | None:
        """
        Parameters:
            x: JSON object with filename as 'name' property and base64 data as 'data' property
        Returns:
            audio in requested format
        """
        if x is None:
            return x
        file_name, file_data, is_example = (
            x["name"],
            x["data"],
            x.get("is_example", False),
        )
        crop_min, crop_max = x.get("crop_min", 0), x.get("crop_max", 100)
        if is_example:
            file_obj = processing_utils.create_tmp_copy_of_file(file_name)
        else:
            file_obj = processing_utils.decode_base64_to_file(
                file_data, file_path=file_name
            )
        if crop_min != 0 or crop_max != 100:
            sample_rate, data = processing_utils.audio_from_file(
                file_obj.name, crop_min=crop_min, crop_max=crop_max
            )
            processing_utils.audio_to_file(sample_rate, data, file_obj.name)
        if self.type == "file":
            warnings.warn(
                "The 'file' type has been deprecated. Set parameter 'type' to 'filepath' instead.",
                DeprecationWarning,
            )
            return file_obj
        elif self.type == "filepath":
            return file_obj.name
        elif self.type == "numpy":
            return processing_utils.audio_from_file(file_obj.name)
        else:
            raise ValueError(
                "Unknown type: "
                + str(self.type)
                + ". Please choose from: 'numpy', 'filepath'."
            )

    def serialize(self, x, called_directly):
        if x is None:
            return None
        if self.type == "filepath" or called_directly:
            name = x
        elif self.type == "file":
            warnings.warn(
                "The 'file' type has been deprecated. Set parameter 'type' to 'filepath' instead.",
                DeprecationWarning,
            )
            name = x.name
        elif self.type == "numpy":
            file = tempfile.NamedTemporaryFile(delete=False)
            name = file.name
            processing_utils.audio_to_file(x[0], x[1], name)
        else:
            raise ValueError(
                "Unknown type: "
                + str(self.type)
                + ". Please choose from: 'numpy', 'filepath'."
            )

        file_data = processing_utils.encode_url_or_file_to_base64(name)
        return {"name": name, "data": file_data, "is_example": False}

    def set_interpret_parameters(self, segments: int = 8):
        """
        Calculates interpretation score of audio subsections by splitting the audio into subsections, then using a "leave one out" method to calculate the score of each subsection by removing the subsection and measuring the delta of the output value.
        Parameters:
            segments: Number of interpretation segments to split audio into.
        """
        self.interpretation_segments = segments
        return self

    def tokenize(self, x):
        if x.get("is_example"):
            sample_rate, data = processing_utils.audio_from_file(x["name"])
        else:
            file_obj = processing_utils.decode_base64_to_file(x["data"])
            sample_rate, data = processing_utils.audio_from_file(file_obj.name)
        leave_one_out_sets = []
        tokens = []
        masks = []
        duration = data.shape[0]
        boundaries = np.linspace(0, duration, self.interpretation_segments + 1).tolist()
        boundaries = [round(boundary) for boundary in boundaries]
        for index in range(len(boundaries) - 1):
            start, stop = boundaries[index], boundaries[index + 1]
            masks.append((start, stop))

            # Handle the leave one outs
            leave_one_out_data = np.copy(data)
            leave_one_out_data[start:stop] = 0
            file = tempfile.NamedTemporaryFile(delete=False, suffix=".wav")
            processing_utils.audio_to_file(sample_rate, leave_one_out_data, file.name)
            out_data = processing_utils.encode_file_to_base64(file.name)
            leave_one_out_sets.append(out_data)
            file.close()
            os.unlink(file.name)

            # Handle the tokens
            token = np.copy(data)
            token[0:start] = 0
            token[stop:] = 0
            file = tempfile.NamedTemporaryFile(delete=False, suffix=".wav")
            processing_utils.audio_to_file(sample_rate, token, file.name)
            token_data = processing_utils.encode_file_to_base64(file.name)
            file.close()
            os.unlink(file.name)

            tokens.append(token_data)
        tokens = [{"name": "token.wav", "data": token} for token in tokens]
        leave_one_out_sets = [
            {"name": "loo.wav", "data": loo_set} for loo_set in leave_one_out_sets
        ]
        return tokens, leave_one_out_sets, masks

    def get_masked_inputs(self, tokens, binary_mask_matrix):
        # create a "zero input" vector and get sample rate
        x = tokens[0]["data"]
        file_obj = processing_utils.decode_base64_to_file(x)
        sample_rate, data = processing_utils.audio_from_file(file_obj.name)
        zero_input = np.zeros_like(data, dtype="int16")
        # decode all of the tokens
        token_data = []
        for token in tokens:
            file_obj = processing_utils.decode_base64_to_file(token["data"])
            _, data = processing_utils.audio_from_file(file_obj.name)
            token_data.append(data)
        # construct the masked version
        masked_inputs = []
        for binary_mask_vector in binary_mask_matrix:
            masked_input = np.copy(zero_input)
            for t, b in zip(token_data, binary_mask_vector):
                masked_input = masked_input + t * int(b)
            file = tempfile.NamedTemporaryFile(delete=False)
            processing_utils.audio_to_file(sample_rate, masked_input, file.name)
            masked_data = processing_utils.encode_file_to_base64(file.name)
            file.close()
            os.unlink(file.name)
            masked_inputs.append(masked_data)
        return masked_inputs

    def get_interpretation_scores(
        self, x, neighbors, scores, masks=None, tokens=None
    ) -> List[float]:
        """
        Returns:
            Each value represents the interpretation score corresponding to an evenly spaced subsection of audio.
        """
        return list(scores)

    def save_flagged(self, dir, label, data, encryption_key):
        """
        Returns: (str) path to audio file
        """
        if data is None:
            data_string = None
        elif isinstance(data, str):
            data_string = data
        else:
            data_string = data["data"]
            is_example = data.get("is_example", False)
            if is_example:
                file_obj = processing_utils.create_tmp_copy_of_file(data["name"])
                return self.save_file(file_obj, dir, label)
        return self.save_flagged_file(dir, label, data_string, encryption_key)

    def restore_flagged(self, dir, data, encryption_key):
        return self.restore_flagged_file(dir, data, encryption_key)

    def generate_sample(self):
        return deepcopy(media_data.BASE64_AUDIO)

    def postprocess(self, y: Tuple[int, np.array] | str) -> str:
        """
        Parameters:
            y: audio data in requested format
        Returns:
            base64 url data
        """
        if y is None:
            return None
        if isinstance(y, tuple):
            sample_rate, data = y
            file = tempfile.NamedTemporaryFile(
                prefix="sample", suffix=".wav", delete=False
            )
            processing_utils.audio_to_file(sample_rate, data, file.name)
            y = file.name
        return processing_utils.encode_url_or_file_to_base64(y)

    def deserialize(self, x):
        file = processing_utils.decode_base64_to_file(x)
        return file.name

    def stream(
        self,
        fn: Callable,
        inputs: List[Component],
        outputs: List[Component],
        _js: Optional[str] = None,
    ):
        """
        Parameters:
            fn: Callable function
            inputs: List of inputs
            outputs: List of outputs
            _js: Optional frontend js method to run before running 'fn'. Input arguments for js method are values of 'inputs' and 'outputs', return should be a list of values for output components.
        Returns: None
        """
        if self.source != "microphone":
            raise ValueError(
                "Audio streaming only available if source is 'microphone'."
            )
        Streamable.stream(self, fn, inputs, outputs, _js)

    def style(
        self,
        rounded: Optional[bool | Tuple[bool, bool, bool, bool]] = None,
    ):
        return IOComponent.style(
            self,
            rounded=rounded,
        )


@document()
class File(Changeable, Clearable, IOComponent):
    """
    Creates a file component that allows uploading generic file (when used as an input) and or displaying generic files (output).
    Preprocessing: passes the uploaded file as a {file-object} or {List[file-object]} depending on `file_count` (or a {bytes}/{List{bytes}} depending on `type`)
    Postprocessing: expects function to return a {str} path to a file, or {List[str]} consisting of paths to files.

    Demos: zip_to_json, zip_two_files
    """

    def __init__(
        self,
        value: Optional[str | List[str]] = None,
        *,
        file_count: str = "single",
        type: str = "file",
        label: Optional[str] = None,
        show_label: bool = True,
        interactive: Optional[bool] = None,
        visible: bool = True,
        elem_id: Optional[str] = None,
        **kwargs,
    ):
        """
        Parameters:
            value: Default file to display, given as str file path
            file_count: if single, allows user to upload one file. If "multiple", user uploads multiple files. If "directory", user uploads all files in selected directory. Return type will be list for each file in case of "multiple" or "directory".
            type: Type of value to be returned by component. "file" returns a temporary file object whose path can be retrieved by file_obj.name, "binary" returns an bytes object.
            label: component name in interface.
            show_label: if True, will display label.
            interactive: if True, will allow users to upload a file; if False, can only be used to display files. If not provided, this is inferred based on whether the component is used as an input or output.
            visible: If False, component will be hidden.
            elem_id: An optional string that is assigned as the id of this component in the HTML DOM. Can be used for targeting CSS styles.
        """
        self.file_count = file_count
        self.type = type
        self.value = self.postprocess(value)
        self.test_input = None
        IOComponent.__init__(
            self,
            label=label,
            show_label=show_label,
            interactive=interactive,
            visible=visible,
            elem_id=elem_id,
            **kwargs,
        )

    def get_config(self):
        return {
            "file_count": self.file_count,
            "value": self.value,
            **IOComponent.get_config(self),
        }

    @staticmethod
    def update(
        value: Optional[Any] = None,
        label: Optional[str] = None,
        show_label: Optional[bool] = None,
        interactive: Optional[bool] = None,
        visible: Optional[bool] = None,
    ):
        updated_config = {
            "label": label,
            "show_label": show_label,
            "interactive": interactive,
            "visible": visible,
            "value": value,
            "__type__": "update",
        }
        return IOComponent.add_interactive_to_config(updated_config, interactive)

    def preprocess_example(self, x):
        if x is None:
            return None
        elif isinstance(x, list):
            return [
                {
                    "name": file,
                    "data": None,
                    "size": os.path.getsize(file),
                    "is_example": True,
                }
                for file in x
            ]
        else:
            return {
                "name": x,
                "data": None,
                "size": os.path.getsize(x),
                "is_example": True,
            }

    def preprocess(self, x: List[Dict[str, str]] | None) -> str | List[str]:
        """
        Parameters:
            x: List of JSON objects with filename as 'name' property and base64 data as 'data' property
        Returns:
            File objects in requested format
        """
        if x is None:
            return None

        def process_single_file(f):
            file_name, data, is_example = (
                f["name"],
                f["data"],
                f.get("is_example", False),
            )
            if self.type == "file":
                if is_example:
                    return processing_utils.create_tmp_copy_of_file(file_name)
                else:
                    return processing_utils.decode_base64_to_file(
                        data, file_path=file_name
                    )
            elif self.type == "bytes":
                if is_example:
                    with open(file_name, "rb") as file_data:
                        return file_data.read()
                return processing_utils.decode_base64_to_binary(data)[0]
            else:
                raise ValueError(
                    "Unknown type: "
                    + str(self.type)
                    + ". Please choose from: 'file', 'bytes'."
                )

        if self.file_count == "single":
            if isinstance(x, list):
                return process_single_file(x[0])
            else:
                return process_single_file(x)
        else:
            return [process_single_file(f) for f in x]

    def save_flagged(self, dir, label, data, encryption_key):
        """
        Returns: (str) path to file
        """
        if isinstance(data, list):
            return self.save_flagged_file(
                dir, label, None if data is None else data[0]["data"], encryption_key
            )
        else:
            return self.save_flagged_file(
                dir, label, data["data"], encryption_key, data["name"]
            )

    def generate_sample(self):
        return deepcopy(media_data.BASE64_FILE)

    # Output Functionalities

    def postprocess(self, y: str) -> Dict:
        """
        Parameters:
            y: file path
        Returns:
            JSON object with key 'name' for filename, 'data' for base64 url, and 'size' for filesize in bytes
        """
        if y is None:
            return None
        if isinstance(y, list):
            return [
                {
                    "name": os.path.basename(file),
                    "size": os.path.getsize(file),
                    "data": processing_utils.encode_file_to_base64(file),
                }
                for file in y
            ]
        else:
            return {
                "name": os.path.basename(y),
                "size": os.path.getsize(y),
                "data": processing_utils.encode_file_to_base64(y),
            }

    def deserialize(self, x):
        file = processing_utils.decode_base64_to_file(x["data"])
        return file.name

    def restore_flagged(self, dir, data, encryption_key):
        return self.restore_flagged_file(dir, data, encryption_key)

    def style(
        self,
        rounded: Optional[bool | Tuple[bool, bool, bool, bool]] = None,
    ):
        return IOComponent.style(
            self,
            rounded=rounded,
        )


<<<<<<< HEAD
class DataframeData(TypedDict):
    headers: List[str]
    data: List[List[str | int | bool]]


=======
@document()
>>>>>>> c9f522e0
class Dataframe(Changeable, IOComponent):
    """
    Accepts or displays 2D input through a spreadsheet-like component for dataframes.
    Preprocessing: passes the uploaded spreadsheet data as a {pandas.DataFrame}, {numpy.array}, {List[List]}, or {List} depending on `type`
    Postprocessing: expects a {pandas.DataFrame}, {numpy.array}, {List[List]}, {List}, or {str} path to a csv, which is rendered in the spreadsheet.

    Demos: filter_records, matrix_transpose, tax_calculator
    """

    markdown_parser = None

    def __init__(
        self,
        value: Optional[List[List[Any]]] = None,
        *,
        headers: Optional[List[str]] = None,
        row_count: int | Tuple[int, str] = (3, "dynamic"),
        col_count: Optional[int | Tuple[int, str]] = None,
        datatype: str | List[str] = "str",
        type: str = "pandas",
        max_rows: Optional[int] = 20,
        max_cols: Optional[int] = None,
        overflow_row_behaviour: str = "paginate",
        label: Optional[str] = None,
        show_label: bool = True,
        interactive: Optional[bool] = None,
        visible: bool = True,
        elem_id: Optional[str] = None,
        wrap: bool = False,
        **kwargs,
    ):
        """
        Parameters:
            value: Default value as a 2-dimensional list of values.
            headers: List of str header names. If None, no headers are shown.
            row_count: Limit number of rows for input and decide whether user can create new rows. The first element of the tuple is an `int`, the row count; the second should be 'fixed' or 'dynamic', the new row behaviour. If an `int` is passed the rows default to 'dynamic'
            col_count: Limit number of columns for input and decide whether user can create new columns. The first element of the tuple is an `int`, the number of columns; the second should be 'fixed' or 'dynamic', the new column behaviour. If an `int` is passed the columns default to 'dynamic'
            datatype: Datatype of values in sheet. Can be provided per column as a list of strings, or for the entire sheet as a single string. Valid datatypes are "str", "number", "bool", and "date".
            type: Type of value to be returned by component. "pandas" for pandas dataframe, "numpy" for numpy array, or "array" for a Python array.
            label: component name in interface.
            max_rows: Maximum number of rows to display at once. Set to None for infinite.
            max_cols: Maximum number of columns to display at once. Set to None for infinite.
            overflow_row_behaviour: If set to "paginate", will create pages for overflow rows. If set to "show_ends", will show initial and final rows and truncate middle rows.
            label: component name in interface.
            show_label: if True, will display label.
            interactive: if True, will allow users to edit the dataframe; if False, can only be used to display data. If not provided, this is inferred based on whether the component is used as an input or output.
            visible: If False, component will be hidden.
            elem_id: An optional string that is assigned as the id of this component in the HTML DOM. Can be used for targeting CSS styles.
            wrap: if True text in table cells will wrap when appropriate, if False the table will scroll horiztonally. Defaults to False.
        """

        self.wrap = wrap
        self.row_count = self.__process_counts(row_count)
        self.col_count = self.__process_counts(
            col_count, len(headers) if headers else 3
        )

        self.__validate_headers(headers, self.col_count[0])

        self.headers = headers
        self.datatype = (
            datatype if isinstance(datatype, list) else [datatype] * self.col_count[0]
        )
        self.type = type
        values = {
            "str": "",
            "number": 0,
            "bool": False,
            "date": "01/01/1970",
            "markdown": "",
            "html": "",
        }
        column_dtypes = (
            [datatype] * self.col_count[0] if isinstance(datatype, str) else datatype
        )
        self.test_input = [
            [values[c] for c in column_dtypes] for _ in range(self.row_count[0])
        ]

        self.value = value if value is not None else self.test_input
        self.value = self.__process_markdown(self.value, datatype)

        self.max_rows = max_rows
        self.max_cols = max_cols
        self.overflow_row_behaviour = overflow_row_behaviour
        IOComponent.__init__(
            self,
            label=label,
            show_label=show_label,
            interactive=interactive,
            visible=visible,
            elem_id=elem_id,
            **kwargs,
        )

    def get_config(self):
        return {
            "headers": self.headers,
            "datatype": self.datatype,
            "row_count": self.row_count,
            "col_count": self.col_count,
            "value": self.value,
            "max_rows": self.max_rows,
            "max_cols": self.max_cols,
            "overflow_row_behaviour": self.overflow_row_behaviour,
            "wrap": self.wrap,
            **IOComponent.get_config(self),
        }

    @staticmethod
    def update(
        value: Optional[Any] = None,
        max_rows: Optional[int] = None,
        max_cols: Optional[str] = None,
        label: Optional[str] = None,
        show_label: Optional[bool] = None,
        interactive: Optional[bool] = None,
        visible: Optional[bool] = None,
    ):
        updated_config = {
            "max_rows": max_rows,
            "max_cols": max_cols,
            "label": label,
            "show_label": show_label,
            "interactive": interactive,
            "visible": visible,
            "value": value,
            "__type__": "update",
        }
        return IOComponent.add_interactive_to_config(updated_config, interactive)

<<<<<<< HEAD
    def preprocess(self, x: DataframeData):
        """
        Parameters:
        x (Dict[headers: List[str], data: List[List[str | int | bool]]]): 2D array of str, numeric, or bool data
=======
    def preprocess(
        self, x: List[List[str | Number | bool]]
    ) -> pd.DataFrame | np.ndarray | List[List[str | float | bool]]:
        """
        Parameters:
            x: 2D array of str, numeric, or bool data
>>>>>>> c9f522e0
        Returns:
            Dataframe in requested format
        """
        if self.type == "pandas":
            if x["headers"]:
                return pd.DataFrame(x["data"], columns=x["headers"])
            else:
                return pd.DataFrame(x["data"])
        # if len(x["data"][0]) == 1:
        #     x["data"] = [row[0] for row in x["data"]]
        if self.type == "numpy":
            return np.array(x["data"])
        elif self.type == "array":
            return x["data"]
        else:
            raise ValueError(
                "Unknown type: "
                + str(self.type)
                + ". Please choose from: 'pandas', 'numpy', 'array'."
            )

    def save_flagged(self, dir, label, data, encryption_key):
        """
        Returns: (List[List[str | float]]) 2D array
        """
        return json.dumps(data)
        # TODO: (faruk) output was dumping differently, how to converge?
        # return json.dumps(data["data"])

    def restore_flagged(self, dir, data, encryption_key):
        return json.loads(data)
        # TODO: (faruk) output was dumping differently, how to converge?
        # return {"data": json.loads(data)}

    def generate_sample(self):
        return [[1, 2, 3], [4, 5, 6]]

    def postprocess(self, y: str | pd.DataFrame | np.ndarray | List[List[str | float]]):
        """
        Parameters:
            y: dataframe in given format
        Returns:
            JSON object with key 'headers' for list of header names, 'data' for 2D array of string or numeric data
        """
        if y is None:
            return y
        if isinstance(y, str):
            y = pd.read_csv(y)
            return {
                "headers": list(y.columns),
                "data": Dataframe.__process_markdown(y.values.tolist(), self.datatype),
            }
        if isinstance(y, pd.DataFrame):
            return {
                "headers": list(y.columns),
                "data": Dataframe.__process_markdown(y.values.tolist(), self.datatype),
            }
        if isinstance(y, (np.ndarray, list)):
            if isinstance(y, np.ndarray):
                y = y.tolist()
            if len(y) == 0 or not isinstance(y[0], list):
                y = [y]
            return {
                "data": Dataframe.__process_markdown(y, self.datatype),
            }
        raise ValueError("Cannot process value as a Dataframe")

    @staticmethod
    def __process_counts(count, default=3):
        if count is None:
            return (default, "dynamic")
        if type(count) == int or type(count) == float:
            return (int(count), "dynamic")
        else:
            return count

    @staticmethod
    def __validate_headers(headers: List[str] | None, col_count: int):
        if headers is not None and len(headers) != col_count:
            raise ValueError(
                "The length of the headers list must be equal to the col_count int.\nThe column count is set to {cols} but `headers` has {headers} items. Check the values passed to `col_count` and `headers`.".format(
                    cols=col_count, headers=len(headers)
                )
            )

    @classmethod
    def __process_markdown(cls, data: List[List[Any]], datatype: List[str]):
        if "markdown" not in datatype:
            return data

        if cls.markdown_parser is None:
            cls.markdown_parser = MarkdownIt()

        for i in range(len(data)):
            for j in range(len(data[i])):
                if datatype[j] == "markdown":
                    data[i][j] = Dataframe.markdown_parser.render(data[i][j])

        return data

    def style(
        self,
        rounded: Optional[bool | Tuple[bool, bool, bool, bool]] = None,
    ):
        return IOComponent.style(
            self,
            rounded=rounded,
        )


@document()
class Timeseries(Changeable, IOComponent):
    """
    Creates a component that can be used to upload/preview timeseries csv files or display a dataframe consisting of a time series graphically.
    Preprocessing: passes the uploaded timeseries data as a {pandas.DataFrame} into the function
    Postprocessing: expects a {pandas.DataFrame} or {str} path to a csv to be returned, which is then displayed as a timeseries graph

    Demos: fraud_detector
    """

    def __init__(
        self,
        value: Optional[str] = None,
        *,
        x: Optional[str] = None,
        y: str | List[str] = None,
        colors: List[str] = None,
        label: Optional[str] = None,
        show_label: bool = True,
        interactive: Optional[bool] = None,
        visible: bool = True,
        elem_id: Optional[str] = None,
        **kwargs,
    ):
        """
        Parameters:
            value: File path for the timeseries csv file.
            x: Column name of x (time) series. None if csv has no headers, in which case first column is x series.
            y: Column name of y series, or list of column names if multiple series. None if csv has no headers, in which case every column after first is a y series.
            label: component name in interface.
            colors: an ordered list of colors to use for each line plot
            show_label: if True, will display label.
            interactive: if True, will allow users to upload a timeseries csv; if False, can only be used to display timeseries data. If not provided, this is inferred based on whether the component is used as an input or output.
            visible: If False, component will be hidden.
            elem_id: An optional string that is assigned as the id of this component in the HTML DOM. Can be used for targeting CSS styles.
        """
        self.value = self.postprocess(value)
        self.x = x
        if isinstance(y, str):
            y = [y]
        self.y = y
        self.colors = colors
        IOComponent.__init__(
            self,
            label=label,
            show_label=show_label,
            interactive=interactive,
            visible=visible,
            elem_id=elem_id,
            **kwargs,
        )

    def get_config(self):
        return {
            "x": self.x,
            "y": self.y,
            "value": self.value,
            "colors": self.colors,
            **IOComponent.get_config(self),
        }

    @staticmethod
    def update(
        value: Optional[Any] = None,
        colors: Optional[List[str]] = None,
        label: Optional[str] = None,
        show_label: Optional[bool] = None,
        interactive: Optional[bool] = None,
        visible: Optional[bool] = None,
    ):
        updated_config = {
            "colors": colors,
            "label": label,
            "show_label": show_label,
            "interactive": interactive,
            "visible": visible,
            "value": value,
            "__type__": "update",
        }
        return IOComponent.add_interactive_to_config(updated_config, interactive)

    def preprocess_example(self, x):
        if x is None:
            return None
        return {"name": x, "is_example": True}

    def preprocess(self, x: Dict | None) -> pd.DataFrame | None:
        """
        Parameters:
            x: Dict with keys 'data': 2D array of str, numeric, or bool data, 'headers': list of strings for header names, 'range': optional two element list designating start of end of subrange.
        Returns:
            Dataframe of timeseries data
        """
        if x is None:
            return x
        elif x.get("is_example"):
            dataframe = pd.read_csv(x["name"])
        else:
            dataframe = pd.DataFrame(data=x["data"], columns=x["headers"])
        if x.get("range") is not None:
            dataframe = dataframe.loc[dataframe[self.x or 0] >= x["range"][0]]
            dataframe = dataframe.loc[dataframe[self.x or 0] <= x["range"][1]]
        return dataframe

    def save_flagged(self, dir, label, data, encryption_key):
        """
        Returns: (List[List[str | float]]) 2D array
        """
        return json.dumps(data)

    def restore_flagged(self, dir, data, encryption_key):
        return json.loads(data)

    def generate_sample(self):
        return {"data": [[1] + [2] * len(self.y)] * 4, "headers": [self.x] + self.y}

    # Output Functionalities

    def postprocess(self, y: str | pd.DataFrame) -> Dict:
        """
        Parameters:
            y: csv or dataframe with timeseries data
        Returns:
            JSON object with key 'headers' for list of header names, 'data' for 2D array of string or numeric data
        """
        if y is None:
            return None
        if isinstance(y, str):
            y = pd.read_csv(y)
            return {"headers": y.columns.values.tolist(), "data": y.values.tolist()}
        if isinstance(y, pd.DataFrame):
            return {"headers": y.columns.values.tolist(), "data": y.values.tolist()}
        raise ValueError("Cannot process value as Timeseries data")

    def style(
        self,
        rounded: Optional[bool | Tuple[bool, bool, bool, bool]] = None,
    ):
        return IOComponent.style(
            self,
            rounded=rounded,
        )


@document()
class Variable(IOComponent):
    """
    Special hidden component that stores session state across runs of the demo by the
    same user. The value of the Variable is cleared when the user refreshes the page.

    Preprocessing: No preprocessing is performed
    Postprocessing: No postprocessing is performed
    Demos: chatbot_demo, blocks_simple_squares
    """

    allow_string_shortcut = False

    def __init__(
        self,
        value: Any = None,
        **kwargs,
    ):
        """
        Parameters:
            value: the initial value of the state.
        """
        self.value = deepcopy(value)
        self.stateful = True
        IOComponent.__init__(self, **kwargs)

    def style(self):
        return self


@document()
class Button(Clickable, IOComponent):
    """
    Used to create a button, that can be assigned arbitrary click() events. The label (value) of the button can be used as an input or set via the output of a function.

    Preprocessing: passes the button value as a {str} into the function
    Postprocessing: expects a {str} to be returned from a function, which is set as the label of the button
    Demos: blocks_inputs, blocks_kinematics
    """

    def __init__(
        self,
        value: str = "Run",
        *,
        variant: str = "secondary",
        visible: bool = True,
        elem_id: Optional[str] = None,
        **kwargs,
    ):
        """
        Parameters:
            value: Default value
            variant: 'primary' for main call-to-action, 'secondary' for a more subdued style
            visible: If False, component will be hidden.
            elem_id: An optional string that is assigned as the id of this component in the HTML DOM. Can be used for targeting CSS styles.
        """
        Component.__init__(self, visible=visible, elem_id=elem_id, **kwargs)
        self.value = value
        self.variant = variant

    def get_config(self):
        return {
            "value": self.value,
            "variant": self.variant,
            **Component.get_config(self),
        }

    @staticmethod
    def update(
        value: Optional[Any] = None,
        variant: Optional[str] = None,
        visible: Optional[bool] = None,
    ):
        return {
            "variant": variant,
            "visible": visible,
            "value": value,
            "__type__": "update",
        }

    def style(
        self,
        rounded: Optional[bool | Tuple[bool, bool, bool, bool]] = None,
        full_width: Optional[str] = None,
        border: Optional[bool | Tuple[bool, bool, bool, bool]] = None,
        margin: Optional[bool | Tuple[bool, bool, bool, bool]] = None,
    ):
        if full_width is not None:
            self._style["full_width"] = full_width
        if margin is not None:
            self._style["margin"] = margin

        return IOComponent.style(
            self,
            rounded=rounded,
            border=border,
        )


class ColorPicker(Changeable, Submittable, IOComponent):
    """
    Creates a color picker for user to select a color as string input.
    Preprocessing: passes selected color value as a {str} into the function.
    Postprocessing: expects a {str} returned from function and sets color picker value to it.
    Demos: color_picker
    """

    def __init__(
        self,
        value: str = None,
        *,
        label: Optional[str] = None,
        show_label: bool = True,
        interactive: Optional[bool] = None,
        visible: bool = True,
        elem_id: Optional[str] = None,
        **kwargs,
    ):
        """
        Parameters:
        value (str): default text to provide in color picker.
        label (Optional[str]): component name in interface.
        show_label (bool): if True, will display label.
        interactive (Optional[bool]): if True, will be rendered as an editable color picker; if False, editing will be disabled. If not provided, this is inferred based on whether the component is used as an input or output.
        visible (bool): If False, component will be hidden.
        elem_id (Optional[str]): An optional string that is assigned as the id of this component in the HTML DOM. Can be used for targeting CSS styles.
        """
        self.value = self.postprocess(value)
        self.cleared_value = "#000000"
        self.test_input = value
        IOComponent.__init__(
            self,
            label=label,
            show_label=show_label,
            interactive=interactive,
            visible=visible,
            elem_id=elem_id,
            **kwargs,
        )

    def get_config(self):
        return {
            "value": self.value,
            **IOComponent.get_config(self),
        }

    @staticmethod
    def update(
        value: Optional[Any] = None,
        label: Optional[str] = None,
        show_label: Optional[bool] = None,
        visible: Optional[bool] = None,
        interactive: Optional[bool] = None,
    ):
        updated_config = {
            "value": value,
            "label": label,
            "show_label": show_label,
            "visible": visible,
            "__type__": "update",
        }
        return IOComponent.add_interactive_to_config(updated_config, interactive)

    # Input Functionalities
    def preprocess(self, x: str | None) -> Any:
        """
        Any preprocessing needed to be performed on function input.
        Parameters:
        x (str): text
        Returns:
        (str): text
        """
        if x is None:
            return None
        else:
            return str(x)

    def preprocess_example(self, x: str | None) -> Any:
        """
        Any preprocessing needed to be performed on an example before being passed to the main function.
        """
        if x is None:
            return None
        else:
            return str(x)

    def generate_sample(self) -> str:
        return "#000000"

    # Output Functionalities
    def postprocess(self, y: str | None):
        """
        Any postprocessing needed to be performed on function output.
        Parameters:
        y (str | None): text
        Returns:
        (str | None): text
        """
        if y is None:
            return None
        else:
            return str(y)

    def deserialize(self, x):
        """
        Convert from serialized output (e.g. base64 representation) from a call() to the interface to a human-readable version of the output (path of an image, etc.)
        """
        return x


############################
# Only Output Components
############################


@document()
class Label(Changeable, IOComponent):
    """
    Displays a classification label, along with confidence scores of top categories, if provided.
    Preprocessing: this component does *not* accept input.
    Postprocessing: expects a {Dict[str, float]} of classes and confidences, or {str} with just the class or an {int}/{float} for regression outputs.

    Demos: main_note, titanic_survival
    """

    CONFIDENCES_KEY = "confidences"

    def __init__(
        self,
        value: Optional[str] = None,
        *,
        num_top_classes: Optional[int] = None,
        label: Optional[str] = None,
        show_label: bool = True,
        visible: bool = True,
        elem_id: Optional[str] = None,
        **kwargs,
    ):
        """
        Parameters:
            value: Default value to show in the component.
            num_top_classes: number of most confident classes to show.
            label: component name in interface.
            show_label: if True, will display label.
            visible: If False, component will be hidden.
            elem_id: An optional string that is assigned as the id of this component in the HTML DOM. Can be used for targeting CSS styles.
        """
        self.num_top_classes = num_top_classes
        self.value = self.postprocess(value)
        IOComponent.__init__(
            self,
            label=label,
            show_label=show_label,
            visible=visible,
            elem_id=elem_id,
            **kwargs,
        )

    def get_config(self):
        return {
            "num_top_classes": self.num_top_classes,
            "value": self.value,
            **IOComponent.get_config(self),
        }

    def postprocess(self, y: Dict[str, float] | str | float) -> Dict:
        """
        Parameters:
            y: a dictionary mapping labels to confidence value, or just a string/numerical label by itself
        Returns:
            Object with key 'label' representing primary label, and key 'confidences' representing a list of label-confidence pairs
        """
        if y is None or y == {}:
            return None
        if isinstance(y, (str, numbers.Number)):
            return {"label": str(y)}
        if isinstance(y, dict):
            sorted_pred = sorted(y.items(), key=operator.itemgetter(1), reverse=True)
            if self.num_top_classes is not None:
                sorted_pred = sorted_pred[: self.num_top_classes]
            return {
                "label": sorted_pred[0][0],
                "confidences": [
                    {"label": pred[0], "confidence": pred[1]} for pred in sorted_pred
                ],
            }
        raise ValueError(
            "The `Label` output interface expects one of: a string label, or an int label, a "
            "float label, or a dictionary whose keys are labels and values are confidences. "
            "Instead, got a {}".format(type(y))
        )

    def deserialize(self, y):
        if y is None:
            return None
        # 5 cases: (1): {'label': 'lion'}, {'label': 'lion', 'confidences':...}, {'lion': 0.46, ...}, 'lion', '0.46'
        if isinstance(y, (str, numbers.Number)) or (
            "label" in y and not ("confidences" in y.keys())
        ):
            if isinstance(y, (str, numbers.Number)):
                return y
            else:
                return y["label"]
        if ("confidences" in y.keys()) and isinstance(y["confidences"], list):
            return {k["label"]: k["confidence"] for k in y["confidences"]}
        else:
            return y

    def save_flagged(self, dir, label, data, encryption_key) -> str | Dict:
        """
        Returns:
            Either a string representing the main category label, or a dictionary with category keys mapping to confidence levels.
        """
        if "confidences" in data:
            return json.dumps(
                {
                    example["label"]: example["confidence"]
                    for example in data["confidences"]
                }
            )
        else:
            return data["label"]

    def restore_flagged(self, dir, data, encryption_key):
        try:
            data = json.loads(data)
            return self.postprocess(data)
        except ValueError:
            return data

    @staticmethod
    def update(
        value: Optional[Any] = None,
        label: Optional[str] = None,
        show_label: Optional[bool] = None,
        visible: Optional[bool] = None,
    ):
        updated_config = {
            "label": label,
            "show_label": show_label,
            "visible": visible,
            "value": value,
            "__type__": "update",
        }
        return updated_config

    def style(
        self,
        container: Optional[bool] = None,
    ):
        return IOComponent.style(self, container=container)


@document()
class HighlightedText(Changeable, IOComponent):
    """
    Displays text that contains spans that are highlighted by category or numerical value.
    Preprocessing: this component does *not* accept input.
    Postprocessing: expects a {List[Tuple[str, float | str]]]} consisting of spans of text and their associated labels.

    Demos: diff_texts, text_analysis
    """

    def __init__(
        self,
        value: Optional[str] = None,
        *,
        color_map: Dict[str, str] = None,  # Parameter moved to HighlightedText.style()
        show_legend: bool = False,
        combine_adjacent: bool = False,
        adjacent_separator: str = "",
        label: Optional[str] = None,
        show_label: bool = True,
        visible: bool = True,
        elem_id: Optional[str] = None,
        **kwargs,
    ):
        """
        Parameters:
            value: Default value to show.
            show_legend: whether to show span categories in a separate legend or inline.
            combine_adjacent: If True, will merge the labels of adjacent tokens belonging to the same category.
            adjacent_separator: Specifies the separator to be used between tokens if combine_adjacent is True.
            label: component name in interface.
            show_label: if True, will display label.
            visible: If False, component will be hidden.
            elem_id: An optional string that is assigned as the id of this component in the HTML DOM. Can be used for targeting CSS styles.
        """
        self.color_map = color_map
        if color_map is not None:
            warnings.warn(
                "The 'color_map' parameter has been moved from the constructor to `HighlightedText.style()` ",
                DeprecationWarning,
            )
        self.show_legend = show_legend
        self.combine_adjacent = combine_adjacent
        self.adjacent_separator = adjacent_separator
        self.value = self.postprocess(value)
        IOComponent.__init__(
            self,
            label=label,
            show_label=show_label,
            visible=visible,
            elem_id=elem_id,
            **kwargs,
        )

    def get_config(self):
        return {
            "color_map": self.color_map,
            "show_legend": self.show_legend,
            "value": self.value,
            **IOComponent.get_config(self),
        }

    @staticmethod
    def update(
        value: Optional[Any] = None,
        color_map: Optional[Dict[str, str]] = None,
        show_legend: Optional[bool] = None,
        label: Optional[str] = None,
        show_label: Optional[bool] = None,
        visible: Optional[bool] = None,
    ):
        updated_config = {
            "color_map": color_map,
            "show_legend": show_legend,
            "label": label,
            "show_label": show_label,
            "visible": visible,
            "value": value,
            "__type__": "update",
        }
        return updated_config

    def postprocess(
        self, y: List[Tuple[str, str | float | None]]
    ) -> List[Tuple[str, str | float | None]]:
        """
        Parameters:
            y: List of (word, category) tuples
        Returns:
            List of (word, category) tuples
        """
        if y is None:
            return None
        if self.combine_adjacent:
            output = []
            running_text, running_category = None, None
            for text, category in y:
                if running_text is None:
                    running_text = text
                    running_category = category
                elif category == running_category:
                    running_text += self.adjacent_separator + text
                else:
                    output.append((running_text, running_category))
                    running_text = text
                    running_category = category
            if running_text is not None:
                output.append((running_text, running_category))
            return output
        else:
            return y

    def save_flagged(self, dir, label, data, encryption_key):
        return json.dumps(data)

    def restore_flagged(self, dir, data, encryption_key):
        return json.loads(data)

    def style(
        self,
        rounded: Optional[bool | Tuple[bool, bool, bool, bool]] = None,
        color_map: Optional[Dict[str, str]] = None,
        container: Optional[bool] = None,
    ):
        """
        Parameters:
            rounded: If True, will round the corners of the text. If a tuple, will round the corners of the text according to the values in the tuple, starting from top left and proceeding clock-wise.
            color_map: Map between category and respective colors.
            container: If True, will place the component in a container.
        """
        if color_map is not None:
            self._style["color_map"] = color_map

        return IOComponent.style(self, rounded=rounded, container=container)


@document()
class JSON(Changeable, IOComponent):
    """
    Used to display arbitrary JSON output prettily.
    Preprocessing: this component does *not* accept input.
    Postprocessing: expects a valid JSON {str} -- or a {list} or {dict} that is JSON serializable.

    Demos: zip_to_json, blocks_xray
    """

    def __init__(
        self,
        value: Optional[str] = None,
        *,
        label: Optional[str] = None,
        show_label: bool = True,
        visible: bool = True,
        elem_id: Optional[str] = None,
        **kwargs,
    ):
        """
        Parameters:
            value: Default value
            label: component name in interface.
            show_label: if True, will display label.
            visible: If False, component will be hidden.
            elem_id: An optional string that is assigned as the id of this component in the HTML DOM. Can be used for targeting CSS styles.
        """
        self.value = self.postprocess(value)
        IOComponent.__init__(
            self,
            label=label,
            show_label=show_label,
            visible=visible,
            elem_id=elem_id,
            **kwargs,
        )

    def get_config(self):
        return {
            "value": self.value,
            **IOComponent.get_config(self),
        }

    @staticmethod
    def update(
        value: Optional[Any] = None,
        label: Optional[str] = None,
        show_label: Optional[bool] = None,
        visible: Optional[bool] = None,
        interactive: Optional[bool] = None,
    ):
        updated_config = {
            "label": label,
            "show_label": show_label,
            "visible": visible,
            "value": value,
            "__type__": "update",
        }
        return updated_config

    def postprocess(self, y: Dict | List | str) -> Dict | List:
        """
        Parameters:
            y: JSON output
        Returns:
            JSON output
        """
        if isinstance(y, str):
            return json.dumps(y)
        else:
            return y

    def save_flagged(self, dir, label, data, encryption_key):
        return json.dumps(data)

    def restore_flagged(self, dir, data, encryption_key):
        return json.loads(data)

    def style(self, container: Optional[bool] = None):
        return IOComponent.style(self, container=container)


@document()
class HTML(Changeable, IOComponent):
    """
    Used to display arbitrary HTML output.
    Preprocessing: this component does *not* accept input.
    Postprocessing: expects a valid HTML {str}.

    Demos: text_analysis
    """

    def __init__(
        self,
        value: str = "",
        *,
        label: Optional[str] = None,
        show_label: bool = True,
        visible: bool = True,
        elem_id: Optional[str] = None,
        **kwargs,
    ):
        """
        Parameters:
            value: Default value
            label: component name in interface.
            show_label: if True, will display label.
            visible: If False, component will be hidden.
            elem_id: An optional string that is assigned as the id of this component in the HTML DOM. Can be used for targeting CSS styles.
        """
        self.value = value
        IOComponent.__init__(
            self,
            label=label,
            show_label=show_label,
            visible=visible,
            elem_id=elem_id,
            **kwargs,
        )

    def get_config(self):
        return {
            "value": self.value,
            **IOComponent.get_config(self),
        }

    @staticmethod
    def update(
        value: Optional[Any] = None,
        label: Optional[str] = None,
        show_label: Optional[bool] = None,
        visible: Optional[bool] = None,
    ):
        updated_config = {
            "label": label,
            "show_label": show_label,
            "visible": visible,
            "value": value,
            "__type__": "update",
        }
        return updated_config

    def style(self):
        return self


@document()
class Gallery(IOComponent):
    """
    Used to display a list of images as a gallery that can be scrolled through.
    Preprocessing: this component does *not* accept input.
    Postprocessing: expects a list of images in any format, {List[numpy.array | PIL.Image | str]}, and displays them.

    Demos: fake_gan
    """

    def __init__(
        self,
        value: Optional[List[np.ndarray | PIL.Image | str]] = None,
        *,
        label: Optional[str] = None,
        show_label: bool = True,
        visible: bool = True,
        elem_id: Optional[str] = None,
        **kwargs,
    ):
        """
        Parameters:
            value: List of images to display in the gallery by default
            label: component name in interface.
            show_label: if True, will display label.
            visible: If False, component will be hidden.
            elem_id: An optional string that is assigned as the id of this component in the HTML DOM. Can be used for targeting CSS styles.
        """
        self.value = self.postprocess(value)
        super().__init__(
            label=label,
            show_label=show_label,
            visible=visible,
            elem_id=elem_id,
            **kwargs,
        )

    @staticmethod
    def update(
        value: Optional[Any] = None,
        label: Optional[str] = None,
        show_label: Optional[bool] = None,
        visible: Optional[bool] = None,
    ):
        updated_config = {
            "label": label,
            "show_label": show_label,
            "visible": visible,
            "value": value,
            "__type__": "update",
        }
        return updated_config

    def get_config(self):
        return {
            "value": self.value,
            **IOComponent.get_config(self),
        }

    def postprocess(self, y: List[np.ndarray | PIL.Image | str]) -> List[str]:
        """
        Parameters:
            y: list of images
        Returns:
            list of base64 url data for images
        """
        if y is None:
            return []
        output = []
        for img in y:
            if isinstance(img, np.ndarray):
                img = processing_utils.encode_array_to_base64(img)
            elif isinstance(img, PIL.Image.Image):
                img = np.array(img)
                img = processing_utils.encode_array_to_base64(img)
            elif isinstance(img, str):
                img = processing_utils.encode_url_or_file_to_base64(img)
            else:
                raise ValueError(
                    "Unknown type. Please choose from: 'numpy', 'pil', 'file'."
                )
            output.append(img)
        return output

    def style(
        self,
        rounded: Optional[bool | Tuple[bool, bool, bool, bool]] = None,
        grid: Optional[int | Tuple[int, int, int, int, int, int]] = None,
        height: Optional[str] = None,
        container: Optional[bool] = None,
    ):
        if grid is not None:
            self._style["grid"] = grid
        if height is not None:
            self._style["height"] = height

        return IOComponent.style(self, rounded=rounded, container=container)


class Carousel(IOComponent, Changeable):
    """
    Component displays a set of output components that can be scrolled through.
    Output type: List[List[Any]]
    """

    def __init__(
        self,
        *,
        components: Component | List[Component],
        label: Optional[str] = None,
        show_label: bool = True,
        visible: bool = True,
        elem_id: Optional[str] = None,
        **kwargs,
    ):
        """
        Parameters:
            components: Classes of component(s) that will be scrolled through.
            label: component name in interface.
            show_label: if True, will display label.
            visible: If False, component will be hidden.
            elem_id: An optional string that is assigned as the id of this component in the HTML DOM. Can be used for targeting CSS styles.
        """
        warnings.warn(
            "The Carousel component is partially deprecated. It may not behave as expected.",
            DeprecationWarning,
        )
        if not isinstance(components, list):
            components = [components]
        self.components = [
            get_component_instance(component) for component in components
        ]
        IOComponent.__init__(
            self,
            label=label,
            show_label=show_label,
            visible=visible,
            elem_id=elem_id,
            **kwargs,
        )

    def get_config(self):
        return {
            "components": [component.get_config() for component in self.components],
            **IOComponent.get_config(self),
        }

    @staticmethod
    def update(
        value: Optional[Any] = None,
        label: Optional[str] = None,
        show_label: Optional[bool] = None,
        visible: Optional[bool] = None,
    ):
        updated_config = {
            "label": label,
            "show_label": show_label,
            "visible": visible,
            "value": value,
            "__type__": "update",
        }
        return updated_config

    def postprocess(self, y: List[List[Any]]) -> List[List[Any]]:
        """
        Parameters:
            y: carousel output
        Returns:
            2D array, where each sublist represents one set of outputs or 'slide' in the carousel
        """
        if isinstance(y, list):
            if len(y) != 0 and not isinstance(y[0], list):
                y = [[z] for z in y]
            output = []
            for row in y:
                output_row = []
                for i, cell in enumerate(row):
                    output_row.append(self.components[i].postprocess(cell))
                output.append(output_row)
            return output
        else:
            raise ValueError("Unknown type. Please provide a list for the Carousel.")

    def save_flagged(self, dir, label, data, encryption_key):
        return json.dumps(
            [
                [
                    component.save_flagged(
                        dir, f"{label}_{j}", data[i][j], encryption_key
                    )
                    for j, component in enumerate(self.components)
                ]
                for i, _ in enumerate(data)
            ]
        )

    def restore_flagged(self, dir, data, encryption_key):
        return [
            [
                component.restore_flagged(dir, sample, encryption_key)
                for component, sample in zip(self.components, sample_set)
            ]
            for sample_set in json.loads(data)
        ]


@document()
class Chatbot(Changeable, IOComponent):
    """
    Displays a chatbot output showing both user submitted messages and responses
    Preprocessing: this component does *not* accept input.
    Postprocessing: expects a {List[Tuple[str, str]]}, a list of tuples with user inputs and responses.

    Demos: chatbot_demo
    """

    def __init__(
        self,
        value: Optional[List[Tuple[str, str]]] = None,
        color_map: Dict[str, str] = None,  # Parameter moved to Chatbot.style()
        *,
        label: Optional[str] = None,
        show_label: bool = True,
        visible: bool = True,
        elem_id: Optional[str] = None,
        **kwargs,
    ):
        """
        Parameters:
            value: Default value to show in chatbot
            label: component name in interface.
            show_label: if True, will display label.
            visible: If False, component will be hidden.
            elem_id: An optional string that is assigned as the id of this component in the HTML DOM. Can be used for targeting CSS styles.
        """
        if color_map is not None:
            warnings.warn(
                "The 'color_map' parameter has been moved from the constructor to `Chatbot.style()` ",
                DeprecationWarning,
            )

        self.value = self.postprocess(value)
        self.color_map = color_map

        IOComponent.__init__(
            self,
            label=label,
            show_label=show_label,
            visible=visible,
            elem_id=elem_id,
            **kwargs,
        )

    def get_config(self):
        return {
            "value": self.value,
            "color_map": self.color_map,
            **IOComponent.get_config(self),
        }

    @staticmethod
    def update(
        value: Optional[Any] = None,
        color_map: Optional[Tuple[str, str]] = None,
        label: Optional[str] = None,
        show_label: Optional[bool] = None,
        visible: Optional[bool] = None,
    ):
        updated_config = {
            "color_map": color_map,
            "label": label,
            "show_label": show_label,
            "visible": visible,
            "value": value,
            "__type__": "update",
        }
        return updated_config

    def postprocess(self, y: List[Tuple[str, str]]) -> List[Tuple[str, str]]:
        """
        Parameters:
            y: List of tuples representing the message and response
        Returns:
            List of tuples representing the message and response
        """
        return y

    def style(
        self,
        rounded: Optional[bool | Tuple[bool, bool, bool, bool]] = None,
        color_map: Optional[Dict[str, str]] = None,
    ):
        if color_map is not None:
            self._style["color_map"] = color_map

        return IOComponent.style(
            self,
            rounded=rounded,
        )


@document()
class Model3D(Changeable, Editable, Clearable, IOComponent):
    """
    Component allows users to upload or view 3D Model files (.obj, .glb, or .gltf).
    Preprocessing: This component passes the uploaded file as a {str} filepath.
    Postprocessing: expects function to return a {str} path to a file of type (.obj, glb, or .gltf)

    Demos: model3D
    """

    def __init__(
        self,
        value: Optional[str] = None,
        *,
        clear_color: List[float] = None,
        label: Optional[str] = None,
        show_label: bool = True,
        visible: bool = True,
        elem_id: Optional[str] = None,
        **kwargs,
    ):
        """
        Parameters:
            value: path to (.obj, glb, or .gltf) file to show in model3D viewer
            clear_color: background color of scene
            label: component name in interface.
            show_label: if True, will display label.
            visible: If False, component will be hidden.
            elem_id: An optional string that is assigned as the id of this component in the HTML DOM. Can be used for targeting CSS styles.
        """
        self.clear_color = clear_color or [0.2, 0.2, 0.2, 1.0]
        self.value = self.postprocess(value)
        IOComponent.__init__(
            self,
            label=label,
            show_label=show_label,
            visible=visible,
            elem_id=elem_id,
            **kwargs,
        )

    def get_config(self):
        return {
            "clearColor": self.clear_color,
            "value": self.value,
            **IOComponent.get_config(self),
        }

    @staticmethod
    def update(
        value: Optional[Any] = None,
        label: Optional[str] = None,
        show_label: Optional[bool] = None,
        visible: Optional[bool] = None,
    ):
        updated_config = {
            "label": label,
            "show_label": show_label,
            "visible": visible,
            "value": value,
            "__type__": "update",
        }
        return updated_config

    def preprocess_example(self, x):
        if x is None:
            return None
        return {"name": x, "data": None, "is_example": True}

    def preprocess(self, x: Dict[str, str] | None) -> str | None:
        """
        Parameters:
            x: JSON object with filename as 'name' property and base64 data as 'data' property
        Returns:
            file path to 3D image model
        """
        if x is None:
            return x
        file_name, file_data, is_example = (
            x["name"],
            x["data"],
            x.get("is_example", False),
        )
        if is_example:
            file = processing_utils.create_tmp_copy_of_file(file_name)
        else:
            file = processing_utils.decode_base64_to_file(
                file_data, file_path=file_name
            )
        file_name = file.name
        return file_name

    def serialize(self, x, called_directly):
        raise NotImplementedError()

    def save_flagged(self, dir, label, data, encryption_key):
        """
        Returns: (str) path to 3D image model file
        """
        return self.save_flagged_file(
            dir, label, data["data"], encryption_key, data["name"]
        )

    def generate_sample(self):
        return media_data.BASE64_MODEL3D

    # Output functions

    def postprocess(self, y: str) -> Dict[str, str]:
        """
        Parameters:
            y: path to the model
        Returns:
            file name mapped to base64 url data
        """
        if y is None:
            return y
        data = {
            "name": os.path.basename(y),
            "data": processing_utils.encode_file_to_base64(y),
        }
        return data

    def deserialize(self, x):
        file = processing_utils.decode_base64_to_file(x["data"], file_path=x["name"])
        return file.name

    def restore_flagged(self, dir, data, encryption_key):
        return self.restore_flagged_file(dir, data, encryption_key, as_data=True)

    def style(
        self,
        rounded: Optional[bool | Tuple[bool, bool, bool, bool]] = None,
    ):
        return IOComponent.style(
            self,
            rounded=rounded,
        )


@document()
class Plot(Changeable, Clearable, IOComponent):
    """
    Used to display various kinds of plots (matplotlib, plotly, or bokeh are supported)
    Preprocessing: this component does *not* accept input.
    Postprocessing: expects either a {matplotlib.figure.Figure}, a {plotly.graph_objects._figure.Figure}, or a {dict} corresponding to a bokeh plot (json_item format)

    Demos: outbreak_forecast, blocks_kinematics, stock_forecast
    """

    def __init__(
        self,
        value=None,
        *,
        label: Optional[str] = None,
        show_label: bool = True,
        visible: bool = True,
        elem_id: Optional[str] = None,
        **kwargs,
    ):
        """
        Parameters:
            value: Optionally, supply a default plot object to display, must be a matplotlib, plotly, or bokeh figure.
            label: component name in interface.
            show_label: if True, will display label.
            visible: If False, component will be hidden.
            elem_id: An optional string that is assigned as the id of this component in the HTML DOM. Can be used for targeting CSS styles.
        """
        self.value = self.postprocess(value)
        IOComponent.__init__(
            self,
            label=label,
            show_label=show_label,
            visible=visible,
            elem_id=elem_id,
            **kwargs,
        )

    def get_config(self):
        return {"value": self.value, **IOComponent.get_config(self)}

    @staticmethod
    def update(
        value: Optional[Any] = None,
        label: Optional[str] = None,
        show_label: Optional[bool] = None,
        visible: Optional[bool] = None,
    ):
        updated_config = {
            "label": label,
            "show_label": show_label,
            "visible": visible,
            "value": value,
            "__type__": "update",
        }
        return updated_config

    def postprocess(self, y: str) -> Dict[str, str]:
        """
        Parameters:
            y: plot data
        Returns:
            plot type mapped to plot base64 data
        """
        if y is None:
            return None
        if isinstance(y, (ModuleType, matplotlib.figure.Figure)):
            dtype = "matplotlib"
            out_y = processing_utils.encode_plot_to_base64(y)
        elif isinstance(y, dict):
            dtype = "bokeh"
            out_y = json.dumps(y)
        else:
            dtype = "plotly"
            out_y = y.to_json()
        return {"type": dtype, "plot": out_y}

    def style(self):
        return self

    def save_flagged(self, dir, label, data, encryption_key):
        """
        Returns: (List[str]])
        """
        return json.dumps(data)

    def restore_flagged(self, dir, data, encryption_key):
        return json.loads(data)


@document()
class Markdown(IOComponent, Changeable):
    """
    Used to render arbitrary Markdown output.
    Preprocessing: this component does *not* accept input.
    Postprocessing: expects a valid {str} that can be rendered as Markdown.

    Demos: blocks_hello, blocks_kinematics
    """

    def __init__(
        self,
        value: str = "",
        *,
        visible: bool = True,
        elem_id: Optional[str] = None,
        **kwargs,
    ):
        """
        Parameters:
            value: Value to show in Markdown component
            visible: If False, component will be hidden.
            elem_id: An optional string that is assigned as the id of this component in the HTML DOM. Can be used for targeting CSS styles.
        """
        IOComponent.__init__(self, visible=visible, elem_id=elem_id, **kwargs)
        self.md = MarkdownIt()
        self.value = self.postprocess(value)

    def postprocess(self, y):
        if y is None:
            return None
        unindented_y = inspect.cleandoc(y)
        return self.md.render(unindented_y)

    def get_config(self):
        return {
            "value": self.value,
            **Component.get_config(self),
        }

    @staticmethod
    def update(
        value: Optional[Any] = None,
        visible: Optional[bool] = None,
    ):
        updated_config = {
            "visible": visible,
            "value": value,
            "__type__": "update",
        }
        return updated_config

    def style(self):
        return self


############################
# Static Components
############################


class Dataset(Clickable, Component):
    """
    Used to create a output widget for showing datasets. Used to render the examples
    box in the interface.
    """

    def __init__(
        self,
        *,
        components: List[Component] | List[str],
        samples: List[List[Any]],
        headers: Optional[List[str]] = None,
        type: str = "values",
        visible: bool = True,
        elem_id: Optional[str] = None,
        **kwargs,
    ):
        """
        Parameters:
            components: Which component types to show in this dataset widget, can be passed in as a list of string names or Components instances
            samples: a nested list of samples. Each sublist within the outer list represents a data sample, and each element within the sublist represents an value for each component
            headers: Column headers in the Dataset widget, should be the same len as components. If not provided, inferred from component labels
            type: 'values' if clicking on a sample should pass the value of the sample, or "index" if it should pass the index of the sample
            visible: If False, component will be hidden.
            elem_id: An optional string that is assigned as the id of this component in the HTML DOM. Can be used for targeting CSS styles.
        """
        Component.__init__(self, visible=visible, elem_id=elem_id, **kwargs)
        self.components = [get_component_instance(c, render=False) for c in components]
        self.type = type
        self.headers = headers or [c.label for c in self.components]
        self.samples = samples

    def get_config(self):
        return {
            "components": [component.get_block_name() for component in self.components],
            "headers": self.headers,
            "samples": self.samples,
            "type": self.type,
            **Component.get_config(self),
        }

    @staticmethod
    def update(
        value: Optional[Any] = None,
        visible: Optional[bool] = None,
    ):
        return {
            "visible": visible,
            "value": value,
            "__type__": "update",
        }

    def preprocess(self, x: Any) -> Any:
        """
        Any preprocessing needed to be performed on function input.
        """
        if self.type == "index":
            return x
        elif self.type == "values":
            return self.samples[x]

    def style(
        self,
        rounded: Optional[bool | Tuple[bool, bool, bool, bool]] = None,
        border: Optional[bool | Tuple[bool, bool, bool, bool]] = None,
    ):
        return IOComponent.style(
            self,
            rounded=rounded,
            border=border,
        )


class Interpretation(Component):
    """
    Used to create an interpretation widget for a component.
    """

    def __init__(
        self,
        component: Component,
        *,
        visible: bool = True,
        elem_id: Optional[str] = None,
        **kwargs,
    ):
        Component.__init__(self, visible=visible, elem_id=elem_id, **kwargs)
        self.component = component

    def get_config(self):
        return {
            "component": self.component.get_block_name(),
            "component_props": self.component.get_config(),
        }

    @staticmethod
    def update(
        value: Optional[Any] = None,
        visible: Optional[bool] = None,
    ):
        return {
            "visible": visible,
            "value": value,
            "__type__": "update",
        }

    def style(self):
        return self

    def postprocess(self, y):
        return y


class StatusTracker(Component):
    """
    Used to indicate status of a function call. Event listeners can bind to a StatusTracker with 'status=' keyword argument.
    """

    def __init__(
        self,
        *,
        cover_container: bool = False,
        visible: bool = True,
        elem_id: Optional[str] = None,
        **kwargs,
    ):
        """
        Parameters:
            cover_container: If True, will expand to cover parent container while function pending.
        """
        Component.__init__(self, visible=visible, elem_id=elem_id, **kwargs)
        self.cover_container = cover_container

    def get_config(self):
        return {
            "cover_container": self.cover_container,
            **Component.get_config(self),
        }

    @staticmethod
    def update(
        value: Optional[Any] = None,
        visible: Optional[bool] = None,
    ):
        return {
            "visible": visible,
            "value": value,
            "__type__": "update",
        }


def component(cls_name: str) -> Component:
    obj = component_or_layout_class(cls_name)()
    return obj


def get_component_instance(comp: str | dict | Component, render=True) -> Component:
    if isinstance(comp, str):
        component_obj = component(comp)
        if not (render):
            component_obj.unrender()
        return component_obj
    elif isinstance(comp, dict):
        name = comp.pop("name")
        component_cls = component_or_layout_class(name)
        component_obj = component_cls(**comp)
        if not (render):
            component_obj.unrender()
        return component_obj
    elif isinstance(comp, Component):
        return comp
    else:
        raise ValueError(
            f"Component must provided as a `str` or `dict` or `Component` but is {comp}"
        )


DataFrame = Dataframe
Highlightedtext = HighlightedText
Checkboxgroup = CheckboxGroup
TimeSeries = Timeseries
Json = JSON<|MERGE_RESOLUTION|>--- conflicted
+++ resolved
@@ -2389,15 +2389,11 @@
         )
 
 
-<<<<<<< HEAD
 class DataframeData(TypedDict):
     headers: List[str]
     data: List[List[str | int | bool]]
 
 
-=======
-@document()
->>>>>>> c9f522e0
 class Dataframe(Changeable, IOComponent):
     """
     Accepts or displays 2D input through a spreadsheet-like component for dataframes.
@@ -2529,19 +2525,10 @@
         }
         return IOComponent.add_interactive_to_config(updated_config, interactive)
 
-<<<<<<< HEAD
     def preprocess(self, x: DataframeData):
         """
         Parameters:
         x (Dict[headers: List[str], data: List[List[str | int | bool]]]): 2D array of str, numeric, or bool data
-=======
-    def preprocess(
-        self, x: List[List[str | Number | bool]]
-    ) -> pd.DataFrame | np.ndarray | List[List[str | float | bool]]:
-        """
-        Parameters:
-            x: 2D array of str, numeric, or bool data
->>>>>>> c9f522e0
         Returns:
             Dataframe in requested format
         """
