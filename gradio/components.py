from __future__ import annotations

import inspect
import json
import math
import numbers
import operator
import os
import shutil
import sys
import tempfile
import warnings
from copy import deepcopy
from types import ModuleType
from typing import Any, Callable, Dict, List, Optional, Tuple

import matplotlib.figure
import numpy as np
import pandas as pd
import PIL
from ffmpy import FFmpeg
from markdown_it import MarkdownIt

from gradio import media_data, processing_utils
from gradio.blocks import Block


class Component(Block):
    """
    A base class for defining the methods that all gradio components should have.
    """

    def __init__(
        self,
        *,
<<<<<<< HEAD
        label: Optional[str] = None,
        requires_permissions: bool = False,
        without_rendering: bool = False,
        interactive: Optional[bool] = None,
        **kwargs,
    ):
        if "optional" in kwargs:
            warnings.warn(
                "Usage of optional is deprecated, and it has no effect",
                DeprecationWarning,
            )
        self.label = label
        self.requires_permissions = requires_permissions
        self.interactive = interactive

        self.set_interpret_parameters()
        super().__init__(without_rendering=without_rendering, **kwargs)
=======
        css: Optional[Dict] = None,
        **kwargs,
    ):
        super().__init__(css=css, **kwargs)
>>>>>>> 4bd609bc

    def __str__(self):
        return self.__repr__()

    def __repr__(self):
        return f"{self.get_block_name()} (label={self.label})"

    def get_config(self):
        """
        :return: a dictionary with context variables for the javascript file associated with the context
        """
        return {
            "name": self.get_block_name(),
<<<<<<< HEAD
            "label": self.label,
            "interactive": self.interactive,
            **super().get_config(),
=======
            "css": self.css,
        }

    @staticmethod
    def update(**kwargs) -> dict:
        """
        Updates component parameters

        @param kwargs: Updating component parameters
        @return: Updated component parameters
        """
        kwargs["__type__"] = "update"
        return kwargs


class IOComponent(Component):
    """
    A base class for defining methods that all input/output components should have.
    """

    def __init__(
        self,
        *,
        label: Optional[str] = None,
        show_label: bool = True,
        requires_permissions: bool = False,
        interactive: Optional[bool] = None,
        **kwargs,
    ):
        self.label = label
        self.show_label = show_label
        self.requires_permissions = requires_permissions
        self.interactive = interactive

        self.set_interpret_parameters()

        super().__init__(**kwargs)

    def get_template_context(self):
        return {
            "label": self.label,
            "show_label": self.show_label,
            "interactive": self.interactive,
            **super().get_template_context(),
>>>>>>> 4bd609bc
        }

    def save_flagged(
        self, dir: str, label: Optional[str], data: Any, encryption_key: bool
    ) -> Any:
        """
        Saves flagged data from component
        """
        return data

    def restore_flagged(self, dir, data, encryption_key):
        """
        Restores flagged data from logs
        """
        return data

    def save_file(self, file: tempfile._TemporaryFileWrapper, dir: str, label: str):
        """
        Saved flagged file and returns filepath
        """
        label = "".join([char for char in label if char.isalnum() or char in "._- "])
        old_file_name = file.name
        output_dir = os.path.join(dir, label)
        if os.path.exists(output_dir):
            file_index = len(os.listdir(output_dir))
        else:
            os.makedirs(output_dir)
            file_index = 0
        new_file_name = str(file_index)
        if "." in old_file_name:
            uploaded_format = old_file_name.split(".")[-1].lower()
            new_file_name += "." + uploaded_format
        file.close()
        shutil.move(old_file_name, os.path.join(dir, label, new_file_name))
        return label + "/" + new_file_name

    def save_flagged_file(
        self,
        dir: str,
        label: str,
        data: Any,
        encryption_key: bool,
        file_path: Optional[str] = None,
    ) -> Optional[str]:
        """
        Saved flagged data (e.g. image or audio) as a file and returns filepath
        """
        if data is None:
            return None
        file = processing_utils.decode_base64_to_file(data, encryption_key, file_path)
        return self.save_file(file, dir, label)

    def restore_flagged_file(
        self,
        dir: str,
        file: str,
        encryption_key: bool,
    ) -> Dict[str, Any]:
        """
        Loads flagged data from file and returns it
        """
        data = processing_utils.encode_file_to_base64(
            os.path.join(dir, file), encryption_key=encryption_key
        )
        return {"name": file, "data": data}

    # Input Functionalities
    def preprocess(self, x: Any) -> Any:
        """
        Any preprocessing needed to be performed on function input.
        """
        return x

    def serialize(self, x: Any, called_directly: bool) -> Any:
        """
        Convert from a human-readable version of the input (path of an image, URL of a video, etc.) into the interface to a serialized version (e.g. base64) to pass into an API. May do different things if the interface is called() vs. used via GUI.
        Parameters:
        x (Any): Input to interface
        called_directly (bool): if true, the interface was called(), otherwise, it is being used via the GUI
        """
        return x

    def preprocess_example(self, x: Any) -> Any:
        """
        Any preprocessing needed to be performed on an example before being passed to the main function.
        """
        return x

    def set_interpret_parameters(self):
        """
        Set any parameters for interpretation.
        """
        return self

    def get_interpretation_neighbors(self, x: Any) -> Tuple[List[Any], Dict[Any], bool]:
        """
        Generates values similar to input to be used to interpret the significance of the input in the final output.
        Parameters:
        x (Any): Input to interface
        Returns: (neighbor_values, interpret_kwargs, interpret_by_removal)
        neighbor_values (List[Any]): Neighboring values to input x to compute for interpretation
        interpret_kwargs (Dict[Any]): Keyword arguments to be passed to get_interpretation_scores
        interpret_by_removal (bool): If True, returned neighbors are values where the interpreted subsection was removed. If False, returned neighbors are values where the interpreted subsection was modified to a different value.
        """
        return [], {}, True

    def get_interpretation_scores(
        self, x: Any, neighbors: List[Any], scores: List[float], **kwargs
    ) -> List[Any]:
        """
        Arrange the output values from the neighbors into interpretation scores for the interface to render.
        Parameters:
        x (Any): Input to interface
        neighbors (List[Any]): Neighboring values to input x used for interpretation.
        scores (List[float]): Output value corresponding to each neighbor in neighbors
        kwargs (Dict[str, Any]): Any additional arguments passed from get_interpretation_neighbors.
        Returns:
        (List[Any]): Arrangement of interpretation scores for interfaces to render.
        """
        pass

    def generate_sample(self) -> Any:
        """
        Returns a sample value of the input that would be accepted by the api. Used for api documentation.
        """
        pass

    # Output Functionalities
    def postprocess(self, y):
        """
        Any postprocessing needed to be performed on function output.
        """
        return y

    def deserialize(self, x):
        """
        Convert from serialized output (e.g. base64 representation) from a call() to the interface to a human-readable version of the output (path of an image, etc.)
        """
        return x

<<<<<<< HEAD
=======

class Changeable(Component):
    def change(
        self,
        fn: Callable,
        inputs: List[Component],
        outputs: List[Component],
        status_tracker: Optional[StatusTracker] = None,
        _js: Optional[str] = None,
    ):
        """
        Parameters:
            fn: Callable function
            inputs: List of inputs
            outputs: List of outputs
            status_tracker: StatusTracker to visualize function progress
            _js: Optional frontend js method to run before running 'fn'. Input arguments for js method are values of input and outputs components, return should be a list of values for output component.
        Returns: None
        """
        self.set_event_trigger(
            "change", fn, inputs, outputs, status_tracker=status_tracker, js=_js
        )


class Clickable(Component):
    def click(
        self,
        fn: Callable,
        inputs: List[Component],
        outputs: List[Component],
        status_tracker: Optional[StatusTracker] = None,
        queue=None,
        _js: Optional[str] = None,
        _preprocess: bool = True,
        _postprocess: bool = True,
    ):
        """
        Parameters:
            fn: Callable function
            inputs: List of inputs
            outputs: List of outputs
            status_tracker: StatusTracker to visualize function progress
            _js: Optional frontend js method to run before running 'fn'. Input arguments for js method are values of 'inputs' and 'outputs', return should be a list of values for output components.
            _preprocess: If False, will not run preprocessing of component data before running 'fn'.
            _postprocess: If False, will not run postprocessing of component data before returning 'fn' output.
        Returns: None
        """
        self.set_event_trigger(
            "click",
            fn,
            inputs,
            outputs,
            status_tracker=status_tracker,
            queue=queue,
            js=_js,
            preprocess=_preprocess,
            postprocess=_postprocess,
        )


class Submittable(Component):
    def submit(
        self,
        fn: Callable,
        inputs: List[Component],
        outputs: List[Component],
        status_tracker: Optional[StatusTracker] = None,
        _js: Optional[str] = None,
    ):
        """
        Parameters:
            fn: Callable function
            inputs: List of inputs
            outputs: List of outputs
            status_tracker: StatusTracker to visualize function progress
            _js: Optional frontend js method to run before running 'fn'. Input arguments for js method are values of 'inputs' and 'outputs', return should be a list of values for output components.
        Returns: None
        """
        self.set_event_trigger(
            "submit", fn, inputs, outputs, status_tracker=status_tracker, js=_js
        )


class Editable(Component):
    def edit(
        self,
        fn: Callable,
        inputs: List[Component],
        outputs: List[Component],
        _js: Optional[str] = None,
    ):
        """
        Parameters:
            fn: Callable function
            inputs: List of inputs
            outputs: List of outputs
            _js: Optional frontend js method to run before running 'fn'. Input arguments for js method are values of 'inputs' and 'outputs', return should be a list of values for output components.
        Returns: None
        """
        self.set_event_trigger("edit", fn, inputs, outputs, js=_js)


class Clearable(Component):
    def clear(
        self,
        fn: Callable,
        inputs: List[Component],
        outputs: List[Component],
        _js: Optional[str] = None,
    ):
        """
        Parameters:
            fn: Callable function
            inputs: List of inputs
            outputs: List of outputs
            _js: Optional frontend js method to run before running 'fn'. Input arguments for js method are values of 'inputs' and 'outputs', return should be a list of values for output components.
        Returns: None
        """
        self.set_event_trigger("submit", fn, inputs, outputs, js=_js)


class Playable(Component):
    def play(
        self,
        fn: Callable,
        inputs: List[Component],
        outputs: List[Component],
        _js: Optional[str] = None,
    ):
        """
        Parameters:
            fn: Callable function
            inputs: List of inputs
            outputs: List of outputs
            _js: Optional frontend js method to run before running 'fn'. Input arguments for js method are values of 'inputs' and 'outputs', return should be a list of values for output components.
        Returns: None
        """
        self.set_event_trigger("play", fn, inputs, outputs, js=_js)

    def pause(
        self,
        fn: Callable,
        inputs: List[Component],
        outputs: List[Component],
        _js: Optional[str] = None,
    ):
        """
        Parameters:
            fn: Callable function
            inputs: List of inputs
            outputs: List of outputs
            _js: Optional frontend js method to run before running 'fn'. Input arguments for js method are values of 'inputs' and 'outputs', return should be a list of values for output components.
        Returns: None
        """
        self.set_event_trigger("pause", fn, inputs, outputs, js=_js)

    def stop(
        self,
        fn: Callable,
        inputs: List[Component],
        outputs: List[Component],
        _js: Optional[str] = None,
    ):
        """
        Parameters:
            fn: Callable function
            inputs: List of inputs
            outputs: List of outputs
            _js: Optional frontend js method to run before running 'fn'. Input arguments for js method are values of 'inputs' and 'outputs', return should be a list of values for output components.
        Returns: None
        """
        self.set_event_trigger("stop", fn, inputs, outputs, js=_js)

>>>>>>> 4bd609bc

class Textbox(Changeable, Submittable, IOComponent):
    """
    Component creates a textbox for user to enter string input or display string output. Provides a string as an argument to the wrapped function.
    Input type: str
    Output type: str

    Demos: hello_world, diff_texts, sentence_builder
    """

    def __init__(
        self,
        value: str = "",
        *,
        lines: int = 1,
        max_lines: int = 20,
        placeholder: Optional[str] = None,
        label: Optional[str] = None,
        **kwargs,
    ):
        """
        Parameters:
        value (str): default text to provide in textarea.
        lines (int): minimum number of line rows to provide in textarea.
        max_lines (int): maximum number of line rows to provide in textarea.
        placeholder (str): placeholder hint to provide behind textarea.
        label (str): component name in interface.
        """
<<<<<<< HEAD
        if "numeric" in kwargs:
            warnings.warn(
                "The 'numeric' type has been deprecated. Use the Number component instead.",
                DeprecationWarning,
            )
        if "type" in kwargs:
            warnings.warn(
                "The 'type' parameter has been deprecated. Use the Number component instead if you need it.",
                DeprecationWarning,
            )
        value = str(value)
        self.lines = lines
        self.max_lines = max_lines
        self.placeholder = placeholder
        self.value = value
        self.test_input = value
        self.interpret_by_tokens = True
        super().__init__(label=label, **kwargs)
=======
        default_value = str(default_value)
        self.lines = lines
        self.max_lines = max_lines
        self.placeholder = placeholder
        self.default_value = default_value
        self.cleared_value = ""
        self.test_input = default_value
        self.interpret_by_tokens = True
        IOComponent.__init__(self, label=label, css=css, **kwargs)
>>>>>>> 4bd609bc

    def get_config(self):
        return {
            "lines": self.lines,
            "max_lines": self.max_lines,
            "placeholder": self.placeholder,
<<<<<<< HEAD
            "value": self.value,
            **super().get_config(),
=======
            "default_value": self.default_value,
            **IOComponent.get_template_context(self),
>>>>>>> 4bd609bc
        }

    # Input Functionalities
    def preprocess(self, x: str | None) -> Any:
        """
        Any preprocessing needed to be performed on function input.
        """
        if x is None:
            return None
        else:
            return str(x)

    def serialize(self, x: Any, called_directly: bool) -> Any:
        """
        Convert from a human-readable version of the input (path of an image, URL of a video, etc.) into the interface to a serialized version (e.g. base64) to pass into an API. May do different things if the interface is called() vs. used via GUI.
        Parameters:
        x (Any): Input to interface
        called_directly (bool): if true, the interface was called(), otherwise, it is being used via the GUI
        """
        return x

    def preprocess_example(self, x: str | None) -> Any:
        """
        Any preprocessing needed to be performed on an example before being passed to the main function.
        """
        if x is None:
            return None
        else:
            return str(x)

    def set_interpret_parameters(
        self, separator: str = " ", replacement: Optional[str] = None
    ):
        """
        Calculates interpretation score of characters in input by splitting input into tokens, then using a "leave one out" method to calculate the score of each token by removing each token and measuring the delta of the output value.
        Parameters:
        separator (str): Separator to use to split input into tokens.
        replacement (str): In the "leave one out" step, the text that the token should be replaced with. If None, the token is removed altogether.
        """
        self.interpretation_separator = separator
        self.interpretation_replacement = replacement
        return self

    def tokenize(self, x: str) -> Tuple[List[str], List[str], None]:
        """
        Tokenizes an input string by dividing into "words" delimited by self.interpretation_separator
        """
        tokens = x.split(self.interpretation_separator)
        leave_one_out_strings = []
        for index in range(len(tokens)):
            leave_one_out_set = list(tokens)
            if self.interpretation_replacement is None:
                leave_one_out_set.pop(index)
            else:
                leave_one_out_set[index] = self.interpretation_replacement
            leave_one_out_strings.append(
                self.interpretation_separator.join(leave_one_out_set)
            )
        return tokens, leave_one_out_strings, None

    def get_masked_inputs(
        self, tokens: List[str], binary_mask_matrix: List[List[int]]
    ) -> List[str]:
        """
        Constructs partially-masked sentences for SHAP interpretation
        """
        masked_inputs = []
        for binary_mask_vector in binary_mask_matrix:
            masked_input = np.array(tokens)[np.array(binary_mask_vector, dtype=bool)]
            masked_inputs.append(self.interpretation_separator.join(masked_input))
        return masked_inputs

    def get_interpretation_scores(
        self, x, neighbors, scores: List[float], tokens: List[str], masks=None, **kwargs
    ) -> List[Tuple[str, float]]:
        """
        Returns:
        (List[Tuple[str, float]]): Each tuple set represents a set of characters and their corresponding interpretation score.
        """
        result = []
        for token, score in zip(tokens, scores):
            result.append((token, score))
            result.append((self.interpretation_separator, 0))
        return result

    def generate_sample(self) -> str:
        return "Hello World"

    # Output Functionalities
    def postprocess(self, y: str | None):
        """
        Any postprocessing needed to be performed on function output.
        """
        if y is None:
            return None
        else:
            return str(y)

    def deserialize(self, x):
        """
        Convert from serialized output (e.g. base64 representation) from a call() to the interface to a human-readable version of the output (path of an image, etc.)
        """
        return x


class Number(Changeable, Submittable, IOComponent):
    """
    Component creates a field for user to enter numeric input or display numeric output. Provides a number as an argument to the wrapped function.
    Can be used as an output as well.

    Input type: float
    Output type: float
    Demos: tax_calculator, titanic_survival
    """

    def __init__(
        self,
        value: Optional[float] = None,
        *,
        label: Optional[str] = None,
        **kwargs,
    ):
        """
        Parameters:
        value (float): default value.
        label (str): component name in interface.
        """
        self.value = float(value) if value is not None else None
        self.test_input = self.value if self.value is not None else 1
        self.interpret_by_tokens = False
<<<<<<< HEAD
        super().__init__(label=label, **kwargs)

    def get_config(self):
        return {"value": self.value, **super().get_config()}
=======
        IOComponent.__init__(self, label=label, css=css, **kwargs)

    def get_template_context(self):
        return {
            "default_value": self.default_value,
            **IOComponent.get_template_context(self),
        }
>>>>>>> 4bd609bc

    def preprocess(self, x: float | None) -> Optional[float]:
        """
        Parameters:
        x (string): numeric input as a string
        Returns:
        (float): number representing function input
        """
        if x is None:
            return None
        return float(x)

    def preprocess_example(self, x: float | None) -> float | None:
        """
        Returns:
        (float): Number representing function input
        """
        if x is None:
            return None
        else:
            return float(x)

    def set_interpret_parameters(
        self, steps: int = 3, delta: float = 1, delta_type: str = "percent"
    ):
        """
        Calculates interpretation scores of numeric values close to the input number.
        Parameters:
        steps (int): Number of nearby values to measure in each direction (above and below the input number).
        delta (float): Size of step in each direction between nearby values.
        delta_type (str): "percent" if delta step between nearby values should be a calculated as a percent, or "absolute" if delta should be a constant step change.
        """
        self.interpretation_steps = steps
        self.interpretation_delta = delta
        self.interpretation_delta_type = delta_type
        return self

    def get_interpretation_neighbors(self, x: float) -> Tuple[List[float], Dict]:
        x = float(x)
        if self.interpretation_delta_type == "percent":
            delta = 1.0 * self.interpretation_delta * x / 100
        elif self.interpretation_delta_type == "absolute":
            delta = self.interpretation_delta
        else:
            delta = self.interpretation_delta
        negatives = (x + np.arange(-self.interpretation_steps, 0) * delta).tolist()
        positives = (x + np.arange(1, self.interpretation_steps + 1) * delta).tolist()
        return negatives + positives, {}

    def get_interpretation_scores(
        self, x: Number, neighbors: List[float], scores: List[float], **kwargs
    ) -> List[Tuple[float, float]]:
        """
        Returns:
        (List[Tuple[float, float]]): Each tuple set represents a numeric value near the input and its corresponding interpretation score.
        """
        interpretation = list(zip(neighbors, scores))
        interpretation.insert(int(len(interpretation) / 2), [x, None])
        return interpretation

    def generate_sample(self) -> float:
        return 1.0

    # Output Functionalities
    def postprocess(self, y: float | None):
        """
        Any postprocessing needed to be performed on function output.
        """
        if y is None:
            return None
        else:
            return float(y)

    def deserialize(self, y):
        """
        Convert from serialized output (e.g. base64 representation) from a call() to the interface to a human-readable version of the output (path of an image, etc.)
        """
        return y


class Slider(Changeable, IOComponent):
    """
    Component creates a slider that ranges from `minimum` to `maximum`. Provides a number as an argument to the wrapped function.

    Input type: float
    Demos: sentence_builder, generate_tone, titanic_survival
    """

    def __init__(
        self,
        value: Optional[float] = None,
        *,
        minimum: float = 0,
        maximum: float = 100,
        step: Optional[float] = None,
        label: Optional[str] = None,
        **kwargs,
    ):
        """
        Parameters:
        value (float): default value.
        minimum (float): minimum value for slider.
        maximum (float): maximum value for slider.
        step (float): increment between slider values.
        label (str): component name in interface.
        """
        self.minimum = minimum
        self.maximum = maximum
        if step is None:
            difference = maximum - minimum
            power = math.floor(math.log10(difference) - 2)
            step = 10**power
        self.step = step
<<<<<<< HEAD
        self.value = minimum if value is None else value
        self.test_input = self.value
        self.interpret_by_tokens = False
        super().__init__(label=label, **kwargs)
=======
        self.default_value = minimum if default_value is None else default_value
        self.cleared_value = self.default_value
        self.test_input = self.default_value
        self.interpret_by_tokens = False
        IOComponent.__init__(self, label=label, css=css, **kwargs)
>>>>>>> 4bd609bc

    def get_config(self):
        return {
            "minimum": self.minimum,
            "maximum": self.maximum,
            "step": self.step,
<<<<<<< HEAD
            "value": self.value,
            **super().get_config(),
=======
            "default_value": self.default_value,
            **IOComponent.get_template_context(self),
>>>>>>> 4bd609bc
        }

    def preprocess(self, x: float) -> float:
        """
        Parameters:
        x (number): numeric input
        Returns:
        (number): numeric input
        """
        return x

    def preprocess_example(self, x: float) -> float:
        """
        Returns:
        (float): Number representing function input
        """
        return x

    def set_interpret_parameters(self, steps: int = 8) -> "Slider":
        """
        Calculates interpretation scores of numeric values ranging between the minimum and maximum values of the slider.
        Parameters:
        steps (int): Number of neighboring values to measure between the minimum and maximum values of the slider range.
        """
        self.interpretation_steps = steps
        return self

    def get_interpretation_neighbors(self, x) -> Tuple[object, dict]:
        return (
            np.linspace(self.minimum, self.maximum, self.interpretation_steps).tolist(),
            {},
        )

    def get_interpretation_scores(
        self, x, neighbors, scores: List[float], **kwargs
    ) -> List[float]:
        """
        Returns:
        (List[float]): Each value represents the score corresponding to an evenly spaced range of inputs between the minimum and maximum slider values.
        """
        return scores

    def generate_sample(self) -> float:
        return self.maximum

        # Output Functionalities

    def postprocess(self, y: float | None):
        """
        Any postprocessing needed to be performed on function output.
        """
        return y

    def deserialize(self, y):
        """
        Convert from serialized output (e.g. base64 representation) from a call() to the interface to a human-readable version of the output (path of an image, etc.)
        """
        return y


class Checkbox(Changeable, IOComponent):
    """
    Component creates a checkbox that can be set to `True` or `False`. Provides a boolean as an argument to the wrapped function.

    Input type: bool
    Output type: bool
    Demos: sentence_builder, titanic_survival
    """

    def __init__(
        self,
        value: bool = False,
        *,
        label: Optional[str] = None,
        **kwargs,
    ):
        """
        Parameters:
        value (bool): if True, checked by default.
        label (str): component name in interface.
        """
        self.test_input = True
        self.value = value
        self.interpret_by_tokens = False
<<<<<<< HEAD
        super().__init__(label=label, **kwargs)

    def get_config(self):
        return {"value": self.value, **super().get_config()}
=======
        IOComponent.__init__(self, label=label, css=css, **kwargs)

    def get_template_context(self):
        return {
            "default_value": self.default_value,
            **IOComponent.get_template_context(self),
        }
>>>>>>> 4bd609bc

    def preprocess(self, x: bool) -> bool:
        """
        Parameters:
        x (bool): boolean input
        Returns:
        (bool): boolean input
        """
        return x

    def preprocess_example(self, x):
        """
        Returns:
        (bool): Boolean representing function input
        """
        return x

    def set_interpret_parameters(self):
        """
        Calculates interpretation score of the input by comparing the output against the output when the input is the inverse boolean value of x.
        """
        return self

    def get_interpretation_neighbors(self, x):
        return [not x], {}

    def get_interpretation_scores(self, x, neighbors, scores, **kwargs):
        """
        Returns:
        (Tuple[float, float]): The first value represents the interpretation score if the input is False, and the second if the input is True.
        """
        if x:
            return scores[0], None
        else:
            return None, scores[0]

    def generate_sample(self):
        return True

    # Output Functionalities
    def postprocess(self, y):
        """
        Any postprocessing needed to be performed on function output.
        """
        return y

    def deserialize(self, x):
        """
        Convert from serialized output (e.g. base64 representation) from a call() to the interface to a human-readable version of the output (path of an image, etc.)
        """
        return x


class CheckboxGroup(Changeable, IOComponent):
    """
    Component creates a set of checkboxes of which a subset can be selected. Provides a list of strings representing the selected choices as an argument to the wrapped function.

    Input type: Union[List[str], List[int]]
    Demos: sentence_builder, titanic_survival, fraud_detector
    """

    def __init__(
        self,
        choices: List[str],
        *,
        default_selected: List[str] = None,
        type: str = "value",
        label: Optional[str] = None,
        **kwargs,
    ):
        """
        Parameters:
        choices (List[str]): list of options to select from.
        default_selected (List[str]): default selected list of options.
        type (str): Type of value to be returned by component. "value" returns the list of strings of the choices selected, "index" returns the list of indicies of the choices selected.
        label (str): component name in interface.
        """
        if (
            default_selected is None
        ):  # Mutable parameters shall not be given as default parameters in the function.
            default_selected = []
        self.choices = choices
<<<<<<< HEAD
        self.value = default_selected
        self.type = type
        self.test_input = self.choices
        self.interpret_by_tokens = False
        super().__init__(label=label, **kwargs)
=======
        self.default_value = default_selected
        self.cleared_value = []
        self.type = type
        self.test_input = self.choices
        self.interpret_by_tokens = False
        IOComponent.__init__(self, label=label, css=css, **kwargs)
>>>>>>> 4bd609bc

    def get_config(self):
        return {
            "choices": self.choices,
<<<<<<< HEAD
            "value": self.value,
            **super().get_config(),
=======
            "default_value": self.default_value,
            **IOComponent.get_template_context(self),
>>>>>>> 4bd609bc
        }

    def preprocess(self, x: List[str]) -> List[str] | List[int]:
        """
        Parameters:
        x (List[str]): list of selected choices
        Returns:
        (Union[List[str], List[int]]): list of selected choices as strings or indices within choice list
        """
        if self.type == "value":
            return x
        elif self.type == "index":
            return [self.choices.index(choice) for choice in x]
        else:
            raise ValueError(
                "Unknown type: "
                + str(self.type)
                + ". Please choose from: 'value', 'index'."
            )

    def set_interpret_parameters(self):
        """
        Calculates interpretation score of each choice in the input by comparing the output against the outputs when each choice in the input is independently either removed or added.
        """
        return self

    def get_interpretation_neighbors(self, x):
        leave_one_out_sets = []
        for choice in self.choices:
            leave_one_out_set = list(x)
            if choice in leave_one_out_set:
                leave_one_out_set.remove(choice)
            else:
                leave_one_out_set.append(choice)
            leave_one_out_sets.append(leave_one_out_set)
        return leave_one_out_sets, {}

    def get_interpretation_scores(self, x, neighbors, scores, **kwargs):
        """
        Returns:
        (List[Tuple[float, float]]): For each tuple in the list, the first value represents the interpretation score if the input is False, and the second if the input is True.
        """
        final_scores = []
        for choice, score in zip(self.choices, scores):
            if choice in x:
                score_set = [score, None]
            else:
                score_set = [None, score]
            final_scores.append(score_set)
        return final_scores

    def save_flagged(self, dir, label, data, encryption_key):
        """
        Returns: (List[str]])
        """
        return json.dumps(data)

    def restore_flagged(self, dir, data, encryption_key):
        return json.loads(data)

    def generate_sample(self):
        return self.choices

    # Output Functionalities
    def postprocess(self, y):
        """
        Any postprocessing needed to be performed on function output.
        """
        return y

    def deserialize(self, x):
        """
        Convert from serialized output (e.g. base64 representation) from a call() to the interface to a human-readable version of the output (path of an image, etc.)
        """
        return x


class Radio(Changeable, IOComponent):
    """
    Component creates a set of radio buttons of which only one can be selected. Provides string representing selected choice as an argument to the wrapped function.

    Input type: Union[str, int]
    Demos: sentence_builder, tax_calculator, titanic_survival
    """

    def __init__(
        self,
        choices: List[str],
        *,
        default_selected: Optional[str] = None,
        type: str = "value",
        label: Optional[str] = None,
        **kwargs,
    ):
        """
        Parameters:
        choices (List[str]): list of options to select from.
        default_selected (str): the button selected by default. If None, no button is selected by default.
        type (str): Type of value to be returned by component. "value" returns the string of the choice selected, "index" returns the index of the choice selected.
        label (str): component name in interface.
        """
        self.choices = choices
        self.type = type
        self.test_input = self.choices[0]
        self.value = (
            default_selected if default_selected is not None else self.choices[0]
        )
        self.cleared_value = self.default_value
        self.interpret_by_tokens = False
<<<<<<< HEAD
        super().__init__(label=label, **kwargs)
=======
        IOComponent.__init__(self, label=label, css=css, **kwargs)
>>>>>>> 4bd609bc

    def get_config(self):
        return {
            "choices": self.choices,
<<<<<<< HEAD
            "value": self.value,
            **super().get_config(),
=======
            "default_value": self.default_value,
            **IOComponent.get_template_context(self),
>>>>>>> 4bd609bc
        }

    def preprocess(self, x: str) -> str | int:
        """
        Parameters:
        x (str): selected choice
        Returns:
        (Union[str, int]): selected choice as string or index within choice list
        """
        if self.type == "value":
            return x
        elif self.type == "index":
            if x is None:
                return None
            else:
                return self.choices.index(x)
        else:
            raise ValueError(
                "Unknown type: "
                + str(self.type)
                + ". Please choose from: 'value', 'index'."
            )

    def set_interpret_parameters(self):
        """
        Calculates interpretation score of each choice by comparing the output against each of the outputs when alternative choices are selected.
        """
        return self

    def get_interpretation_neighbors(self, x):
        choices = list(self.choices)
        choices.remove(x)
        return choices, {}

    def get_interpretation_scores(self, x, neighbors, scores, **kwargs):
        """
        Returns:
        (List[float]): Each value represents the interpretation score corresponding to each choice.
        """
        scores.insert(self.choices.index(x), None)
        return scores

    def generate_sample(self):
        return self.choices[0]

    # Output Functionalities
    def postprocess(self, y):
        """
        Any postprocessing needed to be performed on function output.
        """
        return y

    def deserialize(self, x):
        """
        Convert from serialized output (e.g. base64 representation) from a call() to the interface to a human-readable version of the output (path of an image, etc.)
        """
        return x


class Dropdown(Radio):
    """
    Component creates a dropdown of which only one can be selected. Provides string representing selected choice as an argument to the wrapped function.

    Input type: Union[str, int]
    Demos: sentence_builder, filter_records, titanic_survival
    """

    def __init__(
        self,
        choices: List[str],
        *,
        default_selected: Optional[str] = None,
        type: str = "value",
        label: Optional[str] = None,
        **kwargs,
    ):
        """
        Parameters:
        choices (List[str]): list of options to select from.
        default_selected (str): default value selected in dropdown. If None, no value is selected by default.
        type (str): Type of value to be returned by component. "value" returns the string of the choice selected, "index" returns the index of the choice selected.
        label (str): component name in interface.
        """
        # Everything is same with Dropdown and Radio, so let's make use of it :)
        IOComponent.__init__(
            self,
            default_selected=default_selected,
            choices=choices,
            type=type,
            label=label,
            **kwargs,
        )


class Image(Editable, Clearable, IOComponent):
    """
    Component creates an image component with input and output capabilities.

    Input type: Union[numpy.array, PIL.Image, file-object]
    Output type: Union[numpy.array, PIL.Image, str, matplotlib.pyplot, Tuple[Union[numpy.array, PIL.Image, str], List[Tuple[str, float, float, float, float]]]]
    Demos: image_classifier, image_mod, webcam, digit_classifier
    """

    def __init__(
        self,
        value: Optional[str] = None,
        *,
        shape: Tuple[int, int] = None,
        image_mode: str = "RGB",
        invert_colors: bool = False,
        source: str = "upload",
        tool: str = "editor",
        type: str = "numpy",
        label: str = None,
        **kwargs,
    ):
        """
        Parameters:
<<<<<<< HEAD
        value(str): A path or URL for the default value that Image component is going to take.
        shape (Tuple[int, int]): (width, height) shape to crop and resize image to; if None, matches input image size.
=======
        default_value(str): A path or URL for the default value that Image component is going to take.
        shape (Tuple[int, int]): (width, height) shape to crop and resize image to; if None, matches input image size. Pass None for either width or height to only crop and resize the other.
>>>>>>> 4bd609bc
        image_mode (str): "RGB" if color, or "L" if black and white.
        invert_colors (bool): whether to invert the image as a preprocessing step.
        source (str): Source of image. "upload" creates a box where user can drop an image file, "webcam" allows user to take snapshot from their webcam, "canvas" defaults to a white image that can be edited and drawn upon with tools.
        tool (str): Tools used for editing. "editor" allows a full screen editor, "select" provides a cropping and zoom tool.
        type (str): The format the image is converted to before being passed into the prediction function. "numpy" converts the image to a numpy array with shape (width, height, 3) and values from 0 to 255, "pil" converts the image to a PIL image object, "file" produces a temporary file object whose path can be retrieved by file_obj.name, "filepath" returns the path directly.
        label (str): component name in interface.
        """
<<<<<<< HEAD
        if "plot" in kwargs:
            warnings.warn(
                "The 'plot' parameter has been deprecated. Use the new Plot() component instead",
                DeprecationWarning,
            )
            self.type = "plot"
        else:
            self.type = type

        self.value = (
            processing_utils.encode_url_or_file_to_base64(value) if value else None
=======
        self.type = type
        self.default_value = (
            processing_utils.encode_url_or_file_to_base64(default_value)
            if default_value
            else None
>>>>>>> 4bd609bc
        )
        self.type = type
        self.output_type = "auto"
        self.shape = shape
        self.image_mode = image_mode
        self.source = source
        requires_permissions = source == "webcam"
        self.tool = tool
        self.invert_colors = invert_colors
        self.test_input = deepcopy(media_data.BASE64_IMAGE)
        self.interpret_by_tokens = True
        IOComponent.__init__(
            self,
            label=label,
            css=css,
            requires_permissions=requires_permissions,
            **kwargs,
        )

    def get_config(self):
        return {
            "image_mode": self.image_mode,
            "shape": self.shape,
            "source": self.source,
            "tool": self.tool,
<<<<<<< HEAD
            "value": self.value,
            **super().get_config(),
=======
            "default_value": self.default_value,
            **IOComponent.get_template_context(self),
>>>>>>> 4bd609bc
        }

    def preprocess(self, x: Optional[str]) -> np.array | PIL.Image | str | None:
        """
        Parameters:
        x (str): base64 url data
        Returns:
        (Union[numpy.array, PIL.Image, filepath]): image in requested format
        """
        if x is None:
            return x
        im = processing_utils.decode_base64_to_image(x)
        fmt = im.format
        with warnings.catch_warnings():
            warnings.simplefilter("ignore")
            im = im.convert(self.image_mode)
        if self.shape is not None:
            im = processing_utils.resize_and_crop(im, self.shape)
        if self.invert_colors:
            im = PIL.ImageOps.invert(im)
        if self.type == "pil":
            return im
        elif self.type == "numpy":
            return np.array(im)
        elif self.type == "file" or self.type == "filepath":
            file_obj = tempfile.NamedTemporaryFile(
                delete=False,
                suffix=("." + fmt.lower() if fmt is not None else ".png"),
            )
            im.save(file_obj.name)
            if self.type == "file":
                warnings.warn(
                    "The 'file' type has been deprecated. Set parameter 'type' to 'filepath' instead.",
                    DeprecationWarning,
                )
                return file_obj
            else:
                return file_obj.name
        else:
            raise ValueError(
                "Unknown type: "
                + str(self.type)
                + ". Please choose from: 'numpy', 'pil', 'filepath'."
            )

    def preprocess_example(self, x):
        return processing_utils.encode_file_to_base64(x)

    def serialize(self, x, called_directly=False):
        # if called directly, can assume it's a URL or filepath
        if self.type == "filepath" or called_directly:
            return processing_utils.encode_url_or_file_to_base64(x)
        elif self.type == "file":
            return processing_utils.encode_url_or_file_to_base64(x.name)
        elif self.type in ("numpy", "pil"):
            if self.type == "numpy":
                x = PIL.Image.fromarray(np.uint8(x)).convert("RGB")
            fmt = x.format
            file_obj = tempfile.NamedTemporaryFile(
                delete=False,
                suffix=("." + fmt.lower() if fmt is not None else ".png"),
            )
            x.save(file_obj.name)
            return processing_utils.encode_url_or_file_to_base64(file_obj.name)
        else:
            raise ValueError(
                "Unknown type: "
                + str(self.type)
                + ". Please choose from: 'numpy', 'pil', 'filepath'."
            )

    def set_interpret_parameters(self, segments=16):
        """
        Calculates interpretation score of image subsections by splitting the image into subsections, then using a "leave one out" method to calculate the score of each subsection by whiting out the subsection and measuring the delta of the output value.
        Parameters:
        segments (int): Number of interpretation segments to split image into.
        """
        self.interpretation_segments = segments
        return self

    def _segment_by_slic(self, x):
        """
        Helper method that segments an image into superpixels using slic.
        Parameters:
        x: base64 representation of an image
        """
        x = processing_utils.decode_base64_to_image(x)
        if self.shape is not None:
            x = processing_utils.resize_and_crop(x, self.shape)
        resized_and_cropped_image = np.array(x)
        try:
            from skimage.segmentation import slic
        except (ImportError, ModuleNotFoundError):
            raise ValueError(
                "Error: running this interpretation for images requires scikit-image, please install it first."
            )
        try:
            segments_slic = slic(
                resized_and_cropped_image,
                self.interpretation_segments,
                compactness=10,
                sigma=1,
                start_label=1,
            )
        except TypeError:  # For skimage 0.16 and older
            segments_slic = slic(
                resized_and_cropped_image,
                self.interpretation_segments,
                compactness=10,
                sigma=1,
            )
        return segments_slic, resized_and_cropped_image

    def tokenize(self, x):
        """
        Segments image into tokens, masks, and leave-one-out-tokens
        Parameters:
        x: base64 representation of an image
        Returns:
        tokens: list of tokens, used by the get_masked_input() method
        leave_one_out_tokens: list of left-out tokens, used by the get_interpretation_neighbors() method
        masks: list of masks, used by the get_interpretation_neighbors() method
        """
        segments_slic, resized_and_cropped_image = self._segment_by_slic(x)
        tokens, masks, leave_one_out_tokens = [], [], []
        replace_color = np.mean(resized_and_cropped_image, axis=(0, 1))
        for (i, segment_value) in enumerate(np.unique(segments_slic)):
            mask = segments_slic == segment_value
            image_screen = np.copy(resized_and_cropped_image)
            image_screen[segments_slic == segment_value] = replace_color
            leave_one_out_tokens.append(
                processing_utils.encode_array_to_base64(image_screen)
            )
            token = np.copy(resized_and_cropped_image)
            token[segments_slic != segment_value] = 0
            tokens.append(token)
            masks.append(mask)
        return tokens, leave_one_out_tokens, masks

    def get_masked_inputs(self, tokens, binary_mask_matrix):
        masked_inputs = []
        for binary_mask_vector in binary_mask_matrix:
            masked_input = np.zeros_like(tokens[0], dtype=int)
            for token, b in zip(tokens, binary_mask_vector):
                masked_input = masked_input + token * int(b)
            masked_inputs.append(processing_utils.encode_array_to_base64(masked_input))
        return masked_inputs

    def get_interpretation_scores(
        self, x, neighbors, scores, masks, tokens=None, **kwargs
    ):
        """
        Returns:
        (List[List[float]]): A 2D array representing the interpretation score of each pixel of the image.
        """
        x = processing_utils.decode_base64_to_image(x)
        if self.shape is not None:
            x = processing_utils.resize_and_crop(x, self.shape)
        x = np.array(x)
        output_scores = np.zeros((x.shape[0], x.shape[1]))

        for score, mask in zip(scores, masks):
            output_scores += score * mask

        max_val, min_val = np.max(output_scores), np.min(output_scores)
        if max_val > 0:
            output_scores = (output_scores - min_val) / (max_val - min_val)
        return output_scores.tolist()

    def save_flagged(self, dir, label, data, encryption_key):
        """
        Returns: (str) path to image file
        """
        return self.save_flagged_file(dir, label, data, encryption_key)

    def restore_flagged(self, dir, data, encryption_key):
        return os.path.join(dir, data)

    def generate_sample(self):
        return deepcopy(media_data.BASE64_IMAGE)

    # Output functions

    def postprocess(self, y):
        """
        Parameters:
        y (Union[numpy.array, PIL.Image, str, matplotlib.pyplot, Tuple[Union[numpy.array, PIL.Image, str], List[Tuple[str, float, float, float, float]]]]): image in specified format
        Returns:
        (str): base64 url data
        """
        if self.output_type == "auto":
            if isinstance(y, np.ndarray):
                dtype = "numpy"
            elif isinstance(y, PIL.Image.Image):
                dtype = "pil"
            elif isinstance(y, str):
                dtype = "file"
            elif isinstance(y, (ModuleType, matplotlib.figure.Figure)):
                dtype = "plot"
            else:
                raise ValueError(
                    "Unknown type. Please choose from: 'numpy', 'pil', 'file', 'plot'."
                )
        else:
            dtype = self.output_type
        if dtype in ["numpy", "pil"]:
            if dtype == "pil":
                y = np.array(y)
            out_y = processing_utils.encode_array_to_base64(y)
        elif dtype == "file":
            out_y = processing_utils.encode_url_or_file_to_base64(y)
        elif dtype == "plot":
            out_y = processing_utils.encode_plot_to_base64(y)
        else:
            raise ValueError(
                "Unknown type: "
                + dtype
                + ". Please choose from: 'numpy', 'pil', 'file', 'plot'."
            )
        return out_y

    def deserialize(self, x):
        y = processing_utils.decode_base64_to_file(x).name
        return y


class Video(Changeable, Clearable, Playable, IOComponent):
    """
    Component creates a video file upload that is converted to a file path.

    Input type: filepath
    Output type: filepath
    Demos: video_flip
    """

    def __init__(
        self,
        value: str = "",
        *,
        type: Optional[str] = None,
        source: str = "upload",
        label: Optional[str] = None,
        **kwargs,
    ):
        """
        Parameters:
        value(str): A path or URL for the default value that Video component is going to take.
        type (str): Type of video format to be returned by component, such as 'avi' or 'mp4'. Use 'mp4' to ensure browser playability. If set to None, video will keep uploaded format.
        source (str): Source of video. "upload" creates a box where user can drop an video file, "webcam" allows user to record a video from their webcam.
        label (str): component name in interface.
        optional (bool): If True, the interface can be submitted with no uploaded video, in which case the input value is None.
        """
        self.value = (
            processing_utils.encode_url_or_file_to_base64(value) if value else None
        )
        self.type = type
        self.source = source
<<<<<<< HEAD
        super().__init__(label=label, **kwargs)
=======
        IOComponent.__init__(self, label=label, css=css, **kwargs)
>>>>>>> 4bd609bc

    def get_config(self):
        return {
            "source": self.source,
<<<<<<< HEAD
            "value": self.value,
            **super().get_config(),
=======
            "default_value": self.default_value,
            **IOComponent.get_template_context(self),
>>>>>>> 4bd609bc
        }

    def preprocess_example(self, x):
        return {"name": x, "data": None, "is_example": True}

    def preprocess(self, x: Dict[str, str] | None) -> str | None:
        """
        Parameters:
        x (Dict[name: str, data: str]): JSON object with filename as 'name' property and base64 data as 'data' property
        Returns:
        (str): file path to video
        """
        if x is None:
            return x
        file_name, file_data, is_example = (
            x["name"],
            x["data"],
            x.get("is_example", False),
        )
        if is_example:
            file = processing_utils.create_tmp_copy_of_file(file_name)
        else:
            file = processing_utils.decode_base64_to_file(
                file_data, file_path=file_name
            )
        file_name = file.name
        uploaded_format = file_name.split(".")[-1].lower()
        if self.type is not None and uploaded_format != self.type:
            output_file_name = file_name[0 : file_name.rindex(".") + 1] + self.type
            ff = FFmpeg(inputs={file_name: None}, outputs={output_file_name: None})
            ff.run()
            return output_file_name
        else:
            return file_name

    def serialize(self, x, called_directly):
        raise NotImplementedError()

    def save_flagged(self, dir, label, data, encryption_key):
        """
        Returns: (str) path to video file
        """
        return self.save_flagged_file(
            dir, label, None if data is None else data["data"], encryption_key
        )

    def generate_sample(self):
        return deepcopy(media_data.BASE64_VIDEO)

    def postprocess(self, y):
        """
        Parameters:
        y (str): path to video
        Returns:
        (str): base64 url data
        """
        returned_format = y.split(".")[-1].lower()
        if self.type is not None and returned_format != self.type:
            output_file_name = y[0 : y.rindex(".") + 1] + self.type
            ff = FFmpeg(inputs={y: None}, outputs={output_file_name: None})
            ff.run()
            y = output_file_name
        return {
            "name": os.path.basename(y),
            "data": processing_utils.encode_file_to_base64(y),
        }

    def deserialize(self, x):
        return processing_utils.decode_base64_to_file(x).name


class Audio(Changeable, Clearable, Playable, IOComponent):
    """
    Component accepts audio input files or creates an audio player that plays the output audio.


    Input type: Union[Tuple[int, numpy.array], file-object, numpy.array]
    Output type: Union[Tuple[int, numpy.array], str]
    Demos: main_note, generate_tone, reverse_audio, spectogram
    """

    def __init__(
        self,
        value="",
        *,
        source: str = "upload",
        type: str = "numpy",
        label: str = None,
        **kwargs,
    ):
        """
        Parameters:
        value (str): IGNORED
        source (str): Source of audio. "upload" creates a box where user can drop an audio file, "microphone" creates a microphone input.
        type (str): The format the image is converted to before being passed into the prediction function. "numpy" converts the image to a numpy array with shape (width, height, 3) and values from 0 to 255, "pil" converts the image to a PIL image object, "file" produces a temporary file object whose path can be retrieved by file_obj.name, "filepath" returns the path directly.
        label (str): component name in interface.
        """
        self.value = (
            processing_utils.encode_url_or_file_to_base64(value) if value else None
        )
        self.source = source
        requires_permissions = source == "microphone"
        self.type = type
        self.output_type = "auto"
        self.test_input = deepcopy(media_data.BASE64_AUDIO)
        self.interpret_by_tokens = True
        IOComponent.__init__(
            self, label=label, requires_permissions=requires_permissions, **kwargs
        )

    def get_config(self):
        return {
            "source": self.source,  # TODO: This did not exist in output template, careful here if an error arrives
<<<<<<< HEAD
            "value": self.value,
            **super().get_config(),
=======
            "default_value": self.default_value,
            **IOComponent.get_template_context(self),
>>>>>>> 4bd609bc
        }

    def preprocess_example(self, x):
        return {"name": x, "data": None, "is_example": True}

    def preprocess(self, x: Dict[str, str] | None) -> Tuple[int, np.array] | str | None:
        """
        Parameters:
        x (Dict[name: str, data: str]): JSON object with filename as 'name' property and base64 data as 'data' property
        Returns:
        (Union[Tuple[int, numpy.array], str, numpy.array]): audio in requested format
        """
        if x is None:
            return x
        file_name, file_data, is_example = (
            x["name"],
            x["data"],
            x.get("is_example", False),
        )
        crop_min, crop_max = x.get("crop_min", 0), x.get("crop_max", 100)
        if is_example:
            file_obj = processing_utils.create_tmp_copy_of_file(file_name)
        else:
            file_obj = processing_utils.decode_base64_to_file(
                file_data, file_path=file_name
            )
        if crop_min != 0 or crop_max != 100:
            sample_rate, data = processing_utils.audio_from_file(
                file_obj.name, crop_min=crop_min, crop_max=crop_max
            )
            processing_utils.audio_to_file(sample_rate, data, file_obj.name)
        if self.type == "file":
            warnings.warn(
                "The 'file' type has been deprecated. Set parameter 'type' to 'filepath' instead.",
                DeprecationWarning,
            )
            return file_obj
        elif self.type == "filepath":
            return file_obj.name
        elif self.type == "numpy":
            return processing_utils.audio_from_file(file_obj.name)
        else:
            raise ValueError(
                "Unknown type: "
                + str(self.type)
                + ". Please choose from: 'numpy', 'filepath'."
            )

    def serialize(self, x, called_directly):
        if x is None:
            return None
        if self.type == "filepath" or called_directly:
            name = x
        elif self.type == "file":
            warnings.warn(
                "The 'file' type has been deprecated. Set parameter 'type' to 'filepath' instead.",
                DeprecationWarning,
            )
            name = x.name
        elif self.type == "numpy":
            file = tempfile.NamedTemporaryFile(delete=False)
            name = file.name
            processing_utils.audio_to_file(x[0], x[1], name)
        else:
            raise ValueError(
                "Unknown type: "
                + str(self.type)
                + ". Please choose from: 'numpy', 'filepath'."
            )

        file_data = processing_utils.encode_url_or_file_to_base64(name)
        return {"name": name, "data": file_data, "is_example": False}

    def set_interpret_parameters(self, segments=8):
        """
        Calculates interpretation score of audio subsections by splitting the audio into subsections, then using a "leave one out" method to calculate the score of each subsection by removing the subsection and measuring the delta of the output value.
        Parameters:
        segments (int): Number of interpretation segments to split audio into.
        """
        self.interpretation_segments = segments
        return self

    def tokenize(self, x):
        if x.get("is_example"):
            sample_rate, data = processing_utils.audio_from_file(x["name"])
        else:
            file_obj = processing_utils.decode_base64_to_file(x["data"])
            sample_rate, data = processing_utils.audio_from_file(file_obj.name)
        leave_one_out_sets = []
        tokens = []
        masks = []
        duration = data.shape[0]
        boundaries = np.linspace(0, duration, self.interpretation_segments + 1).tolist()
        boundaries = [round(boundary) for boundary in boundaries]
        for index in range(len(boundaries) - 1):
            start, stop = boundaries[index], boundaries[index + 1]
            masks.append((start, stop))

            # Handle the leave one outs
            leave_one_out_data = np.copy(data)
            leave_one_out_data[start:stop] = 0
            file = tempfile.NamedTemporaryFile(delete=False, suffix=".wav")
            processing_utils.audio_to_file(sample_rate, leave_one_out_data, file.name)
            out_data = processing_utils.encode_file_to_base64(file.name)
            leave_one_out_sets.append(out_data)
            file.close()
            os.unlink(file.name)

            # Handle the tokens
            token = np.copy(data)
            token[0:start] = 0
            token[stop:] = 0
            file = tempfile.NamedTemporaryFile(delete=False, suffix=".wav")
            processing_utils.audio_to_file(sample_rate, token, file.name)
            token_data = processing_utils.encode_file_to_base64(file.name)
            file.close()
            os.unlink(file.name)

            tokens.append(token_data)
        tokens = [{"name": "token.wav", "data": token} for token in tokens]
        leave_one_out_sets = [
            {"name": "loo.wav", "data": loo_set} for loo_set in leave_one_out_sets
        ]
        return tokens, leave_one_out_sets, masks

    def get_masked_inputs(self, tokens, binary_mask_matrix):
        # create a "zero input" vector and get sample rate
        x = tokens[0]["data"]
        file_obj = processing_utils.decode_base64_to_file(x)
        sample_rate, data = processing_utils.audio_from_file(file_obj.name)
        zero_input = np.zeros_like(data, dtype="int16")
        # decode all of the tokens
        token_data = []
        for token in tokens:
            file_obj = processing_utils.decode_base64_to_file(token["data"])
            _, data = processing_utils.audio_from_file(file_obj.name)
            token_data.append(data)
        # construct the masked version
        masked_inputs = []
        for binary_mask_vector in binary_mask_matrix:
            masked_input = np.copy(zero_input)
            for t, b in zip(token_data, binary_mask_vector):
                masked_input = masked_input + t * int(b)
            file = tempfile.NamedTemporaryFile(delete=False)
            processing_utils.audio_to_file(sample_rate, masked_input, file.name)
            masked_data = processing_utils.encode_file_to_base64(file.name)
            file.close()
            os.unlink(file.name)
            masked_inputs.append(masked_data)
        return masked_inputs

    def get_interpretation_scores(self, x, neighbors, scores, masks=None, tokens=None):
        """
        Returns:
        (List[float]): Each value represents the interpretation score corresponding to an evenly spaced subsection of audio.
        """
        return list(scores)

    def save_flagged(self, dir, label, data, encryption_key):
        """
        Returns: (str) path to audio file
        """
        if data is None:
            data_string = None
        elif isinstance(data, str):
            data_string = data
        else:
            data_string = data["data"]
            is_example = data.get("is_example", False)
            if is_example:
                file_obj = processing_utils.create_tmp_copy_of_file(data["name"])
                return self.save_file(file_obj, dir, label)

        return self.save_flagged_file(dir, label, data_string, encryption_key)

    def generate_sample(self):
        return deepcopy(media_data.BASE64_AUDIO)

    def postprocess(self, y):
        """
        Parameters:
        y (Union[Tuple[int, numpy.array], str]): audio data in requested format
        Returns:
        (str): base64 url data
        """
        if self.output_type in ["numpy", "file", "auto"]:
            if self.output_type == "numpy" or (
                self.output_type == "auto" and isinstance(y, tuple)
            ):
                sample_rate, data = y
                file = tempfile.NamedTemporaryFile(
                    prefix="sample", suffix=".wav", delete=False
                )
                processing_utils.audio_to_file(sample_rate, data, file.name)
                y = file.name
            return processing_utils.encode_url_or_file_to_base64(y)
        else:
            raise ValueError(
                "Unknown type: " + self.type + ". Please choose from: 'numpy', 'file'."
            )

    def deserialize(self, x):
        return processing_utils.decode_base64_to_file(x).name


class File(Changeable, Clearable, IOComponent):
    """
    Component accepts generic file uploads and output..

    Input type: Union[file-object, bytes, List[Union[file-object, bytes]]]
    Output type: Union[file-like, str]
    Demos: zip_to_json, zip_two_files
    """

    def __init__(
        self,
        default_value: str = "",
        *,
        file_count: str = "single",
        type: str = "file",
        label: Optional[str] = None,
        css: Optional[Dict] = None,
        **kwargs,
    ):
        """
        Parameters:
        default_value (str): Default value given as file path
        file_count (str): if single, allows user to upload one file. If "multiple", user uploads multiple files. If "directory", user uploads all files in selected directory. Return type will be list for each file in case of "multiple" or "directory".
        type (str): Type of value to be returned by component. "file" returns a temporary file object whose path can be retrieved by file_obj.name, "binary" returns an bytes object.
        label (str): component name in interface.
        """
        self.default_value = (
            processing_utils.encode_url_or_file_to_base64(default_value)
            if default_value
            else None
        )
        self.file_count = file_count
        self.type = type
        self.test_input = None
        IOComponent.__init__(self, label=label, css=css, **kwargs)

    def get_template_context(self):
        return {
            "file_count": self.file_count,
            "default_value": self.default_value,
            **IOComponent.get_template_context(self),
        }

    def preprocess_example(self, x):
        return {"name": x, "data": None, "is_example": True}

<<<<<<< HEAD
    def edit(self, fn: Callable, inputs: List[Component], outputs: List[Component]):
        """
        Parameters:
            fn: Callable function
            inputs: List of inputs
            outputs: List of outputs
        Returns: None
        """
        self.set_event_trigger("edit", fn, inputs, outputs)

    def clear(self, fn: Callable, inputs: List[Component], outputs: List[Component]):
        """
        Parameters:
            fn: Callable function
            inputs: List of inputs
            outputs: List of outputs
        Returns: None
        """
        self.set_event_trigger("clear", fn, inputs, outputs)

    def play(self, fn: Callable, inputs: List[Component], outputs: List[Component]):
        """
        Parameters:
            fn: Callable function
            inputs: List of inputs
            outputs: List of outputs
        Returns: None
        """
        self.set_event_trigger("play", fn, inputs, outputs)

    def pause(self, fn: Callable, inputs: List[Component], outputs: List[Component]):
        """
        Parameters:
            fn: Callable function
            inputs: List of inputs
            outputs: List of outputs
        Returns: None
        """
        self.set_event_trigger("pause", fn, inputs, outputs)

    def stop(self, fn: Callable, inputs: List[Component], outputs: List[Component]):
        """
        Parameters:
            fn: Callable function
            inputs: List of inputs
            outputs: List of outputs
        Returns: None
        """
        self.set_event_trigger("stop", fn, inputs, outputs)


class File(Component):
    """
    Component accepts generic file uploads and output..

    Input type: Union[file-object, bytes, List[Union[file-object, bytes]]]
    Output type: Union[file-like, str]
    Demos: zip_to_json, zip_two_files
    """

    def __init__(
        self,
        value: str = "",
        *,
        file_count: str = "single",
        type: str = "file",
        label: Optional[str] = None,
        **kwargs,
    ):
        """
        Parameters:
        value (str): Default value given as file path
        file_count (str): if single, allows user to upload one file. If "multiple", user uploads multiple files. If "directory", user uploads all files in selected directory. Return type will be list for each file in case of "multiple" or "directory".
        type (str): Type of value to be returned by component. "file" returns a temporary file object whose path can be retrieved by file_obj.name, "binary" returns an bytes object.
        label (str): component name in interface.
        """
        if "keep_filename" in kwargs:
            warnings.warn("keep_filename is deprecated", DeprecationWarning)
        self.value = (
            processing_utils.encode_url_or_file_to_base64(value) if value else None
        )
        self.file_count = file_count
        self.type = type
        self.test_input = None
        super().__init__(label=label, **kwargs)

    def get_config(self):
        return {
            "file_count": self.file_count,
            "value": self.value,
            **super().get_config(),
        }

    def preprocess_example(self, x):
        return {"name": x, "data": None, "is_example": True}

=======
>>>>>>> 4bd609bc
    def preprocess(self, x: List[Dict[str, str]] | None):
        """
        Parameters:
        x (List[Dict[name: str, data: str]]): List of JSON objects with filename as 'name' property and base64 data as 'data' property
        Returns:
        (Union[file-object, bytes, List[Union[file-object, bytes]]]): File objects in requested format
        """
        if x is None:
            return None

        def process_single_file(f):
            file_name, data, is_example = (
                f["name"],
                f["data"],
                f.get("is_example", False),
            )
            if self.type == "file":
                if is_example:
                    return processing_utils.create_tmp_copy_of_file(file_name)
                else:
                    return processing_utils.decode_base64_to_file(
                        data, file_path=file_name
                    )
            elif self.type == "bytes":
                if is_example:
                    with open(file_name, "rb") as file_data:
                        return file_data.read()
                return processing_utils.decode_base64_to_binary(data)[0]
            else:
                raise ValueError(
                    "Unknown type: "
                    + str(self.type)
                    + ". Please choose from: 'file', 'bytes'."
                )

        if self.file_count == "single":
            if isinstance(x, list):
                return process_single_file(x[0])
            else:
                return process_single_file(x)
        else:
            return [process_single_file(f) for f in x]

    def save_flagged(self, dir, label, data, encryption_key):
        """
        Returns: (str) path to file
        """
        return self.save_flagged_file(
            dir, label, None if data is None else data[0]["data"], encryption_key
        )

    def generate_sample(self):
        return deepcopy(media_data.BASE64_FILE)

    # Output Functionalities

    def postprocess(self, y):
        """
        Parameters:
        y (str): file path
        Returns:
        (Dict[name: str, size: number, data: str]): JSON object with key 'name' for filename, 'data' for base64 url, and 'size' for filesize in bytes
        """
        return {
            "name": os.path.basename(y),
            "size": os.path.getsize(y),
            "data": processing_utils.encode_file_to_base64(y),
        }


class Dataframe(Changeable, IOComponent):
    """
    Component accepts or displays 2D input  through a spreadsheet interface.

    Input or Output type: Union[pandas.DataFrame, numpy.array, List[Union[str, float]], List[List[Union[str, float]]]]
    Demos: filter_records, matrix_transpose, tax_calculator
    """

    def __init__(
        self,
        value: Optional[List[List[Any]]] = None,
        *,
        headers: Optional[List[str]] = None,
        row_count: int = 3,
        col_count: Optional[int] = 3,
        datatype: str | List[str] = "str",
        col_width: int | List[int] = None,
        type: str = "pandas",
        label: Optional[str] = None,
        max_rows: Optional[int] = 20,
        max_cols: Optional[int] = None,
        overflow_row_behaviour: str = "paginate",
        **kwargs,
    ):
        """
        Input Parameters:
        value (List[List[Any]]): Default value as a pandas DataFrame. TODO: Add support for default value as a filepath
        headers (List[str]): Header names to dataframe. If None, no headers are shown.
        row_count (int): Limit number of rows for input.
        col_count (int): Limit number of columns for input. If equal to 1, return data will be one-dimensional. Ignored if `headers` is provided.
        datatype (Union[str, List[str]]): Datatype of values in sheet. Can be provided per column as a list of strings, or for the entire sheet as a single string. Valid datatypes are "str", "number", "bool", and "date".
        col_width (Union[int, List[int]]): Width of columns in pixels. Can be provided as single value or list of values per column.
        type (str): Type of value to be returned by component. "pandas" for pandas dataframe, "numpy" for numpy array, or "array" for a Python array.
        label (str): component name in interface.
        Output Parameters:
        headers (List[str]): Header names to dataframe. Only applicable if type is "numpy" or "array".
        max_rows (int): Maximum number of rows to display at once. Set to None for infinite.
        max_cols (int): Maximum number of columns to display at once. Set to None for infinite.
        overflow_row_behaviour (str): If set to "paginate", will create pages for overflow rows. If set to "show_ends", will show initial and final rows and truncate middle rows.
        """
        self.headers = headers
        self.datatype = datatype
        self.row_count = row_count
        self.col_count = len(headers) if headers else col_count
        self.col_width = col_width
        self.type = type
        self.output_type = "auto"
        values = {
            "str": "",
            "number": 0,
            "bool": False,
            "date": "01/01/1970",
        }
        column_dtypes = (
            [datatype] * self.col_count if isinstance(datatype, str) else datatype
        )
        self.test_input = [[values[c] for c in column_dtypes] for _ in range(row_count)]
        self.value = value if value is not None else self.test_input
        self.max_rows = max_rows
        self.max_cols = max_cols
        self.overflow_row_behaviour = overflow_row_behaviour
<<<<<<< HEAD
        super().__init__(label=label, **kwargs)
=======
        IOComponent.__init__(self, label=label, css=css, **kwargs)
>>>>>>> 4bd609bc

    def get_config(self):
        return {
            "headers": self.headers,
            "datatype": self.datatype,
            "row_count": self.row_count,
            "col_count": self.col_count,
            "col_width": self.col_width,
            "value": self.value,
            "max_rows": self.max_rows,
            "max_cols": self.max_cols,
            "overflow_row_behaviour": self.overflow_row_behaviour,
<<<<<<< HEAD
            **super().get_config(),
=======
            **IOComponent.get_template_context(self),
>>>>>>> 4bd609bc
        }

    def preprocess(self, x: List[List[str | Number | bool]]):
        """
        Parameters:
        x (List[List[Union[str, number, bool]]]): 2D array of str, numeric, or bool data
        Returns:
        (Union[pandas.DataFrame, numpy.array, List[Union[str, float]], List[List[Union[str, float]]]]): Dataframe in requested format
        """
        if self.type == "pandas":
            if self.headers:
                return pd.DataFrame(x, columns=self.headers)
            else:
                return pd.DataFrame(x)
        if self.col_count == 1:
            x = [row[0] for row in x]
        if self.type == "numpy":
            return np.array(x)
        elif self.type == "array":
            return x
        else:
            raise ValueError(
                "Unknown type: "
                + str(self.type)
                + ". Please choose from: 'pandas', 'numpy', 'array'."
            )

    def save_flagged(self, dir, label, data, encryption_key):
        """
        Returns: (List[List[Union[str, float]]]) 2D array
        """
        return json.dumps(data)
        # TODO: (faruk) output was dumping differently, how to converge?
        # return json.dumps(data["data"])

    def restore_flagged(self, dir, data, encryption_key):
        return json.loads(data)
        # TODO: (faruk) output was dumping differently, how to converge?
        # return {"data": json.loads(data)}

    def generate_sample(self):
        return [[1, 2, 3], [4, 5, 6]]

    def postprocess(self, y):
        """
        Parameters:
        y (Union[pandas.DataFrame, numpy.array, List[Union[str, float]], List[List[Union[str, float]]]]): dataframe in given format
        Returns:
        (Dict[headers: List[str], data: List[List[Union[str, number]]]]): JSON object with key 'headers' for list of header names, 'data' for 2D array of string or numeric data
        """
        if self.output_type == "auto":
            if isinstance(y, pd.core.frame.DataFrame):
                dtype = "pandas"
            elif isinstance(y, np.ndarray):
                dtype = "numpy"
            elif isinstance(y, list):
                dtype = "array"
            else:
                raise ValueError("Cannot determine the type of DataFrame output.")
        else:
            dtype = self.output_type
        if dtype == "pandas":
            return {"headers": list(y.columns), "data": y.values.tolist()}
        elif dtype in ("numpy", "array"):
            if dtype == "numpy":
                y = y.tolist()
            if len(y) == 0 or not isinstance(y[0], list):
                y = [y]
            return {"data": y}
        else:
            raise ValueError(
                "Unknown type: "
                + self.type
                + ". Please choose from: 'pandas', 'numpy', 'array'."
            )


class Timeseries(Changeable, IOComponent):
    """
    Component accepts pandas.DataFrame uploaded as a timeseries csv file or renders a dataframe consisting of a time series as output.

    Input type: pandas.DataFrame
    Output type: pandas.DataFrame
    Demos: fraud_detector
    """

    def __init__(
        self,
        value: Optional[str] = None,
        *,
        x: Optional[str] = None,
        y: str | List[str] = None,
        label: Optional[str] = None,
<<<<<<< HEAD
=======
        css: Optional[Dict] = None,
        colors: List[str] = None,
>>>>>>> 4bd609bc
        **kwargs,
    ):
        """
        Parameters:
        value: File path for the timeseries csv file. TODO: Add support for default value as a pd.DataFrame
        x (str): Column name of x (time) series. None if csv has no headers, in which case first column is x series.
        y (Union[str, List[str]]): Column name of y series, or list of column names if multiple series. None if csv has no headers, in which case every column after first is a y series.
        label (str): component name in interface.
        colors List[str]: an ordered list of colors to use for each line plot
        """
        self.value = pd.read_csv(value) if value is not None else None
        self.x = x
        if isinstance(y, str):
            y = [y]
        self.y = y
<<<<<<< HEAD
        super().__init__(label=label, **kwargs)
=======
        self.colors = colors
        IOComponent.__init__(self, label=label, css=css, **kwargs)
>>>>>>> 4bd609bc

    def get_config(self):
        return {
            "x": self.x,
            "y": self.y,
<<<<<<< HEAD
            "value": self.value,
            **super().get_config(),
=======
            "default_value": self.default_value,
            "colors": self.colors,
            **IOComponent.get_template_context(self),
>>>>>>> 4bd609bc
        }

    def preprocess_example(self, x):
        return {"name": x, "is_example": True}

    def preprocess(self, x: Dict | None) -> pd.DataFrame | None:
        """
        Parameters:
        x (Dict[data: List[List[Union[str, number, bool]]], headers: List[str], range: List[number]]): Dict with keys 'data': 2D array of str, numeric, or bool data, 'headers': list of strings for header names, 'range': optional two element list designating start of end of subrange.
        Returns:
        (pandas.DataFrame): Dataframe of timeseries data
        """
        if x is None:
            return x
        elif x.get("is_example"):
            dataframe = pd.read_csv(x["name"])
        else:
            dataframe = pd.DataFrame(data=x["data"], columns=x["headers"])
        if x.get("range") is not None:
            dataframe = dataframe.loc[dataframe[self.x or 0] >= x["range"][0]]
            dataframe = dataframe.loc[dataframe[self.x or 0] <= x["range"][1]]
        return dataframe

    def save_flagged(self, dir, label, data, encryption_key):
        """
        Returns: (List[List[Union[str, float]]]) 2D array
        """
        return json.dumps(data)

    def restore_flagged(self, dir, data, encryption_key):
        return json.loads(data)

    def generate_sample(self):
        return {"data": [[1] + [2] * len(self.y)] * 4, "headers": [self.x] + self.y}

    # Output Functionalities

    def postprocess(self, y):
        """
        Parameters:
        y (pandas.DataFrame): timeseries data
        Returns:
        (Dict[headers: List[str], data: List[List[Union[str, number]]]]): JSON object with key 'headers' for list of header names, 'data' for 2D array of string or numeric data
        """
        return {"headers": y.columns.values.tolist(), "data": y.values.tolist()}


class Variable(IOComponent):
    """
    Special hidden component that stores state across runs of the interface.

    Input type: Any
    Output type: Any
    Demos: chatbot
    """

    def __init__(
        self,
        value: Any = None,
        **kwargs,
    ):
        """
        Parameters:
        value (Any): the initial value of the state.
        label (str): component name in interface (not used).
        """
        self.value = value
        self.stateful = True
        IOComponent.__init__(self, **kwargs)

<<<<<<< HEAD
    def get_config(self):
        return {"value": self.value, **super().get_config()}
=======
    def get_template_context(self):
        return {
            "default_value": self.default_value,
            **IOComponent.get_template_context(self),
        }
>>>>>>> 4bd609bc


############################
# Only Output Components
############################


class Label(Changeable, IOComponent):
    """
    Component outputs a classification label, along with confidence scores of top categories if provided. Confidence scores are represented as a dictionary mapping labels to scores between 0 and 1.
    Output type: Union[Dict[str, float], str, int, float]
    Demos: image_classifier, main_note, titanic_survival
    """

    CONFIDENCES_KEY = "confidences"

    def __init__(
        self,
        value: str = "",
        *,
        num_top_classes: Optional[int] = None,
        label: Optional[str] = None,
        **kwargs,
    ):
        """
        Parameters:
        value(str): Default string value
        num_top_classes (int): number of most confident classes to show.
        label (str): component name in interface.
        """
        # TODO: Shall we have a default value for the label component?
        self.num_top_classes = num_top_classes
        self.output_type = "auto"
<<<<<<< HEAD
        super().__init__(label=label, **kwargs)
=======
        IOComponent.__init__(self, label=label, css=css, **kwargs)
>>>>>>> 4bd609bc

    def postprocess(self, y):
        """
        Parameters:
        y (Dict[str, float]): dictionary mapping label to confidence value
        Returns:
        (Dict[label: str, confidences: List[Dict[label: str, confidence: number]]]): Object with key 'label' representing primary label, and key 'confidences' representing a list of label-confidence pairs
        """
        if self.output_type == "label" or (
            self.output_type == "auto" and (isinstance(y, (str, numbers.Number)))
        ):
            return {"label": str(y)}
        elif self.output_type == "confidences" or (
            self.output_type == "auto" and isinstance(y, dict)
        ):
            sorted_pred = sorted(y.items(), key=operator.itemgetter(1), reverse=True)
            if self.num_top_classes is not None:
                sorted_pred = sorted_pred[: self.num_top_classes]
            return {
                "label": sorted_pred[0][0],
                "confidences": [
                    {"label": pred[0], "confidence": pred[1]} for pred in sorted_pred
                ],
            }
        else:
            raise ValueError(
                "The `Label` output interface expects one of: a string label, or an int label, a "
                "float label, or a dictionary whose keys are labels and values are confidences. "
                "Instead, got a {}".format(type(y))
            )

    def deserialize(self, y):
        # 5 cases: (1): {'label': 'lion'}, {'label': 'lion', 'confidences':...}, {'lion': 0.46, ...}, 'lion', '0.46'
        if self.output_type == "label" or (
            self.output_type == "auto"
            and (
                isinstance(y, (str, numbers.Number))
                or ("label" in y and not ("confidences" in y.keys()))
            )
        ):
            if isinstance(y, (str, numbers.Number)):
                return y
            else:
                return y["label"]
        elif self.output_type == "confidences" or self.output_type == "auto":
            if ("confidences" in y.keys()) and isinstance(y["confidences"], list):
                return {k["label"]: k["confidence"] for k in y["confidences"]}
            else:
                return y
        raise ValueError("Unable to deserialize output: {}".format(y))

    def save_flagged(self, dir, label, data, encryption_key):
        """
        Returns: (Union[str, Dict[str, number]]): Either a string representing the main category label, or a dictionary with category keys mapping to confidence levels.
        """
        if "confidences" in data:
            return json.dumps(
                {
                    example["label"]: example["confidence"]
                    for example in data["confidences"]
                }
            )
        else:
            return data["label"]

    def restore_flagged(self, dir, data, encryption_key):
        try:
            data = json.loads(data)
            return self.postprocess(data)
        except ValueError:
            return data


class KeyValues(IOComponent):
    """
    Component displays a table representing values for multiple fields.
    Output type: Union[Dict, List[Tuple[str, Union[str, int, float]]]]
    Demos: text_analysis
    """

    def __init__(
        self,
        value: str = " ",
        *,
        label: Optional[str] = None,
        **kwargs,
    ):
        """
        Parameters:
        default (str): IGNORED
        label (str): component name in interface.
        """
        raise DeprecationWarning(
            "The KeyValues component is deprecated. Please use the DataFrame or JSON "
            "components instead."
        )


class HighlightedText(Changeable, IOComponent):
    """
    Component creates text that contains spans that are highlighted by category or numerical value.
    Output is represent as a list of Tuple pairs, where the first element represents the span of text represented by the tuple, and the second element represents the category or value of the text.
    Output type: List[Tuple[str, Union[float, str]]]
    Demos: diff_texts, text_analysis
    """

    def __init__(
        self,
        value: str = "",
        *,
        color_map: Dict[str, str] = None,
        label: Optional[str] = None,
        show_legend: bool = False,
        **kwargs,
    ):
        """
        Parameters:
        value (str): Default value
        color_map (Dict[str, str]): Map between category and respective colors
        label (str): component name in interface.
        show_legend (bool): whether to show span categories in a separate legend or inline.
        """
        self.value = value
        self.color_map = color_map
        self.show_legend = show_legend
<<<<<<< HEAD
        super().__init__(label=label, **kwargs)
=======
        IOComponent.__init__(self, label=label, css=css, **kwargs)
>>>>>>> 4bd609bc

    def get_config(self):
        return {
            "color_map": self.color_map,
            "show_legend": self.show_legend,
<<<<<<< HEAD
            "value": self.value,
            **super().get_config(),
=======
            "default_value": self.default_value,
            **IOComponent.get_template_context(self),
>>>>>>> 4bd609bc
        }

    def postprocess(self, y):
        """
        Parameters:
        y (Union[Dict, List[Tuple[str, Union[str, int, float]]]]): dictionary or tuple list representing key value pairs
        Returns:
        (List[Tuple[str, Union[str, number]]]): list of key value pairs

        """
        return y

    def save_flagged(self, dir, label, data, encryption_key):
        return json.dumps(data)

    def restore_flagged(self, dir, data, encryption_key):
        return json.loads(data)


class JSON(Changeable, IOComponent):
    """
    Used for JSON output. Expects a JSON string or a Python object that is JSON serializable.
    Output type: Union[str, Any]
    Demos: zip_to_json
    """

    def __init__(
        self,
        value: str = "",
        *,
        label: Optional[str] = None,
        **kwargs,
    ):
        """
        Parameters:
        value (str): Default value
        label (str): component name in interface.
        """
<<<<<<< HEAD
        self.value = json.dumps(value)
        super().__init__(label=label, **kwargs)
=======
        self.default_value = json.dumps(default_value)
        IOComponent.__init__(self, label=label, css=css, **kwargs)
>>>>>>> 4bd609bc

    def get_config(self):
        return {
<<<<<<< HEAD
            "value": self.value,
            **super().get_config(),
=======
            "default_value": self.default_value,
            **IOComponent.get_template_context(self),
>>>>>>> 4bd609bc
        }

    def postprocess(self, y):
        """
        Parameters:
        y (Union[Dict, List, str]): JSON output
        Returns:
        (Union[Dict, List]): JSON output
        """
        if isinstance(y, str):
            return json.dumps(y)
        else:
            return y

    def save_flagged(self, dir, label, data, encryption_key):
        return json.dumps(data)

    def restore_flagged(self, dir, data, encryption_key):
        return json.loads(data)


class HTML(Changeable, IOComponent):
    """
    Used for HTML output. Expects an HTML valid string.
    Output type: str
    Demos: text_analysis
    """

    def __init__(
        self,
        value: str = "",
        label: Optional[str] = None,
        **kwargs,
    ):
        """
        Parameters:
        value (str): Default value
        label (str): component name in interface.
        """
<<<<<<< HEAD
        self.value = value
        super().__init__(label=label, **kwargs)
=======
        self.default_value = default_value
        IOComponent.__init__(self, label=label, css=css, **kwargs)
>>>>>>> 4bd609bc

    def get_config(self):
        return {
<<<<<<< HEAD
            "value": self.value,
            **super().get_config(),
=======
            "default_value": self.default_value,
            **IOComponent.get_template_context(self),
>>>>>>> 4bd609bc
        }

    def postprocess(self, x):
        """
        Parameters:
        y (str): HTML output
        Returns:
        (str): HTML output
        """
        return x


class Gallery(IOComponent):
    def __init__(
        self,
        *,
        label: Optional[str] = None,
        **kwargs,
    ):
        super().__init__(label=label, **kwargs)

    def get_template_context(self):
        return {
            **super().get_template_context(),
        }

    def postprocess(self, y):
        """
        Parameters:
        y (List[Union[numpy.array, PIL.Image, str]]): list of images
        Returns:
        (str): list of base64 url data for images
        """
        output = []
        for img in y:
            if isinstance(img, np.ndarray):
                img = processing_utils.encode_array_to_base64(img)
            elif isinstance(img, PIL.Image.Image):
                img = np.array(img)
                img = processing_utils.encode_array_to_base64(img)
            elif isinstance(img, str):
                img = processing_utils.encode_url_or_file_to_base64(img)
            else:
                raise ValueError(
                    "Unknown type. Please choose from: 'numpy', 'pil', 'file'."
                )
            output.append(img)
        return output


class Carousel(IOComponent):
    """
    Component displays a set of output components that can be scrolled through.
    Output type: List[List[Any]]
    Demos: disease_report
    """

    def __init__(
        self,
<<<<<<< HEAD
        value="",
=======
>>>>>>> 4bd609bc
        *,
        components: Component | List[Component],
        label: Optional[str] = None,
        **kwargs,
    ):
        """
        Parameters:
<<<<<<< HEAD
        value (str): IGNORED
=======
>>>>>>> 4bd609bc
        components (Union[List[OutputComponent], OutputComponent]): Classes of component(s) that will be scrolled through.
        label (str): component name in interface.
        """
        if not isinstance(components, list):
            components = [components]
        self.components = [
            get_component_instance(component) for component in components
        ]
<<<<<<< HEAD
        super().__init__(label=label, **kwargs)
=======
        IOComponent.__init__(self, label=label, css=css, **kwargs)
>>>>>>> 4bd609bc

    def get_config(self):
        return {
<<<<<<< HEAD
            "components": [component.get_config() for component in self.components],
            **super().get_config(),
=======
            "components": [
                component.get_template_context() for component in self.components
            ],
            **IOComponent.get_template_context(self),
>>>>>>> 4bd609bc
        }

    def postprocess(self, y):
        """
        Parameters:
        y (List[List[Any]]): carousel output
        Returns:
        (List[List[Any]]): 2D array, where each sublist represents one set of outputs or 'slide' in the carousel
        """
        if isinstance(y, list):
            if len(y) != 0 and not isinstance(y[0], list):
                y = [[z] for z in y]
            output = []
            for row in y:
                output_row = []
                for i, cell in enumerate(row):
                    output_row.append(self.components[i].postprocess(cell))
                output.append(output_row)
            return output
        else:
            raise ValueError("Unknown type. Please provide a list for the Carousel.")

    def save_flagged(self, dir, label, data, encryption_key):
        return json.dumps(
            [
                [
                    component.save_flagged(
                        dir, f"{label}_{j}", data[i][j], encryption_key
                    )
                    for j, component in enumerate(self.components)
                ]
                for i, _ in enumerate(data)
            ]
        )

    def restore_flagged(self, dir, data, encryption_key):
        return [
            [
                component.restore_flagged(dir, sample, encryption_key)
                for component, sample in zip(self.components, sample_set)
            ]
            for sample_set in json.loads(data)
        ]


class Chatbot(Changeable, IOComponent):
    """
    Component displays a chatbot output showing both user submitted messages and responses
    Output type: List[Tuple[str, str]]
    Demos: chatbot
    """

    def __init__(
        self,
<<<<<<< HEAD
        value="",
=======
        default_value="",
        color_map: Tuple(str, str) = None,
>>>>>>> 4bd609bc
        *,
        label: Optional[str] = None,
        **kwargs,
    ):
        """
        Parameters:
<<<<<<< HEAD
        value (str): Default value
        label (str): component name in interface (not used).
        """
        self.value = value
        super().__init__(label=label, **kwargs)

    def get_config(self):
        return {"value": self.value, **super().get_config()}
=======
        default_value (str): Default value
        color_map (Tuple[str, str]): Chat bubble color of input text and output text respectively.
        label (str): component name in interface (not used).
        """
        self.default_value = default_value
        self.color_map = color_map
        IOComponent.__init__(self, label=label, css=css, **kwargs)

    def get_template_context(self):
        return {
            "default_value": self.default_value,
            "color_map": self.color_map,
            **IOComponent.get_template_context(self),
        }
>>>>>>> 4bd609bc

    def postprocess(self, y):
        """
        Parameters:
        y (List[Tuple[str, str]]): List of tuples representing the message and response
        Returns:
        (List[Tuple[str, str]]): Returns same list of tuples

        """
        return y


class Model3D(Changeable, Editable, Clearable, IOComponent):
    """
    Component creates a 3D Model component with input and output capabilities.
    Input type: File object of type (.obj, glb, or .gltf)
    Output type: filepath
    Demos: Model3D
    """

    def __init__(
        self,
        clear_color=None,
        label: str = None,
        **kwargs,
    ):
        """
        Parameters:
        clear_color (List[r, g, b, a]): background color of scene
        label (str): component name in interface.
        """
        self.clear_color = clear_color
<<<<<<< HEAD
        super().__init__(label=label, **kwargs)
=======
        IOComponent.__init__(self, label=label, css=css, **kwargs)
>>>>>>> 4bd609bc

    def get_config(self):
        return {
            "clearColor": self.clear_color,
<<<<<<< HEAD
            **super().get_config(),
=======
            **IOComponent.get_template_context(self),
>>>>>>> 4bd609bc
        }

    def preprocess_example(self, x):
        return {"name": x, "data": None, "is_example": True}

    def preprocess(self, x: Dict[str, str] | None) -> str | None:
        """
        Parameters:
        x (Dict[name: str, data: str]): JSON object with filename as 'name' property and base64 data as 'data' property
        Returns:
        (str): file path to 3D image model
        """
        if x is None:
            return x
        file_name, file_data, is_example = (
            x["name"],
            x["data"],
            x.get("is_example", False),
        )
        if is_example:
            file = processing_utils.create_tmp_copy_of_file(file_name)
        else:
            file = processing_utils.decode_base64_to_file(
                file_data, file_path=file_name
            )
        file_name = file.name
        return file_name

    def serialize(self, x, called_directly):
        raise NotImplementedError()

    def save_flagged(self, dir, label, data, encryption_key):
        """
        Returns: (str) path to 3D image model file
        """
        return self.save_flagged_file(
            dir, label, data["data"], encryption_key, data["name"]
        )

    def generate_sample(self):
        return media_data.BASE64_MODEL3D

    # Output functions

    def postprocess(self, y):
        """
        Parameters:
        y (str): path to the model
        Returns:
        (str): file name
        (str): file extension
        (str): base64 url data
        """

        if self.clear_color is None:
            self.clear_color = [0.2, 0.2, 0.2, 1.0]

        return {
            "name": os.path.basename(y),
            "data": processing_utils.encode_file_to_base64(y),
        }

    def deserialize(self, x):
        return processing_utils.decode_base64_to_file(x).name

    def restore_flagged(self, dir, data, encryption_key):
        return self.restore_flagged_file(dir, data, encryption_key)


class Plot(Changeable, Clearable, IOComponent):
    """
    Used for plot output.
    Output type: matplotlib plt, plotly figure, or Bokeh fig (json_item format)
    Demos: outbreak_forecast
    """

    def __init__(
        self,
        type: str = None,
        label: str = None,
        **kwargs,
    ):
        """
        Parameters:
        type (str): type of plot (matplotlib, plotly)
        label (str): component name in interface.
        """
        self.type = type
<<<<<<< HEAD
        super().__init__(label=label, **kwargs)

    def get_config(self):
        return {**super().get_config()}
=======
        IOComponent.__init__(self, label=label, css=css, **kwargs)

    def get_template_context(self):
        return {**IOComponent.get_template_context(self)}
>>>>>>> 4bd609bc

    def postprocess(self, y):
        """
        Parameters:
        y (str): plot data
        Returns:
        (str): plot type
        (str): plot base64 or json
        """
        dtype = self.type
        if self.type == "plotly":
            out_y = y.to_json()
        elif self.type == "matplotlib":
            out_y = processing_utils.encode_plot_to_base64(y)
        elif self.type == "bokeh":
            out_y = json.dumps(y)
        elif self.type == "auto":
            if isinstance(y, (ModuleType, matplotlib.pyplot.Figure)):
                dtype = "matplotlib"
                out_y = processing_utils.encode_plot_to_base64(y)
            elif isinstance(y, dict):
                dtype = "bokeh"
                out_y = json.dumps(y)
            else:
                dtype = "plotly"
                out_y = y.to_json()
        else:
            raise ValueError(
                "Unknown type. Please choose from: 'plotly', 'matplotlib', 'bokeh'."
            )
        return {"type": dtype, "plot": out_y}


class Markdown(Component):
    """
    Used for Markdown output. Expects a valid string that is rendered into Markdown.
    """

    def __init__(
        self,
        value: str = "",
        *,
<<<<<<< HEAD
        label: Optional[str] = None,
=======
        css: Optional[Dict] = None,
>>>>>>> 4bd609bc
        **kwargs,
    ):
        """
        Parameters:
<<<<<<< HEAD
        value (str): Default value
        label (str): component name
        """
        super().__init__(label=label, **kwargs)
=======
        default_value (str): Default value
        css (dict): optional css parameters for the component
        """
        Component.__init__(self, css=css, **kwargs)
>>>>>>> 4bd609bc
        self.md = MarkdownIt()
        unindented_value = inspect.cleandoc(value)
        self.value = self.md.render(unindented_value)

<<<<<<< HEAD
    def get_config(self):
        return {"value": self.value, **super().get_config()}
=======
    def postprocess(self, y):
        unindented_y = inspect.cleandoc(y)
        return self.md.render(unindented_y)

    def get_template_context(self):
        return {
            "default_value": self.default_value,
            **Component.get_template_context(self),
        }
>>>>>>> 4bd609bc


############################
# Static Components
############################


class Button(Clickable, Component):
    """
    Used to create a button, that can be assigned arbitrary click() events.
    """

    def __init__(
        self,
        value: str = "",
        *,
<<<<<<< HEAD
        variant: Optional[str] = "secondary",
        label: Optional[str] = None,
=======
        css: Optional[Dict] = None,
>>>>>>> 4bd609bc
        **kwargs,
    ):
        """
        Parameters:
<<<<<<< HEAD
        value (str): Default value
        variant (str): Which color scheme to use. Either "primary", "secondary".
        label (str): component name
        """
        super().__init__(label=label, **kwargs)
        self.variant = variant
        self.value = value

    def get_config(self):
        return {
            "value": self.value,
            "variant": self.variant,
            **super().get_config(),
        }

    def click(
        self,
        fn: Callable,
        inputs: List[Component],
        outputs: List[Component],
        queue=False,
        status_tracker: Optional[StatusTracker] = None,
    ):
        """
        Parameters:
            fn: Callable function
            inputs: List of inputs
            outputs: List of outputs
            status: StatusTracker to visualize function progress
        Returns: None
        """
        self.set_event_trigger(
            "click",
            fn,
            inputs,
            outputs,
            queue=queue,
            status_tracker=status_tracker,
        )

    def _click_no_preprocess(
        self,
        fn: Callable,
        inputs: List[Component],
        outputs: List[Component],
        status_tracker: Optional[StatusTracker] = None,
    ):
        """
        Parameters:
            fn: Callable function
            inputs: List of inputs
            outputs: List of outputs
            status: StatusTracker to visualize function progress
        Returns: None
        """
        self.set_event_trigger(
            "click",
            fn,
            inputs,
            outputs,
            preprocess=False,
            status_tracker=status_tracker,
        )
=======
        default_value (str): Default value
        css (dict): optional css parameters for the component
        """
        Component.__init__(self, css=css, **kwargs)
        self.default_value = default_value

    def get_template_context(self):
        return {
            "default_value": self.default_value,
            **Component.get_template_context(self),
        }
>>>>>>> 4bd609bc


class Dataset(Clickable, Component):
    """
    Used to create a output widget for showing datasets. Used to render the examples
    box in the interface.
    """

    def __init__(
        self,
        *,
        components: List[Component],
        samples: List[List[Any]],
        type: str = "values",
<<<<<<< HEAD
        label: Optional[str] = None,
        **kwargs,
    ):
        super().__init__(label=label, **kwargs)
=======
        css: Optional[Dict] = None,
        **kwargs,
    ):
        Component.__init__(self, css=css, **kwargs)
>>>>>>> 4bd609bc
        self.components = components
        self.type = type
        self.headers = [c.label for c in components]
        self.samples = samples

    def get_config(self):
        return {
            "components": [component.get_block_name() for component in self.components],
            "headers": self.headers,
            "samples": self.samples,
            "type": self.type,
<<<<<<< HEAD
            **super().get_config(),
=======
            **Component.get_template_context(self),
>>>>>>> 4bd609bc
        }

    def preprocess(self, x: Any) -> Any:
        """
        Any preprocessing needed to be performed on function input.
        """
        if self.type == "index":
            return x
        elif self.type == "values":
            return self.samples[x]


class Interpretation(Component):
    """
    Used to create an interpretation widget for a component.
    """

    def __init__(
        self,
        component: Component,
        *,
<<<<<<< HEAD
        label: Optional[str] = None,
        **kwargs,
    ):
        super().__init__(label=label, **kwargs)
=======
        css: Optional[Dict] = None,
        **kwargs,
    ):
        Component.__init__(self, css=css, **kwargs)
>>>>>>> 4bd609bc
        self.component = component

    def get_config(self):
        return {
            "component": self.component.get_block_name(),
            "component_props": self.component.get_config(),
        }


class StatusTracker(Component):
    """
    Used to indicate status of a function call. Event listeners can bind to a StatusTracker with 'status=' keyword argument.
    """

    def __init__(
        self,
        *,
        cover_container: bool = False,
<<<<<<< HEAD
        label: Optional[str] = None,
=======
        css: Optional[Dict] = None,
>>>>>>> 4bd609bc
        **kwargs,
    ):
        """
        Parameters:
        cover_container (bool): If True, will expand to cover parent container while function pending.
<<<<<<< HEAD
        label (str): component name
        """
        super().__init__(label=label, **kwargs)
=======
        css (dict): optional css parameters for the component
        """
        Component.__init__(self, css=css, **kwargs)
>>>>>>> 4bd609bc
        self.cover_container = cover_container

    def get_config(self):
        return {
            "cover_container": self.cover_container,
<<<<<<< HEAD
            **super().get_config(),
        }


def update(**kwargs) -> dict:
    """
    Updates component parameters

    @param kwargs: Updating component parameters
    @return: Updated component parameters
    """
    kwargs["__type__"] = "update"
    return kwargs
=======
            **Component.get_template_context(self),
        }


def component(cls_name: str):
    """
    Returns a component or template with the given class name, or raises a ValueError if not found.
    @param cls_name: lower-case string class name of a component
    @return cls: the component class
    """
    import gradio.templates

    components = [
        (name, cls)
        for name, cls in sys.modules[__name__].__dict__.items()
        if isinstance(cls, type)
    ]
    templates = [
        (name, cls)
        for name, cls in gradio.templates.__dict__.items()
        if isinstance(cls, type)
    ]
    for name, cls in components + templates:
        if name.lower() == cls_name.replace("_", "") and issubclass(cls, Component):
            return cls
    raise ValueError(f"No such Component: {cls_name}")


def get_component_instance(comp: str | dict | Component):
    if isinstance(comp, str):
        component_cls = component(comp)
        return component_cls()
    elif isinstance(comp, dict):
        name = comp.pop("name")
        component_cls = component(name)
        return component_cls(**comp)
    elif isinstance(comp, Component):
        return comp
    else:
        raise ValueError(
            f"Component must provided as a `str` or `dict` or `Component` but is {comp}"
        )


DataFrame = Dataframe
Keyvalues = KeyValues
Highlightedtext = HighlightedText
Checkboxgroup = CheckboxGroup
TimeSeries = Timeseries
>>>>>>> 4bd609bc
<|MERGE_RESOLUTION|>--- conflicted
+++ resolved
@@ -33,30 +33,10 @@
     def __init__(
         self,
         *,
-<<<<<<< HEAD
-        label: Optional[str] = None,
-        requires_permissions: bool = False,
-        without_rendering: bool = False,
-        interactive: Optional[bool] = None,
-        **kwargs,
-    ):
-        if "optional" in kwargs:
-            warnings.warn(
-                "Usage of optional is deprecated, and it has no effect",
-                DeprecationWarning,
-            )
-        self.label = label
-        self.requires_permissions = requires_permissions
-        self.interactive = interactive
-
-        self.set_interpret_parameters()
-        super().__init__(without_rendering=without_rendering, **kwargs)
-=======
         css: Optional[Dict] = None,
         **kwargs,
     ):
-        super().__init__(css=css, **kwargs)
->>>>>>> 4bd609bc
+        super().__init__(**kwargs)
 
     def __str__(self):
         return self.__repr__()
@@ -70,12 +50,7 @@
         """
         return {
             "name": self.get_block_name(),
-<<<<<<< HEAD
-            "label": self.label,
-            "interactive": self.interactive,
             **super().get_config(),
-=======
-            "css": self.css,
         }
 
     @staticmethod
@@ -113,13 +88,12 @@
 
         super().__init__(**kwargs)
 
-    def get_template_context(self):
+    def get_config(self):
         return {
             "label": self.label,
             "show_label": self.show_label,
             "interactive": self.interactive,
-            **super().get_template_context(),
->>>>>>> 4bd609bc
+            **super().get_config(),
         }
 
     def save_flagged(
@@ -260,8 +234,6 @@
         """
         return x
 
-<<<<<<< HEAD
-=======
 
 class Changeable(Component):
     def change(
@@ -435,7 +407,6 @@
         """
         self.set_event_trigger("stop", fn, inputs, outputs, js=_js)
 
->>>>>>> 4bd609bc
 
 class Textbox(Changeable, Submittable, IOComponent):
     """
@@ -464,49 +435,23 @@
         placeholder (str): placeholder hint to provide behind textarea.
         label (str): component name in interface.
         """
-<<<<<<< HEAD
-        if "numeric" in kwargs:
-            warnings.warn(
-                "The 'numeric' type has been deprecated. Use the Number component instead.",
-                DeprecationWarning,
-            )
-        if "type" in kwargs:
-            warnings.warn(
-                "The 'type' parameter has been deprecated. Use the Number component instead if you need it.",
-                DeprecationWarning,
-            )
         value = str(value)
         self.lines = lines
         self.max_lines = max_lines
         self.placeholder = placeholder
         self.value = value
+        self.cleared_value = ""
         self.test_input = value
         self.interpret_by_tokens = True
-        super().__init__(label=label, **kwargs)
-=======
-        default_value = str(default_value)
-        self.lines = lines
-        self.max_lines = max_lines
-        self.placeholder = placeholder
-        self.default_value = default_value
-        self.cleared_value = ""
-        self.test_input = default_value
-        self.interpret_by_tokens = True
-        IOComponent.__init__(self, label=label, css=css, **kwargs)
->>>>>>> 4bd609bc
+        IOComponent.__init__(self, label=label, **kwargs)
 
     def get_config(self):
         return {
             "lines": self.lines,
             "max_lines": self.max_lines,
             "placeholder": self.placeholder,
-<<<<<<< HEAD
             "value": self.value,
-            **super().get_config(),
-=======
-            "default_value": self.default_value,
-            **IOComponent.get_template_context(self),
->>>>>>> 4bd609bc
+            **IOComponent.get_config(self),
         }
 
     # Input Functionalities
@@ -637,20 +582,13 @@
         self.value = float(value) if value is not None else None
         self.test_input = self.value if self.value is not None else 1
         self.interpret_by_tokens = False
-<<<<<<< HEAD
-        super().__init__(label=label, **kwargs)
+        IOComponent.__init__(self, label=label, **kwargs)
 
     def get_config(self):
-        return {"value": self.value, **super().get_config()}
-=======
-        IOComponent.__init__(self, label=label, css=css, **kwargs)
-
-    def get_template_context(self):
         return {
-            "default_value": self.default_value,
-            **IOComponent.get_template_context(self),
-        }
->>>>>>> 4bd609bc
+            "value": self.value,
+            **IOComponent.get_config(self),
+        }
 
     def preprocess(self, x: float | None) -> Optional[float]:
         """
@@ -764,31 +702,19 @@
             power = math.floor(math.log10(difference) - 2)
             step = 10**power
         self.step = step
-<<<<<<< HEAD
         self.value = minimum if value is None else value
+        self.cleared_value = self.value
         self.test_input = self.value
         self.interpret_by_tokens = False
-        super().__init__(label=label, **kwargs)
-=======
-        self.default_value = minimum if default_value is None else default_value
-        self.cleared_value = self.default_value
-        self.test_input = self.default_value
-        self.interpret_by_tokens = False
-        IOComponent.__init__(self, label=label, css=css, **kwargs)
->>>>>>> 4bd609bc
+        IOComponent.__init__(self, label=label, **kwargs)
 
     def get_config(self):
         return {
             "minimum": self.minimum,
             "maximum": self.maximum,
             "step": self.step,
-<<<<<<< HEAD
             "value": self.value,
-            **super().get_config(),
-=======
-            "default_value": self.default_value,
-            **IOComponent.get_template_context(self),
->>>>>>> 4bd609bc
+            **IOComponent.get_config(self),
         }
 
     def preprocess(self, x: float) -> float:
@@ -873,20 +799,13 @@
         self.test_input = True
         self.value = value
         self.interpret_by_tokens = False
-<<<<<<< HEAD
-        super().__init__(label=label, **kwargs)
+        IOComponent.__init__(self, label=label, **kwargs)
 
     def get_config(self):
-        return {"value": self.value, **super().get_config()}
-=======
-        IOComponent.__init__(self, label=label, css=css, **kwargs)
-
-    def get_template_context(self):
         return {
-            "default_value": self.default_value,
-            **IOComponent.get_template_context(self),
-        }
->>>>>>> 4bd609bc
+            "value": self.value,
+            **IOComponent.get_config(self),
+        }
 
     def preprocess(self, x: bool) -> bool:
         """
@@ -969,31 +888,18 @@
         ):  # Mutable parameters shall not be given as default parameters in the function.
             default_selected = []
         self.choices = choices
-<<<<<<< HEAD
         self.value = default_selected
-        self.type = type
-        self.test_input = self.choices
-        self.interpret_by_tokens = False
-        super().__init__(label=label, **kwargs)
-=======
-        self.default_value = default_selected
         self.cleared_value = []
         self.type = type
         self.test_input = self.choices
         self.interpret_by_tokens = False
-        IOComponent.__init__(self, label=label, css=css, **kwargs)
->>>>>>> 4bd609bc
+        IOComponent.__init__(self, label=label, **kwargs)
 
     def get_config(self):
         return {
             "choices": self.choices,
-<<<<<<< HEAD
             "value": self.value,
-            **super().get_config(),
-=======
-            "default_value": self.default_value,
-            **IOComponent.get_template_context(self),
->>>>>>> 4bd609bc
+            **IOComponent.get_config(self),
         }
 
     def preprocess(self, x: List[str]) -> List[str] | List[int]:
@@ -1101,24 +1007,15 @@
         self.value = (
             default_selected if default_selected is not None else self.choices[0]
         )
-        self.cleared_value = self.default_value
+        self.cleared_value = self.value
         self.interpret_by_tokens = False
-<<<<<<< HEAD
-        super().__init__(label=label, **kwargs)
-=======
-        IOComponent.__init__(self, label=label, css=css, **kwargs)
->>>>>>> 4bd609bc
+        IOComponent.__init__(self, label=label, **kwargs)
 
     def get_config(self):
         return {
             "choices": self.choices,
-<<<<<<< HEAD
             "value": self.value,
-            **super().get_config(),
-=======
-            "default_value": self.default_value,
-            **IOComponent.get_template_context(self),
->>>>>>> 4bd609bc
+            **IOComponent.get_config(self),
         }
 
     def preprocess(self, x: str) -> str | int:
@@ -1237,13 +1134,8 @@
     ):
         """
         Parameters:
-<<<<<<< HEAD
         value(str): A path or URL for the default value that Image component is going to take.
-        shape (Tuple[int, int]): (width, height) shape to crop and resize image to; if None, matches input image size.
-=======
-        default_value(str): A path or URL for the default value that Image component is going to take.
         shape (Tuple[int, int]): (width, height) shape to crop and resize image to; if None, matches input image size. Pass None for either width or height to only crop and resize the other.
->>>>>>> 4bd609bc
         image_mode (str): "RGB" if color, or "L" if black and white.
         invert_colors (bool): whether to invert the image as a preprocessing step.
         source (str): Source of image. "upload" creates a box where user can drop an image file, "webcam" allows user to take snapshot from their webcam, "canvas" defaults to a white image that can be edited and drawn upon with tools.
@@ -1251,25 +1143,9 @@
         type (str): The format the image is converted to before being passed into the prediction function. "numpy" converts the image to a numpy array with shape (width, height, 3) and values from 0 to 255, "pil" converts the image to a PIL image object, "file" produces a temporary file object whose path can be retrieved by file_obj.name, "filepath" returns the path directly.
         label (str): component name in interface.
         """
-<<<<<<< HEAD
-        if "plot" in kwargs:
-            warnings.warn(
-                "The 'plot' parameter has been deprecated. Use the new Plot() component instead",
-                DeprecationWarning,
-            )
-            self.type = "plot"
-        else:
-            self.type = type
-
+        self.type = type
         self.value = (
             processing_utils.encode_url_or_file_to_base64(value) if value else None
-=======
-        self.type = type
-        self.default_value = (
-            processing_utils.encode_url_or_file_to_base64(default_value)
-            if default_value
-            else None
->>>>>>> 4bd609bc
         )
         self.type = type
         self.output_type = "auto"
@@ -1284,7 +1160,6 @@
         IOComponent.__init__(
             self,
             label=label,
-            css=css,
             requires_permissions=requires_permissions,
             **kwargs,
         )
@@ -1295,13 +1170,8 @@
             "shape": self.shape,
             "source": self.source,
             "tool": self.tool,
-<<<<<<< HEAD
             "value": self.value,
-            **super().get_config(),
-=======
-            "default_value": self.default_value,
-            **IOComponent.get_template_context(self),
->>>>>>> 4bd609bc
+            **IOComponent.get_config(self),
         }
 
     def preprocess(self, x: Optional[str]) -> np.array | PIL.Image | str | None:
@@ -1559,22 +1429,13 @@
         )
         self.type = type
         self.source = source
-<<<<<<< HEAD
-        super().__init__(label=label, **kwargs)
-=======
-        IOComponent.__init__(self, label=label, css=css, **kwargs)
->>>>>>> 4bd609bc
+        IOComponent.__init__(self, label=label, **kwargs)
 
     def get_config(self):
         return {
             "source": self.source,
-<<<<<<< HEAD
             "value": self.value,
-            **super().get_config(),
-=======
-            "default_value": self.default_value,
-            **IOComponent.get_template_context(self),
->>>>>>> 4bd609bc
+            **IOComponent.get_config(self),
         }
 
     def preprocess_example(self, x):
@@ -1688,13 +1549,8 @@
     def get_config(self):
         return {
             "source": self.source,  # TODO: This did not exist in output template, careful here if an error arrives
-<<<<<<< HEAD
             "value": self.value,
-            **super().get_config(),
-=======
-            "default_value": self.default_value,
-            **IOComponent.get_template_context(self),
->>>>>>> 4bd609bc
+            **IOComponent.get_config(self),
         }
 
     def preprocess_example(self, x):
@@ -1911,7 +1767,7 @@
 
     def __init__(
         self,
-        default_value: str = "",
+        value: str = "",
         *,
         file_count: str = "single",
         type: str = "file",
@@ -1921,130 +1777,29 @@
     ):
         """
         Parameters:
-        default_value (str): Default value given as file path
-        file_count (str): if single, allows user to upload one file. If "multiple", user uploads multiple files. If "directory", user uploads all files in selected directory. Return type will be list for each file in case of "multiple" or "directory".
-        type (str): Type of value to be returned by component. "file" returns a temporary file object whose path can be retrieved by file_obj.name, "binary" returns an bytes object.
-        label (str): component name in interface.
-        """
-        self.default_value = (
-            processing_utils.encode_url_or_file_to_base64(default_value)
-            if default_value
-            else None
-        )
-        self.file_count = file_count
-        self.type = type
-        self.test_input = None
-        IOComponent.__init__(self, label=label, css=css, **kwargs)
-
-    def get_template_context(self):
-        return {
-            "file_count": self.file_count,
-            "default_value": self.default_value,
-            **IOComponent.get_template_context(self),
-        }
-
-    def preprocess_example(self, x):
-        return {"name": x, "data": None, "is_example": True}
-
-<<<<<<< HEAD
-    def edit(self, fn: Callable, inputs: List[Component], outputs: List[Component]):
-        """
-        Parameters:
-            fn: Callable function
-            inputs: List of inputs
-            outputs: List of outputs
-        Returns: None
-        """
-        self.set_event_trigger("edit", fn, inputs, outputs)
-
-    def clear(self, fn: Callable, inputs: List[Component], outputs: List[Component]):
-        """
-        Parameters:
-            fn: Callable function
-            inputs: List of inputs
-            outputs: List of outputs
-        Returns: None
-        """
-        self.set_event_trigger("clear", fn, inputs, outputs)
-
-    def play(self, fn: Callable, inputs: List[Component], outputs: List[Component]):
-        """
-        Parameters:
-            fn: Callable function
-            inputs: List of inputs
-            outputs: List of outputs
-        Returns: None
-        """
-        self.set_event_trigger("play", fn, inputs, outputs)
-
-    def pause(self, fn: Callable, inputs: List[Component], outputs: List[Component]):
-        """
-        Parameters:
-            fn: Callable function
-            inputs: List of inputs
-            outputs: List of outputs
-        Returns: None
-        """
-        self.set_event_trigger("pause", fn, inputs, outputs)
-
-    def stop(self, fn: Callable, inputs: List[Component], outputs: List[Component]):
-        """
-        Parameters:
-            fn: Callable function
-            inputs: List of inputs
-            outputs: List of outputs
-        Returns: None
-        """
-        self.set_event_trigger("stop", fn, inputs, outputs)
-
-
-class File(Component):
-    """
-    Component accepts generic file uploads and output..
-
-    Input type: Union[file-object, bytes, List[Union[file-object, bytes]]]
-    Output type: Union[file-like, str]
-    Demos: zip_to_json, zip_two_files
-    """
-
-    def __init__(
-        self,
-        value: str = "",
-        *,
-        file_count: str = "single",
-        type: str = "file",
-        label: Optional[str] = None,
-        **kwargs,
-    ):
-        """
-        Parameters:
         value (str): Default value given as file path
         file_count (str): if single, allows user to upload one file. If "multiple", user uploads multiple files. If "directory", user uploads all files in selected directory. Return type will be list for each file in case of "multiple" or "directory".
         type (str): Type of value to be returned by component. "file" returns a temporary file object whose path can be retrieved by file_obj.name, "binary" returns an bytes object.
         label (str): component name in interface.
         """
-        if "keep_filename" in kwargs:
-            warnings.warn("keep_filename is deprecated", DeprecationWarning)
         self.value = (
             processing_utils.encode_url_or_file_to_base64(value) if value else None
         )
         self.file_count = file_count
         self.type = type
         self.test_input = None
-        super().__init__(label=label, **kwargs)
+        IOComponent.__init__(self, label=label, **kwargs)
 
     def get_config(self):
         return {
             "file_count": self.file_count,
             "value": self.value,
-            **super().get_config(),
+            **IOComponent.get_config(self),
         }
 
     def preprocess_example(self, x):
         return {"name": x, "data": None, "is_example": True}
 
-=======
->>>>>>> 4bd609bc
     def preprocess(self, x: List[Dict[str, str]] | None):
         """
         Parameters:
@@ -2176,11 +1931,7 @@
         self.max_rows = max_rows
         self.max_cols = max_cols
         self.overflow_row_behaviour = overflow_row_behaviour
-<<<<<<< HEAD
-        super().__init__(label=label, **kwargs)
-=======
-        IOComponent.__init__(self, label=label, css=css, **kwargs)
->>>>>>> 4bd609bc
+        IOComponent.__init__(self, label=label, **kwargs)
 
     def get_config(self):
         return {
@@ -2193,11 +1944,7 @@
             "max_rows": self.max_rows,
             "max_cols": self.max_cols,
             "overflow_row_behaviour": self.overflow_row_behaviour,
-<<<<<<< HEAD
-            **super().get_config(),
-=======
-            **IOComponent.get_template_context(self),
->>>>>>> 4bd609bc
+            **IOComponent.get_config(self),
         }
 
     def preprocess(self, x: List[List[str | Number | bool]]):
@@ -2291,11 +2038,8 @@
         x: Optional[str] = None,
         y: str | List[str] = None,
         label: Optional[str] = None,
-<<<<<<< HEAD
-=======
         css: Optional[Dict] = None,
         colors: List[str] = None,
->>>>>>> 4bd609bc
         **kwargs,
     ):
         """
@@ -2311,25 +2055,16 @@
         if isinstance(y, str):
             y = [y]
         self.y = y
-<<<<<<< HEAD
-        super().__init__(label=label, **kwargs)
-=======
         self.colors = colors
-        IOComponent.__init__(self, label=label, css=css, **kwargs)
->>>>>>> 4bd609bc
+        IOComponent.__init__(self, label=label, **kwargs)
 
     def get_config(self):
         return {
             "x": self.x,
             "y": self.y,
-<<<<<<< HEAD
             "value": self.value,
-            **super().get_config(),
-=======
-            "default_value": self.default_value,
             "colors": self.colors,
-            **IOComponent.get_template_context(self),
->>>>>>> 4bd609bc
+            **IOComponent.get_config(self),
         }
 
     def preprocess_example(self, x):
@@ -2400,16 +2135,11 @@
         self.stateful = True
         IOComponent.__init__(self, **kwargs)
 
-<<<<<<< HEAD
     def get_config(self):
-        return {"value": self.value, **super().get_config()}
-=======
-    def get_template_context(self):
         return {
-            "default_value": self.default_value,
-            **IOComponent.get_template_context(self),
-        }
->>>>>>> 4bd609bc
+            "value": self.value,
+            **IOComponent.get_config(self),
+        }
 
 
 ############################
@@ -2443,11 +2173,7 @@
         # TODO: Shall we have a default value for the label component?
         self.num_top_classes = num_top_classes
         self.output_type = "auto"
-<<<<<<< HEAD
-        super().__init__(label=label, **kwargs)
-=======
-        IOComponent.__init__(self, label=label, css=css, **kwargs)
->>>>>>> 4bd609bc
+        IOComponent.__init__(self, label=label, **kwargs)
 
     def postprocess(self, y):
         """
@@ -2573,23 +2299,14 @@
         self.value = value
         self.color_map = color_map
         self.show_legend = show_legend
-<<<<<<< HEAD
-        super().__init__(label=label, **kwargs)
-=======
-        IOComponent.__init__(self, label=label, css=css, **kwargs)
->>>>>>> 4bd609bc
+        IOComponent.__init__(self, label=label, **kwargs)
 
     def get_config(self):
         return {
             "color_map": self.color_map,
             "show_legend": self.show_legend,
-<<<<<<< HEAD
             "value": self.value,
-            **super().get_config(),
-=======
-            "default_value": self.default_value,
-            **IOComponent.get_template_context(self),
->>>>>>> 4bd609bc
+            **IOComponent.get_config(self),
         }
 
     def postprocess(self, y):
@@ -2628,23 +2345,13 @@
         value (str): Default value
         label (str): component name in interface.
         """
-<<<<<<< HEAD
         self.value = json.dumps(value)
-        super().__init__(label=label, **kwargs)
-=======
-        self.default_value = json.dumps(default_value)
-        IOComponent.__init__(self, label=label, css=css, **kwargs)
->>>>>>> 4bd609bc
+        IOComponent.__init__(self, label=label, **kwargs)
 
     def get_config(self):
         return {
-<<<<<<< HEAD
             "value": self.value,
-            **super().get_config(),
-=======
-            "default_value": self.default_value,
-            **IOComponent.get_template_context(self),
->>>>>>> 4bd609bc
+            **IOComponent.get_config(self),
         }
 
     def postprocess(self, y):
@@ -2684,23 +2391,13 @@
         value (str): Default value
         label (str): component name in interface.
         """
-<<<<<<< HEAD
         self.value = value
-        super().__init__(label=label, **kwargs)
-=======
-        self.default_value = default_value
-        IOComponent.__init__(self, label=label, css=css, **kwargs)
->>>>>>> 4bd609bc
+        IOComponent.__init__(self, label=label, **kwargs)
 
     def get_config(self):
         return {
-<<<<<<< HEAD
             "value": self.value,
-            **super().get_config(),
-=======
-            "default_value": self.default_value,
-            **IOComponent.get_template_context(self),
->>>>>>> 4bd609bc
+            **IOComponent.get_config(self),
         }
 
     def postprocess(self, x):
@@ -2722,9 +2419,9 @@
     ):
         super().__init__(label=label, **kwargs)
 
-    def get_template_context(self):
+    def get_config(self):
         return {
-            **super().get_template_context(),
+            **super().get_config(),
         }
 
     def postprocess(self, y):
@@ -2760,10 +2457,6 @@
 
     def __init__(
         self,
-<<<<<<< HEAD
-        value="",
-=======
->>>>>>> 4bd609bc
         *,
         components: Component | List[Component],
         label: Optional[str] = None,
@@ -2771,10 +2464,6 @@
     ):
         """
         Parameters:
-<<<<<<< HEAD
-        value (str): IGNORED
-=======
->>>>>>> 4bd609bc
         components (Union[List[OutputComponent], OutputComponent]): Classes of component(s) that will be scrolled through.
         label (str): component name in interface.
         """
@@ -2783,23 +2472,12 @@
         self.components = [
             get_component_instance(component) for component in components
         ]
-<<<<<<< HEAD
-        super().__init__(label=label, **kwargs)
-=======
-        IOComponent.__init__(self, label=label, css=css, **kwargs)
->>>>>>> 4bd609bc
+        IOComponent.__init__(self, label=label, **kwargs)
 
     def get_config(self):
         return {
-<<<<<<< HEAD
             "components": [component.get_config() for component in self.components],
-            **super().get_config(),
-=======
-            "components": [
-                component.get_template_context() for component in self.components
-            ],
-            **IOComponent.get_template_context(self),
->>>>>>> 4bd609bc
+            **IOComponent.get_config(self),
         }
 
     def postprocess(self, y):
@@ -2854,43 +2532,28 @@
 
     def __init__(
         self,
-<<<<<<< HEAD
         value="",
-=======
-        default_value="",
         color_map: Tuple(str, str) = None,
->>>>>>> 4bd609bc
         *,
         label: Optional[str] = None,
         **kwargs,
     ):
         """
         Parameters:
-<<<<<<< HEAD
         value (str): Default value
-        label (str): component name in interface (not used).
-        """
-        self.value = value
-        super().__init__(label=label, **kwargs)
-
-    def get_config(self):
-        return {"value": self.value, **super().get_config()}
-=======
-        default_value (str): Default value
         color_map (Tuple[str, str]): Chat bubble color of input text and output text respectively.
         label (str): component name in interface (not used).
         """
-        self.default_value = default_value
+        self.value = value
         self.color_map = color_map
-        IOComponent.__init__(self, label=label, css=css, **kwargs)
-
-    def get_template_context(self):
+        IOComponent.__init__(self, label=label, **kwargs)
+
+    def get_config(self):
         return {
-            "default_value": self.default_value,
+            "value": self.value,
             "color_map": self.color_map,
-            **IOComponent.get_template_context(self),
-        }
->>>>>>> 4bd609bc
+            **IOComponent.get_config(self),
+        }
 
     def postprocess(self, y):
         """
@@ -2923,20 +2586,12 @@
         label (str): component name in interface.
         """
         self.clear_color = clear_color
-<<<<<<< HEAD
-        super().__init__(label=label, **kwargs)
-=======
-        IOComponent.__init__(self, label=label, css=css, **kwargs)
->>>>>>> 4bd609bc
+        IOComponent.__init__(self, label=label, **kwargs)
 
     def get_config(self):
         return {
             "clearColor": self.clear_color,
-<<<<<<< HEAD
-            **super().get_config(),
-=======
-            **IOComponent.get_template_context(self),
->>>>>>> 4bd609bc
+            **IOComponent.get_config(self),
         }
 
     def preprocess_example(self, x):
@@ -3025,17 +2680,10 @@
         label (str): component name in interface.
         """
         self.type = type
-<<<<<<< HEAD
-        super().__init__(label=label, **kwargs)
+        IOComponent.__init__(self, label=label, **kwargs)
 
     def get_config(self):
-        return {**super().get_config()}
-=======
-        IOComponent.__init__(self, label=label, css=css, **kwargs)
-
-    def get_template_context(self):
-        return {**IOComponent.get_template_context(self)}
->>>>>>> 4bd609bc
+        return {**IOComponent.get_config(self)}
 
     def postprocess(self, y):
         """
@@ -3078,44 +2726,28 @@
         self,
         value: str = "",
         *,
-<<<<<<< HEAD
-        label: Optional[str] = None,
-=======
         css: Optional[Dict] = None,
->>>>>>> 4bd609bc
-        **kwargs,
-    ):
-        """
-        Parameters:
-<<<<<<< HEAD
+        **kwargs,
+    ):
+        """
+        Parameters:
         value (str): Default value
-        label (str): component name
-        """
-        super().__init__(label=label, **kwargs)
-=======
-        default_value (str): Default value
         css (dict): optional css parameters for the component
         """
-        Component.__init__(self, css=css, **kwargs)
->>>>>>> 4bd609bc
+        Component.__init__(self, **kwargs)
         self.md = MarkdownIt()
         unindented_value = inspect.cleandoc(value)
         self.value = self.md.render(unindented_value)
 
-<<<<<<< HEAD
-    def get_config(self):
-        return {"value": self.value, **super().get_config()}
-=======
     def postprocess(self, y):
         unindented_y = inspect.cleandoc(y)
         return self.md.render(unindented_y)
 
-    def get_template_context(self):
+    def get_config(self):
         return {
-            "default_value": self.default_value,
-            **Component.get_template_context(self),
-        }
->>>>>>> 4bd609bc
+            "value": self.value,
+            **Component.get_config(self),
+        }
 
 
 ############################
@@ -3132,93 +2764,22 @@
         self,
         value: str = "",
         *,
-<<<<<<< HEAD
-        variant: Optional[str] = "secondary",
-        label: Optional[str] = None,
-=======
         css: Optional[Dict] = None,
->>>>>>> 4bd609bc
-        **kwargs,
-    ):
-        """
-        Parameters:
-<<<<<<< HEAD
+        **kwargs,
+    ):
+        """
+        Parameters:
         value (str): Default value
-        variant (str): Which color scheme to use. Either "primary", "secondary".
-        label (str): component name
-        """
-        super().__init__(label=label, **kwargs)
-        self.variant = variant
+        css (dict): optional css parameters for the component
+        """
+        Component.__init__(self, **kwargs)
         self.value = value
 
     def get_config(self):
         return {
             "value": self.value,
-            "variant": self.variant,
-            **super().get_config(),
-        }
-
-    def click(
-        self,
-        fn: Callable,
-        inputs: List[Component],
-        outputs: List[Component],
-        queue=False,
-        status_tracker: Optional[StatusTracker] = None,
-    ):
-        """
-        Parameters:
-            fn: Callable function
-            inputs: List of inputs
-            outputs: List of outputs
-            status: StatusTracker to visualize function progress
-        Returns: None
-        """
-        self.set_event_trigger(
-            "click",
-            fn,
-            inputs,
-            outputs,
-            queue=queue,
-            status_tracker=status_tracker,
-        )
-
-    def _click_no_preprocess(
-        self,
-        fn: Callable,
-        inputs: List[Component],
-        outputs: List[Component],
-        status_tracker: Optional[StatusTracker] = None,
-    ):
-        """
-        Parameters:
-            fn: Callable function
-            inputs: List of inputs
-            outputs: List of outputs
-            status: StatusTracker to visualize function progress
-        Returns: None
-        """
-        self.set_event_trigger(
-            "click",
-            fn,
-            inputs,
-            outputs,
-            preprocess=False,
-            status_tracker=status_tracker,
-        )
-=======
-        default_value (str): Default value
-        css (dict): optional css parameters for the component
-        """
-        Component.__init__(self, css=css, **kwargs)
-        self.default_value = default_value
-
-    def get_template_context(self):
-        return {
-            "default_value": self.default_value,
-            **Component.get_template_context(self),
-        }
->>>>>>> 4bd609bc
+            **Component.get_config(self),
+        }
 
 
 class Dataset(Clickable, Component):
@@ -3233,17 +2794,10 @@
         components: List[Component],
         samples: List[List[Any]],
         type: str = "values",
-<<<<<<< HEAD
-        label: Optional[str] = None,
-        **kwargs,
-    ):
-        super().__init__(label=label, **kwargs)
-=======
         css: Optional[Dict] = None,
         **kwargs,
     ):
-        Component.__init__(self, css=css, **kwargs)
->>>>>>> 4bd609bc
+        Component.__init__(self, **kwargs)
         self.components = components
         self.type = type
         self.headers = [c.label for c in components]
@@ -3255,11 +2809,7 @@
             "headers": self.headers,
             "samples": self.samples,
             "type": self.type,
-<<<<<<< HEAD
-            **super().get_config(),
-=======
-            **Component.get_template_context(self),
->>>>>>> 4bd609bc
+            **Component.get_config(self),
         }
 
     def preprocess(self, x: Any) -> Any:
@@ -3281,17 +2831,10 @@
         self,
         component: Component,
         *,
-<<<<<<< HEAD
-        label: Optional[str] = None,
-        **kwargs,
-    ):
-        super().__init__(label=label, **kwargs)
-=======
         css: Optional[Dict] = None,
         **kwargs,
     ):
-        Component.__init__(self, css=css, **kwargs)
->>>>>>> 4bd609bc
+        Component.__init__(self, **kwargs)
         self.component = component
 
     def get_config(self):
@@ -3310,46 +2853,21 @@
         self,
         *,
         cover_container: bool = False,
-<<<<<<< HEAD
-        label: Optional[str] = None,
-=======
         css: Optional[Dict] = None,
->>>>>>> 4bd609bc
         **kwargs,
     ):
         """
         Parameters:
         cover_container (bool): If True, will expand to cover parent container while function pending.
-<<<<<<< HEAD
-        label (str): component name
-        """
-        super().__init__(label=label, **kwargs)
-=======
         css (dict): optional css parameters for the component
         """
-        Component.__init__(self, css=css, **kwargs)
->>>>>>> 4bd609bc
+        Component.__init__(self, **kwargs)
         self.cover_container = cover_container
 
     def get_config(self):
         return {
             "cover_container": self.cover_container,
-<<<<<<< HEAD
-            **super().get_config(),
-        }
-
-
-def update(**kwargs) -> dict:
-    """
-    Updates component parameters
-
-    @param kwargs: Updating component parameters
-    @return: Updated component parameters
-    """
-    kwargs["__type__"] = "update"
-    return kwargs
-=======
-            **Component.get_template_context(self),
+            **Component.get_config(self),
         }
 
 
@@ -3398,4 +2916,13 @@
 Highlightedtext = HighlightedText
 Checkboxgroup = CheckboxGroup
 TimeSeries = Timeseries
->>>>>>> 4bd609bc
+
+
+def update(**kwargs) -> dict:
+    """
+    Updates component parameters
+    @param kwargs: Updating component parameters
+    @return: Updated component parameters
+    """
+    kwargs["__type__"] = "update"
+    return kwargs