--- conflicted
+++ resolved
@@ -3492,12 +3492,8 @@
         self,
         value: str | Callable = "Run",
         *,
-<<<<<<< HEAD
-        variant: str = "secondary",
+        variant: Literal["primary", "secondary", "stop"] = "secondary",
         size: Literal["sm"] | Literal["lg"] | None = None,
-=======
-        variant: Literal["primary", "secondary", "stop"] = "secondary",
->>>>>>> 866b57b9
         visible: bool = True,
         interactive: bool = True,
         elem_id: str | None = None,
@@ -3549,12 +3545,8 @@
     @staticmethod
     def update(
         value: str | Literal[_Keywords.NO_VALUE] | None = _Keywords.NO_VALUE,
-<<<<<<< HEAD
-        variant: str | None = None,
+        variant: Literal["primary", "secondary", "stop"] | None = None,
         size: Literal["sm"] | Literal["lg"] | None = None,
-=======
-        variant: Literal["primary", "secondary", "stop"] | None = None,
->>>>>>> 866b57b9
         visible: bool | None = None,
         interactive: bool | None = None,
         scale: int | None = None,
@@ -3610,13 +3602,10 @@
         *,
         variant: Literal["primary", "secondary", "stop"] = "secondary",
         visible: bool = True,
-<<<<<<< HEAD
         size: Literal["sm"] | Literal["lg"] | None = None,
         scale: int | None = None,
         min_width: int | None = None,
-=======
         interactive: bool = True,
->>>>>>> 866b57b9
         elem_id: str | None = None,
         elem_classes: list[str] | str | None = None,
         type: str = "file",
@@ -3627,21 +3616,13 @@
         """
         Parameters:
             label: Text to display on the button. Defaults to "Upload a File".
-<<<<<<< HEAD
-            value: Default text for the button to display.
+            value: File or list of files to upload by default.
+            variant: 'primary' for main call-to-action, 'secondary' for a more subdued style, 'stop' for a stop button.
             visible: If False, component will be hidden.
             size: Size of the button. Can be "sm" or "lg".
             scale: relative width compared to adjacent Components in a Row. For example, if Component A has scale=2, and Component B has scale=1, A will be twice as wide as B. Should be an integer.
             min_width: minimum pixel width, will wrap if not sufficient screen space to satisfy this value. If a certain scale value results in this Component being narrower than min_width, the min_width parameter will be respected first.
-=======
-            value: File or list of files to upload by default.
-            variant: 'primary' for main call-to-action, 'secondary' for a more subdued style, 'stop' for a stop button.
-            type: Type of value to be returned by component. "file" returns a temporary file object with the same base name as the uploaded file, whose full path can be retrieved by file_obj.name, "binary" returns an bytes object.
-            file_count: if single, allows user to upload one file. If "multiple", user uploads multiple files. If "directory", user uploads all files in selected directory. Return type will be list for each file in case of "multiple" or "directory".
-            file_types: List of type of files to be uploaded. "file" allows any file to be uploaded, "image" allows only image files to be uploaded, "audio" allows only audio files to be uploaded, "video" allows only video files to be uploaded, "text" allows only text files to be uploaded.
-            visible: If False, component will be hidden.
             interactive: If False, the UploadButton will be in a disabled state.
->>>>>>> 866b57b9
             elem_id: An optional string that is assigned as the id of this component in the HTML DOM. Can be used for targeting CSS styles.
             elem_classes: An optional list of strings that are assigned as the classes of this component in the HTML DOM. Can be used for targeting CSS styles.
             type: Type of value to be returned by component. "file" returns a temporary file object with the same base name as the uploaded file, whose full path can be retrieved by file_obj.name, "binary" returns an bytes object.
@@ -3669,12 +3650,9 @@
             elem_id=elem_id,
             elem_classes=elem_classes,
             value=value,
-<<<<<<< HEAD
             scale=scale,
             min_width=min_width,
-=======
             interactive=interactive,
->>>>>>> 866b57b9
             **kwargs,
         )
 
@@ -3682,33 +3660,24 @@
         return {
             "label": self.label,
             "value": self.value,
-<<<<<<< HEAD
             "size": self.size,
             "file_count": self.file_count,
             "file_types": self.file_types,
             "scale": self.scale,
             "min_width": self.min_width,
-=======
             "variant": self.variant,
-            "file_count": self.file_count,
-            "file_types": self.file_types,
             "interactive": self.interactive,
->>>>>>> 866b57b9
             **Component.get_config(self),
         }
 
     @staticmethod
     def update(
-<<<<<<< HEAD
-        value: str | Literal[_Keywords.NO_VALUE] | None = _Keywords.NO_VALUE,
-        size: Literal["sm"] | Literal["lg"] | None = None,
-=======
         value: str
         | list[str]
         | Literal[_Keywords.NO_VALUE]
         | None = _Keywords.NO_VALUE,
+        size: Literal["sm"] | Literal["lg"] | None = None,
         variant: Literal["primary", "secondary", "stop"] | None = None,
->>>>>>> 866b57b9
         interactive: bool | None = None,
         visible: bool | None = None,
         scale: int | None = None,
