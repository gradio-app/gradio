--- conflicted
+++ resolved
@@ -36,16 +36,7 @@
         css: Optional[Dict] = None,
         **kwargs,
     ):
-<<<<<<< HEAD
-        if "optional" in kwargs:
-            warnings.warn(
-                "Usage of optional is deprecated, and it has no effect",
-                DeprecationWarning,
-            )
-        super().__init__(css=css)
-=======
-        super().__init__(without_rendering=without_rendering, css=css, **kwargs)
->>>>>>> 930c4a3f
+        super().__init__(css=css, **kwargs)
 
     def __str__(self):
         return self.__repr__()
