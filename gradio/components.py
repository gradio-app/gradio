"""Contains all of the components that can be used with Gradio Interface / Blocks.
Along with the docs for each component, you can find the names of example demos that use
each component. These demos are located in the `demo` directory."""

from __future__ import annotations

import inspect
import json
import math
import numbers
import operator
import os
import random
import tempfile
import uuid
import warnings
from copy import deepcopy
from enum import Enum
from pathlib import Path
from types import ModuleType
from typing import TYPE_CHECKING, Any, Callable, Dict, List, Optional, Tuple

if TYPE_CHECKING:
    from typing import TypedDict

    class DataframeData(TypedDict):
        headers: List[str]
        data: List[List[str | int | bool]]


import matplotlib.figure
import numpy as np
import pandas as pd
import PIL
from ffmpy import FFmpeg
from markdown_it import MarkdownIt

from gradio import media_data, processing_utils, utils
from gradio.blocks import Block
from gradio.documentation import document, set_documentation_group
from gradio.events import (
    Changeable,
    Clearable,
    Clickable,
    Editable,
    Playable,
    Streamable,
    Submittable,
)
from gradio.layouts import Form
from gradio.serializing import (
    FileSerializable,
    ImgSerializable,
    JSONSerializable,
    Serializable,
    SimpleSerializable,
)

set_documentation_group("component")


class _Keywords(Enum):
    NO_VALUE = "NO_VALUE"  # Used as a sentinel to determine if nothing is provided as a argument for `value` in `Component.update()`
    FINISHED_ITERATING = "FINISHED_ITERATING"  # Used to skip processing of a component's value (needed for generators + state)


class Component(Block):
    """
    A base class for defining the methods that all gradio components should have.
    """

    def __str__(self):
        return self.__repr__()

    def __repr__(self):
        return f"{self.get_block_name()}"

    def get_config(self):
        """
        :return: a dictionary with context variables for the javascript file associated with the context
        """
        return {
            "name": self.get_block_name(),
            **super().get_config(),
        }


class IOComponent(Component, Serializable):
    """
    A base class for defining methods that all input/output components should have.
    """

    def __init__(
        self,
        *,
        value: Any = None,
        label: Optional[str] = None,
        show_label: bool = True,
        interactive: Optional[bool] = None,
        visible: bool = True,
        requires_permissions: bool = False,
        elem_id: Optional[str] = None,
        load_fn: Optional[Callable] = None,
        **kwargs,
    ):
        self.label = label
        self.show_label = show_label
        self.requires_permissions = requires_permissions
        self.interactive = interactive

        load_fn, initial_value = self.get_load_fn_and_initial_value(value)
        self.value = self.postprocess(initial_value)

        self.set_interpret_parameters()
        if callable(load_fn):
            self.attach_load_event = True
            self.load_fn = load_fn
        else:
            self.attach_load_event = False
            self.load_fn = None

        super().__init__(elem_id=elem_id, visible=visible, **kwargs)

    def get_config(self):
        return {
            "label": self.label,
            "show_label": self.show_label,
            "interactive": self.interactive,
            **super().get_config(),
        }

    def preprocess(self, x: Any) -> Any:
        """
        Any preprocessing needed to be performed on function input.
        """
        return x

    def set_interpret_parameters(self):
        """
        Set any parameters for interpretation.
        """
        return self

    def get_interpretation_neighbors(self, x: Any) -> Tuple[List[Any], Dict[Any], bool]:
        """
        Generates values similar to input to be used to interpret the significance of the input in the final output.
        Parameters:
            x: Input to interface
        Returns: (neighbor_values, interpret_kwargs, interpret_by_removal)
            neighbor_values: Neighboring values to input x to compute for interpretation
            interpret_kwargs: Keyword arguments to be passed to get_interpretation_scores
            interpret_by_removal: If True, returned neighbors are values where the interpreted subsection was removed. If False, returned neighbors are values where the interpreted subsection was modified to a different value.
        """
        return [], {}, True

    def get_interpretation_scores(
        self, x: Any, neighbors: List[Any], scores: List[float], **kwargs
    ) -> List[Any]:
        """
        Arrange the output values from the neighbors into interpretation scores for the interface to render.
        Parameters:
            x: Input to interface
            neighbors: Neighboring values to input x used for interpretation.
            scores: Output value corresponding to each neighbor in neighbors
        Returns:
            Arrangement of interpretation scores for interfaces to render.
        """
        pass

    def generate_sample(self) -> Any:
        """
        Returns a sample value of the input that would be accepted by the api. Used for api documentation.
        """
        pass

    def postprocess(self, y):
        """
        Any postprocessing needed to be performed on function output.
        """
        return y

    def style(
        self,
        *,
        container: Optional[bool] = None,
        **kwargs,
    ):
        """
        This method can be used to change the appearance of the component.
        Parameters:
            container: If True, will place the component in a container - providing some extra padding around the border.
        """
        if "rounded" in kwargs:
            warnings.warn(
                "'rounded' styling is no longer supported. To round adjacent components together, place them in a Column(variant='group')."
            )
            kwargs.pop("rounded")
        if "margin" in kwargs:
            warnings.warn(
                "'margin' styling is no longer supported. To place adjacent components together without margin, place them in a Column(variant='group')."
            )
            kwargs.pop("margin")
        if "border" in kwargs:
            warnings.warn(
                "'border' styling is no longer supported. To place adjacent components in a shared border, place them in a Column(variant='group')."
            )
            kwargs.pop("border")
        if container is not None:
            self._style["container"] = container
        if len(kwargs):
            for key in kwargs:
                warnings.warn(f"Unknown style parameter: {key}")
        return self

    @staticmethod
    def add_interactive_to_config(config, interactive):
        if interactive is not None:
            config["mode"] = "dynamic" if interactive else "static"
        return config

    @staticmethod
    def get_load_fn_and_initial_value(value):
        if callable(value):
            initial_value = value()
            load_fn = value
        else:
            initial_value = value
            load_fn = None
        return load_fn, initial_value

    def as_example(self, input_data):
        """Return the input data in a way that can be displayed by the examples dataset component in the front-end."""
        return input_data


class FormComponent:
    expected_parent = Form


@document("change", "submit", "style")
class Textbox(Changeable, Submittable, IOComponent, SimpleSerializable, FormComponent):
    """
    Creates a textarea for user to enter string input or display string output.
    Preprocessing: passes textarea value as a {str} into the function.
    Postprocessing: expects a {str} returned from function and sets textarea value to it.
    Examples-format: a {str} representing the textbox input.

    Demos: hello_world, diff_texts, sentence_builder
    Guides: creating_a_chatbot, real_time_speech_recognition
    """

    def __init__(
        self,
        value: Optional[str | Callable] = "",
        *,
        lines: int = 1,
        max_lines: int = 20,
        placeholder: Optional[str] = None,
        label: Optional[str] = None,
        show_label: bool = True,
        interactive: Optional[bool] = None,
        visible: bool = True,
        elem_id: Optional[str] = None,
        **kwargs,
    ):
        """
        Parameters:
            value: default text to provide in textarea. If callable, the function will be called whenever the app loads to set the initial value of the component.
            lines: minimum number of line rows to provide in textarea.
            max_lines: maximum number of line rows to provide in textarea.
            placeholder: placeholder hint to provide behind textarea.
            label: component name in interface.
            show_label: if True, will display label.
            interactive: if True, will be rendered as an editable textbox; if False, editing will be disabled. If not provided, this is inferred based on whether the component is used as an input or output.
            visible: If False, component will be hidden.
            elem_id: An optional string that is assigned as the id of this component in the HTML DOM. Can be used for targeting CSS styles.
        """
        self.lines = lines
        self.max_lines = max_lines
        self.placeholder = placeholder
        self.interpret_by_tokens = True
        IOComponent.__init__(
            self,
            label=label,
            show_label=show_label,
            interactive=interactive,
            visible=visible,
            elem_id=elem_id,
            value=value,
            **kwargs,
        )
        self.cleared_value = ""
        self.test_input = value

    def get_config(self):
        return {
            "lines": self.lines,
            "max_lines": self.max_lines,
            "placeholder": self.placeholder,
            "value": self.value,
            **IOComponent.get_config(self),
        }

    @staticmethod
    def update(
        value: Optional[str] = _Keywords.NO_VALUE,
        lines: Optional[int] = None,
        max_lines: Optional[int] = None,
        placeholder: Optional[str] = None,
        label: Optional[str] = None,
        show_label: Optional[bool] = None,
        visible: Optional[bool] = None,
        interactive: Optional[bool] = None,
    ):
        updated_config = {
            "lines": lines,
            "max_lines": max_lines,
            "placeholder": placeholder,
            "label": label,
            "show_label": show_label,
            "visible": visible,
            "value": value,
            "__type__": "update",
        }
        return IOComponent.add_interactive_to_config(updated_config, interactive)

    def generate_sample(self) -> str:
        return "Hello World"

    def preprocess(self, x: str | None) -> str | None:
        """
        Preprocesses input (converts it to a string) before passing it to the function.
        Parameters:
            x: sample input to preprocess.
        Returns:
            text
        """
        return None if x is None else str(x)

    def postprocess(self, y: str | None) -> str | None:
        """
        Postproccess the function output y by converting it to a str before passing it to the frontend.
        Parameters:
            y: function output to postprocess.
        Returns:
            text
        """
        return None if y is None else str(y)

    def set_interpret_parameters(
        self, separator: str = " ", replacement: Optional[str] = None
    ):
        """
        Calculates interpretation score of characters in input by splitting input into tokens, then using a "leave one out" method to calculate the score of each token by removing each token and measuring the delta of the output value.
        Parameters:
            separator: Separator to use to split input into tokens.
            replacement: In the "leave one out" step, the text that the token should be replaced with. If None, the token is removed altogether.
        """
        self.interpretation_separator = separator
        self.interpretation_replacement = replacement
        return self

    def tokenize(self, x: str) -> Tuple[List[str], List[str], None]:
        """
        Tokenizes an input string by dividing into "words" delimited by self.interpretation_separator
        """
        tokens = x.split(self.interpretation_separator)
        leave_one_out_strings = []
        for index in range(len(tokens)):
            leave_one_out_set = list(tokens)
            if self.interpretation_replacement is None:
                leave_one_out_set.pop(index)
            else:
                leave_one_out_set[index] = self.interpretation_replacement
            leave_one_out_strings.append(
                self.interpretation_separator.join(leave_one_out_set)
            )
        return tokens, leave_one_out_strings, None

    def get_masked_inputs(
        self, tokens: List[str], binary_mask_matrix: List[List[int]]
    ) -> List[str]:
        """
        Constructs partially-masked sentences for SHAP interpretation
        """
        masked_inputs = []
        for binary_mask_vector in binary_mask_matrix:
            masked_input = np.array(tokens)[np.array(binary_mask_vector, dtype=bool)]
            masked_inputs.append(self.interpretation_separator.join(masked_input))
        return masked_inputs

    def get_interpretation_scores(
        self, x, neighbors, scores: List[float], tokens: List[str], masks=None, **kwargs
    ) -> List[Tuple[str, float]]:
        """
        Returns:
            Each tuple set represents a set of characters and their corresponding interpretation score.
        """
        result = []
        for token, score in zip(tokens, scores):
            result.append((token, score))
            result.append((self.interpretation_separator, 0))
        return result


@document("change", "submit", "style")
class Number(Changeable, Submittable, IOComponent, SimpleSerializable, FormComponent):
    """
    Creates a numeric field for user to enter numbers as input or display numeric output.
    Preprocessing: passes field value as a {float} or {int} into the function, depending on `precision`.
    Postprocessing: expects an {int} or {float} returned from the function and sets field value to it.
    Examples-format: a {float} or {int} representing the number's value.

    Demos: tax_calculator, titanic_survival, blocks_simple_squares
    """

    def __init__(
        self,
        value: Optional[float | Callable] = None,
        *,
        label: Optional[str] = None,
        show_label: bool = True,
        interactive: Optional[bool] = None,
        visible: bool = True,
        elem_id: Optional[str] = None,
        precision: Optional[int] = None,
        **kwargs,
    ):
        """
        Parameters:
            value: default value. If callable, the function will be called whenever the app loads to set the initial value of the component.
            label: component name in interface.
            show_label: if True, will display label.
            interactive: if True, will be editable; if False, editing will be disabled. If not provided, this is inferred based on whether the component is used as an input or output.
            visible: If False, component will be hidden.
            elem_id: An optional string that is assigned as the id of this component in the HTML DOM. Can be used for targeting CSS styles.
            precision: Precision to round input/output to. If set to 0, will round to nearest integer and covert type to int. If None, no rounding happens.
        """
        self.precision = precision
        self.interpret_by_tokens = False
        IOComponent.__init__(
            self,
            label=label,
            show_label=show_label,
            interactive=interactive,
            visible=visible,
            elem_id=elem_id,
            value=value,
            **kwargs,
        )
        self.test_input = self.value if self.value is not None else 1

    @staticmethod
    def _round_to_precision(
        num: float | int | None, precision: int | None
    ) -> float | int | None:
        """
        Round to a given precision.

        If precision is None, no rounding happens. If 0, num is converted to int.

        Parameters:
            num: Number to round.
            precision: Precision to round to.
        Returns:
            rounded number
        """
        if num is None:
            return None
        if precision is None:
            return float(num)
        elif precision == 0:
            return int(round(num, precision))
        else:
            return round(num, precision)

    def get_config(self):
        return {
            "value": self.value,
            **IOComponent.get_config(self),
        }

    @staticmethod
    def update(
        value: Optional[float] = _Keywords.NO_VALUE,
        label: Optional[str] = None,
        show_label: Optional[bool] = None,
        interactive: Optional[bool] = None,
        visible: Optional[bool] = None,
    ):
        updated_config = {
            "label": label,
            "show_label": show_label,
            "visible": visible,
            "value": value,
            "__type__": "update",
        }
        return IOComponent.add_interactive_to_config(updated_config, interactive)

    def preprocess(self, x: float | None) -> float | None:
        """
        Parameters:
            x: numeric input
        Returns:
            number representing function input
        """
        if x is None:
            return None
        return self._round_to_precision(x, self.precision)

    def postprocess(self, y: float | None) -> float | None:
        """
        Any postprocessing needed to be performed on function output.

        Parameters:
            y: numeric output
        Returns:
            number representing function output
        """
        if y is None:
            return None
        return self._round_to_precision(y, self.precision)

    def set_interpret_parameters(
        self, steps: int = 3, delta: float = 1, delta_type: str = "percent"
    ):
        """
        Calculates interpretation scores of numeric values close to the input number.
        Parameters:
            steps: Number of nearby values to measure in each direction (above and below the input number).
            delta: Size of step in each direction between nearby values.
            delta_type: "percent" if delta step between nearby values should be a calculated as a percent, or "absolute" if delta should be a constant step change.
        """
        self.interpretation_steps = steps
        self.interpretation_delta = delta
        self.interpretation_delta_type = delta_type
        return self

    def get_interpretation_neighbors(self, x: float | int) -> Tuple[List[float], Dict]:
        x = self._round_to_precision(x, self.precision)
        if self.interpretation_delta_type == "percent":
            delta = 1.0 * self.interpretation_delta * x / 100
        elif self.interpretation_delta_type == "absolute":
            delta = self.interpretation_delta
        else:
            delta = self.interpretation_delta
        if self.precision == 0 and math.floor(delta) != delta:
            raise ValueError(
                f"Delta value {delta} is not an integer and precision=0. Cannot generate valid set of neighbors. "
                "If delta_type='percent', pick a value of delta such that x * delta is an integer. "
                "If delta_type='absolute', pick a value of delta that is an integer."
            )
        # run_interpretation will preprocess the neighbors so no need to covert to int here
        negatives = (x + np.arange(-self.interpretation_steps, 0) * delta).tolist()
        positives = (x + np.arange(1, self.interpretation_steps + 1) * delta).tolist()
        return negatives + positives, {}

    def get_interpretation_scores(
        self, x: Number, neighbors: List[float], scores: List[float], **kwargs
    ) -> List[Tuple[float, float]]:
        """
        Returns:
            Each tuple set represents a numeric value near the input and its corresponding interpretation score.
        """
        interpretation = list(zip(neighbors, scores))
        interpretation.insert(int(len(interpretation) / 2), [x, None])
        return interpretation

    def generate_sample(self) -> float:
        return self._round_to_precision(1, self.precision)


@document("change", "style")
class Slider(Changeable, IOComponent, SimpleSerializable, FormComponent):
    """
    Creates a slider that ranges from `minimum` to `maximum` with a step size of `step`.
    Preprocessing: passes slider value as a {float} into the function.
    Postprocessing: expects an {int} or {float} returned from function and sets slider value to it as long as it is within range.
    Examples-format: A {float} or {int} representing the slider's value.

    Demos: sentence_builder, generate_tone, titanic_survival, interface_random_slider, blocks_random_slider
    Guides: create_your_own_friends_with_a_gan
    """

    def __init__(
        self,
        minimum: float = 0,
        maximum: float = 100,
        value: Optional[float | Callable] = None,
        *,
        step: Optional[float] = None,
        label: Optional[str] = None,
        show_label: bool = True,
        interactive: Optional[bool] = None,
        visible: bool = True,
        elem_id: Optional[str] = None,
        randomize: bool = False,
        **kwargs,
    ):
        """
        Parameters:
            minimum: minimum value for slider.
            maximum: maximum value for slider.
            value: default value. If callable, the function will be called whenever the app loads to set the initial value of the component. Ignored if randomized=True.
            step: increment between slider values.
            label: component name in interface.
            show_label: if True, will display label.
            interactive: if True, slider will be adjustable; if False, adjusting will be disabled. If not provided, this is inferred based on whether the component is used as an input or output.
            visible: If False, component will be hidden.
            elem_id: An optional string that is assigned as the id of this component in the HTML DOM. Can be used for targeting CSS styles.
            randomize: If True, the value of the slider when the app loads is taken uniformly at random from the range given by the minimum and maximum.
        """
        self.minimum = minimum
        self.maximum = maximum
        if step is None:
            difference = maximum - minimum
            power = math.floor(math.log10(difference) - 2)
            step = 10**power
        self.step = step
        if randomize:
            value = self.get_random_value
        IOComponent.__init__(
            self,
            label=label,
            show_label=show_label,
            interactive=interactive,
            visible=visible,
            elem_id=elem_id,
            value=value,
            **kwargs,
        )
        self.cleared_value = self.value
        self.test_input = self.value
        self.interpret_by_tokens = False

    def get_config(self):
        return {
            "minimum": self.minimum,
            "maximum": self.maximum,
            "step": self.step,
            "value": self.value,
            **IOComponent.get_config(self),
        }

    def get_random_value(self):
        n_steps = int((self.maximum - self.minimum) / self.step)
        step = random.randint(0, n_steps)
        value = self.minimum + step * self.step
        # Round to number of decimals in step so that UI doesn't display long decimals
        n_decimals = max(str(self.step)[::-1].find("."), 0)
        if n_decimals:
            value = round(value, n_decimals)
        return value

    @staticmethod
    def update(
        value: Optional[float] = _Keywords.NO_VALUE,
        minimum: Optional[float] = None,
        maximum: Optional[float] = None,
        step: Optional[float] = None,
        label: Optional[str] = None,
        show_label: Optional[bool] = None,
        interactive: Optional[bool] = None,
        visible: Optional[bool] = None,
    ):
        updated_config = {
            "minimum": minimum,
            "maximum": maximum,
            "step": step,
            "label": label,
            "show_label": show_label,
            "interactive": interactive,
            "visible": visible,
            "value": value,
            "__type__": "update",
        }
        return IOComponent.add_interactive_to_config(updated_config, interactive)

    def generate_sample(self) -> float:
        return self.maximum

    def postprocess(self, y: float | None) -> float | None:
        """
        Any postprocessing needed to be performed on function output.
        Parameters:
            y: numeric output
        Returns:
            numeric output or minimum number if None
        """
        return self.minimum if y is None else y

    def set_interpret_parameters(self, steps: int = 8) -> "Slider":
        """
        Calculates interpretation scores of numeric values ranging between the minimum and maximum values of the slider.
        Parameters:
            steps: Number of neighboring values to measure between the minimum and maximum values of the slider range.
        """
        self.interpretation_steps = steps
        return self

    def get_interpretation_neighbors(self, x) -> Tuple[object, dict]:
        return (
            np.linspace(self.minimum, self.maximum, self.interpretation_steps).tolist(),
            {},
        )

    def get_interpretation_scores(
        self, x, neighbors, scores: List[float], **kwargs
    ) -> List[float]:
        """
        Returns:
            Each value represents the score corresponding to an evenly spaced range of inputs between the minimum and maximum slider values.
        """
        return scores

    def style(
        self,
        *,
        container: Optional[bool] = None,
    ):
        """
        This method can be used to change the appearance of the slider.
        Parameters:
            container: If True, will place the component in a container - providing some extra padding around the border.
        """
        return IOComponent.style(
            self,
            container=container,
        )


@document("change", "style")
class Checkbox(Changeable, IOComponent, SimpleSerializable, FormComponent):
    """
    Creates a checkbox that can be set to `True` or `False`.

    Preprocessing: passes the status of the checkbox as a {bool} into the function.
    Postprocessing: expects a {bool} returned from the function and, if it is True, checks the checkbox.
    Examples-format: a {bool} representing whether the box is checked.
    Demos: sentence_builder, titanic_survival
    """

    def __init__(
        self,
        value: bool | Callable = False,
        *,
        label: Optional[str] = None,
        show_label: bool = True,
        interactive: Optional[bool] = None,
        visible: bool = True,
        elem_id: Optional[str] = None,
        **kwargs,
    ):
        """
        Parameters:
            value: if True, checked by default. If callable, the function will be called whenever the app loads to set the initial value of the component.
            label: component name in interface.
            show_label: if True, will display label.
            interactive: if True, this checkbox can be checked; if False, checking will be disabled. If not provided, this is inferred based on whether the component is used as an input or output.
            visible: If False, component will be hidden.
            elem_id: An optional string that is assigned as the id of this component in the HTML DOM. Can be used for targeting CSS styles.
        """
        self.test_input = True
        self.interpret_by_tokens = False
        IOComponent.__init__(
            self,
            label=label,
            show_label=show_label,
            interactive=interactive,
            visible=visible,
            elem_id=elem_id,
            value=value,
            **kwargs,
        )

    def get_config(self):
        return {
            "value": self.value,
            **IOComponent.get_config(self),
        }

    @staticmethod
    def update(
        value: Optional[bool] = _Keywords.NO_VALUE,
        label: Optional[str] = None,
        show_label: Optional[bool] = None,
        interactive: Optional[bool] = None,
        visible: Optional[bool] = None,
    ):
        updated_config = {
            "label": label,
            "show_label": show_label,
            "interactive": interactive,
            "visible": visible,
            "value": value,
            "__type__": "update",
        }
        return IOComponent.add_interactive_to_config(updated_config, interactive)

    def generate_sample(self):
        return True

    def set_interpret_parameters(self):
        """
        Calculates interpretation score of the input by comparing the output against the output when the input is the inverse boolean value of x.
        """
        return self

    def get_interpretation_neighbors(self, x):
        return [not x], {}

    def get_interpretation_scores(self, x, neighbors, scores, **kwargs):
        """
        Returns:
            The first value represents the interpretation score if the input is False, and the second if the input is True.
        """
        if x:
            return scores[0], None
        else:
            return None, scores[0]


@document("change", "style")
class CheckboxGroup(Changeable, IOComponent, SimpleSerializable, FormComponent):
    """
    Creates a set of checkboxes of which a subset can be checked.
    Preprocessing: passes the list of checked checkboxes as a {List[str]} or their indices as a {List[int]} into the function, depending on `type`.
    Postprocessing: expects a {List[str]}, each element of which becomes a checked checkbox.
    Examples-format: a {List[str]} representing the values to be checked.
    Demos: sentence_builder, titanic_survival
    """

    def __init__(
        self,
        choices: Optional[List[str]] = None,
        *,
        value: List[str] | Callable = None,
        type: str = "value",
        label: Optional[str] = None,
        show_label: bool = True,
        interactive: Optional[bool] = None,
        visible: bool = True,
        elem_id: Optional[str] = None,
        **kwargs,
    ):
        """
        Parameters:
            choices: list of options to select from.
            value: default selected list of options. If callable, the function will be called whenever the app loads to set the initial value of the component.
            type: Type of value to be returned by component. "value" returns the list of strings of the choices selected, "index" returns the list of indicies of the choices selected.
            label: component name in interface.
            show_label: if True, will display label.
            interactive: if True, choices in this checkbox group will be checkable; if False, checking will be disabled. If not provided, this is inferred based on whether the component is used as an input or output.
            visible: If False, component will be hidden.
            elem_id: An optional string that is assigned as the id of this component in the HTML DOM. Can be used for targeting CSS styles.
        """
        self.choices = choices or []
        self.cleared_value = []
        self.type = type
        self.test_input = self.choices
        self.interpret_by_tokens = False
        IOComponent.__init__(
            self,
            label=label,
            show_label=show_label,
            interactive=interactive,
            visible=visible,
            elem_id=elem_id,
            value=value,
            **kwargs,
        )

    def get_config(self):
        return {
            "choices": self.choices,
            "value": self.value,
            **IOComponent.get_config(self),
        }

    @staticmethod
    def update(
        value: Optional[List[str]] = _Keywords.NO_VALUE,
        choices: Optional[List[str]] = None,
        label: Optional[str] = None,
        show_label: Optional[bool] = None,
        interactive: Optional[bool] = None,
        visible: Optional[bool] = None,
    ):
        updated_config = {
            "choices": choices,
            "label": label,
            "show_label": show_label,
            "interactive": interactive,
            "visible": visible,
            "value": value,
            "__type__": "update",
        }
        return IOComponent.add_interactive_to_config(updated_config, interactive)

    def generate_sample(self):
        return self.choices

    def preprocess(self, x: List[str]) -> List[str] | List[int]:
        """
        Parameters:
            x: list of selected choices
        Returns:
            list of selected choices as strings or indices within choice list
        """
        if self.type == "value":
            return x
        elif self.type == "index":
            return [self.choices.index(choice) for choice in x]
        else:
            raise ValueError(
                "Unknown type: "
                + str(self.type)
                + ". Please choose from: 'value', 'index'."
            )

    def postprocess(self, y: List[str] | None) -> List[str]:
        """
        Any postprocessing needed to be performed on function output.
        Parameters:
            y: List of selected choices
        Returns:
            List of selected choices
        """
        return [] if y is None else y

    def set_interpret_parameters(self):
        """
        Calculates interpretation score of each choice in the input by comparing the output against the outputs when each choice in the input is independently either removed or added.
        """
        return self

    def get_interpretation_neighbors(self, x):
        leave_one_out_sets = []
        for choice in self.choices:
            leave_one_out_set = list(x)
            if choice in leave_one_out_set:
                leave_one_out_set.remove(choice)
            else:
                leave_one_out_set.append(choice)
            leave_one_out_sets.append(leave_one_out_set)
        return leave_one_out_sets, {}

    def get_interpretation_scores(self, x, neighbors, scores, **kwargs):
        """
        Returns:
            For each tuple in the list, the first value represents the interpretation score if the input is False, and the second if the input is True.
        """
        final_scores = []
        for choice, score in zip(self.choices, scores):
            if choice in x:
                score_set = [score, None]
            else:
                score_set = [None, score]
            final_scores.append(score_set)
        return final_scores

    def style(
        self,
        *,
        item_container: Optional[bool] = None,
        container: Optional[bool] = None,
        **kwargs,
    ):
        """
        This method can be used to change the appearance of the CheckboxGroup.
        Parameters:
            item_container: If True, will place the items in a container.
            container: If True, will place the component in a container - providing some extra padding around the border.
        """
        if item_container is not None:
            self._style["item_container"] = item_container

        return IOComponent.style(self, container=container, **kwargs)


@document("change", "style")
class Radio(Changeable, IOComponent, SimpleSerializable, FormComponent):
    """
    Creates a set of radio buttons of which only one can be selected.
    Preprocessing: passes the value of the selected radio button as a {str} or its index as an {int} into the function, depending on `type`.
    Postprocessing: expects a {str} corresponding to the value of the radio button to be selected.
    Examples-format: a {str} representing the radio option to select.

    Demos: sentence_builder, titanic_survival, blocks_essay
    """

    def __init__(
        self,
        choices: Optional[List[str]] = None,
        *,
        value: Optional[str | Callable] = None,
        type: str = "value",
        label: Optional[str] = None,
        show_label: bool = True,
        interactive: Optional[bool] = None,
        visible: bool = True,
        elem_id: Optional[str] = None,
        **kwargs,
    ):
        """
        Parameters:
            choices: list of options to select from.
            value: the button selected by default. If None, no button is selected by default. If callable, the function will be called whenever the app loads to set the initial value of the component.
            type: Type of value to be returned by component. "value" returns the string of the choice selected, "index" returns the index of the choice selected.
            label: component name in interface.
            show_label: if True, will display label.
            interactive: if True, choices in this radio group will be selectable; if False, selection will be disabled. If not provided, this is inferred based on whether the component is used as an input or output.
            visible: If False, component will be hidden.
            elem_id: An optional string that is assigned as the id of this component in the HTML DOM. Can be used for targeting CSS styles.
        """
        self.choices = choices or []
        self.type = type
        self.test_input = self.choices[0] if len(self.choices) else None
        self.interpret_by_tokens = False
        IOComponent.__init__(
            self,
            label=label,
            show_label=show_label,
            interactive=interactive,
            visible=visible,
            elem_id=elem_id,
            value=value,
            **kwargs,
        )
        self.cleared_value = self.value

    def get_config(self):
        return {
            "choices": self.choices,
            "value": self.value,
            **IOComponent.get_config(self),
        }

    @staticmethod
    def update(
        value: Optional[Any] = _Keywords.NO_VALUE,
        choices: Optional[List[str]] = None,
        label: Optional[str] = None,
        show_label: Optional[bool] = None,
        interactive: Optional[bool] = None,
        visible: Optional[bool] = None,
    ):
        updated_config = {
            "choices": choices,
            "label": label,
            "show_label": show_label,
            "interactive": interactive,
            "visible": visible,
            "value": value,
            "__type__": "update",
        }
        return IOComponent.add_interactive_to_config(updated_config, interactive)

    def generate_sample(self):
        return self.choices[0]

    def preprocess(self, x: str) -> str | int:
        """
        Parameters:
            x: selected choice
        Returns:
            selected choice as string or index within choice list
        """
        if self.type == "value":
            return x
        elif self.type == "index":
            if x is None:
                return None
            else:
                return self.choices.index(x)
        else:
            raise ValueError(
                "Unknown type: "
                + str(self.type)
                + ". Please choose from: 'value', 'index'."
            )

    def set_interpret_parameters(self):
        """
        Calculates interpretation score of each choice by comparing the output against each of the outputs when alternative choices are selected.
        """
        return self

    def get_interpretation_neighbors(self, x):
        choices = list(self.choices)
        choices.remove(x)
        return choices, {}

    def get_interpretation_scores(self, x, neighbors, scores, **kwargs) -> List:
        """
        Returns:
            Each value represents the interpretation score corresponding to each choice.
        """
        scores.insert(self.choices.index(x), None)
        return scores

    def style(
        self,
        *,
        item_container: Optional[bool] = None,
        container: Optional[bool] = None,
        **kwargs,
    ):
        """
        This method can be used to change the appearance of the radio component.
        Parameters:
            item_container: If True, will place items in a container.
            container: If True, will place the component in a container - providing some extra padding around the border.
        """
        if item_container is not None:
            self._style["item_container"] = item_container

        return IOComponent.style(self, container=container, **kwargs)


@document("change", "style")
class Dropdown(Radio):
    """
    Creates a dropdown of which only one entry can be selected.
    Preprocessing: passes the value of the selected dropdown entry as a {str} or its index as an {int} into the function, depending on `type`.
    Postprocessing: expects a {str} corresponding to the value of the dropdown entry to be selected.
    Examples-format: a {str} representing the drop down value to select.
    Demos: sentence_builder, titanic_survival
    """

    def __init__(
        self,
        choices: Optional[List[str]] = None,
        *,
        value: Optional[str | Callable] = None,
        type: str = "value",
        label: Optional[str] = None,
        show_label: bool = True,
        interactive: Optional[bool] = None,
        visible: bool = True,
        elem_id: Optional[str] = None,
        **kwargs,
    ):
        """
        Parameters:
            choices: list of options to select from.
            value: default value selected in dropdown. If None, no value is selected by default. If callable, the function will be called whenever the app loads to set the initial value of the component.
            type: Type of value to be returned by component. "value" returns the string of the choice selected, "index" returns the index of the choice selected.
            label: component name in interface.
            show_label: if True, will display label.
            interactive: if True, choices in this dropdown will be selectable; if False, selection will be disabled. If not provided, this is inferred based on whether the component is used as an input or output.
            visible: If False, component will be hidden.
            elem_id: An optional string that is assigned as the id of this component in the HTML DOM. Can be used for targeting CSS styles.
        """
        Radio.__init__(
            self,
            value=value,
            choices=choices,
            type=type,
            label=label,
            show_label=show_label,
            interactive=interactive,
            visible=visible,
            elem_id=elem_id,
            **kwargs,
        )

    def style(self, *, container: Optional[bool] = None, **kwargs):
        """
        This method can be used to change the appearance of the Dropdown.
        Parameters:
            container: If True, will place the component in a container - providing some extra padding around the border.
        """
        return IOComponent.style(self, container=container, **kwargs)


@document("edit", "clear", "change", "stream", "change")
class Image(Editable, Clearable, Changeable, Streamable, IOComponent, ImgSerializable):
    """
    Creates an image component that can be used to upload/draw images (as an input) or display images (as an output).
    Preprocessing: passes the uploaded image as a {numpy.array}, {PIL.Image} or {str} filepath depending on `type` -- unless `tool` is `sketch`. In the special case, a {dict} with keys `image` and `mask` is passed, and the format of the corresponding values depends on `type`.
    Postprocessing: expects a {numpy.array}, {PIL.Image} or {str} or {pathlib.Path} filepath to an image and displays the image.
    Examples-format: a {str} filepath to a local file that contains the image.
    Demos: image_mod, image_mod_default_image
    Guides: Gradio_and_ONNX_on_Hugging_Face, image_classification_in_pytorch, image_classification_in_tensorflow, image_classification_with_vision_transformers, building_a_pictionary_app, create_your_own_friends_with_a_gan
    """

    def __init__(
        self,
        value: Optional[str | PIL.Image | np.narray] = None,
        *,
        shape: Tuple[int, int] = None,
        image_mode: str = "RGB",
        invert_colors: bool = False,
        source: str = "upload",
        tool: str = "editor",
        type: str = "numpy",
        label: Optional[str] = None,
        show_label: bool = True,
        interactive: Optional[bool] = None,
        visible: bool = True,
        streaming: bool = False,
        elem_id: Optional[str] = None,
        mirror_webcam: bool = True,
        **kwargs,
    ):
        """
        Parameters:
            value: A PIL Image, numpy array, path or URL for the default value that Image component is going to take. If callable, the function will be called whenever the app loads to set the initial value of the component.
            shape: (width, height) shape to crop and resize image to; if None, matches input image size. Pass None for either width or height to only crop and resize the other.
            image_mode: "RGB" if color, or "L" if black and white.
            invert_colors: whether to invert the image as a preprocessing step.
            source: Source of image. "upload" creates a box where user can drop an image file, "webcam" allows user to take snapshot from their webcam, "canvas" defaults to a white image that can be edited and drawn upon with tools.
            tool: Tools used for editing. "editor" allows a full screen editor, "select" provides a cropping and zoom tool, "sketch" allows you to create a mask over the image and both the image and mask are passed into the function.
            type: The format the image is converted to before being passed into the prediction function. "numpy" converts the image to a numpy array with shape (width, height, 3) and values from 0 to 255, "pil" converts the image to a PIL image object, "file" produces a temporary file object whose path can be retrieved by file_obj.name, "filepath" passes a str path to a temporary file containing the image.
            label: component name in interface.
            show_label: if True, will display label.
            interactive: if True, will allow users to upload and edit an image; if False, can only be used to display images. If not provided, this is inferred based on whether the component is used as an input or output.
            visible: If False, component will be hidden.
            streaming: If True when used in a `live` interface, will automatically stream webcam feed. Only valid is source is 'webcam'.
            elem_id: An optional string that is assigned as the id of this component in the HTML DOM. Can be used for targeting CSS styles.
            mirror_webcam: If True webcam will be mirrored. Default is True.
        """
        self.mirror_webcam = mirror_webcam
        self.type = type
        self.shape = shape
        self.image_mode = image_mode
        self.source = source
        requires_permissions = source == "webcam"
        self.tool = tool
        self.invert_colors = invert_colors
        self.test_input = deepcopy(media_data.BASE64_IMAGE)
        self.interpret_by_tokens = True
        self.streaming = streaming
        if streaming and source != "webcam":
            raise ValueError("Image streaming only available if source is 'webcam'.")

        IOComponent.__init__(
            self,
            label=label,
            show_label=show_label,
            interactive=interactive,
            visible=visible,
            elem_id=elem_id,
            requires_permissions=requires_permissions,
            value=value,
            **kwargs,
        )

    def get_config(self):
        return {
            "image_mode": self.image_mode,
            "shape": self.shape,
            "source": self.source,
            "tool": self.tool,
            "value": self.value,
            "streaming": self.streaming,
            "mirror_webcam": self.mirror_webcam,
            **IOComponent.get_config(self),
        }

    @staticmethod
    def update(
        value: Optional[Any] = _Keywords.NO_VALUE,
        label: Optional[str] = None,
        show_label: Optional[bool] = None,
        interactive: Optional[bool] = None,
        visible: Optional[bool] = None,
    ):
        updated_config = {
            "label": label,
            "show_label": show_label,
            "interactive": interactive,
            "visible": visible,
            "value": value,
            "__type__": "update",
        }
        return IOComponent.add_interactive_to_config(updated_config, interactive)

    def _format_image(
        self, im: Optional[PIL.Image], fmt: str
    ) -> np.array | PIL.Image | str | None:
        """Helper method to format an image based on self.type"""
        if im is None:
            return im
        if self.type == "pil":
            return im
        elif self.type == "numpy":
            return np.array(im)
        elif self.type == "file" or self.type == "filepath":
            file_obj = tempfile.NamedTemporaryFile(
                delete=False,
                suffix=("." + fmt.lower() if fmt is not None else ".png"),
            )
            im.save(file_obj.name)
            if self.type == "file":
                warnings.warn(
                    "The 'file' type has been deprecated. Set parameter 'type' to 'filepath' instead.",
                )
                return file_obj
            else:
                return file_obj.name
        else:
            raise ValueError(
                "Unknown type: "
                + str(self.type)
                + ". Please choose from: 'numpy', 'pil', 'filepath'."
            )

    def generate_sample(self):
        return deepcopy(media_data.BASE64_IMAGE)

    def preprocess(self, x: str | Dict) -> np.array | PIL.Image | str | None:
        """
        Parameters:
            x: base64 url data, or (if tool == "sketch) a dict of image and mask base64 url data
        Returns:
            image in requested format
        """
        if x is None:
            return x
        if self.tool == "sketch":
            x, mask = x["image"], x["mask"]

        im = processing_utils.decode_base64_to_image(x)
        fmt = im.format
        with warnings.catch_warnings():
            warnings.simplefilter("ignore")
            im = im.convert(self.image_mode)
        if self.shape is not None:
            im = processing_utils.resize_and_crop(im, self.shape)
        if self.invert_colors:
            im = PIL.ImageOps.invert(im)
        if self.source == "webcam" and self.mirror_webcam is True:
            im = PIL.ImageOps.mirror(im)

        if not (self.tool == "sketch"):
            return self._format_image(im, fmt)

        mask_im = processing_utils.decode_base64_to_image(mask)
        mask_fmt = mask_im.format
        return {
            "image": self._format_image(im, fmt),
            "mask": self._format_image(mask_im, mask_fmt),
        }

    def postprocess(self, y: np.ndarray | PIL.Image | str | Path) -> str:
        """
        Parameters:
            y: image as a numpy array, PIL Image, string/Path filepath, or string URL
        Returns:
            base64 url data
        """
        if y is None:
            return None
        if isinstance(y, np.ndarray):
            return processing_utils.encode_array_to_base64(y)
        elif isinstance(y, PIL.Image.Image):
            return processing_utils.encode_pil_to_base64(y)
        elif isinstance(y, (str, Path)):
            return processing_utils.encode_url_or_file_to_base64(y)
        else:
            raise ValueError("Cannot process this value as an Image")

    def set_interpret_parameters(self, segments: int = 16):
        """
        Calculates interpretation score of image subsections by splitting the image into subsections, then using a "leave one out" method to calculate the score of each subsection by whiting out the subsection and measuring the delta of the output value.
        Parameters:
            segments: Number of interpretation segments to split image into.
        """
        self.interpretation_segments = segments
        return self

    def _segment_by_slic(self, x):
        """
        Helper method that segments an image into superpixels using slic.
        Parameters:
            x: base64 representation of an image
        """
        x = processing_utils.decode_base64_to_image(x)
        if self.shape is not None:
            x = processing_utils.resize_and_crop(x, self.shape)
        resized_and_cropped_image = np.array(x)
        try:
            from skimage.segmentation import slic
        except (ImportError, ModuleNotFoundError):
            raise ValueError(
                "Error: running this interpretation for images requires scikit-image, please install it first."
            )
        try:
            segments_slic = slic(
                resized_and_cropped_image,
                self.interpretation_segments,
                compactness=10,
                sigma=1,
                start_label=1,
            )
        except TypeError:  # For skimage 0.16 and older
            segments_slic = slic(
                resized_and_cropped_image,
                self.interpretation_segments,
                compactness=10,
                sigma=1,
            )
        return segments_slic, resized_and_cropped_image

    def tokenize(self, x):
        """
        Segments image into tokens, masks, and leave-one-out-tokens
        Parameters:
            x: base64 representation of an image
        Returns:
            tokens: list of tokens, used by the get_masked_input() method
            leave_one_out_tokens: list of left-out tokens, used by the get_interpretation_neighbors() method
            masks: list of masks, used by the get_interpretation_neighbors() method
        """
        segments_slic, resized_and_cropped_image = self._segment_by_slic(x)
        tokens, masks, leave_one_out_tokens = [], [], []
        replace_color = np.mean(resized_and_cropped_image, axis=(0, 1))
        for (i, segment_value) in enumerate(np.unique(segments_slic)):
            mask = segments_slic == segment_value
            image_screen = np.copy(resized_and_cropped_image)
            image_screen[segments_slic == segment_value] = replace_color
            leave_one_out_tokens.append(
                processing_utils.encode_array_to_base64(image_screen)
            )
            token = np.copy(resized_and_cropped_image)
            token[segments_slic != segment_value] = 0
            tokens.append(token)
            masks.append(mask)
        return tokens, leave_one_out_tokens, masks

    def get_masked_inputs(self, tokens, binary_mask_matrix):
        masked_inputs = []
        for binary_mask_vector in binary_mask_matrix:
            masked_input = np.zeros_like(tokens[0], dtype=int)
            for token, b in zip(tokens, binary_mask_vector):
                masked_input = masked_input + token * int(b)
            masked_inputs.append(processing_utils.encode_array_to_base64(masked_input))
        return masked_inputs

    def get_interpretation_scores(
        self, x, neighbors, scores, masks, tokens=None, **kwargs
    ) -> List[List[float]]:
        """
        Returns:
            A 2D array representing the interpretation score of each pixel of the image.
        """
        x = processing_utils.decode_base64_to_image(x)
        if self.shape is not None:
            x = processing_utils.resize_and_crop(x, self.shape)
        x = np.array(x)
        output_scores = np.zeros((x.shape[0], x.shape[1]))

        for score, mask in zip(scores, masks):
            output_scores += score * mask

        max_val, min_val = np.max(output_scores), np.min(output_scores)
        if max_val > 0:
            output_scores = (output_scores - min_val) / (max_val - min_val)
        return output_scores.tolist()

    def style(
        self, *, height: Optional[int] = None, width: Optional[int] = None, **kwargs
    ):
        """
        This method can be used to change the appearance of the Image component.
        Parameters:
            height: Height of the image.
            width: Width of the image.
        """
        self._style["height"] = height
        self._style["width"] = width
        return IOComponent.style(
            self,
            **kwargs,
        )

    def stream(
        self,
        fn: Callable,
        inputs: List[Component],
        outputs: List[Component],
        _js: Optional[str] = None,
        api_name: Optional[str] = None,
        preprocess: bool = True,
        postprocess: bool = True,
    ):
        """
        This event is triggered when the user streams the component (e.g. a live webcam
        component)
        Parameters:
            fn: Callable function
            inputs: List of inputs
            outputs: List of outputs
        """
        # js: Optional frontend js method to run before running 'fn'. Input arguments for js method are values of 'inputs' and 'outputs', return should be a list of values for output components.
        if self.source != "webcam":
            raise ValueError("Image streaming only available if source is 'webcam'.")
        Streamable.stream(
            self,
            fn,
            inputs,
            outputs,
            _js=_js,
            api_name=api_name,
            preprocess=preprocess,
            postprocess=postprocess,
        )


@document("change", "clear", "play", "pause", "stop", "style")
class Video(Changeable, Clearable, Playable, IOComponent, FileSerializable):
    """
    Creates a video component that can be used to upload/record videos (as an input) or display videos (as an output).
    For the video to be playable in the browser it must have a compatible container and codec combination. Allowed
    combinations are .mp4 with h264 codec, .ogg with theora codec, and .webm with vp9 codec. If the component detects
    that the output video would not be playable in the browser it will attempt to convert it to a playable mp4 video.
    If the conversion fails, the original video is returned.
    Preprocessing: passes the uploaded video as a {str} filepath or URL whose extension can be modified by `format`.
    Postprocessing: expects a {str} filepath to a video which is displayed.
    Examples-format: a {str} filepath to a local file that contains the video.
    Demos: video_identity
    """

    def __init__(
        self,
        value: Optional[str | Callable] = None,
        *,
        format: Optional[str] = None,
        source: str = "upload",
        label: Optional[str] = None,
        show_label: bool = True,
        interactive: Optional[bool] = None,
        visible: bool = True,
        elem_id: Optional[str] = None,
        mirror_webcam: bool = True,
        **kwargs,
    ):
        """
        Parameters:
            value: A path or URL for the default value that Video component is going to take. If callable, the function will be called whenever the app loads to set the initial value of the component.
            format: Format of video format to be returned by component, such as 'avi' or 'mp4'. Use 'mp4' to ensure browser playability. If set to None, video will keep uploaded format.
            source: Source of video. "upload" creates a box where user can drop an video file, "webcam" allows user to record a video from their webcam.
            label: component name in interface.
            show_label: if True, will display label.
            interactive: if True, will allow users to upload a video; if False, can only be used to display videos. If not provided, this is inferred based on whether the component is used as an input or output.
            visible: If False, component will be hidden.
            elem_id: An optional string that is assigned as the id of this component in the HTML DOM. Can be used for targeting CSS styles.
            mirror_webcam: If True webcma will be mirrored. Default is True.
        """
        self.temp_dir = tempfile.mkdtemp()
        self.format = format
        self.source = source
        self.mirror_webcam = mirror_webcam
        IOComponent.__init__(
            self,
            label=label,
            show_label=show_label,
            interactive=interactive,
            visible=visible,
            elem_id=elem_id,
            value=value,
            **kwargs,
        )

    def get_config(self):
        return {
            "source": self.source,
            "value": self.value,
            "mirror_webcam": self.mirror_webcam,
            **IOComponent.get_config(self),
        }

    @staticmethod
    def update(
        value: Optional[Any] = _Keywords.NO_VALUE,
        source: Optional[str] = None,
        label: Optional[str] = None,
        show_label: Optional[bool] = None,
        interactive: Optional[bool] = None,
        visible: Optional[bool] = None,
    ):
        updated_config = {
            "source": source,
            "label": label,
            "show_label": show_label,
            "interactive": interactive,
            "visible": visible,
            "value": value,
            "__type__": "update",
        }
        return IOComponent.add_interactive_to_config(updated_config, interactive)

    def preprocess(self, x: Dict[str, str] | None) -> str | None:
        """
        Parameters:
            x: a dictionary with the following keys: 'name' (containing the file path to a video), 'data' (with either the file URL or base64 representation of the video), and 'is_file` (True if `data` contains the file URL).
        Returns:
            a string file path to the preprocessed video
        """
        if x is None:
            return x

        file_name, file_data, is_file = (
            x["name"],
            x["data"],
            x.get("is_file", False),
        )
        if is_file:
            file = processing_utils.create_tmp_copy_of_file(file_name)
        else:
            file = processing_utils.decode_base64_to_file(
                file_data, file_path=file_name
            )

        file_name = file.name
        uploaded_format = file_name.split(".")[-1].lower()

        if self.format is not None and uploaded_format != self.format:
            output_file_name = file_name[0 : file_name.rindex(".") + 1] + self.format
            ff = FFmpeg(inputs={file_name: None}, outputs={output_file_name: None})
            ff.run()
            return output_file_name
        elif self.source == "webcam" and self.mirror_webcam is True:
            path = Path(file_name)
            output_file_name = str(path.with_stem(f"{path.stem}_flip"))
            ff = FFmpeg(
                inputs={file_name: None},
                outputs={output_file_name: ["-vf", "hflip", "-c:a", "copy"]},
            )
            ff.run()
            return output_file_name
        else:
            return file_name

    def generate_sample(self):
        """Generates a random video for testing the API."""
        return deepcopy(media_data.BASE64_VIDEO)

    def postprocess(self, y: str | None) -> Dict[str, str] | None:
        """
        Processes a video to ensure that it is in the correct format before
        returning it to the front end.
        Parameters:
            y: a path or URL to the video file
        Returns:
            a dictionary with the following keys: 'name' (containing the file path
            to a temporary copy of the video), 'data' (None), and 'is_file` (True).
        """
        if y is None:
            return None

        if utils.validate_url(y):
            y = processing_utils.download_to_file(y, dir=self.temp_dir).name

        returned_format = y.split(".")[-1].lower()
        if (
            processing_utils.ffmpeg_installed()
            and not processing_utils.video_is_playable(y)
        ):
            warnings.warn(
                "Video does not have browser-compatible container or codec. Converting to mp4"
            )
            y = processing_utils.convert_video_to_playable_mp4(y)
        if self.format is not None and returned_format != self.format:
            output_file_name = y[0 : y.rindex(".") + 1] + self.format
            ff = FFmpeg(inputs={y: None}, outputs={output_file_name: None})
            ff.run()
            y = output_file_name

        y = processing_utils.create_tmp_copy_of_file(y, dir=self.temp_dir)
        return {"name": y.name, "data": None, "is_file": True}

    def style(
        self, *, height: Optional[int] = None, width: Optional[int] = None, **kwargs
    ):
        """
        This method can be used to change the appearance of the video component.
        Parameters:
            height: Height of the video.
            width: Width of the video.
        """
        self._style["height"] = height
        self._style["width"] = width
        return IOComponent.style(
            self,
            **kwargs,
        )


@document("change", "clear", "play", "pause", "stop", "stream", "style")
class Audio(Changeable, Clearable, Playable, Streamable, IOComponent, FileSerializable):
    """
    Creates an audio component that can be used to upload/record audio (as an input) or display audio (as an output).
    Preprocessing: passes the uploaded audio as a {Tuple(int, numpy.array)} corresponding to (sample rate, data) or as a {str} filepath, depending on `type`
    Postprocessing: expects a {Tuple(int, numpy.array)} corresponding to (sample rate, data) or as a {str} filepath or URL to an audio file, which gets displayed
    Examples-format: a {str} filepath to a local file that contains audio.
    Demos: main_note, generate_tone, reverse_audio
    Guides: real_time_speech_recognition
    """

    def __init__(
        self,
        value: Optional[str | Tuple[int, np.array] | Callable] = None,
        *,
        source: str = "upload",
        type: str = "numpy",
        label: Optional[str] = None,
        show_label: bool = True,
        interactive: Optional[bool] = None,
        visible: bool = True,
        streaming: bool = False,
        elem_id: Optional[str] = None,
        **kwargs,
    ):
        """
        Parameters:
            value: A path, URL, or [sample_rate, numpy array] tuple for the default value that Audio component is going to take. If callable, the function will be called whenever the app loads to set the initial value of the component.
            source: Source of audio. "upload" creates a box where user can drop an audio file, "microphone" creates a microphone input.
            type: The format the audio file is converted to before being passed into the prediction function. "numpy" converts the audio to a tuple consisting of: (int sample rate, numpy.array for the data), "filepath" passes a str path to a temporary file containing the audio.
            label: component name in interface.
            show_label: if True, will display label.
            interactive: if True, will allow users to upload and edit a audio file; if False, can only be used to play audio. If not provided, this is inferred based on whether the component is used as an input or output.
            visible: If False, component will be hidden.
            streaming: If set to True when used in a `live` interface, will automatically stream webcam feed. Only valid is source is 'microphone'.
            elem_id: An optional string that is assigned as the id of this component in the HTML DOM. Can be used for targeting CSS styles.
        """
        self.temp_dir = tempfile.mkdtemp()
        self.source = source
        requires_permissions = source == "microphone"
        self.type = type
        self.test_input = deepcopy(media_data.BASE64_AUDIO)
        self.interpret_by_tokens = True
        self.streaming = streaming
        if streaming and source != "microphone":
            raise ValueError(
                "Audio streaming only available if source is 'microphone'."
            )
        IOComponent.__init__(
            self,
            label=label,
            show_label=show_label,
            interactive=interactive,
            visible=visible,
            elem_id=elem_id,
            requires_permissions=requires_permissions,
            value=value,
            **kwargs,
        )

    def get_config(self):
        return {
            "source": self.source,
            "value": self.value,
            "streaming": self.streaming,
            **IOComponent.get_config(self),
        }

    @staticmethod
    def update(
        value: Optional[Any] = _Keywords.NO_VALUE,
        source: Optional[str] = None,
        label: Optional[str] = None,
        show_label: Optional[bool] = None,
        interactive: Optional[bool] = None,
        visible: Optional[bool] = None,
    ):
        updated_config = {
            "source": source,
            "label": label,
            "show_label": show_label,
            "interactive": interactive,
            "visible": visible,
            "value": value,
            "__type__": "update",
        }
        return IOComponent.add_interactive_to_config(updated_config, interactive)

    def preprocess(self, x: Dict[str, str] | None) -> Tuple[int, np.array] | str | None:
        """
        Parameters:
            x: JSON object with filename as 'name' property and base64 data as 'data' property
        Returns:
            audio in requested format
        """
        if x is None:
            return x
        file_name, file_data, is_file = (
            x["name"],
            x["data"],
            x.get("is_file", False),
        )
        crop_min, crop_max = x.get("crop_min", 0), x.get("crop_max", 100)
        if is_file:
            file_obj = processing_utils.create_tmp_copy_of_file(file_name)
        else:
            file_obj = processing_utils.decode_base64_to_file(
                file_data, file_path=file_name
            )
        sample_rate, data = processing_utils.audio_from_file(
            file_obj.name, crop_min=crop_min, crop_max=crop_max
        )
        if self.type == "numpy":
            return sample_rate, data
        elif self.type in ["file", "filepath"]:
            processing_utils.audio_to_file(sample_rate, data, file_obj.name)
            if self.type == "file":
                warnings.warn(
                    "The 'file' type has been deprecated. Set parameter 'type' to 'filepath' instead.",
                )
                return file_obj
            else:
                return file_obj.name
        else:
            raise ValueError(
                "Unknown type: "
                + str(self.type)
                + ". Please choose from: 'numpy', 'filepath'."
            )

    def set_interpret_parameters(self, segments: int = 8):
        """
        Calculates interpretation score of audio subsections by splitting the audio into subsections, then using a "leave one out" method to calculate the score of each subsection by removing the subsection and measuring the delta of the output value.
        Parameters:
            segments: Number of interpretation segments to split audio into.
        """
        self.interpretation_segments = segments
        return self

    def tokenize(self, x):
        if x.get("is_file"):
            sample_rate, data = processing_utils.audio_from_file(x["name"])
        else:
            file_obj = processing_utils.decode_base64_to_file(x["data"])
            sample_rate, data = processing_utils.audio_from_file(file_obj.name)
        leave_one_out_sets = []
        tokens = []
        masks = []
        duration = data.shape[0]
        boundaries = np.linspace(0, duration, self.interpretation_segments + 1).tolist()
        boundaries = [round(boundary) for boundary in boundaries]
        for index in range(len(boundaries) - 1):
            start, stop = boundaries[index], boundaries[index + 1]
            masks.append((start, stop))

            # Handle the leave one outs
            leave_one_out_data = np.copy(data)
            leave_one_out_data[start:stop] = 0
            file = tempfile.NamedTemporaryFile(delete=False, suffix=".wav")
            processing_utils.audio_to_file(sample_rate, leave_one_out_data, file.name)
            out_data = processing_utils.encode_file_to_base64(file.name)
            leave_one_out_sets.append(out_data)
            file.close()
            os.unlink(file.name)

            # Handle the tokens
            token = np.copy(data)
            token[0:start] = 0
            token[stop:] = 0
            file = tempfile.NamedTemporaryFile(delete=False, suffix=".wav")
            processing_utils.audio_to_file(sample_rate, token, file.name)
            token_data = processing_utils.encode_file_to_base64(file.name)
            file.close()
            os.unlink(file.name)

            tokens.append(token_data)
        tokens = [{"name": "token.wav", "data": token} for token in tokens]
        leave_one_out_sets = [
            {"name": "loo.wav", "data": loo_set} for loo_set in leave_one_out_sets
        ]
        return tokens, leave_one_out_sets, masks

    def get_masked_inputs(self, tokens, binary_mask_matrix):
        # create a "zero input" vector and get sample rate
        x = tokens[0]["data"]
        file_obj = processing_utils.decode_base64_to_file(x)
        sample_rate, data = processing_utils.audio_from_file(file_obj.name)
        zero_input = np.zeros_like(data, dtype="int16")
        # decode all of the tokens
        token_data = []
        for token in tokens:
            file_obj = processing_utils.decode_base64_to_file(token["data"])
            _, data = processing_utils.audio_from_file(file_obj.name)
            token_data.append(data)
        # construct the masked version
        masked_inputs = []
        for binary_mask_vector in binary_mask_matrix:
            masked_input = np.copy(zero_input)
            for t, b in zip(token_data, binary_mask_vector):
                masked_input = masked_input + t * int(b)
            file = tempfile.NamedTemporaryFile(delete=False)
            processing_utils.audio_to_file(sample_rate, masked_input, file.name)
            masked_data = processing_utils.encode_file_to_base64(file.name)
            file.close()
            os.unlink(file.name)
            masked_inputs.append(masked_data)
        return masked_inputs

    def get_interpretation_scores(
        self, x, neighbors, scores, masks=None, tokens=None
    ) -> List[float]:
        """
        Returns:
            Each value represents the interpretation score corresponding to an evenly spaced subsection of audio.
        """
        return list(scores)

    def generate_sample(self):
        return deepcopy(media_data.BASE64_AUDIO)

    def postprocess(self, y: Tuple[int, np.array] | str | None) -> str | None:
        """
        Parameters:
            y: audio data in either of the following formats: a tuple of (sample_rate, data), or a string filepath or URL to an audio file, or None.
        Returns:
            base64 url data
        """
        if y is None:
            return None

        if utils.validate_url(y):
            file = processing_utils.download_to_file(y, dir=self.temp_dir)
        elif isinstance(y, tuple):
            sample_rate, data = y
            file = tempfile.NamedTemporaryFile(
                suffix=".wav", dir=self.temp_dir, delete=False
            )
            processing_utils.audio_to_file(sample_rate, data, file.name)
        else:
            file = processing_utils.create_tmp_copy_of_file(y, dir=self.temp_dir)

        return {"name": file.name, "data": None, "is_file": True}

    def stream(
        self,
        fn: Callable,
        inputs: List[Component],
        outputs: List[Component],
        _js: Optional[str] = None,
        api_name: Optional[str] = None,
        preprocess: bool = True,
        postprocess: bool = True,
    ):
        """
        This event is triggered when the user streams the component (e.g. a live webcam
        component)
        Parameters:
            fn: Callable function
            inputs: List of inputs
            outputs: List of outputs
        """
        #             _js: Optional frontend js method to run before running 'fn'. Input arguments for js method are values of 'inputs' and 'outputs', return should be a list of values for output components.
        if self.source != "microphone":
            raise ValueError(
                "Audio streaming only available if source is 'microphone'."
            )
        Streamable.stream(
            self,
            fn,
            inputs,
            outputs,
            _js=_js,
            api_name=api_name,
            preprocess=preprocess,
            postprocess=postprocess,
        )

    def style(
        self,
        **kwargs,
    ):
        """
        This method can be used to change the appearance of the audio component.
        Parameters:
        """
        return IOComponent.style(
            self,
            **kwargs,
        )

    def as_example(self, input_data: str) -> str:
        return Path(input_data).name


@document("change", "clear", "style")
class File(Changeable, Clearable, IOComponent, FileSerializable):
    """
    Creates a file component that allows uploading generic file (when used as an input) and or displaying generic files (output).
    Preprocessing: passes the uploaded file as a {file-object} or {List[file-object]} depending on `file_count` (or a {bytes}/{List{bytes}} depending on `type`)
    Postprocessing: expects function to return a {str} path to a file, or {List[str]} consisting of paths to files.
    Examples-format: a {str} path to a local file that populates the component.
    Demos: zip_to_json, zip_files
    """

    def __init__(
        self,
        value: Optional[str | List[str] | Callable] = None,
        *,
        file_count: str = "single",
        type: str = "file",
        label: Optional[str] = None,
        show_label: bool = True,
        interactive: Optional[bool] = None,
        visible: bool = True,
        elem_id: Optional[str] = None,
        **kwargs,
    ):
        """
        Parameters:
            value: Default file to display, given as str file path. If callable, the function will be called whenever the app loads to set the initial value of the component.
            file_count: if single, allows user to upload one file. If "multiple", user uploads multiple files. If "directory", user uploads all files in selected directory. Return type will be list for each file in case of "multiple" or "directory".
            type: Type of value to be returned by component. "file" returns a temporary file object whose path can be retrieved by file_obj.name and original filename can be retrieved with file_obj.orig_name, "binary" returns an bytes object.
            label: component name in interface.
            show_label: if True, will display label.
            interactive: if True, will allow users to upload a file; if False, can only be used to display files. If not provided, this is inferred based on whether the component is used as an input or output.
            visible: If False, component will be hidden.
            elem_id: An optional string that is assigned as the id of this component in the HTML DOM. Can be used for targeting CSS styles.
        """
        self.temp_dir = tempfile.mkdtemp()
        self.file_count = file_count
        self.type = type
        self.test_input = None
        IOComponent.__init__(
            self,
            label=label,
            show_label=show_label,
            interactive=interactive,
            visible=visible,
            elem_id=elem_id,
            value=value,
            **kwargs,
        )

    def get_config(self):
        return {
            "file_count": self.file_count,
            "value": self.value,
            **IOComponent.get_config(self),
        }

    @staticmethod
    def update(
        value: Optional[Any] = _Keywords.NO_VALUE,
        label: Optional[str] = None,
        show_label: Optional[bool] = None,
        interactive: Optional[bool] = None,
        visible: Optional[bool] = None,
    ):
        updated_config = {
            "label": label,
            "show_label": show_label,
            "interactive": interactive,
            "visible": visible,
            "value": value,
            "__type__": "update",
        }
        return IOComponent.add_interactive_to_config(updated_config, interactive)

    def preprocess(self, x: List[Dict[str, str]] | None) -> str | List[str]:
        """
        Parameters:
            x: List of JSON objects with filename as 'name' property and base64 data as 'data' property
        Returns:
            File objects in requested format
        """
        if x is None:
            return None

        def process_single_file(f):
            file_name, data, is_file = (
                f["name"],
                f["data"],
                f.get("is_file", False),
            )
            if self.type == "file":
                if is_file:
                    file = processing_utils.create_tmp_copy_of_file(file_name)
                    file.orig_name = file_name
                else:
                    file = processing_utils.decode_base64_to_file(
                        data, file_path=file_name
                    )
                    file.orig_name = file_name
                return file
            elif self.type == "bytes":
                if is_file:
                    with open(file_name, "rb") as file_data:
                        return file_data.read()
                return processing_utils.decode_base64_to_binary(data)[0]
            else:
                raise ValueError(
                    "Unknown type: "
                    + str(self.type)
                    + ". Please choose from: 'file', 'bytes'."
                )

        if self.file_count == "single":
            if isinstance(x, list):
                return process_single_file(x[0])
            else:
                return process_single_file(x)
        else:
            if isinstance(x, list):
                return [process_single_file(f) for f in x]
            else:
                return process_single_file(x)

    def generate_sample(self):
        return deepcopy(media_data.BASE64_FILE)

    def postprocess(self, y: str) -> Dict:
        """
        Parameters:
            y: file path
        Returns:
            JSON object with key 'name' for filename, 'data' for base64 url, and 'size' for filesize in bytes
        """
        if y is None:
            return None
        if isinstance(y, list):
            return [
                {
                    "orig_name": os.path.basename(file),
                    "name": processing_utils.create_tmp_copy_of_file(
                        file, dir=self.temp_dir
                    ).name,
                    "size": os.path.getsize(file),
                    "data": None,
                    "is_file": True,
                }
                for file in y
            ]
        else:
            return {
                "orig_name": os.path.basename(y),
                "name": processing_utils.create_tmp_copy_of_file(
                    y, dir=self.temp_dir
                ).name,
                "size": os.path.getsize(y),
                "data": None,
                "is_file": True,
            }

    def serialize(self, x: str, load_dir: str = "", called_directly: bool = False):
        serialized = FileSerializable.serialize(self, x, load_dir, called_directly)
        serialized["size"] = os.path.getsize(serialized["name"])
        return serialized

    def style(
        self,
        **kwargs,
    ):
        """
        This method can be used to change the appearance of the file component.
        Parameters:
        """
        return IOComponent.style(
            self,
            **kwargs,
        )

    def as_example(self, input_data: str | List) -> str:
        if isinstance(input_data, list):
            return [Path(file).name for file in input_data]
        else:
            return Path(input_data).name


@document("change", "style")
class Dataframe(Changeable, IOComponent, JSONSerializable):
    """
    Accepts or displays 2D input through a spreadsheet-like component for dataframes.
    Preprocessing: passes the uploaded spreadsheet data as a {pandas.DataFrame}, {numpy.array}, {List[List]}, or {List} depending on `type`
    Postprocessing: expects a {pandas.DataFrame}, {numpy.array}, {List[List]}, {List}, a {Dict} with keys `data` (and optionally `headers`), or {str} path to a csv, which is rendered in the spreadsheet.
    Examples-format: a {str} filepath to a csv with data, a pandas dataframe, or a list of lists (excluding headers) where each sublist is a row of data.
    Demos: filter_records, matrix_transpose, tax_calculator
    """

    markdown_parser = None

    def __init__(
        self,
        value: Optional[List[List[Any]] | Callable] = None,
        *,
        headers: Optional[List[str]] = None,
        row_count: int | Tuple[int, str] = (1, "dynamic"),
        col_count: Optional[int | Tuple[int, str]] = None,
        datatype: str | List[str] = "str",
        type: str = "pandas",
        max_rows: Optional[int] = 20,
        max_cols: Optional[int] = None,
        overflow_row_behaviour: str = "paginate",
        label: Optional[str] = None,
        show_label: bool = True,
        interactive: Optional[bool] = None,
        visible: bool = True,
        elem_id: Optional[str] = None,
        wrap: bool = False,
        **kwargs,
    ):
        """
        Parameters:
            value: Default value as a 2-dimensional list of values. If callable, the function will be called whenever the app loads to set the initial value of the component.
            headers: List of str header names. If None, no headers are shown.
            row_count: Limit number of rows for input and decide whether user can create new rows. The first element of the tuple is an `int`, the row count; the second should be 'fixed' or 'dynamic', the new row behaviour. If an `int` is passed the rows default to 'dynamic'
            col_count: Limit number of columns for input and decide whether user can create new columns. The first element of the tuple is an `int`, the number of columns; the second should be 'fixed' or 'dynamic', the new column behaviour. If an `int` is passed the columns default to 'dynamic'
            datatype: Datatype of values in sheet. Can be provided per column as a list of strings, or for the entire sheet as a single string. Valid datatypes are "str", "number", "bool", "date", and "markdown".
            type: Type of value to be returned by component. "pandas" for pandas dataframe, "numpy" for numpy array, or "array" for a Python array.
            label: component name in interface.
            max_rows: Maximum number of rows to display at once. Set to None for infinite.
            max_cols: Maximum number of columns to display at once. Set to None for infinite.
            overflow_row_behaviour: If set to "paginate", will create pages for overflow rows. If set to "show_ends", will show initial and final rows and truncate middle rows.
            label: component name in interface.
            show_label: if True, will display label.
            interactive: if True, will allow users to edit the dataframe; if False, can only be used to display data. If not provided, this is inferred based on whether the component is used as an input or output.
            visible: If False, component will be hidden.
            elem_id: An optional string that is assigned as the id of this component in the HTML DOM. Can be used for targeting CSS styles.
            wrap: if True text in table cells will wrap when appropriate, if False the table will scroll horiztonally. Defaults to False.
        """

        self.wrap = wrap
        self.row_count = self.__process_counts(row_count)
        self.col_count = self.__process_counts(
            col_count, len(headers) if headers else 3
        )

        self.__validate_headers(headers, self.col_count[0])

        self.headers = (
            headers if headers is not None else list(range(1, self.col_count[0] + 1))
        )
        self.datatype = (
            datatype if isinstance(datatype, list) else [datatype] * self.col_count[0]
        )
        self.type = type
        values = {
            "str": "",
            "number": 0,
            "bool": False,
            "date": "01/01/1970",
            "markdown": "",
            "html": "",
        }
        column_dtypes = (
            [datatype] * self.col_count[0] if isinstance(datatype, str) else datatype
        )
        self.test_input = [
            [values[c] for c in column_dtypes] for _ in range(self.row_count[0])
        ]

        self.max_rows = max_rows
        self.max_cols = max_cols
        self.overflow_row_behaviour = overflow_row_behaviour
        IOComponent.__init__(
            self,
            label=label,
            show_label=show_label,
            interactive=interactive,
            visible=visible,
            elem_id=elem_id,
            value=value,
            **kwargs,
        )

    def get_config(self):
        return {
            "headers": self.headers,
            "datatype": self.datatype,
            "row_count": self.row_count,
            "col_count": self.col_count,
            "value": self.value,
            "max_rows": self.max_rows,
            "max_cols": self.max_cols,
            "overflow_row_behaviour": self.overflow_row_behaviour,
            "wrap": self.wrap,
            **IOComponent.get_config(self),
        }

    @staticmethod
    def update(
        value: Optional[Any] = _Keywords.NO_VALUE,
        max_rows: Optional[int] = None,
        max_cols: Optional[str] = None,
        label: Optional[str] = None,
        show_label: Optional[bool] = None,
        interactive: Optional[bool] = None,
        visible: Optional[bool] = None,
    ):
        updated_config = {
            "max_rows": max_rows,
            "max_cols": max_cols,
            "label": label,
            "show_label": show_label,
            "interactive": interactive,
            "visible": visible,
            "value": value,
            "__type__": "update",
        }
        return IOComponent.add_interactive_to_config(updated_config, interactive)

    def preprocess(self, x: DataframeData):
        """
        Parameters:
            x: 2D array of str, numeric, or bool data
        Returns:
            Dataframe in requested format
        """
        if self.type == "pandas":
            if x.get("headers") is not None:
                return pd.DataFrame(x["data"], columns=x.get("headers"))
            else:
                return pd.DataFrame(x["data"])
        if self.type == "numpy":
            return np.array(x["data"])
        elif self.type == "array":
            return x["data"]
        else:
            raise ValueError(
                "Unknown type: "
                + str(self.type)
                + ". Please choose from: 'pandas', 'numpy', 'array'."
            )

    def generate_sample(self):
        return [[1, 2, 3], [4, 5, 6]]

    def postprocess(
        self, y: str | pd.DataFrame | np.ndarray | List[List[str | float]] | Dict
    ) -> Dict:
        """
        Parameters:
            y: dataframe in given format
        Returns:
            JSON object with key 'headers' for list of header names, 'data' for 2D array of string or numeric data
        """
        if y is None:
            return self.postprocess(self.test_input)
        if isinstance(y, Dict):
            return y
        if isinstance(y, str):
            y = pd.read_csv(y)
            return {
                "headers": list(y.columns),
                "data": Dataframe.__process_markdown(
                    y.to_dict(orient="split")["data"], self.datatype
                ),
            }
        if isinstance(y, pd.DataFrame):
            return {
                "headers": list(y.columns),
                "data": Dataframe.__process_markdown(
                    y.to_dict(orient="split")["data"], self.datatype
                ),
            }
        if isinstance(y, (np.ndarray, list)):
            if isinstance(y, np.ndarray):
                y = y.tolist()

            _headers = self.headers

            if len(self.headers) < len(y[0]):
                _headers = [
                    *self.headers,
                    *list(range(len(self.headers) + 1, len(y[0]) + 1)),
                ]
            elif len(self.headers) > len(y[0]):
                _headers = self.headers[: len(y[0])]

            return {
                "headers": _headers,
                "data": Dataframe.__process_markdown(y, self.datatype),
            }
        raise ValueError("Cannot process value as a Dataframe")

    @staticmethod
    def __process_counts(count, default=3):
        if count is None:
            return (default, "dynamic")
        if type(count) == int or type(count) == float:
            return (int(count), "dynamic")
        else:
            return count

    @staticmethod
    def __validate_headers(headers: List[str] | None, col_count: int):
        if headers is not None and len(headers) != col_count:
            raise ValueError(
                "The length of the headers list must be equal to the col_count int.\nThe column count is set to {cols} but `headers` has {headers} items. Check the values passed to `col_count` and `headers`.".format(
                    cols=col_count, headers=len(headers)
                )
            )

    @classmethod
    def __process_markdown(cls, data: List[List[Any]], datatype: List[str]):
        if "markdown" not in datatype:
            return data

        if cls.markdown_parser is None:
            cls.markdown_parser = MarkdownIt().enable("table")

        for i in range(len(data)):
            for j in range(len(data[i])):
                if datatype[j] == "markdown":
                    data[i][j] = Dataframe.markdown_parser.render(data[i][j])

        return data

    def style(
        self,
        **kwargs,
    ):
        """
        This method can be used to change the appearance of the DataFrame component.
        Parameters:
        """
        return IOComponent.style(
            self,
            **kwargs,
        )

    def as_example(self, input_data):
        if isinstance(input_data, pd.DataFrame):
            return input_data.head(n=5).to_dict(orient="split")["data"]
        elif isinstance(input_data, np.ndarray):
            return input_data.tolist()
        return input_data


@document("change", "style")
class Timeseries(Changeable, IOComponent, JSONSerializable):
    """
    Creates a component that can be used to upload/preview timeseries csv files or display a dataframe consisting of a time series graphically.
    Preprocessing: passes the uploaded timeseries data as a {pandas.DataFrame} into the function
    Postprocessing: expects a {pandas.DataFrame} or {str} path to a csv to be returned, which is then displayed as a timeseries graph
    Examples-format: a {str} filepath of csv data with time series data.
    Demos: fraud_detector
    """

    def __init__(
        self,
        value: Optional[str | Callable] = None,
        *,
        x: Optional[str] = None,
        y: str | List[str] = None,
        colors: List[str] = None,
        label: Optional[str] = None,
        show_label: bool = True,
        interactive: Optional[bool] = None,
        visible: bool = True,
        elem_id: Optional[str] = None,
        **kwargs,
    ):
        """
        Parameters:
            value: File path for the timeseries csv file. If callable, the function will be called whenever the app loads to set the initial value of the component.
            x: Column name of x (time) series. None if csv has no headers, in which case first column is x series.
            y: Column name of y series, or list of column names if multiple series. None if csv has no headers, in which case every column after first is a y series.
            label: component name in interface.
            colors: an ordered list of colors to use for each line plot
            show_label: if True, will display label.
            interactive: if True, will allow users to upload a timeseries csv; if False, can only be used to display timeseries data. If not provided, this is inferred based on whether the component is used as an input or output.
            visible: If False, component will be hidden.
            elem_id: An optional string that is assigned as the id of this component in the HTML DOM. Can be used for targeting CSS styles.
        """
        self.x = x
        if isinstance(y, str):
            y = [y]
        self.y = y
        self.colors = colors
        IOComponent.__init__(
            self,
            label=label,
            show_label=show_label,
            interactive=interactive,
            visible=visible,
            elem_id=elem_id,
            value=value,
            **kwargs,
        )

    def get_config(self):
        return {
            "x": self.x,
            "y": self.y,
            "value": self.value,
            "colors": self.colors,
            **IOComponent.get_config(self),
        }

    @staticmethod
    def update(
        value: Optional[Any] = _Keywords.NO_VALUE,
        colors: Optional[List[str]] = None,
        label: Optional[str] = None,
        show_label: Optional[bool] = None,
        interactive: Optional[bool] = None,
        visible: Optional[bool] = None,
    ):
        updated_config = {
            "colors": colors,
            "label": label,
            "show_label": show_label,
            "interactive": interactive,
            "visible": visible,
            "value": value,
            "__type__": "update",
        }
        return IOComponent.add_interactive_to_config(updated_config, interactive)

    def preprocess(self, x: Dict | None) -> pd.DataFrame | None:
        """
        Parameters:
            x: Dict with keys 'data': 2D array of str, numeric, or bool data, 'headers': list of strings for header names, 'range': optional two element list designating start of end of subrange.
        Returns:
            Dataframe of timeseries data
        """
        if x is None:
            return x
        elif x.get("is_file"):
            dataframe = pd.read_csv(x["name"])
        else:
            dataframe = pd.DataFrame(data=x["data"], columns=x["headers"])
        if x.get("range") is not None:
            dataframe = dataframe.loc[dataframe[self.x or 0] >= x["range"][0]]
            dataframe = dataframe.loc[dataframe[self.x or 0] <= x["range"][1]]
        return dataframe

    def generate_sample(self):
        return {"data": [[1] + [2] * len(self.y)] * 4, "headers": [self.x] + self.y}

    def postprocess(self, y: str | pd.DataFrame) -> Dict:
        """
        Parameters:
            y: csv or dataframe with timeseries data
        Returns:
            JSON object with key 'headers' for list of header names, 'data' for 2D array of string or numeric data
        """
        if y is None:
            return None
        if isinstance(y, str):
            y = pd.read_csv(y)
            return {"headers": y.columns.values.tolist(), "data": y.values.tolist()}
        if isinstance(y, pd.DataFrame):
            return {"headers": y.columns.values.tolist(), "data": y.values.tolist()}
        raise ValueError("Cannot process value as Timeseries data")

    def style(
        self,
        **kwargs,
    ):
        """
        This method can be used to change the appearance of the TimeSeries component.
        Parameters:
        """
        return IOComponent.style(
            self,
            **kwargs,
        )


@document()
class State(IOComponent, SimpleSerializable):
    """
    Special hidden component that stores session state across runs of the demo by the
    same user. The value of the State variable is cleared when the user refreshes the page.

    Preprocessing: No preprocessing is performed
    Postprocessing: No postprocessing is performed
    Demos: chatbot_demo, blocks_simple_squares
    Guides: creating_a_chatbot, real_time_speech_recognition
    """

    allow_string_shortcut = False

    def __init__(
        self,
        value: Any = None,
        **kwargs,
    ):
        """
        Parameters:
            value: the initial value of the state. If callable, the function will be called whenever the app loads to set the initial value of the component.
        """
        self.stateful = True
        IOComponent.__init__(self, value=deepcopy(value), **kwargs)

    def style(self):
        return self


class Variable(State):
    """Variable was renamed to State. This class is kept for backwards compatibility."""

    def __init__(self, *args, **kwargs):
        super().__init__(*args, **kwargs)

    def get_block_name(self):
        return "state"


@document("click", "style")
class Button(Clickable, IOComponent, SimpleSerializable):
    """
    Used to create a button, that can be assigned arbitrary click() events. The label (value) of the button can be used as an input or set via the output of a function.

    Preprocessing: passes the button value as a {str} into the function
    Postprocessing: expects a {str} to be returned from a function, which is set as the label of the button
    Demos: blocks_inputs, blocks_kinematics
    """

    def __init__(
        self,
        value: str | Callable = "Run",
        *,
        variant: str = "secondary",
        visible: bool = True,
        elem_id: Optional[str] = None,
        **kwargs,
    ):
        """
        Parameters:
            value: Default text for the button to display. If callable, the function will be called whenever the app loads to set the initial value of the component.
            variant: 'primary' for main call-to-action, 'secondary' for a more subdued style
            visible: If False, component will be hidden.
            elem_id: An optional string that is assigned as the id of this component in the HTML DOM. Can be used for targeting CSS styles.
        """
        IOComponent.__init__(
            self, visible=visible, elem_id=elem_id, value=value, **kwargs
        )
        self.variant = variant

    def get_config(self):
        return {
            "value": self.value,
            "variant": self.variant,
            **Component.get_config(self),
        }

    @staticmethod
    def update(
        value: Optional[str] = _Keywords.NO_VALUE,
        variant: Optional[str] = None,
        visible: Optional[bool] = None,
    ):
        return {
            "variant": variant,
            "visible": visible,
            "value": value,
            "__type__": "update",
        }

    def style(self, *, full_width: Optional[bool] = None, **kwargs):
        """
        This method can be used to change the appearance of the button component.
        Parameters:
            full_width: If True, will expand to fill parent container.
        """
        if full_width is not None:
            self._style["full_width"] = full_width

        return IOComponent.style(self, **kwargs)


@document("change", "submit", "style")
class ColorPicker(Changeable, Submittable, IOComponent, SimpleSerializable):
    """
    Creates a color picker for user to select a color as string input.
    Preprocessing: passes selected color value as a {str} into the function.
    Postprocessing: expects a {str} returned from function and sets color picker value to it.
    Examples-format: a {str} with a hexadecimal representation of a color, e.g. "#ff0000" for red.
    Demos: color_picker, color_generator
    """

    def __init__(
        self,
        value: str | Callable = None,
        *,
        label: Optional[str] = None,
        show_label: bool = True,
        interactive: Optional[bool] = None,
        visible: bool = True,
        elem_id: Optional[str] = None,
        **kwargs,
    ):
        """
        Parameters:
            value: default text to provide in color picker. If callable, the function will be called whenever the app loads to set the initial value of the component.
            label: component name in interface.
            show_label: if True, will display label.
            interactive: if True, will be rendered as an editable color picker; if False, editing will be disabled. If not provided, this is inferred based on whether the component is used as an input or output.
            visible: If False, component will be hidden.
            elem_id: An optional string that is assigned as the id of this component in the HTML DOM. Can be used for targeting CSS styles.
        """
        self.cleared_value = "#000000"
        self.test_input = value
        IOComponent.__init__(
            self,
            label=label,
            show_label=show_label,
            interactive=interactive,
            visible=visible,
            elem_id=elem_id,
            value=value,
            **kwargs,
        )

    def get_config(self):
        return {
            "value": self.value,
            **IOComponent.get_config(self),
        }

    @staticmethod
    def update(
        value: Optional[str] = _Keywords.NO_VALUE,
        label: Optional[str] = None,
        show_label: Optional[bool] = None,
        visible: Optional[bool] = None,
        interactive: Optional[bool] = None,
    ):
        updated_config = {
            "value": value,
            "label": label,
            "show_label": show_label,
            "visible": visible,
            "__type__": "update",
        }
        return IOComponent.add_interactive_to_config(updated_config, interactive)

    def preprocess(self, x: str | None) -> str | None:
        """
        Any preprocessing needed to be performed on function input.
        Parameters:
            x: text
        Returns:
            text
        """
        if x is None:
            return None
        else:
            return str(x)

    def generate_sample(self) -> str:
        return "#000000"

    def postprocess(self, y: str | None) -> str | None:
        """
        Any postprocessing needed to be performed on function output.
        Parameters:
            y: text
        Returns:
            text
        """
        if y is None:
            return None
        else:
            return str(y)


############################
# Only Output Components
############################


@document("change", "style")
class Label(Changeable, IOComponent, JSONSerializable):
    """
    Displays a classification label, along with confidence scores of top categories, if provided.
    Preprocessing: this component does *not* accept input.
    Postprocessing: expects a {Dict[str, float]} of classes and confidences, or {str} with just the class or an {int}/{float} for regression outputs, or a {str} path to a .json file containing a json dictionary in the structure produced by Label.postprocess().

    Demos: main_note, titanic_survival
    Guides: Gradio_and_ONNX_on_Hugging_Face, image_classification_in_pytorch, image_classification_in_tensorflow, image_classification_with_vision_transformers, building_a_pictionary_app
    """

    CONFIDENCES_KEY = "confidences"

    def __init__(
        self,
        value: Optional[Dict[str, float] | str | float | Callable] = None,
        *,
        num_top_classes: Optional[int] = None,
        label: Optional[str] = None,
        show_label: bool = True,
        visible: bool = True,
        elem_id: Optional[str] = None,
        **kwargs,
    ):
        """
        Parameters:
            value: Default value to show in the component. If a str or number is provided, simply displays the string or number. If a {Dict[str, float]} of classes and confidences is provided, displays the top class on top and the `num_top_classes` below, along with their confidence bars. If callable, the function will be called whenever the app loads to set the initial value of the component.
            num_top_classes: number of most confident classes to show.
            label: component name in interface.
            show_label: if True, will display label.
            visible: If False, component will be hidden.
            elem_id: An optional string that is assigned as the id of this component in the HTML DOM. Can be used for targeting CSS styles.
        """
        self.num_top_classes = num_top_classes
        IOComponent.__init__(
            self,
            label=label,
            show_label=show_label,
            visible=visible,
            elem_id=elem_id,
            value=value,
            **kwargs,
        )

    def get_config(self):
        return {
            "num_top_classes": self.num_top_classes,
            "value": self.value,
            **IOComponent.get_config(self),
        }

    def postprocess(self, y: Dict[str, float] | str | float | None) -> Dict | None:
        """
        Parameters:
            y: a dictionary mapping labels to confidence value, or just a string/numerical label by itself
        Returns:
            Object with key 'label' representing primary label, and key 'confidences' representing a list of label-confidence pairs
        """
        if y is None or y == {}:
            return None
        if isinstance(y, str) and y.endswith(".json") and os.path.exists(y):
            return self.serialize(y)
        if isinstance(y, (str, numbers.Number)):
            return {"label": str(y)}
        if isinstance(y, dict):
            if "confidences" in y and isinstance(y["confidences"], dict):
                y = y["confidences"]
                y = {c["label"]: c["confidence"] for c in y}
            sorted_pred = sorted(y.items(), key=operator.itemgetter(1), reverse=True)
            if self.num_top_classes is not None:
                sorted_pred = sorted_pred[: self.num_top_classes]
            return {
                "label": sorted_pred[0][0],
                "confidences": [
                    {"label": pred[0], "confidence": pred[1]} for pred in sorted_pred
                ],
            }
        raise ValueError(
            "The `Label` output interface expects one of: a string label, or an int label, a "
            "float label, or a dictionary whose keys are labels and values are confidences. "
            "Instead, got a {}".format(type(y))
        )

    @staticmethod
    def update(
        value: Optional[Dict[str, float] | str | float] = _Keywords.NO_VALUE,
        label: Optional[str] = None,
        show_label: Optional[bool] = None,
        visible: Optional[bool] = None,
    ):
        updated_config = {
            "label": label,
            "show_label": show_label,
            "visible": visible,
            "value": value,
            "__type__": "update",
        }
        return updated_config

    def style(
        self,
        *,
        container: Optional[bool] = None,
    ):
        """
        This method can be used to change the appearance of the label component.
        Parameters:
            container: If True, will add a container to the label - providing some extra padding around the border.
        """
        return IOComponent.style(self, container=container)


@document("change", "style")
class HighlightedText(Changeable, IOComponent, JSONSerializable):
    """
    Displays text that contains spans that are highlighted by category or numerical value.
    Preprocessing: this component does *not* accept input.
    Postprocessing: expects a {List[Tuple[str, float | str]]]} consisting of spans of text and their associated labels, or a {Dict} with two keys: (1) "text" whose value is the complete text, and "entities", which is a list of dictionaries, each of which have the keys: "entity" (consisting of the entity label), "start" (the character index where the label starts), and "end" (the character index where the label ends). Entities should not overlap.

    Demos: diff_texts, text_analysis
    Guides: named_entity_recognition
    """

    def __init__(
        self,
        value: Optional[List[Tuple[str, str | float | None]] | Dict | Callable] = None,
        *,
        color_map: Dict[str, str] = None,  # Parameter moved to HighlightedText.style()
        show_legend: bool = False,
        combine_adjacent: bool = False,
        adjacent_separator: str = "",
        label: Optional[str] = None,
        show_label: bool = True,
        visible: bool = True,
        elem_id: Optional[str] = None,
        **kwargs,
    ):
        """
        Parameters:
            value: Default value to show. If callable, the function will be called whenever the app loads to set the initial value of the component.
            show_legend: whether to show span categories in a separate legend or inline.
            combine_adjacent: If True, will merge the labels of adjacent tokens belonging to the same category.
            adjacent_separator: Specifies the separator to be used between tokens if combine_adjacent is True.
            label: component name in interface.
            show_label: if True, will display label.
            visible: If False, component will be hidden.
            elem_id: An optional string that is assigned as the id of this component in the HTML DOM. Can be used for targeting CSS styles.
        """
        self.color_map = color_map
        if color_map is not None:
            warnings.warn(
                "The 'color_map' parameter has been moved from the constructor to `HighlightedText.style()` ",
            )
        self.show_legend = show_legend
        self.combine_adjacent = combine_adjacent
        self.adjacent_separator = adjacent_separator
        IOComponent.__init__(
            self,
            label=label,
            show_label=show_label,
            visible=visible,
            elem_id=elem_id,
            value=value,
            **kwargs,
        )

    def get_config(self):
        return {
            "color_map": self.color_map,
            "show_legend": self.show_legend,
            "value": self.value,
            **IOComponent.get_config(self),
        }

    @staticmethod
    def update(
        value: Optional[
            List[Tuple[str, str | float | None]] | Dict
        ] = _Keywords.NO_VALUE,
        color_map: Optional[Dict[str, str]] = None,
        show_legend: Optional[bool] = None,
        label: Optional[str] = None,
        show_label: Optional[bool] = None,
        visible: Optional[bool] = None,
    ):
        updated_config = {
            "color_map": color_map,
            "show_legend": show_legend,
            "label": label,
            "show_label": show_label,
            "visible": visible,
            "value": value,
            "__type__": "update",
        }
        return updated_config

    def postprocess(
        self, y: List[Tuple[str, str | float | None]] | Dict | None
    ) -> List[Tuple[str, str | float | None]] | None:
        """
        Parameters:
            y: List of (word, category) tuples
        Returns:
            List of (word, category) tuples
        """
        if y is None:
            return None
        if isinstance(y, dict):
            try:
                text = y["text"]
                entities = y["entities"]
            except KeyError:
                raise ValueError(
                    "Expected a dictionary with keys 'text' and 'entities' for the value of the HighlightedText component."
                )
            if len(entities) == 0:
                y = [(text, None)]
            else:
                list_format = []
                index = 0
                entities = sorted(entities, key=lambda x: x["start"])
                for entity in entities:
                    list_format.append((text[index : entity["start"]], None))
                    list_format.append(
                        (text[entity["start"] : entity["end"]], entity["entity"])
                    )
                    index = entity["end"]
                list_format.append((text[index:], None))
                y = list_format
        if self.combine_adjacent:
            output = []
            running_text, running_category = None, None
            for text, category in y:
                if running_text is None:
                    running_text = text
                    running_category = category
                elif category == running_category:
                    running_text += self.adjacent_separator + text
                else:
                    output.append((running_text, running_category))
                    running_text = text
                    running_category = category
            if running_text is not None:
                output.append((running_text, running_category))
            return output
        else:
            return y

    def style(
        self,
        *,
        color_map: Optional[Dict[str, str]] = None,
        container: Optional[bool] = None,
        **kwargs,
    ):
        """
        This method can be used to change the appearance of the HighlightedText component.
        Parameters:
            color_map: Map between category and respective colors.
            container: If True, will place the component in a container - providing some extra padding around the border.
        """
        if color_map is not None:
            self._style["color_map"] = color_map

        return IOComponent.style(self, container=container, **kwargs)


@document("change", "style")
class JSON(Changeable, IOComponent, JSONSerializable):
    """
    Used to display arbitrary JSON output prettily.
    Preprocessing: this component does *not* accept input.
    Postprocessing: expects a valid JSON {str} -- or a {list} or {dict} that is JSON serializable.

    Demos: zip_to_json, blocks_xray
    """

    def __init__(
        self,
        value: Optional[str | Callable] = None,
        *,
        label: Optional[str] = None,
        show_label: bool = True,
        visible: bool = True,
        elem_id: Optional[str] = None,
        **kwargs,
    ):
        """
        Parameters:
            value: Default value. If callable, the function will be called whenever the app loads to set the initial value of the component.
            label: component name in interface.
            show_label: if True, will display label.
            visible: If False, component will be hidden.
            elem_id: An optional string that is assigned as the id of this component in the HTML DOM. Can be used for targeting CSS styles.
        """
        IOComponent.__init__(
            self,
            label=label,
            show_label=show_label,
            visible=visible,
            elem_id=elem_id,
            value=value,
            **kwargs,
        )

    def get_config(self):
        return {
            "value": self.value,
            **IOComponent.get_config(self),
        }

    @staticmethod
    def update(
        value: Optional[Any] = _Keywords.NO_VALUE,
        label: Optional[str] = None,
        show_label: Optional[bool] = None,
        visible: Optional[bool] = None,
        interactive: Optional[bool] = None,
    ):
        updated_config = {
            "label": label,
            "show_label": show_label,
            "visible": visible,
            "value": value,
            "__type__": "update",
        }
        return updated_config

    def postprocess(self, y: Dict | List | str | None) -> Dict | List | None:
        """
        Parameters:
            y: JSON output
        Returns:
            JSON output
        """
        if y is None:
            return None
        if isinstance(y, str):
            return json.dumps(y)
        else:
            return y

    def style(self, *, container: Optional[bool] = None, **kwargs):
        """
        This method can be used to change the appearance of the JSON component.
        Parameters:
            container: If True, will place the JSON in a container - providing some extra padding around the border.
        """
        return IOComponent.style(self, container=container, **kwargs)


@document("change")
class HTML(Changeable, IOComponent, SimpleSerializable):
    """
    Used to display arbitrary HTML output.
    Preprocessing: this component does *not* accept input.
    Postprocessing: expects a valid HTML {str}.

    Demos: text_analysis
    Guides: key_features
    """

    def __init__(
        self,
        value: str | Callable = "",
        *,
        label: Optional[str] = None,
        show_label: bool = True,
        visible: bool = True,
        elem_id: Optional[str] = None,
        **kwargs,
    ):
        """
        Parameters:
            value: Default value. If callable, the function will be called whenever the app loads to set the initial value of the component.
            label: component name in interface.
            show_label: if True, will display label.
            visible: If False, component will be hidden.
            elem_id: An optional string that is assigned as the id of this component in the HTML DOM. Can be used for targeting CSS styles.
        """
        IOComponent.__init__(
            self,
            label=label,
            show_label=show_label,
            visible=visible,
            elem_id=elem_id,
            value=value,
            **kwargs,
        )

    def get_config(self):
        return {
            "value": self.value,
            **IOComponent.get_config(self),
        }

    @staticmethod
    def update(
        value: Optional[Any] = _Keywords.NO_VALUE,
        label: Optional[str] = None,
        show_label: Optional[bool] = None,
        visible: Optional[bool] = None,
    ):
        updated_config = {
            "label": label,
            "show_label": show_label,
            "visible": visible,
            "value": value,
            "__type__": "update",
        }
        return updated_config

    def style(self):
        return self


@document("style")
class Gallery(IOComponent):
    """
    Used to display a list of images as a gallery that can be scrolled through.
    Preprocessing: this component does *not* accept input.
    Postprocessing: expects a list of images in any format, {List[numpy.array | PIL.Image | str]}, and displays them.

    Demos: fake_gan
    """

    def __init__(
        self,
        value: Optional[List[np.ndarray | PIL.Image | str] | Callable] = None,
        *,
        label: Optional[str] = None,
        show_label: bool = True,
        visible: bool = True,
        elem_id: Optional[str] = None,
        **kwargs,
    ):
        """
        Parameters:
            value: List of images to display in the gallery by default. If callable, the function will be called whenever the app loads to set the initial value of the component.
            label: component name in interface.
            show_label: if True, will display label.
            visible: If False, component will be hidden.
            elem_id: An optional string that is assigned as the id of this component in the HTML DOM. Can be used for targeting CSS styles.
        """
        super().__init__(
            label=label,
            show_label=show_label,
            visible=visible,
            elem_id=elem_id,
            value=value,
            **kwargs,
        )

    @staticmethod
    def update(
        value: Optional[Any] = _Keywords.NO_VALUE,
        label: Optional[str] = None,
        show_label: Optional[bool] = None,
        visible: Optional[bool] = None,
    ):
        updated_config = {
            "label": label,
            "show_label": show_label,
            "visible": visible,
            "value": value,
            "__type__": "update",
        }
        return updated_config

    def get_config(self):
        return {
            "value": self.value,
            **IOComponent.get_config(self),
        }

    def postprocess(self, y: List[np.ndarray | PIL.Image | str] | None) -> List[str]:
        """
        Parameters:
            y: list of images
        Returns:
            list of base64 url data for images
        """
        if y is None:
            return []
        output = []
        for img in y:
            if isinstance(img, np.ndarray):
                img = processing_utils.encode_array_to_base64(img)
            elif isinstance(img, PIL.Image.Image):
                img = processing_utils.encode_pil_to_base64(img)
            elif isinstance(img, str):
                img = processing_utils.encode_url_or_file_to_base64(img)
            else:
                raise ValueError(
                    "Unknown type. Please choose from: 'numpy', 'pil', 'file'."
                )
            output.append(img)
        return output

    def style(
        self,
<<<<<<< HEAD
        *,
        grid: Optional[int | Tuple[int, int, int, int, int, int]] = None,
=======
        rounded: Optional[bool | Tuple[bool, bool, bool, bool]] = None,
        grid: Optional[int | Tuple] = None,
>>>>>>> 0c4b1362
        height: Optional[str] = None,
        container: Optional[bool] = None,
        **kwargs,
    ):
        """
        This method can be used to change the appearance of the gallery component.
        Parameters:
<<<<<<< HEAD
=======
            rounded: If True, will round the corners. If a tuple, will round corners according to the values in the tuple, starting from top left and proceeding clock-wise.
            grid: Represents the number of images that should be shown in one row, for each of the six standard screen sizes (<576px, <768px, <992px, <1200px, <1400px, >1400px). if fewer that 6 are given then the last will be used for all subsequent breakpoints
>>>>>>> 0c4b1362
            height: Height of the gallery.
            container: If True, will place gallery in a container - providing some extra padding around the border.
        """
        if grid is not None:
            self._style["grid"] = grid
        if height is not None:
            self._style["height"] = height

        return IOComponent.style(self, container=container, **kwargs)

    def deserialize(
        self, x: Any, save_dir: str = "", encryption_key: bytes | None = None
    ) -> None | str:
        if x is None:
            return None
        gallery_path = os.path.join(save_dir, str(uuid.uuid4()))
        for img_data in x:
            ImgSerializable.deserialize(self, img_data, gallery_path)
        return os.path.abspath(gallery_path)

    def serialize(self, x: Any, load_dir: str = "", called_directly: bool = False):
        files = []
        for file in os.listdir(x):
            file_path = os.path.join(x, file)
            img = ImgSerializable.serialize(self, file_path)
            files.append(img)
        return files


class Carousel(IOComponent, Changeable):
    """
    Component displays a set of output components that can be scrolled through.
    Output type: List[List[Any]]
    """

    def __init__(
        self,
        *,
        components: Component | List[Component],
        label: Optional[str] = None,
        show_label: bool = True,
        visible: bool = True,
        elem_id: Optional[str] = None,
        **kwargs,
    ):
        """
        Parameters:
            components: Classes of component(s) that will be scrolled through.
            label: component name in interface.
            show_label: if True, will display label.
            visible: If False, component will be hidden.
            elem_id: An optional string that is assigned as the id of this component in the HTML DOM. Can be used for targeting CSS styles.
        """
        warnings.warn(
            "The Carousel component is partially deprecated. It may not behave as expected.",
        )
        if not isinstance(components, list):
            components = [components]
        self.components = [
            get_component_instance(component) for component in components
        ]
        IOComponent.__init__(
            self,
            label=label,
            show_label=show_label,
            visible=visible,
            elem_id=elem_id,
            **kwargs,
        )

    def get_config(self):
        return {
            "components": [component.get_config() for component in self.components],
            **IOComponent.get_config(self),
        }

    @staticmethod
    def update(
        value: Optional[Any] = _Keywords.NO_VALUE,
        label: Optional[str] = None,
        show_label: Optional[bool] = None,
        visible: Optional[bool] = None,
    ):
        updated_config = {
            "label": label,
            "show_label": show_label,
            "visible": visible,
            "value": value,
            "__type__": "update",
        }
        return updated_config

    def postprocess(self, y: List[List[Any]]) -> List[List[Any]]:
        """
        Parameters:
            y: carousel output
        Returns:
            2D array, where each sublist represents one set of outputs or 'slide' in the carousel
        """
        if y is None:
            return None
        if isinstance(y, list):
            if len(y) != 0 and not isinstance(y[0], list):
                y = [[z] for z in y]
            output = []
            for row in y:
                output_row = []
                for i, cell in enumerate(row):
                    output_row.append(self.components[i].postprocess(cell))
                output.append(output_row)
            return output
        else:
            raise ValueError("Unknown type. Please provide a list for the Carousel.")


@document("change", "style")
class Chatbot(Changeable, IOComponent, JSONSerializable):
    """
    Displays a chatbot output showing both user submitted messages and responses
    Preprocessing: this component does *not* accept input.
    Postprocessing: expects a {List[Tuple[str, str]]}, a list of tuples with user inputs and responses.

    Demos: chatbot_demo
    """

    def __init__(
        self,
        value: Optional[List[Tuple[str, str]] | Callable] = None,
        color_map: Dict[str, str] = None,  # Parameter moved to Chatbot.style()
        *,
        label: Optional[str] = None,
        show_label: bool = True,
        visible: bool = True,
        elem_id: Optional[str] = None,
        **kwargs,
    ):
        """
        Parameters:
            value: Default value to show in chatbot. If callable, the function will be called whenever the app loads to set the initial value of the component.
            label: component name in interface.
            show_label: if True, will display label.
            visible: If False, component will be hidden.
            elem_id: An optional string that is assigned as the id of this component in the HTML DOM. Can be used for targeting CSS styles.
        """
        if color_map is not None:
            warnings.warn(
                "The 'color_map' parameter has been moved from the constructor to `Chatbot.style()` ",
            )
        self.color_map = color_map

        IOComponent.__init__(
            self,
            label=label,
            show_label=show_label,
            visible=visible,
            elem_id=elem_id,
            value=value,
            **kwargs,
        )

    def get_config(self):
        return {
            "value": self.value,
            "color_map": self.color_map,
            **IOComponent.get_config(self),
        }

    @staticmethod
    def update(
        value: Optional[Any] = _Keywords.NO_VALUE,
        color_map: Optional[Tuple[str, str]] = None,
        label: Optional[str] = None,
        show_label: Optional[bool] = None,
        visible: Optional[bool] = None,
    ):
        updated_config = {
            "color_map": color_map,
            "label": label,
            "show_label": show_label,
            "visible": visible,
            "value": value,
            "__type__": "update",
        }
        return updated_config

    def postprocess(self, y: List[Tuple[str, str]]) -> List[Tuple[str, str]]:
        """
        Parameters:
            y: List of tuples representing the message and response
        Returns:
            List of tuples representing the message and response
        """
        return [] if y is None else y

    def style(self, *, color_map: Optional[List[str, str]] = None, **kwargs):
        """
        This method can be used to change the appearance of the Chatbot component.
        Parameters:
            color_map: List containing colors to apply to chat bubbles.
        Returns:

        """
        if color_map is not None:
            self._style["color_map"] = color_map

        return IOComponent.style(
            self,
            **kwargs,
        )


@document("change", "edit", "clear", "style")
class Model3D(Changeable, Editable, Clearable, IOComponent, FileSerializable):
    """
    Component allows users to upload or view 3D Model files (.obj, .glb, or .gltf).
    Preprocessing: This component passes the uploaded file as a {str} filepath.
    Postprocessing: expects function to return a {str} path to a file of type (.obj, glb, or .gltf)

    Demos: model3D
    Guides: how_to_use_3D_model_component
    """

    def __init__(
        self,
        value: Optional[str | Callable] = None,
        *,
        clear_color: List[float] = None,
        label: Optional[str] = None,
        show_label: bool = True,
        visible: bool = True,
        elem_id: Optional[str] = None,
        **kwargs,
    ):
        """
        Parameters:
            value: path to (.obj, glb, or .gltf) file to show in model3D viewer. If callable, the function will be called whenever the app loads to set the initial value of the component.
            clear_color: background color of scene
            label: component name in interface.
            show_label: if True, will display label.
            visible: If False, component will be hidden.
            elem_id: An optional string that is assigned as the id of this component in the HTML DOM. Can be used for targeting CSS styles.
        """
        self.temp_dir = tempfile.mkdtemp()
        self.clear_color = clear_color or [0.2, 0.2, 0.2, 1.0]
        IOComponent.__init__(
            self,
            label=label,
            show_label=show_label,
            visible=visible,
            elem_id=elem_id,
            value=value,
            **kwargs,
        )

    def get_config(self):
        return {
            "clearColor": self.clear_color,
            "value": self.value,
            **IOComponent.get_config(self),
        }

    @staticmethod
    def update(
        value: Optional[Any] = _Keywords.NO_VALUE,
        label: Optional[str] = None,
        show_label: Optional[bool] = None,
        visible: Optional[bool] = None,
    ):
        updated_config = {
            "label": label,
            "show_label": show_label,
            "visible": visible,
            "value": value,
            "__type__": "update",
        }
        return updated_config

    def preprocess(self, x: Dict[str, str] | None) -> str | None:
        """
        Parameters:
            x: JSON object with filename as 'name' property and base64 data as 'data' property
        Returns:
            file path to 3D image model
        """
        if x is None:
            return x
        file_name, file_data, is_file = (
            x["name"],
            x["data"],
            x.get("is_file", False),
        )
        if is_file:
            file = processing_utils.create_tmp_copy_of_file(file_name)
        else:
            file = processing_utils.decode_base64_to_file(
                file_data, file_path=file_name
            )
        file_name = file.name
        return file_name

    def generate_sample(self):
        return media_data.BASE64_MODEL3D

    def postprocess(self, y: str | None) -> Dict[str, str] | None:
        """
        Parameters:
            y: path to the model
        Returns:
            file name mapped to base64 url data
        """
        if y is None:
            return y
        data = {
            "name": processing_utils.create_tmp_copy_of_file(y, dir=self.temp_dir).name,
            "data": None,
            "is_file": True,
        }
        return data

    def style(self, **kwargs):
        """
        This method can be used to change the appearance of the Model3D component.
        """
        return IOComponent.style(
            self,
            **kwargs,
        )

    def as_example(self, input_data: str) -> str:
        return Path(input_data).name


@document("change", "clear")
class Plot(Changeable, Clearable, IOComponent, JSONSerializable):
    """
    Used to display various kinds of plots (matplotlib, plotly, or bokeh are supported)
    Preprocessing: this component does *not* accept input.
    Postprocessing: expects either a {matplotlib.figure.Figure}, a {plotly.graph_objects._figure.Figure}, or a {dict} corresponding to a bokeh plot (json_item format)

    Demos: outbreak_forecast, blocks_kinematics, stock_forecast
    """

    def __init__(
        self,
        value: Optional[Callable] = None,
        *,
        label: Optional[str] = None,
        show_label: bool = True,
        visible: bool = True,
        elem_id: Optional[str] = None,
        **kwargs,
    ):
        """
        Parameters:
            value: Optionally, supply a default plot object to display, must be a matplotlib, plotly, or bokeh figure. If callable, the function will be called whenever the app loads to set the initial value of the component.
            label: component name in interface.
            show_label: if True, will display label.
            visible: If False, component will be hidden.
            elem_id: An optional string that is assigned as the id of this component in the HTML DOM. Can be used for targeting CSS styles.
        """
        IOComponent.__init__(
            self,
            label=label,
            show_label=show_label,
            visible=visible,
            elem_id=elem_id,
            value=value,
            **kwargs,
        )

    def get_config(self):
        return {"value": self.value, **IOComponent.get_config(self)}

    @staticmethod
    def update(
        value: Optional[Any] = _Keywords.NO_VALUE,
        label: Optional[str] = None,
        show_label: Optional[bool] = None,
        visible: Optional[bool] = None,
    ):
        updated_config = {
            "label": label,
            "show_label": show_label,
            "visible": visible,
            "value": value,
            "__type__": "update",
        }
        return updated_config

    def postprocess(self, y: str | None) -> Dict[str, str] | None:
        """
        Parameters:
            y: plot data
        Returns:
            plot type mapped to plot base64 data
        """
        if y is None:
            return None
        if isinstance(y, (ModuleType, matplotlib.figure.Figure)):
            dtype = "matplotlib"
            out_y = processing_utils.encode_plot_to_base64(y)
        elif isinstance(y, dict):
            dtype = "bokeh"
            out_y = json.dumps(y)
        else:
            dtype = "plotly"
            out_y = y.to_json()
        return {"type": dtype, "plot": out_y}

    def style(self):
        return self


@document("change")
class Markdown(IOComponent, Changeable, SimpleSerializable):
    """
    Used to render arbitrary Markdown output.
    Preprocessing: this component does *not* accept input.
    Postprocessing: expects a valid {str} that can be rendered as Markdown.

    Demos: blocks_hello, blocks_kinematics
    Guides: key_features
    """

    def __init__(
        self,
        value: str | Callable = "",
        *,
        visible: bool = True,
        elem_id: Optional[str] = None,
        **kwargs,
    ):
        """
        Parameters:
            value: Value to show in Markdown component. If callable, the function will be called whenever the app loads to set the initial value of the component.
            visible: If False, component will be hidden.
            elem_id: An optional string that is assigned as the id of this component in the HTML DOM. Can be used for targeting CSS styles.
        """
        self.md = MarkdownIt().enable("table")
        IOComponent.__init__(
            self, visible=visible, elem_id=elem_id, value=value, **kwargs
        )

    def postprocess(self, y: str | None) -> str | None:
        """
        Parameters:
            y: markdown representation
        Returns:
            HTML rendering of markdown
        """
        if y is None:
            return None
        unindented_y = inspect.cleandoc(y)
        return self.md.render(unindented_y)

    def get_config(self):
        return {
            "value": self.value,
            **Component.get_config(self),
        }

    @staticmethod
    def update(
        value: Optional[Any] = _Keywords.NO_VALUE,
        visible: Optional[bool] = None,
    ):
        updated_config = {
            "visible": visible,
            "value": value,
            "__type__": "update",
        }
        return updated_config

    def style(self):
        return self


############################
# Static Components
############################


@document("click", "style")
class Dataset(Clickable, Component):
    """
    Used to create an output widget for showing datasets. Used to render the examples
    box.
    Preprocessing: this component does *not* accept input.
    Postprocessing: expects a {list} of {lists} corresponding to the dataset data.
    """

    def __init__(
        self,
        *,
        label: Optional[str] = None,
        components: List[IOComponent] | List[str],
        samples: List[List[Any]],
        headers: Optional[List[str]] = None,
        type: str = "values",
        visible: bool = True,
        elem_id: Optional[str] = None,
        **kwargs,
    ):
        """
        Parameters:
            components: Which component types to show in this dataset widget, can be passed in as a list of string names or Components instances
            samples: a nested list of samples. Each sublist within the outer list represents a data sample, and each element within the sublist represents an value for each component
            headers: Column headers in the Dataset widget, should be the same len as components. If not provided, inferred from component labels
            type: 'values' if clicking on a sample should pass the value of the sample, or "index" if it should pass the index of the sample
            visible: If False, component will be hidden.
            elem_id: An optional string that is assigned as the id of this component in the HTML DOM. Can be used for targeting CSS styles.
        """
        Component.__init__(self, visible=visible, elem_id=elem_id, **kwargs)
        self.components = [get_component_instance(c, render=False) for c in components]
        for example in samples:
            for i, (component, ex) in enumerate(zip(self.components, example)):
                example[i] = component.as_example(ex)
        self.type = type
        self.label = label
        if headers is not None:
            self.headers = headers
        elif all([c.label is None for c in self.components]):
            self.headers = []
        else:
            self.headers = [c.label or "" for c in self.components]
        self.samples = samples

    def get_config(self):
        return {
            "components": [component.get_block_name() for component in self.components],
            "headers": self.headers,
            "samples": self.samples,
            "type": self.type,
            "label": self.label,
            **Component.get_config(self),
        }

    @staticmethod
    def update(
        samples: Optional[Any] = _Keywords.NO_VALUE,
        visible: Optional[bool] = None,
        label: Optional[str] = None,
    ):
        return {
            "samples": samples,
            "visible": visible,
            "label": label,
            "__type__": "update",
        }

    def preprocess(self, x: Any) -> Any:
        """
        Any preprocessing needed to be performed on function input.
        """
        if self.type == "index":
            return x
        elif self.type == "values":
            return self.samples[x]

    def style(self, **kwargs):
        """
        This method can be used to change the appearance of the Dataset component.
        """
        return IOComponent.style(self, **kwargs)


@document()
class Interpretation(Component):
    """
    Used to create an interpretation widget for a component.
    Preprocessing: this component does *not* accept input.
    Postprocessing: expects a {dict} with keys "original" and "interpretation".

    Guides: custom_interpretations_with_blocks
    """

    def __init__(
        self,
        component: Component,
        *,
        visible: bool = True,
        elem_id: Optional[str] = None,
        **kwargs,
    ):
        """
        Parameters:
            component: Which component to show in the interpretation widget.
            visible: Whether or not the interpretation is visible.
            elem_id: An optional string that is assigned as the id of this component in the HTML DOM. Can be used for targeting CSS styles.
        """
        Component.__init__(self, visible=visible, elem_id=elem_id, **kwargs)
        self.component = component

    def get_config(self):
        return {
            "component": self.component.get_block_name(),
            "component_props": self.component.get_config(),
        }

    @staticmethod
    def update(
        value: Optional[Any] = _Keywords.NO_VALUE,
        visible: Optional[bool] = None,
    ):
        return {
            "visible": visible,
            "value": value,
            "__type__": "update",
        }

    def style(self):
        return self

    def postprocess(self, y: Any) -> Any:
        return y


class StatusTracker(Component):
    """
    Used to indicate status of a function call. Event listeners can bind to a StatusTracker with 'status=' keyword argument.
    """

    def __init__(
        self,
        *,
        cover_container: bool = False,
        visible: bool = True,
        elem_id: Optional[str] = None,
        **kwargs,
    ):
        """
        Parameters:
            cover_container: If True, will expand to cover parent container while function pending.
        """
        Component.__init__(self, visible=visible, elem_id=elem_id, **kwargs)
        self.cover_container = cover_container

    def get_config(self):
        return {
            "cover_container": self.cover_container,
            **Component.get_config(self),
        }

    @staticmethod
    def update(
        value: Optional[Any] = _Keywords.NO_VALUE,
        visible: Optional[bool] = None,
    ):
        return {
            "visible": visible,
            "value": value,
            "__type__": "update",
        }


def component(cls_name: str) -> Component:
    obj = utils.component_or_layout_class(cls_name)()
    return obj


def get_component_instance(comp: str | dict | Component, render=True) -> Component:
    if isinstance(comp, str):
        component_obj = component(comp)
        if not (render):
            component_obj.unrender()
        return component_obj
    elif isinstance(comp, dict):
        name = comp.pop("name")
        component_cls = utils.component_or_layout_class(name)
        component_obj = component_cls(**comp)
        if not (render):
            component_obj.unrender()
        return component_obj
    elif isinstance(comp, Component):
        return comp
    else:
        raise ValueError(
            f"Component must provided as a `str` or `dict` or `Component` but is {comp}"
        )


DataFrame = Dataframe
Highlightedtext = HighlightedText
Checkboxgroup = CheckboxGroup
TimeSeries = Timeseries
Json = JSON<|MERGE_RESOLUTION|>--- conflicted
+++ resolved
@@ -3264,25 +3264,17 @@
 
     def style(
         self,
-<<<<<<< HEAD
         *,
-        grid: Optional[int | Tuple[int, int, int, int, int, int]] = None,
-=======
-        rounded: Optional[bool | Tuple[bool, bool, bool, bool]] = None,
         grid: Optional[int | Tuple] = None,
->>>>>>> 0c4b1362
         height: Optional[str] = None,
         container: Optional[bool] = None,
-        **kwargs,
+        **kwargs
     ):
         """
         This method can be used to change the appearance of the gallery component.
         Parameters:
-<<<<<<< HEAD
-=======
             rounded: If True, will round the corners. If a tuple, will round corners according to the values in the tuple, starting from top left and proceeding clock-wise.
             grid: Represents the number of images that should be shown in one row, for each of the six standard screen sizes (<576px, <768px, <992px, <1200px, <1400px, >1400px). if fewer that 6 are given then the last will be used for all subsequent breakpoints
->>>>>>> 0c4b1362
             height: Height of the gallery.
             container: If True, will place gallery in a container - providing some extra padding around the border.
         """
