--- conflicted
+++ resolved
@@ -2686,13 +2686,6 @@
         """
         return x
 
-<<<<<<< HEAD
-    @classmethod
-    def get_shortcut_implementations(cls):
-        return {
-            "html": {},
-        }
-
     def change(
         self,
         fn: Callable,
@@ -2700,9 +2693,6 @@
         outputs: List[Component],
         status_tracker: Optional[StatusTracker] = None,
     ):
-=======
-    def change(self, fn: Callable, inputs: List[Component], outputs: List[Component]):
->>>>>>> 0e1dce64
         """
         Parameters:
             fn: Callable function
