--- conflicted
+++ resolved
@@ -301,25 +301,15 @@
     ):
         """
         Parameters:
-<<<<<<< HEAD
             value: default text to provide in textarea.
             lines: minimum number of line rows to provide in textarea.
             max_lines: maximum number of line rows to provide in textarea.
             placeholder: placeholder hint to provide behind textarea.
             label: component name in interface.
             show_label: if True, will display label.
+            interactive: if True, will be rendered as an editable textbox; if False, editing will be disabled. If not provided, this is inferred based on whether the component is used as an input or output.
             visible: If False, component will be hidden.
-=======
-        value (str): default text to provide in textarea.
-        lines (int): minimum number of line rows to provide in textarea.
-        max_lines (int): maximum number of line rows to provide in textarea.
-        placeholder (str): placeholder hint to provide behind textarea.
-        label (Optional[str]): component name in interface.
-        show_label (bool): if True, will display label.
-        interactive (Optional[bool]): if True, will be rendered as an editable textbox; if False, editing will be disabled. If not provided, this is inferred based on whether the component is used as an input or output.
-        visible (bool): If False, component will be hidden.
-        elem_id (Optional[str]): An optional string that is assigned as the id of this component in the HTML DOM. Can be used for targeting CSS styles.
->>>>>>> 6bd4e17e
+            elem_id: An optional string that is assigned as the id of this component in the HTML DOM. Can be used for targeting CSS styles.
         """
         self.lines = lines
         self.max_lines = max_lines
@@ -505,21 +495,13 @@
     ):
         """
         Parameters:
-<<<<<<< HEAD
             value: default value.
             label: component name in interface.
             show_label: if True, will display label.
+            interactive: if True, will be editable; if False, editing will be disabled. If not provided, this is inferred based on whether the component is used as an input or output.
             visible: If False, component will be hidden.
+            elem_id: An optional string that is assigned as the id of this component in the HTML DOM. Can be used for targeting CSS styles.
             precision: Precision to round input/output to. If set to 0, will round to nearest integer and covert type to int. If None, no rounding happens.
-=======
-        value (float): default value.
-        label (Optional[str]): component name in interface.
-        show_label (bool): if True, will display label.
-        interactive (Optional[bool]): if True, will be editable; if False, editing will be disabled. If not provided, this is inferred based on whether the component is used as an input or output.
-        visible (bool): If False, component will be hidden.
-        elem_id (Optional[str]): An optional string that is assigned as the id of this component in the HTML DOM. Can be used for targeting CSS styles.
-        precision (Optional[int]): Precision to round input/output to. If set to 0, will round to nearest integer and covert type to int. If None, no rounding happens.
->>>>>>> 6bd4e17e
         """
         self.precision = precision
         self.value = self.postprocess(value)
@@ -699,25 +681,15 @@
     ):
         """
         Parameters:
-<<<<<<< HEAD
             minimum: minimum value for slider.
             maximum: maximum value for slider.
             value: default value.
             step: increment between slider values.
             label: component name in interface.
             show_label: if True, will display label.
+            interactive: if True, slider will be adjustable; if False, adjusting will be disabled. If not provided, this is inferred based on whether the component is used as an input or output.
             visible: If False, component will be hidden.
-=======
-        minimum (float): minimum value for slider.
-        maximum (float): maximum value for slider.
-        value (float): default value.
-        step (float): increment between slider values.
-        label (Optional[str]): component name in interface.
-        show_label (bool): if True, will display label.
-        interactive (Optional[bool]): if True, slider will be adjustable; if False, adjusting will be disabled. If not provided, this is inferred based on whether the component is used as an input or output.
-        visible (bool): If False, component will be hidden.
-        elem_id (Optional[str]): An optional string that is assigned as the id of this component in the HTML DOM. Can be used for targeting CSS styles.
->>>>>>> 6bd4e17e
+            elem_id: An optional string that is assigned as the id of this component in the HTML DOM. Can be used for targeting CSS styles.
         """
         self.minimum = minimum
         self.maximum = maximum
@@ -867,19 +839,12 @@
     ):
         """
         Parameters:
-<<<<<<< HEAD
             value: if True, checked by default.
             label: component name in interface.
             show_label: if True, will display label.
+            interactive: if True, this checkbox can be checked; if False, checking will be disabled. If not provided, this is inferred based on whether the component is used as an input or output.
             visible: If False, component will be hidden.
-=======
-        value (bool): if True, checked by default.
-        label (Optional[str]): component name in interface.
-        show_label (bool): if True, will display label.
-        interactive (Optional[bool]): if True, this checkbox can be checked; if False, checking will be disabled. If not provided, this is inferred based on whether the component is used as an input or output.
-        visible (bool): If False, component will be hidden.
-        elem_id (Optional[str]): An optional string that is assigned as the id of this component in the HTML DOM. Can be used for targeting CSS styles.
->>>>>>> 6bd4e17e
+            elem_id: An optional string that is assigned as the id of this component in the HTML DOM. Can be used for targeting CSS styles.
         """
         self.test_input = True
         self.value = self.postprocess(value)
@@ -999,23 +964,14 @@
     ):
         """
         Parameters:
-<<<<<<< HEAD
             choices: list of options to select from.
             value: default selected list of options.
             type: Type of value to be returned by component. "value" returns the list of strings of the choices selected, "index" returns the list of indicies of the choices selected.
             label: component name in interface.
             show_label: if True, will display label.
+            interactive: if True, choices in this checkbox group will be checkable; if False, checking will be disabled. If not provided, this is inferred based on whether the component is used as an input or output.
             visible: If False, component will be hidden.
-=======
-        choices (List[str]): list of options to select from.
-        value (List[str]): default selected list of options.
-        type (str): Type of value to be returned by component. "value" returns the list of strings of the choices selected, "index" returns the list of indicies of the choices selected.
-        label (Optional[str]): component name in interface.
-        show_label (bool): if True, will display label.
-        interactive (Optional[bool]): if True, choices in this checkbox group will be checkable; if False, checking will be disabled. If not provided, this is inferred based on whether the component is used as an input or output.
-        visible (bool): If False, component will be hidden.
-        elem_id (Optional[str]): An optional string that is assigned as the id of this component in the HTML DOM. Can be used for targeting CSS styles.
->>>>>>> 6bd4e17e
+            elem_id: An optional string that is assigned as the id of this component in the HTML DOM. Can be used for targeting CSS styles.
         """
         self.choices = choices or []
         self.cleared_value = []
@@ -1179,23 +1135,14 @@
     ):
         """
         Parameters:
-<<<<<<< HEAD
             choices: list of options to select from.
             value: the button selected by default. If None, no button is selected by default.
             type: Type of value to be returned by component. "value" returns the string of the choice selected, "index" returns the index of the choice selected.
             label: component name in interface.
             show_label: if True, will display label.
+            interactive: if True, choices in this radio group will be selectable; if False, selection will be disabled. If not provided, this is inferred based on whether the component is used as an input or output.
             visible: If False, component will be hidden.
-=======
-        choices (List[str]): list of options to select from.
-        value (str): the button selected by default. If None, no button is selected by default.
-        type (str): Type of value to be returned by component. "value" returns the string of the choice selected, "index" returns the index of the choice selected.
-        label (Optional[str]): component name in interface.
-        show_label (bool): if True, will display label.
-        interactive (Optional[bool]): if True, choices in this radio group will be selectable; if False, selection will be disabled. If not provided, this is inferred based on whether the component is used as an input or output.
-        visible (bool): If False, component will be hidden.
-        elem_id (Optional[str]): An optional string that is assigned as the id of this component in the HTML DOM. Can be used for targeting CSS styles.
->>>>>>> 6bd4e17e
+            elem_id: An optional string that is assigned as the id of this component in the HTML DOM. Can be used for targeting CSS styles.
         """
         self.choices = choices or []
         self.type = type
@@ -1341,23 +1288,13 @@
     ):
         """
         Parameters:
-<<<<<<< HEAD
             choices: list of options to select from.
             value: default value selected in dropdown. If None, no value is selected by default.
             type: Type of value to be returned by component. "value" returns the string of the choice selected, "index" returns the index of the choice selected.
             label: component name in interface.
             show_label: if True, will display label.
             visible: If False, component will be hidden.
-=======
-        choices (List[str]): list of options to select from.
-        value (str): default value selected in dropdown. If None, no value is selected by default.
-        type (str): Type of value to be returned by component. "value" returns the string of the choice selected, "index" returns the index of the choice selected.
-        label (Optional[str]): component name in interface.
-        show_label (bool): if True, will display label.
-        interactive (Optional[bool]): if True, choices in this dropdown will be selectable; if False, selection will be disabled. If not provided, this is inferred based on whether the component is used as an input or output.
-        visible (bool): If False, component will be hidden.
-        elem_id (Optional[str]): An optional string that is assigned as the id of this component in the HTML DOM. Can be used for targeting CSS styles.
->>>>>>> 6bd4e17e
+            elem_id: An optional string that is assigned as the id of this component in the HTML DOM. Can be used for targeting CSS styles.
         """
         Radio.__init__(
             self,
@@ -1413,7 +1350,6 @@
     ):
         """
         Parameters:
-<<<<<<< HEAD
             value: A PIL Image, numpy array, path or URL for the default value that Image component is going to take.
             shape: (width, height) shape to crop and resize image to; if None, matches input image size. Pass None for either width or height to only crop and resize the other.
             image_mode: "RGB" if color, or "L" if black and white.
@@ -1423,23 +1359,10 @@
             type: The format the image is converted to before being passed into the prediction function. "numpy" converts the image to a numpy array with shape (width, height, 3) and values from 0 to 255, "pil" converts the image to a PIL image object, "file" produces a temporary file object whose path can be retrieved by file_obj.name, "filepath" passes a str path to a temporary file containing the image.
             label: component name in interface.
             show_label: if True, will display label.
+            interactive: if True, will allow users to upload and edit an image; if False, can only be used to display images. If not provided, this is inferred based on whether the component is used as an input or output.            
             visible: If False, component will be hidden.
             streaming: If True when used in a `live` interface, will automatically stream webcam feed. Only valid is source is 'webcam'.
-=======
-        value (Optional[str | PIL.Image | np.narray]): A PIL Image, numpy array, path or URL for the default value that Image component is going to take.
-        shape (Tuple[int, int]): (width, height) shape to crop and resize image to; if None, matches input image size. Pass None for either width or height to only crop and resize the other.
-        image_mode (str): "RGB" if color, or "L" if black and white.
-        invert_colors (bool): whether to invert the image as a preprocessing step.
-        source (str): Source of image. "upload" creates a box where user can drop an image file, "webcam" allows user to take snapshot from their webcam, "canvas" defaults to a white image that can be edited and drawn upon with tools.
-        tool (str): Tools used for editing. "editor" allows a full screen editor, "select" provides a cropping and zoom tool, "sketch" allows you to create a mask over the image and both the image and mask are passed into the function.
-        type (str): The format the image is converted to before being passed into the prediction function. "numpy" converts the image to a numpy array with shape (width, height, 3) and values from 0 to 255, "pil" converts the image to a PIL image object, "file" produces a temporary file object whose path can be retrieved by file_obj.name, "filepath" passes a str path to a temporary file containing the image.
-        label (Optional[str]): component name in interface.
-        show_label (bool): if True, will display label.
-        interactive (Optional[bool]): if True, will allow users to upload and edit an image; if False, can only be used to display images. If not provided, this is inferred based on whether the component is used as an input or output.
-        visible (bool): If False, component will be hidden.
-        streaming (bool): If True when used in a `live` interface, will automatically stream webcam feed. Only valid is source is 'webcam'.
-        elem_id (Optional[str]): An optional string that is assigned as the id of this component in the HTML DOM. Can be used for targeting CSS styles.
->>>>>>> 6bd4e17e
+            elem_id: An optional string that is assigned as the id of this component in the HTML DOM. Can be used for targeting CSS styles.
         """
         self.type = type
         self.value = self.postprocess(value)
@@ -1495,33 +1418,12 @@
         }
         return IOComponent.add_interactive_to_config(updated_config, interactive)
 
-<<<<<<< HEAD
-    def preprocess(self, x: Optional[str]) -> np.array | PIL.Image | str | None:
-        """
-        Parameters:
-            x: base64 url data
-        Returns:
-            image in requested format
-        """
-        if x is None:
-            return x
-        im = processing_utils.decode_base64_to_image(x)
-        fmt = im.format
-        with warnings.catch_warnings():
-            warnings.simplefilter("ignore")
-            im = im.convert(self.image_mode)
-        if self.shape is not None:
-            im = processing_utils.resize_and_crop(im, self.shape)
-        if self.invert_colors:
-            im = PIL.ImageOps.invert(im)
-=======
     def format_image(
         self, im: Optional[PIL.Image], fmt: str
     ) -> np.array | PIL.Image | str | None:
         """Helper method to format an image based on self.type"""
         if im is None:
             return im
->>>>>>> 6bd4e17e
         if self.type == "pil":
             return im
         elif self.type == "numpy":
@@ -1547,12 +1449,12 @@
                 + ". Please choose from: 'numpy', 'pil', 'filepath'."
             )
 
-    def preprocess(self, x: Optional[str]) -> np.array | PIL.Image | str | None:
-        """
-        Parameters:
-        x (str | dict): base64 url data, or (if tool == "sketch) a dict of image and mask base64 url data
-        Returns:
-        (numpy.array | PIL.Image | str): image in requested format
+    def preprocess(self, x: str | Dict) -> np.array | PIL.Image | str | None:
+        """
+        Parameters:
+            x: base64 url data, or (if tool == "sketch) a dict of image and mask base64 url data
+        Returns:
+            image in requested format
         """
         if x is None:
             return x
@@ -1805,23 +1707,14 @@
     ):
         """
         Parameters:
-<<<<<<< HEAD
             value: A path or URL for the default value that Video component is going to take.
             format: Format of video format to be returned by component, such as 'avi' or 'mp4'. Use 'mp4' to ensure browser playability. If set to None, video will keep uploaded format.
             source: Source of video. "upload" creates a box where user can drop an video file, "webcam" allows user to record a video from their webcam.
             label: component name in interface.
             show_label: if True, will display label.
+            interactive: if True, will allow users to upload a video; if False, can only be used to display videos. If not provided, this is inferred based on whether the component is used as an input or output.
             visible: If False, component will be hidden.
-=======
-        value (str): A path or URL for the default value that Video component is going to take.
-        format (str): Format of video format to be returned by component, such as 'avi' or 'mp4'. Use 'mp4' to ensure browser playability. If set to None, video will keep uploaded format.
-        source (str): Source of video. "upload" creates a box where user can drop an video file, "webcam" allows user to record a video from their webcam.
-        label (Optional[str]): component name in interface.
-        show_label (bool): if True, will display label.
-        interactive (Optional[bool]): if True, will allow users to upload a video; if False, can only be used to display videos. If not provided, this is inferred based on whether the component is used as an input or output.
-        visible (bool): If False, component will be hidden.
-        elem_id (Optional[str]): An optional string that is assigned as the id of this component in the HTML DOM. Can be used for targeting CSS styles.
->>>>>>> 6bd4e17e
+            elem_id: An optional string that is assigned as the id of this component in the HTML DOM. Can be used for targeting CSS styles.
         """
         self.format = format
         self.source = source
@@ -1978,25 +1871,15 @@
     ):
         """
         Parameters:
-<<<<<<< HEAD
             value: A path, URL, or [sample_rate, numpy array] tuple for the default value that Audio component is going to take.
             source: Source of audio. "upload" creates a box where user can drop an audio file, "microphone" creates a microphone input.
             type: The format the audio file is converted to before being passed into the prediction function. "numpy" converts the audio to a tuple consisting of: (int sample rate, numpy.array for the data), "filepath" passes a str path to a temporary file containing the audio.
             label: component name in interface.
             show_label: if True, will display label.
+            interactive: if True, will allow users to upload and edit a audio file; if False, can only be used to play audio. If not provided, this is inferred based on whether the component is used as an input or output.
             visible: If False, component will be hidden.
             streaming: If set to true when used in a `live` interface, will automatically stream webcam feed. Only valid is source is 'microphone'.
-=======
-        value (str | Tuple[int, numpy.array]): A path, URL, or [sample_rate, numpy array] tuple for the default value that Audio component is going to take.
-        source (str): Source of audio. "upload" creates a box where user can drop an audio file, "microphone" creates a microphone input.
-        type (str): The format the audio file is converted to before being passed into the prediction function. "numpy" converts the audio to a tuple consisting of: (int sample rate, numpy.array for the data), "filepath" passes a str path to a temporary file containing the audio.
-        label (Optional[str]): component name in interface.
-        show_label (bool): if True, will display label.
-        interactive (Optional[bool]): if True, will allow users to upload and edit a audio file; if False, can only be used to play audio. If not provided, this is inferred based on whether the component is used as an input or output.
-        visible (bool): If False, component will be hidden.
-        streaming (bool): If set to true when used in a `live` interface, will automatically stream webcam feed. Only valid is source is 'microphone'.
-        elem_id (Optional[str]): An optional string that is assigned as the id of this component in the HTML DOM. Can be used for targeting CSS styles.
->>>>>>> 6bd4e17e
+            elem_id: An optional string that is assigned as the id of this component in the HTML DOM. Can be used for targeting CSS styles.
         """
         self.value = self.postprocess(value)
         self.source = source
@@ -2304,23 +2187,14 @@
     ):
         """
         Parameters:
-<<<<<<< HEAD
             value: Default file to display, given as str file path
             file_count: if single, allows user to upload one file. If "multiple", user uploads multiple files. If "directory", user uploads all files in selected directory. Return type will be list for each file in case of "multiple" or "directory".
             type: Type of value to be returned by component. "file" returns a temporary file object whose path can be retrieved by file_obj.name, "binary" returns an bytes object.
             label: component name in interface.
             show_label: if True, will display label.
+            interactive: if True, will allow users to upload a file; if False, can only be used to display files. If not provided, this is inferred based on whether the component is used as an input or output.
             visible: If False, component will be hidden.
-=======
-        value (Optional[str]): Default file to display, given as str file path
-        file_count (str): if single, allows user to upload one file. If "multiple", user uploads multiple files. If "directory", user uploads all files in selected directory. Return type will be list for each file in case of "multiple" or "directory".
-        type (str): Type of value to be returned by component. "file" returns a temporary file object whose path can be retrieved by file_obj.name, "binary" returns an bytes object.
-        label (Optional[str]): component name in interface.
-        show_label (bool): if True, will display label.
-        interactive (Optional[bool]): if True, will allow users to upload a file; if False, can only be used to display files. If not provided, this is inferred based on whether the component is used as an input or output.
-        visible (bool): If False, component will be hidden.
-        elem_id (Optional[str]): An optional string that is assigned as the id of this component in the HTML DOM. Can be used for targeting CSS styles.
->>>>>>> 6bd4e17e
+            elem_id: An optional string that is assigned as the id of this component in the HTML DOM. Can be used for targeting CSS styles.
         """
         self.file_count = file_count
         self.type = type
@@ -2515,7 +2389,6 @@
     ):
         """
         Parameters:
-<<<<<<< HEAD
             value: Default value as a 2-dimensional list of values.
             headers: List of str header names. If None, no headers are shown.
             row_count: Limit number of rows for input and decide whether user can create new rows. The first element of the tuple is an `int`, the row count; the second should be 'fixed' or 'dynamic', the new row behaviour. If an `int` is passed the rows default to 'dynamic'
@@ -2528,26 +2401,10 @@
             overflow_row_behaviour: If set to "paginate", will create pages for overflow rows. If set to "show_ends", will show initial and final rows and truncate middle rows.
             label: component name in interface.
             show_label: if True, will display label.
+            interactive: if True, will allow users to edit the dataframe; if False, can only be used to display data. If not provided, this is inferred based on whether the component is used as an input or output.
             visible: If False, component will be hidden.
+            elem_id: An optional string that is assigned as the id of this component in the HTML DOM. Can be used for targeting CSS styles.
             wrap: if True text in table cells will wrap when appropriate, if False the table will scroll horiztonally. Defaults to False.
-=======
-        value (List[List[Any]]): Default value as a 2-dimensional list of values.
-        headers (List[str] | None): List of str header names. If None, no headers are shown.
-        row_count (int | Tuple[int, str]): Limit number of rows for input and decide whether user can create new rows. The first element of the tuple is an `int`, the row count; the second should be 'fixed' or 'dynamic', the new row behaviour. If an `int` is passed the rows default to 'dynamic'
-        col_count (int | Tuple[int, str]): Limit number of columns for input and decide whether user can create new columns. The first element of the tuple is an `int`, the number of columns; the second should be 'fixed' or 'dynamic', the new column behaviour. If an `int` is passed the columns default to 'dynamic'
-        datatype (str | List[str]): Datatype of values in sheet. Can be provided per column as a list of strings, or for the entire sheet as a single string. Valid datatypes are "str", "number", "bool", and "date".
-        type (str): Type of value to be returned by component. "pandas" for pandas dataframe, "numpy" for numpy array, or "array" for a Python array.
-        label (str): component name in interface.
-        max_rows (int): Maximum number of rows to display at once. Set to None for infinite.
-        max_cols (int): Maximum number of columns to display at once. Set to None for infinite.
-        overflow_row_behaviour (str): If set to "paginate", will create pages for overflow rows. If set to "show_ends", will show initial and final rows and truncate middle rows.
-        label (Optional[str]): component name in interface.
-        show_label (bool): if True, will display label.
-        interactive (Optional[bool]): if True, will allow users to edit the dataframe; if False, can only be used to display data. If not provided, this is inferred based on whether the component is used as an input or output.
-        visible (bool): If False, component will be hidden.
-        elem_id (Optional[str]): An optional string that is assigned as the id of this component in the HTML DOM. Can be used for targeting CSS styles.
-        wrap (Optional[bool]): if True text in table cells will wrap when appropriate, if False the table will scroll horiztonally. Defaults to False.
->>>>>>> 6bd4e17e
         """
 
         self.wrap = wrap
@@ -2741,25 +2598,15 @@
     ):
         """
         Parameters:
-<<<<<<< HEAD
             value: File path for the timeseries csv file.
             x: Column name of x (time) series. None if csv has no headers, in which case first column is x series.
             y: Column name of y series, or list of column names if multiple series. None if csv has no headers, in which case every column after first is a y series.
             label: component name in interface.
             colors: an ordered list of colors to use for each line plot
             show_label: if True, will display label.
+            interactive: if True, will allow users to upload a timeseries csv; if False, can only be used to display timeseries data. If not provided, this is inferred based on whether the component is used as an input or output.
             visible: If False, component will be hidden.
-=======
-        value: File path for the timeseries csv file.
-        x (str): Column name of x (time) series. None if csv has no headers, in which case first column is x series.
-        y (str | List[str]): Column name of y series, or list of column names if multiple series. None if csv has no headers, in which case every column after first is a y series.
-        label (str): component name in interface.
-        colors (List[str]): an ordered list of colors to use for each line plot
-        show_label (bool): if True, will display label.
-        interactive (Optional[bool]): if True, will allow users to upload a timeseries csv; if False, can only be used to display timeseries data. If not provided, this is inferred based on whether the component is used as an input or output.
-        visible (bool): If False, component will be hidden.
-        elem_id (Optional[str]): An optional string that is assigned as the id of this component in the HTML DOM. Can be used for targeting CSS styles.
->>>>>>> 6bd4e17e
+            elem_id: An optional string that is assigned as the id of this component in the HTML DOM. Can be used for targeting CSS styles.
         """
         self.value = self.postprocess(value)
         self.x = x
@@ -2896,12 +2743,13 @@
         return self
 
 
+@document()
 class Button(Clickable, IOComponent):
     """
     Used to create a button, that can be assigned arbitrary click() events. The label (value) of the button can be used as an input or set via the output of a function.
+
     Preprocessing: passes the button value as a {str} into the function
     Postprocessing: expects a {str} to be returned from a function, which is set as the label of the button
-
     Demos: blocks_inputs, blocks_kinematics
     """
 
@@ -2916,10 +2764,10 @@
     ):
         """
         Parameters:
-        value (str): Default value
-        variant (str): 'primary' for main call-to-action, 'secondary' for a more subdued style
-        visible (bool): If False, component will be hidden.
-        elem_id (Optional[str]): An optional string that is assigned as the id of this component in the HTML DOM. Can be used for targeting CSS styles.
+            value: Default value
+            variant: 'primary' for main call-to-action, 'secondary' for a more subdued style
+            visible: If False, component will be hidden.
+            elem_id: An optional string that is assigned as the id of this component in the HTML DOM. Can be used for targeting CSS styles.
         """
         Component.__init__(self, visible=visible, elem_id=elem_id, **kwargs)
         self.value = value
@@ -2994,20 +2842,12 @@
     ):
         """
         Parameters:
-<<<<<<< HEAD
-            value(str): Default value to show in the component.
+            value: Default value to show in the component.
             num_top_classes: number of most confident classes to show.
             label: component name in interface.
             show_label: if True, will display label.
             visible: If False, component will be hidden.
-=======
-        value(str): Default value to show in the component.
-        num_top_classes (int): number of most confident classes to show.
-        label (Optional[str]): component name in interface.
-        show_label (bool): if True, will display label.
-        visible (bool): If False, component will be hidden.
-        elem_id (Optional[str]): An optional string that is assigned as the id of this component in the HTML DOM. Can be used for targeting CSS styles.
->>>>>>> 6bd4e17e
+            elem_id: An optional string that is assigned as the id of this component in the HTML DOM. Can be used for targeting CSS styles.
         """
         self.num_top_classes = num_top_classes
         self.value = self.postprocess(value)
@@ -3141,24 +2981,14 @@
     ):
         """
         Parameters:
-<<<<<<< HEAD
             value: Default value to show.
+            show_legend: whether to show span categories in a separate legend or inline.
             combine_adjacent: If True, will merge the labels of adjacent tokens belonging to the same category.
             adjacent_separator: Specifies the separator to be used between tokens if combine_adjacent is True.
-            show_legend: whether to show span categories in a separate legend or inline.
             label: component name in interface.
             show_label: if True, will display label.
             visible: If False, component will be hidden.
-=======
-        value (List[Tuple[str, str | Number | None]]): Default value to show.
-        show_legend (bool): whether to show span categories in a separate legend or inline.
-        combine_adjacent (bool): If True, will merge the labels of adjacent tokens belonging to the same category.
-        adjacent_separator (str): Specifies the separator to be used between tokens if combine_adjacent is True.
-        label (Optional[str]): component name in interface.
-        show_label (bool): if True, will display label.
-        visible (bool): If False, component will be hidden.
-        elem_id (Optional[str]): An optional string that is assigned as the id of this component in the HTML DOM. Can be used for targeting CSS styles.
->>>>>>> 6bd4e17e
+            elem_id: An optional string that is assigned as the id of this component in the HTML DOM. Can be used for targeting CSS styles.
         """
         self.color_map = color_map
         if color_map is not None:
@@ -3281,18 +3111,11 @@
     ):
         """
         Parameters:
-<<<<<<< HEAD
             value: Default value
             label: component name in interface.
             show_label: if True, will display label.
             visible: If False, component will be hidden.
-=======
-        value (str): Default value
-        label (Optional[str]): component name in interface.
-        show_label (bool): if True, will display label.
-        visible (bool): If False, component will be hidden.
-        elem_id (Optional[str]): An optional string that is assigned as the id of this component in the HTML DOM. Can be used for targeting CSS styles.
->>>>>>> 6bd4e17e
+            elem_id: An optional string that is assigned as the id of this component in the HTML DOM. Can be used for targeting CSS styles.
         """
         self.value = self.postprocess(value)
         IOComponent.__init__(
@@ -3371,18 +3194,11 @@
     ):
         """
         Parameters:
-<<<<<<< HEAD
             value: Default value
             label: component name in interface.
             show_label: if True, will display label.
             visible: If False, component will be hidden.
-=======
-        value (str): Default value
-        label (Optional[str]): component name in interface.
-        show_label (bool): if True, will display label.
-        visible (bool): If False, component will be hidden.
-        elem_id (Optional[str]): An optional string that is assigned as the id of this component in the HTML DOM. Can be used for targeting CSS styles.
->>>>>>> 6bd4e17e
+            elem_id: An optional string that is assigned as the id of this component in the HTML DOM. Can be used for targeting CSS styles.
         """
         self.value = value
         IOComponent.__init__(
@@ -3442,18 +3258,11 @@
     ):
         """
         Parameters:
-<<<<<<< HEAD
             value: List of images to display in the gallery by default
             label: component name in interface.
             show_label: if True, will display label.
             visible: If False, component will be hidden.
-=======
-        value (Optional[List[np.ndarray | PIL.Image | str]]): List of images to display in the gallery by default
-        label (Optional[str]): component name in interface.
-        show_label (bool): if True, will display label.
-        visible (bool): If False, component will be hidden.
-        elem_id (Optional[str]): An optional string that is assigned as the id of this component in the HTML DOM. Can be used for targeting CSS styles.
->>>>>>> 6bd4e17e
+            elem_id: An optional string that is assigned as the id of this component in the HTML DOM. Can be used for targeting CSS styles.
         """
         self.value = self.postprocess(value)
         super().__init__(
@@ -3480,17 +3289,13 @@
         }
         return updated_config
 
-<<<<<<< HEAD
-    def postprocess(self, y: List[np.ndarray | PIL.Image | str]) -> str:
-=======
     def get_config(self):
         return {
             "value": self.value,
             **IOComponent.get_config(self),
         }
 
-    def postprocess(self, y):
->>>>>>> 6bd4e17e
+    def postprocess(self, y: List[np.ndarray | PIL.Image | str]) -> List[str]:
         """
         Parameters:
             y: list of images
@@ -3549,18 +3354,11 @@
     ):
         """
         Parameters:
-<<<<<<< HEAD
             components: Classes of component(s) that will be scrolled through.
             label: component name in interface.
             show_label: if True, will display label.
             visible: If False, component will be hidden.
-=======
-        components (List[Component] | Component): Classes of component(s) that will be scrolled through.
-        label (Optional[str]): component name in interface.
-        show_label (bool): if True, will display label.
-        visible (bool): If False, component will be hidden.
-        elem_id (Optional[str]): An optional string that is assigned as the id of this component in the HTML DOM. Can be used for targeting CSS styles.
->>>>>>> 6bd4e17e
+            elem_id: An optional string that is assigned as the id of this component in the HTML DOM. Can be used for targeting CSS styles.
         """
         warnings.warn(
             "The Carousel component is partially deprecated. It may not behave as expected.",
@@ -3668,18 +3466,11 @@
     ):
         """
         Parameters:
-<<<<<<< HEAD
             value: Default value to show in chatbot
             label: component name in interface.
             show_label: if True, will display label.
             visible: If False, component will be hidden.
-=======
-        value (str): Default value to show in chatbot
-        label (Optional[str]): component name in interface.
-        show_label (bool): if True, will display label.
-        visible (bool): If False, component will be hidden.
-        elem_id (Optional[str]): An optional string that is assigned as the id of this component in the HTML DOM. Can be used for targeting CSS styles.
->>>>>>> 6bd4e17e
+            elem_id: An optional string that is assigned as the id of this component in the HTML DOM. Can be used for targeting CSS styles.
         """
         if color_map is not None:
             warnings.warn(
@@ -3770,20 +3561,12 @@
     ):
         """
         Parameters:
-<<<<<<< HEAD
             value: path to (.obj, glb, or .gltf) file to show in model3D viewer
             clear_color: background color of scene
             label: component name in interface.
             show_label: if True, will display label.
             visible: If False, component will be hidden.
-=======
-        value (Optional[str]): path to (.obj, glb, or .gltf) file to show in model3D viewer
-        clear_color (List[r, g, b, a]): background color of scene
-        label (Optional[str]): component name in interface.
-        show_label (bool): if True, will display label.
-        visible (bool): If False, component will be hidden.
-        elem_id (Optional[str]): An optional string that is assigned as the id of this component in the HTML DOM. Can be used for targeting CSS styles.
->>>>>>> 6bd4e17e
+            elem_id: An optional string that is assigned as the id of this component in the HTML DOM. Can be used for targeting CSS styles.
         """
         self.clear_color = clear_color or [0.2, 0.2, 0.2, 1.0]
         self.value = self.postprocess(value)
@@ -3915,18 +3698,11 @@
     ):
         """
         Parameters:
-<<<<<<< HEAD
             value: Optionally, supply a default plot object to display, must be a matplotlib, plotly, or bokeh figure.
             label: component name in interface.
             show_label: if True, will display label.
             visible: If False, component will be hidden.
-=======
-        value (Optional[matplotlib.figure.Figure | dict | plotly.graph_objects._figure.Figure]): Optionally, supply a default plot object to display, must be a matplotlib, plotly, or bokeh figure.
-        label (Optional[str]): component name in interface.
-        show_label (bool): if True, will display label.
-        visible (bool): If False, component will be hidden.
-        elem_id (Optional[str]): An optional string that is assigned as the id of this component in the HTML DOM. Can be used for targeting CSS styles.
->>>>>>> 6bd4e17e
+            elem_id: An optional string that is assigned as the id of this component in the HTML DOM. Can be used for targeting CSS styles.
         """
         self.value = self.postprocess(value)
         IOComponent.__init__(
@@ -4010,14 +3786,9 @@
     ):
         """
         Parameters:
-<<<<<<< HEAD
             value: Value to show in Markdown component
             visible: If False, component will be hidden.
-=======
-        value (str): Value to show in Markdown component
-        visible (bool): If False, component will be hidden.
-        elem_id (Optional[str]): An optional string that is assigned as the id of this component in the HTML DOM. Can be used for targeting CSS styles.
->>>>>>> 6bd4e17e
+            elem_id: An optional string that is assigned as the id of this component in the HTML DOM. Can be used for targeting CSS styles.
         """
         IOComponent.__init__(self, visible=visible, elem_id=elem_id, **kwargs)
         self.md = MarkdownIt()
@@ -4056,76 +3827,6 @@
 ############################
 
 
-<<<<<<< HEAD
-@document()
-class Button(Clickable, Component):
-    """
-    Used to create a button, that can be assigned arbitrary click() events. Accepts neither input nor output.
-
-    Demos: blocks_inputs, blocks_kinematics
-    """
-
-    def __init__(
-        self,
-        value: str = "Run",
-        *,
-        variant: str = "secondary",
-        visible: bool = True,
-        elem_id: Optional[str] = None,
-        **kwargs,
-    ):
-        """
-        Parameters:
-            value: Default value
-            variant: 'primary' for main call-to-action, 'secondary' for a more subdued style
-            visible: If False, component will be hidden.
-        """
-        Component.__init__(self, visible=visible, elem_id=elem_id, **kwargs)
-        self.value = value
-        self.variant = variant
-
-    def get_config(self):
-        return {
-            "value": self.value,
-            "variant": self.variant,
-            **Component.get_config(self),
-        }
-
-    @staticmethod
-    def update(
-        value: Optional[Any] = None,
-        variant: Optional[str] = None,
-        visible: Optional[bool] = None,
-    ):
-        return {
-            "variant": variant,
-            "visible": visible,
-            "value": value,
-            "__type__": "update",
-        }
-
-    def style(
-        self,
-        rounded: Optional[bool | Tuple[bool, bool, bool, bool]] = None,
-        full_width: Optional[str] = None,
-        border: Optional[bool | Tuple[bool, bool, bool, bool]] = None,
-        margin: Optional[bool | Tuple[bool, bool, bool, bool]] = None,
-    ):
-        if full_width is not None:
-            self._style["full_width"] = full_width
-        if margin is not None:
-            self._style["margin"] = margin
-
-        return IOComponent.style(
-            self,
-            rounded=rounded,
-            border=border,
-        )
-
-
-@document()
-=======
->>>>>>> 6bd4e17e
 class Dataset(Clickable, Component):
     """
     Used to create a output widget for showing datasets. Used to render the examples
@@ -4145,20 +3846,12 @@
     ):
         """
         Parameters:
-<<<<<<< HEAD
             components: Which component types to show in this dataset widget, can be passed in as a list of string names or Components instances
             samples: a nested list of samples. Each sublist within the outer list represents a data sample, and each element within the sublist represents an value for each component
             headers: Column headers in the Dataset widget, should be the same len as components. If not provided, inferred from component labels
             type: 'values' if clicking on a sample should pass the value of the sample, or "index" if it should pass the index of the sample
             visible: If False, component will be hidden.
-=======
-        components (List[Component]): Which component types to show in this dataset widget, can be passed in as a list of string names or Components instances
-        samples (str): a nested list of samples. Each sublist within the outer list represents a data sample, and each element within the sublist represents an value for each component
-        headers (List[str]): Column headers in the Dataset widget, should be the same len as components. If not provided, inferred from component labels
-        type (str): 'values' if clicking on a sample should pass the value of the sample, or "index" if it should pass the index of the sample
-        visible (bool): If False, component will be hidden.
-        elem_id (Optional[str]): An optional string that is assigned as the id of this component in the HTML DOM. Can be used for targeting CSS styles.
->>>>>>> 6bd4e17e
+            elem_id: An optional string that is assigned as the id of this component in the HTML DOM. Can be used for targeting CSS styles.
         """
         Component.__init__(self, visible=visible, elem_id=elem_id, **kwargs)
         self.components = [get_component_instance(c, render=False) for c in components]
