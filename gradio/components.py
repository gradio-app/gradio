"""Contains all of the components that can be used with Gradio Interface / Blocks.
Along with the docs for each component, you can find the names of example demos that use
each component. These demos are located in the `demo` directory."""

from __future__ import annotations

import inspect
import json
import math
import operator
import random
import tempfile
import warnings
from copy import deepcopy
from enum import Enum
from pathlib import Path
from types import ModuleType
from typing import TYPE_CHECKING, Any, Callable, Dict, List, Tuple, Type

import altair as alt
import matplotlib.figure
import numpy as np
import pandas as pd
import PIL
import PIL.ImageOps
from ffmpy import FFmpeg
from pandas.api.types import is_numeric_dtype
from PIL import Image as _Image  # using _ to minimize namespace pollution
from typing_extensions import Literal
from gradio_client import utils as client_utils

from gradio import media_data, processing_utils, utils
from gradio.blocks import Block, BlockContext
from gradio.context import Context
from gradio.documentation import document, set_documentation_group
from gradio.events import (
    Blurrable,
    Changeable,
    Clearable,
    Clickable,
    Editable,
    EventListener,
    EventListenerMethod,
    Playable,
    Releaseable,
    Selectable,
    Streamable,
    Submittable,
    Uploadable,
)
from gradio.interpretation import NeighborInterpretable, TokenInterpretable
from gradio.layouts import Column, Form, Row
from gradio.processing_utils import TempFileManager
from gradio_client.serializing import (
    FileSerializable,
    ImgSerializable,
    JSONSerializable,
    Serializable,
    SimpleSerializable,
    GallerySerializable,
)

if TYPE_CHECKING:
    from typing import TypedDict

    class DataframeData(TypedDict):
        headers: List[str]
        data: List[List[str | int | bool]]


set_documentation_group("component")
_Image.init()  # fixes https://github.com/gradio-app/gradio/issues/2843


class _Keywords(Enum):
    NO_VALUE = "NO_VALUE"  # Used as a sentinel to determine if nothing is provided as a argument for `value` in `Component.update()`
    FINISHED_ITERATING = "FINISHED_ITERATING"  # Used to skip processing of a component's value (needed for generators + state)


class Component(Block, Serializable):
    """
    A base class for defining the methods that all gradio components should have.
    """

    def __init__(self, *args, **kwargs):
        Block.__init__(self, *args, **kwargs)
        EventListener.__init__(self)

    def __str__(self):
        return self.__repr__()

    def __repr__(self):
        return f"{self.get_block_name()}"

    def get_config(self):
        """
        :return: a dictionary with context variables for the javascript file associated with the context
        """
        return {
            "name": self.get_block_name(),
            **super().get_config(),
        }

    def preprocess(self, x: Any) -> Any:
        """
        Any preprocessing needed to be performed on function input.
        """
        return x

    def postprocess(self, y):
        """
        Any postprocessing needed to be performed on function output.
        """
        return y

    def style(
        self,
        *,
        container: bool | None = None,
        **kwargs,
    ):
        """
        This method can be used to change the appearance of the component.
        Parameters:
            container: If True, will place the component in a container - providing some extra padding around the border.
        """
        put_deprecated_params_in_box = False
        if "rounded" in kwargs:
            warnings.warn(
                "'rounded' styling is no longer supported. To round adjacent components together, place them in a Column(variant='box')."
            )
            if isinstance(kwargs["rounded"], list) or isinstance(
                kwargs["rounded"], tuple
            ):
                put_deprecated_params_in_box = True
            kwargs.pop("rounded")
        if "margin" in kwargs:
            warnings.warn(
                "'margin' styling is no longer supported. To place adjacent components together without margin, place them in a Column(variant='box')."
            )
            if isinstance(kwargs["margin"], list) or isinstance(
                kwargs["margin"], tuple
            ):
                put_deprecated_params_in_box = True
            kwargs.pop("margin")
        if "border" in kwargs:
            warnings.warn(
                "'border' styling is no longer supported. To place adjacent components in a shared border, place them in a Column(variant='box')."
            )
            kwargs.pop("border")
        if container is not None:
            self._style["container"] = container
        if len(kwargs):
            for key in kwargs:
                warnings.warn(f"Unknown style parameter: {key}")
        if put_deprecated_params_in_box and isinstance(self.parent, (Row, Column)):
            if self.parent.variant == "default":
                self.parent.variant = "compact"
        return self

    def serialize_info(self):
        return {
            "input": "value",
            "output": "value",
        }


class IOComponent(Component):
    """
    A base class for defining methods that all input/output components should have.
    """

    def __init__(
        self,
        *,
        value: Any = None,
        label: str | None = None,
        info: str | None = None,
        show_label: bool = True,
        interactive: bool | None = None,
        visible: bool = True,
        elem_id: str | None = None,
        load_fn: Callable | None = None,
        every: float | None = None,
        **kwargs,
    ):
        Component.__init__(self, elem_id=elem_id, visible=visible, **kwargs)

        self.label = label
        self.info = info
        self.show_label = show_label
        self.interactive = interactive

        # load_event is set in the Blocks.attach_load_events method
        self.load_event: None | Dict[str, Any] = None
        self.load_event_to_attach = None
        load_fn, initial_value = self.get_load_fn_and_initial_value(value)
        self.value = (
            initial_value
            if self._skip_init_processing
            else self.postprocess(initial_value)
        )
        if callable(load_fn):
            self.attach_load_event(load_fn, every)

    def get_config(self):
        config = {
            "label": self.label,
            "show_label": self.show_label,
            "interactive": self.interactive,
            **super().get_config(),
        }
        if self.info:
            config["info"] = self.info
        return config

    def generate_sample(self) -> Any:
        """
        Returns a sample value of the input that would be accepted by the api. Used for api documentation.
        """
        pass

    @staticmethod
    def add_interactive_to_config(config, interactive):
        if interactive is not None:
            config["mode"] = "dynamic" if interactive else "static"
        return config

    @staticmethod
    def get_load_fn_and_initial_value(value):
        if callable(value):
            initial_value = value()
            load_fn = value
        else:
            initial_value = value
            load_fn = None
        return load_fn, initial_value

    def attach_load_event(self, callable: Callable, every: float | None):
        """Add a load event that runs `callable`, optionally every `every` seconds."""
        self.load_event_to_attach = (callable, every)

    def as_example(self, input_data):
        """Return the input data in a way that can be displayed by the examples dataset component in the front-end."""
        return input_data


class FormComponent:
    def get_expected_parent(self) -> Type[Form]:
        return Form


@document("style")
class Textbox(
    FormComponent,
    Changeable,
    Selectable,
    Submittable,
    Blurrable,
    IOComponent,
    SimpleSerializable,
    TokenInterpretable,
):
    """
    Creates a textarea for user to enter string input or display string output.
    Preprocessing: passes textarea value as a {str} into the function.
    Postprocessing: expects a {str} returned from function and sets textarea value to it.
    Examples-format: a {str} representing the textbox input.

    Demos: hello_world, diff_texts, sentence_builder
    Guides: creating_a_chatbot, real_time_speech_recognition
    """

    def __init__(
        self,
        value: str | Callable | None = "",
        *,
        lines: int = 1,
        max_lines: int = 20,
        placeholder: str | None = None,
        label: str | None = None,
        info: str | None = None,
        every: float | None = None,
        show_label: bool = True,
        interactive: bool | None = None,
        visible: bool = True,
        elem_id: str | None = None,
        type: str = "text",
        **kwargs,
    ):
        """
        Parameters:
            value: default text to provide in textarea. If callable, the function will be called whenever the app loads to set the initial value of the component.
            lines: minimum number of line rows to provide in textarea.
            max_lines: maximum number of line rows to provide in textarea.
            placeholder: placeholder hint to provide behind textarea.
            label: component name in interface.
            info: additional component description.
            every: If `value` is a callable, run the function 'every' number of seconds while the client connection is open. Has no effect otherwise. Queue must be enabled. The event can be accessed (e.g. to cancel it) via this component's .load_event attribute.
            show_label: if True, will display label.
            interactive: if True, will be rendered as an editable textbox; if False, editing will be disabled. If not provided, this is inferred based on whether the component is used as an input or output.
            visible: If False, component will be hidden.
            elem_id: An optional string that is assigned as the id of this component in the HTML DOM. Can be used for targeting CSS styles.
            type: The type of textbox. One of: 'text', 'password', 'email', Default is 'text'.
        """
        if type not in ["text", "password", "email"]:
            raise ValueError('`type` must be one of "text", "password", or "email".')

        #
        self.lines = lines
        self.max_lines = max_lines if type == "text" else 1
        self.placeholder = placeholder
        self.select: EventListenerMethod
        """
        Event listener for when the user selects text in the Textbox.
        Uses event data gradio.SelectData to carry `value` referring to selected subtring, and `index` tuple referring to selected range endpoints.
        See EventData documentation on how to use this event data.
        """
        IOComponent.__init__(
            self,
            label=label,
            info=info,
            every=every,
            show_label=show_label,
            interactive=interactive,
            visible=visible,
            elem_id=elem_id,
            value=value,
            **kwargs,
        )
        TokenInterpretable.__init__(self)
        self.cleared_value = ""
        self.test_input = value
        self.type = type

    def serialize_info(self):
        return {
            "input": "(str) value",
            "output": "(str) value",
        }

    def get_config(self):
        return {
            "lines": self.lines,
            "max_lines": self.max_lines,
            "placeholder": self.placeholder,
            "value": self.value,
            "type": self.type,
            **IOComponent.get_config(self),
        }

    @staticmethod
    def update(
        value: str | Literal[_Keywords.NO_VALUE] | None = _Keywords.NO_VALUE,
        lines: int | None = None,
        max_lines: int | None = None,
        placeholder: str | None = None,
        label: str | None = None,
        show_label: bool | None = None,
        visible: bool | None = None,
        interactive: bool | None = None,
        type: str | None = None,
    ):
        updated_config = {
            "lines": lines,
            "max_lines": max_lines,
            "placeholder": placeholder,
            "label": label,
            "show_label": show_label,
            "visible": visible,
            "value": value,
            "type": type,
            "__type__": "update",
        }
        return IOComponent.add_interactive_to_config(updated_config, interactive)

    def generate_sample(self) -> str:
        return "Hello World"

    def preprocess(self, x: str | None) -> str | None:
        """
        Preprocesses input (converts it to a string) before passing it to the function.
        Parameters:
            x: text
        Returns:
            text
        """
        return None if x is None else str(x)

    def postprocess(self, y: str | None) -> str | None:
        """
        Postproccess the function output y by converting it to a str before passing it to the frontend.
        Parameters:
            y: function output to postprocess.
        Returns:
            text
        """
        return None if y is None else str(y)

    def set_interpret_parameters(
        self, separator: str = " ", replacement: str | None = None
    ):
        """
        Calculates interpretation score of characters in input by splitting input into tokens, then using a "leave one out" method to calculate the score of each token by removing each token and measuring the delta of the output value.
        Parameters:
            separator: Separator to use to split input into tokens.
            replacement: In the "leave one out" step, the text that the token should be replaced with. If None, the token is removed altogether.
        """
        self.interpretation_separator = separator
        self.interpretation_replacement = replacement
        return self

    def tokenize(self, x: str) -> Tuple[List[str], List[str], None]:
        """
        Tokenizes an input string by dividing into "words" delimited by self.interpretation_separator
        """
        tokens = x.split(self.interpretation_separator)
        leave_one_out_strings = []
        for index in range(len(tokens)):
            leave_one_out_set = list(tokens)
            if self.interpretation_replacement is None:
                leave_one_out_set.pop(index)
            else:
                leave_one_out_set[index] = self.interpretation_replacement
            leave_one_out_strings.append(
                self.interpretation_separator.join(leave_one_out_set)
            )
        return tokens, leave_one_out_strings, None

    def get_masked_inputs(
        self, tokens: List[str], binary_mask_matrix: List[List[int]]
    ) -> List[str]:
        """
        Constructs partially-masked sentences for SHAP interpretation
        """
        masked_inputs = []
        for binary_mask_vector in binary_mask_matrix:
            masked_input = np.array(tokens)[np.array(binary_mask_vector, dtype=bool)]
            masked_inputs.append(self.interpretation_separator.join(masked_input))
        return masked_inputs

    def get_interpretation_scores(
        self, x, neighbors, scores: List[float], tokens: List[str], masks=None, **kwargs
    ) -> List[Tuple[str, float]]:
        """
        Returns:
            Each tuple set represents a set of characters and their corresponding interpretation score.
        """
        result = []
        for token, score in zip(tokens, scores):
            result.append((token, score))
            result.append((self.interpretation_separator, 0))
        return result


@document("style")
class Number(
    FormComponent,
    Changeable,
    Submittable,
    Blurrable,
    IOComponent,
    SimpleSerializable,
    NeighborInterpretable,
):
    """
    Creates a numeric field for user to enter numbers as input or display numeric output.
    Preprocessing: passes field value as a {float} or {int} into the function, depending on `precision`.
    Postprocessing: expects an {int} or {float} returned from the function and sets field value to it.
    Examples-format: a {float} or {int} representing the number's value.

    Demos: tax_calculator, titanic_survival, blocks_simple_squares
    """

    def __init__(
        self,
        value: float | Callable | None = None,
        *,
        label: str | None = None,
        info: str | None = None,
        every: float | None = None,
        show_label: bool = True,
        interactive: bool | None = None,
        visible: bool = True,
        elem_id: str | None = None,
        precision: int | None = None,
        **kwargs,
    ):
        """
        Parameters:
            value: default value. If callable, the function will be called whenever the app loads to set the initial value of the component.
            label: component name in interface.
            info: additional component description.
            every: If `value` is a callable, run the function 'every' number of seconds while the client connection is open. Has no effect otherwise. Queue must be enabled. The event can be accessed (e.g. to cancel it) via this component's .load_event attribute.
            show_label: if True, will display label.
            interactive: if True, will be editable; if False, editing will be disabled. If not provided, this is inferred based on whether the component is used as an input or output.
            visible: If False, component will be hidden.
            elem_id: An optional string that is assigned as the id of this component in the HTML DOM. Can be used for targeting CSS styles.
            precision: Precision to round input/output to. If set to 0, will round to nearest integer and convert type to int. If None, no rounding happens.
        """
        self.precision = precision
        IOComponent.__init__(
            self,
            label=label,
            info=info,
            every=every,
            show_label=show_label,
            interactive=interactive,
            visible=visible,
            elem_id=elem_id,
            value=value,
            **kwargs,
        )
        NeighborInterpretable.__init__(self)
        self.test_input = self.value if self.value is not None else 1

    @staticmethod
    def _round_to_precision(num: float | int, precision: int | None) -> float | int:
        """
        Round to a given precision.

        If precision is None, no rounding happens. If 0, num is converted to int.

        Parameters:
            num: Number to round.
            precision: Precision to round to.
        Returns:
            rounded number
        """
        if precision is None:
            return float(num)
        elif precision == 0:
            return int(round(num, precision))
        else:
            return round(num, precision)

    def get_config(self):
        return {
            "value": self.value,
            **IOComponent.get_config(self),
        }

    @staticmethod
    def update(
        value: float | Literal[_Keywords.NO_VALUE] | None = _Keywords.NO_VALUE,
        label: str | None = None,
        show_label: bool | None = None,
        interactive: bool | None = None,
        visible: bool | None = None,
    ):
        updated_config = {
            "label": label,
            "show_label": show_label,
            "visible": visible,
            "value": value,
            "__type__": "update",
        }
        return IOComponent.add_interactive_to_config(updated_config, interactive)

    def preprocess(self, x: float | None) -> float | None:
        """
        Parameters:
            x: numeric input
        Returns:
            number representing function input
        """
        if x is None:
            return None
        return self._round_to_precision(x, self.precision)

    def postprocess(self, y: float | None) -> float | None:
        """
        Any postprocessing needed to be performed on function output.

        Parameters:
            y: numeric output
        Returns:
            number representing function output
        """
        if y is None:
            return None
        return self._round_to_precision(y, self.precision)

    def set_interpret_parameters(
        self, steps: int = 3, delta: float = 1, delta_type: str = "percent"
    ):
        """
        Calculates interpretation scores of numeric values close to the input number.
        Parameters:
            steps: Number of nearby values to measure in each direction (above and below the input number).
            delta: Size of step in each direction between nearby values.
            delta_type: "percent" if delta step between nearby values should be a calculated as a percent, or "absolute" if delta should be a constant step change.
        """
        self.interpretation_steps = steps
        self.interpretation_delta = delta
        self.interpretation_delta_type = delta_type
        return self

    def get_interpretation_neighbors(self, x: float | int) -> Tuple[List[float], Dict]:
        x = self._round_to_precision(x, self.precision)
        if self.interpretation_delta_type == "percent":
            delta = 1.0 * self.interpretation_delta * x / 100
        elif self.interpretation_delta_type == "absolute":
            delta = self.interpretation_delta
        else:
            delta = self.interpretation_delta
        if self.precision == 0 and math.floor(delta) != delta:
            raise ValueError(
                f"Delta value {delta} is not an integer and precision=0. Cannot generate valid set of neighbors. "
                "If delta_type='percent', pick a value of delta such that x * delta is an integer. "
                "If delta_type='absolute', pick a value of delta that is an integer."
            )
        # run_interpretation will preprocess the neighbors so no need to convert to int here
        negatives = (
            np.array(x) + np.arange(-self.interpretation_steps, 0) * delta
        ).tolist()
        positives = (
            np.array(x) + np.arange(1, self.interpretation_steps + 1) * delta
        ).tolist()
        return negatives + positives, {}

    def get_interpretation_scores(
        self, x: float, neighbors: List[float], scores: List[float | None], **kwargs
    ) -> List[Tuple[float, float | None]]:
        """
        Returns:
            Each tuple set represents a numeric value near the input and its corresponding interpretation score.
        """
        interpretation = list(zip(neighbors, scores))
        interpretation.insert(int(len(interpretation) / 2), (x, None))
        return interpretation

    def generate_sample(self) -> float:
        return self._round_to_precision(1, self.precision)


@document("style")
class Slider(
    FormComponent,
    Changeable,
    Releaseable,
    IOComponent,
    SimpleSerializable,
    NeighborInterpretable,
):
    """
    Creates a slider that ranges from `minimum` to `maximum` with a step size of `step`.
    Preprocessing: passes slider value as a {float} into the function.
    Postprocessing: expects an {int} or {float} returned from function and sets slider value to it as long as it is within range.
    Examples-format: A {float} or {int} representing the slider's value.

    Demos: sentence_builder, slider_release, generate_tone, titanic_survival, interface_random_slider, blocks_random_slider
    Guides: create_your_own_friends_with_a_gan
    """

    def __init__(
        self,
        minimum: float = 0,
        maximum: float = 100,
        value: float | Callable | None = None,
        *,
        step: float | None = None,
        label: str | None = None,
        info: str | None = None,
        every: float | None = None,
        show_label: bool = True,
        interactive: bool | None = None,
        visible: bool = True,
        elem_id: str | None = None,
        randomize: bool = False,
        **kwargs,
    ):
        """
        Parameters:
            minimum: minimum value for slider.
            maximum: maximum value for slider.
            value: default value. If callable, the function will be called whenever the app loads to set the initial value of the component. Ignored if randomized=True.
            step: increment between slider values.
            label: component name in interface.
            info: additional component description.
            every: If `value` is a callable, run the function 'every' number of seconds while the client connection is open. Has no effect otherwise. Queue must be enabled. The event can be accessed (e.g. to cancel it) via this component's .load_event attribute.
            show_label: if True, will display label.
            interactive: if True, slider will be adjustable; if False, adjusting will be disabled. If not provided, this is inferred based on whether the component is used as an input or output.
            visible: If False, component will be hidden.
            elem_id: An optional string that is assigned as the id of this component in the HTML DOM. Can be used for targeting CSS styles.
            randomize: If True, the value of the slider when the app loads is taken uniformly at random from the range given by the minimum and maximum.
        """
        self.minimum = minimum
        self.maximum = maximum
        if step is None:
            difference = maximum - minimum
            power = math.floor(math.log10(difference) - 2)
            self.step = 10**power
        else:
            self.step = step
        if randomize:
            value = self.get_random_value
        IOComponent.__init__(
            self,
            label=label,
            info=info,
            every=every,
            show_label=show_label,
            interactive=interactive,
            visible=visible,
            elem_id=elem_id,
            value=value,
            **kwargs,
        )
        NeighborInterpretable.__init__(self)
        self.cleared_value = self.value
        self.test_input = self.value

    def get_config(self):
        return {
            "minimum": self.minimum,
            "maximum": self.maximum,
            "step": self.step,
            "value": self.value,
            **IOComponent.get_config(self),
        }

    def get_random_value(self):
        n_steps = int((self.maximum - self.minimum) / self.step)
        step = random.randint(0, n_steps)
        value = self.minimum + step * self.step
        # Round to number of decimals in step so that UI doesn't display long decimals
        n_decimals = max(str(self.step)[::-1].find("."), 0)
        if n_decimals:
            value = round(value, n_decimals)
        return value

    @staticmethod
    def update(
        value: float | Literal[_Keywords.NO_VALUE] | None = _Keywords.NO_VALUE,
        minimum: float | None = None,
        maximum: float | None = None,
        step: float | None = None,
        label: str | None = None,
        show_label: bool | None = None,
        interactive: bool | None = None,
        visible: bool | None = None,
    ):
        updated_config = {
            "minimum": minimum,
            "maximum": maximum,
            "step": step,
            "label": label,
            "show_label": show_label,
            "interactive": interactive,
            "visible": visible,
            "value": value,
            "__type__": "update",
        }
        return IOComponent.add_interactive_to_config(updated_config, interactive)

    def generate_sample(self) -> float:
        return self.maximum

    def postprocess(self, y: float | None) -> float | None:
        """
        Any postprocessing needed to be performed on function output.
        Parameters:
            y: numeric output
        Returns:
            numeric output or minimum number if None
        """
        return self.minimum if y is None else y

    def set_interpret_parameters(self, steps: int = 8) -> "Slider":
        """
        Calculates interpretation scores of numeric values ranging between the minimum and maximum values of the slider.
        Parameters:
            steps: Number of neighboring values to measure between the minimum and maximum values of the slider range.
        """
        self.interpretation_steps = steps
        return self

    def get_interpretation_neighbors(self, x) -> Tuple[object, dict]:
        return (
            np.linspace(self.minimum, self.maximum, self.interpretation_steps).tolist(),
            {},
        )

    def style(
        self,
        *,
        container: bool | None = None,
    ):
        """
        This method can be used to change the appearance of the slider.
        Parameters:
            container: If True, will place the component in a container - providing some extra padding around the border.
        """
        Component.style(
            self,
            container=container,
        )
        return self


@document("style")
class Checkbox(
    FormComponent,
    Changeable,
    Selectable,
    IOComponent,
    SimpleSerializable,
    NeighborInterpretable,
):
    """
    Creates a checkbox that can be set to `True` or `False`.

    Preprocessing: passes the status of the checkbox as a {bool} into the function.
    Postprocessing: expects a {bool} returned from the function and, if it is True, checks the checkbox.
    Examples-format: a {bool} representing whether the box is checked.
    Demos: sentence_builder, titanic_survival
    """

    def __init__(
        self,
        value: bool | Callable = False,
        *,
        label: str | None = None,
        info: str | None = None,
        every: float | None = None,
        show_label: bool = True,
        interactive: bool | None = None,
        visible: bool = True,
        elem_id: str | None = None,
        **kwargs,
    ):
        """
        Parameters:
            value: if True, checked by default. If callable, the function will be called whenever the app loads to set the initial value of the component.
            label: component name in interface.
            info: additional component description.
            every: If `value` is a callable, run the function 'every' number of seconds while the client connection is open. Has no effect otherwise. Queue must be enabled. The event can be accessed (e.g. to cancel it) via this component's .load_event attribute.
            show_label: if True, will display label.
            interactive: if True, this checkbox can be checked; if False, checking will be disabled. If not provided, this is inferred based on whether the component is used as an input or output.
            visible: If False, component will be hidden.
            elem_id: An optional string that is assigned as the id of this component in the HTML DOM. Can be used for targeting CSS styles.
        """
        self.test_input = True
        self.select: EventListenerMethod
        """
        Event listener for when the user selects or deselects Checkbox.
        Uses event data gradio.SelectData to carry `value` referring to label of checkbox, and `selected` to refer to state of checkbox.
        See EventData documentation on how to use this event data.
        """
        IOComponent.__init__(
            self,
            label=label,
            info=info,
            every=every,
            show_label=show_label,
            interactive=interactive,
            visible=visible,
            elem_id=elem_id,
            value=value,
            **kwargs,
        )
        NeighborInterpretable.__init__(self)

    def get_config(self):
        return {
            "value": self.value,
            **IOComponent.get_config(self),
        }

    @staticmethod
    def update(
        value: bool | Literal[_Keywords.NO_VALUE] | None = _Keywords.NO_VALUE,
        label: str | None = None,
        show_label: bool | None = None,
        interactive: bool | None = None,
        visible: bool | None = None,
    ):
        updated_config = {
            "label": label,
            "show_label": show_label,
            "interactive": interactive,
            "visible": visible,
            "value": value,
            "__type__": "update",
        }
        return IOComponent.add_interactive_to_config(updated_config, interactive)

    def generate_sample(self):
        return True

    def get_interpretation_neighbors(self, x):
        return [not x], {}

    def get_interpretation_scores(self, x, neighbors, scores, **kwargs):
        """
        Returns:
            The first value represents the interpretation score if the input is False, and the second if the input is True.
        """
        if x:
            return scores[0], None
        else:
            return None, scores[0]


@document("style")
class CheckboxGroup(
    FormComponent,
    Changeable,
    Selectable,
    IOComponent,
    SimpleSerializable,
    NeighborInterpretable,
):
    """
    Creates a set of checkboxes of which a subset can be checked.
    Preprocessing: passes the list of checked checkboxes as a {List[str]} or their indices as a {List[int]} into the function, depending on `type`.
    Postprocessing: expects a {List[str]}, each element of which becomes a checked checkbox.
    Examples-format: a {List[str]} representing the values to be checked.
    Demos: sentence_builder, titanic_survival
    """

    def __init__(
        self,
        choices: List[str] | None = None,
        *,
        value: List[str] | str | Callable | None = None,
        type: str = "value",
        label: str | None = None,
        info: str | None = None,
        every: float | None = None,
        show_label: bool = True,
        interactive: bool | None = None,
        visible: bool = True,
        elem_id: str | None = None,
        **kwargs,
    ):
        """
        Parameters:
            choices: list of options to select from.
            value: default selected list of options. If callable, the function will be called whenever the app loads to set the initial value of the component.
            type: Type of value to be returned by component. "value" returns the list of strings of the choices selected, "index" returns the list of indicies of the choices selected.
            label: component name in interface.
            info: additional component description.
            every: If `value` is a callable, run the function 'every' number of seconds while the client connection is open. Has no effect otherwise. Queue must be enabled. The event can be accessed (e.g. to cancel it) via this component's .load_event attribute.
            show_label: if True, will display label.
            interactive: if True, choices in this checkbox group will be checkable; if False, checking will be disabled. If not provided, this is inferred based on whether the component is used as an input or output.
            visible: If False, component will be hidden.
            elem_id: An optional string that is assigned as the id of this component in the HTML DOM. Can be used for targeting CSS styles.
        """
        self.choices = choices or []
        self.cleared_value = []
        valid_types = ["value", "index"]
        if type not in valid_types:
            raise ValueError(
                f"Invalid value for parameter `type`: {type}. Please choose from one of: {valid_types}"
            )
        self.type = type
        self.test_input = self.choices
        self.select: EventListenerMethod
        """
        Event listener for when the user selects or deselects within CheckboxGroup.
        Uses event data gradio.SelectData to carry `value` referring to label of selected checkbox, `index` to refer to index, and `selected` to refer to state of checkbox.
        See EventData documentation on how to use this event data.
        """
        IOComponent.__init__(
            self,
            label=label,
            info=info,
            every=every,
            show_label=show_label,
            interactive=interactive,
            visible=visible,
            elem_id=elem_id,
            value=value,
            **kwargs,
        )
        NeighborInterpretable.__init__(self)

    def get_config(self):
        return {
            "choices": self.choices,
            "value": self.value,
            **IOComponent.get_config(self),
        }

    @staticmethod
    def update(
        value: List[str]
        | str
        | Literal[_Keywords.NO_VALUE]
        | None = _Keywords.NO_VALUE,
        choices: List[str] | None = None,
        label: str | None = None,
        show_label: bool | None = None,
        interactive: bool | None = None,
        visible: bool | None = None,
    ):
        updated_config = {
            "choices": choices,
            "label": label,
            "show_label": show_label,
            "interactive": interactive,
            "visible": visible,
            "value": value,
            "__type__": "update",
        }
        return IOComponent.add_interactive_to_config(updated_config, interactive)

    def generate_sample(self):
        return self.choices

    def preprocess(self, x: List[str]) -> List[str] | List[int]:
        """
        Parameters:
            x: list of selected choices
        Returns:
            list of selected choices as strings or indices within choice list
        """
        if self.type == "value":
            return x
        elif self.type == "index":
            return [self.choices.index(choice) for choice in x]
        else:
            raise ValueError(
                "Unknown type: "
                + str(self.type)
                + ". Please choose from: 'value', 'index'."
            )

    def postprocess(self, y: List[str] | str | None) -> List[str]:
        """
        Any postprocessing needed to be performed on function output.
        Parameters:
            y: List of selected choices. If a single choice is selected, it can be passed in as a string
        Returns:
            List of selected choices
        """
        if y is None:
            return []
        if not isinstance(y, list):
            y = [y]
        return y

    def get_interpretation_neighbors(self, x):
        leave_one_out_sets = []
        for choice in self.choices:
            leave_one_out_set = list(x)
            if choice in leave_one_out_set:
                leave_one_out_set.remove(choice)
            else:
                leave_one_out_set.append(choice)
            leave_one_out_sets.append(leave_one_out_set)
        return leave_one_out_sets, {}

    def get_interpretation_scores(self, x, neighbors, scores, **kwargs):
        """
        Returns:
            For each tuple in the list, the first value represents the interpretation score if the input is False, and the second if the input is True.
        """
        final_scores = []
        for choice, score in zip(self.choices, scores):
            if choice in x:
                score_set = [score, None]
            else:
                score_set = [None, score]
            final_scores.append(score_set)
        return final_scores

    def style(
        self,
        *,
        item_container: bool | None = None,
        container: bool | None = None,
        **kwargs,
    ):
        """
        This method can be used to change the appearance of the CheckboxGroup.
        Parameters:
            item_container: If True, will place the items in a container.
            container: If True, will place the component in a container - providing some extra padding around the border.
        """
        if item_container is not None:
            self._style["item_container"] = item_container

        Component.style(self, container=container, **kwargs)
        return self


@document("style")
class Radio(
    FormComponent,
    Selectable,
    Changeable,
    IOComponent,
    SimpleSerializable,
    NeighborInterpretable,
):
    """
    Creates a set of radio buttons of which only one can be selected.
    Preprocessing: passes the value of the selected radio button as a {str} or its index as an {int} into the function, depending on `type`.
    Postprocessing: expects a {str} corresponding to the value of the radio button to be selected.
    Examples-format: a {str} representing the radio option to select.

    Demos: sentence_builder, titanic_survival, blocks_essay
    """

    def __init__(
        self,
        choices: List[str] | None = None,
        *,
        value: str | Callable | None = None,
        type: str = "value",
        label: str | None = None,
        info: str | None = None,
        every: float | None = None,
        show_label: bool = True,
        interactive: bool | None = None,
        visible: bool = True,
        elem_id: str | None = None,
        **kwargs,
    ):
        """
        Parameters:
            choices: list of options to select from.
            value: the button selected by default. If None, no button is selected by default. If callable, the function will be called whenever the app loads to set the initial value of the component.
            type: Type of value to be returned by component. "value" returns the string of the choice selected, "index" returns the index of the choice selected.
            label: component name in interface.
            info: additional component description.
            every: If `value` is a callable, run the function 'every' number of seconds while the client connection is open. Has no effect otherwise. Queue must be enabled. The event can be accessed (e.g. to cancel it) via this component's .load_event attribute.
            show_label: if True, will display label.
            interactive: if True, choices in this radio group will be selectable; if False, selection will be disabled. If not provided, this is inferred based on whether the component is used as an input or output.
            visible: If False, component will be hidden.
            elem_id: An optional string that is assigned as the id of this component in the HTML DOM. Can be used for targeting CSS styles.
        """
        self.choices = choices or []
        valid_types = ["value", "index"]
        if type not in valid_types:
            raise ValueError(
                f"Invalid value for parameter `type`: {type}. Please choose from one of: {valid_types}"
            )
        self.type = type
        self.test_input = self.choices[0] if len(self.choices) else None
        self.select: EventListenerMethod
        """
        Event listener for when the user selects Radio option.
        Uses event data gradio.SelectData to carry `value` referring to label of selected option, and `index` to refer to index.
        See EventData documentation on how to use this event data.
        """
        IOComponent.__init__(
            self,
            label=label,
            info=info,
            every=every,
            show_label=show_label,
            interactive=interactive,
            visible=visible,
            elem_id=elem_id,
            value=value,
            **kwargs,
        )
        NeighborInterpretable.__init__(self)
        self.cleared_value = self.value

    def get_config(self):
        return {
            "choices": self.choices,
            "value": self.value,
            **IOComponent.get_config(self),
        }

    @staticmethod
    def update(
        value: Any | Literal[_Keywords.NO_VALUE] | None = _Keywords.NO_VALUE,
        choices: List[str] | None = None,
        label: str | None = None,
        show_label: bool | None = None,
        interactive: bool | None = None,
        visible: bool | None = None,
    ):
        updated_config = {
            "choices": choices,
            "label": label,
            "show_label": show_label,
            "interactive": interactive,
            "visible": visible,
            "value": value,
            "__type__": "update",
        }
        return IOComponent.add_interactive_to_config(updated_config, interactive)

    def generate_sample(self):
        return self.choices[0]

    def preprocess(self, x: str | None) -> str | int | None:
        """
        Parameters:
            x: selected choice
        Returns:
            selected choice as string or index within choice list
        """
        if self.type == "value":
            return x
        elif self.type == "index":
            if x is None:
                return None
            else:
                return self.choices.index(x)
        else:
            raise ValueError(
                "Unknown type: "
                + str(self.type)
                + ". Please choose from: 'value', 'index'."
            )

    def get_interpretation_neighbors(self, x):
        choices = list(self.choices)
        choices.remove(x)
        return choices, {}

    def get_interpretation_scores(
        self, x, neighbors, scores: List[float | None], **kwargs
    ) -> List:
        """
        Returns:
            Each value represents the interpretation score corresponding to each choice.
        """
        scores.insert(self.choices.index(x), None)
        return scores

    def style(
        self,
        *,
        item_container: bool | None = None,
        container: bool | None = None,
        **kwargs,
    ):
        """
        This method can be used to change the appearance of the radio component.
        Parameters:
            item_container: If True, will place items in a container.
            container: If True, will place the component in a container - providing some extra padding around the border.
        """
        if item_container is not None:
            self._style["item_container"] = item_container

        Component.style(self, container=container, **kwargs)
        return self


@document("style")
class Dropdown(Changeable, Selectable, IOComponent, SimpleSerializable, FormComponent):
    """
    Creates a dropdown of choices from which entries can be selected.
    Preprocessing: passes the value of the selected dropdown entry as a {str} or its index as an {int} into the function, depending on `type`.
    Postprocessing: expects a {str} corresponding to the value of the dropdown entry to be selected.
    Examples-format: a {str} representing the drop down value to select.
    Demos: sentence_builder, titanic_survival
    """

    def __init__(
        self,
        choices: str | List[str] | None = None,
        *,
        value: str | List[str] | Callable | None = None,
        type: str = "value",
        multiselect: bool | None = None,
        max_choices: int | None = None,
        label: str | None = None,
        info: str | None = None,
        every: float | None = None,
        show_label: bool = True,
        interactive: bool | None = None,
        visible: bool = True,
        elem_id: str | None = None,
        **kwargs,
    ):
        """
        Parameters:
            choices: list of options to select from.
            value: default value(s) selected in dropdown. If None, no value is selected by default. If callable, the function will be called whenever the app loads to set the initial value of the component.
            type: Type of value to be returned by component. "value" returns the string of the choice selected, "index" returns the index of the choice selected.
            multiselect: if True, multiple choices can be selected.
            max_choices: maximum number of choices that can be selected. If None, no limit is enforced.
            label: component name in interface.
            info: additional component description.
            every: If `value` is a callable, run the function 'every' number of seconds while the client connection is open. Has no effect otherwise. Queue must be enabled. The event can be accessed (e.g. to cancel it) via this component's .load_event attribute.
            show_label: if True, will display label.
            interactive: if True, choices in this dropdown will be selectable; if False, selection will be disabled. If not provided, this is inferred based on whether the component is used as an input or output.
            visible: If False, component will be hidden.
            elem_id: An optional string that is assigned as the id of this component in the HTML DOM. Can be used for targeting CSS styles.
        """
        self.choices = choices or []
        valid_types = ["value", "index"]
        if type not in valid_types:
            raise ValueError(
                f"Invalid value for parameter `type`: {type}. Please choose from one of: {valid_types}"
            )
        self.type = type
        self.multiselect = multiselect
        if multiselect:
            if isinstance(value, str):
                value = [value]
        if not multiselect and max_choices is not None:
            warnings.warn(
                "The `max_choices` parameter is ignored when `multiselect` is False."
            )
        self.max_choices = max_choices
        self.test_input = self.choices[0] if len(self.choices) else None
        self.interpret_by_tokens = False
        self.select: EventListenerMethod
        """
        Event listener for when the user selects Dropdown option.
        Uses event data gradio.SelectData to carry `value` referring to label of selected option, and `index` to refer to index.
        See EventData documentation on how to use this event data.
        """
        IOComponent.__init__(
            self,
            label=label,
            info=info,
            every=every,
            show_label=show_label,
            interactive=interactive,
            visible=visible,
            elem_id=elem_id,
            value=value,
            **kwargs,
        )

        self.cleared_value = self.value or ([] if multiselect else "")

    def get_config(self):
        return {
            "choices": self.choices,
            "value": self.value,
            "multiselect": self.multiselect,
            "max_choices": self.max_choices,
            **IOComponent.get_config(self),
        }

    @staticmethod
    def update(
        value: Any | Literal[_Keywords.NO_VALUE] | None = _Keywords.NO_VALUE,
        choices: str | List[str] | None = None,
        label: str | None = None,
        show_label: bool | None = None,
        interactive: bool | None = None,
        visible: bool | None = None,
    ):
        updated_config = {
            "choices": choices,
            "label": label,
            "show_label": show_label,
            "interactive": interactive,
            "visible": visible,
            "value": value,
            "__type__": "update",
        }
        return IOComponent.add_interactive_to_config(updated_config, interactive)

    def generate_sample(self):
        return self.choices[0]

    def preprocess(
        self, x: str | List[str]
    ) -> str | int | List[str] | List[int] | None:
        """
        Parameters:
            x: selected choice(s)
        Returns:
            selected choice(s) as string or index within choice list or list of string or indices
        """
        if self.type == "value":
            return x
        elif self.type == "index":
            if x is None:
                return None
            elif self.multiselect:
                return [self.choices.index(c) for c in x]
            else:
                if isinstance(x, str):
                    return self.choices.index(x)
        else:
            raise ValueError(
                "Unknown type: "
                + str(self.type)
                + ". Please choose from: 'value', 'index'."
            )

    def set_interpret_parameters(self):
        """
        Calculates interpretation score of each choice by comparing the output against each of the outputs when alternative choices are selected.
        """
        return self

    def get_interpretation_neighbors(self, x):
        choices = list(self.choices)
        choices.remove(x)
        return choices, {}

    def get_interpretation_scores(
        self, x, neighbors, scores: List[float | None], **kwargs
    ) -> List:
        """
        Returns:
            Each value represents the interpretation score corresponding to each choice.
        """
        scores.insert(self.choices.index(x), None)
        return scores

    def style(self, *, container: bool | None = None, **kwargs):
        """
        This method can be used to change the appearance of the Dropdown.
        Parameters:
            container: If True, will place the component in a container - providing some extra padding around the border.
        """
        Component.style(self, container=container, **kwargs)
        return self


@document("style")
class Image(
    Editable,
    Clearable,
    Changeable,
    Streamable,
    Uploadable,
    IOComponent,
    ImgSerializable,
    TokenInterpretable,
):
    """
    Creates an image component that can be used to upload/draw images (as an input) or display images (as an output).
    Preprocessing: passes the uploaded image as a {numpy.array}, {PIL.Image} or {str} filepath depending on `type` -- unless `tool` is `sketch` AND source is one of `upload` or `webcam`. In these cases, a {dict} with keys `image` and `mask` is passed, and the format of the corresponding values depends on `type`.
    Postprocessing: expects a {numpy.array}, {PIL.Image} or {str} or {pathlib.Path} filepath to an image and displays the image.
    Examples-format: a {str} filepath to a local file that contains the image.
    Demos: image_mod, image_mod_default_image
    Guides: Gradio_and_ONNX_on_Hugging_Face, image_classification_in_pytorch, image_classification_in_tensorflow, image_classification_with_vision_transformers, building_a_pictionary_app, create_your_own_friends_with_a_gan
    """

    def __init__(
        self,
        value: str | _Image.Image | np.ndarray | None = None,
        *,
        shape: Tuple[int, int] | None = None,
        image_mode: str = "RGB",
        invert_colors: bool = False,
        source: str = "upload",
        tool: str | None = None,
        type: str = "numpy",
        label: str | None = None,
        every: float | None = None,
        show_label: bool = True,
        interactive: bool | None = None,
        visible: bool = True,
        streaming: bool = False,
        elem_id: str | None = None,
        mirror_webcam: bool = True,
        brush_radius: int | None = None,
        **kwargs,
    ):
        """
        Parameters:
            value: A PIL Image, numpy array, path or URL for the default value that Image component is going to take. If callable, the function will be called whenever the app loads to set the initial value of the component.
            shape: (width, height) shape to crop and resize image to; if None, matches input image size. Pass None for either width or height to only crop and resize the other.
            image_mode: "RGB" if color, or "L" if black and white.
            invert_colors: whether to invert the image as a preprocessing step.
            source: Source of image. "upload" creates a box where user can drop an image file, "webcam" allows user to take snapshot from their webcam, "canvas" defaults to a white image that can be edited and drawn upon with tools.
            tool: Tools used for editing. "editor" allows a full screen editor (and is the default if source is "upload" or "webcam"), "select" provides a cropping and zoom tool, "sketch" allows you to create a binary sketch (and is the default if source="canvas"), and "color-sketch" allows you to created a sketch in different colors. "color-sketch" can be used with source="upload" or "webcam" to allow sketching on an image. "sketch" can also be used with "upload" or "webcam" to create a mask over an image and in that case both the image and mask are passed into the function as a dictionary with keys "image" and "mask" respectively.
            type: The format the image is converted to before being passed into the prediction function. "numpy" converts the image to a numpy array with shape (width, height, 3) and values from 0 to 255, "pil" converts the image to a PIL image object, "filepath" passes a str path to a temporary file containing the image.
            label: component name in interface.
            every: If `value` is a callable, run the function 'every' number of seconds while the client connection is open. Has no effect otherwise. Queue must be enabled. The event can be accessed (e.g. to cancel it) via this component's .load_event attribute.
            show_label: if True, will display label.
            interactive: if True, will allow users to upload and edit an image; if False, can only be used to display images. If not provided, this is inferred based on whether the component is used as an input or output.
            visible: If False, component will be hidden.
            streaming: If True when used in a `live` interface, will automatically stream webcam feed. Only valid is source is 'webcam'.
            elem_id: An optional string that is assigned as the id of this component in the HTML DOM. Can be used for targeting CSS styles.
            mirror_webcam: If True webcam will be mirrored. Default is True.
            brush_radius: Size of the brush for Sketch. Default is None which chooses a sensible default
        """
        self.brush_radius = brush_radius
        self.mirror_webcam = mirror_webcam
        valid_types = ["numpy", "pil", "filepath"]
        if type not in valid_types:
            raise ValueError(
                f"Invalid value for parameter `type`: {type}. Please choose from one of: {valid_types}"
            )
        self.type = type
        self.shape = shape
        self.image_mode = image_mode
        valid_sources = ["upload", "webcam", "canvas"]
        if source not in valid_sources:
            raise ValueError(
                f"Invalid value for parameter `source`: {source}. Please choose from one of: {valid_sources}"
            )
        self.source = source
        if tool is None:
            self.tool = "sketch" if source == "canvas" else "editor"
        else:
            self.tool = tool
        self.invert_colors = invert_colors
        self.test_input = deepcopy(media_data.BASE64_IMAGE)
        self.streaming = streaming
        if streaming and source != "webcam":
            raise ValueError("Image streaming only available if source is 'webcam'.")

        IOComponent.__init__(
            self,
            label=label,
            every=every,
            show_label=show_label,
            interactive=interactive,
            visible=visible,
            elem_id=elem_id,
            value=value,
            **kwargs,
        )
        TokenInterpretable.__init__(self)

    def get_config(self):
        return {
            "image_mode": self.image_mode,
            "shape": self.shape,
            "source": self.source,
            "tool": self.tool,
            "value": self.value,
            "streaming": self.streaming,
            "mirror_webcam": self.mirror_webcam,
            "brush_radius": self.brush_radius,
            **IOComponent.get_config(self),
        }

    def serialize_info(self):
        return {
            "input": "(str) filepath or URL to image",
            "output": "(str) filepath or URL to image",
        }

    @staticmethod
    def update(
        value: Any | Literal[_Keywords.NO_VALUE] | None = _Keywords.NO_VALUE,
        label: str | None = None,
        show_label: bool | None = None,
        interactive: bool | None = None,
        visible: bool | None = None,
        brush_radius: int | None = None,
    ):
        updated_config = {
            "label": label,
            "show_label": show_label,
            "interactive": interactive,
            "visible": visible,
            "value": value,
            "brush_radius": brush_radius,
            "__type__": "update",
        }
        return IOComponent.add_interactive_to_config(updated_config, interactive)

    def _format_image(
        self, im: _Image.Image | None
    ) -> np.ndarray | _Image.Image | str | None:
        """Helper method to format an image based on self.type"""
        if im is None:
            return im
        fmt = im.format
        if self.type == "pil":
            return im
        elif self.type == "numpy":
            return np.array(im)
        elif self.type == "filepath":
            file_obj = tempfile.NamedTemporaryFile(
                delete=False,
                suffix=("." + fmt.lower() if fmt is not None else ".png"),
            )
            im.save(file_obj.name)
            return file_obj.name
        else:
            raise ValueError(
                "Unknown type: "
                + str(self.type)
                + ". Please choose from: 'numpy', 'pil', 'filepath'."
            )

    def generate_sample(self):
        return deepcopy(media_data.BASE64_IMAGE)

    def preprocess(
        self, x: str | Dict[str, str]
    ) -> np.ndarray | _Image.Image | str | Dict | None:
        """
        Parameters:
            x: base64 url data, or (if tool == "sketch") a dict of image and mask base64 url data
        Returns:
            image in requested format, or (if tool == "sketch") a dict of image and mask in requested format
        """
        if x is None:
            return x

        mask = ""
        if self.tool == "sketch" and self.source in ["upload", "webcam"]:
            assert isinstance(x, dict)
            x, mask = x["image"], x["mask"]

        assert isinstance(x, str)
        im = processing_utils.decode_base64_to_image(x)
        with warnings.catch_warnings():
            warnings.simplefilter("ignore")
            im = im.convert(self.image_mode)
        if self.shape is not None:
            im = processing_utils.resize_and_crop(im, self.shape)
        if self.invert_colors:
            im = PIL.ImageOps.invert(im)
        if (
            self.source == "webcam"
            and self.mirror_webcam is True
            and self.tool != "color-sketch"
        ):
            im = PIL.ImageOps.mirror(im)

        if self.tool == "sketch" and self.source in ["upload", "webcam"]:
            mask_im = processing_utils.decode_base64_to_image(mask)
            return {
                "image": self._format_image(im),
                "mask": self._format_image(mask_im),
            }

        return self._format_image(im)

    def postprocess(
        self, y: np.ndarray | _Image.Image | str | Path | None
    ) -> str | None:
        """
        Parameters:
            y: image as a numpy array, PIL Image, string/Path filepath, or string URL
        Returns:
            base64 url data
        """
        if y is None:
            return None
        if isinstance(y, np.ndarray):
            return processing_utils.encode_array_to_base64(y)
        elif isinstance(y, _Image.Image):
            return processing_utils.encode_pil_to_base64(y)
        elif isinstance(y, (str, Path)):
            return client_utils.encode_url_or_file_to_base64(y)
        else:
            raise ValueError("Cannot process this value as an Image")

    def set_interpret_parameters(self, segments: int = 16):
        """
        Calculates interpretation score of image subsections by splitting the image into subsections, then using a "leave one out" method to calculate the score of each subsection by whiting out the subsection and measuring the delta of the output value.
        Parameters:
            segments: Number of interpretation segments to split image into.
        """
        self.interpretation_segments = segments
        return self

    def _segment_by_slic(self, x):
        """
        Helper method that segments an image into superpixels using slic.
        Parameters:
            x: base64 representation of an image
        """
        x = processing_utils.decode_base64_to_image(x)
        if self.shape is not None:
            x = processing_utils.resize_and_crop(x, self.shape)
        resized_and_cropped_image = np.array(x)
        try:
            from skimage.segmentation import slic
        except (ImportError, ModuleNotFoundError):
            raise ValueError(
                "Error: running this interpretation for images requires scikit-image, please install it first."
            )
        try:
            segments_slic = slic(
                resized_and_cropped_image,
                self.interpretation_segments,
                compactness=10,
                sigma=1,
                start_label=1,
            )
        except TypeError:  # For skimage 0.16 and older
            segments_slic = slic(
                resized_and_cropped_image,
                self.interpretation_segments,
                compactness=10,
                sigma=1,
            )
        return segments_slic, resized_and_cropped_image

    def tokenize(self, x):
        """
        Segments image into tokens, masks, and leave-one-out-tokens
        Parameters:
            x: base64 representation of an image
        Returns:
            tokens: list of tokens, used by the get_masked_input() method
            leave_one_out_tokens: list of left-out tokens, used by the get_interpretation_neighbors() method
            masks: list of masks, used by the get_interpretation_neighbors() method
        """
        segments_slic, resized_and_cropped_image = self._segment_by_slic(x)
        tokens, masks, leave_one_out_tokens = [], [], []
        replace_color = np.mean(resized_and_cropped_image, axis=(0, 1))
        for (i, segment_value) in enumerate(np.unique(segments_slic)):
            mask = segments_slic == segment_value
            image_screen = np.copy(resized_and_cropped_image)
            image_screen[segments_slic == segment_value] = replace_color
            leave_one_out_tokens.append(
                processing_utils.encode_array_to_base64(image_screen)
            )
            token = np.copy(resized_and_cropped_image)
            token[segments_slic != segment_value] = 0
            tokens.append(token)
            masks.append(mask)
        return tokens, leave_one_out_tokens, masks

    def get_masked_inputs(self, tokens, binary_mask_matrix):
        masked_inputs = []
        for binary_mask_vector in binary_mask_matrix:
            masked_input = np.zeros_like(tokens[0], dtype=int)
            for token, b in zip(tokens, binary_mask_vector):
                masked_input = masked_input + token * int(b)
            masked_inputs.append(processing_utils.encode_array_to_base64(masked_input))
        return masked_inputs

    def get_interpretation_scores(
        self, x, neighbors, scores, masks, tokens=None, **kwargs
    ) -> List[List[float]]:
        """
        Returns:
            A 2D array representing the interpretation score of each pixel of the image.
        """
        x = processing_utils.decode_base64_to_image(x)
        if self.shape is not None:
            x = processing_utils.resize_and_crop(x, self.shape)
        x = np.array(x)
        output_scores = np.zeros((x.shape[0], x.shape[1]))

        for score, mask in zip(scores, masks):
            output_scores += score * mask

        max_val, min_val = np.max(output_scores), np.min(output_scores)
        if max_val > 0:
            output_scores = (output_scores - min_val) / (max_val - min_val)
        return output_scores.tolist()

    def style(self, *, height: int | None = None, width: int | None = None, **kwargs):
        """
        This method can be used to change the appearance of the Image component.
        Parameters:
            height: Height of the image.
            width: Width of the image.
        """
        self._style["height"] = height
        self._style["width"] = width
        Component.style(
            self,
            **kwargs,
        )
        return self

    def stream(
        self,
        fn: Callable,
        inputs: List[Component],
        outputs: List[Component],
        _js: str | None = None,
        api_name: str | None = None,
        preprocess: bool = True,
        postprocess: bool = True,
    ):
        """
        This event is triggered when the user streams the component (e.g. a live webcam
        component)
        Parameters:
            fn: Callable function
            inputs: List of inputs
            outputs: List of outputs
        """
        # js: Optional frontend js method to run before running 'fn'. Input arguments for js method are values of 'inputs' and 'outputs', return should be a list of values for output components.
        if self.source != "webcam":
            raise ValueError("Image streaming only available if source is 'webcam'.")
        super().stream(
            fn,
            inputs,
            outputs,
            _js=_js,
            api_name=api_name,
            preprocess=preprocess,
            postprocess=postprocess,
        )

    def as_example(self, input_data: str | None) -> str:
        if input_data is None:
            return ""
        elif (
            self.root_url
        ):  # If an externally hosted image, don't convert to absolute path
            return input_data
        return str(utils.abspath(input_data))


@document("style")
class Video(
    Changeable,
    Clearable,
    Playable,
    Uploadable,
    IOComponent,
    FileSerializable,
    TempFileManager,
):
    """
    Creates a video component that can be used to upload/record videos (as an input) or display videos (as an output).
    For the video to be playable in the browser it must have a compatible container and codec combination. Allowed
    combinations are .mp4 with h264 codec, .ogg with theora codec, and .webm with vp9 codec. If the component detects
    that the output video would not be playable in the browser it will attempt to convert it to a playable mp4 video.
    If the conversion fails, the original video is returned.
    Preprocessing: passes the uploaded video as a {str} filepath or URL whose extension can be modified by `format`.
    Postprocessing: expects a {str} filepath to a video which is displayed.
    Examples-format: a {str} filepath to a local file that contains the video.
    Demos: video_identity
    """

    def __init__(
        self,
        value: str | Callable | None = None,
        *,
        format: str | None = None,
        source: str = "upload",
        label: str | None = None,
        every: float | None = None,
        show_label: bool = True,
        interactive: bool | None = None,
        visible: bool = True,
        elem_id: str | None = None,
        mirror_webcam: bool = True,
        include_audio: bool | None = None,
        **kwargs,
    ):
        """
        Parameters:
            value: A path or URL for the default value that Video component is going to take. If callable, the function will be called whenever the app loads to set the initial value of the component.
            format: Format of video format to be returned by component, such as 'avi' or 'mp4'. Use 'mp4' to ensure browser playability. If set to None, video will keep uploaded format.
            source: Source of video. "upload" creates a box where user can drop an video file, "webcam" allows user to record a video from their webcam.
            label: component name in interface.
            every: If `value` is a callable, run the function 'every' number of seconds while the client connection is open. Has no effect otherwise. Queue must be enabled. The event can be accessed (e.g. to cancel it) via this component's .load_event attribute.
            show_label: if True, will display label.
            interactive: if True, will allow users to upload a video; if False, can only be used to display videos. If not provided, this is inferred based on whether the component is used as an input or output.
            visible: If False, component will be hidden.
            elem_id: An optional string that is assigned as the id of this component in the HTML DOM. Can be used for targeting CSS styles.
            mirror_webcam: If True webcam will be mirrored. Default is True.
            include_audio: Whether the component should record/retain the audio track for a video. By default, audio is excluded for webcam videos and included for uploaded videos.
        """
        self.format = format
        valid_sources = ["upload", "webcam"]
        if source not in valid_sources:
            raise ValueError(
                f"Invalid value for parameter `source`: {source}. Please choose from one of: {valid_sources}"
            )
        self.source = source
        self.mirror_webcam = mirror_webcam
        self.include_audio = (
            include_audio if include_audio is not None else source == "upload"
        )
        TempFileManager.__init__(self)
        IOComponent.__init__(
            self,
            label=label,
            every=every,
            show_label=show_label,
            interactive=interactive,
            visible=visible,
            elem_id=elem_id,
            value=value,
            **kwargs,
        )

    def get_config(self):
        return {
            "source": self.source,
            "value": self.value,
            "mirror_webcam": self.mirror_webcam,
            "include_audio": self.include_audio,
            **IOComponent.get_config(self),
        }

    @staticmethod
    def update(
        value: Any | Literal[_Keywords.NO_VALUE] | None = _Keywords.NO_VALUE,
        source: str | None = None,
        label: str | None = None,
        show_label: bool | None = None,
        interactive: bool | None = None,
        visible: bool | None = None,
    ):
        updated_config = {
            "source": source,
            "label": label,
            "show_label": show_label,
            "interactive": interactive,
            "visible": visible,
            "value": value,
            "__type__": "update",
        }
        return IOComponent.add_interactive_to_config(updated_config, interactive)

    def preprocess(self, x: Dict[str, str] | None) -> str | None:
        """
        Parameters:
            x: a dictionary with the following keys: 'name' (containing the file path to a video), 'data' (with either the file URL or base64 representation of the video), and 'is_file` (True if `data` contains the file URL).
        Returns:
            a string file path to the preprocessed video
        """
        if x is None:
            return x

        file_name, file_data, is_file = (
            x["name"],
            x["data"],
            x.get("is_file", False),
        )
        if is_file:
            file_name = Path(self.make_temp_copy_if_needed(file_name))
        else:
            file_name = Path(self.base64_to_temp_file_if_needed(file_data, file_name))

        uploaded_format = file_name.suffix.replace(".", "")
        modify_format = self.format is not None and uploaded_format != self.format
        flip = self.source == "webcam" and self.mirror_webcam
        if modify_format or flip:
            format = f".{self.format if modify_format else uploaded_format}"
            output_options = ["-vf", "hflip", "-c:a", "copy"] if flip else []
            output_options += ["-an"] if not self.include_audio else []
            flip_suffix = "_flip" if flip else ""
            output_file_name = str(
                file_name.with_name(f"{file_name.stem}{flip_suffix}{format}")
            )
            if Path(output_file_name).exists():
                return output_file_name
            ff = FFmpeg(
                inputs={str(file_name): None},
                outputs={output_file_name: output_options},
            )
            ff.run()
            return output_file_name
        elif not self.include_audio:
            output_file_name = str(file_name.with_name(f"muted_{file_name.name}"))
            ff = FFmpeg(
                inputs={str(file_name): None},
                outputs={output_file_name: ["-an"]},
            )
            ff.run()
            return output_file_name
        else:
            return str(file_name)

    def generate_sample(self):
        """Generates a random video for testing the API."""
        return deepcopy(media_data.BASE64_VIDEO)

    def postprocess(self, y: str | None) -> Dict[str, Any] | None:
        """
        Processes a video to ensure that it is in the correct format before
        returning it to the front end.
        Parameters:
            y: a path or URL to the video file
        Returns:
            a dictionary with the following keys: 'name' (containing the file path
            to a temporary copy of the video), 'data' (None), and 'is_file` (True).
        """
        if y is None:
            return None

        returned_format = y.split(".")[-1].lower()

        if self.format is None or returned_format == self.format:
            conversion_needed = False
        else:
            conversion_needed = True

        # For cases where the video is a URL and does not need to be converted to another format, we can just return the URL
        if utils.validate_url(y) and not (conversion_needed):
            return {"name": y, "data": None, "is_file": True}

        # For cases where the video needs to be converted to another format
        if utils.validate_url(y):
            y = self.download_temp_copy_if_needed(y)
        if (
            processing_utils.ffmpeg_installed()
            and not processing_utils.video_is_playable(y)
        ):
            warnings.warn(
                "Video does not have browser-compatible container or codec. Converting to mp4"
            )
            y = processing_utils.convert_video_to_playable_mp4(y)
        if self.format is not None and returned_format != self.format:
            output_file_name = y[0 : y.rindex(".") + 1] + self.format
            ff = FFmpeg(inputs={y: None}, outputs={output_file_name: None})
            ff.run()
            y = output_file_name

        y = self.make_temp_copy_if_needed(y)
        return {"name": y, "data": None, "is_file": True}

    def style(self, *, height: int | None = None, width: int | None = None, **kwargs):
        """
        This method can be used to change the appearance of the video component.
        Parameters:
            height: Height of the video.
            width: Width of the video.
        """
        self._style["height"] = height
        self._style["width"] = width
        Component.style(
            self,
            **kwargs,
        )
        return self


@document("style")
class Audio(
    Changeable,
    Clearable,
    Playable,
    Streamable,
    Uploadable,
    IOComponent,
    FileSerializable,
    TempFileManager,
    TokenInterpretable,
):
    """
    Creates an audio component that can be used to upload/record audio (as an input) or display audio (as an output).
    Preprocessing: passes the uploaded audio as a {Tuple(int, numpy.array)} corresponding to (sample rate, data) or as a {str} filepath, depending on `type`
    Postprocessing: expects a {Tuple(int, numpy.array)} corresponding to (sample rate, data) or as a {str} filepath or URL to an audio file, which gets displayed
    Examples-format: a {str} filepath to a local file that contains audio.
    Demos: main_note, generate_tone, reverse_audio
    Guides: real_time_speech_recognition
    """

    def __init__(
        self,
        value: str | Tuple[int, np.ndarray] | Callable | None = None,
        *,
        source: str = "upload",
        type: str = "numpy",
        label: str | None = None,
        every: float | None = None,
        show_label: bool = True,
        interactive: bool | None = None,
        visible: bool = True,
        streaming: bool = False,
        elem_id: str | None = None,
        **kwargs,
    ):
        """
        Parameters:
            value: A path, URL, or [sample_rate, numpy array] tuple for the default value that Audio component is going to take. If callable, the function will be called whenever the app loads to set the initial value of the component.
            source: Source of audio. "upload" creates a box where user can drop an audio file, "microphone" creates a microphone input.
            type: The format the audio file is converted to before being passed into the prediction function. "numpy" converts the audio to a tuple consisting of: (int sample rate, numpy.array for the data), "filepath" passes a str path to a temporary file containing the audio.
            label: component name in interface.
            every: If `value` is a callable, run the function 'every' number of seconds while the client connection is open. Has no effect otherwise. Queue must be enabled. The event can be accessed (e.g. to cancel it) via this component's .load_event attribute.
            show_label: if True, will display label.
            interactive: if True, will allow users to upload and edit a audio file; if False, can only be used to play audio. If not provided, this is inferred based on whether the component is used as an input or output.
            visible: If False, component will be hidden.
            streaming: If set to True when used in a `live` interface, will automatically stream webcam feed. Only valid is source is 'microphone'.
            elem_id: An optional string that is assigned as the id of this component in the HTML DOM. Can be used for targeting CSS styles.
        """
        valid_sources = ["upload", "microphone"]
        if source not in valid_sources:
            raise ValueError(
                f"Invalid value for parameter `source`: {source}. Please choose from one of: {valid_sources}"
            )
        self.source = source
        valid_types = ["numpy", "filepath"]
        if type not in valid_types:
            raise ValueError(
                f"Invalid value for parameter `type`: {type}. Please choose from one of: {valid_types}"
            )
        self.type = type
        self.test_input = deepcopy(media_data.BASE64_AUDIO)
        self.streaming = streaming
        if streaming and source != "microphone":
            raise ValueError(
                "Audio streaming only available if source is 'microphone'."
            )
        TempFileManager.__init__(self)
        IOComponent.__init__(
            self,
            label=label,
            every=every,
            show_label=show_label,
            interactive=interactive,
            visible=visible,
            elem_id=elem_id,
            value=value,
            **kwargs,
        )
        TokenInterpretable.__init__(self)

    def get_config(self):
        return {
            "source": self.source,
            "value": self.value,
            "streaming": self.streaming,
            **IOComponent.get_config(self),
        }

    @staticmethod
    def update(
        value: Any | Literal[_Keywords.NO_VALUE] | None = _Keywords.NO_VALUE,
        source: str | None = None,
        label: str | None = None,
        show_label: bool | None = None,
        interactive: bool | None = None,
        visible: bool | None = None,
    ):
        updated_config = {
            "source": source,
            "label": label,
            "show_label": show_label,
            "interactive": interactive,
            "visible": visible,
            "value": value,
            "__type__": "update",
        }
        return IOComponent.add_interactive_to_config(updated_config, interactive)

    def preprocess(
        self, x: Dict[str, Any] | None
    ) -> Tuple[int, np.ndarray] | str | None:
        """
        Parameters:
            x: dictionary with keys "name", "data", "is_file", "crop_min", "crop_max".
        Returns:
            audio in requested format
        """
        if x is None:
            return x
        file_name, file_data, is_file = (
            x["name"],
            x["data"],
            x.get("is_file", False),
        )
        crop_min, crop_max = x.get("crop_min", 0), x.get("crop_max", 100)
        if is_file:
            if utils.validate_url(file_name):
                temp_file_path = self.download_temp_copy_if_needed(file_name)
            else:
                temp_file_path = self.make_temp_copy_if_needed(file_name)
        else:
            temp_file_path = self.base64_to_temp_file_if_needed(file_data, file_name)

        sample_rate, data = processing_utils.audio_from_file(
            temp_file_path, crop_min=crop_min, crop_max=crop_max
        )

        # Need a unique name for the file to avoid re-using the same audio file if
        # a user submits the same audio file twice, but with different crop min/max.
        temp_file_path = Path(temp_file_path)
        output_file_name = str(
            temp_file_path.with_name(
                f"{temp_file_path.stem}-{crop_min}-{crop_max}{temp_file_path.suffix}"
            )
        )

        if self.type == "numpy":
            return sample_rate, data
        elif self.type == "filepath":
            processing_utils.audio_to_file(sample_rate, data, output_file_name)
            return output_file_name
        else:
            raise ValueError(
                "Unknown type: "
                + str(self.type)
                + ". Please choose from: 'numpy', 'filepath'."
            )

    def set_interpret_parameters(self, segments: int = 8):
        """
        Calculates interpretation score of audio subsections by splitting the audio into subsections, then using a "leave one out" method to calculate the score of each subsection by removing the subsection and measuring the delta of the output value.
        Parameters:
            segments: Number of interpretation segments to split audio into.
        """
        self.interpretation_segments = segments
        return self

    def tokenize(self, x):
        if x.get("is_file"):
            sample_rate, data = processing_utils.audio_from_file(x["name"])
        else:
            file_name = self.base64_to_temp_file_if_needed(x["data"])
            sample_rate, data = processing_utils.audio_from_file(file_name)
        leave_one_out_sets = []
        tokens = []
        masks = []
        duration = data.shape[0]
        boundaries = np.linspace(0, duration, self.interpretation_segments + 1).tolist()
        boundaries = [round(boundary) for boundary in boundaries]
        for index in range(len(boundaries) - 1):
            start, stop = boundaries[index], boundaries[index + 1]
            masks.append((start, stop))

            # Handle the leave one outs
            leave_one_out_data = np.copy(data)
            leave_one_out_data[start:stop] = 0
            file = tempfile.NamedTemporaryFile(delete=False, suffix=".wav")
            processing_utils.audio_to_file(sample_rate, leave_one_out_data, file.name)
            out_data = client_utils.encode_file_to_base64(file.name)
            leave_one_out_sets.append(out_data)
            file.close()
            Path(file.name).unlink()

            # Handle the tokens
            token = np.copy(data)
            token[0:start] = 0
            token[stop:] = 0
            file = tempfile.NamedTemporaryFile(delete=False, suffix=".wav")
            processing_utils.audio_to_file(sample_rate, token, file.name)
            token_data = client_utils.encode_file_to_base64(file.name)
            file.close()
            Path(file.name).unlink()

            tokens.append(token_data)
        tokens = [{"name": "token.wav", "data": token} for token in tokens]
        leave_one_out_sets = [
            {"name": "loo.wav", "data": loo_set} for loo_set in leave_one_out_sets
        ]
        return tokens, leave_one_out_sets, masks

    def get_masked_inputs(self, tokens, binary_mask_matrix):
        # create a "zero input" vector and get sample rate
        x = tokens[0]["data"]
        file_name = self.base64_to_temp_file_if_needed(x)
        sample_rate, data = processing_utils.audio_from_file(file_name)
        zero_input = np.zeros_like(data, dtype="int16")
        # decode all of the tokens
        token_data = []
        for token in tokens:
            file_name = self.base64_to_temp_file_if_needed(token["data"])
            _, data = processing_utils.audio_from_file(file_name)
            token_data.append(data)
        # construct the masked version
        masked_inputs = []
        for binary_mask_vector in binary_mask_matrix:
            masked_input = np.copy(zero_input)
            for t, b in zip(token_data, binary_mask_vector):
                masked_input = masked_input + t * int(b)
            file = tempfile.NamedTemporaryFile(delete=False)
            processing_utils.audio_to_file(sample_rate, masked_input, file.name)
            masked_data = client_utils.encode_file_to_base64(file.name)
            file.close()
            Path(file.name).unlink()
            masked_inputs.append(masked_data)
        return masked_inputs

    def generate_sample(self):
        return deepcopy(media_data.BASE64_AUDIO)

    def postprocess(self, y: Tuple[int, np.ndarray] | str | None) -> str | Dict | None:
        """
        Parameters:
            y: audio data in either of the following formats: a tuple of (sample_rate, data), or a string filepath or URL to an audio file, or None.
        Returns:
            base64 url data
        """
        if y is None:
            return None
        if isinstance(y, str) and utils.validate_url(y):
            return {"name": y, "data": None, "is_file": True}
        if isinstance(y, tuple):
            sample_rate, data = y
            file = tempfile.NamedTemporaryFile(suffix=".wav", delete=False)
            processing_utils.audio_to_file(sample_rate, data, file.name)
            file_path = str(utils.abspath(file.name))
            self.temp_files.add(file_path)
        else:
            file_path = self.make_temp_copy_if_needed(y)
        return {"name": file_path, "data": None, "is_file": True}

    def stream(
        self,
        fn: Callable,
        inputs: List[Component],
        outputs: List[Component],
        _js: str | None = None,
        api_name: str | None = None,
        preprocess: bool = True,
        postprocess: bool = True,
    ):
        """
        This event is triggered when the user streams the component (e.g. a live webcam
        component)
        Parameters:
            fn: Callable function
            inputs: List of inputs
            outputs: List of outputs
        """
        #             _js: Optional frontend js method to run before running 'fn'. Input arguments for js method are values of 'inputs' and 'outputs', return should be a list of values for output components.
        if self.source != "microphone":
            raise ValueError(
                "Audio streaming only available if source is 'microphone'."
            )
        super().stream(
            fn,
            inputs,
            outputs,
            _js=_js,
            api_name=api_name,
            preprocess=preprocess,
            postprocess=postprocess,
        )

    def style(
        self,
        **kwargs,
    ):
        """
        This method can be used to change the appearance of the audio component.
        """
        Component.style(
            self,
            **kwargs,
        )
        return self

    def as_example(self, input_data: str | None) -> str:
        return Path(input_data).name if input_data else ""


@document("style")
class File(
    Changeable,
    Selectable,
    Clearable,
    Uploadable,
    IOComponent,
    FileSerializable,
    TempFileManager,
):
    """
    Creates a file component that allows uploading generic file (when used as an input) and or displaying generic files (output).
    Preprocessing: passes the uploaded file as a {file-object} or {List[file-object]} depending on `file_count` (or a {bytes}/{List{bytes}} depending on `type`)
    Postprocessing: expects function to return a {str} path to a file, or {List[str]} consisting of paths to files.
    Examples-format: a {str} path to a local file that populates the component.
    Demos: zip_to_json, zip_files
    """

    def __init__(
        self,
        value: str | List[str] | Callable | None = None,
        *,
        file_count: str = "single",
        file_types: List[str] | None = None,
        type: str = "file",
        label: str | None = None,
        every: float | None = None,
        show_label: bool = True,
        interactive: bool | None = None,
        visible: bool = True,
        elem_id: str | None = None,
        **kwargs,
    ):
        """
        Parameters:
            value: Default file to display, given as str file path. If callable, the function will be called whenever the app loads to set the initial value of the component.
            file_count: if single, allows user to upload one file. If "multiple", user uploads multiple files. If "directory", user uploads all files in selected directory. Return type will be list for each file in case of "multiple" or "directory".
            file_types: List of file extensions or types of files to be uploaded (e.g. ['image', '.json', '.mp4']). "file" allows any file to be uploaded, "image" allows only image files to be uploaded, "audio" allows only audio files to be uploaded, "video" allows only video files to be uploaded, "text" allows only text files to be uploaded.
            type: Type of value to be returned by component. "file" returns a temporary file object with the same base name as the uploaded file, whose full path can be retrieved by file_obj.name, "binary" returns an bytes object.
            label: component name in interface.
            every: If `value` is a callable, run the function 'every' number of seconds while the client connection is open. Has no effect otherwise. Queue must be enabled. The event can be accessed (e.g. to cancel it) via this component's .load_event attribute.
            show_label: if True, will display label.
            interactive: if True, will allow users to upload a file; if False, can only be used to display files. If not provided, this is inferred based on whether the component is used as an input or output.
            visible: If False, component will be hidden.
            elem_id: An optional string that is assigned as the id of this component in the HTML DOM. Can be used for targeting CSS styles.
        """
        self.file_count = file_count
        self.file_types = file_types
        if file_types is not None and not isinstance(file_types, list):
            raise ValueError(
                f"Parameter file_types must be a list. Received {file_types.__class__.__name__}"
            )
        valid_types = [
            "file",
            "binary",
            "bytes",
        ]  # "bytes" is included for backwards compatibility
        if type not in valid_types:
            raise ValueError(
                f"Invalid value for parameter `type`: {type}. Please choose from one of: {valid_types}"
            )
        if type == "bytes":
            warnings.warn(
                "The `bytes` type is deprecated and may not work as expected. Please use `binary` instead."
            )
        if file_count == "directory" and file_types is not None:
            warnings.warn(
                "The `file_types` parameter is ignored when `file_count` is 'directory'."
            )
        self.type = type
        self.test_input = None
        self.select: EventListenerMethod
        """
        Event listener for when the user selects file from list.
        Uses event data gradio.SelectData to carry `value` referring to name of selected file, and `index` to refer to index.
        See EventData documentation on how to use this event data.
        """
        TempFileManager.__init__(self)
        IOComponent.__init__(
            self,
            label=label,
            every=every,
            show_label=show_label,
            interactive=interactive,
            visible=visible,
            elem_id=elem_id,
            value=value,
            **kwargs,
        )

    def get_config(self):
        return {
            "file_count": self.file_count,
            "file_types": self.file_types,
            "value": self.value,
            "selectable": self.selectable,
            **IOComponent.get_config(self),
        }

    @staticmethod
    def update(
        value: Any | Literal[_Keywords.NO_VALUE] | None = _Keywords.NO_VALUE,
        label: str | None = None,
        show_label: bool | None = None,
        interactive: bool | None = None,
        visible: bool | None = None,
    ):
        updated_config = {
            "label": label,
            "show_label": show_label,
            "interactive": interactive,
            "visible": visible,
            "value": value,
            "__type__": "update",
        }
        return IOComponent.add_interactive_to_config(updated_config, interactive)

    def preprocess(
        self, x: List[Dict[str, Any]] | None
    ) -> bytes | tempfile._TemporaryFileWrapper | List[
        bytes | tempfile._TemporaryFileWrapper
    ] | None:
        """
        Parameters:
            x: List of JSON objects with filename as 'name' property and base64 data as 'data' property
        Returns:
            File objects in requested format
        """
        if x is None:
            return None

        def process_single_file(f) -> bytes | tempfile._TemporaryFileWrapper:
            file_name, data, is_file = (
                f["name"],
                f["data"],
                f.get("is_file", False),
            )
            if self.type == "file":
                if is_file:
                    temp_file_path = self.make_temp_copy_if_needed(file_name)
                    file = tempfile.NamedTemporaryFile(delete=False)
                    file.name = temp_file_path
                    file.orig_name = file_name  # type: ignore
                else:
                    file = client_utils.decode_base64_to_file(
                        data, file_path=file_name
                    )
                    file.orig_name = file_name  # type: ignore
                    self.temp_files.add(str(utils.abspath(file.name)))
                return file
            elif (
                self.type == "binary" or self.type == "bytes"
            ):  # "bytes" is included for backwards compatibility
                if is_file:
                    with open(file_name, "rb") as file_data:
                        return file_data.read()
                return client_utils.decode_base64_to_binary(data)[0]
            else:
                raise ValueError(
                    "Unknown type: "
                    + str(self.type)
                    + ". Please choose from: 'file', 'bytes'."
                )

        if self.file_count == "single":
            if isinstance(x, list):
                return process_single_file(x[0])
            else:
                return process_single_file(x)
        else:
            if isinstance(x, list):
                return [process_single_file(f) for f in x]
            else:
                return process_single_file(x)

    def generate_sample(self):
        return deepcopy(media_data.BASE64_FILE)

    def postprocess(
        self, y: str | List[str] | None
    ) -> Dict[str, Any] | List[Dict[str, Any]] | None:
        """
        Parameters:
            y: file path
        Returns:
            JSON object with key 'name' for filename, 'data' for base64 url, and 'size' for filesize in bytes
        """
        if y is None:
            return None
        if isinstance(y, list):
            return [
                {
                    "orig_name": Path(file).name,
                    "name": self.make_temp_copy_if_needed(file),
                    "size": Path(file).stat().st_size,
                    "data": None,
                    "is_file": True,
                }
                for file in y
            ]
        else:
            return {
                "orig_name": Path(y).name,
                "name": self.make_temp_copy_if_needed(y),
                "size": Path(y).stat().st_size,
                "data": None,
                "is_file": True,
            }

    def serialize(self, x: str | None, load_dir: str = "") -> Dict | None:
        serialized = FileSerializable.serialize(self, x, load_dir)
        if serialized is None:
            return None
        serialized["size"] = Path(serialized["name"]).stat().st_size
        return serialized

    def style(
        self,
        **kwargs,
    ):
        """
        This method can be used to change the appearance of the file component.
        """
        Component.style(
            self,
            **kwargs,
        )
        return self

    def as_example(self, input_data: str | List | None) -> str:
        if input_data is None:
            return ""
        elif isinstance(input_data, list):
            return ", ".join([Path(file).name for file in input_data])
        else:
            return Path(input_data).name


@document("style")
class Dataframe(Changeable, Selectable, IOComponent, JSONSerializable):
    """
    Accepts or displays 2D input through a spreadsheet-like component for dataframes.
    Preprocessing: passes the uploaded spreadsheet data as a {pandas.DataFrame}, {numpy.array}, {List[List]}, or {List} depending on `type`
    Postprocessing: expects a {pandas.DataFrame}, {numpy.array}, {List[List]}, {List}, a {Dict} with keys `data` (and optionally `headers`), or {str} path to a csv, which is rendered in the spreadsheet.
    Examples-format: a {str} filepath to a csv with data, a pandas dataframe, or a list of lists (excluding headers) where each sublist is a row of data.
    Demos: filter_records, matrix_transpose, tax_calculator
    """

    markdown_parser = None

    def __init__(
        self,
        value: List[List[Any]] | Callable | None = None,
        *,
        headers: List[str] | None = None,
        row_count: int | Tuple[int, str] = (1, "dynamic"),
        col_count: int | Tuple[int, str] | None = None,
        datatype: str | List[str] = "str",
        type: str = "pandas",
        max_rows: int | None = 20,
        max_cols: int | None = None,
        overflow_row_behaviour: str = "paginate",
        label: str | None = None,
        every: float | None = None,
        show_label: bool = True,
        interactive: bool | None = None,
        visible: bool = True,
        elem_id: str | None = None,
        wrap: bool = False,
        **kwargs,
    ):
        """
        Parameters:
            value: Default value as a 2-dimensional list of values. If callable, the function will be called whenever the app loads to set the initial value of the component.
            headers: List of str header names. If None, no headers are shown.
            row_count: Limit number of rows for input and decide whether user can create new rows. The first element of the tuple is an `int`, the row count; the second should be 'fixed' or 'dynamic', the new row behaviour. If an `int` is passed the rows default to 'dynamic'
            col_count: Limit number of columns for input and decide whether user can create new columns. The first element of the tuple is an `int`, the number of columns; the second should be 'fixed' or 'dynamic', the new column behaviour. If an `int` is passed the columns default to 'dynamic'
            datatype: Datatype of values in sheet. Can be provided per column as a list of strings, or for the entire sheet as a single string. Valid datatypes are "str", "number", "bool", "date", and "markdown".
            type: Type of value to be returned by component. "pandas" for pandas dataframe, "numpy" for numpy array, or "array" for a Python array.
            label: component name in interface.
            max_rows: Maximum number of rows to display at once. Set to None for infinite.
            max_cols: Maximum number of columns to display at once. Set to None for infinite.
            overflow_row_behaviour: If set to "paginate", will create pages for overflow rows. If set to "show_ends", will show initial and final rows and truncate middle rows.
            label: component name in interface.
            every: If `value` is a callable, run the function 'every' number of seconds while the client connection is open. Has no effect otherwise. Queue must be enabled. The event can be accessed (e.g. to cancel it) via this component's .load_event attribute.
            show_label: if True, will display label.
            interactive: if True, will allow users to edit the dataframe; if False, can only be used to display data. If not provided, this is inferred based on whether the component is used as an input or output.
            visible: If False, component will be hidden.
            elem_id: An optional string that is assigned as the id of this component in the HTML DOM. Can be used for targeting CSS styles.
            wrap: if True text in table cells will wrap when appropriate, if False the table will scroll horiztonally. Defaults to False.
        """

        self.wrap = wrap
        self.row_count = self.__process_counts(row_count)
        self.col_count = self.__process_counts(
            col_count, len(headers) if headers else 3
        )

        self.__validate_headers(headers, self.col_count[0])

        self.headers = (
            headers if headers is not None else list(range(1, self.col_count[0] + 1))
        )
        self.datatype = (
            datatype if isinstance(datatype, list) else [datatype] * self.col_count[0]
        )
        valid_types = ["pandas", "numpy", "array"]
        if type not in valid_types:
            raise ValueError(
                f"Invalid value for parameter `type`: {type}. Please choose from one of: {valid_types}"
            )
        self.type = type
        values = {
            "str": "",
            "number": 0,
            "bool": False,
            "date": "01/01/1970",
            "markdown": "",
            "html": "",
        }
        column_dtypes = (
            [datatype] * self.col_count[0] if isinstance(datatype, str) else datatype
        )
        self.test_input = [
            [values[c] for c in column_dtypes] for _ in range(self.row_count[0])
        ]

        self.max_rows = max_rows
        self.max_cols = max_cols
        self.overflow_row_behaviour = overflow_row_behaviour
        self.select: EventListenerMethod
        """
        Event listener for when the user selects cell within Dataframe.
        Uses event data gradio.SelectData to carry `value` referring to value of selected cell, and `index` tuple to refer to index row and column.
        See EventData documentation on how to use this event data.
        """
        IOComponent.__init__(
            self,
            label=label,
            every=every,
            show_label=show_label,
            interactive=interactive,
            visible=visible,
            elem_id=elem_id,
            value=value,
            **kwargs,
        )

    def get_config(self):
        return {
            "headers": self.headers,
            "datatype": self.datatype,
            "row_count": self.row_count,
            "col_count": self.col_count,
            "value": self.value,
            "max_rows": self.max_rows,
            "max_cols": self.max_cols,
            "overflow_row_behaviour": self.overflow_row_behaviour,
            "wrap": self.wrap,
            **IOComponent.get_config(self),
        }

    @staticmethod
    def update(
        value: Any | Literal[_Keywords.NO_VALUE] | None = _Keywords.NO_VALUE,
        max_rows: int | None = None,
        max_cols: str | None = None,
        label: str | None = None,
        show_label: bool | None = None,
        interactive: bool | None = None,
        visible: bool | None = None,
    ):
        updated_config = {
            "max_rows": max_rows,
            "max_cols": max_cols,
            "label": label,
            "show_label": show_label,
            "interactive": interactive,
            "visible": visible,
            "value": value,
            "__type__": "update",
        }
        return IOComponent.add_interactive_to_config(updated_config, interactive)

    def preprocess(self, x: DataframeData):
        """
        Parameters:
            x: 2D array of str, numeric, or bool data
        Returns:
            Dataframe in requested format
        """
        if self.type == "pandas":
            if x.get("headers") is not None:
                return pd.DataFrame(x["data"], columns=x.get("headers"))
            else:
                return pd.DataFrame(x["data"])
        if self.type == "numpy":
            return np.array(x["data"])
        elif self.type == "array":
            return x["data"]
        else:
            raise ValueError(
                "Unknown type: "
                + str(self.type)
                + ". Please choose from: 'pandas', 'numpy', 'array'."
            )

    def generate_sample(self):
        return [[1, 2, 3], [4, 5, 6]]

    def postprocess(
        self, y: str | pd.DataFrame | np.ndarray | List[List[str | float]] | Dict
    ) -> Dict:
        """
        Parameters:
            y: dataframe in given format
        Returns:
            JSON object with key 'headers' for list of header names, 'data' for 2D array of string or numeric data
        """
        if y is None:
            return self.postprocess(self.test_input)
        if isinstance(y, dict):
            return y
        if isinstance(y, str):
            dataframe = pd.read_csv(y)
            return {
                "headers": list(dataframe.columns),
                "data": Dataframe.__process_markdown(
                    dataframe.to_dict(orient="split")["data"], self.datatype
                ),
            }
        if isinstance(y, pd.DataFrame):
            return {
                "headers": list(y.columns),  # type: ignore
                "data": Dataframe.__process_markdown(
                    y.to_dict(orient="split")["data"], self.datatype  # type: ignore
                ),
            }
        if isinstance(y, (np.ndarray, list)):
            if isinstance(y, np.ndarray):
                y = y.tolist()
            assert isinstance(y, list), "output cannot be converted to list"

            _headers = self.headers

            if len(self.headers) < len(y[0]):
                _headers = [
                    *self.headers,
                    *list(range(len(self.headers) + 1, len(y[0]) + 1)),
                ]
            elif len(self.headers) > len(y[0]):
                _headers = self.headers[: len(y[0])]

            return {
                "headers": _headers,
                "data": Dataframe.__process_markdown(y, self.datatype),
            }
        raise ValueError("Cannot process value as a Dataframe")

    @staticmethod
    def __process_counts(count, default=3) -> Tuple[int, str]:
        if count is None:
            return (default, "dynamic")
        if type(count) == int or type(count) == float:
            return (int(count), "dynamic")
        else:
            return count

    @staticmethod
    def __validate_headers(headers: List[str] | None, col_count: int):
        if headers is not None and len(headers) != col_count:
            raise ValueError(
                "The length of the headers list must be equal to the col_count int.\nThe column count is set to {cols} but `headers` has {headers} items. Check the values passed to `col_count` and `headers`.".format(
                    cols=col_count, headers=len(headers)
                )
            )

    @classmethod
    def __process_markdown(cls, data: List[List[Any]], datatype: List[str]):
        if "markdown" not in datatype:
            return data

        if cls.markdown_parser is None:
            cls.markdown_parser = utils.get_markdown_parser()

        for i in range(len(data)):
            for j in range(len(data[i])):
                if datatype[j] == "markdown":
                    data[i][j] = cls.markdown_parser.render(data[i][j])

        return data

    def style(
        self,
        **kwargs,
    ):
        """
        This method can be used to change the appearance of the DataFrame component.
        """
        Component.style(
            self,
            **kwargs,
        )
        return self

    def as_example(self, input_data: pd.DataFrame | np.ndarray | str | None):
        if input_data is None:
            return ""
        elif isinstance(input_data, pd.DataFrame):
            return input_data.head(n=5).to_dict(orient="split")["data"]  # type: ignore
        elif isinstance(input_data, np.ndarray):
            return input_data.tolist()
        return input_data


@document("style")
class Timeseries(Changeable, IOComponent, JSONSerializable):
    """
    Creates a component that can be used to upload/preview timeseries csv files or display a dataframe consisting of a time series graphically.
    Preprocessing: passes the uploaded timeseries data as a {pandas.DataFrame} into the function
    Postprocessing: expects a {pandas.DataFrame} or {str} path to a csv to be returned, which is then displayed as a timeseries graph
    Examples-format: a {str} filepath of csv data with time series data.
    Demos: fraud_detector
    """

    def __init__(
        self,
        value: str | Callable | None = None,
        *,
        x: str | None = None,
        y: str | List[str] | None = None,
        colors: List[str] | None = None,
        label: str | None = None,
        every: float | None = None,
        show_label: bool = True,
        interactive: bool | None = None,
        visible: bool = True,
        elem_id: str | None = None,
        **kwargs,
    ):
        """
        Parameters:
            value: File path for the timeseries csv file. If callable, the function will be called whenever the app loads to set the initial value of the component.
            x: Column name of x (time) series. None if csv has no headers, in which case first column is x series.
            y: Column name of y series, or list of column names if multiple series. None if csv has no headers, in which case every column after first is a y series.
            label: component name in interface.
            every: If `value` is a callable, run the function 'every' number of seconds while the client connection is open. Has no effect otherwise. Queue must be enabled. The event can be accessed (e.g. to cancel it) via this component's .load_event attribute.
            colors: an ordered list of colors to use for each line plot
            show_label: if True, will display label.
            interactive: if True, will allow users to upload a timeseries csv; if False, can only be used to display timeseries data. If not provided, this is inferred based on whether the component is used as an input or output.
            visible: If False, component will be hidden.
            elem_id: An optional string that is assigned as the id of this component in the HTML DOM. Can be used for targeting CSS styles.
        """
        self.x = x
        if isinstance(y, str):
            y = [y]
        self.y = y
        self.colors = colors
        IOComponent.__init__(
            self,
            label=label,
            every=every,
            show_label=show_label,
            interactive=interactive,
            visible=visible,
            elem_id=elem_id,
            value=value,
            **kwargs,
        )

    def get_config(self):
        return {
            "x": self.x,
            "y": self.y,
            "value": self.value,
            "colors": self.colors,
            **IOComponent.get_config(self),
        }

    @staticmethod
    def update(
        value: Any | Literal[_Keywords.NO_VALUE] | None = _Keywords.NO_VALUE,
        colors: List[str] | None = None,
        label: str | None = None,
        show_label: bool | None = None,
        interactive: bool | None = None,
        visible: bool | None = None,
    ):
        updated_config = {
            "colors": colors,
            "label": label,
            "show_label": show_label,
            "interactive": interactive,
            "visible": visible,
            "value": value,
            "__type__": "update",
        }
        return IOComponent.add_interactive_to_config(updated_config, interactive)

    def preprocess(self, x: Dict | None) -> pd.DataFrame | None:
        """
        Parameters:
            x: Dict with keys 'data': 2D array of str, numeric, or bool data, 'headers': list of strings for header names, 'range': optional two element list designating start of end of subrange.
        Returns:
            Dataframe of timeseries data
        """
        if x is None:
            return x
        elif x.get("is_file"):
            dataframe = pd.read_csv(x["name"])
        else:
            dataframe = pd.DataFrame(data=x["data"], columns=x["headers"])
        if x.get("range") is not None:
            dataframe = dataframe.loc[dataframe[self.x or 0] >= x["range"][0]]
            dataframe = dataframe.loc[dataframe[self.x or 0] <= x["range"][1]]
        return dataframe

    def generate_sample(self):
        return {
            "data": [[1] + [2] * len(self.y or [])] * 4,
            "headers": [self.x] + (self.y or []),
        }

    def postprocess(self, y: str | pd.DataFrame | None) -> Dict | None:
        """
        Parameters:
            y: csv or dataframe with timeseries data
        Returns:
            JSON object with key 'headers' for list of header names, 'data' for 2D array of string or numeric data
        """
        if y is None:
            return None
        if isinstance(y, str):
            dataframe = pd.read_csv(y)
            return {
                "headers": dataframe.columns.values.tolist(),
                "data": dataframe.values.tolist(),
            }
        if isinstance(y, pd.DataFrame):
            return {"headers": y.columns.values.tolist(), "data": y.values.tolist()}
        raise ValueError("Cannot process value as Timeseries data")

    def style(
        self,
        **kwargs,
    ):
        """
        This method can be used to change the appearance of the TimeSeries component.
        """
        Component.style(
            self,
            **kwargs,
        )
        return self

    def as_example(self, input_data: str | None) -> str:
        return Path(input_data).name if input_data else ""


@document()
class State(IOComponent, SimpleSerializable):
    """
    Special hidden component that stores session state across runs of the demo by the
    same user. The value of the State variable is cleared when the user refreshes the page.

    Preprocessing: No preprocessing is performed
    Postprocessing: No postprocessing is performed
    Demos: blocks_simple_squares
    Guides: creating_a_chatbot, real_time_speech_recognition
    """

    allow_string_shortcut = False

    def __init__(
        self,
        value: Any = None,
        **kwargs,
    ):
        """
        Parameters:
            value: the initial value of the state. If callable, the function will be called whenever the app loads to set the initial value of the component.
        """
        self.stateful = True
        IOComponent.__init__(self, value=deepcopy(value), **kwargs)

    def style(self):
        return self


class Variable(State):
    """Variable was renamed to State. This class is kept for backwards compatibility."""

    def __init__(self, *args, **kwargs):
        super().__init__(*args, **kwargs)

    def get_block_name(self):
        return "state"


@document("style")
class Button(Clickable, IOComponent, SimpleSerializable):
    """
    Used to create a button, that can be assigned arbitrary click() events. The label (value) of the button can be used as an input or set via the output of a function.

    Preprocessing: passes the button value as a {str} into the function
    Postprocessing: expects a {str} to be returned from a function, which is set as the label of the button
    Demos: blocks_inputs, blocks_kinematics
    """

    def __init__(
        self,
        value: str | Callable = "Run",
        *,
        variant: str = "secondary",
        visible: bool = True,
        interactive: bool = True,
        elem_id: str | None = None,
        **kwargs,
    ):
        """
        Parameters:
            value: Default text for the button to display. If callable, the function will be called whenever the app loads to set the initial value of the component.
            variant: 'primary' for main call-to-action, 'secondary' for a more subdued style, 'stop' for a stop button.
            visible: If False, component will be hidden.
            elem_id: An optional string that is assigned as the id of this component in the HTML DOM. Can be used for targeting CSS styles.
        """
        IOComponent.__init__(
            self,
            visible=visible,
            elem_id=elem_id,
            value=value,
            interactive=interactive,
            **kwargs,
        )
        if variant == "plain":
            warnings.warn("'plain' variant deprecated, using 'secondary' instead.")
            variant = "secondary"
        self.variant = variant

    def get_config(self):
        return {
            "value": self.value,
            "variant": self.variant,
            "interactive": self.interactive,
            **Component.get_config(self),
        }

    @staticmethod
    def update(
        value: str | Literal[_Keywords.NO_VALUE] | None = _Keywords.NO_VALUE,
        variant: str | None = None,
        visible: bool | None = None,
        interactive: bool | None = None,
    ):
        updated_config = {
            "variant": variant,
            "visible": visible,
            "value": value,
            "__type__": "update",
        }
        return IOComponent.add_interactive_to_config(updated_config, interactive)

    def style(
        self,
        *,
        full_width: bool | None = None,
        size: Literal["sm"] | Literal["lg"] | None = None,
        **kwargs,
    ):
        """
        This method can be used to change the appearance of the button component.
        Parameters:
            full_width: If True, will expand to fill parent container.
            size: Size of the button. Can be "sm" or "lg".
        """
        if full_width is not None:
            self._style["full_width"] = full_width
        if size is not None:
            self._style["size"] = size

        Component.style(self, **kwargs)
        return self


@document("style")
class UploadButton(
    Clickable, Uploadable, IOComponent, FileSerializable, TempFileManager
):
    """
    Used to create an upload button, when cicked allows a user to upload files that satisfy the specified file type or generic files (if file_type not set).
    Preprocessing: passes the uploaded file as a {file-object} or {List[file-object]} depending on `file_count` (or a {bytes}/{List{bytes}} depending on `type`)
    Postprocessing: expects function to return a {str} path to a file, or {List[str]} consisting of paths to files.
    Examples-format: a {str} path to a local file that populates the component.
    Demos: upload_button
    """

    def __init__(
        self,
        label: str = "Upload a File",
        value: str | List[str] | Callable | None = None,
        *,
        visible: bool = True,
        elem_id: str | None = None,
        type: str = "file",
        file_count: str = "single",
        file_types: List[str] | None = None,
        **kwargs,
    ):
        """
        Parameters:
            value: Default text for the button to display.
            type: Type of value to be returned by component. "file" returns a temporary file object with the same base name as the uploaded file, whose full path can be retrieved by file_obj.name, "binary" returns an bytes object.
            file_count: if single, allows user to upload one file. If "multiple", user uploads multiple files. If "directory", user uploads all files in selected directory. Return type will be list for each file in case of "multiple" or "directory".
            file_types: List of type of files to be uploaded. "file" allows any file to be uploaded, "image" allows only image files to be uploaded, "audio" allows only audio files to be uploaded, "video" allows only video files to be uploaded, "text" allows only text files to be uploaded.
            label: Text to display on the button. Defaults to "Upload a File".
            visible: If False, component will be hidden.
            elem_id: An optional string that is assigned as the id of this component in the HTML DOM. Can be used for targeting CSS styles.
        """
        self.type = type
        self.file_count = file_count
        if file_count == "directory" and file_types is not None:
            warnings.warn(
                "The `file_types` parameter is ignored when `file_count` is 'directory'."
            )
        if file_types is not None and not isinstance(file_types, list):
            raise ValueError(
                f"Parameter file_types must be a list. Received {file_types.__class__.__name__}"
            )
        self.file_types = file_types
        self.label = label
        TempFileManager.__init__(self)
        IOComponent.__init__(
            self, label=label, visible=visible, elem_id=elem_id, value=value, **kwargs
        )

    def get_config(self):
        return {
            "label": self.label,
            "value": self.value,
            "file_count": self.file_count,
            "file_types": self.file_types,
            **Component.get_config(self),
        }

    @staticmethod
    def update(
        value: str | Literal[_Keywords.NO_VALUE] | None = _Keywords.NO_VALUE,
        interactive: bool | None = None,
        visible: bool | None = None,
    ):
        updated_config = {
            "interactive": interactive,
            "visible": visible,
            "value": value,
            "__type__": "update",
        }
        return IOComponent.add_interactive_to_config(updated_config, interactive)

    def preprocess(
        self, x: List[Dict[str, Any]] | None
    ) -> bytes | tempfile._TemporaryFileWrapper | List[
        bytes | tempfile._TemporaryFileWrapper
    ] | None:
        """
        Parameters:
            x: List of JSON objects with filename as 'name' property and base64 data as 'data' property
        Returns:
            File objects in requested format
        """
        if x is None:
            return None

        def process_single_file(f) -> bytes | tempfile._TemporaryFileWrapper:
            file_name, data, is_file = (
                f["name"],
                f["data"],
                f.get("is_file", False),
            )
            if self.type == "file":
                if is_file:
                    temp_file_path = self.make_temp_copy_if_needed(file_name)
                    file = tempfile.NamedTemporaryFile(delete=False)
                    file.name = temp_file_path
                    file.orig_name = file_name  # type: ignore
                else:
                    file = client_utils.decode_base64_to_file(
                        data, file_path=file_name
                    )
                    file.orig_name = file_name  # type: ignore
                    self.temp_files.add(str(utils.abspath(file.name)))
                return file
            elif self.type == "bytes":
                if is_file:
                    with open(file_name, "rb") as file_data:
                        return file_data.read()
                return client_utils.decode_base64_to_binary(data)[0]
            else:
                raise ValueError(
                    "Unknown type: "
                    + str(self.type)
                    + ". Please choose from: 'file', 'bytes'."
                )

        if self.file_count == "single":
            if isinstance(x, list):
                return process_single_file(x[0])
            else:
                return process_single_file(x)
        else:
            if isinstance(x, list):
                return [process_single_file(f) for f in x]
            else:
                return process_single_file(x)

    def generate_sample(self):
        return deepcopy(media_data.BASE64_FILE)

    def serialize(self, x: str | None, load_dir: str = "") -> Dict | None:
        serialized = FileSerializable.serialize(self, x, load_dir)
        if serialized is None:
            return None
        serialized["size"] = Path(serialized["name"]).stat().st_size
        return serialized

    def style(
        self,
        *,
        full_width: bool | None = None,
        size: Literal["sm"] | Literal["lg"] | None = None,
        **kwargs,
    ):
        """
        This method can be used to change the appearance of the button component.
        Parameters:
            full_width: If True, will expand to fill parent container.
            size: Size of the button. Can be "sm" or "lg".
        """
        if full_width is not None:
            self._style["full_width"] = full_width
        if size is not None:
            self._style["size"] = size

        Component.style(self, **kwargs)
        return self


@document("style")
class ColorPicker(Changeable, Submittable, IOComponent, SimpleSerializable):
    """
    Creates a color picker for user to select a color as string input.
    Preprocessing: passes selected color value as a {str} into the function.
    Postprocessing: expects a {str} returned from function and sets color picker value to it.
    Examples-format: a {str} with a hexadecimal representation of a color, e.g. "#ff0000" for red.
    Demos: color_picker, color_generator
    """

    def __init__(
        self,
        value: str | Callable | None = None,
        *,
        label: str | None = None,
        info: str | None = None,
        every: float | None = None,
        show_label: bool = True,
        interactive: bool | None = None,
        visible: bool = True,
        elem_id: str | None = None,
        **kwargs,
    ):
        """
        Parameters:
            value: default text to provide in color picker. If callable, the function will be called whenever the app loads to set the initial value of the component.
            label: component name in interface.
            info: additional component description.
            every: If `value` is a callable, run the function 'every' number of seconds while the client connection is open. Has no effect otherwise. Queue must be enabled. The event can be accessed (e.g. to cancel it) via this component's .load_event attribute.
            show_label: if True, will display label.
            interactive: if True, will be rendered as an editable color picker; if False, editing will be disabled. If not provided, this is inferred based on whether the component is used as an input or output.
            visible: If False, component will be hidden.
            elem_id: An optional string that is assigned as the id of this component in the HTML DOM. Can be used for targeting CSS styles.
        """
        self.cleared_value = "#000000"
        self.test_input = value
        IOComponent.__init__(
            self,
            label=label,
            info=info,
            every=every,
            show_label=show_label,
            interactive=interactive,
            visible=visible,
            elem_id=elem_id,
            value=value,
            **kwargs,
        )

    def get_config(self):
        return {
            "value": self.value,
            **IOComponent.get_config(self),
        }

    @staticmethod
    def update(
        value: str | Literal[_Keywords.NO_VALUE] | None = _Keywords.NO_VALUE,
        label: str | None = None,
        show_label: bool | None = None,
        visible: bool | None = None,
        interactive: bool | None = None,
    ):
        updated_config = {
            "value": value,
            "label": label,
            "show_label": show_label,
            "visible": visible,
            "__type__": "update",
        }
        return IOComponent.add_interactive_to_config(updated_config, interactive)

    def preprocess(self, x: str | None) -> str | None:
        """
        Any preprocessing needed to be performed on function input.
        Parameters:
            x: text
        Returns:
            text
        """
        if x is None:
            return None
        else:
            return str(x)

    def generate_sample(self) -> str:
        return "#000000"

    def postprocess(self, y: str | None) -> str | None:
        """
        Any postprocessing needed to be performed on function output.
        Parameters:
            y: text
        Returns:
            text
        """
        if y is None:
            return None
        else:
            return str(y)


############################
# Only Output Components
############################


@document("style")
class Label(Changeable, Selectable, IOComponent, JSONSerializable):
    """
    Displays a classification label, along with confidence scores of top categories, if provided.
    Preprocessing: this component does *not* accept input.
    Postprocessing: expects a {Dict[str, float]} of classes and confidences, or {str} with just the class or an {int}/{float} for regression outputs, or a {str} path to a .json file containing a json dictionary in the structure produced by Label.postprocess().

    Demos: main_note, titanic_survival
    Guides: Gradio_and_ONNX_on_Hugging_Face, image_classification_in_pytorch, image_classification_in_tensorflow, image_classification_with_vision_transformers, building_a_pictionary_app
    """

    CONFIDENCES_KEY = "confidences"

    def __init__(
        self,
        value: Dict[str, float] | str | float | Callable | None = None,
        *,
        num_top_classes: int | None = None,
        label: str | None = None,
        every: float | None = None,
        show_label: bool = True,
        visible: bool = True,
        elem_id: str | None = None,
        color: str | None = None,
        **kwargs,
    ):
        """
        Parameters:
            value: Default value to show in the component. If a str or number is provided, simply displays the string or number. If a {Dict[str, float]} of classes and confidences is provided, displays the top class on top and the `num_top_classes` below, along with their confidence bars. If callable, the function will be called whenever the app loads to set the initial value of the component.
            num_top_classes: number of most confident classes to show.
            label: component name in interface.
            every: If `value` is a callable, run the function 'every' number of seconds while the client connection is open. Has no effect otherwise. Queue must be enabled. The event can be accessed (e.g. to cancel it) via this component's .load_event attribute.
            show_label: if True, will display label.
            visible: If False, component will be hidden.
            elem_id: An optional string that is assigned as the id of this component in the HTML DOM. Can be used for targeting CSS styles.
            color: The background color of the label (either a valid css color name or hexadecimal string).
        """
        self.num_top_classes = num_top_classes
        self.color = color
        self.select: EventListenerMethod
        """
        Event listener for when the user selects a category from Label.
        Uses event data gradio.SelectData to carry `value` referring to name of selected category, and `index` to refer to index.
        See EventData documentation on how to use this event data.
        """
        IOComponent.__init__(
            self,
            label=label,
            every=every,
            show_label=show_label,
            visible=visible,
            elem_id=elem_id,
            value=value,
            **kwargs,
        )

    def get_config(self):
        return {
            "num_top_classes": self.num_top_classes,
            "value": self.value,
            "color": self.color,
            "selectable": self.selectable,
            **IOComponent.get_config(self),
        }

    def postprocess(self, y: Dict[str, float] | str | float | None) -> Dict | None:
        """
        Parameters:
            y: a dictionary mapping labels to confidence value, or just a string/numerical label by itself
        Returns:
            Object with key 'label' representing primary label, and key 'confidences' representing a list of label-confidence pairs
        """
        if y is None or y == {}:
            return None
        if isinstance(y, str) and y.endswith(".json") and Path(y).exists():
            return self.serialize(y)
        if isinstance(y, (str, float, int)):
            return {"label": str(y)}
        if isinstance(y, dict):
            if "confidences" in y and isinstance(y["confidences"], dict):
                y = y["confidences"]
                y = {c["label"]: c["confidence"] for c in y}
            sorted_pred = sorted(y.items(), key=operator.itemgetter(1), reverse=True)
            if self.num_top_classes is not None:
                sorted_pred = sorted_pred[: self.num_top_classes]
            return {
                "label": sorted_pred[0][0],
                "confidences": [
                    {"label": pred[0], "confidence": pred[1]} for pred in sorted_pred
                ],
            }
        raise ValueError(
            "The `Label` output interface expects one of: a string label, or an int label, a "
            "float label, or a dictionary whose keys are labels and values are confidences. "
            "Instead, got a {}".format(type(y))
        )

    @staticmethod
    def update(
        value: Dict[str, float]
        | str
        | float
        | Literal[_Keywords.NO_VALUE]
        | None = _Keywords.NO_VALUE,
        label: str | None = None,
        show_label: bool | None = None,
        visible: bool | None = None,
        color: str | Literal[_Keywords.NO_VALUE] | None = _Keywords.NO_VALUE,
    ):
        # If color is not specified (NO_VALUE) map it to None so that
        # it gets filtered out in postprocess. This will mean the color
        # will not be updated in the front-end
        if color is _Keywords.NO_VALUE:
            color = None
        # If the color was specified by the developer as None
        # Map is so that the color is updated to be transparent,
        # e.g. no background default state.
        elif color is None:
            color = "transparent"
        updated_config = {
            "label": label,
            "show_label": show_label,
            "visible": visible,
            "value": value,
            "color": color,
            "__type__": "update",
        }
        return updated_config

    def style(
        self,
        *,
        container: bool | None = None,
    ):
        """
        This method can be used to change the appearance of the label component.
        Parameters:
            container: If True, will add a container to the label - providing some extra padding around the border.
        """
        Component.style(self, container=container)
        return self


@document("style")
class HighlightedText(Changeable, Selectable, IOComponent, JSONSerializable):
    """
    Displays text that contains spans that are highlighted by category or numerical value.
    Preprocessing: this component does *not* accept input.
    Postprocessing: expects a {List[Tuple[str, float | str]]]} consisting of spans of text and their associated labels, or a {Dict} with two keys: (1) "text" whose value is the complete text, and "entities", which is a list of dictionaries, each of which have the keys: "entity" (consisting of the entity label), "start" (the character index where the label starts), and "end" (the character index where the label ends). Entities should not overlap.

    Demos: diff_texts, text_analysis
    Guides: named_entity_recognition
    """

    def __init__(
        self,
        value: List[Tuple[str, str | float | None]] | Dict | Callable | None = None,
        *,
        color_map: Dict[str, str]
        | None = None,  # Parameter moved to HighlightedText.style()
        show_legend: bool = False,
        combine_adjacent: bool = False,
        adjacent_separator: str = "",
        label: str | None = None,
        every: float | None = None,
        show_label: bool = True,
        visible: bool = True,
        elem_id: str | None = None,
        **kwargs,
    ):
        """
        Parameters:
            value: Default value to show. If callable, the function will be called whenever the app loads to set the initial value of the component.
            show_legend: whether to show span categories in a separate legend or inline.
            combine_adjacent: If True, will merge the labels of adjacent tokens belonging to the same category.
            adjacent_separator: Specifies the separator to be used between tokens if combine_adjacent is True.
            label: component name in interface.
            every: If `value` is a callable, run the function 'every' number of seconds while the client connection is open. Has no effect otherwise. Queue must be enabled. The event can be accessed (e.g. to cancel it) via this component's .load_event attribute.
            show_label: if True, will display label.
            visible: If False, component will be hidden.
            elem_id: An optional string that is assigned as the id of this component in the HTML DOM. Can be used for targeting CSS styles.
        """
        self.color_map = color_map
        if color_map is not None:
            warnings.warn(
                "The 'color_map' parameter has been moved from the constructor to `HighlightedText.style()` ",
            )
        self.show_legend = show_legend
        self.combine_adjacent = combine_adjacent
        self.adjacent_separator = adjacent_separator
        self.select: EventListenerMethod
        """
        Event listener for when the user selects Highlighted text span.
        Uses event data gradio.SelectData to carry `value` referring to selected [text, label] tuple, and `index` to refer to span index.
        See EventData documentation on how to use this event data.
        """
        IOComponent.__init__(
            self,
            label=label,
            every=every,
            show_label=show_label,
            visible=visible,
            elem_id=elem_id,
            value=value,
            **kwargs,
        )

    def get_config(self):
        return {
            "color_map": self.color_map,
            "show_legend": self.show_legend,
            "value": self.value,
            "selectable": self.selectable,
            **IOComponent.get_config(self),
        }

    @staticmethod
    def update(
        value: List[Tuple[str, str | float | None]]
        | Dict
        | Literal[_Keywords.NO_VALUE]
        | None = _Keywords.NO_VALUE,
        color_map: Dict[str, str] | None = None,
        show_legend: bool | None = None,
        label: str | None = None,
        show_label: bool | None = None,
        visible: bool | None = None,
    ):
        updated_config = {
            "color_map": color_map,
            "show_legend": show_legend,
            "label": label,
            "show_label": show_label,
            "visible": visible,
            "value": value,
            "__type__": "update",
        }
        return updated_config

    def postprocess(
        self, y: List[Tuple[str, str | float | None]] | Dict | None
    ) -> List[Tuple[str, str | float | None]] | None:
        """
        Parameters:
            y: List of (word, category) tuples
        Returns:
            List of (word, category) tuples
        """
        if y is None:
            return None
        if isinstance(y, dict):
            try:
                text = y["text"]
                entities = y["entities"]
            except KeyError:
                raise ValueError(
                    "Expected a dictionary with keys 'text' and 'entities' for the value of the HighlightedText component."
                )
            if len(entities) == 0:
                y = [(text, None)]
            else:
                list_format = []
                index = 0
                entities = sorted(entities, key=lambda x: x["start"])
                for entity in entities:
                    list_format.append((text[index : entity["start"]], None))
                    list_format.append(
                        (text[entity["start"] : entity["end"]], entity["entity"])
                    )
                    index = entity["end"]
                list_format.append((text[index:], None))
                y = list_format
        if self.combine_adjacent:
            output = []
            running_text, running_category = None, None
            for text, category in y:
                if running_text is None:
                    running_text = text
                    running_category = category
                elif category == running_category:
                    running_text += self.adjacent_separator + text
                elif not text:
                    # Skip fully empty item, these get added in processing
                    # of dictionaries.
                    pass
                else:
                    output.append((running_text, running_category))
                    running_text = text
                    running_category = category
            if running_text is not None:
                output.append((running_text, running_category))
            return output
        else:
            return y

    def style(
        self,
        *,
        color_map: Dict[str, str] | None = None,
        container: bool | None = None,
        **kwargs,
    ):
        """
        This method can be used to change the appearance of the HighlightedText component.
        Parameters:
            color_map: Map between category and respective colors.
            container: If True, will place the component in a container - providing some extra padding around the border.
        """
        if color_map is not None:
            self._style["color_map"] = color_map

        Component.style(self, container=container, **kwargs)
        return self


@document("style")
class JSON(Changeable, IOComponent, JSONSerializable):
    """
    Used to display arbitrary JSON output prettily.
    Preprocessing: this component does *not* accept input.
    Postprocessing: expects a {str} filepath to a file containing valid JSON -- or a {list} or {dict} that is valid JSON

    Demos: zip_to_json, blocks_xray
    """

    def __init__(
        self,
        value: str | Callable | None = None,
        *,
        label: str | None = None,
        every: float | None = None,
        show_label: bool = True,
        visible: bool = True,
        elem_id: str | None = None,
        **kwargs,
    ):
        """
        Parameters:
            value: Default value. If callable, the function will be called whenever the app loads to set the initial value of the component.
            label: component name in interface.
            every: If `value` is a callable, run the function 'every' number of seconds while the client connection is open. Has no effect otherwise. Queue must be enabled. The event can be accessed (e.g. to cancel it) via this component's .load_event attribute.
            show_label: if True, will display label.
            visible: If False, component will be hidden.
            elem_id: An optional string that is assigned as the id of this component in the HTML DOM. Can be used for targeting CSS styles.
        """
        IOComponent.__init__(
            self,
            label=label,
            every=every,
            show_label=show_label,
            visible=visible,
            elem_id=elem_id,
            value=value,
            **kwargs,
        )

    def get_config(self):
        return {
            "value": self.value,
            **IOComponent.get_config(self),
        }

    @staticmethod
    def update(
        value: Any | Literal[_Keywords.NO_VALUE] | None = _Keywords.NO_VALUE,
        label: str | None = None,
        show_label: bool | None = None,
        visible: bool | None = None,
    ):
        updated_config = {
            "label": label,
            "show_label": show_label,
            "visible": visible,
            "value": value,
            "__type__": "update",
        }
        return updated_config

    def postprocess(self, y: Dict | List | str | None) -> Dict | List | None:
        """
        Parameters:
            y: either a string filepath to a JSON file, or a Python list or dict that can be converted to JSON
        Returns:
            JSON output in Python list or dict format
        """
        if y is None:
            return None
        if isinstance(y, str):
            return json.loads(y)
        else:
            return y

    def style(self, *, container: bool | None = None, **kwargs):
        """
        This method can be used to change the appearance of the JSON component.
        Parameters:
            container: If True, will place the JSON in a container - providing some extra padding around the border.
        """
        Component.style(self, container=container, **kwargs)
        return self


@document()
class HTML(Changeable, IOComponent, SimpleSerializable):
    """
    Used to display arbitrary HTML output.
    Preprocessing: this component does *not* accept input.
    Postprocessing: expects a valid HTML {str}.

    Demos: text_analysis
    Guides: key_features
    """

    def __init__(
        self,
        value: str | Callable = "",
        *,
        label: str | None = None,
        every: float | None = None,
        show_label: bool = True,
        visible: bool = True,
        elem_id: str | None = None,
        **kwargs,
    ):
        """
        Parameters:
            value: Default value. If callable, the function will be called whenever the app loads to set the initial value of the component.
            label: component name in interface.
            every: If `value` is a callable, run the function 'every' number of seconds while the client connection is open. Has no effect otherwise. Queue must be enabled. The event can be accessed (e.g. to cancel it) via this component's .load_event attribute.
            show_label: if True, will display label.
            visible: If False, component will be hidden.
            elem_id: An optional string that is assigned as the id of this component in the HTML DOM. Can be used for targeting CSS styles.
        """
        IOComponent.__init__(
            self,
            label=label,
            every=every,
            show_label=show_label,
            visible=visible,
            elem_id=elem_id,
            value=value,
            **kwargs,
        )

    def get_config(self):
        return {
            "value": self.value,
            **IOComponent.get_config(self),
        }

    @staticmethod
    def update(
        value: Any | Literal[_Keywords.NO_VALUE] | None = _Keywords.NO_VALUE,
        label: str | None = None,
        show_label: bool | None = None,
        visible: bool | None = None,
    ):
        updated_config = {
            "label": label,
            "show_label": show_label,
            "visible": visible,
            "value": value,
            "__type__": "update",
        }
        return updated_config

    def style(self):
        return self


@document("style")
<<<<<<< HEAD
class Gallery(IOComponent, TempFileManager, GallerySerializable):
=======
class Gallery(IOComponent, TempFileManager, FileSerializable, Selectable):
>>>>>>> d2a0bd02
    """
    Used to display a list of images as a gallery that can be scrolled through.
    Preprocessing: this component does *not* accept input.
    Postprocessing: expects a list of images in any format, {List[numpy.array | PIL.Image | str]}, or a {List} of (image, {str} caption) tuples and displays them.

    Demos: fake_gan
    """

    def __init__(
        self,
        value: List[np.ndarray | _Image.Image | str] | Callable | None = None,
        *,
        label: str | None = None,
        every: float | None = None,
        show_label: bool = True,
        visible: bool = True,
        elem_id: str | None = None,
        **kwargs,
    ):
        """
        Parameters:
            value: List of images to display in the gallery by default. If callable, the function will be called whenever the app loads to set the initial value of the component.
            label: component name in interface.
            every: If `value` is a callable, run the function 'every' number of seconds while the client connection is open. Has no effect otherwise. Queue must be enabled. The event can be accessed (e.g. to cancel it) via this component's .load_event attribute.
            show_label: if True, will display label.
            visible: If False, component will be hidden.
            elem_id: An optional string that is assigned as the id of this component in the HTML DOM. Can be used for targeting CSS styles.
        """
        self.select: EventListenerMethod
        """
        Event listener for when the user selects image within Gallery.
        Uses event data gradio.SelectData to carry `value` referring to caption of selected image, and `index` to refer to index.
        See EventData documentation on how to use this event data.
        """
        TempFileManager.__init__(self)
        IOComponent.__init__(
            self,
            label=label,
            every=every,
            show_label=show_label,
            visible=visible,
            elem_id=elem_id,
            value=value,
            **kwargs,
        )

    @staticmethod
    def update(
        value: Any | Literal[_Keywords.NO_VALUE] | None = _Keywords.NO_VALUE,
        label: str | None = None,
        show_label: bool | None = None,
        visible: bool | None = None,
    ):
        updated_config = {
            "label": label,
            "show_label": show_label,
            "visible": visible,
            "value": value,
            "__type__": "update",
        }
        return updated_config

    def get_config(self):
        return {
            "value": self.value,
            **IOComponent.get_config(self),
        }

    def postprocess(
        self,
        y: List[np.ndarray | _Image.Image | str]
        | List[Tuple[np.ndarray | _Image.Image | str, str]]
        | None,
    ) -> List[str]:
        """
        Parameters:
            y: list of images, or list of (image, caption) tuples
        Returns:
            list of string file paths to images in temp directory
        """
        if y is None:
            return []
        output = []
        for img in y:
            caption = None
            if isinstance(img, tuple) or isinstance(img, list):
                img, caption = img
            if isinstance(img, np.ndarray):
                file = processing_utils.save_array_to_file(img)
                file_path = str(utils.abspath(file.name))
                self.temp_files.add(file_path)
            elif isinstance(img, _Image.Image):
                file = processing_utils.save_pil_to_file(img)
                file_path = str(utils.abspath(file.name))
                self.temp_files.add(file_path)
            elif isinstance(img, str):
                if utils.validate_url(img):
                    file_path = img
                else:
                    file_path = self.make_temp_copy_if_needed(img)
            else:
                raise ValueError(f"Cannot process type as image: {type(img)}")

            if caption is not None:
                output.append(
                    [{"name": file_path, "data": None, "is_file": True}, caption]
                )
            else:
                output.append({"name": file_path, "data": None, "is_file": True})

        return output

    def style(
        self,
        *,
        grid: int | Tuple | None = None,
        height: str | None = None,
        container: bool | None = None,
        preview: bool | None = None,
        **kwargs,
    ):
        """
        This method can be used to change the appearance of the gallery component.
        Parameters:
            grid: Represents the number of images that should be shown in one row, for each of the six standard screen sizes (<576px, <768px, <992px, <1200px, <1400px, >1400px). if fewer that 6 are given then the last will be used for all subsequent breakpoints
            height: Height of the gallery.
            container: If True, will place gallery in a container - providing some extra padding around the border.
            preview: If True, will display the Gallery in preview mode, which shows all of the images as thumbnails and allows the user to click on them to view them in full size.
        """
        if grid is not None:
            self._style["grid"] = grid
        if height is not None:
            self._style["height"] = height
        if preview is not None:
            self._style["preview"] = preview

        Component.style(self, container=container, **kwargs)
        return self


class Carousel(IOComponent, Changeable, SimpleSerializable):
    """
    Deprecated Component
    """

    def __init__(
        self,
        *args,
        **kwargs,
    ):
        raise DeprecationWarning(
            "The Carousel component is deprecated. Please consider using the Gallery "
            "component, which can be used to display images (and optional captions).",
        )


@document("style")
class Chatbot(Changeable, Selectable, IOComponent, JSONSerializable):
    """
    Displays a chatbot output showing both user submitted messages and responses. Supports a subset of Markdown including bold, italics, code, and images.
    Preprocessing: this component does *not* accept input.
    Postprocessing: expects function to return a {List[Tuple[str | None | Tuple, str | None | Tuple]]}, a list of tuples with user message and response messages. Messages should be strings, tuples, or Nones. If the message is a string, it can include Markdown. If it is a tuple, it should consist of (string filepath to image/video/audio, [optional string alt text]). Messages that are `None` are not displayed.

    Demos: chatbot_simple, chatbot_multimodal
    """

    def __init__(
        self,
        value: List[Tuple[str | None, str | None]] | Callable | None = None,
        color_map: Dict[str, str] | None = None,  # Parameter moved to Chatbot.style()
        *,
        label: str | None = None,
        every: float | None = None,
        show_label: bool = True,
        visible: bool = True,
        elem_id: str | None = None,
        **kwargs,
    ):
        """
        Parameters:
            value: Default value to show in chatbot. If callable, the function will be called whenever the app loads to set the initial value of the component.
            label: component name in interface.
            every: If `value` is a callable, run the function 'every' number of seconds while the client connection is open. Has no effect otherwise. Queue must be enabled. The event can be accessed (e.g. to cancel it) via this component's .load_event attribute.
            show_label: if True, will display label.
            visible: If False, component will be hidden.
            elem_id: An optional string that is assigned as the id of this component in the HTML DOM. Can be used for targeting CSS styles.
        """
        if color_map is not None:
            warnings.warn(
                "The 'color_map' parameter has been deprecated.",
            )
        self.md = utils.get_markdown_parser()
        self.select: EventListenerMethod
        """
        Event listener for when the user selects message from Chatbot.
        Uses event data gradio.SelectData to carry `value` referring to text of selected message, and `index` tuple to refer to [message, participant] index.
        See EventData documentation on how to use this event data.
        """

        IOComponent.__init__(
            self,
            label=label,
            every=every,
            show_label=show_label,
            visible=visible,
            elem_id=elem_id,
            value=value,
            **kwargs,
        )

    def get_config(self):
        return {
            "value": self.value,
            "selectable": self.selectable,
            **IOComponent.get_config(self),
        }

    @staticmethod
    def update(
        value: Any | Literal[_Keywords.NO_VALUE] | None = _Keywords.NO_VALUE,
        label: str | None = None,
        show_label: bool | None = None,
        visible: bool | None = None,
    ):
        updated_config = {
            "label": label,
            "show_label": show_label,
            "visible": visible,
            "value": value,
            "__type__": "update",
        }
        return updated_config

    def _process_chat_messages(
        self, chat_message: str | Tuple | List | Dict | None
    ) -> str | Dict | None:
        if chat_message is None:
            return None
        elif isinstance(chat_message, (tuple, list)):
            mime_type = processing_utils.get_mimetype(chat_message[0])
            return {
                "name": chat_message[0],
                "mime_type": mime_type,
                "alt_text": chat_message[1] if len(chat_message) > 1 else None,
                "data": None,  # These last two fields are filled in by the frontend
                "is_file": True,
            }
        elif isinstance(
            chat_message, dict
        ):  # This happens for previously processed messages
            return chat_message
        elif isinstance(chat_message, str):
            return self.md.renderInline(chat_message)
        else:
            raise ValueError(f"Invalid message for Chatbot component: {chat_message}")

    def postprocess(
        self,
        y: List[
            Tuple[str | Tuple | List | Dict | None, str | Tuple | List | Dict | None]
        ],
    ) -> List[Tuple[str | Dict | None, str | Dict | None]]:
        """
        Parameters:
            y: List of tuples representing the message and response pairs. Each message and response should be a string, which may be in Markdown format.  It can also be a tuple whose first element is a string filepath or URL to an image/video/audio, and second (optional) element is the alt text, in which case the media file is displayed. It can also be None, in which case that message is not displayed.
        Returns:
            List of tuples representing the message and response. Each message and response will be a string of HTML, or a dictionary with media information.
        """
        if y is None:
            return []
        processed_messages = []
        for message_pair in y:
            assert isinstance(
                message_pair, (tuple, list)
            ), f"Expected a list of lists or list of tuples. Received: {message_pair}"
            assert (
                len(message_pair) == 2
            ), f"Expected a list of lists of length 2 or list of tuples of length 2. Received: {message_pair}"
            processed_messages.append(
                (
                    self._process_chat_messages(message_pair[0]),
                    self._process_chat_messages(message_pair[1]),
                )
            )
        return processed_messages

    def style(self, height: int | None = None, **kwargs):
        """
        This method can be used to change the appearance of the Chatbot component.
        """
        if height is not None:
            self._style["height"] = height
        if kwargs.get("color_map") is not None:
            warnings.warn("The 'color_map' parameter has been deprecated.")

        Component.style(
            self,
            **kwargs,
        )
        return self


@document("style")
class Model3D(
    Changeable, Editable, Clearable, IOComponent, FileSerializable, TempFileManager
):
    """
    Component allows users to upload or view 3D Model files (.obj, .glb, or .gltf).
    Preprocessing: This component passes the uploaded file as a {str} filepath.
    Postprocessing: expects function to return a {str} path to a file of type (.obj, glb, or .gltf)

    Demos: model3D
    Guides: how_to_use_3D_model_component
    """

    def __init__(
        self,
        value: str | Callable | None = None,
        *,
        clear_color: List[float] | None = None,
        label: str | None = None,
        every: float | None = None,
        show_label: bool = True,
        visible: bool = True,
        elem_id: str | None = None,
        **kwargs,
    ):
        """
        Parameters:
            value: path to (.obj, glb, or .gltf) file to show in model3D viewer. If callable, the function will be called whenever the app loads to set the initial value of the component.
            clear_color: background color of scene
            label: component name in interface.
            every: If `value` is a callable, run the function 'every' number of seconds while the client connection is open. Has no effect otherwise. Queue must be enabled. The event can be accessed (e.g. to cancel it) via this component's .load_event attribute.
            show_label: if True, will display label.
            visible: If False, component will be hidden.
            elem_id: An optional string that is assigned as the id of this component in the HTML DOM. Can be used for targeting CSS styles.
        """
        self.clear_color = clear_color or [0, 0, 0, 0]
        TempFileManager.__init__(self)
        IOComponent.__init__(
            self,
            label=label,
            every=every,
            show_label=show_label,
            visible=visible,
            elem_id=elem_id,
            value=value,
            **kwargs,
        )

    def get_config(self):
        return {
            "clearColor": self.clear_color,
            "value": self.value,
            **IOComponent.get_config(self),
        }

    @staticmethod
    def update(
        value: Any | Literal[_Keywords.NO_VALUE] | None = _Keywords.NO_VALUE,
        label: str | None = None,
        show_label: bool | None = None,
        visible: bool | None = None,
    ):
        updated_config = {
            "label": label,
            "show_label": show_label,
            "visible": visible,
            "value": value,
            "__type__": "update",
        }
        return updated_config

    def preprocess(self, x: Dict[str, str] | None) -> str | None:
        """
        Parameters:
            x: JSON object with filename as 'name' property and base64 data as 'data' property
        Returns:
            string file path to temporary file with the 3D image model
        """
        if x is None:
            return x
        file_name, file_data, is_file = (
            x["name"],
            x["data"],
            x.get("is_file", False),
        )
        if is_file:
            temp_file_path = self.make_temp_copy_if_needed(file_name)
        else:
            temp_file_path = self.base64_to_temp_file_if_needed(file_data, file_name)

        return temp_file_path

    def generate_sample(self):
        return media_data.BASE64_MODEL3D

    def postprocess(self, y: str | None) -> Dict[str, str] | None:
        """
        Parameters:
            y: path to the model
        Returns:
            file name mapped to base64 url data
        """
        if y is None:
            return y
        data = {
            "name": self.make_temp_copy_if_needed(y),
            "data": None,
            "is_file": True,
        }
        return data

    def style(self, **kwargs):
        """
        This method can be used to change the appearance of the Model3D component.
        """
        Component.style(
            self,
            **kwargs,
        )
        return self

    def as_example(self, input_data: str | None) -> str:
        return Path(input_data).name if input_data else ""


@document()
class Plot(Changeable, Clearable, IOComponent, JSONSerializable):
    """
    Used to display various kinds of plots (matplotlib, plotly, or bokeh are supported)
    Preprocessing: this component does *not* accept input.
    Postprocessing: expects either a {matplotlib.figure.Figure}, a {plotly.graph_objects._figure.Figure}, or a {dict} corresponding to a bokeh plot (json_item format)

    Demos: altair_plot, outbreak_forecast, blocks_kinematics, stock_forecast, map_airbnb
    Guides: plot_component_for_maps
    """

    def __init__(
        self,
        value: Callable | None | pd.DataFrame = None,
        *,
        label: str | None = None,
        every: float | None = None,
        show_label: bool = True,
        visible: bool = True,
        elem_id: str | None = None,
        **kwargs,
    ):
        """
        Parameters:
            value: Optionally, supply a default plot object to display, must be a matplotlib, plotly, altair, or bokeh figure, or a callable. If callable, the function will be called whenever the app loads to set the initial value of the component.
            label: component name in interface.
            every: If `value` is a callable, run the function 'every' number of seconds while the client connection is open. Has no effect otherwise. Queue must be enabled. The event can be accessed (e.g. to cancel it) via this component's .load_event attribute.
            show_label: if True, will display label.
            visible: If False, component will be hidden.
            elem_id: An optional string that is assigned as the id of this component in the HTML DOM. Can be used for targeting CSS styles.
        """
        IOComponent.__init__(
            self,
            label=label,
            every=every,
            show_label=show_label,
            visible=visible,
            elem_id=elem_id,
            value=value,
            **kwargs,
        )

    def get_config(self):
        try:
            import bokeh  # type: ignore

            bokeh_version = bokeh.__version__
        except ImportError:
            bokeh_version = None
        return {
            "value": self.value,
            "bokeh_version": bokeh_version,
            **IOComponent.get_config(self),
        }

    @staticmethod
    def update(
        value: Any | Literal[_Keywords.NO_VALUE] | None = _Keywords.NO_VALUE,
        label: str | None = None,
        show_label: bool | None = None,
        visible: bool | None = None,
    ):
        updated_config = {
            "label": label,
            "show_label": show_label,
            "visible": visible,
            "value": value,
            "__type__": "update",
        }
        return updated_config

    def postprocess(self, y) -> Dict[str, str] | None:
        """
        Parameters:
            y: plot data
        Returns:
            plot type mapped to plot base64 data
        """
        if y is None:
            return None
        if isinstance(y, (ModuleType, matplotlib.figure.Figure)):
            dtype = "matplotlib"
            out_y = processing_utils.encode_plot_to_base64(y)
        elif "bokeh" in y.__module__:
            dtype = "bokeh"
            from bokeh.embed import json_item  # type: ignore

            out_y = json.dumps(json_item(y))
        else:
            is_altair = "altair" in y.__module__
            if is_altair:
                dtype = "altair"
            else:
                dtype = "plotly"
            out_y = y.to_json()
        return {"type": dtype, "plot": out_y}

    def style(self, container: bool | None = None):
        Component.style(
            self,
            container=container,
        )
        return self


class AltairPlot:
    @staticmethod
    def create_legend(position, title):
        if position == "none":
            legend = None
        else:
            position = {"orient": position} if position else {}
            legend = {"title": title, **position}

        return legend

    @staticmethod
    def create_scale(limit):
        return alt.Scale(domain=limit) if limit else alt.Undefined


@document()
class ScatterPlot(Plot):
    """
    Create a scatter plot.

    Preprocessing: this component does *not* accept input.
    Postprocessing: expects a pandas dataframe with the data to plot.

    Demos: native_plots
    Guides: creating_a_dashboard_from_bigquery_data
    """

    def __init__(
        self,
        value: pd.DataFrame | Callable | None = None,
        x: str | None = None,
        y: str | None = None,
        *,
        color: str | None = None,
        size: str | None = None,
        shape: str | None = None,
        title: str | None = None,
        tooltip: List[str] | str | None = None,
        x_title: str | None = None,
        y_title: str | None = None,
        color_legend_title: str | None = None,
        size_legend_title: str | None = None,
        shape_legend_title: str | None = None,
        color_legend_position: str | None = None,
        size_legend_position: str | None = None,
        shape_legend_position: str | None = None,
        height: int | None = None,
        width: int | None = None,
        x_lim: List[int | float] | None = None,
        y_lim: List[int | float] | None = None,
        caption: str | None = None,
        interactive: bool | None = True,
        label: str | None = None,
        every: float | None = None,
        show_label: bool = True,
        visible: bool = True,
        elem_id: str | None = None,
    ):
        """
        Parameters:
            value: The pandas dataframe containing the data to display in a scatter plot, or a callable. If callable, the function will be called whenever the app loads to set the initial value of the component.
            x: Column corresponding to the x axis.
            y: Column corresponding to the y axis.
            color: The column to determine the point color. If the column contains numeric data, gradio will interpolate the column data so that small values correspond to light colors and large values correspond to dark values.
            size: The column used to determine the point size. Should contain numeric data so that gradio can map the data to the point size.
            shape: The column used to determine the point shape. Should contain categorical data. Gradio will map each unique value to a different shape.
            title: The title to display on top of the chart.
            tooltip: The column (or list of columns) to display on the tooltip when a user hovers a point on the plot.
            x_title: The title given to the x axis. By default, uses the value of the x parameter.
            y_title: The title given to the y axis. By default, uses the value of the y parameter.
            color_legend_title: The title given to the color legend. By default, uses the value of color parameter.
            size_legend_title: The title given to the size legend. By default, uses the value of the size parameter.
            shape_legend_title: The title given to the shape legend. By default, uses the value of the shape parameter.
            color_legend_position: The position of the color legend. If the string value 'none' is passed, this legend is omitted. For other valid position values see: https://vega.github.io/vega/docs/legends/#orientation.
            size_legend_position: The position of the size legend. If the string value 'none' is passed, this legend is omitted. For other valid position values see: https://vega.github.io/vega/docs/legends/#orientation.
            shape_legend_position: The position of the shape legend. If the string value 'none' is passed, this legend is omitted. For other valid position values see: https://vega.github.io/vega/docs/legends/#orientation.
            height: The height of the plot in pixels.
            width: The width of the plot in pixels.
            x_lim: A tuple or list containing the limits for the x-axis, specified as [x_min, x_max].
            y_lim: A tuple of list containing the limits for the y-axis, specified as [y_min, y_max].
            caption: The (optional) caption to display below the plot.
            interactive: Whether users should be able to interact with the plot by panning or zooming with their mouse or trackpad.
            label: The (optional) label to display on the top left corner of the plot.
            every:  If `value` is a callable, run the function 'every' number of seconds while the client connection is open. Has no effect otherwise. Queue must be enabled. The event can be accessed (e.g. to cancel it) via this component's .load_event attribute.
            show_label: Whether the label should be displayed.
            visible: Whether the plot should be visible.
            elem_id: Unique id used for custom css targetting.
        """
        self.x = x
        self.y = y
        self.color = color
        self.size = size
        self.shape = shape
        self.tooltip = tooltip
        self.title = title
        self.x_title = x_title
        self.y_title = y_title
        self.color_legend_title = color_legend_title
        self.color_legend_position = color_legend_position
        self.size_legend_title = size_legend_title
        self.size_legend_position = size_legend_position
        self.shape_legend_title = shape_legend_title
        self.shape_legend_position = shape_legend_position
        self.caption = caption
        self.interactive_chart = interactive
        self.width = width
        self.height = height
        self.x_lim = x_lim
        self.y_lim = y_lim
        super().__init__(
            value=value,
            label=label,
            every=every,
            show_label=show_label,
            visible=visible,
            elem_id=elem_id,
        )

    def get_config(self):
        config = super().get_config()
        config["caption"] = self.caption
        return config

    def get_block_name(self) -> str:
        return "plot"

    @staticmethod
    def update(
        value: DataFrame | Dict | Literal[_Keywords.NO_VALUE] = _Keywords.NO_VALUE,
        x: str | None = None,
        y: str | None = None,
        color: str | None = None,
        size: str | None = None,
        shape: str | None = None,
        title: str | None = None,
        tooltip: List[str] | str | None = None,
        x_title: str | None = None,
        y_title: str | None = None,
        color_legend_title: str | None = None,
        size_legend_title: str | None = None,
        shape_legend_title: str | None = None,
        color_legend_position: str | None = None,
        size_legend_position: str | None = None,
        shape_legend_position: str | None = None,
        height: int | None = None,
        width: int | None = None,
        x_lim: List[int | float] | None = None,
        y_lim: List[int | float] | None = None,
        interactive: bool | None = None,
        caption: str | None = None,
        label: str | None = None,
        show_label: bool | None = None,
        visible: bool | None = None,
    ):
        """Update an existing plot component.

        If updating any of the plot properties (color, size, etc) the value, x, and y parameters must be specified.

        Parameters:
            value: The pandas dataframe containing the data to display in a scatter plot.
            x: Column corresponding to the x axis.
            y: Column corresponding to the y axis.
            color: The column to determine the point color. If the column contains numeric data, gradio will interpolate the column data so that small values correspond to light colors and large values correspond to dark values.
            size: The column used to determine the point size. Should contain numeric data so that gradio can map the data to the point size.
            shape: The column used to determine the point shape. Should contain categorical data. Gradio will map each unique value to a different shape.
            title: The title to display on top of the chart.
            tooltip: The column (or list of columns) to display on the tooltip when a user hovers a point on the plot.
            x_title: The title given to the x axis. By default, uses the value of the x parameter.
            y_title: The title given to the y axis. By default, uses the value of the y parameter.
            color_legend_title: The title given to the color legend. By default, uses the value of color parameter.
            size_legend_title: The title given to the size legend. By default, uses the value of the size parameter.
            shape_legend_title: The title given to the shape legend. By default, uses the value of the shape parameter.
            color_legend_position: The position of the color legend. If the string value 'none' is passed, this legend is omitted. For other valid position values see: https://vega.github.io/vega/docs/legends/#orientation.
            size_legend_position: The position of the size legend. If the string value 'none' is passed, this legend is omitted. For other valid position values see: https://vega.github.io/vega/docs/legends/#orientation.
            shape_legend_position: The position of the shape legend. If the string value 'none' is passed, this legend is omitted. For other valid position values see: https://vega.github.io/vega/docs/legends/#orientation.
            height: The height of the plot in pixels.
            width: The width of the plot in pixels.
            x_lim: A tuple or list containing the limits for the x-axis, specified as [x_min, x_max].
            y_lim: A tuple of list containing the limits for the y-axis, specified as [y_min, y_max].
            interactive: Whether users should be able to interact with the plot by panning or zooming with their mouse or trackpad.
            caption: The (optional) caption to display below the plot.
            label: The (optional) label to display in the top left corner of the plot.
            show_label: Whether the label should be displayed.
            visible: Whether the plot should be visible.
        """
        properties = [
            x,
            y,
            color,
            size,
            shape,
            title,
            tooltip,
            x_title,
            y_title,
            color_legend_title,
            size_legend_title,
            shape_legend_title,
            color_legend_position,
            size_legend_position,
            shape_legend_position,
            height,
            width,
            x_lim,
            y_lim,
            interactive,
        ]
        if any(properties):
            if not isinstance(value, pd.DataFrame):
                raise ValueError(
                    "In order to update plot properties the value parameter "
                    "must be provided, and it must be a Dataframe. Please pass a value "
                    "parameter to gr.ScatterPlot.update."
                )
            if x is None or y is None:
                raise ValueError(
                    "In order to update plot properties, the x and y axis data "
                    "must be specified. Please pass valid values for x an y to "
                    "gr.ScatterPlot.update."
                )
            chart = ScatterPlot.create_plot(value, *properties)
            value = {"type": "altair", "plot": chart.to_json(), "chart": "scatter"}

        updated_config = {
            "label": label,
            "show_label": show_label,
            "visible": visible,
            "value": value,
            "caption": caption,
            "__type__": "update",
        }
        return updated_config

    @staticmethod
    def create_plot(
        value: pd.DataFrame,
        x: str,
        y: str,
        color: str | None = None,
        size: str | None = None,
        shape: str | None = None,
        title: str | None = None,
        tooltip: List[str] | str | None = None,
        x_title: str | None = None,
        y_title: str | None = None,
        color_legend_title: str | None = None,
        size_legend_title: str | None = None,
        shape_legend_title: str | None = None,
        color_legend_position: str | None = None,
        size_legend_position: str | None = None,
        shape_legend_position: str | None = None,
        height: int | None = None,
        width: int | None = None,
        x_lim: List[int | float] | None = None,
        y_lim: List[int | float] | None = None,
        interactive: bool | None = True,
    ):
        """Helper for creating the scatter plot."""
        interactive = True if interactive is None else interactive
        encodings = dict(
            x=alt.X(
                x,  # type: ignore
                title=x_title or x,  # type: ignore
                scale=AltairPlot.create_scale(x_lim),  # type: ignore
            ),  # ignore: type
            y=alt.Y(
                y,  # type: ignore
                title=y_title or y,  # type: ignore
                scale=AltairPlot.create_scale(y_lim),  # type: ignore
            ),
        )
        properties = {}
        if title:
            properties["title"] = title
        if height:
            properties["height"] = height
        if width:
            properties["width"] = width
        if color:
            if is_numeric_dtype(value[color]):
                domain = [value[color].min(), value[color].max()]
                range_ = [0, 1]
                type_ = "quantitative"
            else:
                domain = value[color].unique().tolist()
                range_ = list(range(len(domain)))
                type_ = "nominal"

            encodings["color"] = {
                "field": color,
                "type": type_,
                "legend": AltairPlot.create_legend(
                    position=color_legend_position, title=color_legend_title or color
                ),
                "scale": {"domain": domain, "range": range_},
            }
        if tooltip:
            encodings["tooltip"] = tooltip
        if size:
            encodings["size"] = {
                "field": size,
                "type": "quantitative" if is_numeric_dtype(value[size]) else "nominal",
                "legend": AltairPlot.create_legend(
                    position=size_legend_position, title=size_legend_title or size
                ),
            }
        if shape:
            encodings["shape"] = {
                "field": shape,
                "type": "quantitative" if is_numeric_dtype(value[shape]) else "nominal",
                "legend": AltairPlot.create_legend(
                    position=shape_legend_position, title=shape_legend_title or shape
                ),
            }
        chart = (
            alt.Chart(value)  # type: ignore
            .mark_point(clip=True)  # type: ignore
            .encode(**encodings)
            .properties(background="transparent", **properties)
        )
        if interactive:
            chart = chart.interactive()

        return chart

    def postprocess(self, y: pd.DataFrame | Dict | None) -> Dict[str, str] | None:
        # if None or update
        if y is None or isinstance(y, Dict):
            return y
        if self.x is None or self.y is None:
            raise ValueError("No value provided for required parameters `x` and `y`.")
        chart = self.create_plot(
            value=y,
            x=self.x,
            y=self.y,
            color=self.color,
            size=self.size,
            shape=self.shape,
            title=self.title,
            tooltip=self.tooltip,
            x_title=self.x_title,
            y_title=self.y_title,
            color_legend_title=self.color_legend_title,
            size_legend_title=self.size_legend_title,
            shape_legend_title=self.size_legend_title,
            color_legend_position=self.color_legend_position,
            size_legend_position=self.size_legend_position,
            shape_legend_position=self.shape_legend_position,
            interactive=self.interactive_chart,
            height=self.height,
            width=self.width,
            x_lim=self.x_lim,
            y_lim=self.y_lim,
        )

        return {"type": "altair", "plot": chart.to_json(), "chart": "scatter"}


@document()
class LinePlot(Plot):
    """
    Create a line plot.

    Preprocessing: this component does *not* accept input.
    Postprocessing: expects a pandas dataframe with the data to plot.

    Demos: native_plots, live_dashboard
    """

    def __init__(
        self,
        value: pd.DataFrame | Callable | None = None,
        x: str | None = None,
        y: str | None = None,
        *,
        color: str | None = None,
        stroke_dash: str | None = None,
        overlay_point: bool | None = None,
        title: str | None = None,
        tooltip: List[str] | str | None = None,
        x_title: str | None = None,
        y_title: str | None = None,
        color_legend_title: str | None = None,
        stroke_dash_legend_title: str | None = None,
        color_legend_position: str | None = None,
        stroke_dash_legend_position: str | None = None,
        height: int | None = None,
        width: int | None = None,
        x_lim: List[int] | None = None,
        y_lim: List[int] | None = None,
        caption: str | None = None,
        interactive: bool | None = True,
        label: str | None = None,
        show_label: bool = True,
        every: float | None = None,
        visible: bool = True,
        elem_id: str | None = None,
    ):
        """
        Parameters:
            value: The pandas dataframe containing the data to display in a scatter plot.
            x: Column corresponding to the x axis.
            y: Column corresponding to the y axis.
            color: The column to determine the point color. If the column contains numeric data, gradio will interpolate the column data so that small values correspond to light colors and large values correspond to dark values.
            stroke_dash: The column to determine the symbol used to draw the line, e.g. dashed lines, dashed lines with points.
            overlay_point: Whether to draw a point on the line for each (x, y) coordinate pair.
            title: The title to display on top of the chart.
            tooltip: The column (or list of columns) to display on the tooltip when a user hovers a point on the plot.
            x_title: The title given to the x axis. By default, uses the value of the x parameter.
            y_title: The title given to the y axis. By default, uses the value of the y parameter.
            color_legend_title: The title given to the color legend. By default, uses the value of color parameter.
            stroke_dash_legend_title: The title given to the stroke_dash legend. By default, uses the value of the stroke_dash parameter.
            color_legend_position: The position of the color legend. If the string value 'none' is passed, this legend is omitted. For other valid position values see: https://vega.github.io/vega/docs/legends/#orientation.
            stroke_dash_legend_position: The position of the stoke_dash legend. If the string value 'none' is passed, this legend is omitted. For other valid position values see: https://vega.github.io/vega/docs/legends/#orientation.
            height: The height of the plot in pixels.
            width: The width of the plot in pixels.
            x_lim: A tuple or list containing the limits for the x-axis, specified as [x_min, x_max].
            y_lim: A tuple of list containing the limits for the y-axis, specified as [y_min, y_max].
            caption: The (optional) caption to display below the plot.
            interactive: Whether users should be able to interact with the plot by panning or zooming with their mouse or trackpad.
            label: The (optional) label to display on the top left corner of the plot.
            show_label: Whether the label should be displayed.
            every: If `value` is a callable, run the function 'every' number of seconds while the client connection is open. Has no effect otherwise. Queue must be enabled. The event can be accessed (e.g. to cancel it) via this component's .load_event attribute.
            visible: Whether the plot should be visible.
            elem_id: Unique id used for custom css targetting.
        """
        self.x = x
        self.y = y
        self.color = color
        self.stroke_dash = stroke_dash
        self.tooltip = tooltip
        self.title = title
        self.x_title = x_title
        self.y_title = y_title
        self.color_legend_title = color_legend_title
        self.stroke_dash_legend_title = stroke_dash_legend_title
        self.color_legend_position = color_legend_position
        self.stroke_dash_legend_position = stroke_dash_legend_position
        self.overlay_point = overlay_point
        self.x_lim = x_lim
        self.y_lim = y_lim
        self.caption = caption
        self.interactive_chart = interactive
        self.width = width
        self.height = height
        super().__init__(
            value=value,
            label=label,
            show_label=show_label,
            visible=visible,
            elem_id=elem_id,
            every=every,
        )

    def get_config(self):
        config = super().get_config()
        config["caption"] = self.caption
        return config

    def get_block_name(self) -> str:
        return "plot"

    @staticmethod
    def update(
        value: pd.DataFrame | Dict | Literal[_Keywords.NO_VALUE] = _Keywords.NO_VALUE,
        x: str | None = None,
        y: str | None = None,
        color: str | None = None,
        stroke_dash: str | None = None,
        overlay_point: bool | None = None,
        title: str | None = None,
        tooltip: List[str] | str | None = None,
        x_title: str | None = None,
        y_title: str | None = None,
        color_legend_title: str | None = None,
        stroke_dash_legend_title: str | None = None,
        color_legend_position: str | None = None,
        stroke_dash_legend_position: str | None = None,
        height: int | None = None,
        width: int | None = None,
        x_lim: List[int] | None = None,
        y_lim: List[int] | None = None,
        interactive: bool | None = None,
        caption: str | None = None,
        label: str | None = None,
        show_label: bool | None = None,
        visible: bool | None = None,
    ):
        """Update an existing plot component.

        If updating any of the plot properties (color, size, etc) the value, x, and y parameters must be specified.

        Parameters:
            value: The pandas dataframe containing the data to display in a scatter plot.
            x: Column corresponding to the x axis.
            y: Column corresponding to the y axis.
            color: The column to determine the point color. If the column contains numeric data, gradio will interpolate the column data so that small values correspond to light colors and large values correspond to dark values.
            stroke_dash: The column to determine the symbol used to draw the line, e.g. dashed lines, dashed lines with points.
            overlay_point: Whether to draw a point on the line for each (x, y) coordinate pair.
            title: The title to display on top of the chart.
            tooltip: The column (or list of columns) to display on the tooltip when a user hovers a point on the plot.
            x_title: The title given to the x axis. By default, uses the value of the x parameter.
            y_title: The title given to the y axis. By default, uses the value of the y parameter.
            color_legend_title: The title given to the color legend. By default, uses the value of color parameter.
            stroke_dash_legend_title: The title given to the stroke legend. By default, uses the value of stroke parameter.
            color_legend_position: The position of the color legend. If the string value 'none' is passed, this legend is omitted. For other valid position values see: https://vega.github.io/vega/docs/legends/#orientation
            stroke_dash_legend_position: The position of the stoke_dash legend. If the string value 'none' is passed, this legend is omitted. For other valid position values see: https://vega.github.io/vega/docs/legends/#orientation
            height: The height of the plot in pixels.
            width: The width of the plot in pixels.
            x_lim: A tuple or list containing the limits for the x-axis, specified as [x_min, x_max].
            y_lim: A tuple of list containing the limits for the y-axis, specified as [y_min, y_max].
            caption: The (optional) caption to display below the plot.
            interactive: Whether users should be able to interact with the plot by panning or zooming with their mouse or trackpad.
            label: The (optional) label to display in the top left corner of the plot.
            show_label: Whether the label should be displayed.
            visible: Whether the plot should be visible.
        """
        properties = [
            x,
            y,
            color,
            stroke_dash,
            overlay_point,
            title,
            tooltip,
            x_title,
            y_title,
            color_legend_title,
            stroke_dash_legend_title,
            color_legend_position,
            stroke_dash_legend_position,
            height,
            width,
            x_lim,
            y_lim,
            interactive,
        ]
        if any(properties):
            if not isinstance(value, pd.DataFrame):
                raise ValueError(
                    "In order to update plot properties the value parameter "
                    "must be provided, and it must be a Dataframe. Please pass a value "
                    "parameter to gr.LinePlot.update."
                )
            if x is None or y is None:
                raise ValueError(
                    "In order to update plot properties, the x and y axis data "
                    "must be specified. Please pass valid values for x an y to "
                    "gr.LinePlot.update."
                )
            chart = LinePlot.create_plot(value, *properties)
            value = {"type": "altair", "plot": chart.to_json(), "chart": "line"}

        updated_config = {
            "label": label,
            "show_label": show_label,
            "visible": visible,
            "value": value,
            "caption": caption,
            "__type__": "update",
        }
        return updated_config

    @staticmethod
    def create_plot(
        value: pd.DataFrame,
        x: str,
        y: str,
        color: str | None = None,
        stroke_dash: str | None = None,
        overlay_point: bool | None = None,
        title: str | None = None,
        tooltip: List[str] | str | None = None,
        x_title: str | None = None,
        y_title: str | None = None,
        color_legend_title: str | None = None,
        stroke_dash_legend_title: str | None = None,
        color_legend_position: str | None = None,
        stroke_dash_legend_position: str | None = None,
        height: int | None = None,
        width: int | None = None,
        x_lim: List[int] | None = None,
        y_lim: List[int] | None = None,
        interactive: bool | None = None,
    ):
        """Helper for creating the scatter plot."""
        interactive = True if interactive is None else interactive
        encodings = dict(
            x=alt.X(
                x,  # type: ignore
                title=x_title or x,  # type: ignore
                scale=AltairPlot.create_scale(x_lim),  # type: ignore
            ),
            y=alt.Y(
                y,  # type: ignore
                title=y_title or y,  # type: ignore
                scale=AltairPlot.create_scale(y_lim),  # type: ignore
            ),
        )
        properties = {}
        if title:
            properties["title"] = title
        if height:
            properties["height"] = height
        if width:
            properties["width"] = width

        if color:
            domain = value[color].unique().tolist()
            range_ = list(range(len(domain)))
            encodings["color"] = {
                "field": color,
                "type": "nominal",
                "scale": {"domain": domain, "range": range_},
                "legend": AltairPlot.create_legend(
                    position=color_legend_position, title=color_legend_title or color
                ),
            }

        highlight = None
        if interactive and any([color, stroke_dash]):
            highlight = alt.selection(
                type="single",  # type: ignore
                on="mouseover",
                fields=[c for c in [color, stroke_dash] if c],
                nearest=True,
            )

        if stroke_dash:
            stroke_dash = {
                "field": stroke_dash,  # type: ignore
                "legend": AltairPlot.create_legend(  # type: ignore
                    position=stroke_dash_legend_position,  # type: ignore
                    title=stroke_dash_legend_title or stroke_dash,  # type: ignore
                ),  # type: ignore
            }  # type: ignore
        else:
            stroke_dash = alt.value(alt.Undefined)  # type: ignore

        if tooltip:
            encodings["tooltip"] = tooltip

        chart = alt.Chart(value).encode(**encodings)  # type: ignore

        points = chart.mark_point(clip=True).encode(
            opacity=alt.value(alt.Undefined) if overlay_point else alt.value(0),
        )
        lines = chart.mark_line(clip=True).encode(strokeDash=stroke_dash)

        if highlight:
            points = points.add_selection(highlight)

            lines = lines.encode(
                size=alt.condition(highlight, alt.value(4), alt.value(1)),
            )

        chart = (lines + points).properties(background="transparent", **properties)
        if interactive:
            chart = chart.interactive()

        return chart

    def postprocess(self, y: pd.DataFrame | Dict | None) -> Dict[str, str] | None:
        # if None or update
        if y is None or isinstance(y, Dict):
            return y
        if self.x is None or self.y is None:
            raise ValueError("No value provided for required parameters `x` and `y`.")
        chart = self.create_plot(
            value=y,
            x=self.x,
            y=self.y,
            color=self.color,
            overlay_point=self.overlay_point,
            title=self.title,
            tooltip=self.tooltip,
            x_title=self.x_title,
            y_title=self.y_title,
            color_legend_title=self.color_legend_title,
            color_legend_position=self.color_legend_position,
            stroke_dash_legend_title=self.stroke_dash_legend_title,
            stroke_dash_legend_position=self.stroke_dash_legend_position,
            x_lim=self.x_lim,
            y_lim=self.y_lim,
            stroke_dash=self.stroke_dash,
            interactive=self.interactive_chart,
            height=self.height,
            width=self.width,
        )

        return {"type": "altair", "plot": chart.to_json(), "chart": "line"}


@document()
class BarPlot(Plot):
    """
    Create a bar plot.

    Preprocessing: this component does *not* accept input.
    Postprocessing: expects a pandas dataframe with the data to plot.

    Demos: native_plots, chicago-bikeshare-dashboard
    """

    def __init__(
        self,
        value: pd.DataFrame | Callable | None = None,
        x: str | None = None,
        y: str | None = None,
        *,
        color: str | None = None,
        vertical: bool = True,
        group: str | None = None,
        title: str | None = None,
        tooltip: List[str] | str | None = None,
        x_title: str | None = None,
        y_title: str | None = None,
        color_legend_title: str | None = None,
        group_title: str | None = None,
        color_legend_position: str | None = None,
        height: int | None = None,
        width: int | None = None,
        y_lim: List[int] | None = None,
        caption: str | None = None,
        interactive: bool | None = True,
        label: str | None = None,
        show_label: bool = True,
        every: float | None = None,
        visible: bool = True,
        elem_id: str | None = None,
    ):
        """
        Parameters:
            value: The pandas dataframe containing the data to display in a scatter plot.
            x: Column corresponding to the x axis.
            y: Column corresponding to the y axis.
            color: The column to determine the bar color. Must be categorical (discrete values).
            vertical: If True, the bars will be displayed vertically. If False, the x and y axis will be switched, displaying the bars horizontally. Default is True.
            group: The column with which to split the overall plot into smaller subplots.
            title: The title to display on top of the chart.
            tooltip: The column (or list of columns) to display on the tooltip when a user hovers over a bar.
            x_title: The title given to the x axis. By default, uses the value of the x parameter.
            y_title: The title given to the y axis. By default, uses the value of the y parameter.
            color_legend_title: The title given to the color legend. By default, uses the value of color parameter.
            group_title: The label displayed on top of the subplot columns (or rows if vertical=True). Use an empty string to omit.
            color_legend_position: The position of the color legend. If the string value 'none' is passed, this legend is omitted. For other valid position values see: https://vega.github.io/vega/docs/legends/#orientation.
            height: The height of the plot in pixels.
            width: The width of the plot in pixels.
            y_lim: A tuple of list containing the limits for the y-axis, specified as [y_min, y_max].
            caption: The (optional) caption to display below the plot.
            interactive: Whether users should be able to interact with the plot by panning or zooming with their mouse or trackpad.
            label: The (optional) label to display on the top left corner of the plot.
            show_label: Whether the label should be displayed.
            every: If `value` is a callable, run the function 'every' number of seconds while the client connection is open. Has no effect otherwise. Queue must be enabled. The event can be accessed (e.g. to cancel it) via this component's .load_event attribute.
            visible: Whether the plot should be visible.
            elem_id: Unique id used for custom css targetting.
        """
        self.x = x
        self.y = y
        self.color = color
        self.vertical = vertical
        self.group = group
        self.group_title = group_title
        self.tooltip = tooltip
        self.title = title
        self.x_title = x_title
        self.y_title = y_title
        self.color_legend_title = color_legend_title
        self.group_title = group_title
        self.color_legend_position = color_legend_position
        self.y_lim = y_lim
        self.caption = caption
        self.interactive_chart = interactive
        self.width = width
        self.height = height
        super().__init__(
            value=value,
            label=label,
            show_label=show_label,
            visible=visible,
            elem_id=elem_id,
            every=every,
        )

    def get_config(self):
        config = super().get_config()
        config["caption"] = self.caption
        return config

    def get_block_name(self) -> str:
        return "plot"

    @staticmethod
    def update(
        value: pd.DataFrame | Dict | Literal[_Keywords.NO_VALUE] = _Keywords.NO_VALUE,
        x: str | None = None,
        y: str | None = None,
        color: str | None = None,
        vertical: bool = True,
        group: str | None = None,
        title: str | None = None,
        tooltip: List[str] | str | None = None,
        x_title: str | None = None,
        y_title: str | None = None,
        color_legend_title: str | None = None,
        group_title: str | None = None,
        color_legend_position: str | None = None,
        height: int | None = None,
        width: int | None = None,
        y_lim: List[int] | None = None,
        caption: str | None = None,
        interactive: bool | None = True,
        label: str | None = None,
        show_label: bool = True,
        visible: bool = True,
    ):
        """Update an existing BarPlot component.

        If updating any of the plot properties (color, size, etc) the value, x, and y parameters must be specified.

        Parameters:
            value: The pandas dataframe containing the data to display in a scatter plot.
            x: Column corresponding to the x axis.
            y: Column corresponding to the y axis.
            color: The column to determine the bar color. Must be categorical (discrete values).
            vertical: If True, the bars will be displayed vertically. If False, the x and y axis will be switched, displaying the bars horizontally. Default is True.
            group: The column with which to split the overall plot into smaller subplots.
            title: The title to display on top of the chart.
            tooltip: The column (or list of columns) to display on the tooltip when a user hovers over a bar.
            x_title: The title given to the x axis. By default, uses the value of the x parameter.
            y_title: The title given to the y axis. By default, uses the value of the y parameter.
            color_legend_title: The title given to the color legend. By default, uses the value of color parameter.
            group_title: The label displayed on top of the subplot columns (or rows if vertical=True). Use an empty string to omit.
            color_legend_position: The position of the color legend. If the string value 'none' is passed, this legend is omitted. For other valid position values see: https://vega.github.io/vega/docs/legends/#orientation.
            height: The height of the plot in pixels.
            width: The width of the plot in pixels.
            y_lim: A tuple of list containing the limits for the y-axis, specified as [y_min, y_max].
            caption: The (optional) caption to display below the plot.
            interactive: Whether users should be able to interact with the plot by panning or zooming with their mouse or trackpad.
            label: The (optional) label to display on the top left corner of the plot.
            show_label: Whether the label should be displayed.
            visible: Whether the plot should be visible.
        """
        properties = [
            x,
            y,
            color,
            vertical,
            group,
            title,
            tooltip,
            x_title,
            y_title,
            color_legend_title,
            group_title,
            color_legend_position,
            height,
            width,
            y_lim,
            interactive,
        ]
        if any(properties):
            if not isinstance(value, pd.DataFrame):
                raise ValueError(
                    "In order to update plot properties the value parameter "
                    "must be provided, and it must be a Dataframe. Please pass a value "
                    "parameter to gr.BarPlot.update."
                )
            if x is None or y is None:
                raise ValueError(
                    "In order to update plot properties, the x and y axis data "
                    "must be specified. Please pass valid values for x an y to "
                    "gr.BarPlot.update."
                )
            chart = BarPlot.create_plot(value, *properties)
            value = {"type": "altair", "plot": chart.to_json(), "chart": "bar"}

        updated_config = {
            "label": label,
            "show_label": show_label,
            "visible": visible,
            "value": value,
            "caption": caption,
            "__type__": "update",
        }
        return updated_config

    @staticmethod
    def create_plot(
        value: pd.DataFrame,
        x: str,
        y: str,
        color: str | None = None,
        vertical: bool = True,
        group: str | None = None,
        title: str | None = None,
        tooltip: List[str] | str | None = None,
        x_title: str | None = None,
        y_title: str | None = None,
        color_legend_title: str | None = None,
        group_title: str | None = None,
        color_legend_position: str | None = None,
        height: int | None = None,
        width: int | None = None,
        y_lim: List[int] | None = None,
        interactive: bool | None = True,
    ):
        """Helper for creating the scatter plot."""
        interactive = True if interactive is None else interactive
        orientation = (
            dict(field=group, title=group_title if group_title is not None else group)
            if group
            else {}
        )

        x_title = x_title or x
        y_title = y_title or y

        # If horizontal, switch x and y
        if not vertical:
            y, x = x, y
            x = f"sum({x}):Q"
            y_title, x_title = x_title, y_title
            orientation = {"row": alt.Row(**orientation)} if orientation else {}  # type: ignore
            x_lim = y_lim
            y_lim = None
        else:
            y = f"sum({y}):Q"
            x_lim = None
            orientation = {"column": alt.Column(**orientation)} if orientation else {}  # type: ignore

        encodings = dict(
            x=alt.X(
                x,  # type: ignore
                title=x_title,  # type: ignore
                scale=AltairPlot.create_scale(x_lim),  # type: ignore
            ),
            y=alt.Y(
                y,  # type: ignore
                title=y_title,  # type: ignore
                scale=AltairPlot.create_scale(y_lim),  # type: ignore
            ),
            **orientation,
        )
        properties = {}
        if title:
            properties["title"] = title
        if height:
            properties["height"] = height
        if width:
            properties["width"] = width

        if color:
            domain = value[color].unique().tolist()
            range_ = list(range(len(domain)))
            encodings["color"] = {
                "field": color,
                "type": "nominal",
                "scale": {"domain": domain, "range": range_},
                "legend": AltairPlot.create_legend(
                    position=color_legend_position, title=color_legend_title or color
                ),
            }

        if tooltip:
            encodings["tooltip"] = tooltip

        chart = (
            alt.Chart(value)  # type: ignore
            .mark_bar()  # type: ignore
            .encode(**encodings)
            .properties(background="transparent", **properties)
        )
        if interactive:
            chart = chart.interactive()

        return chart

    def postprocess(self, y: pd.DataFrame | Dict | None) -> Dict[str, str] | None:
        # if None or update
        if y is None or isinstance(y, Dict):
            return y
        if self.x is None or self.y is None:
            raise ValueError("No value provided for required parameters `x` and `y`.")
        chart = self.create_plot(
            value=y,
            x=self.x,
            y=self.y,
            color=self.color,
            vertical=self.vertical,
            group=self.group,
            title=self.title,
            tooltip=self.tooltip,
            x_title=self.x_title,
            y_title=self.y_title,
            color_legend_title=self.color_legend_title,
            color_legend_position=self.color_legend_position,
            group_title=self.group_title,
            y_lim=self.y_lim,
            interactive=self.interactive_chart,
            height=self.height,
            width=self.width,
        )

        return {"type": "altair", "plot": chart.to_json(), "chart": "bar"}


@document()
class Markdown(IOComponent, Changeable, SimpleSerializable):
    """
    Used to render arbitrary Markdown output. Can also render latex enclosed by dollar signs.
    Preprocessing: this component does *not* accept input.
    Postprocessing: expects a valid {str} that can be rendered as Markdown.

    Demos: blocks_hello, blocks_kinematics
    Guides: key_features
    """

    def __init__(
        self,
        value: str | Callable = "",
        *,
        visible: bool = True,
        elem_id: str | None = None,
        **kwargs,
    ):
        """
        Parameters:
            value: Value to show in Markdown component. If callable, the function will be called whenever the app loads to set the initial value of the component.
            visible: If False, component will be hidden.
            elem_id: An optional string that is assigned as the id of this component in the HTML DOM. Can be used for targeting CSS styles.
        """
        self.md = utils.get_markdown_parser()
        IOComponent.__init__(
            self, visible=visible, elem_id=elem_id, value=value, **kwargs
        )

    def postprocess(self, y: str | None) -> str | None:
        """
        Parameters:
            y: markdown representation
        Returns:
            HTML rendering of markdown
        """
        if y is None:
            return None
        unindented_y = inspect.cleandoc(y)
        return self.md.render(unindented_y)

    def get_config(self):
        return {
            "value": self.value,
            **Component.get_config(self),
        }

    @staticmethod
    def update(
        value: Any | Literal[_Keywords.NO_VALUE] | None = _Keywords.NO_VALUE,
        visible: bool | None = None,
    ):
        updated_config = {
            "visible": visible,
            "value": value,
            "__type__": "update",
        }
        return updated_config

    def style(self):
        return self

    def as_example(self, input_data: str | None) -> str:
        postprocessed = self.postprocess(input_data)
        return postprocessed if postprocessed else ""


@document("languages")
class Code(Changeable, IOComponent, SimpleSerializable):
    """
    Creates a Code editor for entering, editing or viewing code.
    Preprocessing: passes a {str} of code into the function.
    Postprocessing: expects the function to return a {str} of code or a single-elment {tuple}: (string filepath,)
    """

    languages = [
        "python",
        "markdown",
        "json",
        "html",
        "css",
        "javascript",
        "typescript",
        "yaml",
        "dockerfile",
        "shell",
        "r",
        None,
    ]

    def __init__(
        self,
        value: str | None = None,
        language: str | None = None,
        *,
        label: str | None = None,
        interactive: bool | None = None,
        show_label: bool = True,
        visible: bool = True,
        elem_id: str | None = None,
        **kwargs,
    ):
        """
        Parameters:
            value: Default value to show in the code editor. If callable, the function will be called whenever the app loads to set the initial value of the component.
            language: The language to display the code as. Supported languages listed in `gr.Code.languages`.
            label: component name in interface.
            interactive: Whether user should be able to enter code or only view it.
            show_label: if True, will display label.
            visible: If False, component will be hidden.
            elem_id: An optional string that is assigned as the id of this component in the HTML DOM. Can be used for targeting CSS styles.
        """
        assert language in Code.languages, f"Language {language} not supported."
        self.language = language
        IOComponent.__init__(
            self,
            label=label,
            interactive=interactive,
            show_label=show_label,
            visible=visible,
            elem_id=elem_id,
            value=value,
            **kwargs,
        )

    def get_config(self):
        return {
            "value": self.value,
            "language": self.language,
            **IOComponent.get_config(self),
        }

    def postprocess(self, y):
        if y is not None and isinstance(y, tuple):
            with open(y[0]) as file_data:
                return file_data.read()
        return y

    def generate_sample(self) -> str:
        return "def fn(a):/n    return a"

    @staticmethod
    def update(
        value: str | None | Literal[_Keywords.NO_VALUE] = _Keywords.NO_VALUE,
        label: str | None = None,
        show_label: bool | None = None,
        visible: bool | None = None,
        language: str | None = None,
        interactive: bool | None = True,
    ):
        updated_config = {
            "label": label,
            "show_label": show_label,
            "visible": visible,
            "value": value,
            "language": language,
            "__type__": "update",
        }
        return IOComponent.add_interactive_to_config(updated_config, interactive)

    def style(self):
        return self


############################
# Special Components
############################


@document("style")
<<<<<<< HEAD
class Dataset(Clickable, Component, SimpleSerializable):
=======
class Dataset(Clickable, Selectable, Component):
>>>>>>> d2a0bd02
    """
    Used to create an output widget for showing datasets. Used to render the examples
    box.
    Preprocessing: passes the selected sample either as a {list} of data (if type="value") or as an {int} index (if type="index")
    Postprocessing: expects a {list} of {lists} corresponding to the dataset data.
    """

    def __init__(
        self,
        *,
        label: str | None = None,
        components: List[IOComponent] | List[str],
        samples: List[List[Any]] | None = None,
        headers: List[str] | None = None,
        type: str = "values",
        samples_per_page: int = 10,
        visible: bool = True,
        elem_id: str | None = None,
        **kwargs,
    ):
        """
        Parameters:
            components: Which component types to show in this dataset widget, can be passed in as a list of string names or Components instances. The following components are supported in a Dataset: Audio, Checkbox, CheckboxGroup, ColorPicker, Dataframe, Dropdown, File, HTML, Image, Markdown, Model3D, Number, Radio, Slider, Textbox, TimeSeries, Video
            samples: a nested list of samples. Each sublist within the outer list represents a data sample, and each element within the sublist represents an value for each component
            headers: Column headers in the Dataset widget, should be the same len as components. If not provided, inferred from component labels
            type: 'values' if clicking on a sample should pass the value of the sample, or "index" if it should pass the index of the sample
            samples_per_page: how many examples to show per page.
            visible: If False, component will be hidden.
            elem_id: An optional string that is assigned as the id of this component in the HTML DOM. Can be used for targeting CSS styles.
        """
        Component.__init__(self, visible=visible, elem_id=elem_id, **kwargs)
        self.components = [get_component_instance(c, render=False) for c in components]

        # Narrow type to IOComponent
        assert all(
            [isinstance(c, IOComponent) for c in self.components]
        ), "All components in a `Dataset` must be subclasses of `IOComponent`"
        self.components = [c for c in self.components if isinstance(c, IOComponent)]
        for component in self.components:
            component.root_url = self.root_url

        self.samples = [[]] if samples is None else samples
        for example in self.samples:
            for i, (component, ex) in enumerate(zip(self.components, example)):
                example[i] = component.as_example(ex)
        self.type = type
        self.label = label
        if headers is not None:
            self.headers = headers
        elif all([c.label is None for c in self.components]):
            self.headers = []
        else:
            self.headers = [c.label or "" for c in self.components]
        self.samples_per_page = samples_per_page

    def get_config(self):
        return {
            "components": [component.get_block_name() for component in self.components],
            "headers": self.headers,
            "samples": self.samples,
            "type": self.type,
            "label": self.label,
            "samples_per_page": self.samples_per_page,
            **Component.get_config(self),
        }

    @staticmethod
    def update(
        samples: Any | Literal[_Keywords.NO_VALUE] | None = _Keywords.NO_VALUE,
        visible: bool | None = None,
        label: str | None = None,
    ):
        return {
            "samples": samples,
            "visible": visible,
            "label": label,
            "__type__": "update",
        }

    def preprocess(self, x: Any) -> Any:
        """
        Any preprocessing needed to be performed on function input.
        """
        if self.type == "index":
            return x
        elif self.type == "values":
            return self.samples[x]

    def postprocess(self, samples: List[List[Any]]) -> Dict:
        return {
            "samples": samples,
            "__type__": "update",
        }

    def style(self, **kwargs):
        """
        This method can be used to change the appearance of the Dataset component.
        """
        Component.style(self, **kwargs)
        return self


@document()
class Interpretation(Component, SimpleSerializable):
    """
    Used to create an interpretation widget for a component.
    Preprocessing: this component does *not* accept input.
    Postprocessing: expects a {dict} with keys "original" and "interpretation".

    Guides: custom_interpretations_with_blocks
    """

    def __init__(
        self,
        component: Component,
        *,
        visible: bool = True,
        elem_id: str | None = None,
        **kwargs,
    ):
        """
        Parameters:
            component: Which component to show in the interpretation widget.
            visible: Whether or not the interpretation is visible.
            elem_id: An optional string that is assigned as the id of this component in the HTML DOM. Can be used for targeting CSS styles.
        """
        Component.__init__(self, visible=visible, elem_id=elem_id, **kwargs)
        self.component = component

    def get_config(self):
        return {
            "component": self.component.get_block_name(),
            "component_props": self.component.get_config(),
        }

    @staticmethod
    def update(
        value: Any | Literal[_Keywords.NO_VALUE] | None = _Keywords.NO_VALUE,
        visible: bool | None = None,
    ):
        return {
            "visible": visible,
            "value": value,
            "__type__": "update",
        }

    def style(self):
        return self


class StatusTracker(Component):
    def __init__(
        self,
        **kwargs,
    ):
        warnings.warn("The StatusTracker component is deprecated.")


def component(cls_name: str) -> Component:
    obj = utils.component_or_layout_class(cls_name)()
    if isinstance(obj, BlockContext):
        raise ValueError(f"Invalid component: {obj.__class__}")
    return obj


def get_component_instance(comp: str | dict | Component, render=True) -> Component:
    if isinstance(comp, str):
        component_obj = component(comp)
        if not (render):
            component_obj.unrender()
        return component_obj
    elif isinstance(comp, dict):
        name = comp.pop("name")
        component_cls = utils.component_or_layout_class(name)
        component_obj = component_cls(**comp)
        if isinstance(component_obj, BlockContext):
            raise ValueError(f"Invalid component: {name}")
        if not (render):
            component_obj.unrender()
        return component_obj
    elif isinstance(comp, Component):
        return comp
    else:
        raise ValueError(
            f"Component must provided as a `str` or `dict` or `Component` but is {comp}"
        )


Text = Textbox
DataFrame = Dataframe
Highlightedtext = HighlightedText
Highlight = HighlightedText
Checkboxgroup = CheckboxGroup
TimeSeries = Timeseries
Json = JSON<|MERGE_RESOLUTION|>--- conflicted
+++ resolved
@@ -3854,11 +3854,7 @@
 
 
 @document("style")
-<<<<<<< HEAD
-class Gallery(IOComponent, TempFileManager, GallerySerializable):
-=======
-class Gallery(IOComponent, TempFileManager, FileSerializable, Selectable):
->>>>>>> d2a0bd02
+class Gallery(IOComponent, TempFileManager, GallerySerializable, Selectable):
     """
     Used to display a list of images as a gallery that can be scrolled through.
     Preprocessing: this component does *not* accept input.
@@ -5570,11 +5566,7 @@
 
 
 @document("style")
-<<<<<<< HEAD
-class Dataset(Clickable, Component, SimpleSerializable):
-=======
-class Dataset(Clickable, Selectable, Component):
->>>>>>> d2a0bd02
+class Dataset(Clickable, Selectable, Component, SimpleSerializable):
     """
     Used to create an output widget for showing datasets. Used to render the examples
     box.
