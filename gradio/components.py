--- conflicted
+++ resolved
@@ -130,11 +130,9 @@
         """
         This method is deprecated. Please set these arguments in the Components constructor instead.
         """
-<<<<<<< HEAD
         warnings.warn(
             "The `style` method is deprecated. Please set these arguments in the Components constructor instead."
         )
-=======
         put_deprecated_params_in_box = False
         if "rounded" in kwargs:
             warnings.warn(
@@ -166,7 +164,6 @@
             and self.parent.variant == "default"
         ):
             self.parent.variant = "compact"
->>>>>>> 114f4b42
         return self
 
 
@@ -1778,13 +1775,9 @@
         self,
         value: str | _Image.Image | np.ndarray | None = None,
         *,
-<<<<<<< HEAD
-        shape: Tuple[int, int] | None = None,
+        shape: tuple[int, int] | None = None,
         height: int | None = None,
         width: int | None = None,
-=======
-        shape: tuple[int, int] | None = None,
->>>>>>> 114f4b42
         image_mode: str = "RGB",
         invert_colors: bool = False,
         source: str = "upload",
@@ -3009,24 +3002,8 @@
             }
             return d
 
-<<<<<<< HEAD
-    def as_example(self, input_data: str | List | None) -> str:
-=======
-    def style(
-        self,
-        **kwargs,
-    ):
-        """
-        This method can be used to change the appearance of the file component.
-        """
-        Component.style(
-            self,
-            **kwargs,
-        )
-        return self
 
     def as_example(self, input_data: str | list | None) -> str:
->>>>>>> 114f4b42
         if input_data is None:
             return ""
         elif isinstance(input_data, list):
@@ -3053,12 +3030,7 @@
             return self._multiple_file_example_inputs()
 
 
-<<<<<<< HEAD
-class Dataframe(Changeable, Selectable, IOComponent, JSONSerializable):
-=======
-@document("style")
 class Dataframe(Changeable, Inputable, Selectable, IOComponent, JSONSerializable):
->>>>>>> 114f4b42
     """
     Accepts or displays 2D input through a spreadsheet-like component for dataframes.
     Preprocessing: passes the uploaded spreadsheet data as a {pandas.DataFrame}, {numpy.array}, {List[List]}, or {List} depending on `type`
@@ -3528,13 +3500,9 @@
         visible: bool = True,
         interactive: bool = True,
         elem_id: str | None = None,
-<<<<<<< HEAD
-        elem_classes: List[str] | str | None = None,
+        elem_classes: list[str] | str | None = None,
         scale: int = 1,
         min_width: int | None = None,
-=======
-        elem_classes: list[str] | str | None = None,
->>>>>>> 114f4b42
         **kwargs,
     ):
         """
@@ -3801,14 +3769,9 @@
         return self
 
 
-<<<<<<< HEAD
-class ColorPicker(Changeable, Submittable, Blurrable, IOComponent, StringSerializable):
-=======
-@document("style")
 class ColorPicker(
     Changeable, Inputable, Submittable, Blurrable, IOComponent, StringSerializable
 ):
->>>>>>> 114f4b42
     """
     Creates a color picker for user to select a color as string input.
     Preprocessing: passes selected color value as a {str} into the function.
@@ -4700,16 +4663,12 @@
         min_width: int = 160,
         visible: bool = True,
         elem_id: str | None = None,
-<<<<<<< HEAD
-        elem_classes: List[str] | str | None = None,
+        elem_classes: list[str] | str | None = None,
         grid_cols: int | Tuple | None = 2,
         grid_rows: int | Tuple | None = None,
         height: str | None = None,
         preview: bool | None = None,
         object_fit: str | None = None,
-=======
-        elem_classes: list[str] | str | None = None,
->>>>>>> 114f4b42
         **kwargs,
     ):
         """
@@ -4856,19 +4815,7 @@
         **kwargs,
     ):
         """
-<<<<<<< HEAD
         This method is deprecated. Please set these arguments in the constructor instead.
-=======
-        This method can be used to change the appearance of the gallery component.
-        Parameters:
-            grid: ('grid' has been renamed to 'columns') Represents the number of images that should be shown in one row, for each of the six standard screen sizes (<576px, <768px, <992px, <1200px, <1400px, >1400px). if fewer that 6 are given then the last will be used for all subsequent breakpoints
-            columns: Represents the number of columns in the image grid, for each of the six standard screen sizes (<576px, <768px, <992px, <1200px, <1400px, >1400px). if fewer that 6 are given then the last will be used for all subsequent breakpoints
-            rows: Represents the number of rows in the image grid, for each of the six standard screen sizes (<576px, <768px, <992px, <1200px, <1400px, >1400px). if fewer that 6 are given then the last will be used for all subsequent breakpoints
-            height: Height of the gallery.
-            container: If True, will place gallery in a container - providing some extra padding around the border.
-            preview: If True, will display the Gallery in preview mode, which shows all of the images as thumbnails and allows the user to click on them to view them in full size.
-            object_fit: CSS object-fit property for the thumbnail images in the gallery. Can be "contain", "cover", "fill", "none", or "scale-down".
->>>>>>> 114f4b42
         """
         warnings.warn(
             "The `style` method is deprecated. Please set these arguments in the constructor instead."
@@ -4934,12 +4881,8 @@
         min_width: int = 160,
         visible: bool = True,
         elem_id: str | None = None,
-<<<<<<< HEAD
-        elem_classes: List[str] | str | None = None,
+        elem_classes: list[str] | str | None = None,
         height: int | None = None,
-=======
-        elem_classes: list[str] | str | None = None,
->>>>>>> 114f4b42
         **kwargs,
     ):
         """
@@ -5118,14 +5061,9 @@
         return self
 
 
-<<<<<<< HEAD
-class Model3D(Changeable, Editable, Clearable, IOComponent, FileSerializable):
-=======
-@document("style")
 class Model3D(
     Changeable, Uploadable, Editable, Clearable, IOComponent, FileSerializable
 ):
->>>>>>> 114f4b42
     """
     Component allows users to upload or view 3D Model files (.obj, .glb, or .gltf).
     Preprocessing: This component passes the uploaded file as a {str} filepath.
@@ -6650,14 +6588,10 @@
         samples_per_page: int = 10,
         visible: bool = True,
         elem_id: str | None = None,
-<<<<<<< HEAD
-        elem_classes: List[str] | str | None = None,
+        elem_classes: list[str] | str | None = None,
         container: bool = True,
         scale: int = 1,
         min_width: int = 160,
-=======
-        elem_classes: list[str] | str | None = None,
->>>>>>> 114f4b42
         **kwargs,
     ):
         """
