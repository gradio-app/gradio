--- conflicted
+++ resolved
@@ -181,18 +181,13 @@
     app.cwd = os.getcwd()
     log = logging.getLogger('werkzeug')
     log.setLevel(logging.ERROR)
-<<<<<<< HEAD
     if interface.save_to is not None:
         interface.save_to["port"] = port
-    process = threading.Thread(target=app.run, kwargs={"port": port})
-    process.start()
-    return port, app, process
-=======
-    thread = threading.Thread(target=app.run, kwargs={"port": port, "host": server_name}, daemon=True)
+    thread = threading.Thread(target=app.run,
+                              kwargs={"port": port, "host": server_name},
+                              daemon=True)
     thread.start()
     return port, app, thread
->>>>>>> 258726b0
-
 
 def close_server(process):
     process.terminate()
