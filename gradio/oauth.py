--- conflicted
+++ resolved
@@ -37,11 +37,6 @@
     # Add `/login/huggingface`, `/login/callback` and `/logout` routes to enable OAuth in the Gradio app.
     # If the app is running in a Space, OAuth is enabled normally. Otherwise, we mock the "real" routes to make the
     # user log in with a fake user profile - without any calls to hf.co.
-<<<<<<< HEAD
-    router = fastapi.APIRouter(prefix=API_PREFIX)
-    app.include_router(router)
-=======
->>>>>>> 4d908835
 
     if get_space() is not None:
         _add_oauth_routes(router)
@@ -196,15 +191,8 @@
         from gradio.route_utils import API_PREFIX
 
         request.session.pop("oauth_info", None)
-<<<<<<< HEAD
-        logout_url = str(request.url).replace(
-            f"{API_PREFIX}/logout", "/"
-        )  # preserve query params
-        return RedirectResponse(url=logout_url)
-=======
         logout_url = URL("/").include_query_params(**request.query_params)
         return RedirectResponse(url=logout_url, status_code=302)
->>>>>>> 4d908835
 
 
 def _generate_redirect_uri(request: fastapi.Request) -> str:
