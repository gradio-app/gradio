--- conflicted
+++ resolved
@@ -1,10 +1,6 @@
 {
 	"name": "gradio",
-<<<<<<< HEAD
-	"version": "5.0.0-beta.8",
-=======
 	"version": "5.4.0",
->>>>>>> 4d908835
 	"description": "",
 	"python": "true"
 }