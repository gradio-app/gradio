--- conflicted
+++ resolved
@@ -172,14 +172,10 @@
 
 class JSONSerializable(Serializable):
     def serialize(
-<<<<<<< HEAD
-        self, x: str | None, load_dir: str | Path = "", encryption_key: bytes | None = None
-=======
         self,
         x: str | None,
         load_dir: str | Path = "",
         encryption_key: bytes | None = None,
->>>>>>> 5310782e
     ) -> Dict | None:
         """
         Convert from a a human-friendly version (string path to json file) to a
