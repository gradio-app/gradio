from __future__ import annotations

from abc import ABC, abstractmethod
from pathlib import Path
from typing import Any, Dict

from gradio import processing_utils, utils


class Serializable(ABC):
    @abstractmethod
    def serialize(
        self, x: Any, load_dir: str | Path = "", encryption_key: bytes | None = None
    ):
        """
        Convert data from human-readable format to serialized format for a browser.
        """
        pass

    @abstractmethod
    def deserialize(
        self,
        x: Any,
        save_dir: str | Path | None = None,
        encryption_key: bytes | None = None,
    ):
        """
        Convert data from serialized format for a browser to human-readable format.
        """
        pass


class SimpleSerializable(Serializable):
    def serialize(
        self, x: Any, load_dir: str | Path = "", encryption_key: bytes | None = None
    ) -> Any:
        """
        Convert data from human-readable format to serialized format. For SimpleSerializable components, this is a no-op.
        Parameters:
            x: Input data to serialize
            load_dir: Ignored
            encryption_key: Ignored
        """
        return x

    def deserialize(
        self,
        x: Any,
        save_dir: str | Path | None = None,
        encryption_key: bytes | None = None,
    ):
        """
        Convert data from serialized format to human-readable format. For SimpleSerializable components, this is a no-op.
        Parameters:
            x: Input data to deserialize
            save_dir: Ignored
            encryption_key: Ignored
        """
        return x


class ImgSerializable(Serializable):
    def serialize(
        self,
        x: str | None,
        load_dir: str | Path = "",
        encryption_key: bytes | None = None,
    ) -> str | None:
        """
        Convert from human-friendly version of a file (string filepath) to a seralized
        representation (base64).
        Parameters:
            x: String path to file to serialize
            load_dir: Path to directory containing x
            encryption_key: Used to encrypt the file
        """
        if x is None or x == "":
            return None
        return processing_utils.encode_url_or_file_to_base64(
            Path(load_dir) / x, encryption_key=encryption_key
        )

    def deserialize(
        self,
        x: str | None,
        save_dir: str | Path | None = None,
        encryption_key: bytes | None = None,
    ) -> str | None:
        """
        Convert from serialized representation of a file (base64) to a human-friendly
        version (string filepath). Optionally, save the file to the directory specified by save_dir
        Parameters:
            x: Base64 representation of image to deserialize into a string filepath
            save_dir: Path to directory to save the deserialized image to
            encryption_key: Used to decrypt the file
        """
        if x is None or x == "":
            return None
        file = processing_utils.decode_base64_to_file(
            x, dir=save_dir, encryption_key=encryption_key
        )
        return file.name


class FileSerializable(Serializable):
    def serialize(
        self,
        x: str | None,
        load_dir: str | Path = "",
        encryption_key: bytes | None = None,
    ) -> Dict | None:
        """
        Convert from human-friendly version of a file (string filepath) to a
        seralized representation (base64)
        Parameters:
            x: String path to file to serialize
            load_dir: Path to directory containing x
            encryption_key: Used to encrypt the file
        """
        if x is None or x == "":
            return None
        filename = Path(load_dir) / x
        return {
            "name": filename,
            "data": processing_utils.encode_url_or_file_to_base64(
                filename, encryption_key=encryption_key
            ),
            "orig_name": Path(filename).name,
            "is_file": False,
        }

    def deserialize(
        self,
        x: str | Dict | None,
        save_dir: Path | str | None = None,
        encryption_key: bytes | None = None,
    ) -> str | None:
        """
        Convert from serialized representation of a file (base64) to a human-friendly
        version (string filepath). Optionally, save the file to the directory specified by `save_dir`
        Parameters:
            x: Base64 representation of file to deserialize into a string filepath
            save_dir: Path to directory to save the deserialized file to
            encryption_key: Used to decrypt the file
        """
        if x is None:
            return None
        if isinstance(save_dir, Path):
            save_dir = str(save_dir)
        if isinstance(x, str):
            file_name = processing_utils.decode_base64_to_file(
                x, dir=save_dir, encryption_key=encryption_key
            ).name
        elif isinstance(x, dict):
            if x.get("is_file", False):
                if utils.validate_url(x["name"]):
                    file_name = x["name"]
                else:
                    file_name = processing_utils.create_tmp_copy_of_file(
                        x["name"], dir=save_dir
                    ).name
            else:
                file_name = processing_utils.decode_base64_to_file(
                    x["data"], dir=save_dir, encryption_key=encryption_key
                ).name
        else:
            raise ValueError(
                f"A FileSerializable component cannot only deserialize a string or a dict, not a: {type(x)}"
            )
        return file_name


class JSONSerializable(Serializable):
    def serialize(
<<<<<<< HEAD
        self, x: str, load_dir: str | Path = "", encryption_key: bytes | None = None
=======
        self, x: str, load_dir: str = "", encryption_key: bytes | None = None
>>>>>>> a3d0fcfa
    ) -> Dict | None:
        """
        Convert from a a human-friendly version (string path to json file) to a
        serialized representation (json string)
        Parameters:
            x: String path to json file to read to get json string
            load_dir: Path to directory containing x
            encryption_key: Ignored
        """
        if x is None or x == "":
            return None
        return processing_utils.file_to_json(Path(load_dir) / x)

    def deserialize(
        self,
        x: str | Dict,
        save_dir: str | Path | None = None,
        encryption_key: bytes | None = None,
    ) -> str | None:
        """
        Convert from serialized representation (json string) to a human-friendly
        version (string path to json file).  Optionally, save the file to the directory specified by `save_dir`
        Parameters:
            x: Json string
            save_dir: Path to save the deserialized json file to
            encryption_key: Ignored
        """
        if x is None:
            return None
        return processing_utils.dict_or_str_to_json_file(x, dir=save_dir).name<|MERGE_RESOLUTION|>--- conflicted
+++ resolved
@@ -172,11 +172,7 @@
 
 class JSONSerializable(Serializable):
     def serialize(
-<<<<<<< HEAD
-        self, x: str, load_dir: str | Path = "", encryption_key: bytes | None = None
-=======
-        self, x: str, load_dir: str = "", encryption_key: bytes | None = None
->>>>>>> a3d0fcfa
+        self, x: str | None, load_dir: str | Path = "", encryption_key: bytes | None = None
     ) -> Dict | None:
         """
         Convert from a a human-friendly version (string path to json file) to a
