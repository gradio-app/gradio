--- conflicted
+++ resolved
@@ -45,16 +45,19 @@
 
     def __init__(
         self,
-        choices: Sequence[str | int | float | tuple[str, str | int | float]]
-        | None = None,
+        choices: (
+            Sequence[str | int | float | tuple[str, str | int | float]] | None
+        ) = None,
         *,
-        value: str
-        | int
-        | float
-        | Sequence[str | int | float]
-        | Callable
-        | DefaultValue
-        | None = DEFAULT_VALUE,
+        value: (
+            str
+            | int
+            | float
+            | Sequence[str | int | float]
+            | Callable
+            | DefaultValue
+            | None
+        ) = DEFAULT_VALUE,
         type: Literal["value", "index"] = "value",
         multiselect: bool | None = None,
         allow_custom_value: bool = False,
@@ -83,19 +86,11 @@
             multiselect: if True, multiple choices can be selected.
             allow_custom_value: if True, allows user to enter a custom value that is not in the list of choices.
             max_choices: maximum number of choices that can be selected. If None, no limit is enforced.
-<<<<<<< HEAD
-            filterable: If True, user will be able to type into the dropdown and filter the choices by typing. Can only be set to False if `allow_custom_value` is False.
-            label: the label for this component, displayed above the component if `show_label` is `True` and is also used as the header if there are a table of examples for this component. If None and used in a `gr.Interface`, the label will be the name of the parameter this component corresponds to.
-            info: additional component description, appears below the label in smaller font. Supports markdown / HTML syntax.
-            every: Continously calls `value` to recalculate it if `value` is a function (has no effect otherwise). Can provide a Timer whose tick resets `value`, or a float that provides the regular interval for the reset Timer.
-            inputs: Components that are used as inputs to calculate `value` if `value` is a function (has no effect otherwise). `value` is recalculated any time the inputs change.
-=======
             filterable: if True, user will be able to type into the dropdown and filter the choices by typing. Can only be set to False if `allow_custom_value` is False.
             label: the label for this component, displayed above the component if `show_label` is `True` and is also used as the header if there are a table of examples for this component. If None and used in a `gr.Interface`, the label will be the name of the parameter this component corresponds to.
             info: additional component description, appears below the label in smaller font. Supports markdown / HTML syntax.
             every: continously calls `value` to recalculate it if `value` is a function (has no effect otherwise). Can provide a Timer whose tick resets `value`, or a float that provides the regular interval for the reset Timer.
             inputs: components that are used as inputs to calculate `value` if `value` is a function (has no effect otherwise). `value` is recalculated any time the inputs change.
->>>>>>> 4d908835
             show_label: if True, will display label.
             container: if True, will place the component in a container - providing some extra padding around the border.
             scale: relative size compared to adjacent Components. For example if Components A and B are in a Row, and A has scale=2, and B has scale=1, A will be twice as wide as B. Should be an integer. scale applies in Rows, and to top-level Components in Blocks where fill_height=True.
