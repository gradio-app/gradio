"""gr.Dataframe() component"""

from __future__ import annotations

from typing import Any, Callable, Literal, Union

import numpy as np
import pandas as pd
from gradio_client.documentation import document, set_documentation_group

<<<<<<< HEAD
from gradio import utils
from gradio.components import Component, _Keywords
from gradio.data_classes import GradioModel
=======
from gradio.components.base import IOComponent, _Keywords
>>>>>>> 1dc797ad
from gradio.events import (
    Changeable,
    EventListenerMethod,
    Inputable,
    Selectable,
)


class DataframeData(GradioModel):
    headers: list[str]
    data: list[list[Union[str, int, bool]]]


set_documentation_group("component")


@document()
class Dataframe(Changeable, Inputable, Selectable, Component):
    """
    Accepts or displays 2D input through a spreadsheet-like component for dataframes.
    Preprocessing: passes the uploaded spreadsheet data as a {pandas.DataFrame}, {numpy.array}, {List[List]}, or {List} depending on `type`
    Postprocessing: expects a {pandas.DataFrame}, {numpy.array}, {List[List]}, {List}, a {Dict} with keys `data` (and optionally `headers`), or {str} path to a csv, which is rendered in the spreadsheet.
    Examples-format: a {str} filepath to a csv with data, a pandas dataframe, or a list of lists (excluding headers) where each sublist is a row of data.
    Demos: filter_records, matrix_transpose, tax_calculator
    """

<<<<<<< HEAD
    markdown_parser = None
    data_model = DataframeData

=======
>>>>>>> 1dc797ad
    def __init__(
        self,
        value: list[list[Any]] | Callable | None = None,
        *,
        headers: list[str] | None = None,
        row_count: int | tuple[int, str] = (1, "dynamic"),
        col_count: int | tuple[int, str] | None = None,
        datatype: str | list[str] = "str",
        type: Literal["pandas", "numpy", "array"] = "pandas",
        max_rows: int | None = 20,
        max_cols: int | None = None,
        overflow_row_behaviour: Literal["paginate", "show_ends"] = "paginate",
        latex_delimiters: list[dict[str, str | bool]] | None = None,
        label: str | None = None,
        every: float | None = None,
        show_label: bool | None = None,
        height: int | float | None = None,
        scale: int | None = None,
        min_width: int = 160,
        interactive: bool | None = None,
        visible: bool = True,
        elem_id: str | None = None,
        elem_classes: list[str] | str | None = None,
        wrap: bool = False,
        **kwargs,
    ):
        """
        Parameters:
            value: Default value as a 2-dimensional list of values. If callable, the function will be called whenever the app loads to set the initial value of the component.
            headers: List of str header names. If None, no headers are shown.
            row_count: Limit number of rows for input and decide whether user can create new rows. The first element of the tuple is an `int`, the row count; the second should be 'fixed' or 'dynamic', the new row behaviour. If an `int` is passed the rows default to 'dynamic'
            col_count: Limit number of columns for input and decide whether user can create new columns. The first element of the tuple is an `int`, the number of columns; the second should be 'fixed' or 'dynamic', the new column behaviour. If an `int` is passed the columns default to 'dynamic'
            datatype: Datatype of values in sheet. Can be provided per column as a list of strings, or for the entire sheet as a single string. Valid datatypes are "str", "number", "bool", "date", and "markdown".
            type: Type of value to be returned by component. "pandas" for pandas dataframe, "numpy" for numpy array, or "array" for a Python array.
            label: component name in interface.
            max_rows: Maximum number of rows to display at once. Set to None for infinite.
            max_cols: Maximum number of columns to display at once. Set to None for infinite.
            overflow_row_behaviour: If set to "paginate", will create pages for overflow rows. If set to "show_ends", will show initial and final rows and truncate middle rows.
            latex_delimiters: A list of dicts of the form {"left": open delimiter (str), "right": close delimiter (str), "display": whether to display in newline (bool)} that will be used to render LaTeX expressions. If not provided, `latex_delimiters` is set to `[{ "left": "$", "right": "$", "display": False }]`, so only expressions enclosed in $ delimiters will be rendered as LaTeX, and in the same line. Pass in an empty list to disable LaTeX rendering. For more information, see the [KaTeX documentation](https://katex.org/docs/autorender.html). Only applies to columns whose datatype is "markdown".
            label: component name in interface.
            every: If `value` is a callable, run the function 'every' number of seconds while the client connection is open. Has no effect otherwise. Queue must be enabled. The event can be accessed (e.g. to cancel it) via this component's .load_event attribute.
            show_label: if True, will display label.
            height: The maximum height of the file component, in pixels. If more files are uploaded than can fit in the height, a scrollbar will appear.
            scale: relative width compared to adjacent Components in a Row. For example, if Component A has scale=2, and Component B has scale=1, A will be twice as wide as B. Should be an integer.
            min_width: minimum pixel width, will wrap if not sufficient screen space to satisfy this value. If a certain scale value results in this Component being narrower than min_width, the min_width parameter will be respected first.
            interactive: if True, will allow users to edit the dataframe; if False, can only be used to display data. If not provided, this is inferred based on whether the component is used as an input or output.
            visible: If False, component will be hidden.
            elem_id: An optional string that is assigned as the id of this component in the HTML DOM. Can be used for targeting CSS styles.
            elem_classes: An optional list of strings that are assigned as the classes of this component in the HTML DOM. Can be used for targeting CSS styles.
            wrap: if True text in table cells will wrap when appropriate, if False the table will scroll horizontally. Defaults to False.
        """

        self.wrap = wrap
        self.row_count = self.__process_counts(row_count)
        self.col_count = self.__process_counts(
            col_count, len(headers) if headers else 3
        )

        self.__validate_headers(headers, self.col_count[0])

        self.headers = (
            headers if headers is not None else list(range(1, self.col_count[0] + 1))
        )
        self.datatype = (
            datatype if isinstance(datatype, list) else [datatype] * self.col_count[0]
        )
        valid_types = ["pandas", "numpy", "array"]
        if type not in valid_types:
            raise ValueError(
                f"Invalid value for parameter `type`: {type}. Please choose from one of: {valid_types}"
            )
        self.type = type
        values = {
            "str": "",
            "number": 0,
            "bool": False,
            "date": "01/01/1970",
            "markdown": "",
            "html": "",
        }
        column_dtypes = (
            [datatype] * self.col_count[0] if isinstance(datatype, str) else datatype
        )
        self.empty_input = [
            [values[c] for c in column_dtypes] for _ in range(self.row_count[0])
        ]

        self.max_rows = max_rows
        self.max_cols = max_cols
        self.overflow_row_behaviour = overflow_row_behaviour
        if latex_delimiters is None:
            latex_delimiters = [{"left": "$", "right": "$", "display": False}]
        self.latex_delimiters = latex_delimiters
        self.height = height

        self.select: EventListenerMethod
        """
        Event listener for when the user selects cell within Dataframe.
        Uses event data gradio.SelectData to carry `value` referring to value of selected cell, and `index` tuple to refer to index row and column.
        See EventData documentation on how to use this event data.
        """
        super().__init__(
            label=label,
            every=every,
            show_label=show_label,
            scale=scale,
            min_width=min_width,
            interactive=interactive,
            visible=visible,
            elem_id=elem_id,
            elem_classes=elem_classes,
            value=value,
            **kwargs,
        )

    def get_config(self):
        return {
            "headers": self.headers,
            "datatype": self.datatype,
            "row_count": self.row_count,
            "col_count": self.col_count,
            "value": self.value,
            "max_rows": self.max_rows,
            "max_cols": self.max_cols,
            "overflow_row_behaviour": self.overflow_row_behaviour,
            "wrap": self.wrap,
<<<<<<< HEAD
            **Component.get_config(self),
=======
            "latex_delimiters": self.latex_delimiters,
            "height": self.height,
            **IOComponent.get_config(self),
>>>>>>> 1dc797ad
        }

    @staticmethod
    def update(
        value: Any | Literal[_Keywords.NO_VALUE] | None = _Keywords.NO_VALUE,
        max_rows: int | None = None,
        max_cols: str | None = None,
        label: str | None = None,
        show_label: bool | None = None,
        latex_delimiters: list[dict[str, str | bool]] | None = None,
        scale: int | None = None,
        min_width: int | None = None,
        height: int | float | None = None,
        interactive: bool | None = None,
        visible: bool | None = None,
    ):
        return {
            "max_rows": max_rows,
            "max_cols": max_cols,
            "label": label,
            "show_label": show_label,
            "scale": scale,
            "min_width": min_width,
            "height": height,
            "interactive": interactive,
            "visible": visible,
            "value": value,
            "latex_delimiters": latex_delimiters,
            "__type__": "update",
        }

    def preprocess(self, x: DataframeData):
        """
        Parameters:
            x: 2D array of str, numeric, or bool data
        Returns:
            Dataframe in requested format
        """
        if self.type == "pandas":
            if x.get("headers") is not None:
                return pd.DataFrame(x["data"], columns=x.get("headers"))
            else:
                return pd.DataFrame(x["data"])
        if self.type == "numpy":
            return np.array(x["data"])
        elif self.type == "array":
            return x["data"]
        else:
            raise ValueError(
                "Unknown type: "
                + str(self.type)
                + ". Please choose from: 'pandas', 'numpy', 'array'."
            )

    def postprocess(
        self, y: str | pd.DataFrame | np.ndarray | list[list[str | float]] | dict
    ) -> DataframeData:
        """
        Parameters:
            y: dataframe in given format
        Returns:
            JSON object with key 'headers' for list of header names, 'data' for 2D array of string or numeric data
        """
        if y is None:
            return self.postprocess(self.empty_input)
        if isinstance(y, dict):
            return y
<<<<<<< HEAD
        if isinstance(y, str):
            dataframe = pd.read_csv(y)
            return DataframeData(
                **{
                    "headers": list(dataframe.columns),
                    "data": Dataframe.__process_markdown(
                        dataframe.to_dict(orient="split")["data"], self.datatype
                    ),
                }
            )
        if isinstance(y, pd.DataFrame):
            return DataframeData(
                **{
                    "headers": list(y.columns),  # type: ignore
                    "data": Dataframe.__process_markdown(
                        y.to_dict(orient="split")["data"], self.datatype  # type: ignore
                    ),
                }
            )
=======
        if isinstance(y, (str, pd.DataFrame)):
            if isinstance(y, str):
                y = pd.read_csv(y)
            return {
                "headers": list(y.columns),  # type: ignore
                "data": y.to_dict(orient="split")["data"],  # type: ignore
            }
>>>>>>> 1dc797ad
        if isinstance(y, (np.ndarray, list)):
            if len(y) == 0:
                return self.postprocess([[]])
            if isinstance(y, np.ndarray):
                y = y.tolist()
            assert isinstance(y, list), "output cannot be converted to list"

            _headers = self.headers

            if len(self.headers) < len(y[0]):
                _headers = [
                    *self.headers,
                    *list(range(len(self.headers) + 1, len(y[0]) + 1)),
                ]
            elif len(self.headers) > len(y[0]):
                _headers = self.headers[: len(y[0])]

<<<<<<< HEAD
            return DataframeData(
                **{
                    "headers": _headers,
                    "data": Dataframe.__process_markdown(y, self.datatype),
                }
            )
=======
            return {
                "headers": _headers,
                "data": y,
            }
>>>>>>> 1dc797ad
        raise ValueError("Cannot process value as a Dataframe")

    @staticmethod
    def __process_counts(count, default=3) -> tuple[int, str]:
        if count is None:
            return (default, "dynamic")
        if type(count) == int or type(count) == float:
            return (int(count), "dynamic")
        else:
            return count

    @staticmethod
    def __validate_headers(headers: list[str] | None, col_count: int):
        if headers is not None and len(headers) != col_count:
            raise ValueError(
                f"The length of the headers list must be equal to the col_count int.\n"
                f"The column count is set to {col_count} but `headers` has {len(headers)} items. "
                f"Check the values passed to `col_count` and `headers`."
            )

    def as_example(self, input_data: pd.DataFrame | np.ndarray | str | None):
        if input_data is None:
            return ""
        elif isinstance(input_data, pd.DataFrame):
            return input_data.head(n=5).to_dict(orient="split")["data"]  # type: ignore
        elif isinstance(input_data, np.ndarray):
            return input_data.tolist()
        return input_data

    def example_inputs(self) -> Any:
        return {"headers": ["a", "b"], "data": [["foo", "bar"]]}<|MERGE_RESOLUTION|>--- conflicted
+++ resolved
@@ -8,13 +8,9 @@
 import pandas as pd
 from gradio_client.documentation import document, set_documentation_group
 
-<<<<<<< HEAD
 from gradio import utils
 from gradio.components import Component, _Keywords
 from gradio.data_classes import GradioModel
-=======
-from gradio.components.base import IOComponent, _Keywords
->>>>>>> 1dc797ad
 from gradio.events import (
     Changeable,
     EventListenerMethod,
@@ -41,12 +37,8 @@
     Demos: filter_records, matrix_transpose, tax_calculator
     """
 
-<<<<<<< HEAD
-    markdown_parser = None
     data_model = DataframeData
 
-=======
->>>>>>> 1dc797ad
     def __init__(
         self,
         value: list[list[Any]] | Callable | None = None,
@@ -173,13 +165,9 @@
             "max_cols": self.max_cols,
             "overflow_row_behaviour": self.overflow_row_behaviour,
             "wrap": self.wrap,
-<<<<<<< HEAD
-            **Component.get_config(self),
-=======
             "latex_delimiters": self.latex_delimiters,
             "height": self.height,
-            **IOComponent.get_config(self),
->>>>>>> 1dc797ad
+            **Component.get_config(self),
         }
 
     @staticmethod
@@ -247,7 +235,6 @@
             return self.postprocess(self.empty_input)
         if isinstance(y, dict):
             return y
-<<<<<<< HEAD
         if isinstance(y, str):
             dataframe = pd.read_csv(y)
             return DataframeData(
@@ -267,15 +254,6 @@
                     ),
                 }
             )
-=======
-        if isinstance(y, (str, pd.DataFrame)):
-            if isinstance(y, str):
-                y = pd.read_csv(y)
-            return {
-                "headers": list(y.columns),  # type: ignore
-                "data": y.to_dict(orient="split")["data"],  # type: ignore
-            }
->>>>>>> 1dc797ad
         if isinstance(y, (np.ndarray, list)):
             if len(y) == 0:
                 return self.postprocess([[]])
@@ -293,19 +271,12 @@
             elif len(self.headers) > len(y[0]):
                 _headers = self.headers[: len(y[0])]
 
-<<<<<<< HEAD
             return DataframeData(
                 **{
                     "headers": _headers,
-                    "data": Dataframe.__process_markdown(y, self.datatype),
+                    "data": y,
                 }
             )
-=======
-            return {
-                "headers": _headers,
-                "data": y,
-            }
->>>>>>> 1dc797ad
         raise ValueError("Cannot process value as a Dataframe")
 
     @staticmethod
