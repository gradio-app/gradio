"""gr.Textbox() component."""

from __future__ import annotations

from typing import Any, Callable, Literal

from gradio_client.documentation import document, set_documentation_group

from gradio.components.base import (
    Component,
    FormComponent,
    _Keywords,
)
from gradio.events import Events

set_documentation_group("component")


@document()
class Textbox(FormComponent):
    """
    Creates a textarea for user to enter string input or display string output.
    Preprocessing: passes textarea value as a {str} into the function.
    Postprocessing: expects a {str} returned from function and sets textarea value to it.
    Examples-format: a {str} representing the textbox input.

    Demos: hello_world, diff_texts, sentence_builder
    Guides: creating-a-chatbot, real-time-speech-recognition
    """

    EVENTS = [Events.change, Events.input, Events.select, Events.submit, Events.focus]

    def __init__(
        self,
        value: str | Callable | None = "",
        *,
        lines: int = 1,
        max_lines: int = 20,
        placeholder: str | None = None,
        label: str | None = None,
        info: str | None = None,
        every: float | None = None,
        show_label: bool | None = None,
        container: bool = True,
        scale: int | None = None,
        min_width: int = 160,
        interactive: bool | None = None,
        visible: bool = True,
        elem_id: str | None = None,
        autofocus: bool = False,
        autoscroll: bool = True,
        elem_classes: list[str] | str | None = None,
        type: Literal["text", "password", "email"] = "text",
        text_align: Literal["left", "right"] | None = None,
        rtl: bool = False,
        show_copy_button: bool = False,
        **kwargs,
    ):
        """
        Parameters:
            value: default text to provide in textarea. If callable, the function will be called whenever the app loads to set the initial value of the component.
            lines: minimum number of line rows to provide in textarea.
            max_lines: maximum number of line rows to provide in textarea.
            placeholder: placeholder hint to provide behind textarea.
            label: component name in interface.
            info: additional component description.
            every: If `value` is a callable, run the function 'every' number of seconds while the client connection is open. Has no effect otherwise. Queue must be enabled. The event can be accessed (e.g. to cancel it) via this component's .load_event attribute.
            show_label: if True, will display label.
            container: If True, will place the component in a container - providing some extra padding around the border.
            scale: relative width compared to adjacent Components in a Row. For example, if Component A has scale=2, and Component B has scale=1, A will be twice as wide as B. Should be an integer.
            min_width: minimum pixel width, will wrap if not sufficient screen space to satisfy this value. If a certain scale value results in this Component being narrower than min_width, the min_width parameter will be respected first.
            interactive: if True, will be rendered as an editable textbox; if False, editing will be disabled. If not provided, this is inferred based on whether the component is used as an input or output.
            visible: If False, component will be hidden.
            autofocus: If True, will focus on the textbox when the page loads.
            elem_id: An optional string that is assigned as the id of this component in the HTML DOM. Can be used for targeting CSS styles.
            elem_classes: An optional list of strings that are assigned as the classes of this component in the HTML DOM. Can be used for targeting CSS styles.
            type: The type of textbox. One of: 'text', 'password', 'email', Default is 'text'.
            text_align: How to align the text in the textbox, can be: "left", "right", or None (default). If None, the alignment is left if `rtl` is False, or right if `rtl` is True. Can only be changed if `type` is "text".
            rtl: If True and `type` is "text", sets the direction of the text to right-to-left (cursor appears on the left of the text). Default is False, which renders cursor on the right.
            show_copy_button: If True, includes a copy button to copy the text in the textbox. Only applies if show_label is True.
            autoscroll: If True, will automatically scroll to the bottom of the textbox when the value changes.
        """
        if type not in ["text", "password", "email"]:
            raise ValueError('`type` must be one of "text", "password", or "email".')

        self.lines = lines
        if type == "text":
            self.max_lines = max(lines, max_lines)
        else:
            self.max_lines = 1
        self.placeholder = placeholder
        self.show_copy_button = show_copy_button
        self.autofocus = autofocus
<<<<<<< HEAD
        super().__init__(
=======
        self.select: EventListenerMethod
        self.autoscroll = autoscroll
        """
        Event listener for when the user selects text in the Textbox.
        Uses event data gradio.SelectData to carry `value` referring to selected substring, and `index` tuple referring to selected range endpoints.
        See EventData documentation on how to use this event data.
        """
        IOComponent.__init__(
            self,
>>>>>>> 2772235a
            label=label,
            info=info,
            every=every,
            show_label=show_label,
            container=container,
            scale=scale,
            min_width=min_width,
            interactive=interactive,
            visible=visible,
            elem_id=elem_id,
            elem_classes=elem_classes,
            value=value,
            **kwargs,
        )
        self.type = type
        self.rtl = rtl
        self.text_align = text_align

    def get_config(self):
        return {
            "lines": self.lines,
            "max_lines": self.max_lines,
            "placeholder": self.placeholder,
            "value": self.value,
            "type": self.type,
            "autofocus": self.autofocus,
            "show_copy_button": self.show_copy_button,
            "container": self.container,
            "text_align": self.text_align,
            "rtl": self.rtl,
<<<<<<< HEAD
            **Component.get_config(self),
=======
            "autoscroll": self.autoscroll,
            **IOComponent.get_config(self),
>>>>>>> 2772235a
        }

    @staticmethod
    def update(
        value: str | Literal[_Keywords.NO_VALUE] | None = _Keywords.NO_VALUE,
        lines: int | None = None,
        max_lines: int | None = None,
        placeholder: str | None = None,
        label: str | None = None,
        info: str | None = None,
        show_label: bool | None = None,
        container: bool | None = None,
        scale: int | None = None,
        min_width: int | None = None,
        visible: bool | None = None,
        interactive: bool | None = None,
        type: Literal["text", "password", "email"] | None = None,
        text_align: Literal["left", "right"] | None = None,
        rtl: bool | None = None,
        show_copy_button: bool | None = None,
        autofocus: bool | None = None,
        autoscroll: bool | None = None,
    ):
        return {
            "lines": lines,
            "max_lines": max_lines,
            "placeholder": placeholder,
            "label": label,
            "info": info,
            "show_label": show_label,
            "container": container,
            "scale": scale,
            "min_width": min_width,
            "visible": visible,
            "value": value,
            "type": type,
            "interactive": interactive,
            "show_copy_button": show_copy_button,
            "autofocus": autofocus,
            "text_align": text_align,
            "rtl": rtl,
            "autoscroll": autoscroll,
            "__type__": "update",
        }

    def preprocess(self, x: str | None) -> str | None:
        """
        Preprocesses input (converts it to a string) before passing it to the function.
        Parameters:
            x: text
        Returns:
            text
        """
        return None if x is None else str(x)

    def postprocess(self, y: str | None) -> str | None:
        """
        Postproccess the function output y by converting it to a str before passing it to the frontend.
        Parameters:
            y: function output to postprocess.
        Returns:
            text
        """
        return None if y is None else str(y)

    def api_info(self) -> dict[str, list[str]]:
        return {"type": "string"}

    def example_inputs(self) -> Any:
        return "Hello!!"<|MERGE_RESOLUTION|>--- conflicted
+++ resolved
@@ -91,19 +91,8 @@
         self.placeholder = placeholder
         self.show_copy_button = show_copy_button
         self.autofocus = autofocus
-<<<<<<< HEAD
+        self.autoscroll = autoscroll
         super().__init__(
-=======
-        self.select: EventListenerMethod
-        self.autoscroll = autoscroll
-        """
-        Event listener for when the user selects text in the Textbox.
-        Uses event data gradio.SelectData to carry `value` referring to selected substring, and `index` tuple referring to selected range endpoints.
-        See EventData documentation on how to use this event data.
-        """
-        IOComponent.__init__(
-            self,
->>>>>>> 2772235a
             label=label,
             info=info,
             every=every,
@@ -134,12 +123,8 @@
             "container": self.container,
             "text_align": self.text_align,
             "rtl": self.rtl,
-<<<<<<< HEAD
+            "autoscroll": self.autoscroll,
             **Component.get_config(self),
-=======
-            "autoscroll": self.autoscroll,
-            **IOComponent.get_config(self),
->>>>>>> 2772235a
         }
 
     @staticmethod
@@ -205,7 +190,7 @@
         """
         return None if y is None else str(y)
 
-    def api_info(self) -> dict[str, list[str]]:
+    def api_info(self) -> dict[str, Any]:
         return {"type": "string"}
 
     def example_inputs(self) -> Any:
