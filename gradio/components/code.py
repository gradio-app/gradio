--- conflicted
+++ resolved
@@ -2,13 +2,8 @@
 
 from __future__ import annotations
 
-<<<<<<< HEAD
 from collections.abc import Callable, Sequence
-from pathlib import Path
 from typing import TYPE_CHECKING, Any, Literal
-=======
-from typing import TYPE_CHECKING, Any, Callable, Literal, Sequence
->>>>>>> 2672ea29
 
 from gradio_client.documentation import document
 
@@ -165,10 +160,15 @@
         Parameters:
             value: Expects a `str` of code.
         Returns:
-            Returns the code as a `str`.
+            Returns the code as a `str` stripped of leading and trailing whitespace.
         """
         if value is None:
             return None
+        if isinstance(value, tuple):
+            raise ValueError(
+                "Code component does not support returning files as tuples anymore. "
+                "Please read the file contents and return as str instead."
+            )
         return value.strip()
 
     def api_info(self) -> dict[str, Any]:
