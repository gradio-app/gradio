--- conflicted
+++ resolved
@@ -70,12 +70,8 @@
         # Narrow type to Component
         assert all(
             isinstance(c, Component) for c in self._components
-<<<<<<< HEAD
-        ), "All components in a `Dataset` must be subclasses of `IOComponent`"
-=======
         ), "All components in a `Dataset` must be subclasses of `Component`"
         self._components = [c for c in self._components if isinstance(c, Component)]
->>>>>>> dcf13d75
         for component in self._components:
             component.root_url = self.root_url
 
