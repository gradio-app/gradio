"""gr.Audio() component."""

from __future__ import annotations

from pathlib import Path
from typing import Any, Callable, Literal, TypedDict

import numpy as np
import requests
from gradio_client import utils as client_utils
from gradio_client.documentation import document, set_documentation_group

from gradio import processing_utils, utils
from gradio.components.base import Component, StreamingInput, StreamingOutput
from gradio.data_classes import FileData
from gradio.events import Events

set_documentation_group("component")


class WaveformOptions(TypedDict, total=False):
    waveform_color: str
    waveform_progress_color: str
    show_controls: bool
    skip_length: int


@document()
class Audio(
    StreamingInput,
    StreamingOutput,
    Component,
):
    """
    Creates an audio component that can be used to upload/record audio (as an input) or display audio (as an output).
    Preprocessing: passes the uploaded audio as a {Tuple(int, numpy.array)} corresponding to (sample rate in Hz, audio data as a 16-bit int array whose values range from -32768 to 32767), or as a {str} filepath, depending on `type`.
    Postprocessing: expects a {Tuple(int, numpy.array)} corresponding to (sample rate in Hz, audio data as a float or int numpy array) or as a {str} or {pathlib.Path} filepath or URL to an audio file, or bytes for binary content (recommended for streaming). Note: When converting audio data from float format to WAV, the audio is normalized by its peak value to avoid distortion or clipping in the resulting audio.
    Examples-format: a {str} filepath to a local file that contains audio.
    Demos: main_note, generate_tone, reverse_audio
    Guides: real-time-speech-recognition
    """

    EVENTS = [
        Events.stream,
        Events.change,
        Events.clear,
        Events.play,
        Events.pause,
        Events.stop,
        Events.pause,
        Events.start_recording,
        Events.pause_recording,
        Events.stop_recording,
        Events.upload,
    ]

    data_model = FileData

    def __init__(
        self,
        value: str | Path | tuple[int, np.ndarray] | Callable | None = None,
        *,
        sources: list[Literal["upload", "microphone"]] | None = None,
        type: Literal["numpy", "filepath"] = "numpy",
        label: str | None = None,
        every: float | None = None,
        show_label: bool | None = None,
        container: bool = True,
        scale: int | None = None,
        min_width: int = 160,
        interactive: bool | None = None,
        visible: bool = True,
        streaming: bool = False,
        elem_id: str | None = None,
        elem_classes: list[str] | str | None = None,
        render: bool = True,
        root_url: str | None = None,
        _skip_init_processing: bool = False,
        format: Literal["wav", "mp3"] = "wav",
        autoplay: bool = False,
        show_download_button=True,
        show_share_button: bool | None = None,
        show_edit_button: bool | None = True,
        min_length: int | None = None,
        max_length: int | None = None,
        waveform_options: WaveformOptions | None = None,
    ):
        """
        Parameters:
            value: A path, URL, or [sample_rate, numpy array] tuple (sample rate in Hz, audio data as a float or int numpy array) for the default value that Audio component is going to take. If callable, the function will be called whenever the app loads to set the initial value of the component.
            sources: A list of sources permitted for audio. "upload" creates a box where user can drop an audio file, "microphone" creates a microphone input. If None, defaults to ["upload", "microphone"], or ["microphone"] if `streaming` is True.
            type: The format the audio file is converted to before being passed into the prediction function. "numpy" converts the audio to a tuple consisting of: (int sample rate, numpy.array for the data), "filepath" passes a str path to a temporary file containing the audio.
            label: The label for this component. Appears above the component and is also used as the header if there are a table of examples for this component. If None and used in a `gr.Interface`, the label will be the name of the parameter this component is assigned to.
            every: If `value` is a callable, run the function 'every' number of seconds while the client connection is open. Has no effect otherwise. Queue must be enabled. The event can be accessed (e.g. to cancel it) via this component's .load_event attribute.
            show_label: if True, will display label.
            container: If True, will place the component in a container - providing some extra padding around the border.
            scale: relative width compared to adjacent Components in a Row. For example, if Component A has scale=2, and Component B has scale=1, A will be twice as wide as B. Should be an integer.
            min_width: minimum pixel width, will wrap if not sufficient screen space to satisfy this value. If a certain scale value results in this Component being narrower than min_width, the min_width parameter will be respected first.
            interactive: if True, will allow users to upload and edit a audio file; if False, can only be used to play audio. If not provided, this is inferred based on whether the component is used as an input or output.
            visible: If False, component will be hidden.
            streaming: If set to True when used in a `live` interface as an input, will automatically stream webcam feed. When used set as an output, takes audio chunks yield from the backend and combines them into one streaming audio output.
            elem_id: An optional string that is assigned as the id of this component in the HTML DOM. Can be used for targeting CSS styles.
            elem_classes: An optional list of strings that are assigned as the classes of this component in the HTML DOM. Can be used for targeting CSS styles.
            render: If False, component will not render be rendered in the Blocks context. Should be used if the intention is to assign event listeners now but render the component later.
            root_url: The remote URL that of the Gradio app that this component belongs to. Used in `gr.load()`. Should not be set manually.
            format: The file format to save audio files. Either 'wav' or 'mp3'. wav files are lossless but will tend to be larger files. mp3 files tend to be smaller. Default is wav. Applies both when this component is used as an input (when `type` is "format") and when this component is used as an output.
            autoplay: Whether to automatically play the audio when the component is used as an output. Note: browsers will not autoplay audio files if the user has not interacted with the page yet.
            show_download_button: If True, will show a download button in the corner of the component for saving audio. If False, icon does not appear.
            show_share_button: If True, will show a share icon in the corner of the component that allows user to share outputs to Hugging Face Spaces Discussions. If False, icon does not appear. If set to None (default behavior), then the icon appears if this Gradio app is launched on Spaces, but not otherwise.
            show_edit_button: If True, will show an edit icon in the corner of the component that allows user to edit the audio. If False, icon does not appear. Default is True.
            min_length: The minimum length of audio (in seconds) that the user can pass into the prediction function. If None, there is no minimum length.
            max_length: The maximum length of audio (in seconds) that the user can pass into the prediction function. If None, there is no maximum length.
            waveform_options: A dictionary of options for the waveform display. Options include: waveform_color (str), waveform_progress_color (str), show_controls (bool), skip_length (int). Default is None, which uses the default values for these options.
        """
        valid_sources: list[Literal["upload", "microphone"]] = ["microphone", "upload"]

        if sources is None:
            sources = ["microphone"] if streaming else valid_sources
        elif isinstance(sources, str) and sources in valid_sources:
            sources = [sources]
        elif isinstance(sources, list):
            pass
        else:
            raise ValueError(
                f"`sources` must a list consisting of elements in {valid_sources}"
            )

        self.sources = sources
        valid_types = ["numpy", "filepath"]
        if type not in valid_types:
            raise ValueError(
                f"Invalid value for parameter `type`: {type}. Please choose from one of: {valid_types}"
            )
        self.type = type
        self.streaming = streaming
        if self.streaming and "microphone" not in self.sources:
            raise ValueError(
                "Audio streaming only available if sources includes 'microphone'."
            )
        self.format = format
        self.autoplay = autoplay
        self.show_download_button = show_download_button
        self.show_share_button = (
            (utils.get_space() is not None)
            if show_share_button is None
            else show_share_button
        )
        self.waveform_options = waveform_options
        self.show_edit_button = show_edit_button
        self.min_length = min_length
        self.max_length = max_length
        super().__init__(
            label=label,
            every=every,
            show_label=show_label,
            container=container,
            scale=scale,
            min_width=min_width,
            interactive=interactive,
            visible=visible,
            elem_id=elem_id,
            elem_classes=elem_classes,
            render=render,
            root_url=root_url,
            _skip_init_processing=_skip_init_processing,
            value=value,
        )

    def example_inputs(self) -> Any:
        return "https://github.com/gradio-app/gradio/raw/main/test/test_files/audio_sample.wav"

    def preprocess(
        self, payload: FileData | None
    ) -> tuple[int, np.ndarray] | str | None:
<<<<<<< HEAD
        if payload is None:
            return payload

        assert payload.name
=======
        """
        Parameters:
            x: dictionary with keys "path", "crop_min", "crop_max".
        Returns:
            audio in requested format
        """
        if x is None:
            return x

        payload: FileData = FileData(**x)
        assert payload.path

>>>>>>> 274af0f3
        # Need a unique name for the file to avoid re-using the same audio file if
        # a user submits the same audio file twice
        temp_file_path = Path(payload.path)
        output_file_name = str(
            temp_file_path.with_name(f"{temp_file_path.stem}{temp_file_path.suffix}")
        )

        sample_rate, data = processing_utils.audio_from_file(temp_file_path)

        duration = len(data) / sample_rate
        if self.min_length is not None and duration < self.min_length:
            raise ValueError(
                f"Audio is too short, must be at least {self.min_length} seconds"
            )
        if self.max_length is not None and duration > self.max_length:
            raise ValueError(
                f"Audio is too long, must be at most {self.max_length} seconds"
            )

        if self.type == "numpy":
            return sample_rate, data
        elif self.type == "filepath":
            output_file = str(Path(output_file_name).with_suffix(f".{self.format}"))
            processing_utils.audio_to_file(
                sample_rate, data, output_file, format=self.format
            )
            return output_file
        else:
            raise ValueError(
                "Unknown type: "
                + str(self.type)
                + ". Please choose from: 'numpy', 'filepath'."
            )

    def postprocess(
        self, value: tuple[int, np.ndarray] | str | Path | bytes | None
    ) -> FileData | bytes | None:
        """
        Parameters:
            value: audio data in either of the following formats: a tuple of (sample_rate, data), or a string filepath or URL to an audio file, or None.
        Returns:
            base64 url data
        """
        if value is None:
            return None
        if isinstance(value, bytes):
            if self.streaming:
                return value
            file_path = processing_utils.save_bytes_to_cache(
                value, "audio", cache_dir=self.GRADIO_CACHE
            )
        elif isinstance(value, tuple):
            sample_rate, data = value
            file_path = processing_utils.save_audio_to_cache(
                data, sample_rate, format=self.format, cache_dir=self.GRADIO_CACHE
            )
        else:
<<<<<<< HEAD
            if not isinstance(value, (str, Path)):
                raise ValueError(f"Cannot process {value} as Audio")
            file_path = str(value)
        return FileData(name=file_path, data=None, is_file=True)
=======
            if not isinstance(y, (str, Path)):
                raise ValueError(f"Cannot process {y} as Audio")
            file_path = str(y)
        return FileData(path=file_path)
>>>>>>> 274af0f3

    def stream_output(
        self, value, output_id: str, first_chunk: bool
    ) -> tuple[bytes | None, Any]:
        output_file = {
            "path": output_id,
            "is_stream": True,
        }
        if value is None:
            return None, output_file
<<<<<<< HEAD
        if isinstance(value, bytes):
            return value, output_file
        if client_utils.is_http_url_like(value["name"]):
            response = requests.get(value["name"])
            binary_data = response.content
        else:
            output_file["orig_name"] = value["orig_name"]
            file_path = value["name"]
=======
        if isinstance(y, bytes):
            return y, output_file
        if client_utils.is_http_url_like(y["path"]):
            response = requests.get(y["path"])
            binary_data = response.content
        else:
            output_file["orig_name"] = y["orig_name"]
            file_path = y["path"]
>>>>>>> 274af0f3
            is_wav = file_path.endswith(".wav")
            with open(file_path, "rb") as f:
                binary_data = f.read()
            if is_wav:
                # strip length information from first chunk header, remove headers entirely from subsequent chunks
                if first_chunk:
                    binary_data = (
                        binary_data[:4] + b"\xFF\xFF\xFF\xFF" + binary_data[8:]
                    )
                    binary_data = (
                        binary_data[:40] + b"\xFF\xFF\xFF\xFF" + binary_data[44:]
                    )
                else:
                    binary_data = binary_data[44:]
        return binary_data, output_file

    def as_example(self, input_data: str | None) -> str:
        return Path(input_data).name if input_data else ""

    def check_streamable(self):
        if (
            self.sources is not None
            and "microphone" not in self.sources
            and self.streaming
        ):
            raise ValueError(
                "Audio streaming only available if source includes 'microphone'."
            )<|MERGE_RESOLUTION|>--- conflicted
+++ resolved
@@ -172,25 +172,10 @@
     def preprocess(
         self, payload: FileData | None
     ) -> tuple[int, np.ndarray] | str | None:
-<<<<<<< HEAD
         if payload is None:
             return payload
 
-        assert payload.name
-=======
-        """
-        Parameters:
-            x: dictionary with keys "path", "crop_min", "crop_max".
-        Returns:
-            audio in requested format
-        """
-        if x is None:
-            return x
-
-        payload: FileData = FileData(**x)
         assert payload.path
-
->>>>>>> 274af0f3
         # Need a unique name for the file to avoid re-using the same audio file if
         # a user submits the same audio file twice
         temp_file_path = Path(payload.path)
@@ -248,17 +233,10 @@
                 data, sample_rate, format=self.format, cache_dir=self.GRADIO_CACHE
             )
         else:
-<<<<<<< HEAD
-            if not isinstance(value, (str, Path)):
-                raise ValueError(f"Cannot process {value} as Audio")
-            file_path = str(value)
-        return FileData(name=file_path, data=None, is_file=True)
-=======
             if not isinstance(y, (str, Path)):
                 raise ValueError(f"Cannot process {y} as Audio")
             file_path = str(y)
         return FileData(path=file_path)
->>>>>>> 274af0f3
 
     def stream_output(
         self, value, output_id: str, first_chunk: bool
@@ -269,25 +247,14 @@
         }
         if value is None:
             return None, output_file
-<<<<<<< HEAD
         if isinstance(value, bytes):
             return value, output_file
-        if client_utils.is_http_url_like(value["name"]):
-            response = requests.get(value["name"])
+        if client_utils.is_http_url_like(value["path"]):
+            response = requests.get(value["path"])
             binary_data = response.content
         else:
             output_file["orig_name"] = value["orig_name"]
-            file_path = value["name"]
-=======
-        if isinstance(y, bytes):
-            return y, output_file
-        if client_utils.is_http_url_like(y["path"]):
-            response = requests.get(y["path"])
-            binary_data = response.content
-        else:
-            output_file["orig_name"] = y["orig_name"]
-            file_path = y["path"]
->>>>>>> 274af0f3
+            file_path = value["path"]
             is_wav = file_path.endswith(".wav")
             with open(file_path, "rb") as f:
                 binary_data = f.read()
