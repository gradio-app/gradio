"""gr.Audio() component."""

from __future__ import annotations

<<<<<<< HEAD
=======
import tempfile
import warnings
>>>>>>> ff6f5250
from pathlib import Path
from typing import Any, Callable, Literal, Optional

import numpy as np
import requests
from gradio_client import utils as client_utils
from gradio_client.documentation import document, set_documentation_group

from gradio import processing_utils, utils
from gradio.components.base import Component, StreamingInput, StreamingOutput, _Keywords
from gradio.data_classes import FileData
from gradio.events import Events

set_documentation_group("component")


class AudioInputData(FileData):
    crop_min: Optional[int] = 0
    crop_max: Optional[int] = 100


@document()
class Audio(
    StreamingInput,
    StreamingOutput,
    Component,
):
    """
    Creates an audio component that can be used to upload/record audio (as an input) or display audio (as an output).
    Preprocessing: passes the uploaded audio as a {Tuple(int, numpy.array)} corresponding to (sample rate in Hz, audio data as a 16-bit int array whose values range from -32768 to 32767), or as a {str} filepath, depending on `type`.
    Postprocessing: expects a {Tuple(int, numpy.array)} corresponding to (sample rate in Hz, audio data as a float or int numpy array) or as a {str} or {pathlib.Path} filepath or URL to an audio file, or bytes for binary content (recommended for streaming)
    Examples-format: a {str} filepath to a local file that contains audio.
    Demos: main_note, generate_tone, reverse_audio
    Guides: real-time-speech-recognition
    """

    EVENTS = [
        Events.stream,
        Events.change,
        Events.clear,
        Events.play,
        Events.pause,
        Events.stop,
        Events.pause,
        Events.start_recording,
        Events.stop_recording,
        Events.upload,
    ]

    data_model = FileData

    def __init__(
        self,
        value: str | Path | tuple[int, np.ndarray] | Callable | None = None,
        *,
        source: Literal["upload", "microphone"] | None = None,
        type: Literal["numpy", "filepath"] = "numpy",
        label: str | None = None,
        every: float | None = None,
        show_label: bool | None = None,
        container: bool = True,
        scale: int | None = None,
        min_width: int = 160,
        interactive: bool | None = None,
        visible: bool = True,
        streaming: bool = False,
        elem_id: str | None = None,
        elem_classes: list[str] | str | None = None,
        format: Literal["wav", "mp3"] = "wav",
        autoplay: bool = False,
        show_download_button=True,
        show_share_button: bool | None = None,
        show_edit_button: bool | None = True,
        **kwargs,
    ):
        """
        Parameters:
            value: A path, URL, or [sample_rate, numpy array] tuple (sample rate in Hz, audio data as a float or int numpy array) for the default value that Audio component is going to take. If callable, the function will be called whenever the app loads to set the initial value of the component.
            source: Source of audio. "upload" creates a box where user can drop an audio file, "microphone" creates a microphone input.
            type: The format the audio file is converted to before being passed into the prediction function. "numpy" converts the audio to a tuple consisting of: (int sample rate, numpy.array for the data), "filepath" passes a str path to a temporary file containing the audio.
            label: component name in interface.
            every: If `value` is a callable, run the function 'every' number of seconds while the client connection is open. Has no effect otherwise. Queue must be enabled. The event can be accessed (e.g. to cancel it) via this component's .load_event attribute.
            show_label: if True, will display label.
            container: If True, will place the component in a container - providing some extra padding around the border.
            scale: relative width compared to adjacent Components in a Row. For example, if Component A has scale=2, and Component B has scale=1, A will be twice as wide as B. Should be an integer.
            min_width: minimum pixel width, will wrap if not sufficient screen space to satisfy this value. If a certain scale value results in this Component being narrower than min_width, the min_width parameter will be respected first.
            interactive: if True, will allow users to upload and edit a audio file; if False, can only be used to play audio. If not provided, this is inferred based on whether the component is used as an input or output.
            visible: If False, component will be hidden.
            streaming: If set to True when used in a `live` interface as an input, will automatically stream webcam feed. When used set as an output, takes audio chunks yield from the backend and combines them into one streaming audio output.
            elem_id: An optional string that is assigned as the id of this component in the HTML DOM. Can be used for targeting CSS styles.
            elem_classes: An optional list of strings that are assigned as the classes of this component in the HTML DOM. Can be used for targeting CSS styles.
            format: The file format to save audio files. Either 'wav' or 'mp3'. wav files are lossless but will tend to be larger files. mp3 files tend to be smaller. Default is wav. Applies both when this component is used as an input (when `type` is "format") and when this component is used as an output.
            autoplay: Whether to automatically play the audio when the component is used as an output. Note: browsers will not autoplay audio files if the user has not interacted with the page yet.
            show_download_button: If True, will show a download button in the corner of the component for saving audio. If False, icon does not appear.
            show_share_button: If True, will show a share icon in the corner of the component that allows user to share outputs to Hugging Face Spaces Discussions. If False, icon does not appear. If set to None (default behavior), then the icon appears if this Gradio app is launched on Spaces, but not otherwise.
            show_edit_button: If True, will show an edit icon in the corner of the component that allows user to edit the audio. If False, icon does not appear. Default is True.
        """
        valid_sources = ["upload", "microphone"]
        source = source if source else ("microphone" if streaming else "upload")
        if source not in valid_sources:
            raise ValueError(
                f"Invalid value for parameter `source`: {source}. Please choose from one of: {valid_sources}"
            )
        self.source = source
        valid_types = ["numpy", "filepath"]
        if type not in valid_types:
            raise ValueError(
                f"Invalid value for parameter `type`: {type}. Please choose from one of: {valid_types}"
            )
        self.type = type
        self.streaming = streaming
        if streaming and source == "upload":
            raise ValueError(
                "Audio streaming only available if source is 'microphone'."
            )
        self.format = format
        self.autoplay = autoplay
        self.show_download_button = show_download_button
        self.show_share_button = (
            (utils.get_space() is not None)
            if show_share_button is None
            else show_share_button
        )
        self.show_edit_button = show_edit_button
        super().__init__(
            label=label,
            every=every,
            show_label=show_label,
            container=container,
            scale=scale,
            min_width=min_width,
            interactive=interactive,
            visible=visible,
            elem_id=elem_id,
            elem_classes=elem_classes,
            value=value,
            **kwargs,
        )

<<<<<<< HEAD
    def get_config(self):
        return {
            "source": self.source,
            "value": self.value,
            "streaming": self.streaming,
            "autoplay": self.autoplay,
            "show_download_button": self.show_download_button,
            "show_share_button": self.show_share_button,
            "show_edit_button": self.show_edit_button,
            **Component.get_config(self),
        }

=======
>>>>>>> ff6f5250
    def example_inputs(self) -> dict[str, Any]:
        return "https://github.com/gradio-app/gradio/raw/main/test/test_files/audio_sample.wav"

    @staticmethod
    def update(
        value: Any | Literal[_Keywords.NO_VALUE] | None = _Keywords.NO_VALUE,
        source: Literal["upload", "microphone"] | None = None,
        label: str | None = None,
        show_label: bool | None = None,
        container: bool | None = None,
        scale: int | None = None,
        min_width: int | None = None,
        interactive: bool | None = None,
        visible: bool | None = None,
        autoplay: bool | None = None,
        show_download_button: bool | None = None,
        show_share_button: bool | None = None,
        show_edit_button: bool | None = None,
    ):
        warnings.warn(
            "Using the update method is deprecated. Simply return a new object instead, e.g. `return gr.Audio(...)` instead of `return gr.Audio.update(...)`."
        )
        return {
            "source": source,
            "label": label,
            "show_label": show_label,
            "container": container,
            "scale": scale,
            "min_width": min_width,
            "interactive": interactive,
            "visible": visible,
            "value": value,
            "autoplay": autoplay,
            "show_download_button": show_download_button,
            "show_share_button": show_share_button,
            "show_edit_button": show_edit_button,
            "__type__": "update",
        }

    def preprocess(
        self, x: dict[str, Any] | None
    ) -> tuple[int, np.ndarray] | str | None:
        """
        Parameters:
            x: dictionary with keys "name", "data", "is_file", "crop_min", "crop_max".
        Returns:
            audio in requested format
        """
        if x is None:
            return x

        x = AudioInputData(**x)

        if x.is_file:
            if client_utils.is_http_url_like(x.name):
                temp_file_path = self.download_temp_copy_if_needed(x.name)
            else:
                temp_file_path = self.make_temp_copy_if_needed(x.name)
        else:
            temp_file_path = self.base64_to_temp_file_if_needed(x.data, x.name)

        sample_rate, data = processing_utils.audio_from_file(
            temp_file_path, crop_min=x.crop_min, crop_max=x.crop_max
        )

        # Need a unique name for the file to avoid re-using the same audio file if
        # a user submits the same audio file twice, but with different crop min/max.
        temp_file_path = Path(temp_file_path)
        output_file_name = str(
            temp_file_path.with_name(
                f"{temp_file_path.stem}-{x.crop_min}-{x.crop_max}{temp_file_path.suffix}"
            )
        )

        if self.type == "numpy":
            return sample_rate, data
        elif self.type == "filepath":
            output_file = str(Path(output_file_name).with_suffix(f".{self.format}"))
            processing_utils.audio_to_file(
                sample_rate, data, output_file, format=self.format
            )
            return output_file
        else:
            raise ValueError(
                "Unknown type: "
                + str(self.type)
                + ". Please choose from: 'numpy', 'filepath'."
            )

    def postprocess(
        self, y: tuple[int, np.ndarray] | str | Path | None
    ) -> FileData | None:
        """
        Parameters:
            y: audio data in either of the following formats: a tuple of (sample_rate, data), or a string filepath or URL to an audio file, or None.
        Returns:
            base64 url data
        """
        if y is None:
            return None
        if isinstance(y, bytes):
            if self.streaming:
                return y
            file_path = self.file_bytes_to_file(y, "audio")
        elif isinstance(y, str) and client_utils.is_http_url_like(y):
            return {"name": y, "data": None, "is_file": True}
        elif isinstance(y, tuple):
            sample_rate, data = y
            file_path = self.audio_to_temp_file(
                data,
                sample_rate,
                format=self.format,
            )
            self.temp_files.add(file_path)
        else:
            file_path = self.make_temp_copy_if_needed(y)
        return FileData(**{"name": file_path, "data": None, "is_file": True})

    def stream_output(self, y, output_id: str, first_chunk: bool):
        output_file = {
            "name": output_id,
            "is_stream": True,
            "is_file": False,
        }
        if y is None:
            return None, output_file
        if isinstance(y, bytes):
            return y, output_file
        if client_utils.is_http_url_like(y["name"]):
            response = requests.get(y["name"])
            binary_data = response.content
        else:
            output_file["orig_name"] = y["orig_name"]
            file_path = y["name"]
            is_wav = file_path.endswith(".wav")
            with open(file_path, "rb") as f:
                binary_data = f.read()
            if is_wav:
                # strip length information from first chunk header, remove headers entirely from subsequent chunks
                if first_chunk:
                    binary_data = (
                        binary_data[:4] + b"\xFF\xFF\xFF\xFF" + binary_data[8:]
                    )
                    binary_data = (
                        binary_data[:40] + b"\xFF\xFF\xFF\xFF" + binary_data[44:]
                    )
                else:
                    binary_data = binary_data[44:]
        return binary_data, output_file

    def as_example(self, input_data: str | None) -> str:
        return Path(input_data).name if input_data else ""

    def check_streamable(self):
        if self.source != "microphone" and self.streaming:
            raise ValueError(
                "Audio streaming only available if source is 'microphone'."
            )<|MERGE_RESOLUTION|>--- conflicted
+++ resolved
@@ -2,11 +2,8 @@
 
 from __future__ import annotations
 
-<<<<<<< HEAD
-=======
 import tempfile
 import warnings
->>>>>>> ff6f5250
 from pathlib import Path
 from typing import Any, Callable, Literal, Optional
 
@@ -146,21 +143,6 @@
             **kwargs,
         )
 
-<<<<<<< HEAD
-    def get_config(self):
-        return {
-            "source": self.source,
-            "value": self.value,
-            "streaming": self.streaming,
-            "autoplay": self.autoplay,
-            "show_download_button": self.show_download_button,
-            "show_share_button": self.show_share_button,
-            "show_edit_button": self.show_edit_button,
-            **Component.get_config(self),
-        }
-
-=======
->>>>>>> ff6f5250
     def example_inputs(self) -> dict[str, Any]:
         return "https://github.com/gradio-app/gradio/raw/main/test/test_files/audio_sample.wav"
 
@@ -212,7 +194,7 @@
         if x is None:
             return x
 
-        x = AudioInputData(**x)
+        x: AudioInputData = AudioInputData(**x)
 
         if x.is_file:
             if client_utils.is_http_url_like(x.name):
@@ -266,7 +248,7 @@
                 return y
             file_path = self.file_bytes_to_file(y, "audio")
         elif isinstance(y, str) and client_utils.is_http_url_like(y):
-            return {"name": y, "data": None, "is_file": True}
+            return FileData(**{"name": y, "data": None, "is_file": True})
         elif isinstance(y, tuple):
             sample_rate, data = y
             file_path = self.audio_to_temp_file(
