--- conflicted
+++ resolved
@@ -77,12 +77,8 @@
         format: Literal["wav", "mp3"] | Default = Default("wav"),
         autoplay: bool | Default = Default(False),
         show_download_button=True,
-<<<<<<< HEAD
         show_share_button: bool | None | Default = Default(None),
-=======
-        show_share_button: bool | None = None,
-        show_edit_button: bool | None = True,
->>>>>>> ade93a89
+        show_edit_button: bool | Default = Default(True),
         **kwargs,
     ):
         """
@@ -137,18 +133,8 @@
                 if self.show_share_button is None
                 else self.show_share_button
             )
-<<<<<<< HEAD
-=======
-        self.format = format
-        self.autoplay = autoplay
-        self.show_download_button = show_download_button
-        self.show_share_button = (
-            (utils.get_space() is not None)
-            if show_share_button is None
-            else show_share_button
-        )
-        self.show_edit_button = show_edit_button
->>>>>>> ade93a89
+
+        self.show_edit_button = get(show_edit_button)
         IOComponent.__init__(
             self,
             label=label,
@@ -166,63 +152,12 @@
         )
         TokenInterpretable.__init__(self)
 
-<<<<<<< HEAD
-=======
-    def get_config(self):
-        return {
-            "source": self.source,
-            "value": self.value,
-            "streaming": self.streaming,
-            "autoplay": self.autoplay,
-            "show_download_button": self.show_download_button,
-            "show_share_button": self.show_share_button,
-            "show_edit_button": self.show_edit_button,
-            **IOComponent.get_config(self),
-        }
-
->>>>>>> ade93a89
     def example_inputs(self) -> dict[str, Any]:
         return {
             "raw": {"is_file": False, "data": media_data.BASE64_AUDIO},
             "serialized": "https://github.com/gradio-app/gradio/raw/main/test/test_files/audio_sample.wav",
         }
 
-<<<<<<< HEAD
-=======
-    @staticmethod
-    def update(
-        value: Any | Literal[_Keywords.NO_VALUE] | None = _Keywords.NO_VALUE,
-        source: Literal["upload", "microphone"] | None = None,
-        label: str | None = None,
-        show_label: bool | None = None,
-        container: bool | None = None,
-        scale: int | None = None,
-        min_width: int | None = None,
-        interactive: bool | None = None,
-        visible: bool | None = None,
-        autoplay: bool | None = None,
-        show_download_button: bool | None = None,
-        show_share_button: bool | None = None,
-        show_edit_button: bool | None = None,
-    ):
-        return {
-            "source": source,
-            "label": label,
-            "show_label": show_label,
-            "container": container,
-            "scale": scale,
-            "min_width": min_width,
-            "interactive": interactive,
-            "visible": visible,
-            "value": value,
-            "autoplay": autoplay,
-            "show_download_button": show_download_button,
-            "show_share_button": show_share_button,
-            "show_edit_button": show_edit_button,
-            "__type__": "update",
-        }
-
->>>>>>> ade93a89
     def preprocess(
         self, x: dict[str, Any] | None
     ) -> tuple[int, np.ndarray] | str | None:
