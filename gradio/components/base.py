"""Contains all of the components that can be used with Gradio Interface / Blocks.
Along with the docs for each component, you can find the names of example demos that use
each component. These demos are located in the `demo` directory."""

from __future__ import annotations

import abc
import hashlib
import json
import os
import secrets
import shutil
import tempfile
import urllib.request
from abc import ABC, abstractmethod
from enum import Enum
from pathlib import Path
from typing import TYPE_CHECKING, Any, Callable

import aiofiles
import numpy as np
import requests
from fastapi import UploadFile
from gradio_client import utils as client_utils
from gradio_client.documentation import set_documentation_group
from PIL import Image as _Image  # using _ to minimize namespace pollution

from gradio import processing_utils, utils
from gradio.blocks import Block, BlockContext
from gradio.component_meta import ComponentMeta
from gradio.data_classes import GradioBaseModel
from gradio.deprecation import warn_deprecation
from gradio.events import EventListener
from gradio.layouts import Form

if TYPE_CHECKING:
    from typing import TypedDict

    class DataframeData(TypedDict):
        headers: list[str]
        data: list[list[str | int | bool]]


set_documentation_group("component")
_Image.init()  # fixes https://github.com/gradio-app/gradio/issues/2843


class _Keywords(Enum):
    NO_VALUE = "NO_VALUE"  # Used as a sentinel to determine if nothing is provided as a argument for `value` in `Component.update()`
    FINISHED_ITERATING = "FINISHED_ITERATING"  # Used to skip processing of a component's value (needed for generators + state)


class ComponentBase(ABC, metaclass=ComponentMeta):
    EVENTS: list[str | EventListener] = []

    @abstractmethod
    def preprocess(self, x: Any) -> Any:
        """
        Any preprocessing needed to be performed on function input.
        """
        return x

    @abstractmethod
    def postprocess(self, y):
        """
        Any postprocessing needed to be performed on function output.
        """
        return y

    @abstractmethod
    def as_example(self, y):
        """
        Return the input data in a way that can be displayed by the examples dataset component in the front-end.

        For example, only return the name of a file as opposed to a full path. Or get the head of a dataframe.
        Must be able to be converted to a string to put in the config.
        """
        pass

    @abstractmethod
    def api_info(self) -> dict[str, list[str]]:
        """
        The typing information for this component as a dictionary whose values are a list of 2 strings: [Python type, language-agnostic description].
        Keys of the dictionary are: raw_input, raw_output, serialized_input, serialized_output
        """
        pass

    @abstractmethod
    def example_inputs(self) -> Any:
        """
        The example inputs for this component as a dictionary whose values are example inputs compatible with this component.
        Keys of the dictionary are: raw, serialized
        """
        pass

    @abstractmethod
    def flag(self, x: Any | GradioBaseModel, flag_dir: str | Path = "") -> str:
        """
        Write the component's value to a format that can be stored in a csv or jsonl format for flagging.
        """
        pass

    @abstractmethod
    def read_from_flag(
        self,
        x: Any,
        flag_dir: str | Path | None = None,
    ) -> GradioBaseModel | Any:
        """
        Convert the data from the csv or jsonl file into the component state.
        """
        return x

    @property
    @abstractmethod
    def skip_api(self):
        """Whether this component should be skipped from the api return value"""

    @classmethod
    def has_event(cls, event: str | EventListener) -> bool:
        # names = [e if isinstance(e, str) else e.event_name for e in self.EVENTS]
        # event = event if isinstance(event, str) else event.event_name
        return event in cls.EVENTS


class Component(ComponentBase, Block):
    """
    A base class for defining methods that all input/output components should have.
    """

    def __init__(
        self,
        *,
        value: Any = None,
        label: str | None = None,
        info: str | None = None,
        show_label: bool | None = None,
        container: bool = True,
        scale: int | None = None,
        min_width: int | None = None,
        interactive: bool | None = None,
        visible: bool = True,
        elem_id: str | None = None,
        elem_classes: list[str] | str | None = None,
        load_fn: Callable | None = None,
        every: float | None = None,
        **kwargs,
    ):
        # This gets overriden when `select` is called

        self.selectable = False
        if not hasattr(self, "data_model"):
            self.data_model: GradioBaseModel | None = None
        self.temp_files: set[str] = set()
        self.DEFAULT_TEMP_DIR = os.environ.get("GRADIO_TEMP_DIR") or str(
            Path(tempfile.gettempdir()) / "gradio"
        )

        Block.__init__(
            self, elem_id=elem_id, elem_classes=elem_classes, visible=visible, **kwargs
        )
        if isinstance(self, StreamingInput):
            self.check_streamable()

        self.label = label
        self.info = info
        if not container:
            if show_label:
                warn_deprecation("show_label has no effect when container is False.")
            show_label = False
        if show_label is None:
            show_label = True
        self.show_label = show_label
        self.container = container
        if scale is not None and scale != round(scale):
            warn_deprecation(
                f"'scale' value should be an integer. Using {scale} will cause issues."
            )
        self.scale = scale
        self.min_width = min_width
        self.interactive = interactive

        # load_event is set in the Blocks.attach_load_events method
        self.load_event: None | dict[str, Any] = None
        self.load_event_to_attach = None
        load_fn, initial_value = self.get_load_fn_and_initial_value(value)
        self.value = (
            initial_value
            if self._skip_init_processing
            else self.postprocess(initial_value)
        )
        if callable(load_fn):
            self.attach_load_event(load_fn, every)

    @staticmethod
    def hash_file(file_path: str | Path, chunk_num_blocks: int = 128) -> str:
        sha1 = hashlib.sha1()
        with open(file_path, "rb") as f:
            for chunk in iter(lambda: f.read(chunk_num_blocks * sha1.block_size), b""):
                sha1.update(chunk)
        return sha1.hexdigest()

    @staticmethod
    def hash_url(url: str, chunk_num_blocks: int = 128) -> str:
        sha1 = hashlib.sha1()
        remote = urllib.request.urlopen(url)
        max_file_size = 100 * 1024 * 1024  # 100MB
        total_read = 0
        while True:
            data = remote.read(chunk_num_blocks * sha1.block_size)
            total_read += chunk_num_blocks * sha1.block_size
            if not data or total_read > max_file_size:
                break
            sha1.update(data)
        return sha1.hexdigest()

    @staticmethod
    def hash_bytes(bytes: bytes):
        sha1 = hashlib.sha1()
        sha1.update(bytes)
        return sha1.hexdigest()

    @staticmethod
    def hash_base64(base64_encoding: str, chunk_num_blocks: int = 128) -> str:
        sha1 = hashlib.sha1()
        for i in range(0, len(base64_encoding), chunk_num_blocks * sha1.block_size):
            data = base64_encoding[i : i + chunk_num_blocks * sha1.block_size]
            sha1.update(data.encode("utf-8"))
        return sha1.hexdigest()

    def make_temp_copy_if_needed(self, file_path: str | Path) -> str:
        """Returns a temporary file path for a copy of the given file path if it does
        not already exist. Otherwise returns the path to the existing temp file."""
        temp_dir = self.hash_file(file_path)
        temp_dir = Path(self.DEFAULT_TEMP_DIR) / temp_dir
        temp_dir.mkdir(exist_ok=True, parents=True)

        name = client_utils.strip_invalid_filename_characters(Path(file_path).name)
        full_temp_file_path = str(utils.abspath(temp_dir / name))

        if not Path(full_temp_file_path).exists():
            shutil.copy2(file_path, full_temp_file_path)

        self.temp_files.add(full_temp_file_path)
        return full_temp_file_path

    async def save_uploaded_file(self, file: UploadFile, upload_dir: str) -> str:
        temp_dir = secrets.token_hex(
            20
        )  # Since the full file is being uploaded anyways, there is no benefit to hashing the file.
        temp_dir = Path(upload_dir) / temp_dir
        temp_dir.mkdir(exist_ok=True, parents=True)

        if file.filename:
            file_name = Path(file.filename).name
            name = client_utils.strip_invalid_filename_characters(file_name)
        else:
            name = f"tmp{secrets.token_hex(5)}"

        full_temp_file_path = str(utils.abspath(temp_dir / name))

        async with aiofiles.open(full_temp_file_path, "wb") as output_file:
            while True:
                content = await file.read(100 * 1024 * 1024)
                if not content:
                    break
                await output_file.write(content)

        return full_temp_file_path

    def download_temp_copy_if_needed(self, url: str) -> str:
        """Downloads a file and makes a temporary file path for a copy if does not already
        exist. Otherwise returns the path to the existing temp file."""
        temp_dir = self.hash_url(url)
        temp_dir = Path(self.DEFAULT_TEMP_DIR) / temp_dir
        temp_dir.mkdir(exist_ok=True, parents=True)

        name = client_utils.strip_invalid_filename_characters(Path(url).name)
        full_temp_file_path = str(utils.abspath(temp_dir / name))

        if not Path(full_temp_file_path).exists():
            with requests.get(url, stream=True) as r, open(
                full_temp_file_path, "wb"
            ) as f:
                shutil.copyfileobj(r.raw, f)

        self.temp_files.add(full_temp_file_path)
        return full_temp_file_path

    def base64_to_temp_file_if_needed(
        self, base64_encoding: str, file_name: str | None = None
    ) -> str:
        """Converts a base64 encoding to a file and returns the path to the file if
        the file doesn't already exist. Otherwise returns the path to the existing file.
        """
        temp_dir = self.hash_base64(base64_encoding)
        temp_dir = Path(self.DEFAULT_TEMP_DIR) / temp_dir
        temp_dir.mkdir(exist_ok=True, parents=True)

        guess_extension = client_utils.get_extension(base64_encoding)
        if file_name:
            file_name = client_utils.strip_invalid_filename_characters(file_name)
        elif guess_extension:
            file_name = f"file.{guess_extension}"
        else:
            file_name = "file"

        full_temp_file_path = str(utils.abspath(temp_dir / file_name))  # type: ignore

        if not Path(full_temp_file_path).exists():
            data, _ = client_utils.decode_base64_to_binary(base64_encoding)
            with open(full_temp_file_path, "wb") as fb:
                fb.write(data)

        self.temp_files.add(full_temp_file_path)
        return full_temp_file_path

    def pil_to_temp_file(self, img: _Image.Image, dir: str, format="png") -> str:
        bytes_data = processing_utils.encode_pil_to_bytes(img, format)
        temp_dir = Path(dir) / self.hash_bytes(bytes_data)
        temp_dir.mkdir(exist_ok=True, parents=True)
        filename = str(temp_dir / f"image.{format}")
        img.save(filename, pnginfo=processing_utils.get_pil_metadata(img))
        return filename

    def img_array_to_temp_file(self, arr: np.ndarray, dir: str) -> str:
        pil_image = _Image.fromarray(
            processing_utils._convert(arr, np.uint8, force_copy=False)
        )
        return self.pil_to_temp_file(pil_image, dir, format="png")

    def audio_to_temp_file(self, data: np.ndarray, sample_rate: int, format: str):
        temp_dir = Path(self.DEFAULT_TEMP_DIR) / self.hash_bytes(data.tobytes())
        temp_dir.mkdir(exist_ok=True, parents=True)
        filename = str(temp_dir / f"audio.{format}")
        processing_utils.audio_to_file(sample_rate, data, filename, format=format)
        return filename

    def file_bytes_to_file(self, data: bytes, file_name: str):
        path = Path(self.DEFAULT_TEMP_DIR) / self.hash_bytes(data)
        path.mkdir(exist_ok=True, parents=True)
        path = path / Path(file_name).name
        path.write_bytes(data)
        return path

    def get_config(self):
        config = {
            "label": self.label,
            "show_label": self.show_label,
            "container": self.container,
            "scale": self.scale,
            "min_width": self.min_width,
            "interactive": self.interactive,
            "name": self.get_block_name(),
            **super().get_config(),
        }
        if self.info:
            config["info"] = self.info
        config["custom_component"] = not self.__module__.startswith("gradio")
        return config

    @property
    def skip_api(self):
        return False

    @staticmethod
    def get_load_fn_and_initial_value(value):
        if callable(value):
            initial_value = value()
            load_fn = value
        else:
            initial_value = value
            load_fn = None
        return load_fn, initial_value

    def __str__(self):
        return self.__repr__()

    def __repr__(self):
        return f"{self.get_block_name()}"

    def attach_load_event(self, callable: Callable, every: float | None):
        """Add a load event that runs `callable`, optionally every `every` seconds."""
        self.load_event_to_attach = (callable, every)

    def as_example(self, input_data):
        """Return the input data in a way that can be displayed by the examples dataset component in the front-end."""
        return input_data

    def api_info(self) -> dict[str, list[str]]:
        """
        The typing information for this component as a dictionary whose values are a list of 2 strings: [Python type, language-agnostic description].
        Keys of the dictionary are: raw_input, raw_output, serialized_input, serialized_output
        """
        if self.data_model:
            return self.data_model.model_json_schema()
        raise NotImplementedError(
            f"The api_info method has not been implemented for {self.get_block_name()}"
        )

    def flag(self, x: Any, flag_dir: str | Path = "") -> str:
        """
        Write the component's value to a format that can be stored in a csv or jsonl format for flagging.
        """
        if self.data_model:
            x = self.data_model.from_json(x)
            assert isinstance(x, GradioBaseModel)
            return x.copy_to_dir(flag_dir).model_dump_json()
        return x

    def read_from_flag(
        self,
        x: Any,
        flag_dir: str | Path | None = None,
    ):
        """
        Convert the data from the csv or jsonl file into the component state.
        """
        if self.data_model:
            return self.data_model.from_json(json.loads(x))
        return x


class FormComponent(Component):
    def get_expected_parent(self) -> type[Form] | None:
        if getattr(self, "container", None) is False:
            return None
        return Form

    def preprocess(self, x: Any) -> Any:
        return x

    def postprocess(self, y):
        return y


def component(cls_name: str) -> Component:
    obj = utils.component_or_layout_class(cls_name)()
    if isinstance(obj, BlockContext):
        raise ValueError(f"Invalid component: {obj.__class__}")
    return obj


def get_component_instance(
    comp: str | dict | Component, render: bool | None = None
) -> Component:
    """
    Returns a component instance from a string, dict, or Component object.
    Parameters:
        comp: the component to instantiate. If a string, must be the name of a component, e.g. "dropdown". If a dict, must have a "name" key, e.g. {"name": "dropdown", "choices": ["a", "b"]}. If a Component object, will be returned as is.
        render: whether to render the component. If True, renders the component (if not already rendered). If False, *unrenders* the component (if already rendered) -- this is useful when constructing an Interface or ChatInterface inside of a Blocks. If None, does not render or unrender the component.
    """
    if isinstance(comp, str):
        component_obj = component(comp)
    elif isinstance(comp, dict):
        name = comp.pop("name")
        component_cls = utils.component_or_layout_class(name)
        component_obj = component_cls(**comp)
        if isinstance(component_obj, BlockContext):
            raise ValueError(f"Invalid component: {name}")
    elif isinstance(comp, Component):
        component_obj = comp
    else:
        raise ValueError(
            f"Component must provided as a `str` or `dict` or `Component` but is {comp}"
        )
<<<<<<< HEAD


class StreamingOutput(metaclass=abc.ABCMeta):
    def __init__(self, *args, **kwargs) -> None:
        super().__init__(*args, **kwargs)
        self.streaming: bool

    @abc.abstractmethod
    def stream_output(self, y) -> bytes:
        pass


class StreamingInput(metaclass=abc.ABCMeta):
    def __init__(self, *args, **kwargs) -> None:
        super().__init__(*args, **kwargs)

    @abc.abstractmethod
    def check_streamable(self):
        """Used to check if streaming is supported given the input."""
        pass
=======
    if render and not component_obj.is_rendered:
        component_obj.render()
    elif render is False and component_obj.is_rendered:
        component_obj.unrender()
    return component_obj
>>>>>>> 2772235a
<|MERGE_RESOLUTION|>--- conflicted
+++ resolved
@@ -28,7 +28,7 @@
 from gradio import processing_utils, utils
 from gradio.blocks import Block, BlockContext
 from gradio.component_meta import ComponentMeta
-from gradio.data_classes import GradioBaseModel
+from gradio.data_classes import GradioDataModel
 from gradio.deprecation import warn_deprecation
 from gradio.events import EventListener
 from gradio.layouts import Form
@@ -94,7 +94,7 @@
         pass
 
     @abstractmethod
-    def flag(self, x: Any | GradioBaseModel, flag_dir: str | Path = "") -> str:
+    def flag(self, x: Any | GradioDataModel, flag_dir: str | Path = "") -> str:
         """
         Write the component's value to a format that can be stored in a csv or jsonl format for flagging.
         """
@@ -105,7 +105,7 @@
         self,
         x: Any,
         flag_dir: str | Path | None = None,
-    ) -> GradioBaseModel | Any:
+    ) -> GradioDataModel | Any:
         """
         Convert the data from the csv or jsonl file into the component state.
         """
@@ -150,7 +150,7 @@
 
         self.selectable = False
         if not hasattr(self, "data_model"):
-            self.data_model: GradioBaseModel | None = None
+            self.data_model: GradioDataModel | None = None
         self.temp_files: set[str] = set()
         self.DEFAULT_TEMP_DIR = os.environ.get("GRADIO_TEMP_DIR") or str(
             Path(tempfile.gettempdir()) / "gradio"
@@ -392,7 +392,7 @@
         The typing information for this component as a dictionary whose values are a list of 2 strings: [Python type, language-agnostic description].
         Keys of the dictionary are: raw_input, raw_output, serialized_input, serialized_output
         """
-        if self.data_model:
+        if self.data_model is not None:
             return self.data_model.model_json_schema()
         raise NotImplementedError(
             f"The api_info method has not been implemented for {self.get_block_name()}"
@@ -404,7 +404,7 @@
         """
         if self.data_model:
             x = self.data_model.from_json(x)
-            assert isinstance(x, GradioBaseModel)
+            assert isinstance(x, GradioDataModel)
             return x.copy_to_dir(flag_dir).model_dump_json()
         return x
 
@@ -438,6 +438,7 @@
     obj = utils.component_or_layout_class(cls_name)()
     if isinstance(obj, BlockContext):
         raise ValueError(f"Invalid component: {obj.__class__}")
+    assert isinstance(obj, Component)
     return obj
 
 
@@ -464,7 +465,13 @@
         raise ValueError(
             f"Component must provided as a `str` or `dict` or `Component` but is {comp}"
         )
-<<<<<<< HEAD
+
+    if render and not component_obj.is_rendered:
+        component_obj.render()
+    elif render is False and component_obj.is_rendered:
+        component_obj.unrender()
+    assert isinstance(component_obj, Component)
+    return component_obj
 
 
 class StreamingOutput(metaclass=abc.ABCMeta):
@@ -484,11 +491,4 @@
     @abc.abstractmethod
     def check_streamable(self):
         """Used to check if streaming is supported given the input."""
-        pass
-=======
-    if render and not component_obj.is_rendered:
-        component_obj.render()
-    elif render is False and component_obj.is_rendered:
-        component_obj.unrender()
-    return component_obj
->>>>>>> 2772235a
+        pass