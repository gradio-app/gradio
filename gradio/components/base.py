"""Contains all of the components that can be used with Gradio Interface / Blocks.
Along with the docs for each component, you can find the names of example demos that use
each component. These demos are located in the `demo` directory."""

from __future__ import annotations

import abc
<<<<<<< HEAD
import json
import os
=======
import hashlib
import json
import os
import sys
>>>>>>> dcf13d75
import tempfile
from abc import ABC, abstractmethod
from enum import Enum
from pathlib import Path
from typing import TYPE_CHECKING, Any, Callable

from gradio_client.documentation import set_documentation_group
from PIL import Image as _Image  # using _ to minimize namespace pollution

from gradio import utils
from gradio.blocks import Block, BlockContext
from gradio.component_meta import ComponentMeta
from gradio.data_classes import GradioDataModel
from gradio.deprecation import warn_deprecation
from gradio.events import EventListener
from gradio.layouts import Form

if TYPE_CHECKING:
    from typing import TypedDict

    class DataframeData(TypedDict):
        headers: list[str]
        data: list[list[str | int | bool]]


set_documentation_group("component")
_Image.init()  # fixes https://github.com/gradio-app/gradio/issues/2843


class _Keywords(Enum):
    NO_VALUE = "NO_VALUE"  # Used as a sentinel to determine if nothing is provided as a argument for `value` in `Component.update()`
    FINISHED_ITERATING = "FINISHED_ITERATING"  # Used to skip processing of a component's value (needed for generators + state)


class ComponentBase(ABC, metaclass=ComponentMeta):
    EVENTS: list[EventListener | str] = []

    @abstractmethod
    def preprocess(self, x: Any) -> Any:
        """
        Any preprocessing needed to be performed on function input.
        """
        return x

    @abstractmethod
    def postprocess(self, y):
        """
        Any postprocessing needed to be performed on function output.
        """
        return y

    @abstractmethod
    def as_example(self, y):
        """
        Return the input data in a way that can be displayed by the examples dataset component in the front-end.

        For example, only return the name of a file as opposed to a full path. Or get the head of a dataframe.
        Must be able to be converted to a string to put in the config.
        """
        pass

    @abstractmethod
    def api_info(self) -> dict[str, list[str]]:
        """
        The typing information for this component as a dictionary whose values are a list of 2 strings: [Python type, language-agnostic description].
        Keys of the dictionary are: raw_input, raw_output, serialized_input, serialized_output
        """
        pass

    @abstractmethod
    def example_inputs(self) -> Any:
        """
        The example inputs for this component as a dictionary whose values are example inputs compatible with this component.
        Keys of the dictionary are: raw, serialized
        """
        pass

    @abstractmethod
    def flag(self, x: Any | GradioDataModel, flag_dir: str | Path = "") -> str:
        """
        Write the component's value to a format that can be stored in a csv or jsonl format for flagging.
        """
        pass

    @abstractmethod
    def read_from_flag(
        self,
        x: Any,
        flag_dir: str | Path | None = None,
    ) -> GradioDataModel | Any:
        """
        Convert the data from the csv or jsonl file into the component state.
        """
        return x

    @property
    @abstractmethod
    def skip_api(self):
        """Whether this component should be skipped from the api return value"""

    @classmethod
    def has_event(cls, event: str | EventListener) -> bool:
<<<<<<< HEAD
        # names = [e if isinstance(e, str) else e.event_name for e in self.EVENTS]
        # event = event if isinstance(event, str) else event.event_name
        return event in cls.EVENTS

=======
        return event in cls.EVENTS

    @classmethod
    def get_component_class_id(cls) -> str:
        module_name = cls.__module__
        module_path = sys.modules[module_name].__file__
        module_hash = hashlib.md5(f"{cls.__name__}_{module_path}".encode()).hexdigest()
        return module_hash


def server(fn):
    fn._is_server_fn = True
    return fn

>>>>>>> dcf13d75

class Component(ComponentBase, Block):
    """
    A base class for defining methods that all input/output components should have.
    """

    def __init__(
        self,
        *,
        value: Any = None,
        label: str | None = None,
        info: str | None = None,
        show_label: bool | None = None,
        container: bool = True,
        scale: int | None = None,
        min_width: int | None = None,
        interactive: bool | None = None,
        visible: bool = True,
        elem_id: str | None = None,
        elem_classes: list[str] | str | None = None,
        load_fn: Callable | None = None,
        every: float | None = None,
        **kwargs,
    ):
<<<<<<< HEAD
=======
        self.server_fns = [
            value
            for value in self.__class__.__dict__.values()
            if callable(value) and getattr(value, "_is_server_fn", False)
        ]

>>>>>>> dcf13d75
        # This gets overriden when `select` is called

        self.selectable = False
        if not hasattr(self, "data_model"):
            self.data_model: type[GradioDataModel] | None = None
        self.temp_files: set[str] = set()
        self.GRADIO_CACHE = os.environ.get("GRADIO_TEMP_DIR") or str(
            Path(tempfile.gettempdir()) / "gradio"
        )

        Block.__init__(
            self, elem_id=elem_id, elem_classes=elem_classes, visible=visible, **kwargs
        )
        if isinstance(self, StreamingInput):
            self.check_streamable()

        self.label = label
        self.info = info
        if not container:
            if show_label:
                warn_deprecation("show_label has no effect when container is False.")
            show_label = False
        if show_label is None:
            show_label = True
        self.show_label = show_label
        self.container = container
        if scale is not None and scale != round(scale):
            warn_deprecation(
                f"'scale' value should be an integer. Using {scale} will cause issues."
            )
        self.scale = scale
        self.min_width = min_width
        self.interactive = interactive

        # load_event is set in the Blocks.attach_load_events method
        self.load_event: None | dict[str, Any] = None
        self.load_event_to_attach: None | tuple[Callable, float | None] = None
        load_fn, initial_value = self.get_load_fn_and_initial_value(value)
        self.value = (
            initial_value
            if self._skip_init_processing
            else self.postprocess(initial_value)
        )
        if callable(load_fn):
            self.attach_load_event(load_fn, every)

<<<<<<< HEAD
    def get_config(self):
        config = super().get_config()
        if self.info:
            config["info"] = self.info
        return config

=======
        self.component_class_id = self.__class__.get_component_class_id()

    TEMPLATE_DIR = "./templates/"
    FRONTEND_DIR = "../../frontend/"

    def get_config(self):
        config = super().get_config()
        if self.info:
            config["info"] = self.info
        if len(self.server_fns):
            config["server_fns"] = [fn.__name__ for fn in self.server_fns]
        return config

>>>>>>> dcf13d75
    @property
    def skip_api(self):
        return False

    @staticmethod
    def get_load_fn_and_initial_value(value):
        if callable(value):
            initial_value = value()
            load_fn = value
        else:
            initial_value = value
            load_fn = None
        return load_fn, initial_value

    def __str__(self):
        return self.__repr__()

    def __repr__(self):
        return f"{self.get_block_name()}"

    def attach_load_event(self, callable: Callable, every: float | None):
        """Add a load event that runs `callable`, optionally every `every` seconds."""
        self.load_event_to_attach = (callable, every)

    def as_example(self, input_data):
        """Return the input data in a way that can be displayed by the examples dataset component in the front-end."""
        return input_data

    def api_info(self) -> dict[str, Any]:
        """
        The typing information for this component as a dictionary whose values are a list of 2 strings: [Python type, language-agnostic description].
        Keys of the dictionary are: raw_input, raw_output, serialized_input, serialized_output
        """
        if self.data_model is not None:
            return self.data_model.model_json_schema()
        raise NotImplementedError(
            f"The api_info method has not been implemented for {self.get_block_name()}"
        )

    def flag(self, x: Any, flag_dir: str | Path = "") -> str:
        """
        Write the component's value to a format that can be stored in a csv or jsonl format for flagging.
        """
        if self.data_model:
            x = self.data_model.from_json(x)
            return x.copy_to_dir(flag_dir).model_dump_json()
        return x
<<<<<<< HEAD

    def read_from_flag(
        self,
        x: Any,
        flag_dir: str | Path | None = None,
    ):
        """
        Convert the data from the csv or jsonl file into the component state.
        """
        if self.data_model:
            return self.data_model.from_json(json.loads(x))
        return x


=======

    def read_from_flag(
        self,
        x: Any,
        flag_dir: str | Path | None = None,
    ):
        """
        Convert the data from the csv or jsonl file into the component state.
        """
        if self.data_model:
            return self.data_model.from_json(json.loads(x))
        return x


>>>>>>> dcf13d75
class FormComponent(Component):
    def get_expected_parent(self) -> type[Form] | None:
        if getattr(self, "container", None) is False:
            return None
        return Form

    def preprocess(self, x: Any) -> Any:
        return x
<<<<<<< HEAD

    def postprocess(self, y):
        return y


class StreamingOutput(metaclass=abc.ABCMeta):
    def __init__(self, *args, **kwargs) -> None:
        super().__init__(*args, **kwargs)
        self.streaming: bool

    @abc.abstractmethod
    def stream_output(self, y, output_id: str, first_chunk: bool) -> tuple[bytes, Any]:
        pass


class StreamingInput(metaclass=abc.ABCMeta):
    def __init__(self, *args, **kwargs) -> None:
        super().__init__(*args, **kwargs)

    @abc.abstractmethod
    def check_streamable(self):
        """Used to check if streaming is supported given the input."""
        pass

=======
>>>>>>> dcf13d75

    def postprocess(self, y):
        return y


class StreamingOutput(metaclass=abc.ABCMeta):
    def __init__(self, *args, **kwargs) -> None:
        super().__init__(*args, **kwargs)
        self.streaming: bool

    @abc.abstractmethod
    def stream_output(self, y, output_id: str, first_chunk: bool) -> tuple[bytes, Any]:
        pass


class StreamingInput(metaclass=abc.ABCMeta):
    def __init__(self, *args, **kwargs) -> None:
        super().__init__(*args, **kwargs)

    @abc.abstractmethod
    def check_streamable(self):
        """Used to check if streaming is supported given the input."""
        pass


def component(cls_name: str, render: bool) -> Component:
    obj = utils.component_or_layout_class(cls_name)(render=render)
    if isinstance(obj, BlockContext):
        raise ValueError(f"Invalid component: {obj.__class__}")
    assert isinstance(obj, Component)
    return obj


def get_component_instance(
    comp: str | dict | Component, render: bool = False, unrender: bool = False
) -> Component:
    """
    Returns a component instance from a string, dict, or Component object.
    Parameters:
        comp: the component to instantiate. If a string, must be the name of a component, e.g. "dropdown". If a dict, must have a "name" key, e.g. {"name": "dropdown", "choices": ["a", "b"]}. If a Component object, will be returned as is.
        render: whether to render the component. If True, renders the component (if not already rendered). If False, does not do anything.
        unrender: whether to unrender the component. If True, unrenders the the component (if already rendered) -- this is useful when constructing an Interface or ChatInterface inside of a Blocks. If False, does not do anything.
    """
    if isinstance(comp, str):
        component_obj = component(comp, render=render)
    elif isinstance(comp, dict):
        name = comp.pop("name")
        component_cls = utils.component_or_layout_class(name)
        component_obj = component_cls(**comp, render=render)
        if isinstance(component_obj, BlockContext):
            raise ValueError(f"Invalid component: {name}")
    elif isinstance(comp, Component):
        component_obj = comp
    else:
        raise ValueError(
            f"Component must provided as a `str` or `dict` or `Component` but is {comp}"
        )

    if render and not component_obj.is_rendered:
        component_obj.render()
    elif unrender and component_obj.is_rendered:
        component_obj.unrender()
    assert isinstance(component_obj, Component)
    return component_obj<|MERGE_RESOLUTION|>--- conflicted
+++ resolved
@@ -5,15 +5,10 @@
 from __future__ import annotations
 
 import abc
-<<<<<<< HEAD
-import json
-import os
-=======
 import hashlib
 import json
 import os
 import sys
->>>>>>> dcf13d75
 import tempfile
 from abc import ABC, abstractmethod
 from enum import Enum
@@ -116,12 +111,6 @@
 
     @classmethod
     def has_event(cls, event: str | EventListener) -> bool:
-<<<<<<< HEAD
-        # names = [e if isinstance(e, str) else e.event_name for e in self.EVENTS]
-        # event = event if isinstance(event, str) else event.event_name
-        return event in cls.EVENTS
-
-=======
         return event in cls.EVENTS
 
     @classmethod
@@ -136,7 +125,6 @@
     fn._is_server_fn = True
     return fn
 
->>>>>>> dcf13d75
 
 class Component(ComponentBase, Block):
     """
@@ -161,15 +149,12 @@
         every: float | None = None,
         **kwargs,
     ):
-<<<<<<< HEAD
-=======
         self.server_fns = [
             value
             for value in self.__class__.__dict__.values()
             if callable(value) and getattr(value, "_is_server_fn", False)
         ]
 
->>>>>>> dcf13d75
         # This gets overriden when `select` is called
 
         self.selectable = False
@@ -216,14 +201,6 @@
         if callable(load_fn):
             self.attach_load_event(load_fn, every)
 
-<<<<<<< HEAD
-    def get_config(self):
-        config = super().get_config()
-        if self.info:
-            config["info"] = self.info
-        return config
-
-=======
         self.component_class_id = self.__class__.get_component_class_id()
 
     TEMPLATE_DIR = "./templates/"
@@ -237,7 +214,6 @@
             config["server_fns"] = [fn.__name__ for fn in self.server_fns]
         return config
 
->>>>>>> dcf13d75
     @property
     def skip_api(self):
         return False
@@ -285,7 +261,6 @@
             x = self.data_model.from_json(x)
             return x.copy_to_dir(flag_dir).model_dump_json()
         return x
-<<<<<<< HEAD
 
     def read_from_flag(
         self,
@@ -300,22 +275,6 @@
         return x
 
 
-=======
-
-    def read_from_flag(
-        self,
-        x: Any,
-        flag_dir: str | Path | None = None,
-    ):
-        """
-        Convert the data from the csv or jsonl file into the component state.
-        """
-        if self.data_model:
-            return self.data_model.from_json(json.loads(x))
-        return x
-
-
->>>>>>> dcf13d75
 class FormComponent(Component):
     def get_expected_parent(self) -> type[Form] | None:
         if getattr(self, "container", None) is False:
@@ -324,33 +283,6 @@
 
     def preprocess(self, x: Any) -> Any:
         return x
-<<<<<<< HEAD
-
-    def postprocess(self, y):
-        return y
-
-
-class StreamingOutput(metaclass=abc.ABCMeta):
-    def __init__(self, *args, **kwargs) -> None:
-        super().__init__(*args, **kwargs)
-        self.streaming: bool
-
-    @abc.abstractmethod
-    def stream_output(self, y, output_id: str, first_chunk: bool) -> tuple[bytes, Any]:
-        pass
-
-
-class StreamingInput(metaclass=abc.ABCMeta):
-    def __init__(self, *args, **kwargs) -> None:
-        super().__init__(*args, **kwargs)
-
-    @abc.abstractmethod
-    def check_streamable(self):
-        """Used to check if streaming is supported given the input."""
-        pass
-
-=======
->>>>>>> dcf13d75
 
     def postprocess(self, y):
         return y
