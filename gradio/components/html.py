--- conflicted
+++ resolved
@@ -59,13 +59,6 @@
             **kwargs,
         )
 
-<<<<<<< HEAD
-    def get_config(self):
-        return {
-            "value": self.value,
-            **Component.get_config(self),
-        }
-
     def example_inputs(self) -> Any:
         return "<p>Hello</p>"
 
@@ -75,8 +68,6 @@
     def postprocess(self, y):
         return y
 
-=======
->>>>>>> ff6f5250
     @staticmethod
     def update(
         value: Any | Literal[_Keywords.NO_VALUE] | None = _Keywords.NO_VALUE,
