"""gr.Number() component."""

from __future__ import annotations

import math
from typing import Callable, Literal

import numpy as np
from gradio_client.documentation import document, set_documentation_group
from gradio_client.serializing import NumberSerializable

from gradio.blocks import Default, get
from gradio.components.base import FormComponent, IOComponent
from gradio.events import (
    Changeable,
    Focusable,
    Inputable,
    Submittable,
)
from gradio.exceptions import Error
from gradio.interpretation import NeighborInterpretable

set_documentation_group("component")


@document()
class Number(
    FormComponent,
    Changeable,
    Inputable,
    Submittable,
    Focusable,
    IOComponent,
    NumberSerializable,
    NeighborInterpretable,
):
    """
    Creates a numeric field for user to enter numbers as input or display numeric output.
    Preprocessing: passes field value as a {float} or {int} into the function, depending on `precision`.
    Postprocessing: expects an {int} or {float} returned from the function and sets field value to it.
    Examples-format: a {float} or {int} representing the number's value.

    Demos: tax_calculator, titanic_survival, blocks_simple_squares
    """

    def __init__(
        self,
        value: float | Callable | None | Default = Default(None),
        *,
<<<<<<< HEAD
        label: str | None | Default = Default(None),
        info: str | None | Default = Default(None),
        every: float | None | Default = Default(None),
        show_label: bool | None | Default = Default(None),
        container: bool | None | Default = Default(True),
        scale: int | None | Default = Default(None),
        min_width: int | None | Default = Default(160),
        interactive: bool | None | Default = Default(None),
        visible: bool |  Default = Default(True),
        elem_id: str | None | Default = Default(None),
        elem_classes: list[str] | str | None | Default = Default(None),
        precision: int | None | Default = Default(None),
        minimum: float | None | Default = Default(None),
        maximum: float | None | Default = Default(None),
=======
        label: str | None = None,
        info: str | None = None,
        every: float | None = None,
        show_label: bool | None = None,
        container: bool = True,
        scale: int | None = None,
        min_width: int = 160,
        interactive: bool | None = None,
        visible: bool = True,
        elem_id: str | None = None,
        elem_classes: list[str] | str | None = None,
        precision: int | None = None,
        minimum: float | None = None,
        maximum: float | None = None,
        step: float = 1,
>>>>>>> 1419538e
        **kwargs,
    ):
        """
        Parameters:
            value: default value. If callable, the function will be called whenever the app loads to set the initial value of the component.
            label: component name in interface.
            info: additional component description.
            every: If `value` is a callable, run the function 'every' number of seconds while the client connection is open. Has no effect otherwise. Queue must be enabled. The event can be accessed (e.g. to cancel it) via this component's .load_event attribute.
            show_label: if True, will display label.
            container: If True, will place the component in a container - providing some extra padding around the border.
            scale: relative width compared to adjacent Components in a Row. For example, if Component A has scale=2, and Component B has scale=1, A will be twice as wide as B. Should be an integer.
            min_width: minimum pixel width, will wrap if not sufficient screen space to satisfy this value. If a certain scale value results in this Component being narrower than min_width, the min_width parameter will be respected first.
            interactive: if True, will be editable; if False, editing will be disabled. If not provided, this is inferred based on whether the component is used as an input or output.
            visible: If False, component will be hidden.
            elem_id: An optional string that is assigned as the id of this component in the HTML DOM. Can be used for targeting CSS styles.
            elem_classes: An optional list of strings that are assigned as the classes of this component in the HTML DOM. Can be used for targeting CSS styles.
            precision: Precision to round input/output to. If set to 0, will round to nearest integer and convert type to int. If None, no rounding happens.
            minimum: Minimum value. Only applied when component is used as an input. If a user provides a smaller value, a gr.Error exception is raised by the backend.
            maximum: Maximum value. Only applied when component is used as an input. If a user provides a larger value, a gr.Error exception is raised by the backend.
            step: The interval between allowed numbers in the component. Can be used along with optional parameters `minimum` and `maximum` to create a range of legal values starting from `minimum` and incrementing according to this parameter.
        """
<<<<<<< HEAD


        self.precision = get(precision)
        self.minimum = get(minimum)
        self.maximum = get(maximum)
=======
        self.precision = precision
        self.minimum = minimum
        self.maximum = maximum
        self.step = step
>>>>>>> 1419538e

        IOComponent.__init__(
            self,
            label=label,
            info=info,
            every=every,
            show_label=show_label,
            container=container,
            scale=scale,
            min_width=min_width,
            interactive=interactive,
            visible=visible,
            elem_id=elem_id,
            elem_classes=elem_classes,
            value=value,
            **kwargs,
        )
        NeighborInterpretable.__init__(self)

    @staticmethod
    def _round_to_precision(num: float | int, precision: int | None) -> float | int:
        """
        Round to a given precision.

        If precision is None, no rounding happens. If 0, num is converted to int.

        Parameters:
            num: Number to round.
            precision: Precision to round to.
        Returns:
            rounded number
        """
        if precision is None:
            return float(num)
        elif precision == 0:
            return int(round(num, precision))
        else:
            return round(num, precision)

<<<<<<< HEAD
=======
    def get_config(self):
        return {
            "value": self.value,
            "minimum": self.minimum,
            "maximum": self.maximum,
            "step": self.step,
            "container": self.container,
            **IOComponent.get_config(self),
        }

    @staticmethod
    def update(
        value: float | Literal[_Keywords.NO_VALUE] | None = _Keywords.NO_VALUE,
        minimum: float | None = None,
        maximum: float | None = None,
        step: float = 1,
        label: str | None = None,
        info: str | None = None,
        show_label: bool | None = None,
        container: bool | None = None,
        scale: int | None = None,
        min_width: int | None = None,
        interactive: bool | None = None,
        visible: bool | None = None,
    ):
        return {
            "label": label,
            "info": info,
            "show_label": show_label,
            "container": container,
            "scale": scale,
            "min_width": min_width,
            "visible": visible,
            "value": value,
            "minimum": minimum,
            "maximum": maximum,
            "step": step,
            "interactive": interactive,
            "__type__": "update",
        }

>>>>>>> 1419538e
    def preprocess(self, x: float | None) -> float | None:
        """
        Parameters:
            x: numeric input
        Returns:
            number representing function input
        """
        if x is None:
            return None
        elif self.minimum is not None and x < self.minimum:
            raise Error(f"Value {x} is less than minimum value {self.minimum}.")
        elif self.maximum is not None and x > self.maximum:
            raise Error(f"Value {x} is greater than maximum value {self.maximum}.")
        return self._round_to_precision(x, self.precision)

    def postprocess(self, y: float | None) -> float | None:
        """
        Any postprocessing needed to be performed on function output.

        Parameters:
            y: numeric output
        Returns:
            number representing function output
        """
        if y is None:
            return None
        return self._round_to_precision(y, self.precision)

    def set_interpret_parameters(
        self, steps: int = 3, delta: float = 1, delta_type: str = "percent"
    ):
        """
        Calculates interpretation scores of numeric values close to the input number.
        Parameters:
            steps: Number of nearby values to measure in each direction (above and below the input number).
            delta: Size of step in each direction between nearby values.
            delta_type: "percent" if delta step between nearby values should be a calculated as a percent, or "absolute" if delta should be a constant step change.
        """
        self.interpretation_steps = steps
        self.interpretation_delta = delta
        self.interpretation_delta_type = delta_type
        return self

    def get_interpretation_neighbors(self, x: float | int) -> tuple[list[float], dict]:
        x = self._round_to_precision(x, self.precision)
        if self.interpretation_delta_type == "percent":
            delta = 1.0 * self.interpretation_delta * x / 100
        elif self.interpretation_delta_type == "absolute":
            delta = self.interpretation_delta
        else:
            delta = self.interpretation_delta
        if self.precision == 0 and math.floor(delta) != delta:
            raise ValueError(
                f"Delta value {delta} is not an integer and precision=0. Cannot generate valid set of neighbors. "
                "If delta_type='percent', pick a value of delta such that x * delta is an integer. "
                "If delta_type='absolute', pick a value of delta that is an integer."
            )
        # run_interpretation will preprocess the neighbors so no need to convert to int here
        negatives = (
            np.array(x) + np.arange(-self.interpretation_steps, 0) * delta
        ).tolist()
        positives = (
            np.array(x) + np.arange(1, self.interpretation_steps + 1) * delta
        ).tolist()
        return negatives + positives, {}

    def get_interpretation_scores(
        self, x: float, neighbors: list[float], scores: list[float | None], **kwargs
    ) -> list[tuple[float, float | None]]:
        """
        Returns:
            Each tuple set represents a numeric value near the input and its corresponding interpretation score.
        """
        interpretation = list(zip(neighbors, scores))
        interpretation.insert(int(len(interpretation) / 2), (x, None))
        return interpretation<|MERGE_RESOLUTION|>--- conflicted
+++ resolved
@@ -47,7 +47,6 @@
         self,
         value: float | Callable | None | Default = Default(None),
         *,
-<<<<<<< HEAD
         label: str | None | Default = Default(None),
         info: str | None | Default = Default(None),
         every: float | None | Default = Default(None),
@@ -62,23 +61,7 @@
         precision: int | None | Default = Default(None),
         minimum: float | None | Default = Default(None),
         maximum: float | None | Default = Default(None),
-=======
-        label: str | None = None,
-        info: str | None = None,
-        every: float | None = None,
-        show_label: bool | None = None,
-        container: bool = True,
-        scale: int | None = None,
-        min_width: int = 160,
-        interactive: bool | None = None,
-        visible: bool = True,
-        elem_id: str | None = None,
-        elem_classes: list[str] | str | None = None,
-        precision: int | None = None,
-        minimum: float | None = None,
-        maximum: float | None = None,
-        step: float = 1,
->>>>>>> 1419538e
+        step: float | Default = Default(1),
         **kwargs,
     ):
         """
@@ -100,18 +83,12 @@
             maximum: Maximum value. Only applied when component is used as an input. If a user provides a larger value, a gr.Error exception is raised by the backend.
             step: The interval between allowed numbers in the component. Can be used along with optional parameters `minimum` and `maximum` to create a range of legal values starting from `minimum` and incrementing according to this parameter.
         """
-<<<<<<< HEAD
 
 
         self.precision = get(precision)
         self.minimum = get(minimum)
         self.maximum = get(maximum)
-=======
-        self.precision = precision
-        self.minimum = minimum
-        self.maximum = maximum
-        self.step = step
->>>>>>> 1419538e
+        self.step = get(step)
 
         IOComponent.__init__(
             self,
@@ -151,50 +128,6 @@
         else:
             return round(num, precision)
 
-<<<<<<< HEAD
-=======
-    def get_config(self):
-        return {
-            "value": self.value,
-            "minimum": self.minimum,
-            "maximum": self.maximum,
-            "step": self.step,
-            "container": self.container,
-            **IOComponent.get_config(self),
-        }
-
-    @staticmethod
-    def update(
-        value: float | Literal[_Keywords.NO_VALUE] | None = _Keywords.NO_VALUE,
-        minimum: float | None = None,
-        maximum: float | None = None,
-        step: float = 1,
-        label: str | None = None,
-        info: str | None = None,
-        show_label: bool | None = None,
-        container: bool | None = None,
-        scale: int | None = None,
-        min_width: int | None = None,
-        interactive: bool | None = None,
-        visible: bool | None = None,
-    ):
-        return {
-            "label": label,
-            "info": info,
-            "show_label": show_label,
-            "container": container,
-            "scale": scale,
-            "min_width": min_width,
-            "visible": visible,
-            "value": value,
-            "minimum": minimum,
-            "maximum": maximum,
-            "step": step,
-            "interactive": interactive,
-            "__type__": "update",
-        }
-
->>>>>>> 1419538e
     def preprocess(self, x: float | None) -> float | None:
         """
         Parameters:
