--- conflicted
+++ resolved
@@ -2,13 +2,8 @@
 
 from __future__ import annotations
 
-<<<<<<< HEAD
 from typing import Any, Callable, Literal
-=======
-import math
 import warnings
-from typing import Callable, Literal
->>>>>>> ff6f5250
 
 from gradio_client.documentation import document, set_documentation_group
 
@@ -113,19 +108,6 @@
         else:
             return round(num, precision)
 
-<<<<<<< HEAD
-    def get_config(self):
-        return {
-            "value": self.value,
-            "minimum": self.minimum,
-            "maximum": self.maximum,
-            "step": self.step,
-            "container": self.container,
-            **Component.get_config(self),
-        }
-
-=======
->>>>>>> ff6f5250
     @staticmethod
     def update(
         value: float | Literal[_Keywords.NO_VALUE] | None = _Keywords.NO_VALUE,
