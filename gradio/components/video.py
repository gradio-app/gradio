"""gr.Video() component."""

from __future__ import annotations

import asyncio
import json
import subprocess
import tempfile
import warnings
from collections.abc import Callable, Sequence
from pathlib import Path
from typing import TYPE_CHECKING, Any, Literal

from gradio_client import handle_file
from gradio_client import utils as client_utils
from gradio_client.documentation import document

from gradio import processing_utils, utils
from gradio.components.base import Component, StreamingOutput
<<<<<<< HEAD
from gradio.components.image_editor import WebcamOptions
from gradio.data_classes import FileData, MediaStreamChunk
=======
from gradio.components.image_editor import WatermarkOptions, WebcamOptions
from gradio.data_classes import FileData, GradioModel, MediaStreamChunk
>>>>>>> 081126e4
from gradio.events import Events
from gradio.i18n import I18nData
from gradio.utils import get_upload_folder

if TYPE_CHECKING:
    from gradio.components import Timer


from ffmpy import FFmpeg


@document()
class Video(StreamingOutput, Component):
    """
    Creates a video component that can be used to upload/record videos (as an input) or display videos (as an output).
    For the video to be playable in the browser it must have a compatible container and codec combination. Allowed
    combinations are .mp4 with h264 codec, .ogg with theora codec, and .webm with vp9 codec. If the component detects
    that the output video would not be playable in the browser it will attempt to convert it to a playable mp4 video.
    If the conversion fails, the original video is returned.

    Demos: video_identity_2
    """

    data_model = FileData

    EVENTS = [
        Events.change,
        Events.clear,
        Events.start_recording,
        Events.stop_recording,
        Events.stop,
        Events.play,
        Events.pause,
        Events.end,
        Events.upload,
    ]

    def __init__(
        self,
        value: (str | Path | Callable | None) = None,
        *,
        format: str | None = None,
        sources: (
            list[Literal["upload", "webcam"]] | Literal["upload", "webcam"] | None
        ) = None,
        height: int | str | None = None,
        width: int | str | None = None,
        label: str | I18nData | None = None,
        every: Timer | float | None = None,
        inputs: Component | Sequence[Component] | set[Component] | None = None,
        show_label: bool | None = None,
        container: bool = True,
        scale: int | None = None,
        min_width: int = 160,
        interactive: bool | None = None,
        visible: bool | Literal["hidden"] = True,
        elem_id: str | None = None,
        elem_classes: list[str] | str | None = None,
        render: bool = True,
        key: int | str | tuple[int | str, ...] | None = None,
        preserved_by_key: list[str] | str | None = "value",
        webcam_options: WebcamOptions | None = None,
        include_audio: bool | None = None,
        autoplay: bool = False,
        show_share_button: bool | None = None,
        show_download_button: bool | None = None,
        loop: bool = False,
        streaming: bool = False,
<<<<<<< HEAD
        watermark: str | Path | None = None,
        webcam_constraints: dict[str, Any] | None = None,
        subtitles: str | Path | list[dict[str, Any]] | None = None,
=======
        watermark: WatermarkOptions | None = None,
>>>>>>> 081126e4
    ):
        """
        Parameters:
            value: path or URL for the default value that Video component is going to take. Or can be callable, in which case the function will be called whenever the app loads to set the initial value of the component.
            format: the file extension with which to save video, such as 'avi' or 'mp4'. This parameter applies both when this component is used as an input to determine which file format to convert user-provided video to, and when this component is used as an output to determine the format of video returned to the user. If None, no file format conversion is done and the video is kept as is. Use 'mp4' to ensure browser playability.
            sources: list of sources permitted for video. "upload" creates a box where user can drop a video file, "webcam" allows user to record a video from their webcam. If None, defaults to both ["upload, "webcam"].
            height: The height of the component, specified in pixels if a number is passed, or in CSS units if a string is passed. This has no effect on the preprocessed video file, but will affect the displayed video.
            width: The width of the component, specified in pixels if a number is passed, or in CSS units if a string is passed. This has no effect on the preprocessed video file, but will affect the displayed video.
            label: the label for this component. Appears above the component and is also used as the header if there are a table of examples for this component. If None and used in a `gr.Interface`, the label will be the name of the parameter this component is assigned to.
            every: continously calls `value` to recalculate it if `value` is a function (has no effect otherwise). Can provide a Timer whose tick resets `value`, or a float that provides the regular interval for the reset Timer.
            inputs: components that are used as inputs to calculate `value` if `value` is a function (has no effect otherwise). `value` is recalculated any time the inputs change.
            show_label: if True, will display label.
            container: if True, will place the component in a container - providing some extra padding around the border.
            scale: relative size compared to adjacent Components. For example if Components A and B are in a Row, and A has scale=2, and B has scale=1, A will be twice as wide as B. Should be an integer. scale applies in Rows, and to top-level Components in Blocks where fill_height=True.
            min_width: minimum pixel width, will wrap if not sufficient screen space to satisfy this value. If a certain scale value results in this Component being narrower than min_width, the min_width parameter will be respected first.
            interactive: if True, will allow users to upload a video; if False, can only be used to display videos. If not provided, this is inferred based on whether the component is used as an input or output.
            visible: If False, component will be hidden. If "hidden", component will be visually hidden and not take up space in the layout but still exist in the DOM
            elem_id: an optional string that is assigned as the id of this component in the HTML DOM. Can be used for targeting CSS styles.
            elem_classes: an optional list of strings that are assigned as the classes of this component in the HTML DOM. Can be used for targeting CSS styles.
            render: if False, component will not render be rendered in the Blocks context. Should be used if the intention is to assign event listeners now but render the component later.
            key: in a gr.render, Components with the same key across re-renders are treated as the same component, not a new component. Properties set in 'preserved_by_key' are not reset across a re-render.
            preserved_by_key: A list of parameters from this component's constructor. Inside a gr.render() function, if a component is re-rendered with the same key, these (and only these) parameters will be preserved in the UI (if they have been changed by the user or an event listener) instead of re-rendered based on the values provided during constructor.
            include_audio: whether the component should record/retain the audio track for a video. By default, audio is excluded for webcam videos and included for uploaded videos.
            autoplay: whether to automatically play the video when the component is used as an output. Note: browsers will not autoplay video files if the user has not interacted with the page yet.
            show_share_button: if True, will show a share icon in the corner of the component that allows user to share outputs to Hugging Face Spaces Discussions. If False, icon does not appear. If set to None (default behavior), then the icon appears if this Gradio app is launched on Spaces, but not otherwise.
            show_download_button: if True, will show a download icon in the corner of the component that allows user to download the output. If False, icon does not appear. By default, it will be True for output components and False for input components.
            loop: if True, the video will loop when it reaches the end and continue playing from the beginning.
            streaming: when used set as an output, takes video chunks yielded from the backend and combines them into one streaming video output. Each chunk should be a video file with a .ts extension using an h.264 encoding. Mp4 files are also accepted but they will be converted to h.264 encoding.
            watermark: A `gr.WatermarkOptions` instance that includes an image file and position to be used as a watermark on the video. The image is not scaled and is displayed on the provided position on the video. Valid formats for the image are: jpeg, png.
            webcam_options: A `gr.WebcamOptions` instance that allows developers to specify custom media constraints for the webcam stream. This parameter provides flexibility to control the video stream's properties, such as resolution and front or rear camera on mobile devices. See $demo/webcam_constraints
            subtitles: A subtitle file (srt, vtt, or json) for the video, or a list of subtitle dictionaries in the format [{"text": str, "timestamp": [start, end]}] where timestamps are in seconds. JSON files should contain an array of subtitle objects.
        """
        valid_sources: list[Literal["upload", "webcam"]] = ["upload", "webcam"]
        if sources is None:
            self.sources = valid_sources
        elif isinstance(sources, str) and sources in valid_sources:
            self.sources = [sources]
        elif isinstance(sources, list) and all(s in valid_sources for s in sources):
            self.sources = sources
        else:
            raise ValueError(
                f"`sources` must be a list consisting of elements in {valid_sources}"
            )
        for source in self.sources:
            if source not in valid_sources:
                raise ValueError(
                    f"`sources` must a list consisting of elements in {valid_sources}"
                )
        self.format = format
        self.autoplay = autoplay
        self.height = height
        self.width = width
        self.loop = loop
        self.webcam_options = (
            webcam_options if webcam_options is not None else WebcamOptions()
        )

        self.watermark = (
            watermark if isinstance(watermark, WatermarkOptions) else WatermarkOptions()
        )

        if isinstance(watermark, (str, Path)):
            self.watermark.watermark = watermark

        self.include_audio = (
            include_audio if include_audio is not None else "upload" in self.sources
        )
        self.show_share_button = (
            (utils.get_space() is not None)
            if show_share_button is None
            else show_share_button
        )

        self.show_download_button = show_download_button
        self.streaming = streaming
<<<<<<< HEAD
        self.watermark = watermark
        self.subtitles = None
        if subtitles is not None:
            if isinstance(subtitles, list):
                self.subtitles = handle_file(
                    self._process_json_subtitles(subtitles).path
                )
            else:
                self.subtitles = self._format_subtitles(subtitles)
=======
>>>>>>> 081126e4
        super().__init__(
            label=label,
            every=every,
            inputs=inputs,
            show_label=show_label,
            container=container,
            scale=scale,
            min_width=min_width,
            interactive=interactive,
            visible=visible,
            elem_id=elem_id,
            elem_classes=elem_classes,
            render=render,
            key=key,
            preserved_by_key=preserved_by_key,
            value=value,
        )
        self._value_description = "a string filepath to a video"

    def preprocess(self, payload: FileData | None) -> str | None:
        """
        Parameters:
            payload: An instance of FileData containing the video file.
        Returns:
            Passes the uploaded video as a `str` filepath or URL whose extension can be modified by `format`.
        """
        if payload is None:
            return None
        if not payload.path:
            raise ValueError("Payload path missing")
        file_name = Path(payload.path)
        uploaded_format = file_name.suffix.replace(".", "")
        needs_formatting = self.format is not None and uploaded_format != self.format
        flip = self.sources == ["webcam"] and self.webcam_options.mirror
        # TODO: Check other image extensions to see if they work.
        valid_watermark_extensions = [".png", ".jpg", ".jpeg"]
        if self.watermark.watermark is not None:
            if not isinstance(self.watermark.watermark, (str, Path)):
                raise ValueError(
                    f"Provided watermark file not an expected file type. "
                    f"Received: {self.watermark.watermark}"
                )
            if Path(self.watermark.watermark).suffix not in valid_watermark_extensions:
                raise ValueError(
                    f"Watermark file does not have a supported extension. "
                    f"Expected one of {','.join(valid_watermark_extensions)}. "
                    f"Received: {Path(self.watermark.watermark).suffix}."
                )
        if needs_formatting or flip:
            format = f".{self.format if needs_formatting else uploaded_format}"
            output_options = ["-vf", "hflip", "-c:a", "copy"] if flip else []
            output_options += ["-an"] if not self.include_audio else []
            flip_suffix = "_flip" if flip else ""
            output_file_name = str(
                file_name.with_name(f"{file_name.stem}{flip_suffix}{format}")
            )
            output_filepath = Path(output_file_name)
            if output_filepath.exists():
                return str(output_filepath.resolve())

            ff = FFmpeg(  # type: ignore
                inputs={str(file_name): None},
                outputs={output_file_name: output_options},
            )
            ff.run()
            return str(output_filepath.resolve())
        elif not self.include_audio:
            output_file_name = str(file_name.with_name(f"muted_{file_name.name}"))
            if Path(output_file_name).exists():
                return output_file_name

            ff = FFmpeg(  # type: ignore
                inputs={str(file_name): None},
                outputs={output_file_name: ["-an"]},
            )
            ff.run()
            return output_file_name
        else:
            return str(file_name)

    def postprocess(self, value: str | Path | None) -> FileData | None:
        """
        Parameters:
            value: Expects a {str} or {pathlib.Path} filepath to a video which is displayed, or a {Tuple[str | pathlib.Path, str | pathlib.Path | None]} where the first element is a filepath to a video and the second element is an optional filepath to a subtitle file.
        Returns:
            FileData object containing the video file.
        """
        if self.streaming:
            return value  # type: ignore
        if value is None or value in ([None, None], (None, None)):
            return None
        if isinstance(value, (str, Path)):
            processed_video = self._format_video(value)
        return processed_video

    def _format_video(self, video: str | Path | None) -> FileData | None:
        """
        Processes a video to ensure that it is in the correct format
        and adds a watermark if requested.
        """
        if video is None:
            return None
        video = str(video)
        returned_format = video.split(".")[-1].lower()
        if self.format is None or returned_format == self.format:
            conversion_needed = False
        else:
            conversion_needed = True

        is_url = client_utils.is_http_url_like(video)

        # For cases where the video is a URL and does not need to be converted
        # to another format and have a watermark added, we can just return the URL
        if not self.watermark.watermark and (is_url and not conversion_needed):
            return FileData(path=video)

        # For cases where the video needs to be converted to another format
        # or have a watermark added.
        if is_url:
            video = processing_utils.save_url_to_cache(
                video, cache_dir=self.GRADIO_CACHE
            )
        if (
            processing_utils.ffmpeg_installed()
            and not processing_utils.video_is_playable(video)
        ):
            warnings.warn(
                "Video does not have browser-compatible container or codec. Converting to mp4."
            )
            video = processing_utils.convert_video_to_playable_mp4(video)
        # Recalculate the format in case convert_video_to_playable_mp4 already made it the selected format
        returned_format = utils.get_extension_from_file_path_or_url(video).lower()
        if (
            self.format is not None and returned_format != self.format
        ) or self.watermark.watermark:
            global_option_list = ["-y"]
            inputs_dict = {video: None}
            output_file_name = video[0 : video.rindex(".") + 1]
            if self.format is not None:
                output_file_name += self.format
            else:
                output_file_name += returned_format
            if self.watermark.watermark:
                inputs_dict[str(self.watermark.watermark)] = None
                pos = self.watermark.position
                margin = 5

                if isinstance(pos, tuple):
                    x, y = pos
                    watermark_cmd = f"overlay={x}:{y}"
                elif pos == "top-left":
                    watermark_cmd = f"overlay={margin}:{margin}"
                elif pos == "top-right":
                    watermark_cmd = f"overlay=W-w-{margin}:{margin}"
                elif pos == "bottom-left":
                    watermark_cmd = f"overlay={margin}:H-h-{margin}"
                elif pos == "bottom-right":
                    watermark_cmd = f"overlay=W-w-{margin}:H-h-{margin}"
                else:
                    watermark_cmd = "overlay=W-w-5:H-h-5"

                global_option_list += ["-filter_complex", watermark_cmd]
                output_file_name = (
                    Path(output_file_name).stem
                    + "_watermarked"
                    + Path(output_file_name).suffix
                )
            ff = FFmpeg(  # type: ignore
                inputs=inputs_dict,
                outputs={output_file_name: None},
                global_options=global_option_list,
            )
            ff.run()
            video = output_file_name

        return FileData(path=video, orig_name=Path(video).name)

    def _process_json_subtitles(self, subtitles: list[dict[str, Any]]) -> FileData:
        """Convert JSON subtitles to VTT format."""

        def seconds_to_vtt_timestamp(seconds: float) -> str:
            """Convert seconds to VTT timestamp format (HH:MM:SS.mmm)"""
            hours = int(seconds // 3600)
            minutes = int((seconds % 3600) // 60)
            secs = seconds % 60
            return f"{hours:02d}:{minutes:02d}:{secs:06.3f}"

        # Validate input
        for i, subtitle in enumerate(subtitles):
            if not isinstance(subtitle, dict):
                raise ValueError(f"Subtitle at index {i} must be a dictionary")
            if "text" not in subtitle:
                raise ValueError(f"Subtitle at index {i} missing required 'text' field")
            if "timestamp" not in subtitle:
                raise ValueError(
                    f"Subtitle at index {i} missing required 'timestamp' field"
                )
            if (
                not isinstance(subtitle["timestamp"], (list, tuple))
                or len(subtitle["timestamp"]) != 2
            ):
                raise ValueError(
                    f"Subtitle at index {i} 'timestamp' must be a list/tuple of [start, end]"
                )

        # Create VTT file
        temp_file = tempfile.NamedTemporaryFile(
            delete=False,
            suffix=".vtt",
            dir=get_upload_folder(),
            mode="w",
            encoding="utf-8",
        )

        try:
            temp_file.write("WEBVTT\n\n")
            for subtitle in subtitles:
                start_time = seconds_to_vtt_timestamp(subtitle["timestamp"][0])
                end_time = seconds_to_vtt_timestamp(subtitle["timestamp"][1])
                text = subtitle["text"]
                temp_file.write(f"{start_time} --> {end_time}\n")
                temp_file.write(f"{text}\n\n")
            temp_file.close()
            return FileData(path=str(temp_file.name))
        except Exception as e:
            temp_file.close()
            raise ValueError(f"Error creating VTT file from JSON subtitles: {e}") from e

    def _format_subtitles(self, subtitle: str | Path | None) -> FileData | None:
        """
        Convert subtitle format to VTT and process the video to ensure it meets the HTML5 requirements.
        """
        import json
        from pathlib import Path

        def srt_to_vtt(srt_file_path, vtt_file_path):
            """Convert an SRT subtitle file to a VTT subtitle file"""
            with (
                open(srt_file_path, encoding="utf-8") as srt_file,
                open(vtt_file_path, "w", encoding="utf-8") as vtt_file,
            ):
                vtt_file.write("WEBVTT\n\n")
                for subtitle_block in srt_file.read().strip().split("\n\n"):
                    subtitle_lines = subtitle_block.split("\n")
                    subtitle_timing = subtitle_lines[1].replace(",", ".")
                    subtitle_text = "\n".join(subtitle_lines[2:])
                    vtt_file.write(f"{subtitle_timing} --> {subtitle_timing}\n")
                    vtt_file.write(f"{subtitle_text}\n\n")

        file_path = Path(subtitle)
        if file_path.suffix.lower() == ".json":
            try:
                with open(file_path, encoding="utf-8") as f:
                    json_data = json.load(f)
                if isinstance(json_data, list):
                    return handle_file(self._process_json_subtitles(json_data).path)
                else:
                    raise ValueError(
                        "JSON subtitle file must contain a list of subtitle objects"
                    ) from None

            except json.JSONDecodeError as e:
                raise ValueError(f"Invalid JSON format in subtitle file: {e}") from e
            except Exception as e:
                raise ValueError(f"Error reading JSON subtitle file: {e}") from e

        if subtitle is None:
            return None

        valid_extensions = (".srt", ".vtt", ".json")

        if Path(subtitle).suffix not in valid_extensions:
            raise ValueError(
                f"Invalid value for parameter `subtitle`: {subtitle}. Please choose a file with one of these extensions: {valid_extensions}"
            )

        # HTML5 only support vtt format
        if Path(subtitle).suffix == ".srt":
            temp_file = tempfile.NamedTemporaryFile(
                delete=False, suffix=".vtt", dir=get_upload_folder()
            )

            srt_to_vtt(subtitle, temp_file.name)
            subtitle = temp_file.name

        return handle_file(subtitle)

    def example_payload(self) -> Any:
        return handle_file(
            "https://github.com/gradio-app/gradio/raw/main/gradio/media_assets/videos/world.mp4"
        )

    def example_value(self) -> Any:
        return "https://github.com/gradio-app/gradio/raw/main/gradio/media_assets/videos/world.mp4"

    @staticmethod
    def get_video_duration_ffprobe(filename: str):
        result = subprocess.run(
            [
                "ffprobe",
                "-v",
                "quiet",
                "-print_format",
                "json",
                "-show_format",
                "-show_streams",
                filename,
            ],
            capture_output=True,
            check=True,
        )

        data = json.loads(result.stdout)

        duration = None
        if "format" in data and "duration" in data["format"]:
            duration = float(data["format"]["duration"])
        else:
            for stream in data.get("streams", []):
                if "duration" in stream:
                    duration = float(stream["duration"])
                    break

        return duration

    @staticmethod
    async def async_convert_mp4_to_ts(mp4_file, ts_file):
        ff = FFmpeg(  # type: ignore
            inputs={mp4_file: None},
            outputs={
                ts_file: "-c:v libx264 -c:a aac -f mpegts -bsf:v h264_mp4toannexb -bsf:a aac_adtstoasc"
            },
            global_options=["-y"],
        )

        command = ff.cmd.split(" ")
        process = await asyncio.create_subprocess_exec(
            *command,
            stdout=asyncio.subprocess.PIPE,  # type: ignore
            stderr=asyncio.subprocess.PIPE,  # type: ignore
        )

        _, stderr = await process.communicate()

        if process.returncode != 0:
            error_message = stderr.decode().strip()
            raise RuntimeError(f"FFmpeg command failed: {error_message}")

        return ts_file

    async def combine_stream(
        self,
        stream: list[bytes],
        desired_output_format: str | None = None,  # noqa: ARG002
        only_file=False,
    ) -> FileData:
        """Combine video chunks into a single video file.

        Do not take desired_output_format into consideration as
        mp4 is a safe format for playing in browser.
        """

        # Use an mp4 extension here so that the cached example
        # is playable in the browser
        output_file = tempfile.NamedTemporaryFile(
            delete=False, suffix=".mp4", dir=self.GRADIO_CACHE
        )

        ts_files = [
            processing_utils.save_bytes_to_cache(
                s, "video_chunk.ts", cache_dir=self.GRADIO_CACHE
            )
            for s in stream
        ]

        command = [
            "ffmpeg",
            "-i",
            f"concat:{'|'.join(ts_files)}",
            "-y",
            "-safe",
            "0",
            "-c",
            "copy",
            output_file.name,
        ]
        process = await asyncio.create_subprocess_exec(
            *command,
            stdout=asyncio.subprocess.PIPE,  # type: ignore
            stderr=asyncio.subprocess.PIPE,  # type: ignore
        )

        _, stderr = await process.communicate()

        if process.returncode != 0:
            error_message = stderr.decode().strip()
            raise RuntimeError(f"FFmpeg command failed: {error_message}")
        video = FileData(
            path=output_file.name,
            is_stream=False,
            orig_name="video-stream.mp4",
        )
        if only_file:
            return video

        return video

    async def stream_output(
        self,
        value: str | None,
        output_id: str,
        first_chunk: bool,  # noqa: ARG002
    ) -> tuple[MediaStreamChunk | None, dict]:
        output_file = {
            "video": {
                "path": output_id,
                "is_stream": True,
                # Need to set orig_name so that downloaded file has correct
                # extension
                "orig_name": "video-stream.mp4",
                "meta": {"_type": "gradio.FileData"},
            }
        }
        if value is None:
            return None, output_file

        ts_file = value
        if not value.endswith(".ts"):
            if not value.endswith(".mp4"):
                raise RuntimeError(
                    "Video must be in .mp4 or .ts format to be streamed as chunks",
                )
            ts_file = value.replace(".mp4", ".ts")
            await self.async_convert_mp4_to_ts(value, ts_file)

        duration = self.get_video_duration_ffprobe(ts_file)
        if not duration:
            raise RuntimeError("Cannot determine video chunk duration")
        chunk: MediaStreamChunk = {
            "data": Path(ts_file).read_bytes(),
            "duration": duration,
            "extension": ".ts",
        }
        return chunk, output_file<|MERGE_RESOLUTION|>--- conflicted
+++ resolved
@@ -17,13 +17,8 @@
 
 from gradio import processing_utils, utils
 from gradio.components.base import Component, StreamingOutput
-<<<<<<< HEAD
-from gradio.components.image_editor import WebcamOptions
-from gradio.data_classes import FileData, MediaStreamChunk
-=======
 from gradio.components.image_editor import WatermarkOptions, WebcamOptions
 from gradio.data_classes import FileData, GradioModel, MediaStreamChunk
->>>>>>> 081126e4
 from gradio.events import Events
 from gradio.i18n import I18nData
 from gradio.utils import get_upload_folder
@@ -92,13 +87,7 @@
         show_download_button: bool | None = None,
         loop: bool = False,
         streaming: bool = False,
-<<<<<<< HEAD
-        watermark: str | Path | None = None,
-        webcam_constraints: dict[str, Any] | None = None,
-        subtitles: str | Path | list[dict[str, Any]] | None = None,
-=======
         watermark: WatermarkOptions | None = None,
->>>>>>> 081126e4
     ):
         """
         Parameters:
@@ -174,7 +163,6 @@
 
         self.show_download_button = show_download_button
         self.streaming = streaming
-<<<<<<< HEAD
         self.watermark = watermark
         self.subtitles = None
         if subtitles is not None:
@@ -184,8 +172,6 @@
                 )
             else:
                 self.subtitles = self._format_subtitles(subtitles)
-=======
->>>>>>> 081126e4
         super().__init__(
             label=label,
             every=every,
