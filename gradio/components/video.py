--- conflicted
+++ resolved
@@ -154,17 +154,7 @@
         self.include_audio = (
             include_audio if include_audio is not None else "upload" in self.sources
         )
-<<<<<<< HEAD
-        self.show_share_button = (
-            (utils.get_space() is not None)
-            if show_share_button is None
-            else show_share_button
-        )
-
-        self.show_download_button = show_download_button
-=======
         self.buttons = buttons
->>>>>>> c2d40d0c
         self.streaming = streaming
         self.subtitles = None
         if subtitles is not None:
