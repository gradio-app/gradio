--- conflicted
+++ resolved
@@ -72,13 +72,9 @@
         elem_id: str | None = None,
         elem_classes: list[str] | str | None = None,
         render: bool = True,
-<<<<<<< HEAD
-        key: int | str | None = None,
         show_fullscreen_button: bool = False,
-=======
         key: int | str | tuple[int | str, ...] | None = None,
         preserved_by_key: list[str] | str | None = "value",
->>>>>>> c196ac25
         **kwargs,
     ):
         """
@@ -115,13 +111,9 @@
             elem_id: An optional string that is assigned as the id of this component in the HTML DOM. Can be used for targeting CSS styles.
             elem_classes: An optional list of strings that are assigned as the classes of this component in the HTML DOM. Can be used for targeting CSS styles.
             render: If False, component will not render be rendered in the Blocks context. Should be used if the intention is to assign event listeners now but render the component later.
-<<<<<<< HEAD
-            key: if assigned, will be used to assume identity across a re-render. Components that have the same key across a re-render will have their value preserved.
             show_fullscreen_button: If True, will show a button to make plot visible in fullscreen mode.
-=======
             key: in a gr.render, Components with the same key across re-renders are treated as the same component, not a new component. Properties set in 'preserved_by_key' are not reset across a re-render.
             preserved_by_key: A list of parameters from this component's constructor. Inside a gr.render() function, if a component is re-rendered with the same key, these (and only these) parameters will be preserved in the UI (if they have been changed by the user or an event listener) instead of re-rendered based on the values provided during constructor.
->>>>>>> c196ac25
         """
         self.x = x
         self.y = y
