"""gr.Radio() component."""

from __future__ import annotations

import warnings
from typing import Any, Callable, Literal

from gradio_client.documentation import document, set_documentation_group

from gradio.components.base import FormComponent, _Keywords
from gradio.events import Events

set_documentation_group("component")


@document()
class Radio(FormComponent):
    """
    Creates a set of (string or numeric type) radio buttons of which only one can be selected.
    Preprocessing: passes the value of the selected radio button as a {str} or {int} or {float} or its index as an {int} into the function, depending on `type`.
    Postprocessing: expects a {str} or {int} or {float} corresponding to the value of the radio button to be selected.
    Examples-format: a {str} representing the radio option to select.

    Demos: sentence_builder, titanic_survival, blocks_essay
    """

    EVENTS = [Events.select, Events.change, Events.input]

    def __init__(
        self,
        choices: list[str | int | float | tuple[str, str | int | float]] | None = None,
        *,
        value: str | int | float | Callable | None = None,
        type: str = "value",
        label: str | None = None,
        info: str | None = None,
        every: float | None = None,
        show_label: bool | None = None,
        container: bool = True,
        scale: int | None = None,
        min_width: int = 160,
        interactive: bool | None = None,
        visible: bool = True,
        elem_id: str | None = None,
        elem_classes: list[str] | str | None = None,
        **kwargs,
    ):
        """
        Parameters:
            choices: A list of string or numeric options to select from. An option can also be a tuple of the form (name, value), where name is the displayed name of the radio button and value is the value to be passed to the function, or returned by the function.
            value: The option selected by default. If None, no option is selected by default. If callable, the function will be called whenever the app loads to set the initial value of the component.
            type: Type of value to be returned by component. "value" returns the string of the choice selected, "index" returns the index of the choice selected.
            label: Component name in interface.
            info: Additional component description.
            every: If `value` is a callable, run the function 'every' number of seconds while the client connection is open. Has no effect otherwise. Queue must be enabled. The event can be accessed (e.g. to cancel it) via this component's .load_event attribute.
            show_label: if True, will display label.
            container: If True, will place the component in a container - providing some extra padding around the border.
            scale: Relative width compared to adjacent Components in a Row. For example, if Component A has scale=2, and Component B has scale=1, A will be twice as wide as B. Should be an integer.
            min_width: Minimum pixel width, will wrap if not sufficient screen space to satisfy this value. If a certain scale value results in this Component being narrower than min_width, the min_width parameter will be respected first.
            interactive: If True, choices in this radio group will be selectable; if False, selection will be disabled. If not provided, this is inferred based on whether the component is used as an input or output.
            visible: If False, component will be hidden.
            elem_id: An optional string that is assigned as the id of this component in the HTML DOM. Can be used for targeting CSS styles.
            elem_classes: An optional list of strings that are assigned as the classes of this component in the HTML DOM. Can be used for targeting CSS styles.
        """
        self.choices = (
            # Although we expect choices to be a list of tuples, it can be a list of tuples if the Gradio app
            # is loaded with gr.load() since Python tuples are converted to lists in JSON.
            [tuple(c) if isinstance(c, (tuple, list)) else (str(c), c) for c in choices]
            if choices
            else []
        )
        valid_types = ["value", "index"]
        if type not in valid_types:
            raise ValueError(
                f"Invalid value for parameter `type`: {type}. Please choose from one of: {valid_types}"
            )
        self.type = type
        super().__init__(
            label=label,
            info=info,
            every=every,
            show_label=show_label,
            container=container,
            scale=scale,
            min_width=min_width,
            interactive=interactive,
            visible=visible,
            elem_id=elem_id,
            elem_classes=elem_classes,
            value=value,
            **kwargs,
        )

    def example_inputs(self) -> Any:
        return self.choices[0][1] if self.choices else None

    @staticmethod
    def update(
        value: str
        | int
        | float
        | Literal[_Keywords.NO_VALUE]
        | None = _Keywords.NO_VALUE,
        choices: list[str | int | float | tuple[str, str | int | float]] | None = None,
        label: str | None = None,
        info: str | None = None,
        show_label: bool | None = None,
        container: bool | None = None,
        scale: int | None = None,
        min_width: int | None = None,
        interactive: bool | None = None,
        visible: bool | None = None,
    ):
        warnings.warn(
            "Using the update method is deprecated. Simply return a new object instead, e.g. `return gr.Radio(...)` instead of `return gr.Radio.update(...)`."
        )
        choices = (
            None
            if choices is None
            else [c if isinstance(c, tuple) else (str(c), c) for c in choices]
        )
        return {
            "choices": choices,
            "label": label,
            "info": info,
            "show_label": show_label,
            "container": container,
            "scale": scale,
            "min_width": min_width,
            "interactive": interactive,
            "visible": visible,
            "value": value,
            "__type__": "update",
        }

    def preprocess(self, x: str | int | float | None) -> str | int | float | None:
        """
        Parameters:
            x: selected choice
        Returns:
            value of the selected choice as string or index within choice list
        """
        if self.type == "value":
            return x
        elif self.type == "index":
            if x is None:
                return None
            else:
                choice_values = [value for _, value in self.choices]
                return choice_values.index(x) if x in choice_values else None
        else:
            raise ValueError(
                f"Unknown type: {self.type}. Please choose from: 'value', 'index'."
            )

    def postprocess(self, y):
        return y
<<<<<<< HEAD
=======

    def api_info(self) -> dict[str, Any]:
        return {
            "enum": [c[1] for c in self.choices],
            "title": "Radio",
            "type": "string",
        }
>>>>>>> dcf13d75

    def api_info(self) -> dict[str, Any]:
        return {
            "enum": [c[1] for c in self.choices],
            "title": "Radio",
            "type": "string",
        }<|MERGE_RESOLUTION|>--- conflicted
+++ resolved
@@ -155,8 +155,6 @@
 
     def postprocess(self, y):
         return y
-<<<<<<< HEAD
-=======
 
     def api_info(self) -> dict[str, Any]:
         return {
@@ -164,11 +162,6 @@
             "title": "Radio",
             "type": "string",
         }
->>>>>>> dcf13d75
 
-    def api_info(self) -> dict[str, Any]:
-        return {
-            "enum": [c[1] for c in self.choices],
-            "title": "Radio",
-            "type": "string",
-        }+    def as_example(self, input_data):
+        return next((c[0] for c in self.choices if c[1] == input_data), None)