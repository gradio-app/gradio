--- conflicted
+++ resolved
@@ -9,7 +9,7 @@
 
 from gradio_client.documentation import document, set_documentation_group
 
-from gradio.components.base import Component, FormComponent, _Keywords
+from gradio.components.base import FormComponent, _Keywords
 from gradio.events import Events
 
 set_documentation_group("component")
@@ -104,18 +104,6 @@
     def example_inputs(self) -> dict[str, Any]:
         return self.minimum
 
-<<<<<<< HEAD
-    def get_config(self):
-        return {
-            "minimum": self.minimum,
-            "maximum": self.maximum,
-            "step": self.step,
-            "value": self.value,
-            **Component.get_config(self),
-        }
-
-=======
->>>>>>> ff6f5250
     def get_random_value(self):
         n_steps = int((self.maximum - self.minimum) / self.step)
         step = random.randint(0, n_steps)
