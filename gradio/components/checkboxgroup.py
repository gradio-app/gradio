--- conflicted
+++ resolved
@@ -36,11 +36,10 @@
 
     def __init__(
         self,
-<<<<<<< HEAD
-        choices: list[str] | None | Default = Default(None),
+        choices: list[str | float | int] | None | Default = Default(None),
         *,
-        value: list[str] | str | Callable | None | Default = Default(None),
-        type: Literal["value", "index"] | None | Default = Default("value"),
+        value: list[str | float | int] | str | float | int | Callable | None | Default = Default(None),
+        type: Literal["value", "index"] | Default = Default("value"),
         label: str | None | Default = Default(None),
         info: str | None | Default = Default(None),
         every: float | None | Default = Default(None),
@@ -52,23 +51,6 @@
         visible: bool | Default = Default(True),
         elem_id: str | None | Default = Default(None),
         elem_classes: list[str] | str | None | Default = Default(None),
-=======
-        choices: list[str | float | int] | None = None,
-        *,
-        value: list[str | float | int] | str | float | int | Callable | None = None,
-        type: Literal["value", "index"] = "value",
-        label: str | None = None,
-        info: str | None = None,
-        every: float | None = None,
-        show_label: bool | None = None,
-        container: bool = True,
-        scale: int | None = None,
-        min_width: int = 160,
-        interactive: bool | None = None,
-        visible: bool = True,
-        elem_id: str | None = None,
-        elem_classes: list[str] | str | None = None,
->>>>>>> 667875b2
         **kwargs,
     ):
         """
@@ -94,9 +76,11 @@
             raise ValueError(
                 f"Invalid value for parameter `type`: {self.type}. Please choose from one of: {valid_types}"
             )
+
         self.choices = get(choices)
         if self.choices is None:
             self.choices = []
+            
         self.select: EventListenerMethod
         """
         Event listener for when the user selects or deselects within CheckboxGroup.
@@ -127,41 +111,7 @@
             "serialized": self.choices[0] if self.choices else None,
         }
 
-<<<<<<< HEAD
     def preprocess(self, x: list[str]) -> list[str] | list[int]:
-=======
-    @staticmethod
-    def update(
-        value: list[str | int | float]
-        | str
-        | Literal[_Keywords.NO_VALUE]
-        | None = _Keywords.NO_VALUE,
-        choices: list[str] | None = None,
-        label: str | None = None,
-        info: str | None = None,
-        show_label: bool | None = None,
-        container: bool | None = None,
-        scale: int | None = None,
-        min_width: int | None = None,
-        interactive: bool | None = None,
-        visible: bool | None = None,
-    ):
-        return {
-            "choices": choices,
-            "label": label,
-            "info": info,
-            "show_label": show_label,
-            "container": container,
-            "scale": scale,
-            "min_width": min_width,
-            "interactive": interactive,
-            "visible": visible,
-            "value": value,
-            "__type__": "update",
-        }
-
-    def preprocess(self, x: list[str | int | float]) -> list[str | int | float]:
->>>>>>> 667875b2
         """
         Parameters:
             x: list of selected choices
