--- conflicted
+++ resolved
@@ -88,16 +88,6 @@
             **kwargs,
         )
 
-<<<<<<< HEAD
-    def get_config(self):
-        return {
-            "choices": self.choices,
-            "value": self.value,
-            **Component.get_config(self),
-        }
-
-=======
->>>>>>> ff6f5250
     def example_inputs(self) -> dict[str, Any]:
         return [self.choices[0][1]] if self.choices else None
 
