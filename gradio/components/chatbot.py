--- conflicted
+++ resolved
@@ -127,25 +127,6 @@
             **kwargs,
         )
 
-<<<<<<< HEAD
-    def get_config(self):
-        return {
-            "value": self.value,
-            "latex_delimiters": self.latex_delimiters,
-            "selectable": self.selectable,
-            "likeable": self.likeable,
-            "height": self.height,
-            "show_share_button": self.show_share_button,
-            "rtl": self.rtl,
-            "show_copy_button": self.show_copy_button,
-            "avatar_images": self.avatar_images,
-            "sanitize_html": self.sanitize_html,
-            "bubble_full_width": self.bubble_full_width,
-            **Component.get_config(self),
-        }
-
-=======
->>>>>>> ff6f5250
     @staticmethod
     def update(
         value: list[list[str | tuple[str] | tuple[str, str] | None]]
