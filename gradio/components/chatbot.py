--- conflicted
+++ resolved
@@ -55,11 +55,8 @@
         show_share_button: bool | None = None,
         show_copy_button: bool = False,
         avatar_images: tuple[str | Path | None, str | Path | None] | None = None,
-<<<<<<< HEAD
         sanitize_html: bool = True,
-=======
         bubble_full_width: bool = True,
->>>>>>> c5bf9138
         **kwargs,
     ):
         """
@@ -81,11 +78,8 @@
             show_share_button: If True, will show a share icon in the corner of the component that allows user to share outputs to Hugging Face Spaces Discussions. If False, icon does not appear. If set to None (default behavior), then the icon appears if this Gradio app is launched on Spaces, but not otherwise.
             show_copy_button: If True, will show a copy button for each chatbot message.
             avatar_images: Tuple of two avatar image paths or URLs for user and bot (in that order). Pass None for either the user or bot image to skip. Must be within the working directory of the Gradio app or an external URL.
-<<<<<<< HEAD
             sanitize_html: If False, will disable HTML sanitization for chatbot messages. This is not recommended, as it can lead to security vulnerabilities.
-=======
             bubble_full_width: If False, the chat bubble will fit to the content of the message. If True (default), the chat bubble will be the full width of the component.
->>>>>>> c5bf9138
         """
         if color_map is not None:
             warn_deprecation("The 'color_map' parameter has been deprecated.")
@@ -107,11 +101,8 @@
             else show_share_button
         )
         self.show_copy_button = show_copy_button
-<<<<<<< HEAD
         self.sanitize_html = sanitize_html
-=======
         self.bubble_full_width = bubble_full_width
->>>>>>> c5bf9138
         IOComponent.__init__(
             self,
             label=label,
@@ -137,11 +128,8 @@
             "rtl": self.rtl,
             "show_copy_button": self.show_copy_button,
             "avatar_images": self.avatar_images,
-<<<<<<< HEAD
             "sanitize_html": self.sanitize_html,
-=======
             "bubble_full_width": self.bubble_full_width,
->>>>>>> c5bf9138
             **IOComponent.get_config(self),
         }
 
@@ -162,11 +150,8 @@
         show_share_button: bool | None = None,
         show_copy_button: bool | None = None,
         avatar_images: tuple[str | Path | None] | None = None,
-<<<<<<< HEAD
         sanitize_html: bool | None = None,
-=======
         bubble_full_width: bool | None = None,
->>>>>>> c5bf9138
     ):
         updated_config = {
             "label": label,
@@ -182,11 +167,8 @@
             "latex_delimiters": latex_delimiters,
             "show_copy_button": show_copy_button,
             "avatar_images": avatar_images,
-<<<<<<< HEAD
             "sanitize_html": sanitize_html,
-=======
             "bubble_full_width": bubble_full_width,
->>>>>>> c5bf9138
             "__type__": "update",
         }
         return updated_config
