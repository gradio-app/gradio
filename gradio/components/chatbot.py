--- conflicted
+++ resolved
@@ -60,11 +60,8 @@
         sanitize_html: bool = True,
         render_markdown: bool = True,
         bubble_full_width: bool = True,
-<<<<<<< HEAD
         line_breaks: bool = True,
-=======
         layout: Literal["panel", "bubble"] | None = None,
->>>>>>> 8f0fed85
         **kwargs,
     ):
         """
@@ -89,11 +86,8 @@
             sanitize_html: If False, will disable HTML sanitization for chatbot messages. This is not recommended, as it can lead to security vulnerabilities.
             render_markdown: If False, will disable Markdown rendering for chatbot messages.
             bubble_full_width: If False, the chat bubble will fit to the content of the message. If True (default), the chat bubble will be the full width of the component.
-<<<<<<< HEAD
             line_breaks: If True (default), will enable GFM line breaks in chatbot messages. If False, single new lines will be ignored.
-=======
             layout: If "panel", will display the chatbot in a llm style layout. If "bubble", will display the chatbot with message bubbles, with the user and bot messages on alterating sides. Will default to "bubble".
->>>>>>> 8f0fed85
         """
         if color_map is not None:
             warn_deprecation("The 'color_map' parameter has been deprecated.")
@@ -124,11 +118,8 @@
         self.show_copy_button = show_copy_button
         self.sanitize_html = sanitize_html
         self.bubble_full_width = bubble_full_width
-<<<<<<< HEAD
         self.line_breaks = line_breaks
-=======
         self.layout = layout
->>>>>>> 8f0fed85
         IOComponent.__init__(
             self,
             label=label,
@@ -187,11 +178,8 @@
             "sanitize_html": sanitize_html,
             "bubble_full_width": bubble_full_width,
             "render_markdown": render_markdown,
-<<<<<<< HEAD
             "line_breaks": line_breaks,
-=======
             "layout": layout,
->>>>>>> 8f0fed85
             "__type__": "update",
         }
         return updated_config
