--- conflicted
+++ resolved
@@ -37,11 +37,8 @@
     title: Union[str, None]
     id: NotRequired[int | str]
     parent_id: NotRequired[int | str]
-<<<<<<< HEAD
     duration: NotRequired[int]
     status: NotRequired[Literal["pending", "done"]]
-=======
->>>>>>> 58b83919
 
 
 class Option(TypedDict):
@@ -64,7 +61,6 @@
     role: Literal["user", "assistant", "system"]
     metadata: NotRequired[MetadataDict]
     options: NotRequired[list[Option]]
-    duration: NotRequired[int]
 
 
 class FileMessage(GradioModel):
@@ -92,11 +88,8 @@
     title: Optional[str] = None
     id: Optional[int | str] = None
     parent_id: Optional[int | str] = None
-<<<<<<< HEAD
     duration: Optional[float] = None
     status: Optional[Literal["pending", "done"]] = None
-=======
->>>>>>> 58b83919
 
 
 class Message(GradioModel):
@@ -104,7 +97,6 @@
     metadata: Metadata = Field(default_factory=Metadata)
     content: Union[str, FileMessage, ComponentMessage]
     options: Optional[list[Option]] = None
-    duration: Optional[int] = None
 
 
 class ExampleMessage(TypedDict):
