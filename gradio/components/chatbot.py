"""gr.Chatbot() component."""

from __future__ import annotations

import copy
import inspect
from collections.abc import Callable, Sequence
from dataclasses import dataclass, field
from pathlib import Path
from typing import (
    TYPE_CHECKING,
    Any,
    Literal,
    Union,
    cast,
)

from gradio_client import utils as client_utils
from gradio_client.documentation import document
from typing_extensions import NotRequired, TypedDict

from gradio import utils
from gradio.component_meta import ComponentMeta
from gradio.components import (
    Component as GradioComponent,
)
from gradio.components.base import Component
from gradio.data_classes import FileData, GradioModel, GradioRootModel
from gradio.events import Events
from gradio.exceptions import Error
from gradio.i18n import I18nData


@document()
class MetadataDict(TypedDict):
    """
    A typed dictionary to represent metadata for a message in the Chatbot component. An
    instance of this dictionary is used for the `metadata` field in a ChatMessage when
    the chat message should be displayed as a thought.
    Parameters:
        title: The title of the "thought" message. Required if the message is to be displayed as a thought.
        id: The ID of the message. Only used for nested thoughts. Nested thoughts can be nested by setting the parent_id to the id of the parent thought.
        parent_id: The ID of the parent message. Only used for nested thoughts.
        log: A string message to display next to the thought title in a subdued font.
        duration: The duration of the message in seconds. Appears next to the thought title in a subdued font inside a parentheses.
        status: if set to `"pending"`, a spinner appears next to the thought title and the accordion is initialized open.  If `status` is `"done"`, the thought accordion is initialized closed. If `status` is not provided, the thought accordion is initialized open and no spinner is displayed.
    """

    title: NotRequired[str]
    id: NotRequired[int | str]
    parent_id: NotRequired[int | str]
    log: NotRequired[str]
    duration: NotRequired[float]
    status: NotRequired[Literal["pending", "done"]]


@document()
class OptionDict(TypedDict):
    """
    A typed dictionary to represent an option in a ChatMessage. A list of these
    dictionaries is used for the `options` field in a ChatMessage.
    Parameters:
        value: The value to return when the option is selected.
        label: The text to display in the option, if different from the value.
    """

    value: str
    label: NotRequired[str]


class FileDataDict(TypedDict):
    path: str  # server filepath
    url: NotRequired[str | None]  # normalised server url
    size: NotRequired[int | None]  # size in bytes
    orig_name: NotRequired[str | None]  # original filename
    mime_type: NotRequired[str | None]
    is_stream: NotRequired[bool]
    meta: dict[Literal["_type"], Literal["gradio.FileData"]]


<<<<<<< HEAD
=======
class TextMessage(GradioModel):
    text: str
    type: Literal["text"] = "text"


class TextMessageDict(TypedDict):
    text: str
    type: Literal["text"]


>>>>>>> 15458a87
class ComponentMessage(GradioModel):
    component: str
    value: Any
    constructor_args: dict[str, Any]
    props: dict[str, Any]
<<<<<<< HEAD
=======
    type: Literal["component"] = "component"


class ComponentMessageDict(TypedDict):
    component: str
    value: Any
    constructor_args: dict[str, Any]
    props: dict[str, Any]
    type: Literal["component"]
    instance: NotRequired[GradioComponent]
>>>>>>> 15458a87


MessageContent = Union[str, FileDataDict, FileData, Component]


class MessageDict(TypedDict):
    content: MessageContent | list[MessageContent]
    role: Literal["user", "assistant", "system"]
    metadata: NotRequired[MetadataDict]
    options: NotRequired[list[OptionDict]]


class FileMessage(GradioModel):
    file: FileData
    alt_text: str | None = None
    type: Literal["file"] = "file"


<<<<<<< HEAD
class Message(GradioModel):
    role: str
    metadata: MetadataDict | None = None
    content: (
        Union[str, FileMessage, ComponentMessage]
        | list[Union[str, FileMessage, ComponentMessage]]
    )
=======
class FileMessageDict(TypedDict):
    file: FileDataDict
    alt_text: NotRequired[str | None]
    type: Literal["file"]


NormalizedMessageContent = Union[TextMessageDict, FileMessageDict, ComponentMessageDict]


class NormalizedMessageDict(TypedDict):
    content: list[NormalizedMessageContent]
    role: Literal["user", "assistant", "system"]
    metadata: NotRequired[MetadataDict]
    options: NotRequired[list[OptionDict]]


class Message(GradioModel):
    role: str
    metadata: MetadataDict | None = None
    content: list[Union[TextMessage, FileMessage, ComponentMessage]]
>>>>>>> 15458a87
    options: list[OptionDict] | None = None


class ExampleMessage(TypedDict):
    icon: NotRequired[
        str | FileDataDict
    ]  # filepath or url to an image to be shown in example box
    display_text: NotRequired[
        str
    ]  # text to be shown in example box. If not provided, main_text will be shown
    text: NotRequired[str]  # text to be added to chatbot when example is clicked
    files: NotRequired[
        Sequence[str | FileDataDict]
    ]  # list of file paths or URLs to be added to chatbot when example is clicked


@document()
@dataclass
class ChatMessage:
    """
    A dataclass that represents a message in the Chatbot component (with type="messages"). The only required field is `content`. The value of `gr.Chatbot` is a list of these dataclasses.
    Parameters:
        content: The content of the message. Can be a string, a file dict, a gradio component, or a list of these types to group these messages together.
        role: The role of the message, which determines the alignment of the message in the chatbot. Can be "user", "assistant", or "system". Defaults to "assistant".
        metadata: The metadata of the message, which is used to display intermediate thoughts / tool usage. Should be a dictionary with the following keys: "title" (required to display the thought), and optionally: "id" and "parent_id" (to nest thoughts), "duration" (to display the duration of the thought), "status" (to display the status of the thought).
        options: The options of the message. A list of Option objects, which are dictionaries with the following keys: "label" (the text to display in the option), and optionally "value" (the value to return when the option is selected if different from the label).
    """

    content: MessageContent | list[MessageContent]
    role: Literal["user", "assistant", "system"] = "assistant"
    metadata: MetadataDict = field(default_factory=MetadataDict)
    options: list[OptionDict] = field(default_factory=list)


class ChatbotDataMessages(GradioRootModel):
    root: list[Message]


if TYPE_CHECKING:
    from gradio.components import Timer


def import_component_and_data(
    component_name: str,
) -> type[Component] | None:
    try:
        for component in utils.get_all_components():
            if component_name == component.__name__ and isinstance(
                component, ComponentMeta
            ):
                return component  # ty: ignore[invalid-return-type]
    except ModuleNotFoundError as e:
        raise ValueError(f"Error importing {component_name}: {e}") from e
    except AttributeError:
        pass


@document()
class Chatbot(Component):
    """
    Creates a chatbot that displays user-submitted messages and responses. Supports a subset of Markdown including bold, italics, code, tables.
    Also supports audio/video/image files, which are displayed in the Chatbot, and other kinds of files which are displayed as links. This
    component is usually used as an output component.

    Demos: chatbot_simple, chatbot_streaming, chatbot_with_tools, chatbot_core_components
    Guides: creating-a-chatbot-fast, creating-a-custom-chatbot-with-blocks, agents-and-tool-usage
    """

    data_model = ChatbotDataMessages

    EVENTS = [
        Events.change,
        Events.select,
        Events.like,
        Events.retry,
        Events.undo,
        Events.example_select,
        Events.option_select,
        Events.clear,
        Events.copy,
        Events.edit,
    ]

    def __init__(
        self,
        value: (list[MessageDict | Message] | Callable | None) = None,
        *,
        label: str | I18nData | None = None,
        every: Timer | float | None = None,
        inputs: Component | Sequence[Component] | set[Component] | None = None,
        show_label: bool | None = None,
        container: bool = True,
        scale: int | None = None,
        min_width: int = 160,
        visible: bool | Literal["hidden"] = True,
        elem_id: str | None = None,
        elem_classes: list[str] | str | None = None,
        autoscroll: bool = True,
        render: bool = True,
        key: int | str | tuple[int | str, ...] | None = None,
        preserved_by_key: list[str] | str | None = "value",
        height: int | str | None = 400,
        resizable: bool = False,
        max_height: int | str | None = None,
        min_height: int | str | None = None,
        editable: Literal["user", "all"] | None = None,
        latex_delimiters: list[dict[str, str | bool]] | None = None,
        rtl: bool = False,
        buttons: list[Literal["share", "copy", "copy_all"]] | None = None,
        watermark: str | None = None,
        avatar_images: tuple[str | Path | None, str | Path | None] | None = None,
        sanitize_html: bool = True,
        render_markdown: bool = True,
        feedback_options: list[str] | tuple[str, ...] | None = ("Like", "Dislike"),
        feedback_value: Sequence[str | None] | None = None,
        line_breaks: bool = True,
        layout: Literal["panel", "bubble"] | None = None,
        placeholder: str | None = None,
        examples: list[ExampleMessage] | None = None,
        allow_file_downloads=True,
        group_consecutive_messages: bool = True,
        allow_tags: list[str] | bool = True,
        collapse_thinking: list[tuple[str, str]] | None = None,
    ):
        """
        Parameters:
            value: Default list of messages to show in chatbot, where each message is of the format {"role": "user", "content": "Help me."}. Role can be one of "user", "assistant", or "system". Content should be either text, or media passed as a Gradio component, e.g. {"content": gr.Image("lion.jpg")}. If a function is provided, the function will be called each time the app loads to set the initial value of this component.
            label: the label for this component. Appears above the component and is also used as the header if there are a table of examples for this component. If None and used in a `gr.Interface`, the label will be the name of the parameter this component is assigned to.
            every: Continously calls `value` to recalculate it if `value` is a function (has no effect otherwise). Can provide a Timer whose tick resets `value`, or a float that provides the regular interval for the reset Timer.
            inputs: Components that are used as inputs to calculate `value` if `value` is a function (has no effect otherwise). `value` is recalculated any time the inputs change.
            show_label: if True, will display label.
            container: If True, will place the component in a container - providing some extra padding around the border.
            scale: relative size compared to adjacent Components. For example if Components A and B are in a Row, and A has scale=2, and B has scale=1, A will be twice as wide as B. Should be an integer. scale applies in Rows, and to top-level Components in Blocks where fill_height=True.
            min_width: minimum pixel width, will wrap if not sufficient screen space to satisfy this value. If a certain scale value results in this Component being narrower than min_width, the min_width parameter will be respected first.
            visible: If False, component will be hidden. If "hidden", component will be visually hidden and not take up space in the layout but still exist in the DOM
            elem_id: An optional string that is assigned as the id of this component in the HTML DOM. Can be used for targeting CSS styles.
            elem_classes: An optional list of strings that are assigned as the classes of this component in the HTML DOM. Can be used for targeting CSS styles.
            autoscroll: If True, will automatically scroll to the bottom of the textbox when the value changes, unless the user scrolls up. If False, will not scroll to the bottom of the textbox when the value changes.
            render: If False, component will not render be rendered in the Blocks context. Should be used if the intention is to assign event listeners now but render the component later.
            key: in a gr.render, Components with the same key across re-renders are treated as the same component, not a new component. Properties set in 'preserved_by_key' are not reset across a re-render.
            preserved_by_key: A list of parameters from this component's constructor. Inside a gr.render() function, if a component is re-rendered with the same key, these (and only these) parameters will be preserved in the UI (if they have been changed by the user or an event listener) instead of re-rendered based on the values provided during constructor.
            height: The height of the component, specified in pixels if a number is passed, or in CSS units if a string is passed. If messages exceed the height, the component will scroll.
            resizable: If True, the user of the Gradio app can resize the chatbot by dragging the bottom right corner.
            max_height: The maximum height of the component, specified in pixels if a number is passed, or in CSS units if a string is passed. If messages exceed the height, the component will scroll. If messages are shorter than the height, the component will shrink to fit the content. Will not have any effect if `height` is set and is smaller than `max_height`.
            min_height: The minimum height of the component, specified in pixels if a number is passed, or in CSS units if a string is passed. If messages exceed the height, the component will expand to fit the content. Will not have any effect if `height` is set and is larger than `min_height`.
            editable: Allows user to edit messages in the chatbot. If set to "user", allows editing of user messages. If set to "all", allows editing of assistant messages as well.
            latex_delimiters: A list of dicts of the form {"left": open delimiter (str), "right": close delimiter (str), "display": whether to display in newline (bool)} that will be used to render LaTeX expressions. If not provided, `latex_delimiters` is set to `[{ "left": "$$", "right": "$$", "display": True }]`, so only expressions enclosed in $$ delimiters will be rendered as LaTeX, and in a new line. Pass in an empty list to disable LaTeX rendering. For more information, see the [KaTeX documentation](https://katex.org/docs/autorender.html).
            rtl: If True, sets the direction of the rendered text to right-to-left. Default is False, which renders text left-to-right.
            buttons: A list of buttons to show in the top right corner of the component. Valid options are "share", "copy", and "copy_all". The "share" button allows the user to share outputs to Hugging Face Spaces Discussions. The "copy" button makes a copy button appear next to each individual chatbot message. The "copy_all" button appears at the component level and allows the user to copy all chatbot messages. By default, "share" and "copy_all" buttons are shown.
            watermark: If provided, this text will be appended to the end of messages copied from the chatbot, after a blank line. Useful for indicating that the message is generated by an AI model.
            avatar_images: Tuple of two avatar image paths or URLs for user and bot (in that order). Pass None for either the user or bot image to skip. Must be within the working directory of the Gradio app or an external URL.
            sanitize_html: If False, will disable HTML sanitization for chatbot messages. This is not recommended, as it can lead to security vulnerabilities.
            render_markdown: If False, will disable Markdown rendering for chatbot messages.
            feedback_options: A list of strings representing the feedback options that will be displayed to the user. The exact case-sensitive strings "Like" and "Dislike" will render as thumb icons, but any other choices will appear under a separate flag icon.
            feedback_value: A list of strings representing the feedback state for entire chat. Only works when type="messages". Each entry in the list corresponds to that assistant message, in order, and the value is the feedback given (e.g. "Like", "Dislike", or any custom feedback option) or None if no feedback was given for that message.
            line_breaks: If True (default), will enable Github-flavored Markdown line breaks in chatbot messages. If False, single new lines will be ignored. Only applies if `render_markdown` is True.
            layout: If "panel", will display the chatbot in a llm style layout. If "bubble", will display the chatbot with message bubbles, with the user and bot messages on alterating sides. Will default to "bubble".
            placeholder: a placeholder message to display in the chatbot when it is empty. Centered vertically and horizontally in the Chatbot. Supports Markdown and HTML. If None, no placeholder is displayed.
            examples: A list of example messages to display in the chatbot before any user/assistant messages are shown. Each example should be a dictionary with an optional "text" key representing the message that should be populated in the Chatbot when clicked, an optional "files" key, whose value should be a list of files to populate in the Chatbot, an optional "icon" key, whose value should be a filepath or URL to an image to display in the example box, and an optional "display_text" key, whose value should be the text to display in the example box. If "display_text" is not provided, the value of "text" will be displayed.
            allow_file_downloads: If True, will show a download button for chatbot messages that contain media. Defaults to True.
            group_consecutive_messages: If True, will display consecutive messages from the same role in the same bubble. If False, will display each message in a separate bubble. Defaults to True.
            allow_tags: If a list of tags is provided, these tags will be preserved in the output chatbot messages, even if `sanitize_html` is `True`. For example, if this list is ["thinking"], the tags `<thinking>` and `</thinking>` will not be removed. If True, all custom tags (non-standard HTML tags) will be preserved. If False, no tags will be preserved. Default value is 'True'.
            collapse_thinking: If provided, a list of tuples of (open_tag, close_tag) strings. Any text between these tags will be extracted and displayed in a separate collapsible message with metadata={"title": "Reasoning"}. For example, [("<thinking>", "</thinking>")] will extract content between <thinking> and </thinking> tags. Each thinking block will be displayed as a separate collapsible message before the main response. If None (default), no automatic extraction is performed.
        """
        self.autoscroll = autoscroll
        self.height = height
        self.resizable = resizable
        self.max_height = max_height
        self.min_height = min_height
        self.editable = editable
        self.rtl = rtl
        self.group_consecutive_messages = group_consecutive_messages
        if latex_delimiters is None:
            latex_delimiters = [{"left": "$$", "right": "$$", "display": True}]
        self.latex_delimiters = latex_delimiters
        self.buttons = buttons
        self.render_markdown = render_markdown
        self.watermark = watermark
        self.sanitize_html = sanitize_html
        self.line_breaks = line_breaks
        self.layout = layout
        self.allow_file_downloads = allow_file_downloads
        self.feedback_options = feedback_options
        self.feedback_value = feedback_value
        self.allow_tags = allow_tags if allow_tags else False
        self.collapse_thinking = collapse_thinking
        super().__init__(
            label=label,
            every=every,
            inputs=inputs,
            show_label=show_label,
            container=container,
            scale=scale,
            min_width=min_width,
            visible=visible,
            elem_id=elem_id,
            elem_classes=elem_classes,
            render=render,
            key=key,
            preserved_by_key=preserved_by_key,
            value=value,
        )
        self.avatar_images: list[dict | None] = [None, None]
        if avatar_images is None:
            pass
        else:
            self.avatar_images = [
                self.serve_static_file(avatar_images[0]),
                self.serve_static_file(avatar_images[1]),
            ]
        self.placeholder = placeholder

        self.examples = examples
        self._setup_examples()
        self._value_description = "a list of chat message dictionaries in openai format, e.g. {'role': 'user', 'content': 'Hello'}"

    def _setup_examples(self):
        if self.examples is not None:
            for i, example in enumerate(self.examples):
                if "icon" in example and isinstance(example["icon"], str):
                    example["icon"] = cast(
                        FileDataDict, self.serve_static_file(example["icon"])
                    )
                file_info = example.get("files")
                if file_info is not None and not isinstance(file_info, list):
                    raise Error(
                        "Data incompatible with files format. The 'files' passed should be a list of file paths or URLs."
                    )
                if file_info is not None:
                    for i, file in enumerate(file_info):
                        if isinstance(file, str):
                            orig_name = Path(file).name
                            file_data = self.serve_static_file(file)
                            if file_data is not None:
                                file_data["orig_name"] = orig_name
                                file_data["mime_type"] = client_utils.get_mimetype(
                                    orig_name
                                )
                                file_data = FileDataDict(**file_data)
                                file_info[i] = file_data

    @staticmethod
    def _check_format(
        messages: list[MessageDict | Message | ChatMessage | NormalizedMessageDict],
    ):
        all_valid = all(
            isinstance(message, dict)
            and "role" in message
            and "content" in message
            or isinstance(message, ChatMessage | Message)
            for message in messages
        )
        if not all_valid:
            raise Error(
                "Data incompatible with messages format. Each message should be a dictionary with 'role' and 'content' keys or a ChatMessage object."
            )

    def _preprocess_content(
        self,
<<<<<<< HEAD
        chat_message: str | FileMessage | ComponentMessage,
    ) -> str | GradioComponent | FileDataDict:
        if isinstance(chat_message, FileMessage):
            return cast(FileDataDict, chat_message.model_dump())
        elif isinstance(chat_message, str):
            return chat_message
=======
        chat_message: Union[TextMessage, FileMessage, ComponentMessage],
    ) -> NormalizedMessageContent:
        if isinstance(chat_message, FileMessage):
            return cast(FileDataDict, chat_message.model_dump())
        elif isinstance(chat_message, TextMessage):
            return cast(TextMessageDict, chat_message.model_dump())
>>>>>>> 15458a87
        elif isinstance(chat_message, ComponentMessage):
            component_message = cast(ComponentMessageDict, chat_message.model_dump())
            capitalized_component = (
                chat_message.component.upper()
                if chat_message.component in ("json", "html")
                else "Model3D"
                if chat_message.component == "model3d"
                else chat_message.component.capitalize()
            )
            component = import_component_and_data(capitalized_component)
            if component is not None:
                instance = component()  # type: ignore
                if not instance.data_model:
                    payload = chat_message.value
                elif issubclass(instance.data_model, GradioModel):
                    payload = instance.data_model(**chat_message.value)
                elif issubclass(instance.data_model, GradioRootModel):
                    payload = instance.data_model(root=chat_message.value)
                else:
                    payload = chat_message.value
                value = instance.preprocess(payload)
                component_message["instance"] = component(
                    value=value, **chat_message.constructor_args
                )
            return component_message
        else:
            raise ValueError(f"Invalid message for Chatbot component: {chat_message}")

    def preprocess(
        self,
        payload: ChatbotDataMessages | None,
<<<<<<< HEAD
    ) -> list[list[str | tuple[str] | tuple[str, str] | None]] | list[MessageDict]:
=======
    ) -> list[NormalizedMessageDict]:
>>>>>>> 15458a87
        """
        Parameters:
            payload: data as a ChatbotData object
        Returns:
            Passes the value as a list of dictionaries with 'role' and 'content' keys.
        """
        if payload is None:
            return []

        if not isinstance(payload, ChatbotDataMessages):
            raise Error("Data incompatible with the messages format")
        message_dicts = []
        for message in payload.root:
<<<<<<< HEAD
            message_dict = cast(MessageDict, message.model_dump())
            if isinstance(message.content, list):
                message_dict["content"] = [
                    self._preprocess_content(content) for content in message.content
                ]
            else:
                message_dict["content"] = self._preprocess_content(message.content)
=======
            message_dict = cast(NormalizedMessageDict, message.model_dump())
            message_dict["content"] = [
                self._preprocess_content(content) for content in message.content
            ]
>>>>>>> 15458a87
            message_dicts.append(message_dict)
        return message_dicts

    @staticmethod
    def _get_alt_text(chat_message: dict | list | tuple | GradioComponent):
        if isinstance(chat_message, dict):
            return chat_message.get("alt_text")
        elif not isinstance(chat_message, GradioComponent) and len(chat_message) > 1:
            return chat_message[1]

    @staticmethod
    def _create_file_message(chat_message, filepath):
        mime_type = client_utils.get_mimetype(filepath)

        return FileMessage(
            file=FileData(path=filepath, mime_type=mime_type),
            alt_text=Chatbot._get_alt_text(chat_message),
        )

    def _postprocess_content(
        self,
        chat_message: str
        | FileDataDict
        | GradioComponent
        | ComponentMessage
<<<<<<< HEAD
        | FileData,
    ) -> str | FileMessage | ComponentMessage | None:
        if isinstance(chat_message, (FileMessage, ComponentMessage, str)):
=======
        | FileData
        | FileMessage
        | ComponentMessage
        | FileMessageDict
        | ComponentMessageDict
        | TextMessageDict,
    ) -> Union[TextMessage, FileMessage, ComponentMessage, None]:
        if isinstance(chat_message, str):
            return TextMessage(text=inspect.cleandoc(chat_message))
        elif isinstance(chat_message, (FileMessage, ComponentMessage)):
>>>>>>> 15458a87
            return chat_message
        elif isinstance(chat_message, FileData):
            return FileMessage(file=chat_message)
        elif isinstance(chat_message, GradioComponent):
            chat_message.unrender()
            component = import_component_and_data(type(chat_message).__name__)
            if component:
                chat_message.constructor_args["render"] = False
                component = chat_message.__class__(**chat_message.constructor_args)
                chat_message.constructor_args.pop("value", None)
                config = component.get_config()
                return ComponentMessage(
                    component=type(chat_message).__name__.lower(),
                    value=config.get("value", None),
                    constructor_args=chat_message.constructor_args,
                    props=config,
                )
        elif isinstance(chat_message, dict) and "path" in chat_message:
            filepath = chat_message["path"]
            return self._create_file_message(chat_message, filepath)
        elif isinstance(chat_message, dict) and "file" in chat_message:
            return FileMessage(
<<<<<<< HEAD
                file=chat_message["file"], alt_text=chat_message.get("alt_text")
=======
                file=FileData(**chat_message["file"]),  # type: ignore
                alt_text=chat_message.get("alt_text"),
            )
        elif isinstance(chat_message, dict) and chat_message.get("type") == "text":
            return TextMessage(**chat_message)  # type: ignore
        elif isinstance(chat_message, dict) and chat_message.get("type") == "component":
            return ComponentMessage(**chat_message)  # type: ignore
        elif isinstance(chat_message, dict) and chat_message.get("type") == "file":
            return FileMessage(
                file=FileData(**chat_message["file"]),  # type: ignore
                alt_text=chat_message.get("alt_text"),
>>>>>>> 15458a87
            )
        else:
            raise ValueError(f"Invalid message for Chatbot component: {chat_message}")

<<<<<<< HEAD
    def _postprocess_messages(self, message: MessageDict | ChatMessage) -> Message:
        message = copy.deepcopy(message)
        if isinstance(message, dict):
            if isinstance(message.get("content"), list):
                content = []
                for content_item in cast(list, message["content"]):
                    item = self._postprocess_content(content_item)
                    if item:
                        content.append(item)
                message["content"] = content
            else:
                content = self._postprocess_content(
                    cast(MessageContent, message["content"])
                )
                message["content"] = content or ""  # type: ignore
            msg = Message(**message)  # type: ignore
        elif isinstance(message, ChatMessage):
            message.content = self._postprocess_content(message.content)  # type: ignore
            msg = Message(
                role=message.role,
                content=message.content,  # type: ignore
                metadata=message.metadata,  # type: ignore
                options=message.options,
=======
    def _postprocess(
        self, message: MessageDict | Message | ChatMessage | NormalizedMessageDict
    ) -> Message | None:
        message = copy.deepcopy(message)
        role = message["role"] if isinstance(message, dict) else message.role
        metadata = (
            message.get("metadata") if isinstance(message, dict) else message.metadata
        )
        options = (
            message.get("options") if isinstance(message, dict) else message.options
        )
        if isinstance(message, dict) and not isinstance(message["content"], list):
            content_ = self._postprocess_content(
                cast(MessageContent, message["content"])
>>>>>>> 15458a87
            )
            if not content_:
                return None
            content_postprocessed = [content_]
        elif isinstance(message, dict) and isinstance(message["content"], list):
            content_postprocessed: list[
                Union[TextMessage, FileMessage, ComponentMessage]
            ] = []
            for content_item in cast(list, message["content"]):
                item = self._postprocess_content(content_item)
                if item:
                    content_postprocessed.append(item)
            if not content_postprocessed:
                return None
        elif isinstance(message, ChatMessage):
            if not isinstance(message.content, list):
                content_postprocessed = [self._postprocess_content(message.content)]  # type: ignore
            else:
                content_postprocessed = []
                for content_item in message.content:
                    item = self._postprocess_content(content_item)
                    if item:
                        content_postprocessed.append(item)
            if not content_postprocessed:
                return None
        elif isinstance(message, Message):
            return message
        else:
            raise Error(
                f"Invalid message for Chatbot component: {message}", visible=False
            )
        return Message(
            role=role,
            content=content_postprocessed,
            metadata=metadata,
            options=options,
        )

    def _extract_thinking_blocks(
        self, content: str, tags: list[tuple[str, str]]
    ) -> list[tuple[str, bool]]:
        """
        Extract thinking blocks from content based on provided tags, preserving order.

        Parameters:
            content: The message content to process
            tags: List of (open_tag, close_tag) tuples

        Returns:
            A list of tuples (text, is_thinking) in order of appearance
        """
        import re

        # Build a pattern that matches any of the provided tag pairs
        patterns = []
        for open_tag, close_tag in tags:
            escaped_open = re.escape(open_tag)
            escaped_close = re.escape(close_tag)
            patterns.append(f"({escaped_open})(.*?)({escaped_close})")

        # Combine all patterns with OR
        combined_pattern = "|".join(patterns)

        # Split content into segments, preserving order
        segments = []
        last_end = 0

        for match in re.finditer(combined_pattern, content, re.DOTALL):
            # Add any text before this match as prose
            if match.start() > last_end:
                prose = content[last_end : match.start()].strip()
                if prose:
                    segments.append((prose, False))

            # Add the thinking content (group 2, 5, 8, etc. depending on pattern count)
            # The thinking content is in every 3rd group starting from index 2
            for i in range(1, len(match.groups()), 3):
                if match.group(i + 1) is not None:
                    thinking = match.group(i + 1).strip()
                    if thinking:
                        segments.append((thinking, True))
                    break

            last_end = match.end()

        # Add any remaining text after the last match
        if last_end < len(content):
            prose = content[last_end:].strip()
            if prose:
                segments.append((prose, False))

        return segments

    def postprocess(
        self,
<<<<<<< HEAD
        value: list[MessageDict | Message | ChatMessage] | None,
=======
        value: list[MessageDict | Message | ChatMessage | NormalizedMessageDict] | None,
>>>>>>> 15458a87
    ) -> ChatbotDataMessages:
        """
        Parameters:
            value: Passes the value as a list of dictionaries with 'role' and 'content' keys. The `content` key's value supports everything the `tuples` format supports.
        Returns:
            an object of type ChatbotData
        """
        if value is None:
            return ChatbotDataMessages(root=[])
        self._check_format(value)
<<<<<<< HEAD

        processed_messages = []
        for message in value:
            if self.collapse_thinking:
                message_copy = copy.deepcopy(message)
                content = (
                    message_copy.get("content")
                    if isinstance(message_copy, dict)
                    else message_copy.content  # type: ignore
                )

                if isinstance(content, str):
                    segments = self._extract_thinking_blocks(
                        content, self.collapse_thinking
                    )

                    role = cast(
                        Literal["assistant", "user", "system"],
                        message_copy.get("role")
                        if isinstance(message_copy, dict)
                        else message_copy.role,  # type: ignore
                    )
                    for text, is_thinking in segments:
                        if is_thinking:
                            thinking_message = Message(
                                role=role,
                                content=text,
                                metadata={"title": "Reasoning"},
                            )
                            processed_messages.append(thinking_message)
                        else:
                            if isinstance(message_copy, dict):
                                prose_message = message_copy.copy()
                                prose_message["content"] = text
                            else:
                                prose_message = ChatMessage(
                                    role=role,
                                    content=text,
                                    metadata=message_copy.metadata or {},  # type: ignore
                                    options=message_copy.options or [],  # type: ignore
                                )
                            processed_messages.append(
                                self._postprocess_messages(
                                    cast(MessageDict, prose_message)
                                )
                            )
                else:
                    processed_messages.append(
                        self._postprocess_messages(cast(MessageDict, message))
                    )
            else:
                processed_messages.append(
                    self._postprocess_messages(cast(MessageDict, message))
                )

=======
        processed_messages = []
        for message in value:
            processed_message = self._postprocess(message)
            if processed_message is not None:
                processed_messages.append(processed_message)
>>>>>>> 15458a87
        return ChatbotDataMessages(root=processed_messages)

    def example_payload(self) -> Any:
        return [
            Message(role="user", content=[TextMessage(text="Hello!")]).model_dump(),
            Message(
                role="assistant", content=[TextMessage(text="How can I help you?")]
            ).model_dump(),
        ]

    def example_value(self) -> Any:
        return [
            Message(role="user", content=[TextMessage(text="Hello!")]).model_dump(),
            Message(
                role="assistant", content=[TextMessage(text="How can I help you?")]
            ).model_dump(),
        ]<|MERGE_RESOLUTION|>--- conflicted
+++ resolved
@@ -78,8 +78,6 @@
     meta: dict[Literal["_type"], Literal["gradio.FileData"]]
 
 
-<<<<<<< HEAD
-=======
 class TextMessage(GradioModel):
     text: str
     type: Literal["text"] = "text"
@@ -90,14 +88,11 @@
     type: Literal["text"]
 
 
->>>>>>> 15458a87
 class ComponentMessage(GradioModel):
     component: str
     value: Any
     constructor_args: dict[str, Any]
     props: dict[str, Any]
-<<<<<<< HEAD
-=======
     type: Literal["component"] = "component"
 
 
@@ -108,7 +103,6 @@
     props: dict[str, Any]
     type: Literal["component"]
     instance: NotRequired[GradioComponent]
->>>>>>> 15458a87
 
 
 MessageContent = Union[str, FileDataDict, FileData, Component]
@@ -127,15 +121,6 @@
     type: Literal["file"] = "file"
 
 
-<<<<<<< HEAD
-class Message(GradioModel):
-    role: str
-    metadata: MetadataDict | None = None
-    content: (
-        Union[str, FileMessage, ComponentMessage]
-        | list[Union[str, FileMessage, ComponentMessage]]
-    )
-=======
 class FileMessageDict(TypedDict):
     file: FileDataDict
     alt_text: NotRequired[str | None]
@@ -156,7 +141,6 @@
     role: str
     metadata: MetadataDict | None = None
     content: list[Union[TextMessage, FileMessage, ComponentMessage]]
->>>>>>> 15458a87
     options: list[OptionDict] | None = None
 
 
@@ -416,21 +400,12 @@
 
     def _preprocess_content(
         self,
-<<<<<<< HEAD
-        chat_message: str | FileMessage | ComponentMessage,
-    ) -> str | GradioComponent | FileDataDict:
-        if isinstance(chat_message, FileMessage):
-            return cast(FileDataDict, chat_message.model_dump())
-        elif isinstance(chat_message, str):
-            return chat_message
-=======
         chat_message: Union[TextMessage, FileMessage, ComponentMessage],
     ) -> NormalizedMessageContent:
         if isinstance(chat_message, FileMessage):
-            return cast(FileDataDict, chat_message.model_dump())
+            return cast(FileMessageDict, chat_message.model_dump())
         elif isinstance(chat_message, TextMessage):
             return cast(TextMessageDict, chat_message.model_dump())
->>>>>>> 15458a87
         elif isinstance(chat_message, ComponentMessage):
             component_message = cast(ComponentMessageDict, chat_message.model_dump())
             capitalized_component = (
@@ -462,11 +437,7 @@
     def preprocess(
         self,
         payload: ChatbotDataMessages | None,
-<<<<<<< HEAD
-    ) -> list[list[str | tuple[str] | tuple[str, str] | None]] | list[MessageDict]:
-=======
     ) -> list[NormalizedMessageDict]:
->>>>>>> 15458a87
         """
         Parameters:
             payload: data as a ChatbotData object
@@ -480,20 +451,10 @@
             raise Error("Data incompatible with the messages format")
         message_dicts = []
         for message in payload.root:
-<<<<<<< HEAD
-            message_dict = cast(MessageDict, message.model_dump())
-            if isinstance(message.content, list):
-                message_dict["content"] = [
-                    self._preprocess_content(content) for content in message.content
-                ]
-            else:
-                message_dict["content"] = self._preprocess_content(message.content)
-=======
             message_dict = cast(NormalizedMessageDict, message.model_dump())
             message_dict["content"] = [
                 self._preprocess_content(content) for content in message.content
             ]
->>>>>>> 15458a87
             message_dicts.append(message_dict)
         return message_dicts
 
@@ -519,11 +480,6 @@
         | FileDataDict
         | GradioComponent
         | ComponentMessage
-<<<<<<< HEAD
-        | FileData,
-    ) -> str | FileMessage | ComponentMessage | None:
-        if isinstance(chat_message, (FileMessage, ComponentMessage, str)):
-=======
         | FileData
         | FileMessage
         | ComponentMessage
@@ -534,7 +490,6 @@
         if isinstance(chat_message, str):
             return TextMessage(text=inspect.cleandoc(chat_message))
         elif isinstance(chat_message, (FileMessage, ComponentMessage)):
->>>>>>> 15458a87
             return chat_message
         elif isinstance(chat_message, FileData):
             return FileMessage(file=chat_message)
@@ -557,9 +512,6 @@
             return self._create_file_message(chat_message, filepath)
         elif isinstance(chat_message, dict) and "file" in chat_message:
             return FileMessage(
-<<<<<<< HEAD
-                file=chat_message["file"], alt_text=chat_message.get("alt_text")
-=======
                 file=FileData(**chat_message["file"]),  # type: ignore
                 alt_text=chat_message.get("alt_text"),
             )
@@ -571,39 +523,13 @@
             return FileMessage(
                 file=FileData(**chat_message["file"]),  # type: ignore
                 alt_text=chat_message.get("alt_text"),
->>>>>>> 15458a87
             )
         else:
             raise ValueError(f"Invalid message for Chatbot component: {chat_message}")
 
-<<<<<<< HEAD
-    def _postprocess_messages(self, message: MessageDict | ChatMessage) -> Message:
-        message = copy.deepcopy(message)
-        if isinstance(message, dict):
-            if isinstance(message.get("content"), list):
-                content = []
-                for content_item in cast(list, message["content"]):
-                    item = self._postprocess_content(content_item)
-                    if item:
-                        content.append(item)
-                message["content"] = content
-            else:
-                content = self._postprocess_content(
-                    cast(MessageContent, message["content"])
-                )
-                message["content"] = content or ""  # type: ignore
-            msg = Message(**message)  # type: ignore
-        elif isinstance(message, ChatMessage):
-            message.content = self._postprocess_content(message.content)  # type: ignore
-            msg = Message(
-                role=message.role,
-                content=message.content,  # type: ignore
-                metadata=message.metadata,  # type: ignore
-                options=message.options,
-=======
     def _postprocess(
         self, message: MessageDict | Message | ChatMessage | NormalizedMessageDict
-    ) -> Message | None:
+    ) -> list[Message] | None:
         message = copy.deepcopy(message)
         role = message["role"] if isinstance(message, dict) else message.role
         metadata = (
@@ -615,7 +541,6 @@
         if isinstance(message, dict) and not isinstance(message["content"], list):
             content_ = self._postprocess_content(
                 cast(MessageContent, message["content"])
->>>>>>> 15458a87
             )
             if not content_:
                 return None
@@ -642,17 +567,56 @@
             if not content_postprocessed:
                 return None
         elif isinstance(message, Message):
-            return message
+            return [message]
         else:
             raise Error(
                 f"Invalid message for Chatbot component: {message}", visible=False
             )
-        return Message(
-            role=role,
-            content=content_postprocessed,
-            metadata=metadata,
-            options=options,
-        )
+        messages: list[Message] = []
+        if self.collapse_thinking:
+            non_text_content = [
+                item for item in content_postprocessed if item.type != "text"
+            ]
+            for content_item in content_postprocessed:
+                if content_item.type == "text":
+                    segments = self._extract_thinking_blocks(
+                        content_item.text, self.collapse_thinking
+                    )
+                    for text, is_thinking in segments:
+                        if is_thinking:
+                            thinking_message = Message(
+                                role=role,
+                                content=[TextMessage(text=text)],
+                                metadata={"title": "Reasoning"},
+                            )
+                            messages.append(thinking_message)
+                        else:
+                            prose_message = Message(
+                                role=role,
+                                content=[TextMessage(text=text)],
+                                metadata=metadata,
+                                options=options,
+                            )
+                            messages.append(prose_message)
+            if non_text_content:
+                messages.append(
+                    Message(
+                        role=role,
+                        content=non_text_content,
+                        metadata=metadata,
+                        options=options,
+                    )
+                )
+        else:
+            messages = [
+                Message(
+                    role=role,
+                    content=content_postprocessed,
+                    metadata=metadata,
+                    options=options,
+                )
+            ]
+        return messages
 
     def _extract_thinking_blocks(
         self, content: str, tags: list[tuple[str, str]]
@@ -669,29 +633,23 @@
         """
         import re
 
-        # Build a pattern that matches any of the provided tag pairs
         patterns = []
         for open_tag, close_tag in tags:
             escaped_open = re.escape(open_tag)
             escaped_close = re.escape(close_tag)
             patterns.append(f"({escaped_open})(.*?)({escaped_close})")
 
-        # Combine all patterns with OR
         combined_pattern = "|".join(patterns)
 
-        # Split content into segments, preserving order
         segments = []
         last_end = 0
 
         for match in re.finditer(combined_pattern, content, re.DOTALL):
-            # Add any text before this match as prose
             if match.start() > last_end:
                 prose = content[last_end : match.start()].strip()
                 if prose:
                     segments.append((prose, False))
 
-            # Add the thinking content (group 2, 5, 8, etc. depending on pattern count)
-            # The thinking content is in every 3rd group starting from index 2
             for i in range(1, len(match.groups()), 3):
                 if match.group(i + 1) is not None:
                     thinking = match.group(i + 1).strip()
@@ -701,7 +659,6 @@
 
             last_end = match.end()
 
-        # Add any remaining text after the last match
         if last_end < len(content):
             prose = content[last_end:].strip()
             if prose:
@@ -711,11 +668,7 @@
 
     def postprocess(
         self,
-<<<<<<< HEAD
-        value: list[MessageDict | Message | ChatMessage] | None,
-=======
         value: list[MessageDict | Message | ChatMessage | NormalizedMessageDict] | None,
->>>>>>> 15458a87
     ) -> ChatbotDataMessages:
         """
         Parameters:
@@ -726,69 +679,66 @@
         if value is None:
             return ChatbotDataMessages(root=[])
         self._check_format(value)
-<<<<<<< HEAD
-
-        processed_messages = []
-        for message in value:
-            if self.collapse_thinking:
-                message_copy = copy.deepcopy(message)
-                content = (
-                    message_copy.get("content")
-                    if isinstance(message_copy, dict)
-                    else message_copy.content  # type: ignore
-                )
-
-                if isinstance(content, str):
-                    segments = self._extract_thinking_blocks(
-                        content, self.collapse_thinking
-                    )
-
-                    role = cast(
-                        Literal["assistant", "user", "system"],
-                        message_copy.get("role")
-                        if isinstance(message_copy, dict)
-                        else message_copy.role,  # type: ignore
-                    )
-                    for text, is_thinking in segments:
-                        if is_thinking:
-                            thinking_message = Message(
-                                role=role,
-                                content=text,
-                                metadata={"title": "Reasoning"},
-                            )
-                            processed_messages.append(thinking_message)
-                        else:
-                            if isinstance(message_copy, dict):
-                                prose_message = message_copy.copy()
-                                prose_message["content"] = text
-                            else:
-                                prose_message = ChatMessage(
-                                    role=role,
-                                    content=text,
-                                    metadata=message_copy.metadata or {},  # type: ignore
-                                    options=message_copy.options or [],  # type: ignore
-                                )
-                            processed_messages.append(
-                                self._postprocess_messages(
-                                    cast(MessageDict, prose_message)
-                                )
-                            )
-                else:
-                    processed_messages.append(
-                        self._postprocess_messages(cast(MessageDict, message))
-                    )
-            else:
-                processed_messages.append(
-                    self._postprocess_messages(cast(MessageDict, message))
-                )
-
-=======
+
+        # processed_messages = []
+        # for message in value:
+        #     if self.collapse_thinking:
+        #         message_copy = copy.deepcopy(message)
+        #         content = (
+        #             message_copy.get("content")
+        #             if isinstance(message_copy, dict)
+        #             else message_copy.content  # type: ignore
+        #         )
+
+        #         if isinstance(content, str):
+        #             segments = self._extract_thinking_blocks(
+        #                 content, self.collapse_thinking
+        #             )
+
+        #             role = cast(
+        #                 Literal["assistant", "user", "system"],
+        #                 message_copy.get("role")
+        #                 if isinstance(message_copy, dict)
+        #                 else message_copy.role,  # type: ignore
+        #             )
+        #             for text, is_thinking in segments:
+        #                 if is_thinking:
+        #                     thinking_message = Message(
+        #                         role=role,
+        #                         content=text,
+        #                         metadata={"title": "Reasoning"},
+        #                     )
+        #                     processed_messages.append(thinking_message)
+        #                 else:
+        #                     if isinstance(message_copy, dict):
+        #                         prose_message = message_copy.copy()
+        #                         prose_message["content"] = text
+        #                     else:
+        #                         prose_message = ChatMessage(
+        #                             role=role,
+        #                             content=text,
+        #                             metadata=message_copy.metadata or {},  # type: ignore
+        #                             options=message_copy.options or [],  # type: ignore
+        #                         )
+        #                     processed_messages.append(
+        #                         self._postprocess_messages(
+        #                             cast(MessageDict, prose_message)
+        #                         )
+        #                     )
+        #         else:
+        #             processed_messages.append(
+        #                 self._postprocess_messages(cast(MessageDict, message))
+        #             )
+        #     else:
+        #         processed_messages.append(
+        #             self._postprocess_messages(cast(MessageDict, message))
+        #         )
+
         processed_messages = []
         for message in value:
             processed_message = self._postprocess(message)
             if processed_message is not None:
-                processed_messages.append(processed_message)
->>>>>>> 15458a87
+                processed_messages.extend(processed_message)
         return ChatbotDataMessages(root=processed_messages)
 
     def example_payload(self) -> Any:
