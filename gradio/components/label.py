"""gr.Label() component."""

from __future__ import annotations

import json
import operator
import warnings
from pathlib import Path
from typing import Any, Callable, Literal, Optional

from gradio_client.documentation import document, set_documentation_group

from gradio.components.base import Component, _Keywords
from gradio.data_classes import GradioModel
from gradio.deprecation import warn_style_method_deprecation
from gradio.events import Events

set_documentation_group("component")


class LabelConfidence(GradioModel):
    label: Optional[str] = None
    confidence: Optional[float] = None


class LabelData(GradioModel):
    label: str
    confidences: Optional[list[LabelConfidence]] = None


@document()
class Label(Component):
    """
    Displays a classification label, along with confidence scores of top categories, if provided.
    Preprocessing: this component does *not* accept input.
    Postprocessing: expects a {Dict[str, float]} of classes and confidences, or {str} with just the class or an {int}/{float} for regression outputs, or a {str} path to a .json file containing a json dictionary in the structure produced by Label.postprocess().

    Demos: main_note, titanic_survival
    Guides: image-classification-in-pytorch, image-classification-in-tensorflow, image-classification-with-vision-transformers, building-a-pictionary-app
    """

    CONFIDENCES_KEY = "confidences"
    data_model = LabelData
    EVENTS = [Events.change, Events.select]

    def __init__(
        self,
        value: dict[str, float] | str | float | Callable | None = None,
        *,
        num_top_classes: int | None = None,
        label: str | None = None,
        every: float | None = None,
        show_label: bool | None = None,
        container: bool = True,
        scale: int | None = None,
        min_width: int = 160,
        visible: bool = True,
        elem_id: str | None = None,
        elem_classes: list[str] | str | None = None,
        color: str | None = None,
        **kwargs,
    ):
        """
        Parameters:
            value: Default value to show in the component. If a str or number is provided, simply displays the string or number. If a {Dict[str, float]} of classes and confidences is provided, displays the top class on top and the `num_top_classes` below, along with their confidence bars. If callable, the function will be called whenever the app loads to set the initial value of the component.
            num_top_classes: number of most confident classes to show.
            label: component name in interface.
            every: If `value` is a callable, run the function 'every' number of seconds while the client connection is open. Has no effect otherwise. Queue must be enabled. The event can be accessed (e.g. to cancel it) via this component's .load_event attribute.
            show_label: if True, will display label.
            container: If True, will place the component in a container - providing some extra padding around the border.
            scale: relative width compared to adjacent Components in a Row. For example, if Component A has scale=2, and Component B has scale=1, A will be twice as wide as B. Should be an integer.
            min_width: minimum pixel width, will wrap if not sufficient screen space to satisfy this value. If a certain scale value results in this Component being narrower than min_width, the min_width parameter will be respected first.
            visible: If False, component will be hidden.
            elem_id: An optional string that is assigned as the id of this component in the HTML DOM. Can be used for targeting CSS styles.
            elem_classes: An optional list of strings that are assigned as the classes of this component in the HTML DOM. Can be used for targeting CSS styles.
            color: The background color of the label (either a valid css color name or hexadecimal string).
        """
        self.num_top_classes = num_top_classes
        self.color = color
        super().__init__(
            label=label,
            every=every,
            show_label=show_label,
            container=container,
            scale=scale,
            min_width=min_width,
            visible=visible,
            elem_id=elem_id,
            elem_classes=elem_classes,
            value=value,
            **kwargs,
        )

<<<<<<< HEAD
    def get_config(self):
        return {
            "num_top_classes": self.num_top_classes,
            "value": self.value,
            "color": self.color,
            "selectable": self.selectable,
            **Component.get_config(self),
        }

    def postprocess(
        self, y: dict[str, float] | str | float | None
    ) -> LabelData | dict | None:
=======
    def postprocess(self, y: dict[str, float] | str | float | None) -> dict | None:
>>>>>>> ff6f5250
        """
        Parameters:
            y: a dictionary mapping labels to confidence value, or just a string/numerical label by itself
        Returns:
            Object with key 'label' representing primary label, and key 'confidences' representing a list of label-confidence pairs
        """
        if y is None or y == {}:
            return {}
        if isinstance(y, str) and y.endswith(".json") and Path(y).exists():
            return LabelData(**json.load(open(y)))
        if isinstance(y, (str, float, int)):
            return LabelData(label=str(y))
        if isinstance(y, dict):
            if "confidences" in y and isinstance(y["confidences"], dict):
                y = y["confidences"]
                y = {c["label"]: c["confidence"] for c in y}
            sorted_pred = sorted(y.items(), key=operator.itemgetter(1), reverse=True)
            if self.num_top_classes is not None:
                sorted_pred = sorted_pred[: self.num_top_classes]
            return LabelData(
                **{
                    "label": sorted_pred[0][0],
                    "confidences": [
                        {"label": pred[0], "confidence": pred[1]}
                        for pred in sorted_pred
                    ],
                }
            )
        raise ValueError(
            "The `Label` output interface expects one of: a string label, or an int label, a "
            "float label, or a dictionary whose keys are labels and values are confidences. "
            f"Instead, got a {type(y)}"
        )

    @staticmethod
    def update(
        value: dict[str, float]
        | str
        | float
        | Literal[_Keywords.NO_VALUE]
        | None = _Keywords.NO_VALUE,
        label: str | None = None,
        show_label: bool | None = None,
        container: bool | None = None,
        scale: int | None = None,
        min_width: int | None = None,
        visible: bool | None = None,
        color: str | Literal[_Keywords.NO_VALUE] | None = _Keywords.NO_VALUE,
    ):
        warnings.warn(
            "Using the update method is deprecated. Simply return a new object instead, e.g. `return gr.Label(...)` instead of `return gr.Label.update(...)`."
        )
        # If color is not specified (NO_VALUE) map it to None so that
        # it gets filtered out in postprocess. This will mean the color
        # will not be updated in the front-end
        if color is _Keywords.NO_VALUE:
            color = None
        # If the color was specified by the developer as None
        # Map is so that the color is updated to be transparent,
        # e.g. no background default state.
        elif color is None:
            color = "transparent"
        return {
            "label": label,
            "show_label": show_label,
            "container": container,
            "scale": scale,
            "min_width": min_width,
            "visible": visible,
            "value": value,
            "color": color,
            "__type__": "update",
        }

    def style(
        self,
        *,
        container: bool | None = None,
    ):
        """
        This method is deprecated. Please set these arguments in the constructor instead.
        """
        warn_style_method_deprecation()
        if container is not None:
            self.container = container
        return self

    def preprocess(self, x: Any) -> Any:
        return x

    def example_inputs(self) -> Any:
        return {
            "label": "Cat",
            "confidences": [
                {"label": "cat", "confidence": 0.9},
                {"label": "dog", "confidence": 0.1},
            ],
        }<|MERGE_RESOLUTION|>--- conflicted
+++ resolved
@@ -91,22 +91,9 @@
             **kwargs,
         )
 
-<<<<<<< HEAD
-    def get_config(self):
-        return {
-            "num_top_classes": self.num_top_classes,
-            "value": self.value,
-            "color": self.color,
-            "selectable": self.selectable,
-            **Component.get_config(self),
-        }
-
     def postprocess(
         self, y: dict[str, float] | str | float | None
     ) -> LabelData | dict | None:
-=======
-    def postprocess(self, y: dict[str, float] | str | float | None) -> dict | None:
->>>>>>> ff6f5250
         """
         Parameters:
             y: a dictionary mapping labels to confidence value, or just a string/numerical label by itself
