--- conflicted
+++ resolved
@@ -142,43 +142,6 @@
             value=value,
         )
 
-<<<<<<< HEAD
-    @staticmethod
-    def update(
-        value: Any | Literal[_Keywords.NO_VALUE] | None = _Keywords.NO_VALUE,
-        height: int | None = None,
-        width: int | None = None,
-        label: str | None = None,
-        show_label: bool | None = None,
-        show_download_button: bool | None = None,
-        container: bool | None = None,
-        scale: int | None = None,
-        min_width: int | None = None,
-        interactive: bool | None = None,
-        visible: bool | None = None,
-        show_share_button: bool | None = None,
-    ):
-        warnings.warn(
-            "Using the update method is deprecated. Simply return a new object instead, e.g. `return gr.Image(...)` instead of `return gr.Image.update(...)`."
-        )
-        return {
-            "height": height,
-            "width": width,
-            "label": label,
-            "show_label": show_label,
-            "show_download_button": show_download_button,
-            "container": container,
-            "scale": scale,
-            "min_width": min_width,
-            "interactive": interactive,
-            "visible": visible,
-            "value": value,
-            "show_share_button": show_share_button,
-            "__type__": "update",
-        }
-
-=======
->>>>>>> bf38e5f0
     def _format_image(
         self, im: _Image.Image | None
     ) -> np.ndarray | _Image.Image | str | None:
