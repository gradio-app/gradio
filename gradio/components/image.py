"""gr.Image() component."""

from __future__ import annotations

import warnings
from pathlib import Path
from typing import Any, Iterable, Literal, cast

import numpy as np
<<<<<<< HEAD
from gradio_client import utils as client_utils
=======
>>>>>>> a8ef6d5d
from gradio_client.documentation import document, set_documentation_group
from PIL import Image as _Image  # using _ to minimize namespace pollution

import gradio.image_utils as image_utils
<<<<<<< HEAD
from gradio import utils
=======
from gradio import processing_utils, utils
>>>>>>> a8ef6d5d
from gradio.components.base import Component, StreamingInput
from gradio.data_classes import FileData
from gradio.events import Events

set_documentation_group("component")
_Image.init()  # fixes https://github.com/gradio-app/gradio/issues/2843


@document()
class Image(StreamingInput, Component):
    """
    Creates an image component that can be used to upload images (as an input) or display images (as an output).
    Preprocessing: passes the uploaded image as a {numpy.array}, {PIL.Image} or {str} filepath depending on `type`.
    Postprocessing: expects a {numpy.array}, {PIL.Image} or {str} or {pathlib.Path} filepath to an image and displays the image.
    Examples-format: a {str} local filepath or URL to an image.
    Demos: image_mod, image_mod_default_image
    Guides: image-classification-in-pytorch, image-classification-in-tensorflow, image-classification-with-vision-transformers, building-a-pictionary_app, create-your-own-friends-with-a-gan
    """

    EVENTS = [
        Events.clear,
        Events.change,
        Events.stream,
        Events.select,
        Events.upload,
    ]
    data_model = FileData

    def __init__(
        self,
        value: str | _Image.Image | np.ndarray | None = None,
        *,
        height: int | None = None,
        width: int | None = None,
        image_mode: Literal[
            "1", "L", "P", "RGB", "RGBA", "CMYK", "YCbCr", "LAB", "HSV", "I", "F"
        ] = "RGB",
        sources: Iterable[Literal["upload", "webcam", "clipboard"]] = (
            "upload",
            "webcam",
            "clipboard",
        ),
        type: Literal["numpy", "pil", "filepath"] = "numpy",
        label: str | None = None,
        every: float | None = None,
        show_label: bool | None = None,
        show_download_button: bool = True,
        container: bool = True,
        scale: int | None = None,
        min_width: int = 160,
        interactive: bool | None = None,
        visible: bool = True,
        streaming: bool = False,
        elem_id: str | None = None,
        elem_classes: list[str] | str | None = None,
        render: bool = True,
        root_url: str | None = None,
        _skip_init_processing: bool = False,
        mirror_webcam: bool = True,
        show_share_button: bool | None = None,
        _selectable: bool = False,
    ):
        """
        Parameters:
            value: A PIL Image, numpy array, path or URL for the default value that Image component is going to take. If callable, the function will be called whenever the app loads to set the initial value of the component.
            height: Height of the displayed image in pixels.
            width: Width of the displayed image in pixels.
            image_mode: "RGB" if color, or "L" if black and white. See https://pillow.readthedocs.io/en/stable/handbook/concepts.html for other supported image modes and their meaning.
            sources: List of sources for the image. "upload" creates a box where user can drop an image file, "webcam" allows user to take snapshot from their webcam, "clipboard" allows users to paste an image from the clipboard.
            type: The format the image is converted to before being passed into the prediction function. "numpy" converts the image to a numpy array with shape (height, width, 3) and values from 0 to 255, "pil" converts the image to a PIL image object, "filepath" passes a str path to a temporary file containing the image.
            label: The label for this component. Appears above the component and is also used as the header if there are a table of examples for this component. If None and used in a `gr.Interface`, the label will be the name of the parameter this component is assigned to.
            every: If `value` is a callable, run the function 'every' number of seconds while the client connection is open. Has no effect otherwise. Queue must be enabled. The event can be accessed (e.g. to cancel it) via this component's .load_event attribute.
            show_label: if True, will display label.
            show_download_button: If True, will display button to download image.
            container: If True, will place the component in a container - providing some extra padding around the border.
            scale: relative width compared to adjacent Components in a Row. For example, if Component A has scale=2, and Component B has scale=1, A will be twice as wide as B. Should be an integer.
            min_width: minimum pixel width, will wrap if not sufficient screen space to satisfy this value. If a certain scale value results in this Component being narrower than min_width, the min_width parameter will be respected first.
            interactive: if True, will allow users to upload and edit an image; if False, can only be used to display images. If not provided, this is inferred based on whether the component is used as an input or output.
            visible: If False, component will be hidden.
            streaming: If True when used in a `live` interface, will automatically stream webcam feed. Only valid is source is 'webcam'.
            elem_id: An optional string that is assigned as the id of this component in the HTML DOM. Can be used for targeting CSS styles.
            elem_classes: An optional list of strings that are assigned as the classes of this component in the HTML DOM. Can be used for targeting CSS styles.
            render: If False, component will not render be rendered in the Blocks context. Should be used if the intention is to assign event listeners now but render the component later.
            root_url: The remote URL that of the Gradio app that this component belongs to. Used in `gr.load()`. Should not be set manually.
            mirror_webcam: If True webcam will be mirrored. Default is True.
            show_share_button: If True, will show a share icon in the corner of the component that allows user to share outputs to Hugging Face Spaces Discussions. If False, icon does not appear. If set to None (default behavior), then the icon appears if this Gradio app is launched on Spaces, but not otherwise.
        """
        self._selectable = _selectable
        self.mirror_webcam = mirror_webcam
        valid_types = ["numpy", "pil", "filepath"]
        if type not in valid_types:
            raise ValueError(
                f"Invalid value for parameter `type`: {type}. Please choose from one of: {valid_types}"
            )
        self.type = type
        self.height = height
        self.width = width
        self.image_mode = image_mode
        valid_sources = ["upload", "webcam", "clipboard"]
        if isinstance(sources, str):
            sources = [sources]  # type: ignore
        for source in sources:
            if source not in valid_sources:
                raise ValueError(
                    f"`sources` must a list consisting of elements in {valid_sources}"
                )
        self.sources = sources

        self.streaming = streaming
        self.show_download_button = show_download_button
        if streaming and sources != ("webcam"):
            raise ValueError(
                "Image streaming only available if sources is ['webcam']. Streaming not supported with multiple sources."
            )
        self.show_share_button = (
            (utils.get_space() is not None)
            if show_share_button is None
            else show_share_button
        )
        super().__init__(
            label=label,
            every=every,
            show_label=show_label,
            container=container,
            scale=scale,
            min_width=min_width,
            interactive=interactive,
            visible=visible,
            elem_id=elem_id,
            elem_classes=elem_classes,
            render=render,
            root_url=root_url,
            _skip_init_processing=_skip_init_processing,
            value=value,
        )

    def preprocess(self, x: dict | None) -> np.ndarray | _Image.Image | str | None:
        """
        Parameters:
            x: FileData containing an image path pointing to the user's image
        Returns:
            image in requested format, or (if tool == "sketch") a dict of image and mask in requested format
        """
        if x is None:
            return x

        im = _Image.open(x["path"])
        with warnings.catch_warnings():
            warnings.simplefilter("ignore")
            im = im.convert(self.image_mode)

        return image_utils.format_image(
            im, cast(Literal["numpy", "pil", "filepath"], self.type), self.GRADIO_CACHE
        )

    def postprocess(
        self, y: np.ndarray | _Image.Image | str | Path | None
    ) -> FileData | None:
        """
        Parameters:
            y: image as a numpy array, PIL Image, string/Path filepath, or string URL
        Returns:
            base64 url data
        """
        if y is None:
            return None

        return FileData(path=image_utils.save_image(y, self.GRADIO_CACHE))

    def check_streamable(self):
        if self.streaming and self.sources != ("webcam"):
            raise ValueError(
                "Image streaming only available if sources is ['webcam']. Streaming not supported with multiple sources."
            )

    def as_example(self, input_data: str | Path | None) -> str | None:
        if input_data is None:
            return None
        return processing_utils.move_resource_to_block_cache(input_data, self)

    def example_inputs(self) -> Any:
        return "https://raw.githubusercontent.com/gradio-app/gradio/main/test/test_files/bus.png"<|MERGE_RESOLUTION|>--- conflicted
+++ resolved
@@ -7,19 +7,11 @@
 from typing import Any, Iterable, Literal, cast
 
 import numpy as np
-<<<<<<< HEAD
-from gradio_client import utils as client_utils
-=======
->>>>>>> a8ef6d5d
 from gradio_client.documentation import document, set_documentation_group
 from PIL import Image as _Image  # using _ to minimize namespace pollution
 
 import gradio.image_utils as image_utils
-<<<<<<< HEAD
-from gradio import utils
-=======
 from gradio import processing_utils, utils
->>>>>>> a8ef6d5d
 from gradio.components.base import Component, StreamingInput
 from gradio.data_classes import FileData
 from gradio.events import Events
