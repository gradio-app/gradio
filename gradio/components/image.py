"""gr.Image() component."""

from __future__ import annotations

import warnings
from collections.abc import Callable, Sequence
from pathlib import Path
from typing import TYPE_CHECKING, Any, Literal, cast

import numpy as np
import PIL.Image
from gradio_client import handle_file
from gradio_client.documentation import document
from PIL import ImageOps

from gradio import image_utils, utils
from gradio.components.base import Component, StreamingInput
from gradio.data_classes import FileData
from gradio.events import Events

if TYPE_CHECKING:
    from gradio.components import Timer

PIL.Image.init()  # fixes https://github.com/gradio-app/gradio/issues/2843


@document()
class Image(StreamingInput, Component):
    """
    Creates an image component that can be used to upload images (as an input) or display images (as an output).

    Demos: sepia_filter, fake_diffusion
    Guides: image-classification-in-pytorch, image-classification-in-tensorflow, image-classification-with-vision-transformers, create-your-own-friends-with-a-gan
    """

    EVENTS = [
        Events.clear,
        Events.change,
        Events.stream,
        Events.select,
        Events.upload,
        Events.input,
    ]

    data_model = FileData

    def __init__(
        self,
        value: str | PIL.Image.Image | np.ndarray | Callable | None = None,
        *,
        format: str = "webp",
        height: int | str | None = None,
        width: int | str | None = None,
        image_mode: Literal[
            "1", "L", "P", "RGB", "RGBA", "CMYK", "YCbCr", "LAB", "HSV", "I", "F"
        ]
        | None = "RGB",
        sources: list[Literal["upload", "webcam", "clipboard"]]
        | Literal["upload", "webcam", "clipboard"]
        | None = None,
        type: Literal["numpy", "pil", "filepath"] = "numpy",
        label: str | None = None,
        every: Timer | float | None = None,
        inputs: Component | Sequence[Component] | set[Component] | None = None,
        show_label: bool | None = None,
        show_download_button: bool = True,
        container: bool = True,
        scale: int | None = None,
        min_width: int = 160,
        interactive: bool | None = None,
        visible: bool = True,
        streaming: bool = False,
        elem_id: str | None = None,
        elem_classes: list[str] | str | None = None,
        render: bool = True,
        key: int | str | None = None,
        mirror_webcam: bool = True,
        show_share_button: bool | None = None,
        placeholder: str | None = None,
        show_fullscreen_button: bool = True,
    ):
        """
        Parameters:
            value: A PIL Image, numpy array, path or URL for the default value that Image component is going to take. If callable, the function will be called whenever the app loads to set the initial value of the component.
<<<<<<< HEAD
            format: File format (e.g. "png" or "gif") to save image if it does not already have a valid format (e.g. if the image is being returned to the frontend as a numpy array or PIL Image) if this is an input component. If this is an output component, this is the format the image will be converted to before being returned to the frontend. The format should be supported by the PIL library. This parameter has no effect on SVG files.
=======
            format: File format (e.g. "png" or "gif") to save image if it does not already have a valid format (e.g. if the image is being returned to the frontend as a numpy array or PIL Image). The format should be supported by the PIL library. Applies both when this component is used as an input or output. This parameter has no effect on SVG files.
>>>>>>> d31fa596
            height: The height of the displayed image, specified in pixels if a number is passed, or in CSS units if a string is passed.
            width: The width of the displayed image, specified in pixels if a number is passed, or in CSS units if a string is passed.
            image_mode: The pixel format and color depth that the image should be loaded and preprocessed as. "RGB" will load the image as a color image, or "L" as black-and-white. See https://pillow.readthedocs.io/en/stable/handbook/concepts.html for other supported image modes and their meaning. This parameter has no effect on SVG or GIF files. If set to None, the image_mode will be inferred from the image file type (e.g. "RGBA" for a .png image, "RGB" in most other cases).
            sources: List of sources for the image. "upload" creates a box where user can drop an image file, "webcam" allows user to take snapshot from their webcam, "clipboard" allows users to paste an image from the clipboard. If None, defaults to ["upload", "webcam", "clipboard"] if streaming is False, otherwise defaults to ["webcam"].
            type: The format the image is converted before being passed into the prediction function. "numpy" converts the image to a numpy array with shape (height, width, 3) and values from 0 to 255, "pil" converts the image to a PIL image object, "filepath" passes a str path to a temporary file containing the image. If the image is SVG, the `type` is ignored and the filepath of the SVG is returned. To support animated GIFs in input, the `type` should be set to "filepath" or "pil".
            label: The label for this component. Appears above the component and is also used as the header if there are a table of examples for this component. If None and used in a `gr.Interface`, the label will be the name of the parameter this component is assigned to.
            every: Continously calls `value` to recalculate it if `value` is a function (has no effect otherwise). Can provide a Timer whose tick resets `value`, or a float that provides the regular interval for the reset Timer.
            inputs: Components that are used as inputs to calculate `value` if `value` is a function (has no effect otherwise). `value` is recalculated any time the inputs change.
            show_label: if True, will display label.
            show_download_button: If True, will display button to download image.
            container: If True, will place the component in a container - providing some extra padding around the border.
            scale: relative size compared to adjacent Components. For example if Components A and B are in a Row, and A has scale=2, and B has scale=1, A will be twice as wide as B. Should be an integer. scale applies in Rows, and to top-level Components in Blocks where fill_height=True.
            min_width: minimum pixel width, will wrap if not sufficient screen space to satisfy this value. If a certain scale value results in this Component being narrower than min_width, the min_width parameter will be respected first.
            interactive: if True, will allow users to upload and edit an image; if False, can only be used to display images. If not provided, this is inferred based on whether the component is used as an input or output.
            visible: If False, component will be hidden.
            streaming: If True when used in a `live` interface, will automatically stream webcam feed. Only valid is source is 'webcam'.
            elem_id: An optional string that is assigned as the id of this component in the HTML DOM. Can be used for targeting CSS styles.
            elem_classes: An optional list of strings that are assigned as the classes of this component in the HTML DOM. Can be used for targeting CSS styles.
            render: If False, component will not render be rendered in the Blocks context. Should be used if the intention is to assign event listeners now but render the component later.
            key: if assigned, will be used to assume identity across a re-render. Components that have the same key across a re-render will have their value preserved.
            mirror_webcam: If True webcam will be mirrored. Default is True.
            show_share_button: If True, will show a share icon in the corner of the component that allows user to share outputs to Hugging Face Spaces Discussions. If False, icon does not appear. If set to None (default behavior), then the icon appears if this Gradio app is launched on Spaces, but not otherwise.
            placeholder: Custom text for the upload area. Overrides default upload messages when provided. Accepts new lines and `#` to designate a heading.
            show_fullscreen_button: If True, will show a fullscreen icon in the corner of the component that allows user to view the image in fullscreen mode. If False, icon does not appear.
        """
        self.format = format
        self.mirror_webcam = mirror_webcam
        valid_types = ["numpy", "pil", "filepath"]
        if type not in valid_types:
            raise ValueError(
                f"Invalid value for parameter `type`: {type}. Please choose from one of: {valid_types}"
            )
        self.type = type
        self.height = height
        self.width = width
        self.image_mode = image_mode
        valid_sources = ["upload", "webcam", "clipboard"]
        if sources is None:
            self.sources = (
                ["webcam"] if streaming else ["upload", "webcam", "clipboard"]
            )
        elif isinstance(sources, str):
            self.sources = [sources]  # type: ignore
        else:
            self.sources = sources
        for source in self.sources:  # type: ignore
            if source not in valid_sources:
                raise ValueError(
                    f"`sources` must a list consisting of elements in {valid_sources}"
                )
        self.streaming = streaming
        self.show_download_button = show_download_button
        if streaming and self.sources != ["webcam"]:
            raise ValueError(
                "Image streaming only available if sources is ['webcam']. Streaming not supported with multiple sources."
            )
        self.show_share_button = (
            (utils.get_space() is not None)
            if show_share_button is None
            else show_share_button
        )
        self.show_fullscreen_button = show_fullscreen_button
        self.placeholder = placeholder
        super().__init__(
            label=label,
            every=every,
            inputs=inputs,
            show_label=show_label,
            container=container,
            scale=scale,
            min_width=min_width,
            interactive=interactive,
            visible=visible,
            elem_id=elem_id,
            elem_classes=elem_classes,
            render=render,
            key=key,
            value=value,
        )

    def preprocess(
        self, payload: FileData | None
    ) -> np.ndarray | PIL.Image.Image | str | None:
        """
        Parameters:
            payload: image data in the form of a FileData object
        Returns:
            Passes the uploaded image as a `numpy.array`, `PIL.Image` or `str` filepath depending on `type`. For SVGs, the `type` parameter is ignored and the filepath of the SVG is returned.
        """
        if payload is None:
            return payload
        file_path = Path(payload.path)
        if payload.orig_name:
            p = Path(payload.orig_name)
            name = p.stem
            suffix = p.suffix.replace(".", "")
            if suffix in ["jpg", "jpeg"]:
                suffix = "jpeg"
        else:
            name = "image"
            suffix = "webp"

        im = PIL.Image.open(file_path)
        if suffix.lower() == "svg" or (
            self.type == "filepath" and self.image_mode in [None, im.mode]
        ):
            return str(file_path)

        exif = im.getexif()
        # 274 is the code for image rotation and 1 means "correct orientation"
        if exif.get(274, 1) != 1 and hasattr(ImageOps, "exif_transpose"):
            try:
                im = ImageOps.exif_transpose(im)
            except Exception:
                warnings.warn(
                    f"Failed to transpose image {file_path} based on EXIF data."
                )
        if suffix.lower() != "gif" and im is not None:
            with warnings.catch_warnings():
                warnings.simplefilter("ignore")
                if self.image_mode is not None:
                    im = im.convert(self.image_mode)
        return image_utils.format_image(
            im,
            cast(Literal["numpy", "pil", "filepath"], self.type),
            self.GRADIO_CACHE,
            name=name,
            format=suffix,
        )

    def postprocess(
        self, value: np.ndarray | PIL.Image.Image | str | Path | None
    ) -> FileData | None:
        """
        Parameters:
            value: Expects a `numpy.array`, `PIL.Image`, or `str` or `pathlib.Path` filepath to an image which is displayed.
        Returns:
            Returns the image as a `FileData` object.
        """
        if value is None:
            return None
        if isinstance(value, str) and value.lower().endswith(".svg"):
            return FileData(path=value, orig_name=Path(value).name)
        saved = image_utils.save_image(value, self.GRADIO_CACHE, self.format)
        orig_name = Path(saved).name if Path(saved).exists() else None
        return FileData(path=saved, orig_name=orig_name)

    def check_streamable(self):
        if self.streaming and self.sources != ["webcam"]:
            raise ValueError(
                "Image streaming only available if sources is ['webcam']. Streaming not supported with multiple sources."
            )

    def example_payload(self) -> Any:
        return handle_file(
            "https://raw.githubusercontent.com/gradio-app/gradio/main/test/test_files/bus.png"
        )

    def example_value(self) -> Any:
        return "https://raw.githubusercontent.com/gradio-app/gradio/main/test/test_files/bus.png"<|MERGE_RESOLUTION|>--- conflicted
+++ resolved
@@ -82,11 +82,7 @@
         """
         Parameters:
             value: A PIL Image, numpy array, path or URL for the default value that Image component is going to take. If callable, the function will be called whenever the app loads to set the initial value of the component.
-<<<<<<< HEAD
-            format: File format (e.g. "png" or "gif") to save image if it does not already have a valid format (e.g. if the image is being returned to the frontend as a numpy array or PIL Image) if this is an input component. If this is an output component, this is the format the image will be converted to before being returned to the frontend. The format should be supported by the PIL library. This parameter has no effect on SVG files.
-=======
             format: File format (e.g. "png" or "gif") to save image if it does not already have a valid format (e.g. if the image is being returned to the frontend as a numpy array or PIL Image). The format should be supported by the PIL library. Applies both when this component is used as an input or output. This parameter has no effect on SVG files.
->>>>>>> d31fa596
             height: The height of the displayed image, specified in pixels if a number is passed, or in CSS units if a string is passed.
             width: The width of the displayed image, specified in pixels if a number is passed, or in CSS units if a string is passed.
             image_mode: The pixel format and color depth that the image should be loaded and preprocessed as. "RGB" will load the image as a color image, or "L" as black-and-white. See https://pillow.readthedocs.io/en/stable/handbook/concepts.html for other supported image modes and their meaning. This parameter has no effect on SVG or GIF files. If set to None, the image_mode will be inferred from the image file type (e.g. "RGBA" for a .png image, "RGB" in most other cases).
