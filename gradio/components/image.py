"""gr.Image() component."""

from __future__ import annotations

import warnings
from pathlib import Path
from typing import TYPE_CHECKING, Any, Callable, Literal, Sequence, cast

import numpy as np
import PIL.Image
from gradio_client import handle_file
from gradio_client.documentation import document
from PIL import ImageOps

from gradio import image_utils, utils
from gradio.components.base import Component, StreamingInput
from gradio.data_classes import FileData
from gradio.events import Events

if TYPE_CHECKING:
    from gradio.components import Timer

PIL.Image.init()  # fixes https://github.com/gradio-app/gradio/issues/2843


@document()
class Image(StreamingInput, Component):
    """
    Creates an image component that can be used to upload images (as an input) or display images (as an output).

    Demos: sepia_filter, fake_diffusion
    Guides: image-classification-in-pytorch, image-classification-in-tensorflow, image-classification-with-vision-transformers, create-your-own-friends-with-a-gan
    """

    EVENTS = [
        Events.clear,
        Events.change,
        Events.stream,
        Events.select,
        Events.upload,
        Events.input,
    ]

    data_model = FileData

    def __init__(
        self,
        value: str | PIL.Image.Image | np.ndarray | Callable | None = None,
        *,
        format: str = "webp",
        height: int | str | None = None,
        width: int | str | None = None,
        image_mode: Literal[
            "1", "L", "P", "RGB", "RGBA", "CMYK", "YCbCr", "LAB", "HSV", "I", "F"
        ] = "RGB",
        sources: list[Literal["upload", "webcam", "clipboard"]]
        | Literal["upload", "webcam", "clipboard"]
        | None = None,
        type: Literal["numpy", "pil", "filepath"] = "numpy",
        label: str | None = None,
        every: Timer | float | None = None,
        inputs: Component | Sequence[Component] | set[Component] | None = None,
        show_label: bool | None = None,
        show_download_button: bool = True,
        container: bool = True,
        scale: int | None = None,
        min_width: int = 160,
        interactive: bool | None = None,
        visible: bool = True,
        streaming: bool = False,
        elem_id: str | None = None,
        elem_classes: list[str] | str | None = None,
        render: bool = True,
        key: int | str | None = None,
        mirror_webcam: bool = True,
        show_share_button: bool | None = None,
<<<<<<< HEAD
        info: str | None = None,
=======
        show_fullscreen_button: bool = True,
>>>>>>> 6584aace
    ):
        """
        Parameters:
            value: A PIL Image, numpy array, path or URL for the default value that Image component is going to take. If callable, the function will be called whenever the app loads to set the initial value of the component.
            format: File format (e.g. "png" or "gif") to save image if it does not already have a valid format (e.g. if the image is being returned to the frontend as a numpy array or PIL Image).  The format should be supported by the PIL library. This parameter has no effect on SVG files.
            height: The height of the displayed image, specified in pixels if a number is passed, or in CSS units if a string is passed.
            width: The width of the displayed image, specified in pixels if a number is passed, or in CSS units if a string is passed.
            image_mode: "RGB" if color, or "L" if black and white. See https://pillow.readthedocs.io/en/stable/handbook/concepts.html for other supported image modes and their meaning. This parameter has no effect on SVG or GIF files.
            sources: List of sources for the image. "upload" creates a box where user can drop an image file, "webcam" allows user to take snapshot from their webcam, "clipboard" allows users to paste an image from the clipboard. If None, defaults to ["upload", "webcam", "clipboard"] if streaming is False, otherwise defaults to ["webcam"].
            type: The format the image is converted before being passed into the prediction function. "numpy" converts the image to a numpy array with shape (height, width, 3) and values from 0 to 255, "pil" converts the image to a PIL image object, "filepath" passes a str path to a temporary file containing the image. If the image is SVG, the `type` is ignored and the filepath of the SVG is returned. To support animated GIFs in input, the `type` should be set to "filepath" or "pil".
            label: The label for this component. Appears above the component and is also used as the header if there are a table of examples for this component. If None and used in a `gr.Interface`, the label will be the name of the parameter this component is assigned to.
            every: Continously calls `value` to recalculate it if `value` is a function (has no effect otherwise). Can provide a Timer whose tick resets `value`, or a float that provides the regular interval for the reset Timer.
            inputs: Components that are used as inputs to calculate `value` if `value` is a function (has no effect otherwise). `value` is recalculated any time the inputs change.
            show_label: if True, will display label.
            show_download_button: If True, will display button to download image.
            container: If True, will place the component in a container - providing some extra padding around the border.
            scale: relative size compared to adjacent Components. For example if Components A and B are in a Row, and A has scale=2, and B has scale=1, A will be twice as wide as B. Should be an integer. scale applies in Rows, and to top-level Components in Blocks where fill_height=True.
            min_width: minimum pixel width, will wrap if not sufficient screen space to satisfy this value. If a certain scale value results in this Component being narrower than min_width, the min_width parameter will be respected first.
            interactive: if True, will allow users to upload and edit an image; if False, can only be used to display images. If not provided, this is inferred based on whether the component is used as an input or output.
            visible: If False, component will be hidden.
            streaming: If True when used in a `live` interface, will automatically stream webcam feed. Only valid is source is 'webcam'.
            elem_id: An optional string that is assigned as the id of this component in the HTML DOM. Can be used for targeting CSS styles.
            elem_classes: An optional list of strings that are assigned as the classes of this component in the HTML DOM. Can be used for targeting CSS styles.
            render: If False, component will not render be rendered in the Blocks context. Should be used if the intention is to assign event listeners now but render the component later.
            key: if assigned, will be used to assume identity across a re-render. Components that have the same key across a re-render will have their value preserved.
            mirror_webcam: If True webcam will be mirrored. Default is True.
            show_share_button: If True, will show a share icon in the corner of the component that allows user to share outputs to Hugging Face Spaces Discussions. If False, icon does not appear. If set to None (default behavior), then the icon appears if this Gradio app is launched on Spaces, but not otherwise.
<<<<<<< HEAD
            info: Additional component description.
=======
            show_fullscreen_button: If True, will show a fullscreen icon in the corner of the component that allows user to view the image in fullscreen mode. If False, icon does not appear.
>>>>>>> 6584aace
        """
        self.format = format
        self.mirror_webcam = mirror_webcam
        valid_types = ["numpy", "pil", "filepath"]
        if type not in valid_types:
            raise ValueError(
                f"Invalid value for parameter `type`: {type}. Please choose from one of: {valid_types}"
            )
        self.type = type
        self.height = height
        self.width = width
        self.image_mode = image_mode
        valid_sources = ["upload", "webcam", "clipboard"]
        if sources is None:
            self.sources = (
                ["webcam"] if streaming else ["upload", "webcam", "clipboard"]
            )
        elif isinstance(sources, str):
            self.sources = [sources]  # type: ignore
        else:
            self.sources = sources
        for source in self.sources:  # type: ignore
            if source not in valid_sources:
                raise ValueError(
                    f"`sources` must a list consisting of elements in {valid_sources}"
                )
        self.streaming = streaming
        self.show_download_button = show_download_button
        if streaming and self.sources != ["webcam"]:
            raise ValueError(
                "Image streaming only available if sources is ['webcam']. Streaming not supported with multiple sources."
            )
        self.show_share_button = (
            (utils.get_space() is not None)
            if show_share_button is None
            else show_share_button
        )
        self.show_fullscreen_button = show_fullscreen_button
        super().__init__(
            label=label,
            every=every,
            inputs=inputs,
            show_label=show_label,
            container=container,
            scale=scale,
            min_width=min_width,
            interactive=interactive,
            visible=visible,
            elem_id=elem_id,
            elem_classes=elem_classes,
            render=render,
            key=key,
            value=value,
            info=info,
        )

    def preprocess(
        self, payload: FileData | None
    ) -> np.ndarray | PIL.Image.Image | str | None:
        """
        Parameters:
            payload: image data in the form of a FileData object
        Returns:
            Passes the uploaded image as a `numpy.array`, `PIL.Image` or `str` filepath depending on `type`. For SVGs, the `type` parameter is ignored and the filepath of the SVG is returned.
        """
        if payload is None:
            return payload
        file_path = Path(payload.path)
        if payload.orig_name:
            p = Path(payload.orig_name)
            name = p.stem
            suffix = p.suffix.replace(".", "")
            if suffix in ["jpg", "jpeg"]:
                suffix = "jpeg"
        else:
            name = "image"
            suffix = "webp"

        if suffix.lower() == "svg":
            return str(file_path)

        im = PIL.Image.open(file_path)
        exif = im.getexif()
        # 274 is the code for image rotation and 1 means "correct orientation"
        if exif.get(274, 1) != 1 and hasattr(ImageOps, "exif_transpose"):
            try:
                im = ImageOps.exif_transpose(im)
            except Exception:
                warnings.warn(
                    f"Failed to transpose image {file_path} based on EXIF data."
                )
        if suffix.lower() != "gif" and im is not None:
            with warnings.catch_warnings():
                warnings.simplefilter("ignore")
                im = im.convert(self.image_mode)
        return image_utils.format_image(
            im,
            cast(Literal["numpy", "pil", "filepath"], self.type),
            self.GRADIO_CACHE,
            name=name,
            format=suffix,
        )

    def postprocess(
        self, value: np.ndarray | PIL.Image.Image | str | Path | None
    ) -> FileData | None:
        """
        Parameters:
            value: Expects a `numpy.array`, `PIL.Image`, or `str` or `pathlib.Path` filepath to an image which is displayed.
        Returns:
            Returns the image as a `FileData` object.
        """
        if value is None:
            return None
        if isinstance(value, str) and value.lower().endswith(".svg"):
            return FileData(path=value, orig_name=Path(value).name)
        saved = image_utils.save_image(value, self.GRADIO_CACHE, self.format)
        orig_name = Path(saved).name if Path(saved).exists() else None
        return FileData(path=saved, orig_name=orig_name)

    def check_streamable(self):
        if self.streaming and self.sources != ["webcam"]:
            raise ValueError(
                "Image streaming only available if sources is ['webcam']. Streaming not supported with multiple sources."
            )

    def example_payload(self) -> Any:
        return handle_file(
            "https://raw.githubusercontent.com/gradio-app/gradio/main/test/test_files/bus.png"
        )

    def example_value(self) -> Any:
        return "https://raw.githubusercontent.com/gradio-app/gradio/main/test/test_files/bus.png"<|MERGE_RESOLUTION|>--- conflicted
+++ resolved
@@ -74,11 +74,8 @@
         key: int | str | None = None,
         mirror_webcam: bool = True,
         show_share_button: bool | None = None,
-<<<<<<< HEAD
         info: str | None = None,
-=======
         show_fullscreen_button: bool = True,
->>>>>>> 6584aace
     ):
         """
         Parameters:
@@ -106,11 +103,8 @@
             key: if assigned, will be used to assume identity across a re-render. Components that have the same key across a re-render will have their value preserved.
             mirror_webcam: If True webcam will be mirrored. Default is True.
             show_share_button: If True, will show a share icon in the corner of the component that allows user to share outputs to Hugging Face Spaces Discussions. If False, icon does not appear. If set to None (default behavior), then the icon appears if this Gradio app is launched on Spaces, but not otherwise.
-<<<<<<< HEAD
             info: Additional component description.
-=======
             show_fullscreen_button: If True, will show a fullscreen icon in the corner of the component that allows user to view the image in fullscreen mode. If False, icon does not appear.
->>>>>>> 6584aace
         """
         self.format = format
         self.mirror_webcam = mirror_webcam
