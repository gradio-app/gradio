"""gr.Image() component."""

from __future__ import annotations

import warnings
from collections.abc import Callable, Sequence
from pathlib import Path
from typing import TYPE_CHECKING, Any, Literal

import numpy as np
import PIL.Image
from gradio_client import handle_file
from gradio_client.documentation import document

from gradio import image_utils, utils
from gradio.components.base import Component, StreamingInput
from gradio.components.image_editor import WebcamOptions
from gradio.data_classes import Base64ImageData, ImageData
from gradio.events import Events
<<<<<<< HEAD
from gradio.exceptions import Error
from gradio.i18n import I18n
=======
>>>>>>> 479fc28f

if TYPE_CHECKING:
    from gradio.components import Timer

PIL.Image.init()  # fixes https://github.com/gradio-app/gradio/issues/2843


@document()
class Image(StreamingInput, Component):
    """
    Creates an image component that can be used to upload images (as an input) or display images (as an output).

    Demos: sepia_filter, fake_diffusion
    Guides: image-classification-in-pytorch, image-classification-in-tensorflow, image-classification-with-vision-transformers, create-your-own-friends-with-a-gan
    """

    EVENTS = [
        Events.clear,
        Events.change,
        Events.stream,
        Events.select,
        Events.upload,
        Events.input,
    ]

    data_model = ImageData
    image_mode: (
        Literal["1", "L", "P", "RGB", "RGBA", "CMYK", "YCbCr", "LAB", "HSV", "I", "F"]
        | None
    )

    type: Literal["numpy", "pil", "filepath"]

    def __init__(
        self,
        value: str | PIL.Image.Image | np.ndarray | Callable | None = None,
        *,
        format: str = "webp",
        height: int | str | None = None,
        width: int | str | None = None,
        image_mode: (
            Literal[
                "1", "L", "P", "RGB", "RGBA", "CMYK", "YCbCr", "LAB", "HSV", "I", "F"
            ]
            | None
        ) = "RGB",
        sources: (
            list[Literal["upload", "webcam", "clipboard"]]
            | Literal["upload", "webcam", "clipboard"]
            | None
        ) = None,
        type: Literal["numpy", "pil", "filepath"] = "numpy",
        label: str | I18n | None = None,
        every: Timer | float | None = None,
        inputs: Component | Sequence[Component] | set[Component] | None = None,
        show_label: bool | None = None,
        show_download_button: bool = True,
        container: bool = True,
        scale: int | None = None,
        min_width: int = 160,
        interactive: bool | None = None,
        visible: bool = True,
        streaming: bool = False,
        elem_id: str | None = None,
        elem_classes: list[str] | str | None = None,
        render: bool = True,
        key: int | str | None = None,
        mirror_webcam: bool | None = None,
        webcam_options: WebcamOptions | None = None,
        show_share_button: bool | None = None,
        placeholder: str | None = None,
        show_fullscreen_button: bool = True,
        webcam_constraints: dict[str, Any] | None = None,
    ):
        """
        Parameters:
            value: A PIL Image, numpy array, path or URL for the default value that Image component is going to take. If a function is provided, the function will be called each time the app loads to set the initial value of this component.
            format: File format (e.g. "png" or "gif"). Used to save image if it does not already have a valid format (e.g. if the image is being returned to the frontend as a numpy array or PIL Image). The format should be supported by the PIL library. Applies both when this component is used as an input or output. This parameter has no effect on SVG files.
            height: The height of the component, specified in pixels if a number is passed, or in CSS units if a string is passed. This has no effect on the preprocessed image file or numpy array, but will affect the displayed image.
            width: The width of the component, specified in pixels if a number is passed, or in CSS units if a string is passed. This has no effect on the preprocessed image file or numpy array, but will affect the displayed image.
            image_mode: The pixel format and color depth that the image should be loaded and preprocessed as. "RGB" will load the image as a color image, or "L" as black-and-white. See https://pillow.readthedocs.io/en/stable/handbook/concepts.html for other supported image modes and their meaning. This parameter has no effect on SVG or GIF files. If set to None, the image_mode will be inferred from the image file type (e.g. "RGBA" for a .png image, "RGB" in most other cases).
            sources: List of sources for the image. "upload" creates a box where user can drop an image file, "webcam" allows user to take snapshot from their webcam, "clipboard" allows users to paste an image from the clipboard. If None, defaults to ["upload", "webcam", "clipboard"] if streaming is False, otherwise defaults to ["webcam"].
            type: The format the image is converted before being passed into the prediction function. "numpy" converts the image to a numpy array with shape (height, width, 3) and values from 0 to 255, "pil" converts the image to a PIL image object, "filepath" passes a str path to a temporary file containing the image. To support animated GIFs in input, the `type` should be set to "filepath" or "pil". To support SVGs, the `type` should be set to "filepath".
            label: the label for this component. Appears above the component and is also used as the header if there are a table of examples for this component. If None and used in a `gr.Interface`, the label will be the name of the parameter this component is assigned to.
            every: Continously calls `value` to recalculate it if `value` is a function (has no effect otherwise). Can provide a Timer whose tick resets `value`, or a float that provides the regular interval for the reset Timer.
            inputs: Components that are used as inputs to calculate `value` if `value` is a function (has no effect otherwise). `value` is recalculated any time the inputs change.
            show_label: if True, will display label.
            show_download_button: If True, will display button to download image. Only applies if interactive is False (e.g. if the component is used as an output).
            container: If True, will place the component in a container - providing some extra padding around the border.
            scale: relative size compared to adjacent Components. For example if Components A and B are in a Row, and A has scale=2, and B has scale=1, A will be twice as wide as B. Should be an integer. scale applies in Rows, and to top-level Components in Blocks where fill_height=True.
            min_width: minimum pixel width, will wrap if not sufficient screen space to satisfy this value. If a certain scale value results in this Component being narrower than min_width, the min_width parameter will be respected first.
            interactive: if True, will allow users to upload and edit an image; if False, can only be used to display images. If not provided, this is inferred based on whether the component is used as an input or output.
            visible: If False, component will be hidden.
            streaming: If True when used in a `live` interface, will automatically stream webcam feed. Only valid is source is 'webcam'. If the component is an output component, will automatically convert images to base64.
            elem_id: An optional string that is assigned as the id of this component in the HTML DOM. Can be used for targeting CSS styles.
            elem_classes: An optional list of strings that are assigned as the classes of this component in the HTML DOM. Can be used for targeting CSS styles.
            render: If False, component will not render be rendered in the Blocks context. Should be used if the intention is to assign event listeners now but render the component later.
            key: if assigned, will be used to assume identity across a re-render. Components that have the same key across a re-render will have their value preserved.
            mirror_webcam: If True webcam will be mirrored. Default is True.
            show_share_button: If True, will show a share icon in the corner of the component that allows user to share outputs to Hugging Face Spaces Discussions. If False, icon does not appear. If set to None (default behavior), then the icon appears if this Gradio app is launched on Spaces, but not otherwise.
            placeholder: Custom text for the upload area. Overrides default upload messages when provided. Accepts new lines and `#` to designate a heading.
            show_fullscreen_button: If True, will show a fullscreen icon in the corner of the component that allows user to view the image in fullscreen mode. If False, icon does not appear.
            webcam_constraints: A dictionary that allows developers to specify custom media constraints for the webcam stream. This parameter provides flexibility to control the video stream's properties, such as resolution and front or rear camera on mobile devices. See $demo/webcam_constraints
        """
        self.format = format

        self.webcam_options = (
            webcam_options if webcam_options is not None else WebcamOptions()
        )

        if mirror_webcam is not None:
            warnings.warn(
                "The `mirror_webcam` parameter is deprecated. Please use the `webcam_options` parameter with a `gr.WebcamOptions` instance instead."
            )
            self.webcam_options.mirror = mirror_webcam

        if webcam_constraints is not None:
            warnings.warn(
                "The `webcam_constraints` parameter is deprecated. Please use the `webcam_options` parameter with a `gr.WebcamOptions` instance instead."
            )
            self.webcam_options.constraints = webcam_constraints

        valid_types = ["numpy", "pil", "filepath"]
        if type not in valid_types:
            raise ValueError(
                f"Invalid value for parameter `type`: {type}. Please choose from one of: {valid_types}"
            )
        self.type = type
        self.height = height
        self.width = width
        self.image_mode = image_mode
        valid_sources = ["upload", "webcam", "clipboard"]
        if sources is None:
            self.sources = (
                ["webcam"] if streaming else ["upload", "webcam", "clipboard"]
            )
        elif isinstance(sources, str):
            self.sources = [sources]  # type: ignore
        else:
            self.sources = sources
        for source in self.sources:  # type: ignore
            if source not in valid_sources:
                raise ValueError(
                    f"`sources` must a list consisting of elements in {valid_sources}"
                )
        self.streaming = streaming
        self.show_download_button = show_download_button
        if streaming and self.sources != ["webcam"]:
            raise ValueError(
                "Image streaming only available if sources is ['webcam']. Streaming not supported with multiple sources."
            )
        self.show_share_button = (
            (utils.get_space() is not None)
            if show_share_button is None
            else show_share_button
        )
        self.show_fullscreen_button = show_fullscreen_button
        self.placeholder = placeholder

        super().__init__(
            label=label,
            every=every,
            inputs=inputs,
            show_label=show_label,
            container=container,
            scale=scale,
            min_width=min_width,
            interactive=interactive,
            visible=visible,
            elem_id=elem_id,
            elem_classes=elem_classes,
            render=render,
            key=key,
            value=value,
        )
        self._value_description = (
            "a filepath to an image"
            if self.type == "filepath"
            else (
                "a numpy array representing an image"
                if self.type == "numpy"
                else "a PIL Image"
            )
        )

    def preprocess(
        self, payload: ImageData | None
    ) -> np.ndarray | PIL.Image.Image | str | None:
        """
        Parameters:
            payload: image data in the form of a FileData object
        Returns:
            Passes the uploaded image as a `numpy.array`, `PIL.Image` or `str` filepath depending on `type`.
        """
        return image_utils.preprocess_image(
            payload,
            cache_dir=self.GRADIO_CACHE,
            format=self.format,
            image_mode=self.image_mode,
            type=self.type,
        )

    def postprocess(
        self, value: np.ndarray | PIL.Image.Image | str | Path | None
    ) -> ImageData | Base64ImageData | None:
        """
        Parameters:
            value: Expects a `numpy.array`, `PIL.Image`, or `str` or `pathlib.Path` filepath to an image which is displayed.
        Returns:
            Returns the image as a `FileData` object.
        """
        return image_utils.postprocess_image(
            value,
            cache_dir=self.GRADIO_CACHE,
            format=self.format,
        )

    def api_info_as_output(self) -> dict[str, Any]:
        if self.streaming == "base64":
            schema = Base64ImageData.model_json_schema()
            schema.pop("description", None)
            return schema
        return self.api_info()

    def check_streamable(self):
        if self.streaming and self.sources != ["webcam"]:
            raise ValueError(
                "Image streaming only available if sources is ['webcam']. Streaming not supported with multiple sources."
            )

    def example_payload(self) -> Any:
        return handle_file(
            "https://raw.githubusercontent.com/gradio-app/gradio/main/test/test_files/bus.png"
        )

    def example_value(self) -> Any:
        return "https://raw.githubusercontent.com/gradio-app/gradio/main/test/test_files/bus.png"<|MERGE_RESOLUTION|>--- conflicted
+++ resolved
@@ -17,11 +17,7 @@
 from gradio.components.image_editor import WebcamOptions
 from gradio.data_classes import Base64ImageData, ImageData
 from gradio.events import Events
-<<<<<<< HEAD
-from gradio.exceptions import Error
 from gradio.i18n import I18n
-=======
->>>>>>> 479fc28f
 
 if TYPE_CHECKING:
     from gradio.components import Timer
