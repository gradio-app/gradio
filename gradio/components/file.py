"""gr.File() component"""

from __future__ import annotations

import tempfile
import warnings
from pathlib import Path
from typing import Any, Callable, List, Literal

from gradio_client.documentation import document, set_documentation_group

from gradio.components.base import Component
from gradio.data_classes import FileData, GradioRootModel
from gradio.events import Events
from gradio.utils import NamedString

set_documentation_group("component")


class ListFiles(GradioRootModel):
    root: List[FileData]

    def __getitem__(self, index):
        return self.root[index]

    def __iter__(self):
        return iter(self.root)


@document()
class File(Component):
    """
    Creates a file component that allows uploading generic file (when used as an input) and or displaying generic files (output).
    Preprocessing: passes the uploaded file as a {tempfile._TemporaryFileWrapper} or {List[tempfile._TemporaryFileWrapper]} depending on `file_count` (or a {bytes}/{List[bytes]} depending on `type`)
    Postprocessing: expects function to return a {str} path to a file, or {List[str]} consisting of paths to files.
    Examples-format: a {str} path to a local file that populates the component.
    Demos: zip_to_json, zip_files
    """

    EVENTS = [Events.change, Events.select, Events.clear, Events.upload]

    def __init__(
        self,
        value: str | list[str] | Callable | None = None,
        *,
        file_count: Literal["single", "multiple", "directory"] = "single",
        file_types: list[str] | None = None,
        type: Literal["filepath", "binary"] = "filepath",
        label: str | None = None,
        every: float | None = None,
        show_label: bool | None = None,
        container: bool = True,
        scale: int | None = None,
        min_width: int = 160,
        height: int | float | None = None,
        interactive: bool | None = None,
        visible: bool = True,
        elem_id: str | None = None,
        elem_classes: list[str] | str | None = None,
        render: bool = True,
        root_url: str | None = None,
        _selectable: bool = False,
        _skip_init_processing: bool = False,
    ):
        """
        Parameters:
            value: Default file to display, given as str file path. If callable, the function will be called whenever the app loads to set the initial value of the component.
            file_count: if single, allows user to upload one file. If "multiple", user uploads multiple files. If "directory", user uploads all files in selected directory. Return type will be list for each file in case of "multiple" or "directory".
            file_types: List of file extensions or types of files to be uploaded (e.g. ['image', '.json', '.mp4']). "file" allows any file to be uploaded, "image" allows only image files to be uploaded, "audio" allows only audio files to be uploaded, "video" allows only video files to be uploaded, "text" allows only text files to be uploaded.
            type: Type of value to be returned by component. "file" returns a temporary file object with the same base name as the uploaded file, whose full path can be retrieved by file_obj.name, "binary" returns an bytes object.
            label: The label for this component. Appears above the component and is also used as the header if there are a table of examples for this component. If None and used in a `gr.Interface`, the label will be the name of the parameter this component is assigned to.
            every: If `value` is a callable, run the function 'every' number of seconds while the client connection is open. Has no effect otherwise. Queue must be enabled. The event can be accessed (e.g. to cancel it) via this component's .load_event attribute.
            show_label: if True, will display label.
            container: If True, will place the component in a container - providing some extra padding around the border.
            scale: relative width compared to adjacent Components in a Row. For example, if Component A has scale=2, and Component B has scale=1, A will be twice as wide as B. Should be an integer.
            min_width: minimum pixel width, will wrap if not sufficient screen space to satisfy this value. If a certain scale value results in this Component being narrower than min_width, the min_width parameter will be respected first.
            height: The maximum height of the file component, in pixels. If more files are uploaded than can fit in the height, a scrollbar will appear.
            interactive: if True, will allow users to upload a file; if False, can only be used to display files. If not provided, this is inferred based on whether the component is used as an input or output.
            visible: If False, component will be hidden.
            elem_id: An optional string that is assigned as the id of this component in the HTML DOM. Can be used for targeting CSS styles.
            elem_classes: An optional list of strings that are assigned as the classes of this component in the HTML DOM. Can be used for targeting CSS styles.
            render: If False, component will not render be rendered in the Blocks context. Should be used if the intention is to assign event listeners now but render the component later.
            root_url: The remote URL that of the Gradio app that this component belongs to. Used in `gr.load()`. Should not be set manually.
        """
        self._selectable = _selectable
        self.file_count = file_count
        if self.file_count == "multiple":
            self.data_model = ListFiles
        else:
            self.data_model = FileData
        self.file_types = file_types
        if file_types is not None and not isinstance(file_types, list):
            raise ValueError(
                f"Parameter file_types must be a list. Received {file_types.__class__.__name__}"
            )
        valid_types = [
            "filepath",
            "binary",
        ]
        if type not in valid_types:
            raise ValueError(
                f"Invalid value for parameter `type`: {type}. Please choose from one of: {valid_types}"
            )
        if file_count == "directory" and file_types is not None:
            warnings.warn(
                "The `file_types` parameter is ignored when `file_count` is 'directory'."
            )
        super().__init__(
            label=label,
            every=every,
            show_label=show_label,
            container=container,
            scale=scale,
            min_width=min_width,
            interactive=interactive,
            visible=visible,
            elem_id=elem_id,
            elem_classes=elem_classes,
            render=render,
            root_url=root_url,
            _skip_init_processing=_skip_init_processing,
            value=value,
        )
        self.type = type
        self.height = height

<<<<<<< HEAD
    def _process_single_file(self, f: FileData) -> bytes | str:
=======
    def _process_single_file(self, f: dict[str, Any]) -> bytes | NamedString:
        file_name = f["path"]

>>>>>>> 274af0f3
        if self.type == "filepath":
            file = tempfile.NamedTemporaryFile(delete=False, dir=self.GRADIO_CACHE)
            assert f.name
            file.name = f.name
            return NamedString(file.name)
        elif self.type == "binary":
<<<<<<< HEAD
            if f.is_file:
                assert f.name
                with open(f.name, "rb") as file_data:
                    return file_data.read()
            assert f.data
            return client_utils.decode_base64_to_binary(f.data)[0]
=======
            with open(file_name, "rb") as file_data:
                return file_data.read()
>>>>>>> 274af0f3
        else:
            raise ValueError(
                "Unknown type: "
                + str(type)
                + ". Please choose from: 'filepath', 'binary'."
            )

    def preprocess(
<<<<<<< HEAD
        self, payload: ListFiles | FileData | None
    ) -> bytes | str | list[bytes | str] | None:
        if payload is None:
=======
        self, x: list[dict[str, Any]] | dict[str, Any] | None
    ) -> bytes | NamedString | list[bytes | NamedString] | None:
        """
        Parameters:
            x: List of JSON objects with filename as 'name' property and base64 data as 'data' property
        Returns:
            File objects in requested format
        """
        if x is None:
>>>>>>> 274af0f3
            return None

        if self.file_count == "single":
            if isinstance(payload, ListFiles):
                return self._process_single_file(payload[0])
            else:
                return self._process_single_file(payload)
        else:
            if isinstance(payload, ListFiles):
                return [self._process_single_file(f) for f in payload]
            else:
                return [self._process_single_file(payload)]

    def postprocess(self, value: str | list[str] | None) -> ListFiles | FileData | None:
        if value is None:
            return None
        if isinstance(value, list):
            return ListFiles(
                root=[
                    FileData(
                        path=file,
                        orig_name=Path(file).name,
                        size=Path(file).stat().st_size,
                    )
                    for file in value
                ]
            )
        else:
            return FileData(
<<<<<<< HEAD
                name=value,
                orig_name=Path(value).name,
                size=Path(value).stat().st_size,
                is_file=True,
=======
                path=y,
                orig_name=Path(y).name,
                size=Path(y).stat().st_size,
>>>>>>> 274af0f3
            )

    def as_example(self, input_data: str | list | None) -> str:
        if input_data is None:
            return ""
        elif isinstance(input_data, list):
            return ", ".join([Path(file).name for file in input_data])
        else:
            return Path(input_data).name

    def example_inputs(self) -> Any:
        if self.file_count == "single":
            return "https://github.com/gradio-app/gradio/raw/main/test/test_files/sample_file.pdf"
        else:
            return [
                "https://github.com/gradio-app/gradio/raw/main/test/test_files/sample_file.pdf"
            ]<|MERGE_RESOLUTION|>--- conflicted
+++ resolved
@@ -124,30 +124,16 @@
         self.type = type
         self.height = height
 
-<<<<<<< HEAD
-    def _process_single_file(self, f: FileData) -> bytes | str:
-=======
-    def _process_single_file(self, f: dict[str, Any]) -> bytes | NamedString:
-        file_name = f["path"]
-
->>>>>>> 274af0f3
+    def _process_single_file(self, f: FileData) -> bytes | NamedString:
+        file_name = f.path
         if self.type == "filepath":
             file = tempfile.NamedTemporaryFile(delete=False, dir=self.GRADIO_CACHE)
             assert f.name
             file.name = f.name
             return NamedString(file.name)
         elif self.type == "binary":
-<<<<<<< HEAD
-            if f.is_file:
-                assert f.name
-                with open(f.name, "rb") as file_data:
-                    return file_data.read()
-            assert f.data
-            return client_utils.decode_base64_to_binary(f.data)[0]
-=======
             with open(file_name, "rb") as file_data:
                 return file_data.read()
->>>>>>> 274af0f3
         else:
             raise ValueError(
                 "Unknown type: "
@@ -156,23 +142,10 @@
             )
 
     def preprocess(
-<<<<<<< HEAD
         self, payload: ListFiles | FileData | None
-    ) -> bytes | str | list[bytes | str] | None:
+    ) -> bytes | NamedString | list[bytes | NamedString] | None:
         if payload is None:
-=======
-        self, x: list[dict[str, Any]] | dict[str, Any] | None
-    ) -> bytes | NamedString | list[bytes | NamedString] | None:
-        """
-        Parameters:
-            x: List of JSON objects with filename as 'name' property and base64 data as 'data' property
-        Returns:
-            File objects in requested format
-        """
-        if x is None:
->>>>>>> 274af0f3
             return None
-
         if self.file_count == "single":
             if isinstance(payload, ListFiles):
                 return self._process_single_file(payload[0])
@@ -200,16 +173,9 @@
             )
         else:
             return FileData(
-<<<<<<< HEAD
-                name=value,
-                orig_name=Path(value).name,
-                size=Path(value).stat().st_size,
-                is_file=True,
-=======
                 path=y,
                 orig_name=Path(y).name,
                 size=Path(y).stat().st_size,
->>>>>>> 274af0f3
             )
 
     def as_example(self, input_data: str | list | None) -> str:
