--- conflicted
+++ resolved
@@ -93,19 +93,6 @@
             **kwargs,
         )
 
-<<<<<<< HEAD
-=======
-    def get_config(self):
-        return {
-            "color_map": self.color_map,
-            "show_legend": self.show_legend,
-            "value": self.value,
-            "selectable": self.selectable,
-            "combine_adjacent": self.combine_adjacent,
-            **IOComponent.get_config(self),
-        }
-
->>>>>>> a80a6653
     @staticmethod
     def update(
         value: list[tuple[str, str | float | None]]
