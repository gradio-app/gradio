r"""gr.ImageEditor() component."""

from __future__ import annotations

import dataclasses
import warnings
from collections.abc import Iterable, Sequence
from io import BytesIO
from pathlib import Path
from typing import (
    TYPE_CHECKING,
    Any,
    Literal,
    Union,
    cast,
)

import numpy as np
import PIL.Image
from gradio_client import handle_file
from gradio_client.documentation import document
from typing_extensions import TypedDict

from gradio import image_utils
from gradio.components.base import Component, server
from gradio.data_classes import FileData, GradioModel
from gradio.events import Events
from gradio.i18n import I18nData

if TYPE_CHECKING:
    from gradio.components import Timer

ImageType = Union[np.ndarray, PIL.Image.Image, str]


class EditorValue(TypedDict):
    background: ImageType | None
    layers: list[ImageType]
    composite: ImageType | None


class EditorExampleValue(TypedDict):
    background: str | None
    layers: list[Union[str, None]] | None
    composite: str | None


class EditorData(GradioModel):
    background: FileData | None = None
    layers: list[FileData] = []
    composite: FileData | None = None
    id: str | None = None


class EditorDataBlobs(GradioModel):
    background: bytes | None
    layers: list[Union[bytes, None]]
    composite: bytes | None


class BlobData(TypedDict):
    type: str
    index: int | None
    file: bytes
    id: str


class AcceptBlobs(GradioModel):
    data: BlobData
    files: list[tuple[str, bytes]]


@document()
@dataclasses.dataclass
class Eraser:
    """
    A dataclass for specifying options for the eraser tool in the ImageEditor component. An instance of this class can be passed to the `eraser` parameter of `gr.ImageEditor`.
    Parameters:
        default_size: The default radius, in pixels, of the eraser tool. Defaults to "auto" in which case the radius is automatically determined based on the size of the image (generally 1/50th of smaller dimension).
    """

    default_size: int | Literal["auto"] = "auto"


@document()
@dataclasses.dataclass
class Brush(Eraser):
    """
    A dataclass for specifying options for the brush tool in the ImageEditor component. An instance of this class can be passed to the `brush` parameter of `gr.ImageEditor`.
    Parameters:
        default_size: The default radius, in pixels, of the brush tool. Defaults to "auto" in which case the radius is automatically determined based on the size of the image (generally 1/50th of smaller dimension).
        colors: A list of colors to make available to the user when using the brush. Defaults to a list of 5 colors.
        default_color: The default color of the brush. Defaults to the first color in the `colors` list.
        color_mode: If set to "fixed", user can only select from among the colors in `colors`. If "defaults", the colors in `colors` are provided as a default palette, but the user can also select any color using a color picker.
    """

    colors: list[str | tuple[str, float]] | str | tuple[str, float] | None = None
    default_color: str | tuple[str, float] | None = None
    color_mode: Literal["fixed", "defaults"] = "defaults"

    def __post_init__(self):
        if self.colors is None:
            self.colors = [
                "rgb(204, 50, 50)",
                "rgb(173, 204, 50)",
                "rgb(50, 204, 112)",
                "rgb(50, 112, 204)",
                "rgb(173, 50, 204)",
            ]
        if self.default_color is None:
            self.default_color = (
                self.colors[0] if isinstance(self.colors, list) else self.colors
            )


@document()
@dataclasses.dataclass
class LayerOptions:
    """
    A dataclass for specifying options for the layer tool in the ImageEditor component. An instance of this class can be passed to the `layers` parameter of `gr.ImageEditor`.
    Parameters:
        allow_additional_layers: If True, users can add additional layers to the image. If False, the add layer button will not be shown.
        layers: A list of layers to make available to the user when using the layer tool. One layer must be provided, if the length of the list is 0 then a layer will be generated automatically.
    """

    allow_additional_layers: bool = True
    layers: list[str] | None = None
    disabled: bool = False

    def __post_init__(self):
        if self.layers is None or len(self.layers) == 0:
            self.layers = ["Layer 1"]


@document()
@dataclasses.dataclass
class WebcamOptions:
    """
    A dataclass for specifying options for the webcam tool in the ImageEditor component. An instance of this class can be passed to the `webcam_options` parameter of `gr.ImageEditor`.
    Parameters:
        mirror: If True, the webcam will be mirrored.
        constraints: A dictionary of constraints for the webcam.
    """

    mirror: bool = True
    constraints: dict[str, Any] | None = None


@document()
@dataclasses.dataclass
class WatermarkOptions:
    """
    A dataclass for specifying options for the watermark tool in the ImageEditor component.

    Parameters:
        watermark: str, Path, PIL.Image.Image, np.ndarray to use as the watermark
        position: (x,y) coordinates as tuple[int, int] or string position ('top-left', 'top-right', 'bottom-left', 'bottom-right'). Default is 'bottom-right'.
    """

    watermark: Union[str, Path, PIL.Image.Image, np.ndarray, None] = None
    position: Union[
        tuple[int, int],
        Literal[
            "top-left",
            "top-right",
            "bottom-left",
            "bottom-right",
        ],
    ] = "bottom-right"

    def __post_init__(self):
        # Validate watermark input
        if self.watermark is not None and not isinstance(
            self.watermark, (str, Path, PIL.Image.Image, np.ndarray)
        ):
            raise ValueError(
                "Watermark must be a string path, Path, PIL Image, numpy array, or None"
            )

        if isinstance(self.position, str):
            valid_positions = {
                "top-left",
                "top-right",
                "bottom-left",
                "bottom-right",
            }
            if self.position not in valid_positions:
                raise ValueError(f"String position must be one of: {valid_positions}")
        elif isinstance(self.position, tuple):
            if len(self.position) != 2:
                raise ValueError("Position tuple must have exactly 2 values (x,y)")
            if not all(isinstance(x, int) for x in self.position):
                raise ValueError("Position coordinates must be integers")


@document()
class ImageEditor(Component):
    """
    Creates an image component that, as an input, can be used to upload and edit images using simple editing tools such
    as brushes, strokes, cropping, and layers. Or, as an output, this component can be used to display images.

    Demos: image_editor
    """

    EVENTS = [
        Events.clear,
        Events.change,
        Events.input,
        Events.select,
        Events.upload,
        Events.apply,
    ]

    data_model = EditorData

    def __init__(
        self,
        value: EditorValue | ImageType | None = None,
        *,
        height: int | str | None = None,
        width: int | str | None = None,
        image_mode: Literal[
            "1", "L", "P", "RGB", "RGBA", "CMYK", "YCbCr", "LAB", "HSV", "I", "F"
        ] = "RGBA",
        sources: (
            Iterable[Literal["upload", "webcam", "clipboard"]]
            | Literal["upload", "webcam", "clipboard"]
            | None
        ) = (
            "upload",
            "webcam",
            "clipboard",
        ),
        type: Literal["numpy", "pil", "filepath"] = "numpy",
        label: str | I18nData | None = None,
        every: Timer | float | None = None,
        inputs: Component | Sequence[Component] | set[Component] | None = None,
        show_label: bool | None = None,
        buttons: list[Literal["download", "share", "fullscreen"]] | None = None,
        container: bool = True,
        scale: int | None = None,
        min_width: int = 160,
        interactive: bool | None = None,
        visible: bool | Literal["hidden"] = True,
        elem_id: str | None = None,
        elem_classes: list[str] | str | None = None,
        render: bool = True,
        key: int | str | tuple[int | str, ...] | None = None,
        preserved_by_key: list[str] | str | None = "value",
        placeholder: str | None = None,
<<<<<<< HEAD
        mirror_webcam: bool | None = None,
=======
        show_share_button: bool | None = None,
>>>>>>> 081126e4
        _selectable: bool = False,
        transforms: Iterable[Literal["crop", "resize"]] | None = ("crop", "resize"),
        eraser: Eraser | None | Literal[False] = None,
        brush: Brush | None | Literal[False] = None,
        format: str = "webp",
        layers: bool | LayerOptions = True,
        canvas_size: tuple[int, int] = (800, 800),
        fixed_canvas: bool = False,
        webcam_options: WebcamOptions | None = None,
    ):
        """
        Parameters:
            value: Optional initial image(s) to populate the image editor. Should be a dictionary with keys: `background`, `layers`, and `composite`. The values corresponding to `background` and `composite` should be images or None, while `layers` should be a list of images. Images can be of type PIL.Image, np.array, or str filepath/URL. Or, the value can be a callable, in which case the function will be called whenever the app loads to set the initial value of the component.
            height: The height of the component, specified in pixels if a number is passed, or in CSS units if a string is passed. This has no effect on the preprocessed image files or numpy arrays, but will affect the displayed images. Beware of conflicting values with the canvas_size parameter. If the canvas_size is larger than the height, the editing canvas will not fit in the component.
            width: The width of the component, specified in pixels if a number is passed, or in CSS units if a string is passed. This has no effect on the preprocessed image files or numpy arrays, but will affect the displayed images. Beware of conflicting values with the canvas_size parameter. If the canvas_size is larger than the height, the editing canvas will not fit in the component.
            image_mode: "RGB" if color, or "L" if black and white. See https://pillow.readthedocs.io/en/stable/handbook/concepts.html for other supported image modes and their meaning.
            sources: List of sources that can be used to set the background image. "upload" creates a box where user can drop an image file, "webcam" allows user to take snapshot from their webcam, "clipboard" allows users to paste an image from the clipboard.
            type: The format the images are converted to before being passed into the prediction function. "numpy" converts the images to numpy arrays with shape (height, width, 3) and values from 0 to 255, "pil" converts the images to PIL image objects, "filepath" passes images as str filepaths to temporary copies of the images.
            label: the label for this component. Appears above the component and is also used as the header if there are a table of examples for this component. If None and used in a `gr.Interface`, the label will be the name of the parameter this component is assigned to.
            every: Continously calls `value` to recalculate it if `value` is a function (has no effect otherwise). Can provide a Timer whose tick resets `value`, or a float that provides the regular interval for the reset Timer.
            inputs: Components that are used as inputs to calculate `value` if `value` is a function (has no effect otherwise). `value` is recalculated any time the inputs change.
            show_label: if True, will display label.
            buttons: A list of buttons to show in the corner of the component. Valid options are "download" to download the image, "share" to share to Hugging Face Spaces Discussions, and "fullscreen" to view in fullscreen mode. By default, all buttons are shown.
            container: If True, will place the component in a container - providing some extra padding around the border.
            scale: relative size compared to adjacent Components. For example if Components A and B are in a Row, and A has scale=2, and B has scale=1, A will be twice as wide as B. Should be an integer. scale applies in Rows, and to top-level Components in Blocks where fill_height=True.
            min_width: minimum pixel width, will wrap if not sufficient screen space to satisfy this value. If a certain scale value results in this Component being narrower than min_width, the min_width parameter will be respected first.
            interactive: if True, will allow users to upload and edit an image; if False, can only be used to display images. If not provided, this is inferred based on whether the component is used as an input or output.
            visible: If False, component will be hidden. If "hidden", component will be visually hidden and not take up space in the layout but still exist in the DOM
            elem_id: An optional string that is assigned as the id of this component in the HTML DOM. Can be used for targeting CSS styles.
            elem_classes: An optional list of strings that are assigned as the classes of this component in the HTML DOM. Can be used for targeting CSS styles.
            render: If False, component will not render be rendered in the Blocks context. Should be used if the intention is to assign event listeners now but render the component later.
            key: in a gr.render, Components with the same key across re-renders are treated as the same component, not a new component. Properties set in 'preserved_by_key' are not reset across a re-render.
            preserved_by_key: A list of parameters from this component's constructor. Inside a gr.render() function, if a component is re-rendered with the same key, these (and only these) parameters will be preserved in the UI (if they have been changed by the user or an event listener) instead of re-rendered based on the values provided during constructor.
            placeholder: Custom text for the upload area. Overrides default upload messages when provided. Accepts new lines and `#` to designate a heading.
            transforms: The transforms tools to make available to users. "crop" allows the user to crop the image.
            eraser: The options for the eraser tool in the image editor. Should be an instance of the `gr.Eraser` class, or None to use the default settings. Can also be False to hide the eraser tool. [See `gr.Eraser` docs](#eraser).
            brush: The options for the brush tool in the image editor. Should be an instance of the `gr.Brush` class, or None to use the default settings. Can also be False to hide the brush tool, which will also hide the eraser tool. [See `gr.Brush` docs](#brush).
            format: Format to save image if it does not already have a valid format (e.g. if the image is being returned to the frontend as a numpy array or PIL Image).  The format should be supported by the PIL library. This parameter has no effect on SVG files.
            layers: The options for the layer tool in the image editor. Can be a boolean     or an instance of the `gr.LayerOptions` class. If True, will allow users to add layers to the image. If False, the layers option will be hidden. If an instance of `gr.LayerOptions`, it will be used to configure the layer tool. [See `gr.LayerOptions` docs](#layer-options).
            canvas_size: The initial size of the canvas in pixels. The first value is the width and the second value is the height. If `fixed_canvas` is `True`, uploaded images will be rescaled to fit the canvas size while preserving the aspect ratio. Otherwise, the canvas size will change to match the size of an uploaded image.
            fixed_canvas: If True, the canvas size will not change based on the size of the background image and the image will be rescaled to fit (while preserving the aspect ratio) and placed in the center of the canvas.
            webcam_options: The options for the webcam tool in the image editor. Can be an instance of the `gr.WebcamOptions` class, or None to use the default settings. [See `gr.WebcamOptions` docs](#webcam-options).
        """
        self._selectable = _selectable

        self.webcam_options = (
            webcam_options if webcam_options is not None else WebcamOptions()
        )
        valid_types = ["numpy", "pil", "filepath"]
        if type not in valid_types:
            raise ValueError(
                f"Invalid value for parameter `type`: {type}. Please choose from one of: {valid_types}"
            )
        self.type = type
        self.height = height
        self.width = width
        self.image_mode = image_mode
        valid_sources = ["upload", "webcam", "clipboard"]
        if isinstance(sources, str):
            sources = [sources]
        if sources is not None:
            for source in sources:
                if source not in valid_sources:
                    raise ValueError(
                        f"`sources` must be a list consisting of elements in {valid_sources}"
                    )
            self.sources = sources
        else:
            self.sources = []

        self.buttons = buttons

        self.transforms = transforms
        self.eraser = Eraser() if eraser is None else eraser
        self.brush = Brush() if brush is None else brush
        self.blob_storage: dict[str, EditorDataBlobs] = {}
        self.format = format
        self.layers = (
            LayerOptions()
            if layers is True
            else LayerOptions(disabled=True)
            if layers is False
            else layers
        )
        self.canvas_size = canvas_size
        self.fixed_canvas = fixed_canvas
        self.placeholder = placeholder
        super().__init__(
            label=label,
            every=every,
            inputs=inputs,
            show_label=show_label,
            container=container,
            scale=scale,
            min_width=min_width,
            interactive=interactive,
            visible=visible,
            elem_id=elem_id,
            elem_classes=elem_classes,
            render=render,
            key=key,
            preserved_by_key=preserved_by_key,
            value=value,
        )
        self._value_description = f"a dictionary with structure {{'background': image, 'layers': list of images, 'composite': image}} where each image is {'a filepath' if self.type == 'filepath' else 'a numpy array' if self.type == 'numpy' else 'a PIL Image object'}."

    def convert_and_format_image(
        self,
        file: FileData | None | bytes,
    ) -> np.ndarray | PIL.Image.Image | str | None:
        if file is None:
            return None
        im = (
            PIL.Image.open(file.path)
            if isinstance(file, FileData)
            else PIL.Image.open(BytesIO(file))
        )
        if isinstance(file, (bytes, bytearray, memoryview)):
            name = "image"
            suffix = self.format
        elif file.orig_name:
            p = Path(file.orig_name)
            name = p.stem
            suffix = p.suffix.replace(".", "")
            if suffix in ["jpg", "jpeg"]:
                suffix = "jpeg"
        else:
            name = "image"
            suffix = self.format
        with warnings.catch_warnings():
            warnings.simplefilter("ignore")
            im = im.convert(self.image_mode)
        return image_utils.format_image(
            im,
            cast(Literal["numpy", "pil", "filepath"], self.type),
            self.GRADIO_CACHE,
            format=suffix,
            name=name,
        )

    def preprocess(self, payload: EditorData | None) -> EditorValue | None:
        """
        Parameters:
            payload: An instance of `EditorData` consisting of the background image, layers, and composite image.
        Returns:
            Passes the uploaded images as an instance of EditorValue, which is just a `dict` with keys: 'background', 'layers', and 'composite'. The values corresponding to 'background' and 'composite' are images, while 'layers' is a `list` of images. The images are of type `PIL.Image`, `np.array`, or `str` filepath, depending on the `type` parameter.
        """
        if payload is None:
            return payload

        if payload.id is not None:
            cached = self.blob_storage.get(payload.id)
            _payload = (
                EditorDataBlobs(
                    background=cached.background,
                    layers=cached.layers,
                    composite=cached.composite,
                )
                if cached
                else None
            )
        else:
            _payload = payload

        bg = None
        layers = None
        composite = None

        if _payload is not None:
            bg = self.convert_and_format_image(_payload.background)
            layers = (
                [self.convert_and_format_image(layer) for layer in _payload.layers]
                if _payload.layers
                else None
            )
            composite = self.convert_and_format_image(_payload.composite)

        if payload.id is not None and payload.id in self.blob_storage:
            self.blob_storage.pop(payload.id)

        return {
            "background": bg,
            "layers": [x for x in layers if x is not None] if layers else [],
            "composite": composite,
        }

    def postprocess(self, value: EditorValue | ImageType | None) -> EditorData | None:
        """
        Parameters:
            value: Expects a EditorValue, which is just a dictionary with keys: 'background', 'layers', and 'composite'. The values corresponding to 'background' and 'composite' should be images or None, while `layers` should be a list of images. Images can be of type `PIL.Image`, `np.array`, or `str` filepath/URL. Or, the value can be simply a single image (`ImageType`), in which case it will be used as the background.
        Returns:
            An instance of `EditorData` consisting of the background image, layers, and composite image.
        """
        if value is None:
            return None
        elif isinstance(value, dict):
            pass
        elif isinstance(value, (np.ndarray, PIL.Image.Image, str)):
            value = {"background": value, "layers": [], "composite": value}
        else:
            raise ValueError(
                "The value to `gr.ImageEditor` must be a dictionary of images or a single image."
            )

        layers = (
            [
                FileData(
                    path=image_utils.save_image(
                        cast(Union[np.ndarray, PIL.Image.Image, str], layer),
                        self.GRADIO_CACHE,
                        format=self.format,
                    )
                )
                for layer in value["layers"]
            ]
            if value["layers"]
            else []
        )

        return EditorData(
            background=(
                FileData(
                    path=image_utils.save_image(
                        value["background"], self.GRADIO_CACHE, format=self.format
                    )
                )
                if value["background"] is not None
                else None
            ),
            layers=layers,
            composite=(
                FileData(
                    path=image_utils.save_image(
                        cast(
                            Union[np.ndarray, PIL.Image.Image, str], value["composite"]
                        ),
                        self.GRADIO_CACHE,
                        format=self.format,
                    )
                )
                if value["composite"] is not None
                else None
            ),
        )

    def example_payload(self) -> Any:
        return {
            "background": handle_file(
                "https://raw.githubusercontent.com/gradio-app/gradio/main/test/test_files/bus.png"
            ),
            "layers": [],
            "composite": None,
        }

    def example_value(self) -> Any:
        return {
            "background": "https://raw.githubusercontent.com/gradio-app/gradio/main/test/test_files/bus.png",
            "layers": [],
            "composite": None,
        }

    @server
    def accept_blobs(self, data: AcceptBlobs):
        """
        Accepts a dictionary of image blobs, where the keys are 'background', 'layers', and 'composite', and the values are binary file-like objects.
        """

        type = data.data["type"]
        index = (
            int(data.data["index"])
            if data.data["index"] and data.data["index"] != "null"
            else None
        )
        file = data.files[0][1]
        id = data.data["id"]

        current = self.blob_storage.get(
            id, EditorDataBlobs(background=None, layers=[], composite=None)
        )

        if type == "layer" and index is not None:
            if index >= len(current.layers):
                current.layers.extend([None] * (index + 1 - len(current.layers)))
            current.layers[index] = file
        elif type == "background":
            current.background = file
        elif type == "composite":
            current.composite = file

        self.blob_storage[id] = current<|MERGE_RESOLUTION|>--- conflicted
+++ resolved
@@ -248,11 +248,6 @@
         key: int | str | tuple[int | str, ...] | None = None,
         preserved_by_key: list[str] | str | None = "value",
         placeholder: str | None = None,
-<<<<<<< HEAD
-        mirror_webcam: bool | None = None,
-=======
-        show_share_button: bool | None = None,
->>>>>>> 081126e4
         _selectable: bool = False,
         transforms: Iterable[Literal["crop", "resize"]] | None = ("crop", "resize"),
         eraser: Eraser | None | Literal[False] = None,
