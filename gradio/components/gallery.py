--- conflicted
+++ resolved
@@ -161,23 +161,6 @@
         }
         return updated_config
 
-<<<<<<< HEAD
-    def get_config(self):
-        return {
-            "value": self.value,
-            "grid_cols": self.grid_cols,
-            "grid_rows": self.grid_rows,
-            "height": self.height,
-            "preview": self.preview,
-            "object_fit": self.object_fit,
-            "allow_preview": self.allow_preview,
-            "show_share_button": self.show_share_button,
-            "show_download_button": self.show_download_button,
-            **Component.get_config(self),
-        }
-
-=======
->>>>>>> ff6f5250
     def postprocess(
         self,
         y: list[np.ndarray | _Image.Image | str]
