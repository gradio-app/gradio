--- conflicted
+++ resolved
@@ -29,13 +29,8 @@
 if TYPE_CHECKING:
     from gradio.components import Timer
 
-<<<<<<< HEAD
 GalleryMediaType = Union[np.ndarray, PIL.Image.Image, Path, str]
-CaptionedGalleryMediaType = Tuple[GalleryMediaType, str]
-=======
-GalleryImageType = Union[np.ndarray, PIL.Image.Image, Path, str]
-CaptionedGalleryImageType = tuple[GalleryImageType, str]
->>>>>>> 864cd0fd
+CaptionedGalleryMediaType = tuple[GalleryMediaType, str]
 
 
 class GalleryImage(GradioModel):
@@ -49,11 +44,7 @@
 
 
 class GalleryData(GradioRootModel):
-<<<<<<< HEAD
-    root: List[Union[GalleryImage, GalleryVideo]]
-=======
-    root: list[GalleryImage]
->>>>>>> 864cd0fd
+    root: list[Union[GalleryImage, GalleryVideo]]
 
 
 @document()
