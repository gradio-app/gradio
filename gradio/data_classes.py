--- conflicted
+++ resolved
@@ -31,11 +31,7 @@
 )
 from pydantic.json_schema import JsonSchemaValue
 from pydantic_core import core_schema
-<<<<<<< HEAD
-from typing_extensions import NotRequired
-=======
 from typing_extensions import Annotated, NotRequired
->>>>>>> 81a1132d
 
 try:
     from pydantic import JsonValue
@@ -76,19 +72,11 @@
         cls, _core_schema: core_schema.CoreSchema, handler: GetJsonSchemaHandler
     ) -> JsonSchemaValue:
         return {"type": "object", "title": "StarletteRequest"}
-<<<<<<< HEAD
 
 
 PydanticStarletteRequest = Annotated[Request, _StarletteRequestPydanticAnnotation]
 
 
-=======
-
-
-PydanticStarletteRequest = Annotated[Request, _StarletteRequestPydanticAnnotation]
-
-
->>>>>>> 81a1132d
 class PredictBody(BaseModel):
     session_hash: Optional[str] = None
     event_id: Optional[str] = None
