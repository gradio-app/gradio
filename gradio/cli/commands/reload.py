"""

Contains the functions that run when `gradio` is called from the command line. Specifically, allows

$ gradio app.py, to run app.py in reload mode where any changes in the app.py file or Gradio library reloads the demo.
$ gradio app.py my_demo, to use variable names other than "demo"
"""

from __future__ import annotations

import inspect
import os
<<<<<<< HEAD
=======
import re
import signal
>>>>>>> 207040c4
import subprocess
import sys
import threading
from pathlib import Path

import typer
from rich import print

import gradio
from gradio import utils

reload_thread = threading.local()


def _handle_interrupt():
    """Handle interrupt signals and logout based on user preference"""

    if os.getenv("GRADIO_VIBE_MODE") and os.getenv("GRADIO_AUTO_LOGOUT") == "true":
        try:
            from huggingface_hub import logout

            logout()
            print("\n\nLogged out of Hugging Face")
        except Exception as e:
            print(f"\n\nError logging out of Hugging Face: {e}")

    sys.exit(0)


def _setup_config(
    demo_path: Path,
    additional_watch_dirs: list[str] | None = None,
    watch_library: bool = False,
):
    original_path = Path(demo_path)
    abs_original_path = utils.abspath(original_path)

    if original_path.is_absolute():
        relpath = original_path.relative_to(Path.cwd())
    else:
        relpath = original_path
    module_name = str(relpath.parent / relpath.stem).replace(os.path.sep, ".")

    gradio_folder = Path(inspect.getfile(gradio)).parent

    message = "Watching:"
    message_change_count = 0

    watching_dirs = []
    if str(gradio_folder).strip() and watch_library:
        # This is a source install
        watching_dirs.append(gradio_folder)
        message += f" '{gradio_folder}'"
        message_change_count += 1

    abs_parent = abs_original_path.parent
    if str(abs_parent).strip():
        watching_dirs.append(abs_parent)
        if message_change_count == 1:
            message += ","
        message += f" '{abs_parent}'"

    abs_current = Path.cwd().absolute()
    if str(abs_current).strip() and abs_current not in watching_dirs:
        watching_dirs.append(abs_current)
        if message_change_count == 1:
            message += ","
        message += f" '{abs_current}'"

    for wd in additional_watch_dirs or []:
        if Path(wd) not in watching_dirs:
            watching_dirs.append(wd)

            if message_change_count == 1:
                message += ","
            message += f" '{wd}'"

    print(message + "\n")

    # guarantee access to the module of an app
    sys.path.insert(0, os.getcwd())
    return module_name, abs_original_path, [str(s) for s in watching_dirs]


def main(
    demo_path: Path,
    demo_name: str = "",
    watch_dirs: list[str] | None = None,
    encoding: str = "utf-8",
    watch_library: bool = False,
):
    signal.signal(signal.SIGINT, lambda _signum, _frame: _handle_interrupt())
    signal.signal(signal.SIGTERM, lambda _signum, _frame: _handle_interrupt())

    # default execution pattern to start the server and watch changes
    module_name, path, watch_sources = _setup_config(
        demo_path, watch_dirs, watch_library
    )

    # Pass the following data as environment variables
    # so that we can set up reload mode correctly in the networking.py module
    env_vars = dict(
        os.environ,
        GRADIO_WATCH_DIRS=",".join(watch_sources),
        GRADIO_WATCH_MODULE_NAME=module_name,
        GRADIO_WATCH_DEMO_NAME=demo_name,
        GRADIO_WATCH_DEMO_PATH=str(path),
        GRADIO_WATCH_ENCODING=encoding,
    )

    if "GRADIO_VIBE_MODE" in os.environ:
        env_vars["GRADIO_VIBE_MODE"] = os.environ["GRADIO_VIBE_MODE"]

    popen = subprocess.Popen(
        [sys.executable, "-u", path],
        env=env_vars,
    )
    if popen.poll() is None:
        try:
            popen.wait()
        except (KeyboardInterrupt, OSError):
            pass


if __name__ == "__main__":
    typer.run(main)<|MERGE_RESOLUTION|>--- conflicted
+++ resolved
@@ -10,11 +10,7 @@
 
 import inspect
 import os
-<<<<<<< HEAD
-=======
-import re
 import signal
->>>>>>> 207040c4
 import subprocess
 import sys
 import threading
