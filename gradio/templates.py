from __future__ import annotations

from collections.abc import Callable, Iterable, Sequence
from pathlib import Path
from typing import TYPE_CHECKING, Any, Literal

import numpy as np
import PIL.Image

from gradio import components
from gradio.components.audio import WaveformOptions
from gradio.components.image_editor import Brush, Eraser

if TYPE_CHECKING:
    from gradio.components import Timer


class TextArea(components.Textbox):
    """
    Sets: lines=7
    """

    is_template = True

    def __init__(
        self,
        value: str | Callable | None = None,
        *,
        lines: int = 7,
        max_lines: int = 20,
        placeholder: str | None = None,
        label: str | None = None,
        info: str | None = None,
        every: Timer | float | None = None,
        inputs: components.Component
        | Sequence[components.Component]
        | set[components.Component]
        | None = None,
        show_label: bool | None = None,
        container: bool = True,
        scale: int | None = None,
        min_width: int = 160,
        interactive: bool | None = None,
        visible: bool = True,
        elem_id: str | None = None,
        autofocus: bool = False,
        autoscroll: bool = True,
        elem_classes: list[str] | str | None = None,
        render: bool = True,
        key: int | str | None = None,
        type: Literal["text", "password", "email"] = "text",
        text_align: Literal["left", "right"] | None = None,
        rtl: bool = False,
        show_copy_button: bool = False,
        max_length: int | None = None,
        submit_btn: str | bool | None = False,
        stop_btn: str | bool | None = False,
    ):
        super().__init__(
            value=value,
            lines=lines,
            max_lines=max_lines,
            placeholder=placeholder,
            label=label,
            info=info,
            every=every,
            inputs=inputs,
            show_label=show_label,
            container=container,
            scale=scale,
            min_width=min_width,
            interactive=interactive,
            visible=visible,
            elem_id=elem_id,
            autofocus=autofocus,
            autoscroll=autoscroll,
            elem_classes=elem_classes,
            render=render,
            key=key,
            type=type,
            text_align=text_align,
            rtl=rtl,
            show_copy_button=show_copy_button,
            max_length=max_length,
            submit_btn=submit_btn,
            stop_btn=stop_btn,
        )


class Sketchpad(components.ImageEditor):
    """
    Sets: sources=(), brush=Brush(colors=["#000000"], color_mode="fixed")
    """

    is_template = True

    def __init__(
        self,
        value: str | PIL.Image.Image | np.ndarray | None = None,
        *,
        height: int | str | None = None,
        width: int | str | None = None,
        image_mode: Literal[
            "1", "L", "P", "RGB", "RGBA", "CMYK", "YCbCr", "LAB", "HSV", "I", "F"
        ] = "RGBA",
        sources: Iterable[Literal["upload", "webcam", "clipboard"]] = (),
        type: Literal["numpy", "pil", "filepath"] = "numpy",
        label: str | None = None,
        every: Timer | float | None = None,
        inputs: components.Component
        | Sequence[components.Component]
        | set[components.Component]
        | None = None,
        show_label: bool | None = None,
        show_download_button: bool = True,
        container: bool = True,
        scale: int | None = None,
        min_width: int = 160,
        interactive: bool | None = None,
        visible: bool = True,
        elem_id: str | None = None,
        elem_classes: list[str] | str | None = None,
        render: bool = True,
        key: int | str | None = None,
        placeholder: str | None = None,
        mirror_webcam: bool = True,
        show_share_button: bool | None = None,
        _selectable: bool = False,
        crop_size: tuple[int | float, int | float] | str | None = None,
        transforms: Iterable[Literal["crop"]] = ("crop",),
        eraser: Eraser | None = None,
        brush: Brush | None = None,
        format: str = "webp",
        layers: bool = True,
        canvas_size: tuple[int, int] = (800, 800),
        fixed_canvas: bool = False,
        show_fullscreen_button: bool = True,
    ):
        if not brush:
            brush = Brush(colors=["#000000"], color_mode="fixed")
        super().__init__(
            value=value,
            height=height,
            width=width,
            image_mode=image_mode,
            sources=sources,
            type=type,
            label=label,
            every=every,
            inputs=inputs,
            show_label=show_label,
            show_download_button=show_download_button,
            container=container,
            scale=scale,
            min_width=min_width,
            interactive=interactive,
            visible=visible,
            elem_id=elem_id,
            elem_classes=elem_classes,
            render=render,
            key=key,
            placeholder=placeholder,
            mirror_webcam=mirror_webcam,
            show_share_button=show_share_button,
            _selectable=_selectable,
            crop_size=crop_size,
            transforms=transforms,
            eraser=eraser,
            brush=brush,
            format=format,
            layers=layers,
            canvas_size=canvas_size,
            show_fullscreen_button=show_fullscreen_button,
            fixed_canvas=fixed_canvas,
        )


class Paint(components.ImageEditor):
    """
    Sets: sources=()
    """

    is_template = True

    def __init__(
        self,
        value: str | PIL.Image.Image | np.ndarray | None = None,
        *,
        height: int | str | None = None,
        width: int | str | None = None,
        image_mode: Literal[
            "1", "L", "P", "RGB", "RGBA", "CMYK", "YCbCr", "LAB", "HSV", "I", "F"
        ] = "RGBA",
        sources: Iterable[Literal["upload", "webcam", "clipboard"]] = (),
        type: Literal["numpy", "pil", "filepath"] = "numpy",
        label: str | None = None,
        every: Timer | float | None = None,
        inputs: components.Component
        | Sequence[components.Component]
        | set[components.Component]
        | None = None,
        show_label: bool | None = None,
        show_download_button: bool = True,
        container: bool = True,
        scale: int | None = None,
        min_width: int = 160,
        interactive: bool | None = None,
        visible: bool = True,
        elem_id: str | None = None,
        elem_classes: list[str] | str | None = None,
        render: bool = True,
        key: int | str | None = None,
        mirror_webcam: bool = True,
        show_share_button: bool | None = None,
        _selectable: bool = False,
        crop_size: tuple[int | float, int | float] | str | None = None,
        transforms: Iterable[Literal["crop"]] = ("crop",),
        eraser: Eraser | None = None,
        brush: Brush | None = None,
        format: str = "webp",
        layers: bool = True,
        canvas_size: tuple[int, int] = (800, 800),
        fixed_canvas: bool = False,
        show_fullscreen_button: bool = True,
        placeholder: str | None = None,
    ):
        super().__init__(
            value=value,
            height=height,
            width=width,
            image_mode=image_mode,
            sources=sources,
            type=type,
            label=label,
            every=every,
            inputs=inputs,
            show_label=show_label,
            show_download_button=show_download_button,
            container=container,
            scale=scale,
            min_width=min_width,
            interactive=interactive,
            visible=visible,
            elem_id=elem_id,
            elem_classes=elem_classes,
            render=render,
            key=key,
            mirror_webcam=mirror_webcam,
            show_share_button=show_share_button,
            _selectable=_selectable,
            crop_size=crop_size,
            transforms=transforms,
            eraser=eraser,
            brush=brush,
            format=format,
            layers=layers,
            canvas_size=canvas_size,
            show_fullscreen_button=show_fullscreen_button,
            placeholder=placeholder,
            fixed_canvas=fixed_canvas,
        )


class ImageMask(components.ImageEditor):
    """
    Sets: brush=Brush(colors=["#000000"], color_mode="fixed")
    """

    is_template = True

    def __init__(
        self,
        value: str | PIL.Image.Image | np.ndarray | None = None,
        *,
        height: int | str | None = None,
        width: int | str | None = None,
        image_mode: Literal[
            "1", "L", "P", "RGB", "RGBA", "CMYK", "YCbCr", "LAB", "HSV", "I", "F"
        ] = "RGBA",
        sources: Iterable[Literal["upload", "webcam", "clipboard"]] = (
            "upload",
            "webcam",
            "clipboard",
        ),
        type: Literal["numpy", "pil", "filepath"] = "numpy",
        label: str | None = None,
        every: Timer | float | None = None,
        inputs: components.Component
        | Sequence[components.Component]
        | set[components.Component]
        | None = None,
        show_label: bool | None = None,
        show_download_button: bool = True,
        container: bool = True,
        scale: int | None = None,
        min_width: int = 160,
        interactive: bool | None = None,
        visible: bool = True,
        elem_id: str | None = None,
        elem_classes: list[str] | str | None = None,
        render: bool = True,
        key: int | str | None = None,
        placeholder: str | None = None,
        mirror_webcam: bool = True,
        show_share_button: bool | None = None,
        _selectable: bool = False,
        crop_size: tuple[int | float, int | float] | str | None = None,
        transforms: Iterable[Literal["crop"]] = ("crop",),
        eraser: Eraser | None = None,
        brush: Brush | None = None,
        format: str = "webp",
        layers: bool = False,
        canvas_size: tuple[int, int] = (800, 800),
        fixed_canvas: bool = False,
        show_fullscreen_button: bool = True,
    ):
        if not brush:
            brush = Brush(colors=["#000000"], color_mode="fixed")
        super().__init__(
            value=value,
            height=height,
            width=width,
            image_mode=image_mode,
            sources=sources,
            type=type,
            label=label,
            every=every,
            inputs=inputs,
            show_label=show_label,
            show_download_button=show_download_button,
            container=container,
            scale=scale,
            min_width=min_width,
            interactive=interactive,
            visible=visible,
            elem_id=elem_id,
            elem_classes=elem_classes,
            render=render,
            key=key,
            placeholder=placeholder,
            mirror_webcam=mirror_webcam,
            show_share_button=show_share_button,
            _selectable=_selectable,
            crop_size=crop_size,
            transforms=transforms,
            eraser=eraser,
            brush=brush,
            format=format,
            layers=layers,
            canvas_size=canvas_size,
            show_fullscreen_button=show_fullscreen_button,
            fixed_canvas=fixed_canvas,
        )


class PlayableVideo(components.Video):
    """
    Sets: format="mp4"
    """

    is_template = True

    def __init__(
        self,
        value: (
            str | Path | tuple[str | Path, str | Path | None] | Callable | None
        ) = None,
        *,
        format: Literal["mp4"] = "mp4",
        sources: list[Literal["upload", "webcam"]]
        | Literal["upload", "webcam"]
        | None = None,
        height: int | str | None = None,
        width: int | str | None = None,
        label: str | None = None,
        every: Timer | float | None = None,
        inputs: components.Component
        | Sequence[components.Component]
        | set[components.Component]
        | None = None,
        show_label: bool | None = None,
        container: bool = True,
        scale: int | None = None,
        min_width: int = 160,
        interactive: bool | None = None,
        visible: bool = True,
        elem_id: str | None = None,
        elem_classes: list[str] | str | None = None,
        render: bool = True,
        key: int | str | None = None,
        mirror_webcam: bool = True,
        include_audio: bool | None = None,
        autoplay: bool = False,
        show_share_button: bool | None = None,
        show_download_button: bool | None = None,
        min_length: int | None = None,
        max_length: int | None = None,
        loop: bool = False,
        streaming: bool = False,
        watermark: str | Path | None = None,
        webcam_constraints: dict[str, dict[str, int | str]] | None = None,
    ):
        sources = ["upload"]
        super().__init__(
            value=value,
            format=format,
            sources=sources,  # type: ignore
            height=height,
            width=width,
            label=label,
            every=every,
            inputs=inputs,
            show_label=show_label,
            container=container,
            scale=scale,
            min_width=min_width,
            interactive=interactive,
            visible=visible,
            elem_id=elem_id,
            elem_classes=elem_classes,
            render=render,
            key=key,
            mirror_webcam=mirror_webcam,
            include_audio=include_audio,
            autoplay=autoplay,
            show_share_button=show_share_button,
            show_download_button=show_download_button,
            min_length=min_length,
            max_length=max_length,
            loop=loop,
            streaming=streaming,
            watermark=watermark,
            webcam_constraints=webcam_constraints,
        )


class Microphone(components.Audio):
    """
    Sets: sources=["microphone"]
    """

    is_template = True

    def __init__(
        self,
        value: str | Path | tuple[int, np.ndarray] | Callable | None = None,
        *,
        sources: list[Literal["upload", "microphone"]]
        | Literal["upload", "microphone"]
        | None = None,
        type: Literal["numpy", "filepath"] = "numpy",
        label: str | None = None,
        every: Timer | float | None = None,
        inputs: components.Component
        | Sequence[components.Component]
        | set[components.Component]
        | None = None,
        show_label: bool | None = None,
        container: bool = True,
        scale: int | None = None,
        min_width: int = 160,
        interactive: bool | None = None,
        visible: bool = True,
        streaming: bool = False,
        elem_id: str | None = None,
        elem_classes: list[str] | str | None = None,
        render: bool = True,
        key: int | str | None = None,
        format: Literal["wav", "mp3"] = "wav",
        autoplay: bool = False,
        show_download_button: bool | None = None,
        show_share_button: bool | None = None,
        editable: bool = True,
        min_length: int | None = None,
        max_length: int | None = None,
        waveform_options: WaveformOptions | dict | None = None,
        loop: bool = False,
        recording: bool = False,
    ):
        sources = ["microphone"]
        super().__init__(
            value,
            sources=sources,
            type=type,
            label=label,
            every=every,
            inputs=inputs,
            show_label=show_label,
            container=container,
            scale=scale,
            min_width=min_width,
            interactive=interactive,
            visible=visible,
            streaming=streaming,
            elem_id=elem_id,
            elem_classes=elem_classes,
            render=render,
            key=key,
            format=format,
            autoplay=autoplay,
            show_download_button=show_download_button,
            show_share_button=show_share_button,
            editable=editable,
            min_length=min_length,
            max_length=max_length,
            waveform_options=waveform_options,
            loop=loop,
            recording=recording,
        )


class Files(components.File):
    """
    Sets: file_count="multiple"
    """

    is_template = True

    def __init__(
        self,
        value: str | list[str] | Callable | None = None,
        *,
        file_count: Literal["multiple"] = "multiple",
        file_types: list[str] | None = None,
        type: Literal["filepath", "binary"] = "filepath",
        label: str | None = None,
        every: Timer | float | None = None,
        inputs: components.Component
        | Sequence[components.Component]
        | set[components.Component]
        | None = None,
        show_label: bool | None = None,
        container: bool = True,
        scale: int | None = None,
        min_width: int = 160,
        height: int | float | None = None,
        interactive: bool | None = None,
        visible: bool = True,
        elem_id: str | None = None,
        elem_classes: list[str] | str | None = None,
        render: bool = True,
        key: int | str | None = None,
        allow_reordering: bool = False,
    ):
        super().__init__(
            value,
            file_count=file_count,
            file_types=file_types,
            type=type,
            label=label,
            every=every,
            inputs=inputs,
            show_label=show_label,
            container=container,
            scale=scale,
            min_width=min_width,
            height=height,
            interactive=interactive,
            visible=visible,
            elem_id=elem_id,
            elem_classes=elem_classes,
            render=render,
            key=key,
            allow_reordering=allow_reordering,
        )


class Numpy(components.Dataframe):
    """
    Sets: type="numpy"
    """

    is_template = True

    def __init__(
        self,
        value: list[list[Any]] | Callable | None = None,
        *,
        headers: list[str] | None = None,
        row_count: int | tuple[int, str] = (1, "dynamic"),
        col_count: int | tuple[int, str] | None = None,
        datatype: str | list[str] = "str",
        type: Literal["numpy"] = "numpy",
        latex_delimiters: list[dict[str, str | bool]] | None = None,
        label: str | None = None,
        show_label: bool | None = None,
        every: Timer | float | None = None,
        inputs: components.Component
        | Sequence[components.Component]
        | set[components.Component]
        | None = None,
        max_height: int = 500,
        scale: int | None = None,
        min_width: int = 160,
        interactive: bool | None = None,
        visible: bool = True,
        elem_id: str | None = None,
        elem_classes: list[str] | str | None = None,
        render: bool = True,
        key: int | str | None = None,
        wrap: bool = False,
        line_breaks: bool = True,
        column_widths: list[str | int] | None = None,
        show_row_numbers: bool = False,
        show_fullscreen_button: bool = False,
<<<<<<< HEAD
        max_chars: int | None = None,
=======
        show_copy_button: bool = False,
>>>>>>> 59f34548
    ):
        super().__init__(
            value=value,
            headers=headers,
            row_count=row_count,
            col_count=col_count,
            datatype=datatype,
            type=type,
            label=label,
            show_label=show_label,
            interactive=interactive,
            visible=visible,
            elem_id=elem_id,
            wrap=wrap,
            elem_classes=elem_classes,
            render=render,
            key=key,
            line_breaks=line_breaks,
            column_widths=column_widths,
            every=every,
            inputs=inputs,
            max_height=max_height,
            scale=scale,
            latex_delimiters=latex_delimiters,
            min_width=min_width,
            show_row_numbers=show_row_numbers,
            show_fullscreen_button=show_fullscreen_button,
<<<<<<< HEAD
            max_chars=max_chars,
=======
            show_copy_button=show_copy_button,
>>>>>>> 59f34548
        )


class Matrix(components.Dataframe):
    """
    Sets: type="array"
    """

    is_template = True

    def __init__(
        self,
        value: list[list[Any]] | Callable | None = None,
        *,
        headers: list[str] | None = None,
        row_count: int | tuple[int, str] = (1, "dynamic"),
        col_count: int | tuple[int, str] | None = None,
        datatype: str | list[str] = "str",
        type: Literal["array"] = "array",
        latex_delimiters: list[dict[str, str | bool]] | None = None,
        label: str | None = None,
        show_label: bool | None = None,
        every: Timer | float | None = None,
        inputs: components.Component
        | Sequence[components.Component]
        | set[components.Component]
        | None = None,
        max_height: int = 500,
        scale: int | None = None,
        min_width: int = 160,
        interactive: bool | None = None,
        visible: bool = True,
        elem_id: str | None = None,
        elem_classes: list[str] | str | None = None,
        render: bool = True,
        key: int | str | None = None,
        wrap: bool = False,
        line_breaks: bool = True,
        column_widths: list[str | int] | None = None,
        show_row_numbers: bool = False,
        show_fullscreen_button: bool = True,
<<<<<<< HEAD
        max_chars: int | None = None,
=======
        show_copy_button: bool = False,
>>>>>>> 59f34548
    ):
        super().__init__(
            value=value,
            headers=headers,
            row_count=row_count,
            col_count=col_count,
            datatype=datatype,
            type=type,
            label=label,
            show_label=show_label,
            interactive=interactive,
            visible=visible,
            elem_id=elem_id,
            wrap=wrap,
            elem_classes=elem_classes,
            render=render,
            key=key,
            line_breaks=line_breaks,
            column_widths=column_widths,
            every=every,
            inputs=inputs,
            max_height=max_height,
            scale=scale,
            latex_delimiters=latex_delimiters,
            min_width=min_width,
            show_row_numbers=show_row_numbers,
            show_fullscreen_button=show_fullscreen_button,
<<<<<<< HEAD
            max_chars=max_chars,
=======
            show_copy_button=show_copy_button,
>>>>>>> 59f34548
        )


class List(components.Dataframe):
    """
    Sets: type="array", col_count=1
    """

    is_template = True

    def __init__(
        self,
        value: list[list[Any]] | Callable | None = None,
        *,
        headers: list[str] | None = None,
        row_count: int | tuple[int, str] = (1, "dynamic"),
        col_count: Literal[1] = 1,
        datatype: str | list[str] = "str",
        type: Literal["array"] = "array",
        latex_delimiters: list[dict[str, str | bool]] | None = None,
        label: str | None = None,
        show_label: bool | None = None,
        every: Timer | float | None = None,
        inputs: components.Component
        | Sequence[components.Component]
        | set[components.Component]
        | None = None,
        max_height: int = 500,
        scale: int | None = None,
        min_width: int = 160,
        interactive: bool | None = None,
        visible: bool = True,
        elem_id: str | None = None,
        elem_classes: list[str] | str | None = None,
        render: bool = True,
        key: int | str | None = None,
        wrap: bool = False,
        line_breaks: bool = True,
        column_widths: list[str | int] | None = None,
        show_row_numbers: bool = False,
        show_fullscreen_button: bool = True,
<<<<<<< HEAD
        max_chars: int | None = None,
=======
        show_copy_button: bool = False,
>>>>>>> 59f34548
    ):
        super().__init__(
            value=value,
            headers=headers,
            row_count=row_count,
            col_count=col_count,
            datatype=datatype,
            type=type,
            label=label,
            show_label=show_label,
            interactive=interactive,
            visible=visible,
            elem_id=elem_id,
            wrap=wrap,
            elem_classes=elem_classes,
            render=render,
            key=key,
            line_breaks=line_breaks,
            column_widths=column_widths,
            every=every,
            inputs=inputs,
            max_height=max_height,
            scale=scale,
            latex_delimiters=latex_delimiters,
            min_width=min_width,
            show_row_numbers=show_row_numbers,
            show_fullscreen_button=show_fullscreen_button,
<<<<<<< HEAD
            max_chars=max_chars,
=======
            show_copy_button=show_copy_button,
>>>>>>> 59f34548
        )


Mic = Microphone<|MERGE_RESOLUTION|>--- conflicted
+++ resolved
@@ -603,11 +603,8 @@
         column_widths: list[str | int] | None = None,
         show_row_numbers: bool = False,
         show_fullscreen_button: bool = False,
-<<<<<<< HEAD
         max_chars: int | None = None,
-=======
         show_copy_button: bool = False,
->>>>>>> 59f34548
     ):
         super().__init__(
             value=value,
@@ -635,11 +632,8 @@
             min_width=min_width,
             show_row_numbers=show_row_numbers,
             show_fullscreen_button=show_fullscreen_button,
-<<<<<<< HEAD
             max_chars=max_chars,
-=======
             show_copy_button=show_copy_button,
->>>>>>> 59f34548
         )
 
 
@@ -681,11 +675,8 @@
         column_widths: list[str | int] | None = None,
         show_row_numbers: bool = False,
         show_fullscreen_button: bool = True,
-<<<<<<< HEAD
         max_chars: int | None = None,
-=======
         show_copy_button: bool = False,
->>>>>>> 59f34548
     ):
         super().__init__(
             value=value,
@@ -713,11 +704,8 @@
             min_width=min_width,
             show_row_numbers=show_row_numbers,
             show_fullscreen_button=show_fullscreen_button,
-<<<<<<< HEAD
             max_chars=max_chars,
-=======
             show_copy_button=show_copy_button,
->>>>>>> 59f34548
         )
 
 
@@ -759,11 +747,8 @@
         column_widths: list[str | int] | None = None,
         show_row_numbers: bool = False,
         show_fullscreen_button: bool = True,
-<<<<<<< HEAD
         max_chars: int | None = None,
-=======
         show_copy_button: bool = False,
->>>>>>> 59f34548
     ):
         super().__init__(
             value=value,
@@ -791,11 +776,8 @@
             min_width=min_width,
             show_row_numbers=show_row_numbers,
             show_fullscreen_button=show_fullscreen_button,
-<<<<<<< HEAD
             max_chars=max_chars,
-=======
             show_copy_button=show_copy_button,
->>>>>>> 59f34548
         )
 
 
