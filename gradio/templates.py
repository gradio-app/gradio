--- conflicted
+++ resolved
@@ -413,11 +413,8 @@
         loop: bool = False,
         streaming: bool = False,
         watermark: str | Path | None = None,
-<<<<<<< HEAD
         webcam_constraints: dict[str, dict[str, int | str]] | None = None,
         subtitles: str | Path | None = None,
-=======
->>>>>>> 081126e4
     ):
         sources = ["upload"]
         super().__init__(
