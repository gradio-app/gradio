--- conflicted
+++ resolved
@@ -132,11 +132,7 @@
         brush: Brush | None = None,
         format: str = "webp",
         layers: bool = True,
-<<<<<<< HEAD
-        canvas_size: tuple[int, int] = (800, 600),
-=======
         canvas_size: tuple[int, int] = (800, 800),
->>>>>>> 73770558
         fixed_canvas: bool = False,
         show_fullscreen_button: bool = True,
     ):
@@ -223,11 +219,7 @@
         brush: Brush | None = None,
         format: str = "webp",
         layers: bool = True,
-<<<<<<< HEAD
-        canvas_size: tuple[int, int] = (800, 600),
-=======
         canvas_size: tuple[int, int] = (800, 800),
->>>>>>> 73770558
         fixed_canvas: bool = False,
         show_fullscreen_button: bool = True,
         placeholder: str | None = None,
@@ -317,13 +309,8 @@
         eraser: Eraser | None = None,
         brush: Brush | None = None,
         format: str = "webp",
-<<<<<<< HEAD
         layers: bool = False,
-        canvas_size: tuple[int, int] = (800, 600),
-=======
-        layers: bool = True,
         canvas_size: tuple[int, int] = (800, 800),
->>>>>>> 73770558
         fixed_canvas: bool = False,
         show_fullscreen_button: bool = True,
     ):
@@ -614,8 +601,6 @@
         wrap: bool = False,
         line_breaks: bool = True,
         column_widths: list[str | int] | None = None,
-        show_row_numbers: bool = False,
-        show_fullscreen_button: bool = False,
     ):
         super().__init__(
             value=value,
@@ -641,8 +626,6 @@
             scale=scale,
             latex_delimiters=latex_delimiters,
             min_width=min_width,
-            show_row_numbers=show_row_numbers,
-            show_fullscreen_button=show_fullscreen_button,
         )
 
 
@@ -682,8 +665,6 @@
         wrap: bool = False,
         line_breaks: bool = True,
         column_widths: list[str | int] | None = None,
-        show_row_numbers: bool = False,
-        show_fullscreen_button: bool = True,
     ):
         super().__init__(
             value=value,
@@ -709,8 +690,6 @@
             scale=scale,
             latex_delimiters=latex_delimiters,
             min_width=min_width,
-            show_row_numbers=show_row_numbers,
-            show_fullscreen_button=show_fullscreen_button,
         )
 
 
@@ -750,8 +729,6 @@
         wrap: bool = False,
         line_breaks: bool = True,
         column_widths: list[str | int] | None = None,
-        show_row_numbers: bool = False,
-        show_fullscreen_button: bool = True,
     ):
         super().__init__(
             value=value,
@@ -777,8 +754,6 @@
             scale=scale,
             latex_delimiters=latex_delimiters,
             min_width=min_width,
-            show_row_numbers=show_row_numbers,
-            show_fullscreen_button=show_fullscreen_button,
         )
 
 
