from __future__ import annotations

from collections.abc import Callable, Iterable, Sequence
from pathlib import Path
from typing import TYPE_CHECKING, Any, Literal

import numpy as np
import PIL.Image

from gradio import components
from gradio.components.audio import WaveformOptions
from gradio.components.image_editor import Brush, Eraser

if TYPE_CHECKING:
    from gradio.components import Timer


class TextArea(components.Textbox):
    """
    Sets: lines=7
    """

    is_template = True

    def __init__(
        self,
        value: str | Callable | None = None,
        *,
        lines: int = 7,
        max_lines: int = 20,
        placeholder: str | None = None,
        label: str | None = None,
        info: str | None = None,
        every: Timer | float | None = None,
        inputs: components.Component
        | Sequence[components.Component]
        | set[components.Component]
        | None = None,
        show_label: bool | None = None,
        container: bool = True,
        scale: int | None = None,
        min_width: int = 160,
        interactive: bool | None = None,
        visible: bool = True,
        elem_id: str | None = None,
        autofocus: bool = False,
        autoscroll: bool = True,
        elem_classes: list[str] | str | None = None,
        render: bool = True,
        key: int | str | None = None,
        type: Literal["text", "password", "email"] = "text",
        text_align: Literal["left", "right"] | None = None,
        rtl: bool = False,
        show_copy_button: bool = False,
        max_length: int | None = None,
        submit_btn: str | bool | None = False,
        stop_btn: str | bool | None = False,
    ):
        super().__init__(
            value=value,
            lines=lines,
            max_lines=max_lines,
            placeholder=placeholder,
            label=label,
            info=info,
            every=every,
            inputs=inputs,
            show_label=show_label,
            container=container,
            scale=scale,
            min_width=min_width,
            interactive=interactive,
            visible=visible,
            elem_id=elem_id,
            autofocus=autofocus,
            autoscroll=autoscroll,
            elem_classes=elem_classes,
            render=render,
            key=key,
            type=type,
            text_align=text_align,
            rtl=rtl,
            show_copy_button=show_copy_button,
            max_length=max_length,
            submit_btn=submit_btn,
            stop_btn=stop_btn,
        )


class Sketchpad(components.ImageEditor):
    """
    Sets: sources=(), brush=Brush(colors=["#000000"], color_mode="fixed")
    """

    is_template = True

    def __init__(
        self,
        value: str | PIL.Image.Image | np.ndarray | None = None,
        *,
        height: int | str | None = None,
        width: int | str | None = None,
        image_mode: Literal[
            "1", "L", "P", "RGB", "RGBA", "CMYK", "YCbCr", "LAB", "HSV", "I", "F"
        ] = "RGBA",
        sources: Iterable[Literal["upload", "webcam", "clipboard"]] = (),
        type: Literal["numpy", "pil", "filepath"] = "numpy",
        label: str | None = None,
        every: Timer | float | None = None,
        inputs: components.Component
        | Sequence[components.Component]
        | set[components.Component]
        | None = None,
        show_label: bool | None = None,
        show_download_button: bool = True,
        container: bool = True,
        scale: int | None = None,
        min_width: int = 160,
        interactive: bool | None = None,
        visible: bool = True,
        elem_id: str | None = None,
        elem_classes: list[str] | str | None = None,
        render: bool = True,
        key: int | str | None = None,
        placeholder: str | None = None,
        mirror_webcam: bool = True,
        show_share_button: bool | None = None,
        _selectable: bool = False,
        crop_size: tuple[int | float, int | float] | str | None = None,
        transforms: Iterable[Literal["crop"]] = ("crop",),
        eraser: Eraser | None = None,
        brush: Brush | None = None,
        format: str = "webp",
        layers: bool = True,
        canvas_size: tuple[int, int] = (800, 800),
        fixed_canvas: bool = False,
        show_fullscreen_button: bool = True,
    ):
        if not brush:
            brush = Brush(colors=["#000000"], color_mode="fixed")
        super().__init__(
            value=value,
            height=height,
            width=width,
            image_mode=image_mode,
            sources=sources,
            type=type,
            label=label,
            every=every,
            inputs=inputs,
            show_label=show_label,
            show_download_button=show_download_button,
            container=container,
            scale=scale,
            min_width=min_width,
            interactive=interactive,
            visible=visible,
            elem_id=elem_id,
            elem_classes=elem_classes,
            render=render,
            key=key,
            placeholder=placeholder,
            mirror_webcam=mirror_webcam,
            show_share_button=show_share_button,
            _selectable=_selectable,
            crop_size=crop_size,
            transforms=transforms,
            eraser=eraser,
            brush=brush,
            format=format,
            layers=layers,
            canvas_size=canvas_size,
            show_fullscreen_button=show_fullscreen_button,
            fixed_canvas=fixed_canvas,
        )


class Paint(components.ImageEditor):
    """
    Sets: sources=()
    """

    is_template = True

    def __init__(
        self,
        value: str | PIL.Image.Image | np.ndarray | None = None,
        *,
        height: int | str | None = None,
        width: int | str | None = None,
        image_mode: Literal[
            "1", "L", "P", "RGB", "RGBA", "CMYK", "YCbCr", "LAB", "HSV", "I", "F"
        ] = "RGBA",
        sources: Iterable[Literal["upload", "webcam", "clipboard"]] = (),
        type: Literal["numpy", "pil", "filepath"] = "numpy",
        label: str | None = None,
        every: Timer | float | None = None,
        inputs: components.Component
        | Sequence[components.Component]
        | set[components.Component]
        | None = None,
        show_label: bool | None = None,
        show_download_button: bool = True,
        container: bool = True,
        scale: int | None = None,
        min_width: int = 160,
        interactive: bool | None = None,
        visible: bool = True,
        elem_id: str | None = None,
        elem_classes: list[str] | str | None = None,
        render: bool = True,
        key: int | str | None = None,
        mirror_webcam: bool = True,
        show_share_button: bool | None = None,
        _selectable: bool = False,
        crop_size: tuple[int | float, int | float] | str | None = None,
        transforms: Iterable[Literal["crop"]] = ("crop",),
        eraser: Eraser | None = None,
        brush: Brush | None = None,
        format: str = "webp",
        layers: bool = True,
        canvas_size: tuple[int, int] = (800, 800),
        fixed_canvas: bool = False,
        show_fullscreen_button: bool = True,
        placeholder: str | None = None,
    ):
        super().__init__(
            value=value,
            height=height,
            width=width,
            image_mode=image_mode,
            sources=sources,
            type=type,
            label=label,
            every=every,
            inputs=inputs,
            show_label=show_label,
            show_download_button=show_download_button,
            container=container,
            scale=scale,
            min_width=min_width,
            interactive=interactive,
            visible=visible,
            elem_id=elem_id,
            elem_classes=elem_classes,
            render=render,
            key=key,
            mirror_webcam=mirror_webcam,
            show_share_button=show_share_button,
            _selectable=_selectable,
            crop_size=crop_size,
            transforms=transforms,
            eraser=eraser,
            brush=brush,
            format=format,
            layers=layers,
            canvas_size=canvas_size,
            show_fullscreen_button=show_fullscreen_button,
            placeholder=placeholder,
            fixed_canvas=fixed_canvas,
        )


class ImageMask(components.ImageEditor):
    """
    Sets: brush=Brush(colors=["#000000"], color_mode="fixed")
    """

    is_template = True

    def __init__(
        self,
        value: str | PIL.Image.Image | np.ndarray | None = None,
        *,
        height: int | str | None = None,
        width: int | str | None = None,
        image_mode: Literal[
            "1", "L", "P", "RGB", "RGBA", "CMYK", "YCbCr", "LAB", "HSV", "I", "F"
        ] = "RGBA",
        sources: Iterable[Literal["upload", "webcam", "clipboard"]] = (
            "upload",
            "webcam",
            "clipboard",
        ),
        type: Literal["numpy", "pil", "filepath"] = "numpy",
        label: str | None = None,
        every: Timer | float | None = None,
        inputs: components.Component
        | Sequence[components.Component]
        | set[components.Component]
        | None = None,
        show_label: bool | None = None,
        show_download_button: bool = True,
        container: bool = True,
        scale: int | None = None,
        min_width: int = 160,
        interactive: bool | None = None,
        visible: bool = True,
        elem_id: str | None = None,
        elem_classes: list[str] | str | None = None,
        render: bool = True,
        key: int | str | None = None,
        placeholder: str | None = None,
        mirror_webcam: bool = True,
        show_share_button: bool | None = None,
        _selectable: bool = False,
        crop_size: tuple[int | float, int | float] | str | None = None,
        transforms: Iterable[Literal["crop"]] = ("crop",),
        eraser: Eraser | None = None,
        brush: Brush | None = None,
        format: str = "webp",
        layers: bool = False,
        canvas_size: tuple[int, int] = (800, 800),
        fixed_canvas: bool = False,
        show_fullscreen_button: bool = True,
    ):
        if not brush:
            brush = Brush(colors=["#000000"], color_mode="fixed")
        super().__init__(
            value=value,
            height=height,
            width=width,
            image_mode=image_mode,
            sources=sources,
            type=type,
            label=label,
            every=every,
            inputs=inputs,
            show_label=show_label,
            show_download_button=show_download_button,
            container=container,
            scale=scale,
            min_width=min_width,
            interactive=interactive,
            visible=visible,
            elem_id=elem_id,
            elem_classes=elem_classes,
            render=render,
            key=key,
            placeholder=placeholder,
            mirror_webcam=mirror_webcam,
            show_share_button=show_share_button,
            _selectable=_selectable,
            crop_size=crop_size,
            transforms=transforms,
            eraser=eraser,
            brush=brush,
            format=format,
            layers=layers,
            canvas_size=canvas_size,
            show_fullscreen_button=show_fullscreen_button,
            fixed_canvas=fixed_canvas,
        )


class PlayableVideo(components.Video):
    """
    Sets: format="mp4"
    """

    is_template = True

    def __init__(
        self,
        value: (
            str | Path | tuple[str | Path, str | Path | None] | Callable | None
        ) = None,
        *,
        format: Literal["mp4"] = "mp4",
        sources: list[Literal["upload", "webcam"]]
        | Literal["upload", "webcam"]
        | None = None,
        height: int | str | None = None,
        width: int | str | None = None,
        label: str | None = None,
        every: Timer | float | None = None,
        inputs: components.Component
        | Sequence[components.Component]
        | set[components.Component]
        | None = None,
        show_label: bool | None = None,
        container: bool = True,
        scale: int | None = None,
        min_width: int = 160,
        interactive: bool | None = None,
        visible: bool = True,
        elem_id: str | None = None,
        elem_classes: list[str] | str | None = None,
        render: bool = True,
        key: int | str | None = None,
        mirror_webcam: bool = True,
        include_audio: bool | None = None,
        autoplay: bool = False,
        show_share_button: bool | None = None,
        show_download_button: bool | None = None,
        min_length: int | None = None,
        max_length: int | None = None,
        loop: bool = False,
        streaming: bool = False,
        watermark: str | Path | None = None,
        webcam_constraints: dict[str, dict[str, int | str]] | None = None,
    ):
        sources = ["upload"]
        super().__init__(
            value=value,
            format=format,
            sources=sources,  # type: ignore
            height=height,
            width=width,
            label=label,
            every=every,
            inputs=inputs,
            show_label=show_label,
            container=container,
            scale=scale,
            min_width=min_width,
            interactive=interactive,
            visible=visible,
            elem_id=elem_id,
            elem_classes=elem_classes,
            render=render,
            key=key,
            mirror_webcam=mirror_webcam,
            include_audio=include_audio,
            autoplay=autoplay,
            show_share_button=show_share_button,
            show_download_button=show_download_button,
            min_length=min_length,
            max_length=max_length,
            loop=loop,
            streaming=streaming,
            watermark=watermark,
            webcam_constraints=webcam_constraints,
        )


class Microphone(components.Audio):
    """
    Sets: sources=["microphone"]
    """

    is_template = True

    def __init__(
        self,
        value: str | Path | tuple[int, np.ndarray] | Callable | None = None,
        *,
        sources: list[Literal["upload", "microphone"]]
        | Literal["upload", "microphone"]
        | None = None,
        type: Literal["numpy", "filepath"] = "numpy",
        label: str | None = None,
        every: Timer | float | None = None,
        inputs: components.Component
        | Sequence[components.Component]
        | set[components.Component]
        | None = None,
        show_label: bool | None = None,
        container: bool = True,
        scale: int | None = None,
        min_width: int = 160,
        interactive: bool | None = None,
        visible: bool = True,
        streaming: bool = False,
        elem_id: str | None = None,
        elem_classes: list[str] | str | None = None,
        render: bool = True,
        key: int | str | None = None,
        format: Literal["wav", "mp3"] = "wav",
        autoplay: bool = False,
        show_download_button: bool | None = None,
        show_share_button: bool | None = None,
        editable: bool = True,
        min_length: int | None = None,
        max_length: int | None = None,
        waveform_options: WaveformOptions | dict | None = None,
        loop: bool = False,
        recording: bool = False,
    ):
        sources = ["microphone"]
        super().__init__(
            value,
            sources=sources,
            type=type,
            label=label,
            every=every,
            inputs=inputs,
            show_label=show_label,
            container=container,
            scale=scale,
            min_width=min_width,
            interactive=interactive,
            visible=visible,
            streaming=streaming,
            elem_id=elem_id,
            elem_classes=elem_classes,
            render=render,
            key=key,
            format=format,
            autoplay=autoplay,
            show_download_button=show_download_button,
            show_share_button=show_share_button,
            editable=editable,
            min_length=min_length,
            max_length=max_length,
            waveform_options=waveform_options,
            loop=loop,
            recording=recording,
        )


class Files(components.File):
    """
    Sets: file_count="multiple"
    """

    is_template = True

    def __init__(
        self,
        value: str | list[str] | Callable | None = None,
        *,
        file_count: Literal["multiple"] = "multiple",
        file_types: list[str] | None = None,
        type: Literal["filepath", "binary"] = "filepath",
        label: str | None = None,
        every: Timer | float | None = None,
        inputs: components.Component
        | Sequence[components.Component]
        | set[components.Component]
        | None = None,
        show_label: bool | None = None,
        container: bool = True,
        scale: int | None = None,
        min_width: int = 160,
        height: int | float | None = None,
        interactive: bool | None = None,
        visible: bool = True,
        elem_id: str | None = None,
        elem_classes: list[str] | str | None = None,
        render: bool = True,
        key: int | str | None = None,
        allow_reordering: bool = False,
    ):
        super().__init__(
            value,
            file_count=file_count,
            file_types=file_types,
            type=type,
            label=label,
            every=every,
            inputs=inputs,
            show_label=show_label,
            container=container,
            scale=scale,
            min_width=min_width,
            height=height,
            interactive=interactive,
            visible=visible,
            elem_id=elem_id,
            elem_classes=elem_classes,
            render=render,
            key=key,
            allow_reordering=allow_reordering,
        )


class Numpy(components.Dataframe):
    """
    Sets: type="numpy"
    """

    is_template = True

    def __init__(
        self,
        value: list[list[Any]] | Callable | None = None,
        *,
        headers: list[str] | None = None,
        row_count: int | tuple[int, str] = (1, "dynamic"),
        col_count: int | tuple[int, str] | None = None,
        datatype: Literal["str", "number", "bool", "date", "markdown", "html"]
        | Sequence[
            Literal["str", "number", "bool", "date", "markdown", "html"]
        ] = "str",
        type: Literal["numpy"] = "numpy",
        latex_delimiters: list[dict[str, str | bool]] | None = None,
        label: str | None = None,
        show_label: bool | None = None,
        every: Timer | float | None = None,
        inputs: components.Component
        | Sequence[components.Component]
        | set[components.Component]
        | None = None,
        max_height: int = 500,
        scale: int | None = None,
        min_width: int = 160,
        interactive: bool | None = None,
        visible: bool = True,
        elem_id: str | None = None,
        elem_classes: list[str] | str | None = None,
        render: bool = True,
        key: int | str | None = None,
        wrap: bool = False,
        line_breaks: bool = True,
        column_widths: list[str | int] | None = None,
        show_row_numbers: bool = False,
<<<<<<< HEAD
        show_search: Literal["none", "search", "filter"] = "none",
=======
        pinned_columns: int | None = None,
>>>>>>> 26494cea
        show_fullscreen_button: bool = False,
        max_chars: int | None = None,
        show_copy_button: bool = False,
    ):
        super().__init__(
            value=value,
            headers=headers,
            row_count=row_count,
            col_count=col_count,
            datatype=datatype,
            type=type,
            label=label,
            show_label=show_label,
            interactive=interactive,
            visible=visible,
            elem_id=elem_id,
            wrap=wrap,
            elem_classes=elem_classes,
            render=render,
            key=key,
            line_breaks=line_breaks,
            column_widths=column_widths,
            every=every,
            inputs=inputs,
            max_height=max_height,
            scale=scale,
            latex_delimiters=latex_delimiters,
            min_width=min_width,
            show_row_numbers=show_row_numbers,
<<<<<<< HEAD
            show_search=show_search,
=======
            pinned_columns=pinned_columns,
>>>>>>> 26494cea
            show_fullscreen_button=show_fullscreen_button,
            max_chars=max_chars,
            show_copy_button=show_copy_button,
        )


class Matrix(components.Dataframe):
    """
    Sets: type="array"
    """

    is_template = True

    def __init__(
        self,
        value: list[list[Any]] | Callable | None = None,
        *,
        headers: list[str] | None = None,
        row_count: int | tuple[int, str] = (1, "dynamic"),
        col_count: int | tuple[int, str] | None = None,
        datatype: Literal["str", "number", "bool", "date", "markdown", "html"]
        | Sequence[
            Literal["str", "number", "bool", "date", "markdown", "html"]
        ] = "str",
        type: Literal["array"] = "array",
        latex_delimiters: list[dict[str, str | bool]] | None = None,
        label: str | None = None,
        show_label: bool | None = None,
        every: Timer | float | None = None,
        inputs: components.Component
        | Sequence[components.Component]
        | set[components.Component]
        | None = None,
        max_height: int = 500,
        scale: int | None = None,
        min_width: int = 160,
        interactive: bool | None = None,
        visible: bool = True,
        elem_id: str | None = None,
        elem_classes: list[str] | str | None = None,
        render: bool = True,
        key: int | str | None = None,
        wrap: bool = False,
        line_breaks: bool = True,
        column_widths: list[str | int] | None = None,
        show_row_numbers: bool = False,
<<<<<<< HEAD
        show_search: Literal["none", "search", "filter"] = "none",
=======
        pinned_columns: int | None = None,
>>>>>>> 26494cea
        show_fullscreen_button: bool = True,
        max_chars: int | None = None,
        show_copy_button: bool = False,
    ):
        super().__init__(
            value=value,
            headers=headers,
            row_count=row_count,
            col_count=col_count,
            datatype=datatype,
            type=type,
            label=label,
            show_label=show_label,
            interactive=interactive,
            visible=visible,
            elem_id=elem_id,
            wrap=wrap,
            elem_classes=elem_classes,
            render=render,
            key=key,
            line_breaks=line_breaks,
            column_widths=column_widths,
            every=every,
            inputs=inputs,
            max_height=max_height,
            scale=scale,
            latex_delimiters=latex_delimiters,
            min_width=min_width,
            show_row_numbers=show_row_numbers,
<<<<<<< HEAD
            show_search=show_search,
=======
            pinned_columns=pinned_columns,
>>>>>>> 26494cea
            show_fullscreen_button=show_fullscreen_button,
            max_chars=max_chars,
            show_copy_button=show_copy_button,
        )


class List(components.Dataframe):
    """
    Sets: type="array", col_count=1
    """

    is_template = True

    def __init__(
        self,
        value: list[list[Any]] | Callable | None = None,
        *,
        headers: list[str] | None = None,
        row_count: int | tuple[int, str] = (1, "dynamic"),
        col_count: Literal[1] = 1,
        datatype: Literal["str", "number", "bool", "date", "markdown", "html"]
        | Sequence[
            Literal["str", "number", "bool", "date", "markdown", "html"]
        ] = "str",
        type: Literal["array"] = "array",
        latex_delimiters: list[dict[str, str | bool]] | None = None,
        label: str | None = None,
        show_label: bool | None = None,
        every: Timer | float | None = None,
        inputs: components.Component
        | Sequence[components.Component]
        | set[components.Component]
        | None = None,
        max_height: int = 500,
        scale: int | None = None,
        min_width: int = 160,
        interactive: bool | None = None,
        visible: bool = True,
        elem_id: str | None = None,
        elem_classes: list[str] | str | None = None,
        render: bool = True,
        key: int | str | None = None,
        wrap: bool = False,
        line_breaks: bool = True,
        column_widths: list[str | int] | None = None,
        show_row_numbers: bool = False,
<<<<<<< HEAD
        show_search: Literal["none", "search", "filter"] = "none",
=======
        pinned_columns: int | None = None,
>>>>>>> 26494cea
        show_fullscreen_button: bool = True,
        max_chars: int | None = None,
        show_copy_button: bool = False,
    ):
        super().__init__(
            value=value,
            headers=headers,
            row_count=row_count,
            col_count=col_count,
            datatype=datatype,
            type=type,
            label=label,
            show_label=show_label,
            interactive=interactive,
            visible=visible,
            elem_id=elem_id,
            wrap=wrap,
            elem_classes=elem_classes,
            render=render,
            key=key,
            line_breaks=line_breaks,
            column_widths=column_widths,
            every=every,
            inputs=inputs,
            max_height=max_height,
            scale=scale,
            latex_delimiters=latex_delimiters,
            min_width=min_width,
            show_row_numbers=show_row_numbers,
<<<<<<< HEAD
            show_search=show_search,
=======
            pinned_columns=pinned_columns,
>>>>>>> 26494cea
            show_fullscreen_button=show_fullscreen_button,
            max_chars=max_chars,
            show_copy_button=show_copy_button,
        )


Mic = Microphone<|MERGE_RESOLUTION|>--- conflicted
+++ resolved
@@ -605,11 +605,8 @@
         line_breaks: bool = True,
         column_widths: list[str | int] | None = None,
         show_row_numbers: bool = False,
-<<<<<<< HEAD
         show_search: Literal["none", "search", "filter"] = "none",
-=======
         pinned_columns: int | None = None,
->>>>>>> 26494cea
         show_fullscreen_button: bool = False,
         max_chars: int | None = None,
         show_copy_button: bool = False,
@@ -639,11 +636,8 @@
             latex_delimiters=latex_delimiters,
             min_width=min_width,
             show_row_numbers=show_row_numbers,
-<<<<<<< HEAD
             show_search=show_search,
-=======
             pinned_columns=pinned_columns,
->>>>>>> 26494cea
             show_fullscreen_button=show_fullscreen_button,
             max_chars=max_chars,
             show_copy_button=show_copy_button,
@@ -690,11 +684,8 @@
         line_breaks: bool = True,
         column_widths: list[str | int] | None = None,
         show_row_numbers: bool = False,
-<<<<<<< HEAD
         show_search: Literal["none", "search", "filter"] = "none",
-=======
         pinned_columns: int | None = None,
->>>>>>> 26494cea
         show_fullscreen_button: bool = True,
         max_chars: int | None = None,
         show_copy_button: bool = False,
@@ -724,11 +715,8 @@
             latex_delimiters=latex_delimiters,
             min_width=min_width,
             show_row_numbers=show_row_numbers,
-<<<<<<< HEAD
             show_search=show_search,
-=======
             pinned_columns=pinned_columns,
->>>>>>> 26494cea
             show_fullscreen_button=show_fullscreen_button,
             max_chars=max_chars,
             show_copy_button=show_copy_button,
@@ -775,11 +763,8 @@
         line_breaks: bool = True,
         column_widths: list[str | int] | None = None,
         show_row_numbers: bool = False,
-<<<<<<< HEAD
         show_search: Literal["none", "search", "filter"] = "none",
-=======
         pinned_columns: int | None = None,
->>>>>>> 26494cea
         show_fullscreen_button: bool = True,
         max_chars: int | None = None,
         show_copy_button: bool = False,
@@ -809,11 +794,8 @@
             latex_delimiters=latex_delimiters,
             min_width=min_width,
             show_row_numbers=show_row_numbers,
-<<<<<<< HEAD
             show_search=show_search,
-=======
             pinned_columns=pinned_columns,
->>>>>>> 26494cea
             show_fullscreen_button=show_fullscreen_button,
             max_chars=max_chars,
             show_copy_button=show_copy_button,
