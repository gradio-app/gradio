"""
This file defines a useful high-level abstraction to build Gradio chatbots: ChatInterface.
"""

from __future__ import annotations

import builtins
import functools
import inspect
import warnings
from collections.abc import AsyncGenerator, Callable, Sequence
from pathlib import Path
from typing import Literal, Union, cast

import anyio
from gradio_client.documentation import document

from gradio.blocks import Blocks
from gradio.components import (
    Button,
    Chatbot,
    Component,
    Markdown,
    MultimodalTextbox,
    State,
    Textbox,
    get_component_instance,
)
from gradio.components.chatbot import (
    ExampleMessage,
    FileDataDict,
    Message,
    MessageDict,
    TupleFormat,
)
from gradio.components.multimodal_textbox import MultimodalPostprocess, MultimodalValue
from gradio.context import get_blocks_context
from gradio.events import Dependency, SelectData
from gradio.helpers import create_examples as Examples  # noqa: N812
from gradio.helpers import special_args, update
from gradio.layouts import Accordion, Group, Row
from gradio.routes import Request
from gradio.themes import ThemeClass as Theme
from gradio.utils import SyncToAsyncIterator, async_iteration, async_lambda


@document()
class ChatInterface(Blocks):
    """
    ChatInterface is Gradio's high-level abstraction for creating chatbot UIs, and allows you to create
    a web-based demo around a chatbot model in a few lines of code. Only one parameter is required: fn, which
    takes a function that governs the response of the chatbot based on the user input and chat history. Additional
    parameters can be used to control the appearance and behavior of the demo.

    Example:
        import gradio as gr

        def echo(message, history):
            return message

        demo = gr.ChatInterface(fn=echo, type="messages", examples=[{"text": "hello", "text": "hola", "text": "merhaba"}], title="Echo Bot")
        demo.launch()
    Demos: chatinterface_multimodal, chatinterface_random_response, chatinterface_streaming_echo
    Guides: creating-a-chatbot-fast, sharing-your-app
    """

    def __init__(
        self,
        fn: Callable,
        *,
        multimodal: bool = False,
        type: Literal["messages", "tuples"] = "tuples",
        chatbot: Chatbot | None = None,
        textbox: Textbox | MultimodalTextbox | None = None,
        additional_inputs: str | Component | list[str | Component] | None = None,
        additional_inputs_accordion: str | Accordion | None = None,
        examples: list[str] | list[MultimodalValue] | list[list] | None = None,
        example_labels: list[str] | None = None,
        example_icons: list[str] | None = None,
        cache_examples: bool | None = None,
        cache_mode: Literal["eager", "lazy"] | None = None,
        title: str | None = None,
        description: str | None = None,
        theme: Theme | str | None = None,
        css: str | None = None,
        css_paths: str | Path | Sequence[str | Path] | None = None,
        js: str | None = None,
        head: str | None = None,
        head_paths: str | Path | Sequence[str | Path] | None = None,
        analytics_enabled: bool | None = None,
        autofocus: bool = True,
        autoscroll: bool = True,
        concurrency_limit: int | None | Literal["default"] = "default",
        fill_height: bool = True,
        delete_cache: tuple[int, int] | None = None,
        show_progress: Literal["full", "minimal", "hidden"] = "minimal",
        fill_width: bool = False,
        submit_btn: str | bool | None = True,
        stop_btn: str | bool | None = True,
    ):
        """
        Parameters:
            fn: the function to wrap the chat interface around. Should accept two parameters: a string input message and list of two-element lists of the form [[user_message, bot_message], ...] representing the chat history, and return a string response. See the Chatbot documentation for more information on the chat history format.
            multimodal: if True, the chat interface will use a gr.MultimodalTextbox component for the input, which allows for the uploading of multimedia files. If False, the chat interface will use a gr.Textbox component for the input.
            type: The format of the messages passed into the chat history parameter of `fn`. If "messages", passes the value as a list of dictionaries with openai-style "role" and "content" keys. The "content" key's value should be one of the following - (1) strings in valid Markdown (2) a dictionary with a "path" key and value corresponding to the file to display or (3) an instance of a Gradio component. At the moment Image, Plot, Video, Gallery, Audio, and HTML are supported. The "role" key should be one of 'user' or 'assistant'. Any other roles will not be displayed in the output. If this parameter is 'tuples', expects a `list[list[str | None | tuple]]`, i.e. a list of lists. The inner list should have 2 elements: the user message and the response message, but this format is deprecated.
            chatbot: an instance of the gr.Chatbot component to use for the chat interface, if you would like to customize the chatbot properties. If not provided, a default gr.Chatbot component will be created.
            textbox: an instance of the gr.Textbox or gr.MultimodalTextbox component to use for the chat interface, if you would like to customize the textbox properties. If not provided, a default gr.Textbox or gr.MultimodalTextbox component will be created.
            additional_inputs: an instance or list of instances of gradio components (or their string shortcuts) to use as additional inputs to the chatbot. If components are not already rendered in a surrounding Blocks, then the components will be displayed under the chatbot, in an accordion.
            additional_inputs_accordion: if a string is provided, this is the label of the `gr.Accordion` to use to contain additional inputs. A `gr.Accordion` object can be provided as well to configure other properties of the container holding the additional inputs. Defaults to a `gr.Accordion(label="Additional Inputs", open=False)`. This parameter is only used if `additional_inputs` is provided.
            examples: sample inputs for the function; if provided, appear within the chatbot and can be clicked to populate the chatbot input. Should be a list of strings if `multimodal` is False, and a list of dictionaries (with keys `text` and `files`) if `multimodal` is True. Should also include values for the additional inputs if they are provided.
            example_labels: labels for the examples, to be displayed instead of the examples themselves. If provided, should be a list of strings with the same length as the examples list.
            example_icons: icons for the examples, to be displayed above the examples. If provided, should be a list of string URLs or local paths with the same length as the examples list.
            cache_examples: if True, caches examples in the server for fast runtime in examples. The default option in HuggingFace Spaces is True. The default option elsewhere is False.
            cache_mode: If "lazy", then examples are cached (for all users of the app) after their first use (by any user of the app). If "eager", all examples are cached at app launch. If None, will use the GRADIO_CACHE_MODE environment variable if defined, or default to "eager".
            title: a title for the interface; if provided, appears above chatbot in large font. Also used as the tab title when opened in a browser window.
            description: a description for the interface; if provided, appears above the chatbot and beneath the title in regular font. Accepts Markdown and HTML content.
            theme: a Theme object or a string representing a theme. If a string, will look for a built-in theme with that name (e.g. "soft" or "default"), or will attempt to load a theme from the Hugging Face Hub (e.g. "gradio/monochrome"). If None, will use the Default theme.
            css: Custom css as a code string. This css will be included in the demo webpage.
            css_paths: Custom css as a pathlib.Path to a css file or a list of such paths. This css files will be read, concatenated, and included in the demo webpage. If the `css` parameter is also set, the css from `css` will be included first.
            js: Custom js as a code string. The custom js should be in the form of a single js function. This function will automatically be executed when the page loads. For more flexibility, use the head parameter to insert js inside <script> tags.
            head: Custom html code to insert into the head of the demo webpage. This can be used to add custom meta tags, multiple scripts, stylesheets, etc. to the page.
            head_paths: Custom html code as a pathlib.Path to a html file or a list of such paths. This html files will be read, concatenated, and included in the head of the demo webpage. If the `head` parameter is also set, the html from `head` will be included first.
            analytics_enabled: whether to allow basic telemetry. If None, will use GRADIO_ANALYTICS_ENABLED environment variable if defined, or default to True.
            autofocus: if True, autofocuses to the textbox when the page loads.
            autoscroll: If True, will automatically scroll to the bottom of the textbox when the value changes, unless the user scrolls up. If False, will not scroll to the bottom of the textbox when the value changes.
            concurrency_limit: if set, this is the maximum number of chatbot submissions that can be running simultaneously. Can be set to None to mean no limit (any number of chatbot submissions can be running simultaneously). Set to "default" to use the default concurrency limit (defined by the `default_concurrency_limit` parameter in `.queue()`, which is 1 by default).
            fill_height: if True, the chat interface will expand to the height of window.
            delete_cache: a tuple corresponding [frequency, age] both expressed in number of seconds. Every `frequency` seconds, the temporary files created by this Blocks instance will be deleted if more than `age` seconds have passed since the file was created. For example, setting this to (86400, 86400) will delete temporary files every day. The cache will be deleted entirely when the server restarts. If None, no cache deletion will occur.
            show_progress: how to show the progress animation while event is running: "full" shows a spinner which covers the output component area as well as a runtime display in the upper right corner, "minimal" only shows the runtime display, "hidden" shows no progress animation at all
            fill_width: Whether to horizontally expand to fill container fully. If False, centers and constrains app to a maximum width.
            submit_btn: If True, will show a submit button with a submit icon within the textbox. If a string, will use that string as the submit button text in place of the icon. If False, will not show a submit button.
            stop_btn: If True, will show a button with a stop icon during generator executions, to stop generating. If a string, will use that string as the submit button text in place of the stop icon. If False, will not show a stop button.
        """
        super().__init__(
            analytics_enabled=analytics_enabled,
            mode="chat_interface",
            title=title or "Gradio",
            theme=theme,
            css=css,
            css_paths=css_paths,
            js=js,
            head=head,
            head_paths=head_paths,
            fill_height=fill_height,
            fill_width=fill_width,
            delete_cache=delete_cache,
        )
        self.type: Literal["messages", "tuples"] = type
        self.multimodal = multimodal
        self.concurrency_limit = concurrency_limit
        self.fn = fn
        self.is_async = inspect.iscoroutinefunction(
            self.fn
        ) or inspect.isasyncgenfunction(self.fn)
        self.is_generator = inspect.isgeneratorfunction(
            self.fn
        ) or inspect.isasyncgenfunction(self.fn)

        self.examples = examples
        self.cache_examples = cache_examples
        self.cache_mode = cache_mode

        if additional_inputs:
            if not isinstance(additional_inputs, list):
                additional_inputs = [additional_inputs]
            self.additional_inputs = [
                get_component_instance(i)
                for i in additional_inputs  # type: ignore
            ]
        else:
            self.additional_inputs = []
        if additional_inputs_accordion is None:
            self.additional_inputs_accordion_params = {
                "label": "Additional Inputs",
                "open": False,
            }
        elif isinstance(additional_inputs_accordion, str):
            self.additional_inputs_accordion_params = {
                "label": additional_inputs_accordion
            }
        elif isinstance(additional_inputs_accordion, Accordion):
            self.additional_inputs_accordion_params = (
                additional_inputs_accordion.recover_kwargs(
                    additional_inputs_accordion.get_config()
                )
            )
        else:
            raise ValueError(
                f"The `additional_inputs_accordion` parameter must be a string or gr.Accordion, not {builtins.type(additional_inputs_accordion)}"
            )

        with self:
            if title:
                Markdown(
                    f"<h1 style='text-align: center; margin-bottom: 1rem'>{self.title}</h1>"
                )
            if description:
                Markdown(description)

            examples_messages: list[ExampleMessage] = []
            if examples:
                for index, example in enumerate(examples):
                    if isinstance(example, list):
                        example = example[0]
                    example_message: ExampleMessage = {}
                    if isinstance(example, str):
                        example_message["text"] = example
                    elif isinstance(example, dict):
                        example_message["text"] = example.get("text", "")
                        example_message["files"] = example.get("files", [])
                    if example_labels:
                        example_message["display_text"] = example_labels[index]
                    if example_icons:
                        example_message["icon"] = example_icons[index]
                    examples_messages.append(example_message)

            self.provided_chatbot = chatbot is not None
<<<<<<< HEAD
=======

>>>>>>> 4d908835
            if chatbot:
                if self.type != chatbot.type:
                    warnings.warn(
                        "The type of the chatbot does not match the type of the chat interface. The type of the chat interface will be used."
                        "Recieved type of chatbot: {chatbot.type}, type of chat interface: {self.type}"
                    )
                    chatbot.type = self.type
                self.chatbot = cast(
                    Chatbot, get_component_instance(chatbot, render=True)
                )
<<<<<<< HEAD
                self.chatbot.examples = examples_messages
=======
                if self.chatbot.examples and examples_messages:
                    warnings.warn(
                        "The ChatInterface already has examples set. The examples provided in the chatbot will be ignored."
                    )
                self.chatbot.examples = (
                    examples_messages
                    if not self._additional_inputs_in_examples()
                    else None
                )
>>>>>>> 4d908835
            else:
                self.chatbot = Chatbot(
                    label="Chatbot",
                    scale=1,
                    height=200 if fill_height else None,
                    type=self.type,
                    autoscroll=autoscroll,
<<<<<<< HEAD
                    examples=examples_messages if not self.additional_inputs else None,
=======
                    examples=examples_messages
                    if not self._additional_inputs_in_examples()
                    else None,
>>>>>>> 4d908835
                )

            with Group():
                with Row():
                    if textbox:
                        textbox.show_label = False
                        textbox_ = get_component_instance(textbox, render=True)
                        if not isinstance(textbox_, (Textbox, MultimodalTextbox)):
                            raise TypeError(
                                f"Expected a gr.Textbox or gr.MultimodalTextbox component, but got {builtins.type(textbox_)}"
                            )
                        self.textbox = textbox_
                    else:
                        textbox_component = (
                            MultimodalTextbox if self.multimodal else Textbox
                        )
                        self.textbox = textbox_component(
                            show_label=False,
                            label="Message",
                            placeholder="Type a message...",
                            scale=7,
                            autofocus=autofocus,
                            submit_btn=submit_btn,
                            stop_btn=stop_btn,
                        )

                    # Hide the stop button at the beginning, and show it with the given value during the generator execution.
                    self.original_stop_btn = self.textbox.stop_btn
                    self.textbox.stop_btn = False

                self.fake_api_btn = Button("Fake API", visible=False)
                self.fake_response_textbox = Textbox(label="Response", visible=False)

            if examples:
                if self.is_generator:
                    examples_fn = self._examples_stream_fn
                else:
                    examples_fn = self._examples_fn
<<<<<<< HEAD
                if self.examples and self.additional_inputs:
=======
                if self.examples and self._additional_inputs_in_examples():
>>>>>>> 4d908835
                    self.examples_handler = Examples(
                        examples=examples,
                        inputs=[self.textbox] + self.additional_inputs,
                        outputs=self.chatbot,
                        fn=examples_fn,
                        cache_examples=self.cache_examples,
                        cache_mode=self.cache_mode,
                    )
                else:
                    self.examples_handler = Examples(
                        examples=examples,
                        inputs=[self.textbox] + self.additional_inputs,
                        outputs=self.chatbot,
                        fn=examples_fn,
                        cache_examples=self.cache_examples,
                        cache_mode=self.cache_mode,
                        visible=False,
                        preprocess=False,
                        postprocess=True,
                    )

            any_unrendered_inputs = any(
                not inp.is_rendered for inp in self.additional_inputs
            )
            if self.additional_inputs and any_unrendered_inputs:
                with Accordion(**self.additional_inputs_accordion_params):  # type: ignore
                    for input_component in self.additional_inputs:
                        if not input_component.is_rendered:
                            input_component.render()

            self.saved_input = State()
            self.chatbot_state = (
                State(self.chatbot.value) if self.chatbot.value else State([])
            )
            self.previous_input = State(value=[])
            self.show_progress = show_progress
            self._setup_events()
            self._setup_api()

    def _setup_events(self) -> None:
        submit_fn = self._stream_fn if self.is_generator else self._submit_fn
<<<<<<< HEAD
        submit_triggers = [self.textbox.submit]
=======
        submit_triggers = [self.textbox.submit, self.chatbot.retry]
>>>>>>> 4d908835

        submit_event = (
            self.textbox.submit(
                self._clear_and_save_textbox,
                [self.textbox, self.previous_input],
                [self.textbox, self.saved_input, self.previous_input],
                show_api=False,
                queue=False,
            )
            .then(
                self._display_input,
                [self.saved_input, self.chatbot],
                [self.chatbot],
                show_api=False,
                queue=False,
            )
            .then(
                submit_fn,
                [self.saved_input, self.chatbot] + self.additional_inputs,
                [self.chatbot],
                show_api=False,
                concurrency_limit=cast(
                    Union[int, Literal["default"], None], self.concurrency_limit
                ),
                show_progress=cast(
                    Literal["full", "minimal", "hidden"], self.show_progress
                ),
            )
            .then(
                lambda: update(value=None, interactive=True),
                None,
                self.textbox,
                show_api=False,
            )
        )
<<<<<<< HEAD
=======
        submit_event.then(
            lambda: update(value=None, interactive=True),
            None,
            self.textbox,
            show_api=False,
        )
>>>>>>> 4d908835

        if (
            isinstance(self.chatbot, Chatbot)
            and self.examples
<<<<<<< HEAD
            and not self.additional_inputs
=======
            and not self._additional_inputs_in_examples()
>>>>>>> 4d908835
        ):
            if self.cache_examples:
                self.chatbot.example_select(
                    self.example_clicked,
                    [self.chatbot],
<<<<<<< HEAD
                    [self.chatbot],
=======
                    [self.chatbot, self.saved_input],
>>>>>>> 4d908835
                    show_api=False,
                )
            else:
                self.chatbot.example_select(
                    self.example_clicked,
<<<<<<< HEAD
                    [self.chatbot],
=======
>>>>>>> 4d908835
                    [self.chatbot],
                    [self.chatbot, self.saved_input],
                    show_api=False,
                ).then(
                    submit_fn,
                    [self.saved_input, self.chatbot],
                    [self.chatbot],
                    show_api=False,
                    concurrency_limit=cast(
                        Union[int, Literal["default"], None], self.concurrency_limit
                    ),
                    show_progress=cast(
                        Literal["full", "minimal", "hidden"], self.show_progress
                    ),
                )
<<<<<<< HEAD
        self._setup_stop_events(submit_triggers, submit_event)
=======
>>>>>>> 4d908835

        retry_event = (
            self.chatbot.retry(
                self._delete_prev_fn,
                [self.saved_input, self.chatbot],
                [self.chatbot, self.saved_input],
                show_api=False,
                queue=False,
            )
            .then(
                lambda: update(interactive=False, placeholder=""),
                outputs=[self.textbox],
                show_api=False,
            )
            .then(
                self._display_input,
                [self.saved_input, self.chatbot],
                [self.chatbot],
                show_api=False,
                queue=False,
            )
            .then(
                submit_fn,
                [self.saved_input, self.chatbot] + self.additional_inputs,
                [self.chatbot],
                show_api=False,
                concurrency_limit=cast(
                    Union[int, Literal["default"], None], self.concurrency_limit
                ),
                show_progress=cast(
                    Literal["full", "minimal", "hidden"], self.show_progress
                ),
            )
<<<<<<< HEAD
            .then(
                lambda: update(interactive=True),
                outputs=[self.textbox],
                show_api=False,
            )
        )
        self._setup_stop_events([self.chatbot.retry], retry_event)
=======
        )
        retry_event.then(
            lambda: update(interactive=True),
            outputs=[self.textbox],
            show_api=False,
        )

        self._setup_stop_events(submit_triggers, [submit_event, retry_event])
>>>>>>> 4d908835

        self.chatbot.undo(
            self._undo_msg,
            [self.previous_input, self.chatbot],
            [self.chatbot, self.textbox, self.saved_input, self.previous_input],
            show_api=False,
            queue=False,
        )

    def _setup_stop_events(
        self, event_triggers: list[Callable], events_to_cancel: list[Dependency]
    ) -> None:
        textbox_component = MultimodalTextbox if self.multimodal else Textbox
        if self.is_generator:
            original_submit_btn = self.textbox.submit_btn
            for event_trigger in event_triggers:
                event_trigger(
                    async_lambda(
                        lambda: textbox_component(
                            submit_btn=False,
                            stop_btn=self.original_stop_btn,
                        )
                    ),
                    None,
                    [self.textbox],
                    show_api=False,
                    queue=False,
                )
<<<<<<< HEAD
            event_to_cancel.then(
                async_lambda(
                    lambda: textbox_component(
                        submit_btn=original_submit_btn, stop_btn=False
                    )
                ),
                None,
                [self.textbox],
                show_api=False,
                queue=False,
            )
=======
            for event_to_cancel in events_to_cancel:
                event_to_cancel.then(
                    async_lambda(
                        lambda: textbox_component(
                            submit_btn=original_submit_btn, stop_btn=False
                        )
                    ),
                    None,
                    [self.textbox],
                    show_api=False,
                    queue=False,
                )
>>>>>>> 4d908835
            self.textbox.stop(
                None,
                None,
                None,
                cancels=events_to_cancel,  # type: ignore
                show_api=False,
            )

    def _setup_api(self) -> None:
        if self.is_generator:

            @functools.wraps(self.fn)
            async def api_fn(message, history, *args, **kwargs):  # type: ignore
                if self.is_async:
                    generator = self.fn(message, history, *args, **kwargs)
                else:
                    generator = await anyio.to_thread.run_sync(
                        self.fn, message, history, *args, **kwargs, limiter=self.limiter
                    )
                    generator = SyncToAsyncIterator(generator, self.limiter)
                try:
                    first_response = await async_iteration(generator)
                    yield first_response, history + [[message, first_response]]
                except StopIteration:
                    yield None, history + [[message, None]]
                async for response in generator:
                    yield response, history + [[message, response]]
        else:

            @functools.wraps(self.fn)
            async def api_fn(message, history, *args, **kwargs):
                if self.is_async:
                    response = await self.fn(message, history, *args, **kwargs)
                else:
                    response = await anyio.to_thread.run_sync(
                        self.fn, message, history, *args, **kwargs, limiter=self.limiter
                    )
                history.append([message, response])
                return response, history

        self.fake_api_btn.click(
            api_fn,
            [self.textbox, self.chatbot_state] + self.additional_inputs,
            [self.fake_response_textbox, self.chatbot_state],
            api_name="chat",
            concurrency_limit=cast(
                Union[int, Literal["default"], None], self.concurrency_limit
            ),
        )

    def _clear_and_save_textbox(
        self,
        message: str | MultimodalPostprocess,
        previous_input: list[str | MultimodalPostprocess],
    ) -> tuple[
        Textbox | MultimodalTextbox,
        str | MultimodalPostprocess,
        list[str | MultimodalPostprocess],
    ]:
        if self.multimodal:
            previous_input += [message]
            return (
                MultimodalTextbox("", interactive=False, placeholder=""),
                message,
                previous_input,
            )
        else:
            previous_input += [message]
            return (
                Textbox("", interactive=False, placeholder=""),
                message,
                previous_input,
            )

    def _append_multimodal_history(
        self,
        message: MultimodalPostprocess,
        response: MessageDict | str | None,
        history: list[MessageDict] | TupleFormat,
    ):
        if self.type == "tuples":
            for x in message.get("files", []):
                if isinstance(x, dict):
                    history.append([(x.get("path"),), None])  # type: ignore
                else:
                    history.append([(x,), None])  # type: ignore
            if message["text"] is None or not isinstance(message["text"], str):
                return
            elif message["text"] == "" and message.get("files", []) != []:
                history.append([None, response])  # type: ignore
            else:
                history.append([message["text"], cast(str, response)])  # type: ignore
        else:
            for x in message.get("files", []):
                if isinstance(x, dict):
                    history.append(
                        {"role": "user", "content": cast(FileDataDict, x)}  # type: ignore
                    )
                else:
                    history.append({"role": "user", "content": (x,)})  # type: ignore
            if message["text"] is None or not isinstance(message["text"], str):
                return
            else:
                history.append({"role": "user", "content": message["text"]})  # type: ignore
            if response:
                history.append(cast(MessageDict, response))  # type: ignore

    async def _display_input(
        self,
        message: str | MultimodalPostprocess,
        history: TupleFormat | list[MessageDict],
    ) -> tuple[TupleFormat, TupleFormat] | tuple[list[MessageDict], list[MessageDict]]:
        if self.multimodal and isinstance(message, dict):
            self._append_multimodal_history(message, None, history)
        elif isinstance(message, str) and self.type == "tuples":
            history.append([message, None])  # type: ignore
        elif isinstance(message, str) and self.type == "messages":
            history.append({"role": "user", "content": message})  # type: ignore
        return history  # type: ignore

    def response_as_dict(self, response: MessageDict | Message | str) -> MessageDict:
        if isinstance(response, Message):
            new_response = response.model_dump()
        elif isinstance(response, str):
            return {"role": "assistant", "content": response}
        else:
            new_response = response
        return cast(MessageDict, new_response)

    def _process_msg_and_trim_history(
        self,
        message: str | MultimodalPostprocess,
        history_with_input: TupleFormat | list[MessageDict],
    ) -> tuple[str | MultimodalPostprocess, TupleFormat | list[MessageDict]]:
        if isinstance(message, dict):
            remove_input = len(message.get("files", [])) + int(
                message["text"] is not None
            )
            history = history_with_input[:-remove_input]
        else:
            history = history_with_input[:-1]
        return message, history

    def _append_history(self, history, message, first_response=True):
        if self.type == "tuples":
            if history:
                history[-1][1] = message  # type: ignore
            else:
                history.append([message, None])
        else:
            message = self.response_as_dict(message)
            if first_response:
                history.append(message)  # type: ignore
            else:
                history[-1] = message

    async def _submit_fn(
        self,
        message: str | MultimodalPostprocess,
        history_with_input: TupleFormat | list[MessageDict],
        request: Request,
        *args,
    ) -> tuple[TupleFormat, TupleFormat] | tuple[list[MessageDict], list[MessageDict]]:
        message_serialized, history = self._process_msg_and_trim_history(
            message, history_with_input
        )
        inputs, _, _ = special_args(
            self.fn, inputs=[message_serialized, history, *args], request=request
        )

        if self.is_async:
            response = await self.fn(*inputs)
        else:
            response = await anyio.to_thread.run_sync(
                self.fn, *inputs, limiter=self.limiter
            )
        self._append_history(history_with_input, response)

        return history_with_input  # type: ignore

    async def _stream_fn(
        self,
        message: str | MultimodalPostprocess,
        history_with_input: TupleFormat | list[MessageDict],
        request: Request,
        *args,
    ) -> AsyncGenerator:
        message_serialized, history = self._process_msg_and_trim_history(
            message, history_with_input
        )
        inputs, _, _ = special_args(
            self.fn, inputs=[message_serialized, history, *args], request=request
        )

        if self.is_async:
            generator = self.fn(*inputs)
        else:
            generator = await anyio.to_thread.run_sync(
                self.fn, *inputs, limiter=self.limiter
            )
            generator = SyncToAsyncIterator(generator, self.limiter)
        try:
            first_response = await async_iteration(generator)
            self._append_history(history_with_input, first_response)
            yield history_with_input
        except StopIteration:
            yield history_with_input
        async for response in generator:
            self._append_history(history_with_input, response, first_response=False)
            yield history_with_input

    def example_clicked(self, x: SelectData, history):
        if self.cache_examples:
            return self.examples_handler.load_from_cache(x.index)[0].root
        if self.multimodal:
            message = MultimodalPostprocess(**cast(dict, x.value))
            self._append_multimodal_history(message, None, history)
        else:
            message = x.value["text"]
<<<<<<< HEAD
            self._append_history(history, message)
        self.saved_input.value = message
        return history
=======
            if self.type == "tuples":
                history.append([message, None])
            else:
                history.append({"role": "user", "content": message})
        self.saved_input.value = message
        return history, message
>>>>>>> 4d908835

    def _process_example(
        self, message: ExampleMessage | str, response: MessageDict | str | None
    ):
        result = []
        if self.multimodal:
            message = cast(ExampleMessage, message)
            if self.type == "tuples":
                if "text" in message:
                    result.append([message["text"], None])
                for file in message.get("files", []):
                    result.append([file, None])
                result[-1][1] = response
            else:
                if "text" in message:
                    result.append({"role": "user", "content": message["text"]})
                for file in message.get("files", []):
                    result.append({"role": "assistant", "content": file})
                result.append({"role": "assistant", "content": response})
        else:
            message = cast(str, message)
            if self.type == "tuples":
                result = [[message, response]]
            else:
                result = [
                    {"role": "user", "content": message},
                    {"role": "assistant", "content": response},
                ]
        return result

<<<<<<< HEAD
=======
    def _additional_inputs_in_examples(self):
        if self.examples is not None:
            for example in self.examples:
                for idx, example_for_input in enumerate(example):
                    if example_for_input is not None:
                        if idx > 0:
                            return True
                        else:
                            continue
        return False

>>>>>>> 4d908835
    async def _examples_fn(
        self, message: ExampleMessage | str, *args
    ) -> TupleFormat | list[MessageDict]:
        inputs, _, _ = special_args(self.fn, inputs=[message, [], *args], request=None)
        if self.is_async:
            response = await self.fn(*inputs)
        else:
            response = await anyio.to_thread.run_sync(
                self.fn, *inputs, limiter=self.limiter
            )
        return self._process_example(message, response)

    async def _examples_stream_fn(
        self,
        message: str,
        *args,
    ) -> AsyncGenerator:
        inputs, _, _ = special_args(self.fn, inputs=[message, [], *args], request=None)

        if self.is_async:
            generator = self.fn(*inputs)
        else:
            generator = await anyio.to_thread.run_sync(
                self.fn, *inputs, limiter=self.limiter
            )
            generator = SyncToAsyncIterator(generator, self.limiter)
        async for response in generator:
            yield self._process_example(message, response)

    async def _delete_prev_fn(
        self,
        message: str | MultimodalPostprocess | None,
        history: list[MessageDict] | TupleFormat,
    ) -> tuple[list[MessageDict] | TupleFormat, str | MultimodalPostprocess]:
        extra = 1 if self.type == "messages" else 0
        if self.multimodal and isinstance(message, dict):
            remove_input = (
                len(message.get("files", [])) + 1
                if message["text"] is not None
                else len(message.get("files", []))
            ) + extra
            history = history[:-remove_input]
        else:
            history = history[: -(1 + extra)]
        return history, message or ""  # type: ignore

    async def _undo_msg(
        self,
        previous_input: list[str | MultimodalPostprocess],
        history: list[MessageDict] | TupleFormat,
    ):
<<<<<<< HEAD
        msg = previous_input.pop()
=======
        msg = previous_input.pop() if previous_input else None
>>>>>>> 4d908835

        history, msg = await self._delete_prev_fn(msg, history)
        previous_msg = previous_input[-1] if len(previous_input) else msg
        return history, msg, previous_msg, previous_input

    def render(self) -> ChatInterface:
        # If this is being rendered inside another Blocks, and the height is not explicitly set, set it to 400 instead of 200.
        if get_blocks_context() and not self.provided_chatbot:
            self.chatbot.height = 400
            super().render()
        return self<|MERGE_RESOLUTION|>--- conflicted
+++ resolved
@@ -164,8 +164,7 @@
             if not isinstance(additional_inputs, list):
                 additional_inputs = [additional_inputs]
             self.additional_inputs = [
-                get_component_instance(i)
-                for i in additional_inputs  # type: ignore
+                get_component_instance(i) for i in additional_inputs  # type: ignore
             ]
         else:
             self.additional_inputs = []
@@ -215,10 +214,6 @@
                     examples_messages.append(example_message)
 
             self.provided_chatbot = chatbot is not None
-<<<<<<< HEAD
-=======
-
->>>>>>> 4d908835
             if chatbot:
                 if self.type != chatbot.type:
                     warnings.warn(
@@ -229,9 +224,6 @@
                 self.chatbot = cast(
                     Chatbot, get_component_instance(chatbot, render=True)
                 )
-<<<<<<< HEAD
-                self.chatbot.examples = examples_messages
-=======
                 if self.chatbot.examples and examples_messages:
                     warnings.warn(
                         "The ChatInterface already has examples set. The examples provided in the chatbot will be ignored."
@@ -241,7 +233,6 @@
                     if not self._additional_inputs_in_examples()
                     else None
                 )
->>>>>>> 4d908835
             else:
                 self.chatbot = Chatbot(
                     label="Chatbot",
@@ -249,13 +240,11 @@
                     height=200 if fill_height else None,
                     type=self.type,
                     autoscroll=autoscroll,
-<<<<<<< HEAD
-                    examples=examples_messages if not self.additional_inputs else None,
-=======
-                    examples=examples_messages
-                    if not self._additional_inputs_in_examples()
-                    else None,
->>>>>>> 4d908835
+                    examples=(
+                        examples_messages
+                        if not self._additional_inputs_in_examples()
+                        else None
+                    ),
                 )
 
             with Group():
@@ -294,11 +283,7 @@
                     examples_fn = self._examples_stream_fn
                 else:
                     examples_fn = self._examples_fn
-<<<<<<< HEAD
-                if self.examples and self.additional_inputs:
-=======
                 if self.examples and self._additional_inputs_in_examples():
->>>>>>> 4d908835
                     self.examples_handler = Examples(
                         examples=examples,
                         inputs=[self.textbox] + self.additional_inputs,
@@ -340,11 +325,7 @@
 
     def _setup_events(self) -> None:
         submit_fn = self._stream_fn if self.is_generator else self._submit_fn
-<<<<<<< HEAD
-        submit_triggers = [self.textbox.submit]
-=======
         submit_triggers = [self.textbox.submit, self.chatbot.retry]
->>>>>>> 4d908835
 
         submit_event = (
             self.textbox.submit(
@@ -380,43 +361,28 @@
                 show_api=False,
             )
         )
-<<<<<<< HEAD
-=======
         submit_event.then(
             lambda: update(value=None, interactive=True),
             None,
             self.textbox,
             show_api=False,
         )
->>>>>>> 4d908835
 
         if (
             isinstance(self.chatbot, Chatbot)
             and self.examples
-<<<<<<< HEAD
-            and not self.additional_inputs
-=======
             and not self._additional_inputs_in_examples()
->>>>>>> 4d908835
         ):
             if self.cache_examples:
                 self.chatbot.example_select(
                     self.example_clicked,
                     [self.chatbot],
-<<<<<<< HEAD
-                    [self.chatbot],
-=======
                     [self.chatbot, self.saved_input],
->>>>>>> 4d908835
                     show_api=False,
                 )
             else:
                 self.chatbot.example_select(
                     self.example_clicked,
-<<<<<<< HEAD
-                    [self.chatbot],
-=======
->>>>>>> 4d908835
                     [self.chatbot],
                     [self.chatbot, self.saved_input],
                     show_api=False,
@@ -432,10 +398,6 @@
                         Literal["full", "minimal", "hidden"], self.show_progress
                     ),
                 )
-<<<<<<< HEAD
-        self._setup_stop_events(submit_triggers, submit_event)
-=======
->>>>>>> 4d908835
 
         retry_event = (
             self.chatbot.retry(
@@ -469,15 +431,6 @@
                     Literal["full", "minimal", "hidden"], self.show_progress
                 ),
             )
-<<<<<<< HEAD
-            .then(
-                lambda: update(interactive=True),
-                outputs=[self.textbox],
-                show_api=False,
-            )
-        )
-        self._setup_stop_events([self.chatbot.retry], retry_event)
-=======
         )
         retry_event.then(
             lambda: update(interactive=True),
@@ -486,7 +439,6 @@
         )
 
         self._setup_stop_events(submit_triggers, [submit_event, retry_event])
->>>>>>> 4d908835
 
         self.chatbot.undo(
             self._undo_msg,
@@ -515,19 +467,6 @@
                     show_api=False,
                     queue=False,
                 )
-<<<<<<< HEAD
-            event_to_cancel.then(
-                async_lambda(
-                    lambda: textbox_component(
-                        submit_btn=original_submit_btn, stop_btn=False
-                    )
-                ),
-                None,
-                [self.textbox],
-                show_api=False,
-                queue=False,
-            )
-=======
             for event_to_cancel in events_to_cancel:
                 event_to_cancel.then(
                     async_lambda(
@@ -540,7 +479,6 @@
                     show_api=False,
                     queue=False,
                 )
->>>>>>> 4d908835
             self.textbox.stop(
                 None,
                 None,
@@ -568,6 +506,7 @@
                     yield None, history + [[message, None]]
                 async for response in generator:
                     yield response, history + [[message, response]]
+
         else:
 
             @functools.wraps(self.fn)
@@ -760,18 +699,12 @@
             self._append_multimodal_history(message, None, history)
         else:
             message = x.value["text"]
-<<<<<<< HEAD
-            self._append_history(history, message)
-        self.saved_input.value = message
-        return history
-=======
             if self.type == "tuples":
                 history.append([message, None])
             else:
                 history.append({"role": "user", "content": message})
         self.saved_input.value = message
         return history, message
->>>>>>> 4d908835
 
     def _process_example(
         self, message: ExampleMessage | str, response: MessageDict | str | None
@@ -802,8 +735,6 @@
                 ]
         return result
 
-<<<<<<< HEAD
-=======
     def _additional_inputs_in_examples(self):
         if self.examples is not None:
             for example in self.examples:
@@ -815,7 +746,6 @@
                             continue
         return False
 
->>>>>>> 4d908835
     async def _examples_fn(
         self, message: ExampleMessage | str, *args
     ) -> TupleFormat | list[MessageDict]:
@@ -867,11 +797,7 @@
         previous_input: list[str | MultimodalPostprocess],
         history: list[MessageDict] | TupleFormat,
     ):
-<<<<<<< HEAD
-        msg = previous_input.pop()
-=======
         msg = previous_input.pop() if previous_input else None
->>>>>>> 4d908835
 
         history, msg = await self._delete_prev_fn(msg, history)
         previous_msg = previous_input[-1] if len(previous_input) else msg
