--- conflicted
+++ resolved
@@ -593,15 +593,7 @@
         history: TupleFormat | list[MessageDict],
         request: Request,
         *args,
-<<<<<<< HEAD
-    ) -> TupleFormat | list[MessageDict] | tuple[TupleFormat | list[MessageDict], ...]:
-        print("message", message, "history_with_input", history_with_input)
-        message_serialized, history = self._process_msg_and_trim_history(
-            message, history_with_input
-        )
-=======
     ) -> tuple:
->>>>>>> e5256803
         inputs, _, _ = special_args(
             self.fn, inputs=[message, history, *args], request=request
         )
