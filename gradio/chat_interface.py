--- conflicted
+++ resolved
@@ -732,7 +732,6 @@
                 update = history + [{"role": "user", "content": message}, response]
                 yield update, update
 
-<<<<<<< HEAD
     async def _api_submit_fn(
         self,
         message: str,
@@ -800,9 +799,6 @@
     async def _examples_fn(
         self, message: str, *args
     ) -> TupleFormat | list[MessageDict]:
-=======
-    async def _examples_fn(self, message: str, *args) -> list[list[str | None]]:
->>>>>>> 38963984
         inputs, _, _ = special_args(self.fn, inputs=[message, [], *args], request=None)
 
         if self.is_async:
