"""
This file defines a useful high-level abstraction to build Gradio chatbots: ChatInterface.
"""

from __future__ import annotations

import builtins
import functools
import inspect
import warnings
from typing import AsyncGenerator, Callable, Literal, Union, cast

import anyio
from gradio_client.documentation import document

from gradio.blocks import Blocks
from gradio.components import (
    Button,
    Chatbot,
    Component,
    Markdown,
    MultimodalTextbox,
    State,
    Textbox,
    get_component_instance,
)
from gradio.components.chatbot import FileDataDict, Message, MessageDict, TupleFormat
from gradio.components.multimodal_textbox import MultimodalData
from gradio.events import Dependency, on
from gradio.helpers import create_examples as Examples  # noqa: N812
from gradio.helpers import special_args
from gradio.layouts import Accordion, Group, Row
from gradio.routes import Request
from gradio.themes import ThemeClass as Theme
from gradio.utils import SyncToAsyncIterator, async_iteration, async_lambda


@document()
class ChatInterface(Blocks):
    """
    ChatInterface is Gradio's high-level abstraction for creating chatbot UIs, and allows you to create
    a web-based demo around a chatbot model in a few lines of code. Only one parameter is required: fn, which
    takes a function that governs the response of the chatbot based on the user input and chat history. Additional
    parameters can be used to control the appearance and behavior of the demo.

    Example:
        import gradio as gr

        def echo(message, history):
            return message

        demo = gr.ChatInterface(fn=echo, examples=["hello", "hola", "merhaba"], title="Echo Bot")
        demo.launch()
    Demos: chatinterface_multimodal, chatinterface_random_response, chatinterface_streaming_echo
    Guides: creating-a-chatbot-fast, sharing-your-app
    """

    def __init__(
        self,
        fn: Callable,
        *,
        multimodal: bool = False,
        type: Literal["messages", "tuples"] = "tuples",
        chatbot: Chatbot | None = None,
        textbox: Textbox | MultimodalTextbox | None = None,
        additional_inputs: str | Component | list[str | Component] | None = None,
        additional_inputs_accordion: str | Accordion | None = None,
        examples: list[str] | list[dict[str, str | list]] | list[list] | None = None,
        cache_examples: bool | Literal["lazy"] | None = None,
        examples_per_page: int = 10,
        title: str | None = None,
        description: str | None = None,
        theme: Theme | str | None = None,
        css: str | None = None,
        js: str | None = None,
        head: str | None = None,
        analytics_enabled: bool | None = None,
        submit_btn: str | None | Button = "Submit",
        stop_btn: str | None | Button = "Stop",
        retry_btn: str | None | Button = "🔄  Retry",
        undo_btn: str | None | Button = "↩️ Undo",
        clear_btn: str | None | Button = "🗑️  Clear",
        autofocus: bool = True,
        concurrency_limit: int | None | Literal["default"] = "default",
        fill_height: bool = True,
        delete_cache: tuple[int, int] | None = None,
        show_progress: Literal["full", "minimal", "hidden"] = "minimal",
        fill_width: bool = False,
    ):
        """
        Parameters:
<<<<<<< HEAD
            fn: The function to wrap the chat interface around. Should accept two parameters: a string input message and list of two-element lists of the form [[user_message, bot_message], ...] representing the chat history, and return a string response. See the Chatbot documentation for more information on the chat history format.
            multimodal: If True, the chat interface will use a gr.MultimodalTextbox component for the input, which allows for the uploading of multimedia files. If False, the chat interface will use a gr.Textbox component for the input.
            chatbot: An instance of the gr.Chatbot component to use for the chat interface, if you would like to customize the chatbot properties. If not provided, a default gr.Chatbot component will be created.
            textbox: An instance of the gr.Textbox or gr.MultimodalTextbox component to use for the chat interface, if you would like to customize the textbox properties. If not provided, a default gr.Textbox or gr.MultimodalTextbox component will be created.
            additional_inputs: An instance or list of instances of gradio components (or their string shortcuts) to use as additional inputs to the chatbot. If components are not already rendered in a surrounding Blocks, then the components will be displayed under the chatbot, in an accordion.
            additional_inputs_accordion: If a string is provided, this is the label of the `gr.Accordion` to use to contain additional inputs. A `gr.Accordion` object can be provided as well to configure other properties of the container holding the additional inputs. Defaults to a `gr.Accordion(label="Additional Inputs", open=False)`. This parameter is only used if `additional_inputs` is provided.
            examples: Sample inputs for the function; if provided, appear below the chatbot and can be clicked to populate the chatbot input. Should be a list of strings if `multimodal` is False, and a list of dictionaries (with keys `text` and `files`) if `multimodal` is True.
            cache_examples: If True, caches examples in the server for fast runtime in examples. The default option in HuggingFace Spaces is True. The default option elsewhere is False.
            examples_per_page: If examples are provided, how many to display per page.
=======
            fn: the function to wrap the chat interface around. Should accept two parameters: a string input message and list of two-element lists of the form [[user_message, bot_message], ...] representing the chat history, and return a string response. See the Chatbot documentation for more information on the chat history format.
            multimodal: if True, the chat interface will use a gr.MultimodalTextbox component for the input, which allows for the uploading of multimedia files. If False, the chat interface will use a gr.Textbox component for the input.
            chatbot: an instance of the gr.Chatbot component to use for the chat interface, if you would like to customize the chatbot properties. If not provided, a default gr.Chatbot component will be created.
            textbox: an instance of the gr.Textbox or gr.MultimodalTextbox component to use for the chat interface, if you would like to customize the textbox properties. If not provided, a default gr.Textbox or gr.MultimodalTextbox component will be created.
            additional_inputs: an instance or list of instances of gradio components (or their string shortcuts) to use as additional inputs to the chatbot. If components are not already rendered in a surrounding Blocks, then the components will be displayed under the chatbot, in an accordion.
            additional_inputs_accordion_name: Deprecated. Will be removed in a future version of Gradio. Use the `additional_inputs_accordion` parameter instead.
            additional_inputs_accordion: if a string is provided, this is the label of the `gr.Accordion` to use to contain additional inputs. A `gr.Accordion` object can be provided as well to configure other properties of the container holding the additional inputs. Defaults to a `gr.Accordion(label="Additional Inputs", open=False)`. This parameter is only used if `additional_inputs` is provided.
            examples: sample inputs for the function; if provided, appear below the chatbot and can be clicked to populate the chatbot input. Should be a list of strings if `multimodal` is False, and a list of dictionaries (with keys `text` and `files`) if `multimodal` is True.
            cache_examples: if True, caches examples in the server for fast runtime in examples. The default option in HuggingFace Spaces is True. The default option elsewhere is False.
            examples_per_page: if examples are provided, how many to display per page.
>>>>>>> 2f89877a
            title: a title for the interface; if provided, appears above chatbot in large font. Also used as the tab title when opened in a browser window.
            description: a description for the interface; if provided, appears above the chatbot and beneath the title in regular font. Accepts Markdown and HTML content.
            theme: a Theme object or a string representing a theme. If a string, will look for a built-in theme with that name (e.g. "soft" or "default"), or will attempt to load a theme from the Hugging Face Hub (e.g. "gradio/monochrome"). If None, will use the Default theme.
            css: custom css as a string or path to a css file. This css will be included in the demo webpage.
            js: custom js as a string or path to a js file. The custom js should be in the form of a single js function. This function will automatically be executed when the page loads. For more flexibility, use the head parameter to insert js inside <script> tags.
            head: custom html to insert into the head of the demo webpage. This can be used to add custom meta tags, multiple scripts, stylesheets, etc. to the page.
            analytics_enabled: whether to allow basic telemetry. If None, will use GRADIO_ANALYTICS_ENABLED environment variable if defined, or default to True.
            submit_btn: text to display on the submit button. If None, no button will be displayed. If a Button object, that button will be used.
            stop_btn: text to display on the stop button, which replaces the submit_btn when the submit_btn or retry_btn is clicked and response is streaming. Clicking on the stop_btn will halt the chatbot response. If set to None, stop button functionality does not appear in the chatbot. If a Button object, that button will be used as the stop button.
            retry_btn: text to display on the retry button. If None, no button will be displayed. If a Button object, that button will be used.
            undo_btn: text to display on the delete last button. If None, no button will be displayed. If a Button object, that button will be used.
            clear_btn: text to display on the clear button. If None, no button will be displayed. If a Button object, that button will be used.
            autofocus: if True, autofocuses to the textbox when the page loads.
            concurrency_limit: if set, this is the maximum number of chatbot submissions that can be running simultaneously. Can be set to None to mean no limit (any number of chatbot submissions can be running simultaneously). Set to "default" to use the default concurrency limit (defined by the `default_concurrency_limit` parameter in `.queue()`, which is 1 by default).
            fill_height: if True, the chat interface will expand to the height of window.
            delete_cache: a tuple corresponding [frequency, age] both expressed in number of seconds. Every `frequency` seconds, the temporary files created by this Blocks instance will be deleted if more than `age` seconds have passed since the file was created. For example, setting this to (86400, 86400) will delete temporary files every day. The cache will be deleted entirely when the server restarts. If None, no cache deletion will occur.
            show_progress: how to show the progress animation while event is running: "full" shows a spinner which covers the output component area as well as a runtime display in the upper right corner, "minimal" only shows the runtime display, "hidden" shows no progress animation at all
            fill_width: Whether to horizontally expand to fill container fully. If False, centers and constrains app to a maximum width.
        """
        super().__init__(
            analytics_enabled=analytics_enabled,
            mode="chat_interface",
            css=css,
            title=title or "Gradio",
            theme=theme,
            js=js,
            head=head,
            fill_height=fill_height,
            fill_width=fill_width,
            delete_cache=delete_cache,
        )
        self.type: Literal["messages", "tuples"] = type
        self.multimodal = multimodal
        self.concurrency_limit = concurrency_limit
        self.fn = fn
        self.is_async = inspect.iscoroutinefunction(
            self.fn
        ) or inspect.isasyncgenfunction(self.fn)
        self.is_generator = inspect.isgeneratorfunction(
            self.fn
        ) or inspect.isasyncgenfunction(self.fn)
        self.buttons: list[Button | None] = []

        self.examples = examples
        self.cache_examples = cache_examples

        if additional_inputs:
            if not isinstance(additional_inputs, list):
                additional_inputs = [additional_inputs]
            self.additional_inputs = [
                get_component_instance(i)
                for i in additional_inputs  # type: ignore
            ]
        else:
            self.additional_inputs = []
        if additional_inputs_accordion is None:
            self.additional_inputs_accordion_params = {
                "label": "Additional Inputs",
                "open": False,
            }
        elif isinstance(additional_inputs_accordion, str):
            self.additional_inputs_accordion_params = {
                "label": additional_inputs_accordion
            }
        elif isinstance(additional_inputs_accordion, Accordion):
            self.additional_inputs_accordion_params = (
                additional_inputs_accordion.recover_kwargs(
                    additional_inputs_accordion.get_config()
                )
            )
        else:
            raise ValueError(
                f"The `additional_inputs_accordion` parameter must be a string or gr.Accordion, not {builtins.type(additional_inputs_accordion)}"
            )

        with self:
            if title:
                Markdown(
                    f"<h1 style='text-align: center; margin-bottom: 1rem'>{self.title}</h1>"
                )
            if description:
                Markdown(description)

            if chatbot:
                if self.type != chatbot.type:
                    warnings.warn(
                        "The type of the chatbot does not match the type of the chat interface. The type of the chat interface will be used."
                        "Recieved type of chatbot: {chatbot.type}, type of chat interface: {self.type}"
                    )
                    chatbot.type = self.type
                self.chatbot = get_component_instance(chatbot, render=True)
            else:
                self.chatbot = Chatbot(
                    label="Chatbot",
                    scale=1,
                    height=200 if fill_height else None,
                    type=self.type,
                )

            with Row():
                for btn in [retry_btn, undo_btn, clear_btn]:
                    if btn is not None:
                        if isinstance(btn, Button):
                            btn.render()
                        elif isinstance(btn, str):
                            btn = Button(
                                btn, variant="secondary", size="sm", min_width=60
                            )
                        else:
                            raise ValueError(
                                f"All the _btn parameters must be a gr.Button, string, or None, not {builtins.type(btn)}"
                            )
                    self.buttons.append(btn)  # type: ignore

            with Group():
                with Row():
                    if textbox:
                        if self.multimodal:
                            submit_btn = None
                        else:
                            textbox.container = False
                        textbox.show_label = False
                        textbox_ = get_component_instance(textbox, render=True)
                        if not isinstance(textbox_, (Textbox, MultimodalTextbox)):
                            raise TypeError(
                                f"Expected a gr.Textbox or gr.MultimodalTextbox component, but got {builtins.type(textbox_)}"
                            )
                        self.textbox = textbox_
                    elif self.multimodal:
                        submit_btn = None
                        self.textbox = MultimodalTextbox(
                            show_label=False,
                            label="Message",
                            placeholder="Type a message...",
                            scale=7,
                            autofocus=autofocus,
                        )
                    else:
                        self.textbox = Textbox(
                            container=False,
                            show_label=False,
                            label="Message",
                            placeholder="Type a message...",
                            scale=7,
                            autofocus=autofocus,
                        )
                    if submit_btn is not None and not multimodal:
                        if isinstance(submit_btn, Button):
                            submit_btn.render()
                        elif isinstance(submit_btn, str):
                            submit_btn = Button(
                                submit_btn,
                                variant="primary",
                                scale=1,
                                min_width=150,
                            )
                        else:
                            raise ValueError(
                                f"The submit_btn parameter must be a gr.Button, string, or None, not {builtins.type(submit_btn)}"
                            )
                    if stop_btn is not None:
                        if isinstance(stop_btn, Button):
                            stop_btn.visible = False
                            stop_btn.render()
                        elif isinstance(stop_btn, str):
                            stop_btn = Button(
                                stop_btn,
                                variant="stop",
                                visible=False,
                                scale=1,
                                min_width=150,
                            )
                        else:
                            raise ValueError(
                                f"The stop_btn parameter must be a gr.Button, string, or None, not {builtins.type(stop_btn)}"
                            )
                    self.buttons.extend([submit_btn, stop_btn])  # type: ignore

                self.fake_api_btn = Button("Fake API", visible=False)
                self.fake_response_textbox = Textbox(label="Response", visible=False)
                (
                    self.retry_btn,
                    self.undo_btn,
                    self.clear_btn,
                    self.submit_btn,
                    self.stop_btn,
                ) = self.buttons

            if examples:
                if self.is_generator:
                    examples_fn = self._examples_stream_fn
                else:
                    examples_fn = self._examples_fn

                self.examples_handler = Examples(
                    examples=examples,
                    inputs=[self.textbox] + self.additional_inputs,
                    outputs=self.chatbot,
                    fn=examples_fn,
                    cache_examples=self.cache_examples,
                    _defer_caching=True,
                    examples_per_page=examples_per_page,
                )

            any_unrendered_inputs = any(
                not inp.is_rendered for inp in self.additional_inputs
            )
            if self.additional_inputs and any_unrendered_inputs:
                with Accordion(**self.additional_inputs_accordion_params):  # type: ignore
                    for input_component in self.additional_inputs:
                        if not input_component.is_rendered:
                            input_component.render()

            # The example caching must happen after the input components have rendered
            if examples:
                self.examples_handler._start_caching()

            self.saved_input = State()
            self.chatbot_state = (
                State(self.chatbot.value) if self.chatbot.value else State([])
            )
            self.show_progress = show_progress
            self._setup_events()
            self._setup_api()

    def _setup_events(self) -> None:
        submit_fn = self._stream_fn if self.is_generator else self._submit_fn
        submit_triggers = (
            [self.textbox.submit, self.submit_btn.click]
            if self.submit_btn
            else [self.textbox.submit]
        )
        submit_event = (
            on(
                submit_triggers,
                self._clear_and_save_textbox,
                [self.textbox],
                [self.textbox, self.saved_input],
                show_api=False,
                queue=False,
                preprocess=False,
            )
            .then(
                self._display_input,
                [self.saved_input, self.chatbot_state],
                [self.chatbot, self.chatbot_state],
                show_api=False,
                queue=False,
            )
            .then(
                submit_fn,
                [self.saved_input, self.chatbot_state] + self.additional_inputs,
                [self.chatbot, self.chatbot_state],
                show_api=False,
                concurrency_limit=cast(
                    Union[int, Literal["default"], None], self.concurrency_limit
                ),
                show_progress=cast(
                    Literal["full", "minimal", "hidden"], self.show_progress
                ),
            )
        )
        self._setup_stop_events(submit_triggers, submit_event)

        if self.retry_btn:
            retry_event = (
                self.retry_btn.click(
                    self._delete_prev_fn,
                    [self.saved_input, self.chatbot_state],
                    [self.chatbot, self.saved_input, self.chatbot_state],
                    show_api=False,
                    queue=False,
                )
                .then(
                    self._display_input,
                    [self.saved_input, self.chatbot_state],
                    [self.chatbot, self.chatbot_state],
                    show_api=False,
                    queue=False,
                )
                .then(
                    submit_fn,
                    [self.saved_input, self.chatbot_state] + self.additional_inputs,
                    [self.chatbot, self.chatbot_state],
                    show_api=False,
                    concurrency_limit=cast(
                        Union[int, Literal["default"], None], self.concurrency_limit
                    ),
                    show_progress=cast(
                        Literal["full", "minimal", "hidden"], self.show_progress
                    ),
                )
            )
            self._setup_stop_events([self.retry_btn.click], retry_event)

        async def format_textbox(data: str | MultimodalData) -> str | dict:
            if isinstance(data, MultimodalData):
                return {"text": data.text, "files": [x.path for x in data.files]}
            else:
                return data

        if self.undo_btn:
            self.undo_btn.click(
                self._delete_prev_fn,
                [self.saved_input, self.chatbot_state],
                [self.chatbot, self.saved_input, self.chatbot_state],
                show_api=False,
                queue=False,
            ).then(
                format_textbox,
                [self.saved_input],
                [self.textbox],
                show_api=False,
                queue=False,
            )

        if self.clear_btn:
            self.clear_btn.click(
                async_lambda(lambda: ([], [], None)),
                None,
                [self.chatbot, self.chatbot_state, self.saved_input],
                queue=False,
                show_api=False,
            )

    def _setup_stop_events(
        self, event_triggers: list[Callable], event_to_cancel: Dependency
    ) -> None:
        if self.stop_btn and self.is_generator:
            if self.submit_btn:
                for event_trigger in event_triggers:
                    event_trigger(
                        async_lambda(
                            lambda: (
                                Button(visible=False),
                                Button(visible=True),
                            )
                        ),
                        None,
                        [self.submit_btn, self.stop_btn],
                        show_api=False,
                        queue=False,
                    )
                event_to_cancel.then(
                    async_lambda(lambda: (Button(visible=True), Button(visible=False))),
                    None,
                    [self.submit_btn, self.stop_btn],
                    show_api=False,
                    queue=False,
                )
            else:
                for event_trigger in event_triggers:
                    event_trigger(
                        async_lambda(lambda: Button(visible=True)),
                        None,
                        [self.stop_btn],
                        show_api=False,
                        queue=False,
                    )
                event_to_cancel.then(
                    async_lambda(lambda: Button(visible=False)),
                    None,
                    [self.stop_btn],
                    show_api=False,
                    queue=False,
                )
            self.stop_btn.click(
                None,
                None,
                None,
                cancels=event_to_cancel,
                show_api=False,
            )

    def _setup_api(self) -> None:
        if self.is_generator:

            @functools.wraps(self.fn)
            async def api_fn(message, history, *args, **kwargs):  # type: ignore
                if self.is_async:
                    generator = self.fn(message, history, *args, **kwargs)
                else:
                    generator = await anyio.to_thread.run_sync(
                        self.fn, message, history, *args, **kwargs, limiter=self.limiter
                    )
                    generator = SyncToAsyncIterator(generator, self.limiter)
                try:
                    first_response = await async_iteration(generator)
                    yield first_response, history + [[message, first_response]]
                except StopIteration:
                    yield None, history + [[message, None]]
                async for response in generator:
                    yield response, history + [[message, response]]
        else:

            @functools.wraps(self.fn)
            async def api_fn(message, history, *args, **kwargs):
                if self.is_async:
                    response = await self.fn(message, history, *args, **kwargs)
                else:
                    response = await anyio.to_thread.run_sync(
                        self.fn, message, history, *args, **kwargs, limiter=self.limiter
                    )
                history.append([message, response])
                return response, history

        self.fake_api_btn.click(
            api_fn,
            [self.textbox, self.chatbot_state] + self.additional_inputs,
            [self.textbox, self.chatbot_state],
            api_name="chat",
            concurrency_limit=cast(
                Union[int, Literal["default"], None], self.concurrency_limit
            ),
        )

    def _clear_and_save_textbox(
        self, message: str | dict
    ) -> tuple[str | dict, str | MultimodalData]:
        if self.multimodal:
            return {"text": "", "files": []}, MultimodalData(**cast(dict, message))
        else:
            return "", cast(str, message)

    def _append_multimodal_history(
        self,
        message: MultimodalData,
        response: MessageDict | str | None,
        history: list[MessageDict] | TupleFormat,
    ):
        if self.type == "tuples":
            for x in message.files:
                history.append([(x.path,), None])  # type: ignore
            if message.text is None or not isinstance(message.text, str):
                return
            elif message.text == "" and message.files != []:
                history.append([None, response])  # type: ignore
            else:
                history.append([message.text, cast(str, response)])  # type: ignore
        else:
            for x in message.files:
                history.append(
                    {"role": "user", "content": cast(FileDataDict, x.model_dump())}  # type: ignore
                )
            if message.text is None or not isinstance(message.text, str):
                return
            else:
                history.append({"role": "user", "content": message.text})  # type: ignore
            if response:
                history.append(cast(MessageDict, response))  # type: ignore

    async def _display_input(
        self, message: str | MultimodalData, history: TupleFormat | list[MessageDict]
    ) -> tuple[TupleFormat, TupleFormat] | tuple[list[MessageDict], list[MessageDict]]:
        if self.multimodal and isinstance(message, MultimodalData):
            self._append_multimodal_history(message, None, history)
        elif isinstance(message, str) and self.type == "tuples":
            history.append([message, None])  # type: ignore
        elif isinstance(message, str) and self.type == "messages":
            history.append({"role": "user", "content": message})  # type: ignore
        return history, history  # type: ignore

    def response_as_dict(self, response: MessageDict | Message | str) -> MessageDict:
        if isinstance(response, Message):
            new_response = response.model_dump()
        elif isinstance(response, str):
            return {"role": "assistant", "content": response}
        else:
            new_response = response
        return cast(MessageDict, new_response)

    async def _submit_fn(
        self,
        message: str | MultimodalData,
        history_with_input: TupleFormat | list[MessageDict],
        request: Request,
        *args,
    ) -> tuple[TupleFormat, TupleFormat] | tuple[list[MessageDict], list[MessageDict]]:
        if self.multimodal and isinstance(message, MultimodalData):
            remove_input = (
                len(message.files) + 1
                if message.text is not None
                else len(message.files)
            )
            history = history_with_input[:-remove_input]
            message_serialized = message.model_dump()
        else:
            history = history_with_input[:-1]
            message_serialized = message

        inputs, _, _ = special_args(
            self.fn, inputs=[message_serialized, history, *args], request=request
        )

        if self.is_async:
            response = await self.fn(*inputs)
        else:
            response = await anyio.to_thread.run_sync(
                self.fn, *inputs, limiter=self.limiter
            )

        if self.type == "messages":
            new_response = self.response_as_dict(response)
        else:
            new_response = response

        if self.multimodal and isinstance(message, MultimodalData):
            self._append_multimodal_history(message, new_response, history)  # type: ignore
        elif isinstance(message, str) and self.type == "tuples":
            history.append([message, new_response])  # type: ignore
        elif isinstance(message, str) and self.type == "messages":
            history.extend([{"role": "user", "content": message}, new_response])  # type: ignore
        return history, history  # type: ignore

    async def _stream_fn(
        self,
        message: str | MultimodalData,
        history_with_input: TupleFormat | list[MessageDict],
        request: Request,
        *args,
    ) -> AsyncGenerator:
        if self.multimodal and isinstance(message, MultimodalData):
            remove_input = (
                len(message.files) + 1
                if message.text is not None
                else len(message.files)
            )
            history = history_with_input[:-remove_input]
        else:
            history = history_with_input[:-1]
        inputs, _, _ = special_args(
            self.fn, inputs=[message, history, *args], request=request
        )

        if self.is_async:
            generator = self.fn(*inputs)
        else:
            generator = await anyio.to_thread.run_sync(
                self.fn, *inputs, limiter=self.limiter
            )
            generator = SyncToAsyncIterator(generator, self.limiter)
        try:
            first_response = await async_iteration(generator)
            if self.type == "messages":
                first_response = self.response_as_dict(first_response)
            if (
                self.multimodal
                and isinstance(message, MultimodalData)
                and self.type == "tuples"
            ):
                for x in message.files:
                    history.append([(x,), None])  # type: ignore
                update = history + [[message.text, first_response]]
                yield update, update
            elif (
                self.multimodal
                and isinstance(message, MultimodalData)
                and self.type == "messages"
            ):
                for x in message.files:
                    history.append(
                        {"role": "user", "content": cast(FileDataDict, x.model_dump())}  # type: ignore
                    )
                update = history + [
                    {"role": "user", "content": message.text},
                    first_response,
                ]
                yield update, update
            elif self.type == "tuples":
                update = history + [[message, first_response]]
                yield update, update
            else:
                update = history + [
                    {"role": "user", "content": message},
                    first_response,
                ]
                yield update, update
        except StopIteration:
            if self.multimodal and isinstance(message, MultimodalData):
                self._append_multimodal_history(message, None, history)
                yield history, history
            else:
                update = history + [[message, None]]
                yield update, update
        async for response in generator:
            if self.type == "messages":
                response = self.response_as_dict(response)
            if (
                self.multimodal
                and isinstance(message, MultimodalData)
                and self.type == "tuples"
            ):
                update = history + [[message.text, response]]
                yield update, update
            elif (
                self.multimodal
                and isinstance(message, MultimodalData)
                and self.type == "messages"
            ):
                update = history + [
                    {"role": "user", "content": message.text},
                    response,
                ]
                yield update, update
            elif self.type == "tuples":
                update = history + [[message, response]]
                yield update, update
            else:
                update = history + [{"role": "user", "content": message}, response]
                yield update, update

    async def _api_submit_fn(
        self,
        message: str,
        history: TupleFormat | list[MessageDict],
        request: Request,
        *args,
    ) -> tuple[str, TupleFormat | list[MessageDict]]:
        inputs, _, _ = special_args(
            self.fn, inputs=[message, history, *args], request=request
        )

        if self.is_async:
            response = await self.fn(*inputs)
        else:
            response = await anyio.to_thread.run_sync(
                self.fn, *inputs, limiter=self.limiter
            )
        if self.type == "tuples":
            history.append([message, response])  # type: ignore
        else:
            new_response = self.response_as_dict(response)
            history.extend([{"role": "user", "content": message}, new_response])  # type: ignore
        return response, history

    async def _api_stream_fn(
        self, message: str, history: list[list[str | None]], request: Request, *args
    ) -> AsyncGenerator:
        inputs, _, _ = special_args(
            self.fn, inputs=[message, history, *args], request=request
        )
        if self.is_async:
            generator = self.fn(*inputs)
        else:
            generator = await anyio.to_thread.run_sync(
                self.fn, *inputs, limiter=self.limiter
            )
            generator = SyncToAsyncIterator(generator, self.limiter)
        try:
            first_response = await async_iteration(generator)
            if self.type == "tuples":
                yield first_response, history + [[message, first_response]]
            else:
                first_response = self.response_as_dict(first_response)
                yield (
                    first_response,
                    history + [{"role": "user", "content": message}, first_response],
                )
        except StopIteration:
            yield None, history + [[message, None]]
        async for response in generator:
            if self.type == "tuples":
                yield response, history + [[message, response]]
            else:
                new_response = self.response_as_dict(response)
                yield (
                    new_response,
                    history + [{"role": "user", "content": message}, new_response],
                )

    async def _examples_fn(
        self, message: str, *args
    ) -> TupleFormat | list[MessageDict]:
        inputs, _, _ = special_args(self.fn, inputs=[message, [], *args], request=None)

        if self.is_async:
            response = await self.fn(*inputs)
        else:
            response = await anyio.to_thread.run_sync(
                self.fn, *inputs, limiter=self.limiter
            )
        if self.type == "tuples":
            return [[message, response]]
        else:
            return [{"role": "user", "content": message}, response]

    async def _examples_stream_fn(
        self,
        message: str,
        *args,
    ) -> AsyncGenerator:
        inputs, _, _ = special_args(self.fn, inputs=[message, [], *args], request=None)

        if self.is_async:
            generator = self.fn(*inputs)
        else:
            generator = await anyio.to_thread.run_sync(
                self.fn, *inputs, limiter=self.limiter
            )
            generator = SyncToAsyncIterator(generator, self.limiter)
        async for response in generator:
            if self.type == "tuples":
                yield [[message, response]]
            else:
                new_response = self.response_as_dict(response)
                yield [{"role": "user", "content": message}, new_response]

    async def _delete_prev_fn(
        self,
        message: str | MultimodalData | None,
        history: list[MessageDict] | TupleFormat,
    ) -> tuple[
        list[MessageDict] | TupleFormat,
        str | MultimodalData,
        list[MessageDict] | TupleFormat,
    ]:
        extra = 1 if self.type == "messages" else 0
        if self.multimodal and isinstance(message, MultimodalData):
            remove_input = (
                len(message.files) + 1
                if message.text is not None
                else len(message.files)
            ) + extra
            history = history[:-remove_input]
        else:
            history = history[: -(1 + extra)]
        return history, message or "", history<|MERGE_RESOLUTION|>--- conflicted
+++ resolved
@@ -89,17 +89,6 @@
     ):
         """
         Parameters:
-<<<<<<< HEAD
-            fn: The function to wrap the chat interface around. Should accept two parameters: a string input message and list of two-element lists of the form [[user_message, bot_message], ...] representing the chat history, and return a string response. See the Chatbot documentation for more information on the chat history format.
-            multimodal: If True, the chat interface will use a gr.MultimodalTextbox component for the input, which allows for the uploading of multimedia files. If False, the chat interface will use a gr.Textbox component for the input.
-            chatbot: An instance of the gr.Chatbot component to use for the chat interface, if you would like to customize the chatbot properties. If not provided, a default gr.Chatbot component will be created.
-            textbox: An instance of the gr.Textbox or gr.MultimodalTextbox component to use for the chat interface, if you would like to customize the textbox properties. If not provided, a default gr.Textbox or gr.MultimodalTextbox component will be created.
-            additional_inputs: An instance or list of instances of gradio components (or their string shortcuts) to use as additional inputs to the chatbot. If components are not already rendered in a surrounding Blocks, then the components will be displayed under the chatbot, in an accordion.
-            additional_inputs_accordion: If a string is provided, this is the label of the `gr.Accordion` to use to contain additional inputs. A `gr.Accordion` object can be provided as well to configure other properties of the container holding the additional inputs. Defaults to a `gr.Accordion(label="Additional Inputs", open=False)`. This parameter is only used if `additional_inputs` is provided.
-            examples: Sample inputs for the function; if provided, appear below the chatbot and can be clicked to populate the chatbot input. Should be a list of strings if `multimodal` is False, and a list of dictionaries (with keys `text` and `files`) if `multimodal` is True.
-            cache_examples: If True, caches examples in the server for fast runtime in examples. The default option in HuggingFace Spaces is True. The default option elsewhere is False.
-            examples_per_page: If examples are provided, how many to display per page.
-=======
             fn: the function to wrap the chat interface around. Should accept two parameters: a string input message and list of two-element lists of the form [[user_message, bot_message], ...] representing the chat history, and return a string response. See the Chatbot documentation for more information on the chat history format.
             multimodal: if True, the chat interface will use a gr.MultimodalTextbox component for the input, which allows for the uploading of multimedia files. If False, the chat interface will use a gr.Textbox component for the input.
             chatbot: an instance of the gr.Chatbot component to use for the chat interface, if you would like to customize the chatbot properties. If not provided, a default gr.Chatbot component will be created.
@@ -110,7 +99,6 @@
             examples: sample inputs for the function; if provided, appear below the chatbot and can be clicked to populate the chatbot input. Should be a list of strings if `multimodal` is False, and a list of dictionaries (with keys `text` and `files`) if `multimodal` is True.
             cache_examples: if True, caches examples in the server for fast runtime in examples. The default option in HuggingFace Spaces is True. The default option elsewhere is False.
             examples_per_page: if examples are provided, how many to display per page.
->>>>>>> 2f89877a
             title: a title for the interface; if provided, appears above chatbot in large font. Also used as the tab title when opened in a browser window.
             description: a description for the interface; if provided, appears above the chatbot and beneath the title in regular font. Accepts Markdown and HTML content.
             theme: a Theme object or a string representing a theme. If a string, will look for a built-in theme with that name (e.g. "soft" or "default"), or will attempt to load a theme from the Hugging Face Hub (e.g. "gradio/monochrome"). If None, will use the Default theme.
