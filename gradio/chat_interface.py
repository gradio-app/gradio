--- conflicted
+++ resolved
@@ -18,11 +18,8 @@
 from gradio import render, utils
 from gradio.blocks import Blocks
 from gradio.components import (
-<<<<<<< HEAD
     HTML,
-=======
     JSON,
->>>>>>> 45df1b19
     Button,
     Chatbot,
     Component,
@@ -370,7 +367,6 @@
                                 preprocess=self._additional_inputs_in_examples,
                             )
 
-<<<<<<< HEAD
                         any_unrendered_inputs = any(
                             not inp.is_rendered for inp in self.additional_inputs
                         )
@@ -379,7 +375,6 @@
                                 for input_component in self.additional_inputs:
                                     if not input_component.is_rendered:
                                         input_component.render()
-=======
                         # Hide the stop button at the beginning, and show it with the given value during the generator execution.
                         self.original_stop_btn = self.textbox.stop_btn
                         self.textbox.stop_btn = False
@@ -411,7 +406,6 @@
                         for input_component in self.additional_inputs:
                             if not input_component.is_rendered:
                                 input_component.render()
->>>>>>> 45df1b19
 
                 self.saved_input = State()  # Stores the most recent user message
                 self.null_component = State()  # Used to discard unneeded values
