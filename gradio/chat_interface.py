"""
This file defines a useful high-level abstraction to build Gradio chatbots: ChatInterface.
"""

from __future__ import annotations

import functools
import inspect
from typing import AsyncGenerator, Callable, Literal, Union, cast

import anyio
from gradio_client.documentation import document

from gradio.blocks import Blocks
from gradio.components import (
    Button,
    Chatbot,
    Component,
    Markdown,
    MultimodalTextbox,
    State,
    Textbox,
    get_component_instance,
)
from gradio.components.chatbot import FileDataDict, Message, MessageDict, TupleFormat
from gradio.components.multimodal_textbox import MultimodalData
from gradio.events import Dependency, on
from gradio.helpers import create_examples as Examples  # noqa: N812
from gradio.helpers import special_args
from gradio.layouts import Accordion, Group, Row
from gradio.routes import Request
from gradio.themes import ThemeClass as Theme
from gradio.utils import SyncToAsyncIterator, async_iteration, async_lambda


@document()
class ChatInterface(Blocks):
    """
    ChatInterface is Gradio's high-level abstraction for creating chatbot UIs, and allows you to create
    a web-based demo around a chatbot model in a few lines of code. Only one parameter is required: fn, which
    takes a function that governs the response of the chatbot based on the user input and chat history. Additional
    parameters can be used to control the appearance and behavior of the demo.

    Example:
        import gradio as gr

        def echo(message, history):
            return message

        demo = gr.ChatInterface(fn=echo, examples=["hello", "hola", "merhaba"], title="Echo Bot")
        demo.launch()
    Demos: chatinterface_multimodal, chatinterface_random_response, chatinterface_streaming_echo
    Guides: creating-a-chatbot-fast, sharing-your-app
    """

    def __init__(
        self,
        fn: Callable,
        *,
        multimodal: bool = False,
        msg_format: Literal["messages", "tuples"] = "tuples",
        chatbot: Chatbot | None = None,
        textbox: Textbox | MultimodalTextbox | None = None,
        additional_inputs: str | Component | list[str | Component] | None = None,
        additional_inputs_accordion_name: str | None = None,
        additional_inputs_accordion: str | Accordion | None = None,
        examples: list[str] | list[dict[str, str | list]] | list[list] | None = None,
        cache_examples: bool | Literal["lazy"] | None = None,
        examples_per_page: int = 10,
        title: str | None = None,
        description: str | None = None,
        theme: Theme | str | None = None,
        css: str | None = None,
        js: str | None = None,
        head: str | None = None,
        analytics_enabled: bool | None = None,
        submit_btn: str | None | Button = "Submit",
        stop_btn: str | None | Button = "Stop",
        retry_btn: str | None | Button = "🔄  Retry",
        undo_btn: str | None | Button = "↩️ Undo",
        clear_btn: str | None | Button = "🗑️  Clear",
        autofocus: bool = True,
        concurrency_limit: int | None | Literal["default"] = "default",
        fill_height: bool = True,
        delete_cache: tuple[int, int] | None = None,
        show_progress: Literal["full", "minimal", "hidden"] = "minimal",
    ):
        """
        Parameters:
            fn: The function to wrap the chat interface around. Should accept two parameters: a string input message and list of two-element lists of the form [[user_message, bot_message], ...] representing the chat history, and return a string response. See the Chatbot documentation for more information on the chat history format.
            multimodal: If True, the chat interface will use a gr.MultimodalTextbox component for the input, which allows for the uploading of multimedia files. If False, the chat interface will use a gr.Textbox component for the input.
            chatbot: An instance of the gr.Chatbot component to use for the chat interface, if you would like to customize the chatbot properties. If not provided, a default gr.Chatbot component will be created.
            textbox: An instance of the gr.Textbox or gr.MultimodalTextbox component to use for the chat interface, if you would like to customize the textbox properties. If not provided, a default gr.Textbox or gr.MultimodalTextbox component will be created.
            additional_inputs: An instance or list of instances of gradio components (or their string shortcuts) to use as additional inputs to the chatbot. If components are not already rendered in a surrounding Blocks, then the components will be displayed under the chatbot, in an accordion.
            additional_inputs_accordion_name: Deprecated. Will be removed in a future version of Gradio. Use the `additional_inputs_accordion` parameter instead.
            additional_inputs_accordion: If a string is provided, this is the label of the `gr.Accordion` to use to contain additional inputs. A `gr.Accordion` object can be provided as well to configure other properties of the container holding the additional inputs. Defaults to a `gr.Accordion(label="Additional Inputs", open=False)`. This parameter is only used if `additional_inputs` is provided.
            examples: Sample inputs for the function; if provided, appear below the chatbot and can be clicked to populate the chatbot input. Should be a list of strings if `multimodal` is False, and a list of dictionaries (with keys `text` and `files`) if `multimodal` is True.
            cache_examples: If True, caches examples in the server for fast runtime in examples. The default option in HuggingFace Spaces is True. The default option elsewhere is False.
            examples_per_page: If examples are provided, how many to display per page.
            title: a title for the interface; if provided, appears above chatbot in large font. Also used as the tab title when opened in a browser window.
            description: a description for the interface; if provided, appears above the chatbot and beneath the title in regular font. Accepts Markdown and HTML content.
            theme: Theme to use, loaded from gradio.themes.
            css: Custom css as a string or path to a css file. This css will be included in the demo webpage.
            js: Custom js as a string or path to a js file. The custom js should be in the form of a single js function. This function will automatically be executed when the page loads. For more flexibility, use the head parameter to insert js inside <script> tags.
            head: Custom html to insert into the head of the demo webpage. This can be used to add custom meta tags, multiple scripts, stylesheets, etc. to the page.
            analytics_enabled: Whether to allow basic telemetry. If None, will use GRADIO_ANALYTICS_ENABLED environment variable if defined, or default to True.
            submit_btn: Text to display on the submit button. If None, no button will be displayed. If a Button object, that button will be used.
            stop_btn: Text to display on the stop button, which replaces the submit_btn when the submit_btn or retry_btn is clicked and response is streaming. Clicking on the stop_btn will halt the chatbot response. If set to None, stop button functionality does not appear in the chatbot. If a Button object, that button will be used as the stop button.
            retry_btn: Text to display on the retry button. If None, no button will be displayed. If a Button object, that button will be used.
            undo_btn: Text to display on the delete last button. If None, no button will be displayed. If a Button object, that button will be used.
            clear_btn: Text to display on the clear button. If None, no button will be displayed. If a Button object, that button will be used.
            autofocus: If True, autofocuses to the textbox when the page loads.
            concurrency_limit: If set, this is the maximum number of chatbot submissions that can be running simultaneously. Can be set to None to mean no limit (any number of chatbot submissions can be running simultaneously). Set to "default" to use the default concurrency limit (defined by the `default_concurrency_limit` parameter in `.queue()`, which is 1 by default).
            fill_height: If True, the chat interface will expand to the height of window.
            delete_cache: A tuple corresponding [frequency, age] both expressed in number of seconds. Every `frequency` seconds, the temporary files created by this Blocks instance will be deleted if more than `age` seconds have passed since the file was created. For example, setting this to (86400, 86400) will delete temporary files every day. The cache will be deleted entirely when the server restarts. If None, no cache deletion will occur.
            show_progress: whether to show progress animation while running.
        """
        super().__init__(
            analytics_enabled=analytics_enabled,
            mode="chat_interface",
            css=css,
            title=title or "Gradio",
            theme=theme,
            js=js,
            head=head,
            fill_height=fill_height,
            delete_cache=delete_cache,
        )
        self.msg_format: Literal["messages", "tuples"] = msg_format
        self.multimodal = multimodal
        self.concurrency_limit = concurrency_limit
        self.fn = fn
        self.is_async = inspect.iscoroutinefunction(
            self.fn
        ) or inspect.isasyncgenfunction(self.fn)
        self.is_generator = inspect.isgeneratorfunction(
            self.fn
        ) or inspect.isasyncgenfunction(self.fn)
        self.buttons: list[Button | None] = []

        self.examples = examples
        self.cache_examples = cache_examples

        if additional_inputs:
            if not isinstance(additional_inputs, list):
                additional_inputs = [additional_inputs]
            self.additional_inputs = [
                get_component_instance(i)
                for i in additional_inputs  # type: ignore
            ]
        else:
            self.additional_inputs = []
        if additional_inputs_accordion_name is not None:
            print(
                "The `additional_inputs_accordion_name` parameter is deprecated and will be removed in a future version of Gradio. Use the `additional_inputs_accordion` parameter instead."
            )
            self.additional_inputs_accordion_params = {
                "label": additional_inputs_accordion_name
            }
        if additional_inputs_accordion is None:
            self.additional_inputs_accordion_params = {
                "label": "Additional Inputs",
                "open": False,
            }
        elif isinstance(additional_inputs_accordion, str):
            self.additional_inputs_accordion_params = {
                "label": additional_inputs_accordion
            }
        elif isinstance(additional_inputs_accordion, Accordion):
            self.additional_inputs_accordion_params = (
                additional_inputs_accordion.recover_kwargs(
                    additional_inputs_accordion.get_config()
                )
            )
        else:
            raise ValueError(
                f"The `additional_inputs_accordion` parameter must be a string or gr.Accordion, not {type(additional_inputs_accordion)}"
            )

        with self:
            if title:
                Markdown(
                    f"<h1 style='text-align: center; margin-bottom: 1rem'>{self.title}</h1>"
                )
            if description:
                Markdown(description)

            if chatbot:
<<<<<<< HEAD
                if self.msg_format != chatbot.msg_format:
                    raise ValueError(
                        "The msg_format of the chatbot must match the msg_format of the chat interface."
                        "Recieved msg_format of chatbot: {chatbot.msg_format}, msg_format of chat interface: {self.msg_format}"
                    )
                self.chatbot = chatbot.render()
=======
                self.chatbot = get_component_instance(chatbot, render=True)
>>>>>>> a92c3e80
            else:
                self.chatbot = Chatbot(
                    label="Chatbot",
                    scale=1,
                    height=200 if fill_height else None,
                    msg_format=self.msg_format,
                )

            with Row():
                for btn in [retry_btn, undo_btn, clear_btn]:
                    if btn is not None:
                        if isinstance(btn, Button):
                            btn.render()
                        elif isinstance(btn, str):
                            btn = Button(
                                btn, variant="secondary", size="sm", min_width=60
                            )
                        else:
                            raise ValueError(
                                f"All the _btn parameters must be a gr.Button, string, or None, not {type(btn)}"
                            )
                    self.buttons.append(btn)  # type: ignore

            with Group():
                with Row():
                    if textbox:
                        if self.multimodal:
                            submit_btn = None
                        else:
                            textbox.container = False
                        textbox.show_label = False
                        textbox_ = get_component_instance(textbox, render=True)
                        if not isinstance(textbox_, (Textbox, MultimodalTextbox)):
                            raise TypeError(
                                f"Expected a gr.Textbox or gr.MultimodalTextbox component, but got {type(textbox_)}"
                            )
                        self.textbox = textbox_
                    elif self.multimodal:
                        submit_btn = None
                        self.textbox = MultimodalTextbox(
                            show_label=False,
                            label="Message",
                            placeholder="Type a message...",
                            scale=7,
                            autofocus=autofocus,
                        )
                    else:
                        self.textbox = Textbox(
                            container=False,
                            show_label=False,
                            label="Message",
                            placeholder="Type a message...",
                            scale=7,
                            autofocus=autofocus,
                        )
                    if submit_btn is not None and not multimodal:
                        if isinstance(submit_btn, Button):
                            submit_btn.render()
                        elif isinstance(submit_btn, str):
                            submit_btn = Button(
                                submit_btn,
                                variant="primary",
                                scale=1,
                                min_width=150,
                            )
                        else:
                            raise ValueError(
                                f"The submit_btn parameter must be a gr.Button, string, or None, not {type(submit_btn)}"
                            )
                    if stop_btn is not None:
                        if isinstance(stop_btn, Button):
                            stop_btn.visible = False
                            stop_btn.render()
                        elif isinstance(stop_btn, str):
                            stop_btn = Button(
                                stop_btn,
                                variant="stop",
                                visible=False,
                                scale=1,
                                min_width=150,
                            )
                        else:
                            raise ValueError(
                                f"The stop_btn parameter must be a gr.Button, string, or None, not {type(stop_btn)}"
                            )
                    self.buttons.extend([submit_btn, stop_btn])  # type: ignore

                self.fake_api_btn = Button("Fake API", visible=False)
                self.fake_response_textbox = Textbox(label="Response", visible=False)
                (
                    self.retry_btn,
                    self.undo_btn,
                    self.clear_btn,
                    self.submit_btn,
                    self.stop_btn,
                ) = self.buttons

            if examples:
                if self.is_generator:
                    examples_fn = self._examples_stream_fn
                else:
                    examples_fn = self._examples_fn

                self.examples_handler = Examples(
                    examples=examples,
                    inputs=[self.textbox] + self.additional_inputs,
                    outputs=self.chatbot,
                    fn=examples_fn,
                    cache_examples=self.cache_examples,
                    _defer_caching=True,
                    examples_per_page=examples_per_page,
                )

            any_unrendered_inputs = any(
                not inp.is_rendered for inp in self.additional_inputs
            )
            if self.additional_inputs and any_unrendered_inputs:
                with Accordion(**self.additional_inputs_accordion_params):  # type: ignore
                    for input_component in self.additional_inputs:
                        if not input_component.is_rendered:
                            input_component.render()

            # The example caching must happen after the input components have rendered
            if examples:
                self.examples_handler._start_caching()

            self.saved_input = State()
            self.chatbot_state = (
                State(self.chatbot.value) if self.chatbot.value else State([])
            )
            self.show_progress = show_progress
            self._setup_events()
            self._setup_api()

    def _setup_events(self) -> None:
        submit_fn = self._stream_fn if self.is_generator else self._submit_fn
        submit_triggers = (
            [self.textbox.submit, self.submit_btn.click]
            if self.submit_btn
            else [self.textbox.submit]
        )
        submit_event = (
            on(
                submit_triggers,
                self._clear_and_save_textbox,
                [self.textbox],
                [self.textbox, self.saved_input],
                show_api=False,
                queue=False,
                preprocess=False,
            )
            .then(
                self._display_input,
                [self.saved_input, self.chatbot_state],
                [self.chatbot, self.chatbot_state],
                show_api=False,
                queue=False,
            )
            .then(
                submit_fn,
                [self.saved_input, self.chatbot_state] + self.additional_inputs,
                [self.chatbot, self.chatbot_state],
                show_api=False,
                concurrency_limit=cast(
                    Union[int, Literal["default"], None], self.concurrency_limit
                ),
                show_progress=cast(
                    Literal["full", "minimal", "hidden"], self.show_progress
                ),
            )
        )
        self._setup_stop_events(submit_triggers, submit_event)

        if self.retry_btn:
            retry_event = (
                self.retry_btn.click(
                    self._delete_prev_fn,
                    [self.saved_input, self.chatbot_state],
                    [self.chatbot, self.saved_input, self.chatbot_state],
                    show_api=False,
                    queue=False,
                )
                .then(
                    self._display_input,
                    [self.saved_input, self.chatbot_state],
                    [self.chatbot, self.chatbot_state],
                    show_api=False,
                    queue=False,
                )
                .then(
                    submit_fn,
                    [self.saved_input, self.chatbot_state] + self.additional_inputs,
                    [self.chatbot, self.chatbot_state],
                    show_api=False,
                    concurrency_limit=cast(
                        Union[int, Literal["default"], None], self.concurrency_limit
                    ),
                    show_progress=cast(
                        Literal["full", "minimal", "hidden"], self.show_progress
                    ),
                )
            )
            self._setup_stop_events([self.retry_btn.click], retry_event)

        async def format_textbox(data: str | MultimodalData) -> str | dict:
            if isinstance(data, MultimodalData):
                return {"text": data.text, "files": [x.path for x in data.files]}
            else:
                return data

        if self.undo_btn:
            self.undo_btn.click(
                self._delete_prev_fn,
                [self.saved_input, self.chatbot_state],
                [self.chatbot, self.saved_input, self.chatbot_state],
                show_api=False,
                queue=False,
            ).then(
                format_textbox,
                [self.saved_input],
                [self.textbox],
                show_api=False,
                queue=False,
            )

        if self.clear_btn:
            self.clear_btn.click(
                async_lambda(lambda: ([], [], None)),
                None,
                [self.chatbot, self.chatbot_state, self.saved_input],
                queue=False,
                show_api=False,
            )

    def _setup_stop_events(
        self, event_triggers: list[Callable], event_to_cancel: Dependency
    ) -> None:
        if self.stop_btn and self.is_generator:
            if self.submit_btn:
                for event_trigger in event_triggers:
                    event_trigger(
                        async_lambda(
                            lambda: (
                                Button(visible=False),
                                Button(visible=True),
                            )
                        ),
                        None,
                        [self.submit_btn, self.stop_btn],
                        show_api=False,
                        queue=False,
                    )
                event_to_cancel.then(
                    async_lambda(lambda: (Button(visible=True), Button(visible=False))),
                    None,
                    [self.submit_btn, self.stop_btn],
                    show_api=False,
                    queue=False,
                )
            else:
                for event_trigger in event_triggers:
                    event_trigger(
                        async_lambda(lambda: Button(visible=True)),
                        None,
                        [self.stop_btn],
                        show_api=False,
                        queue=False,
                    )
                event_to_cancel.then(
                    async_lambda(lambda: Button(visible=False)),
                    None,
                    [self.stop_btn],
                    show_api=False,
                    queue=False,
                )
            self.stop_btn.click(
                None,
                None,
                None,
                cancels=event_to_cancel,
                show_api=False,
            )

    def _setup_api(self) -> None:
        if self.is_generator:

            @functools.wraps(self.fn)
            async def api_fn(message, history, *args, **kwargs):  # type: ignore
                if self.is_async:
                    generator = self.fn(message, history, *args, **kwargs)
                else:
                    generator = await anyio.to_thread.run_sync(
                        self.fn, message, history, *args, **kwargs, limiter=self.limiter
                    )
                    generator = SyncToAsyncIterator(generator, self.limiter)
                try:
                    first_response = await async_iteration(generator)
                    yield first_response, history + [[message, first_response]]
                except StopIteration:
                    yield None, history + [[message, None]]
                async for response in generator:
                    yield response, history + [[message, response]]
        else:

            @functools.wraps(self.fn)
            async def api_fn(message, history, *args, **kwargs):
                if self.is_async:
                    response = await self.fn(message, history, *args, **kwargs)
                else:
                    response = await anyio.to_thread.run_sync(
                        self.fn, message, history, *args, **kwargs, limiter=self.limiter
                    )
                history.append([message, response])
                return response, history

        self.fake_api_btn.click(
            api_fn,
            [self.textbox, self.chatbot_state] + self.additional_inputs,
            [self.textbox, self.chatbot_state],
            api_name="chat",
            concurrency_limit=cast(
                Union[int, Literal["default"], None], self.concurrency_limit
            ),
        )

    def _clear_and_save_textbox(
        self, message: str | dict
    ) -> tuple[str | dict, str | MultimodalData]:
        if self.multimodal:
            return {"text": "", "files": []}, MultimodalData(**cast(dict, message))
        else:
            return "", cast(str, message)

    def _append_multimodal_history(
        self,
        message: MultimodalData,
        response: MessageDict | str | None,
        history: list[MessageDict] | TupleFormat,
    ):
        if self.msg_format == "tuples":
            for x in message.files:
                history.append([(x.path,), None])  # type: ignore
            if message.text is None or not isinstance(message.text, str):
                return
            elif message.text == "" and message.files != []:
                history.append([None, response])  # type: ignore
            else:
                history.append([message.text, cast(str, response)])  # type: ignore
        else:
            for x in message.files:
                history.append(
                    {"role": "user", "content": cast(FileDataDict, x.model_dump())}  # type: ignore
                )
            if message.text is None or not isinstance(message.text, str):
                return
            else:
                history.append({"role": "user", "content": message.text})  # type: ignore
            if response:
                history.append(cast(MessageDict, response))  # type: ignore

    async def _display_input(
        self, message: str | MultimodalData, history: TupleFormat | list[MessageDict]
    ) -> tuple[TupleFormat, TupleFormat] | tuple[list[MessageDict], list[MessageDict]]:
        if self.multimodal and isinstance(message, MultimodalData):
            self._append_multimodal_history(message, None, history)
        elif isinstance(message, str) and self.msg_format == "tuples":
            history.append([message, None])  # type: ignore
        elif isinstance(message, str) and self.msg_format == "messages":
            history.append({"role": "user", "content": message})  # type: ignore
        return history, history  # type: ignore

    def response_as_dict(
        self,
        response: MessageDict | Message | str,
        current_response: MessageDict | None = None,
    ) -> MessageDict:
        if isinstance(response, Message):
            new_response = response.model_dump()
        elif isinstance(response, str):
            if current_response is None:
                return {"role": "assistant", "content": response}
            elif current_response is not None and isinstance(
                current_response["content"], str
            ):
                current_response["content"] += response
                new_response = current_response
            else:
                raise ValueError(
                    "The current response conent must be a string when the response is a string."
                )
        else:
            new_response = response
        return cast(MessageDict, new_response)

    async def _submit_fn(
        self,
        message: str | MultimodalData,
        history_with_input: TupleFormat | list[MessageDict],
        request: Request,
        *args,
    ) -> tuple[TupleFormat, TupleFormat] | tuple[list[MessageDict], list[MessageDict]]:
        if self.multimodal and isinstance(message, MultimodalData):
            remove_input = (
                len(message.files) + 1
                if message.text is not None
                else len(message.files)
            )
            history = history_with_input[:-remove_input]
            message_serialized = message.model_dump()
        else:
            history = history_with_input[:-1]
            message_serialized = message

        inputs, _, _ = special_args(
            self.fn, inputs=[message_serialized, history, *args], request=request
        )

        if self.is_async:
            response = await self.fn(*inputs)
        else:
            response = await anyio.to_thread.run_sync(
                self.fn, *inputs, limiter=self.limiter
            )

        if self.msg_format == "messages":
            new_response = self.response_as_dict(response)
        else:
            new_response = response

        if self.multimodal and isinstance(message, MultimodalData):
            self._append_multimodal_history(message, new_response, history)  # type: ignore
        elif isinstance(message, str) and self.msg_format == "tuples":
            history.append([message, response])  # type: ignore
        elif isinstance(message, str) and self.msg_format == "messages":
            history.append({"role": "user", "content": message})  # type: ignore
        return history, history  # type: ignore

    async def _stream_fn(
        self,
        message: str | MultimodalData,
        history_with_input: TupleFormat | list[MessageDict],
        request: Request,
        *args,
    ) -> AsyncGenerator:
        if self.multimodal and isinstance(message, MultimodalData):
            remove_input = (
                len(message.files) + 1
                if message.text is not None
                else len(message.files)
            )
            history = history_with_input[:-remove_input]
        else:
            history = history_with_input[:-1]
        inputs, _, _ = special_args(
            self.fn, inputs=[message, history, *args], request=request
        )

        current_response = {"role": "assistant", "content": ""}

        if self.is_async:
            generator = self.fn(*inputs)
        else:
            generator = await anyio.to_thread.run_sync(
                self.fn, *inputs, limiter=self.limiter
            )
            generator = SyncToAsyncIterator(generator, self.limiter)
        try:
            first_response = await async_iteration(generator)
            if self.msg_format == "messages":
                first_response = self.response_as_dict(
                    first_response, current_response=cast(MessageDict, current_response)
                )
            if (
                self.multimodal
                and isinstance(message, MultimodalData)
                and self.msg_format == "tuples"
            ):
                for x in message.files:
                    history.append([(x,), None])  # type: ignore
                update = history + [[message.text, first_response]]
                yield update, update
            elif (
                self.multimodal
                and isinstance(message, MultimodalData)
                and self.msg_format == "messages"
            ):
                for x in message.files:
                    history.append(
                        {"role": "user", "content": cast(FileDataDict, x.model_dump())}  # type: ignore
                    )
                update = history + [
                    {"role": "user", "content": message.text},
                    first_response,
                ]
                yield update, update
            elif self.msg_format == "tuples":
                update = history + [[message, first_response]]
                yield update, update
            else:
                update = history + [
                    {"role": "user", "content": message},
                    first_response,
                ]
                yield update, update
        except StopIteration:
            if self.multimodal and isinstance(message, MultimodalData):
                self._append_multimodal_history(message, None, history)
                yield history, history
            else:
                update = history + [[message, None]]
                yield update, update
        async for response in generator:
            if self.msg_format == "messages":
                response = self.response_as_dict(
                    response, current_response=cast(MessageDict, current_response)
                )
            if (
                self.multimodal
                and isinstance(message, MultimodalData)
                and self.msg_format == "tuples"
            ):
                update = history + [[message.text, response]]
                yield update, update
            elif (
                self.multimodal
                and isinstance(message, MultimodalData)
                and self.msg_format == "messages"
            ):
                update = history + [
                    {"role": "user", "content": message.text},
                    response,
                ]
                yield update, update
            elif self.msg_format == "tuples":
                update = history + [[message, response]]
                yield update, update
            else:
                update = history + [{"role": "user", "content": message}, response]
                yield update, update

    async def _api_submit_fn(
        self,
        message: str,
        history: TupleFormat | list[MessageDict],
        request: Request,
        *args,
    ) -> tuple[str, TupleFormat | list[MessageDict]]:
        inputs, _, _ = special_args(
            self.fn, inputs=[message, history, *args], request=request
        )

        if self.is_async:
            response = await self.fn(*inputs)
        else:
            response = await anyio.to_thread.run_sync(
                self.fn, *inputs, limiter=self.limiter
            )
        if self.msg_format == "tuples":
            history.append([message, response])  # type: ignore
        else:
            new_response = self.response_as_dict(response)
            history.extend([{"role": "user", "content": message}, new_response])  # type: ignore
        return response, history

    async def _api_stream_fn(
        self, message: str, history: list[list[str | None]], request: Request, *args
    ) -> AsyncGenerator:
        inputs, _, _ = special_args(
            self.fn, inputs=[message, history, *args], request=request
        )
        current_response: MessageDict = {"role": "assistant", "content": ""}
        if self.is_async:
            generator = self.fn(*inputs)
        else:
            generator = await anyio.to_thread.run_sync(
                self.fn, *inputs, limiter=self.limiter
            )
            generator = SyncToAsyncIterator(generator, self.limiter)
        try:
            first_response = await async_iteration(generator)
            if self.msg_format == "tuples":
                yield first_response, history + [[message, first_response]]
            else:
                first_response = self.response_as_dict(
                    first_response, current_response=current_response
                )
                yield (
                    first_response,
                    history + [{"role": "user", "content": message}, first_response],
                )
        except StopIteration:
            yield None, history + [[message, None]]
        async for response in generator:
            if self.msg_format == "tuples":
                yield response, history + [[message, response]]
            else:
                new_response = self.response_as_dict(
                    response, current_response=current_response
                )
                yield (
                    new_response,
                    history + [{"role": "user", "content": message}, new_response],
                )

    async def _examples_fn(
        self, message: str, *args
    ) -> TupleFormat | list[MessageDict]:
        inputs, _, _ = special_args(self.fn, inputs=[message, [], *args], request=None)

        if self.is_async:
            response = await self.fn(*inputs)
        else:
            response = await anyio.to_thread.run_sync(
                self.fn, *inputs, limiter=self.limiter
            )
        if self.msg_format == "tuples":
            return [[message, response]]
        else:
            return [{"role": "user", "content": message}, response]

    async def _examples_stream_fn(
        self,
        message: str,
        *args,
    ) -> AsyncGenerator:
        inputs, _, _ = special_args(self.fn, inputs=[message, [], *args], request=None)

        current_response: MessageDict = {"role": "assistant", "content": ""}
        if self.is_async:
            generator = self.fn(*inputs)
        else:
            generator = await anyio.to_thread.run_sync(
                self.fn, *inputs, limiter=self.limiter
            )
            generator = SyncToAsyncIterator(generator, self.limiter)
        async for response in generator:
            if self.msg_format == "tuples":
                yield [[message, response]]
            else:
                new_response = self.response_as_dict(
                    response, current_response=current_response
                )
                yield [{"role": "user", "content": message}, new_response]

    async def _delete_prev_fn(
        self,
        message: str | MultimodalData | None,
        history: list[MessageDict] | TupleFormat,
    ) -> tuple[
        list[MessageDict] | TupleFormat,
        str | MultimodalData,
        list[MessageDict] | TupleFormat,
    ]:
        extra = 1 if self.msg_format == "messages" else 0
        if self.multimodal and isinstance(message, MultimodalData):
            remove_input = (
                len(message.files) + 1
                if message.text is not None
                else len(message.files)
            ) + extra
            history = history[:-remove_input]
        else:
            history = history[: -(1 + extra)]
        return history, message or "", history<|MERGE_RESOLUTION|>--- conflicted
+++ resolved
@@ -186,16 +186,12 @@
                 Markdown(description)
 
             if chatbot:
-<<<<<<< HEAD
                 if self.msg_format != chatbot.msg_format:
                     raise ValueError(
                         "The msg_format of the chatbot must match the msg_format of the chat interface."
                         "Recieved msg_format of chatbot: {chatbot.msg_format}, msg_format of chat interface: {self.msg_format}"
                     )
-                self.chatbot = chatbot.render()
-=======
                 self.chatbot = get_component_instance(chatbot, render=True)
->>>>>>> a92c3e80
             else:
                 self.chatbot = Chatbot(
                     label="Chatbot",
