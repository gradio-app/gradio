--- conflicted
+++ resolved
@@ -113,7 +113,6 @@
         api_visibility: Literal["public", "private", "undocumented"] = "public",
         save_history: bool = False,
         validator: Callable | None = None,
-        group_multimodal_data: bool = False,
     ):
         """
         Parameters:
@@ -157,7 +156,6 @@
             api_visibility: Controls the visibility of the chat endpoint. Can be "public" (shown in API docs and callable), "private" (hidden from API docs and not callable), or "undocumented" (hidden from API docs but callable).
             save_history: if True, will save the chat history to the browser's local storage and display previous conversations in a side panel.
             validator: a function that takes in the inputs and can optionally return a gr.validate() object for each input.
-            group_multimodal_data: Whether the the multimodal data (text + files) from the MultimodalTextbox should be grouped into a single list in the `content` key of the message. This can be useful when working with multimodal models that require multimodal input to be grouped in the same message, e.g. {'role': 'user', 'content': ["What is in this image", {"path": "<url>"}]}. If False, the text and each file will be separate messages in the chat history. Only applies when `multimodal` is True.
         """
         super().__init__(
             analytics_enabled=analytics_enabled,
@@ -178,7 +176,6 @@
         self.api_visibility = api_visibility
         self.multimodal = multimodal
         self.concurrency_limit = concurrency_limit
-        self.group_multimodal_data = group_multimodal_data
         if isinstance(fn, ChatInterface):
             self.fn = fn.fn
         else:
@@ -875,27 +872,6 @@
             ):  # in MessageDict format already
                 msg["role"] = role
                 message_dicts.append(msg)
-<<<<<<< HEAD
-            elif self.group_multimodal_data:  # in MultimodalPostprocess format
-                if self.group_multimodal_data:
-                    multimodal_message = {"role": role, "content": []}
-                    for x in msg.get("files", []):
-                        if isinstance(x, dict):
-                            x = x.get("path")
-                        multimodal_message["content"].append({"path": x})
-                    if msg["text"]:
-                        multimodal_message["content"].append(msg["text"])
-                    message_dicts.append(multimodal_message)
-            else:
-                for x in msg.get("files", []):
-                    if isinstance(x, dict):
-                        x = x.get("path")
-                    message_dicts.append({"role": role, "content": {"path": x}})
-                if msg["text"] is None or not isinstance(msg["text"], str):
-                    pass
-                else:
-                    message_dicts.append({"role": role, "content": msg["text"]})
-=======
             else:  # in MultimodalPostprocess format
                 multimodal_message = {"role": role, "content": []}
                 for x in msg.get("files", []):
@@ -905,7 +881,6 @@
                 if msg["text"]:
                     multimodal_message["content"].append(msg["text"])
                 message_dicts.append(multimodal_message)
->>>>>>> 15458a87
         return message_dicts
 
     async def _submit_fn(
@@ -1093,27 +1068,11 @@
             assert isinstance(msg, dict)  # noqa: S101
             if msg["role"] == "user":
                 content = msg["content"]
-<<<<<<< HEAD
-                print("content", content)
-                if isinstance(content, list):
-                    for item in content:
-                        if isinstance(item, dict) and "file" in item:
-                            files.append(item["file"])
-                        else:
-                            last_user_message = item
-                elif isinstance(content, dict) and "file" in content:
-                    files.append(content["file"])
-                else:
-                    last_user_message = content
-        print("files", files)
-        print("last_user_message", last_user_message)
-=======
                 for item in content:
                     if item["type"] == "file":
                         files.append(item["file"])
                     elif item["type"] == "text":
                         last_user_message += item["text"]
->>>>>>> 15458a87
         return_message = (
             {"text": last_user_message, "files": files}
             if self.multimodal
