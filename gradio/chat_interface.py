"""
This file defines a useful high-level abstraction to build Gradio chatbots: ChatInterface.
"""

from __future__ import annotations

import builtins
import copy
import dataclasses
import inspect
import os
import warnings
from collections.abc import AsyncGenerator, Callable, Generator, Sequence
from functools import wraps
from pathlib import Path
from typing import Any, Literal, Union, cast

from anyio.to_thread import run_sync
from gradio_client.documentation import document

from gradio import utils
from gradio.blocks import Blocks
from gradio.components import (
    JSON,
    BrowserState,
    Button,
    Chatbot,
    Component,
    Dataset,
    Markdown,
    MultimodalTextbox,
    State,
    Textbox,
    get_component_instance,
)
<<<<<<< HEAD
from gradio.components.chatbot import ChatMessage, ExampleMessage, Message, MessageDict
=======
from gradio.components.chatbot import (
    ChatMessage,
    ExampleMessage,
    Message,
    MessageDict,
)
>>>>>>> 210badca
from gradio.components.multimodal_textbox import MultimodalPostprocess, MultimodalValue
from gradio.events import Dependency, EditData, SelectData
from gradio.flagging import ChatCSVLogger
from gradio.helpers import create_examples as Examples  # noqa: N812
from gradio.helpers import special_args, update
from gradio.i18n import I18nData
from gradio.layouts import Accordion, Column, Group, Row
from gradio.themes import ThemeClass as Theme


@document()
class ChatInterface(Blocks):
    """
    ChatInterface is Gradio's high-level abstraction for creating chatbot UIs, and allows you to create
    a web-based demo around a chatbot model in a few lines of code. Only one parameter is required: fn, which
    takes a function that governs the response of the chatbot based on the user input and chat history. Additional
    parameters can be used to control the appearance and behavior of the demo.

    Example:
        import gradio as gr

        def echo(message, history):
            return message

        demo = gr.ChatInterface(fn=echo, examples=[{"text": "hello", "text": "hola", "text": "merhaba"}], title="Echo Bot")
        demo.launch()
    Demos: chatinterface_random_response, chatinterface_streaming_echo, chatinterface_artifacts
    Guides: creating-a-chatbot-fast, sharing-your-app
    """

    def __init__(
        self,
        fn: Callable,
        *,
        multimodal: bool = False,
        chatbot: Chatbot | None = None,
        textbox: Textbox | MultimodalTextbox | None = None,
        additional_inputs: str | Component | list[str | Component] | None = None,
        additional_inputs_accordion: str | Accordion | None = None,
        additional_outputs: Component | list[Component] | None = None,
        editable: bool = False,
        examples: list[str] | list[MultimodalValue] | list[list] | None = None,
        example_labels: list[str] | None = None,
        example_icons: list[str] | None = None,
        run_examples_on_click: bool = True,
        cache_examples: bool | None = None,
        cache_mode: Literal["eager", "lazy"] | None = None,
        title: str | I18nData | None = None,
        description: str | None = None,
        theme: Theme | str | None = None,
        flagging_mode: Literal["never", "manual"] | None = None,
        flagging_options: list[str] | tuple[str, ...] | None = ("Like", "Dislike"),
        flagging_dir: str = ".gradio/flagged",
        css: str | None = None,
        css_paths: str | Path | Sequence[str | Path] | None = None,
        js: str | Literal[True] | None = None,
        head: str | None = None,
        head_paths: str | Path | Sequence[str | Path] | None = None,
        analytics_enabled: bool | None = None,
        autofocus: bool = True,
        autoscroll: bool = True,
        submit_btn: str | bool | None = True,
        stop_btn: str | bool | None = True,
        concurrency_limit: int | None | Literal["default"] = "default",
        delete_cache: tuple[int, int] | None = None,
        show_progress: Literal["full", "minimal", "hidden"] = "minimal",
        fill_height: bool = True,
        fill_width: bool = False,
        api_name: str | Literal[False] = "chat",
        api_description: str | None | Literal[False] = None,
        show_api: bool = True,
        save_history: bool = False,
        validator: Callable | None = None,
        group_multimodal_data: bool = False,
    ):
        """
        Parameters:
            fn: the function to wrap the chat interface around. The function should accept two parameters: a `str` representing the input message and `list` of openai-style dictionaries: {"role": "user" | "assistant", "content": `str` | {"path": `str`} | `gr.Component`} representing the chat history. The function should return/yield a `str` (for a simple message), a supported Gradio component (e.g. gr.Image to return an image), a `dict` (for a complete openai-style message response), or a `list` of such messages.
            multimodal: if True, the chat interface will use a `gr.MultimodalTextbox` component for the input, which allows for the uploading of multimedia files. If False, the chat interface will use a gr.Textbox component for the input. If this is True, the first argument of `fn` should accept not a `str` message but a `dict` message with keys "text" and "files"
            chatbot: an instance of the gr.Chatbot component to use for the chat interface, if you would like to customize the chatbot properties. If not provided, a default gr.Chatbot component will be created.
            textbox: an instance of the gr.Textbox or gr.MultimodalTextbox component to use for the chat interface, if you would like to customize the textbox properties. If not provided, a default gr.Textbox or gr.MultimodalTextbox component will be created.
            editable: if True, users can edit past messages to regenerate responses.
            additional_inputs: an instance or list of instances of gradio components (or their string shortcuts) to use as additional inputs to the chatbot. If the components are not already rendered in a surrounding Blocks, then the components will be displayed under the chatbot, in an accordion. The values of these components will be passed into `fn` as arguments in order after the chat history.
            additional_inputs_accordion: if a string is provided, this is the label of the `gr.Accordion` to use to contain additional inputs. A `gr.Accordion` object can be provided as well to configure other properties of the container holding the additional inputs. Defaults to a `gr.Accordion(label="Additional Inputs", open=False)`. This parameter is only used if `additional_inputs` is provided.
            additional_outputs: an instance or list of instances of gradio components to use as additional outputs from the chat function. These must be components that are already defined in the same Blocks scope. If provided, the chat function should return additional values for these components. See $demo/chatinterface_artifacts.
            examples: sample inputs for the function; if provided, appear within the chatbot and can be clicked to populate the chatbot input. Should be a list of strings representing text-only examples, or a list of dictionaries (with keys `text` and `files`) representing multimodal examples. If `additional_inputs` are provided, the examples must be a list of lists, where the first element of each inner list is the string or dictionary example message and the remaining elements are the example values for the additional inputs -- in this case, the examples will appear under the chatbot.
            example_labels: labels for the examples, to be displayed instead of the examples themselves. If provided, should be a list of strings with the same length as the examples list. Only applies when examples are displayed within the chatbot (i.e. when `additional_inputs` is not provided).
            example_icons: icons for the examples, to be displayed above the examples. If provided, should be a list of string URLs or local paths with the same length as the examples list. Only applies when examples are displayed within the chatbot (i.e. when `additional_inputs` is not provided).
            cache_examples: if True, caches examples in the server for fast runtime in examples. The default option in HuggingFace Spaces is True. The default option elsewhere is False.  Note that examples are cached separately from Gradio's queue() so certain features, such as gr.Progress(), gr.Info(), gr.Warning(), etc. will not be displayed in Gradio's UI for cached examples.
            cache_mode: if "eager", all examples are cached at app launch. If "lazy", examples are cached for all users after the first use by any user of the app. If None, will use the GRADIO_CACHE_MODE environment variable if defined, or default to "eager".
            run_examples_on_click: if True, clicking on an example will run the example through the chatbot fn and the response will be displayed in the chatbot. If False, clicking on an example will only populate the chatbot input with the example message. Has no effect if `cache_examples` is True
            title: a title for the interface; if provided, appears above chatbot in large font. Also used as the tab title when opened in a browser window.
            description: a description for the interface; if provided, appears above the chatbot and beneath the title in regular font. Accepts Markdown and HTML content.
            theme: a Theme object or a string representing a theme. If a string, will look for a built-in theme with that name (e.g. "soft" or "default"), or will attempt to load a theme from the Hugging Face Hub (e.g. "gradio/monochrome"). If None, will use the Default theme.
            flagging_mode: one of "never", "manual". If "never", users will not see a button to flag an input and output. If "manual", users will see a button to flag.
            flagging_options: a list of strings representing the options that users can choose from when flagging a message. Defaults to ["Like", "Dislike"]. These two case-sensitive strings will render as "thumbs up" and "thumbs down" icon respectively next to each bot message, but any other strings appear under a separate flag icon.
            flagging_dir: path to the the directory where flagged data is stored. If the directory does not exist, it will be created.
            css: Custom css as a code string. This css will be included in the demo webpage.
            css_paths: Custom css as a pathlib.Path to a css file or a list of such paths. This css files will be read, concatenated, and included in the demo webpage. If the `css` parameter is also set, the css from `css` will be included first.
            js: Custom js as a code string. The custom js should be in the form of a single js function. This function will automatically be executed when the page loads. For more flexibility, use the head parameter to insert js inside <script> tags.
            head: Custom html code to insert into the head of the demo webpage. This can be used to add custom meta tags, multiple scripts, stylesheets, etc. to the page.
            head_paths: Custom html code as a pathlib.Path to a html file or a list of such paths. This html files will be read, concatenated, and included in the head of the demo webpage. If the `head` parameter is also set, the html from `head` will be included first.
            analytics_enabled: whether to allow basic telemetry. If None, will use GRADIO_ANALYTICS_ENABLED environment variable if defined, or default to True.
            autofocus: if True, autofocuses to the textbox when the page loads.
            autoscroll: If True, will automatically scroll to the bottom of the chatbot when a new message appears, unless the user scrolls up. If False, will not scroll to the bottom of the chatbot automatically.
            submit_btn: If True, will show a submit button with a submit icon within the textbox. If a string, will use that string as the submit button text in place of the icon. If False, will not show a submit button.
            stop_btn: If True, will show a button with a stop icon during generator executions, to stop generating. If a string, will use that string as the submit button text in place of the stop icon. If False, will not show a stop button.
            concurrency_limit: if set, this is the maximum number of chatbot submissions that can be running simultaneously. Can be set to None to mean no limit (any number of chatbot submissions can be running simultaneously). Set to "default" to use the default concurrency limit (defined by the `default_concurrency_limit` parameter in `.queue()`, which is 1 by default).
            delete_cache: a tuple corresponding [frequency, age] both expressed in number of seconds. Every `frequency` seconds, the temporary files created by this Blocks instance will be deleted if more than `age` seconds have passed since the file was created. For example, setting this to (86400, 86400) will delete temporary files every day. The cache will be deleted entirely when the server restarts. If None, no cache deletion will occur.
            show_progress: how to show the progress animation while event is running: "full" shows a spinner which covers the output component area as well as a runtime display in the upper right corner, "minimal" only shows the runtime display, "hidden" shows no progress animation at all
            fill_height: if True, the chat interface will expand to the height of window.
            fill_width: Whether to horizontally expand to fill container fully. If False, centers and constrains app to a maximum width.
            api_name: defines how the chat endpoint appears in the API docs. Can be a string or False. If set to a string, the chat endpoint will be exposed in the API docs with the given name. If False, the chat endpoint will not be exposed in the API docs and downstream apps (including those that `gr.load` this app) will not be able to call this chat endpoint.
            api_description: Description of the API endpoint. Can be a string, None, or False. If set to a string, the endpoint will be exposed in the API docs with the given description. If None, the function's docstring will be used as the API endpoint description. If False, then no description will be displayed in the API docs.
            show_api: whether to show the chat endpoint in the "view API" page of the Gradio app, or in the ".view_api()" method of the Gradio clients. Unlike setting api_name to False, setting show_api to False will still allow downstream apps as well as the Clients to use this event. If fn is None, show_api will automatically be set to False.
            save_history: if True, will save the chat history to the browser's local storage and display previous conversations in a side panel.
            validator: a function that takes in the inputs and can optionally return a gr.validate() object for each input.
            group_multimodal_data: Whether the the multimodal data (text + files) from the MultimodalTextbox should be grouped into a single list in the `content` key of the message. This can be useful when working with multimodal models that require multimodal input to be grouped in the same message, e.g. {'role': 'user', 'content': ["What is in this image", {"path": "<url>"}]}. If False, the text and each file will be separate messages in the chat history. Only applies when `multimodal` is True.
        """
        super().__init__(
            analytics_enabled=analytics_enabled,
            mode="chat_interface",
            title=title or "Gradio",
            theme=theme,
            css=css,
            css_paths=css_paths,
            js=js,
            head=head,
            head_paths=head_paths,
            fill_height=fill_height,
            fill_width=fill_width,
            delete_cache=delete_cache,
        )
        self.api_name: str | Literal[False] = api_name
        self.api_description: str | None | Literal[False] = api_description
        self.show_api = show_api
        self.multimodal = multimodal
        self.concurrency_limit = concurrency_limit
        self.group_multimodal_data = group_multimodal_data
        if isinstance(fn, ChatInterface):
            self.fn = fn.fn
        else:
            self.fn = fn
        self.is_async = inspect.iscoroutinefunction(
            self.fn
        ) or inspect.isasyncgenfunction(self.fn)
        self.is_generator = inspect.isgeneratorfunction(
            self.fn
        ) or inspect.isasyncgenfunction(self.fn)
        self.validator = validator
        self.provided_chatbot = chatbot is not None
        self.examples = examples
        self.examples_messages = self._setup_example_messages(
            examples, example_labels, example_icons
        )
        self.run_examples_on_click = run_examples_on_click
        self.cache_examples = cache_examples
        self.cache_mode = cache_mode
        self.editable = editable
        self.fill_height = fill_height
        self.autoscroll = autoscroll
        self.autofocus = autofocus
        self.title = title
        self.description = description
        self.show_progress = show_progress
        self.save_history = save_history
        self.additional_inputs = [
            get_component_instance(i)
            for i in utils.none_or_singleton_to_list(additional_inputs)
        ]
        self.additional_outputs = utils.none_or_singleton_to_list(additional_outputs)
        if additional_inputs_accordion is None:
            self.additional_inputs_accordion_params = {
                "label": "Additional Inputs",
                "open": False,
            }
        elif isinstance(additional_inputs_accordion, str):
            self.additional_inputs_accordion_params = {
                "label": additional_inputs_accordion
            }
        elif isinstance(additional_inputs_accordion, Accordion):
            self.additional_inputs_accordion_params = (
                additional_inputs_accordion.recover_kwargs(
                    additional_inputs_accordion.get_config()
                )
            )
        else:
            raise ValueError(
                f"The `additional_inputs_accordion` parameter must be a string or gr.Accordion, not {builtins.type(additional_inputs_accordion)}"
            )
        self._additional_inputs_in_examples = False
        if self.additional_inputs and self.examples is not None:
            for example in self.examples:
                if not isinstance(example, list):
                    raise ValueError(
                        "Examples must be a list of lists when additional inputs are provided."
                    )
                for idx, example_for_input in enumerate(example):
                    if example_for_input is not None and idx > 0:
                        self._additional_inputs_in_examples = True
                        break
                if self._additional_inputs_in_examples:
                    break

        if flagging_mode is None:
            flagging_mode = os.getenv("GRADIO_CHAT_FLAGGING_MODE", "never")  # type: ignore
        if flagging_mode in ["manual", "never"]:
            self.flagging_mode = flagging_mode
        else:
            raise ValueError(
                "Invalid value for `flagging_mode` parameter."
                "Must be: 'manual' or 'never'."
            )
        self.flagging_options = flagging_options
        self.flagging_dir = flagging_dir
        if isinstance(textbox, (Textbox, MultimodalTextbox)):
            textbox.unrender()
        if isinstance(chatbot, Chatbot):
            chatbot.unrender()

        with self:
            self.saved_conversations = BrowserState(
                [], storage_key=f"_saved_conversations_{self._id}"
            )
            self.conversation_id = State(None)
            self.saved_input = State()  # Stores the most recent user message
            self.null_component = State()  # Used to discard unneeded values

            with Column():
                self._render_header()
                if self.save_history:
                    with Row(scale=1):
                        self._render_history_area()
                        with Column(scale=6):
                            self._render_chatbot_area(
                                chatbot, textbox, submit_btn, stop_btn
                            )
                            self._render_footer()
                else:
                    self._render_chatbot_area(chatbot, textbox, submit_btn, stop_btn)
                    self._render_footer()

            self._setup_events()

    def _render_header(self):
        if self.title:
            Markdown(
                f"<h1 style='text-align: center; margin-bottom: 1rem'>{self.title}</h1>"
            )
        if self.description:
            Markdown(self.description)

    def _render_history_area(self):
        with Column(scale=1, min_width=100):
            self.new_chat_button = Button(
                "New chat",
                variant="primary",
                size="md",
                icon=utils.get_icon_path("plus.svg"),
                # scale=0,
            )
            self.chat_history_dataset = Dataset(
                components=[Textbox(visible=False)],
                show_label=False,
                layout="table",
                type="index",
            )

    def _render_chatbot_area(
        self,
        chatbot: Chatbot | None,
        textbox: Textbox | MultimodalTextbox | None,
        submit_btn: str | bool | None,
        stop_btn: str | bool | None,
    ):
        if chatbot:
            self.chatbot = cast(Chatbot, get_component_instance(chatbot, render=True))
            if self.chatbot.examples and self.examples_messages:
                warnings.warn(
                    "The ChatInterface already has examples set. The examples provided in the chatbot will be ignored."
                )
            self.chatbot.examples = (
                self.examples_messages
                if not self._additional_inputs_in_examples
                else None
            )
            self.chatbot._setup_examples()
        else:
            self.chatbot = Chatbot(
                label="Chatbot",
                scale=1,
                height=400 if self.fill_height else None,
                autoscroll=self.autoscroll,
                examples=self.examples_messages
                if not self._additional_inputs_in_examples
                else None,
            )
        with Group():
            with Row():
                if textbox:
                    textbox.show_label = False
                    textbox_ = get_component_instance(textbox, render=True)
                    if not isinstance(textbox_, (Textbox, MultimodalTextbox)):
                        raise TypeError(
                            f"Expected a gr.Textbox or gr.MultimodalTextbox component, but got {builtins.type(textbox_)}"
                        )
                    self.textbox = textbox_
                else:
                    textbox_component = (
                        MultimodalTextbox if self.multimodal else Textbox
                    )
                    self.textbox = textbox_component(
                        show_label=False,
                        label="",
                        placeholder="Type a message...",
                        scale=7,
                        autofocus=self.autofocus,
                        submit_btn=submit_btn,
                        stop_btn=stop_btn,
                    )

        # Hide the stop button at the beginning, and show it with the given value during the generator execution.
        self.original_stop_btn = self.textbox.stop_btn
        self.textbox.stop_btn = False
        self.fake_api_btn = Button("Fake API", visible=False)
        self.api_response = JSON(
            label="Response", visible=False
        )  # Used to store the response from the API call

        # Used internally to store the chatbot value when it differs from the value displayed in the chatbot UI.
        # For example, when a user submits a message, the chatbot UI is immediately updated with the user message,
        # but the chatbot_state value is not updated until the submit_fn is called.
        self.chatbot_state = State(self.chatbot.value if self.chatbot.value else [])

        # Provided so that developers can update the chatbot value from other events outside of `gr.ChatInterface`.
        self.chatbot_value = State(self.chatbot.value if self.chatbot.value else [])

    def _render_footer(self):
        if self.examples:
            self.examples_handler = Examples(
                examples=self.examples,
                inputs=[self.textbox] + self.additional_inputs,
                outputs=self.chatbot,
                fn=self._examples_stream_fn if self.is_generator else self._examples_fn,
                cache_examples=self.cache_examples,
                cache_mode=cast(Literal["eager", "lazy"], self.cache_mode),
                visible=self._additional_inputs_in_examples,
                preprocess=self._additional_inputs_in_examples,
            )

        any_unrendered_inputs = any(
            not inp.is_rendered for inp in self.additional_inputs
        )
        if self.additional_inputs and any_unrendered_inputs:
            with Accordion(**self.additional_inputs_accordion_params):  # type: ignore
                for input_component in self.additional_inputs:
                    if not input_component.is_rendered:
                        input_component.render()

    def _setup_example_messages(
        self,
        examples: list[str] | list[MultimodalValue] | list[list] | None,
        example_labels: list[str] | None = None,
        example_icons: list[str] | None = None,
    ) -> list[ExampleMessage]:
        examples_messages = []
        if examples:
            for index, example in enumerate(examples):
                if isinstance(example, list):
                    example = example[0]
                example_message: ExampleMessage = {}
                if isinstance(example, str):
                    example_message["text"] = example
                elif isinstance(example, dict):
                    example_message["text"] = example.get("text", "")
                    example_message["files"] = example.get("files", [])
                if example_labels:
                    example_message["display_text"] = example_labels[index]
                if self.multimodal:
                    example_files = example_message.get("files")
                    if not example_files:
                        if example_icons:
                            example_message["icon"] = example_icons[index]
                        else:
                            example_message["icon"] = {
                                "path": "",
                                "url": None,
                                "orig_name": None,
                                "mime_type": "text",  # for internal use, not a valid mime type
                                "meta": {"_type": "gradio.FileData"},
                            }
                elif example_icons:
                    example_message["icon"] = example_icons[index]
                examples_messages.append(example_message)
        return examples_messages

    def _generate_chat_title(self, conversation: list[MessageDict]) -> str:
        """
        Generate a title for a conversation by taking the first user message that is a string
        and truncating it to 40 characters. If files are present, add a 📎 to the title.
        """
        title = ""
        for message in conversation:
            if message["role"] == "user":
                if isinstance(message["content"], str):
                    title += message["content"]
                    break
                else:
                    title += "📎 "
        if len(title) > 40:
            title = title[:40] + "..."
        return title or "Conversation"

    @staticmethod
    def serialize_components(conversation: list[MessageDict]) -> list[MessageDict]:
        def inner(obj: Any) -> Any:
            if isinstance(obj, list):
                return [inner(item) for item in obj]
            elif isinstance(obj, dict):
                return {k: inner(v) for k, v in obj.items()}
            elif isinstance(obj, Component):
                return obj.value
            return obj

        return inner(conversation)

    def _save_conversation(
        self,
        index: int | None,
        conversation: list[MessageDict],
        saved_conversations: list[list[MessageDict]],
    ):
        if self.save_history:
            serialized_conversation = self.serialize_components(conversation)
            if index is not None:
                saved_conversations[index] = serialized_conversation
            else:
                saved_conversations = saved_conversations or []
                saved_conversations.insert(0, serialized_conversation)
                index = 0
        return index, saved_conversations

    def _delete_conversation(
        self,
        index: int | None,
        saved_conversations: list[list[MessageDict]],
    ):
        if index is not None:
            saved_conversations.pop(index)
        return None, saved_conversations

    def _load_chat_history(self, conversations):
        return Dataset(
            samples=[
                [self._generate_chat_title(conv)]
                for conv in conversations or []
                if conv
            ]
        )

    def _load_conversation(
        self,
        index: int,
        conversations: list[list[MessageDict]],
    ):
        return (
            index,
            Chatbot(
                value=conversations[index],  # type: ignore
            ),
        )

    def _api_wrapper(self, fn, submit_fn):
        """Wrap the submit_fn in a way that preserves the signature of the original function.
        That way, the API page shows the same parameters as the original function.
        """
        # Need two separate functions here because a `return`
        # statement can't be placed in an async generator function.
        # using different names because otherwise type checking complains
        if self.is_generator:

            @wraps(fn)
            async def _wrapper(*args, **kwargs):
                async for chunk in submit_fn(*args, **kwargs):
                    yield chunk

            return _wrapper
        else:

            @wraps(fn)
            async def __wrapper(*args, **kwargs):
                return await submit_fn(*args, **kwargs)

            return __wrapper

    def _setup_events(self) -> None:
        from gradio import on

        submit_fn = self._stream_fn if self.is_generator else self._submit_fn

        submit_wrapped = self._api_wrapper(self.fn, submit_fn)
        # To not conflict with the api_name
        submit_wrapped.__name__ = "_submit_fn"
        api_fn = self._api_wrapper(self.fn, submit_fn)

        synchronize_chat_state_kwargs = {
            "fn": lambda x: (x, x),
            "inputs": [self.chatbot],
            "outputs": [self.chatbot_state, self.chatbot_value],
            "show_api": False,
            "queue": False,
        }
        submit_fn_kwargs = {
            "fn": submit_wrapped,
            "inputs": [self.saved_input, self.chatbot_state] + self.additional_inputs,
            "outputs": [self.null_component, self.chatbot] + self.additional_outputs,
            "show_api": False,
            "concurrency_limit": cast(
                Union[int, Literal["default"], None], self.concurrency_limit
            ),
            "show_progress": cast(
                Literal["full", "minimal", "hidden"], self.show_progress
            ),
        }
        save_fn_kwargs = {
            "fn": self._save_conversation,
            "inputs": [
                self.conversation_id,
                self.chatbot_state,
                self.saved_conversations,
            ],
            "outputs": [self.conversation_id, self.saved_conversations],
            "show_api": False,
            "queue": False,
        }

        user_submit = self.textbox.submit(
            self._clear_and_save_textbox,
            [self.textbox],
            [self.textbox, self.saved_input],
            show_api=False,
            queue=bool(self.validator),
            validator=self.validator,
        )

        submit_event = user_submit.then(  # The reason we do this outside of the submit_fn is that we want to update the chatbot UI with the user message immediately, before the submit_fn is called
            self._append_message_to_history,
            [self.saved_input, self.chatbot],
            [self.chatbot],
            show_api=False,
            queue=False,
        ).then(
            **submit_fn_kwargs,
        )
        submit_event.then(**synchronize_chat_state_kwargs).then(
            lambda: update(value=None, interactive=True),
            None,
            self.textbox,
            show_api=False,
        ).then(**save_fn_kwargs)

        # Creates the "/chat" API endpoint
        self.fake_api_btn.click(
            api_fn,
            [self.textbox, self.chatbot_state] + self.additional_inputs,
            [self.api_response, self.chatbot_state] + self.additional_outputs,
            api_name=self.api_name,
            api_description=self.api_description,
            show_api=self.show_api,
            concurrency_limit=cast(
                Union[int, Literal["default"], None], self.concurrency_limit
            ),
            postprocess=False,
        )

        example_select_event = None
        if (
            isinstance(self.chatbot, Chatbot)
            and self.examples
            and not self._additional_inputs_in_examples
        ):
            if self.cache_examples or self.run_examples_on_click:
                example_select_event = self.chatbot.example_select(
                    self.example_clicked,
                    None,
                    [self.chatbot, self.saved_input],
                    show_api=False,
                )
                if not self.cache_examples:
                    example_select_event = example_select_event.then(**submit_fn_kwargs)
                example_select_event.then(**synchronize_chat_state_kwargs)
            else:
                example_select_event = self.chatbot.example_select(
                    self.example_populated,
                    None,
                    [self.textbox],
                    show_api=False,
                )

        retry_event = (
            self.chatbot.retry(
                self._pop_last_user_message,
                [self.chatbot_state],
                [self.chatbot_state, self.saved_input],
                show_api=False,
                queue=False,
            )
            .then(
                self._append_message_to_history,
                [self.saved_input, self.chatbot_state],
                [self.chatbot],
                show_api=False,
                queue=False,
            )
            .then(
                lambda: update(interactive=False, placeholder=""),
                outputs=[self.textbox],
                show_api=False,
            )
            .then(**submit_fn_kwargs)
        )
        retry_event.then(**synchronize_chat_state_kwargs).then(
            lambda: update(interactive=True),
            outputs=[self.textbox],
            show_api=False,
        ).then(**save_fn_kwargs)

        events_to_cancel = [submit_event, retry_event]
        if example_select_event is not None:
            events_to_cancel.append(example_select_event)

        self._setup_stop_events(
            event_triggers=[
                self.chatbot.retry,
                self.chatbot.example_select,
            ],
            events_to_cancel=events_to_cancel,
            after_success=user_submit,
        )

        self.chatbot.undo(
            self._pop_last_user_message,
            [self.chatbot],
            [self.chatbot, self.textbox],
            show_api=False,
            queue=False,
        ).then(**synchronize_chat_state_kwargs).then(**save_fn_kwargs)

        self.chatbot.option_select(
            self.option_clicked,
            [self.chatbot],
            [self.chatbot, self.saved_input],
            show_api=False,
        ).then(**submit_fn_kwargs).then(**synchronize_chat_state_kwargs).then(
            **save_fn_kwargs
        )

        self.chatbot.clear(**synchronize_chat_state_kwargs).then(
            self._delete_conversation,
            [self.conversation_id, self.saved_conversations],
            [self.conversation_id, self.saved_conversations],
            show_api=False,
            queue=False,
        )

        if self.editable:
            self.chatbot.edit(
                self._edit_message,
                [self.chatbot],
                [self.chatbot, self.chatbot_state, self.saved_input],
                show_api=False,
            ).success(**submit_fn_kwargs).success(**synchronize_chat_state_kwargs).then(
                **save_fn_kwargs
            )

        if self.save_history:
            self.new_chat_button.click(
                lambda: (None, []),
                None,
                [self.conversation_id, self.chatbot],
                show_api=False,
                queue=False,
            ).then(
                lambda x: x,
                [self.chatbot],
                [self.chatbot_state],
                show_api=False,
                queue=False,
            )

            on(
                triggers=[self.load, self.saved_conversations.change],
                fn=self._load_chat_history,
                inputs=[self.saved_conversations],
                outputs=[self.chat_history_dataset],
                show_api=False,
                queue=False,
            )

            self.chat_history_dataset.click(
                lambda: [],
                None,
                [self.chatbot],
                show_api=False,
                queue=False,
                show_progress="hidden",
            ).then(
                self._load_conversation,
                [self.chat_history_dataset, self.saved_conversations],
                [self.conversation_id, self.chatbot],
                show_api=False,
                queue=False,
                show_progress="hidden",
            ).then(**synchronize_chat_state_kwargs)

        if self.flagging_mode != "never":
            flagging_callback = ChatCSVLogger()
            flagging_callback.setup(self.flagging_dir)
            self.chatbot.feedback_options = self.flagging_options
            self.chatbot.like(flagging_callback.flag, self.chatbot)

        self.chatbot_value.change(
            lambda x: x,
            [self.chatbot_value],
            [self.chatbot],
            show_api=False,
        ).then(**synchronize_chat_state_kwargs)

    def _setup_stop_events(
        self,
        event_triggers: list[Callable],
        events_to_cancel: list[Dependency],
        after_success: Dependency,
    ) -> None:
        textbox_component = MultimodalTextbox if self.multimodal else Textbox
        original_submit_btn = self.textbox.submit_btn
        after_success.success(
            utils.async_lambda(
                lambda: textbox_component(
                    submit_btn=False,
                    stop_btn=self.original_stop_btn,
                )
            ),
            None,
            [self.textbox],
            show_api=False,
            queue=False,
        )
        for event_trigger in event_triggers:
            event_trigger(
                utils.async_lambda(
                    lambda: textbox_component(
                        submit_btn=False,
                        stop_btn=self.original_stop_btn,
                    )
                ),
                None,
                [self.textbox],
                show_api=False,
                queue=False,
            )
        for event_to_cancel in events_to_cancel:
            event_to_cancel.then(
                utils.async_lambda(
                    lambda: textbox_component(
                        submit_btn=original_submit_btn, stop_btn=False
                    )
                ),
                None,
                [self.textbox],
                show_api=False,
                queue=False,
            )
        self.textbox.stop(
            None,
            None,
            None,
            cancels=events_to_cancel,  # type: ignore
            show_api=False,
        )

    def _clear_and_save_textbox(
        self,
        message: str | MultimodalPostprocess,
    ) -> tuple[
        Textbox | MultimodalTextbox,
        str | MultimodalPostprocess,
    ]:
        return (
            type(self.textbox)("", interactive=False, placeholder=""),
            message,
        )

    def _append_message_to_history(
        self,
        message: MessageDict | Message | str | Component | MultimodalPostprocess | list,
        history: list[MessageDict],
        role: Literal["user", "assistant"] = "user",
    ) -> list[MessageDict]:
        message_dicts = self._message_as_message_dict(message, role)
        history = copy.deepcopy(history)
        history.extend(message_dicts)  # type: ignore
        return history

    def _message_as_message_dict(
        self,
        message: MessageDict | Message | str | Component | MultimodalPostprocess | list,
        role: Literal["user", "assistant"],
    ) -> list[MessageDict]:
        """
        Converts a user message, example message, or response from the chat function to a
        list of MessageDict objects that can be appended to the chat history.
        """
        message_dicts = []
        if not isinstance(message, list):
            message = [message]
        for msg in message:
            if isinstance(msg, Message):
                message_dicts.append(msg.model_dump())
            elif isinstance(msg, ChatMessage):
                msg.role = role
                message_dicts.append(
                    dataclasses.asdict(msg, dict_factory=utils.dict_factory)
                )
            elif isinstance(msg, (str, Component)):
                message_dicts.append({"role": role, "content": msg})
            elif (
                isinstance(msg, dict) and "content" in msg
            ):  # in MessageDict format already
                msg["role"] = role
                message_dicts.append(msg)
            else:  # in MultimodalPostprocess format
                if self.group_multimodal_data:
                    multimodal_message = {"role": role, "content": []}
                    for x in msg.get("files", []):
                        if isinstance(x, dict):
                            x = x.get("path")
                        multimodal_message["content"].append({"path": x})
                    if msg["text"]:
                        multimodal_message["content"].insert(0, msg["text"])
                    message_dicts.append(multimodal_message)
                else:
                    for x in msg.get("files", []):
                        if isinstance(x, dict):
                            x = x.get("path")
                    message_dicts.append({"role": role, "content": {"path": x}})
                if msg["text"] is None or not isinstance(msg["text"], str):
                    pass
                else:
                    message_dicts.append({"role": role, "content": msg["text"]})
        return message_dicts

    async def _submit_fn(
        self,
        message: str | MultimodalPostprocess,
        history: list[MessageDict],
        *args,
    ) -> tuple:
        inputs = [message, history] + list(args)
        if self.is_async:
            response = await self.fn(*inputs)
        else:
            response = await run_sync(self.fn, *inputs, limiter=self.limiter)
        if self.additional_outputs:
            response, *additional_outputs = response
        else:
            additional_outputs = None
        history = self._append_message_to_history(message, history, "user")
        history = self._append_message_to_history(response, history, "assistant")
        if additional_outputs:
            return response, history, *additional_outputs
        return response, history

    async def _stream_fn(
        self,
        message: str | MultimodalPostprocess,
        history: list[MessageDict],
        *args,
    ) -> AsyncGenerator[
        tuple,
        None,
    ]:
        inputs = [message, history] + list(args)
        if self.is_async:
            generator = self.fn(*inputs)
        else:
            generator = await run_sync(self.fn, *inputs, limiter=self.limiter)
            generator = utils.SyncToAsyncIterator(generator, self.limiter)

        history = self._append_message_to_history(message, history, "user")
        additional_outputs = None
        try:
            first_response = await utils.async_iteration(generator)
            if self.additional_outputs:
                first_response, *additional_outputs = first_response
            history_ = self._append_message_to_history(
                first_response, history, "assistant"
            )
            if not additional_outputs:
                yield first_response, history_
            else:
                yield first_response, history_, *additional_outputs
        except StopIteration:
            yield None, history
        async for response in generator:
            if self.additional_outputs:
                response, *additional_outputs = response
            history_ = self._append_message_to_history(response, history, "assistant")
            if not additional_outputs:
                yield response, history_
            else:
                yield response, history_, *additional_outputs

    def option_clicked(
        self, history: list[MessageDict], option: SelectData
    ) -> tuple[list[MessageDict], str | MultimodalPostprocess]:
        """
        When an option is clicked, the chat history is appended with the option value.
        The saved input value is also set to option value.
        """
        history.append({"role": "user", "content": option.value})
        return history, option.value

    def _flatten_example_files(self, example: SelectData):
        """
        Returns an example with the files flattened to just the file path.
        Also ensures that the `files` key is always present in the example.
        """
        example.value["files"] = [f["path"] for f in example.value.get("files", [])]
        return example

    def example_populated(self, example: SelectData):
        if self.multimodal:
            example = self._flatten_example_files(example)
            return example.value
        else:
            return example.value["text"]

    def _edit_message(
        self, history: list[MessageDict], edit_data: EditData
    ) -> tuple[
        list[MessageDict],
        list[MessageDict],
        str | MultimodalPostprocess,
    ]:
        if isinstance(edit_data.index, (list, tuple)):
            history = history[: edit_data.index[0]]
        else:
            history = history[: edit_data.index]
        return history, history, edit_data.value

    def example_clicked(
        self, example: SelectData
    ) -> Generator[tuple[list[MessageDict], str | MultimodalPostprocess], None, None]:
        """
        When an example is clicked, the chat history (and saved input) is initially set only
        to the example message. Then, if example caching is enabled, the cached response is loaded
        and added to the chat history as well.
        """
        history = self._append_message_to_history(example.value, [], "user")
        example = self._flatten_example_files(example)
        message = example.value if self.multimodal else example.value["text"]
        yield history, message
        if self.cache_examples:
            history = self.examples_handler.load_from_cache(example.index)[0].root
            yield history, message

    def _process_example(
        self, message: ExampleMessage | str, response: MessageDict | str | None
    ):
        result = []
        if self.multimodal:
            message = cast(ExampleMessage, message)
            for file in message.get("files", []):
                if isinstance(file, dict):
                    file = file.get("path")
                result.append({"role": "user", "content": (file,)})
            if "text" in message:
                result.append({"role": "user", "content": message["text"]})
            result.append({"role": "assistant", "content": response})
        else:
            message = cast(str, message)
            result = [
                {"role": "user", "content": message},
                {"role": "assistant", "content": response},
            ]
        return result

    async def _examples_fn(
        self, message: ExampleMessage | str, *args
    ) -> list[MessageDict]:
        inputs, _, _ = special_args(self.fn, inputs=[message, [], *args], request=None)
        if self.is_async:
            response = await self.fn(*inputs)
        else:
            response = await run_sync(self.fn, *inputs, limiter=self.limiter)
        return self._process_example(message, response)  # type: ignore

    async def _examples_stream_fn(
        self,
        message: str,
        *args,
    ) -> AsyncGenerator:
        inputs, _, _ = special_args(self.fn, inputs=[message, [], *args], request=None)

        if self.is_async:
            generator = self.fn(*inputs)
        else:
            generator = await run_sync(self.fn, *inputs, limiter=self.limiter)
            generator = utils.SyncToAsyncIterator(generator, self.limiter)
        async for response in generator:
            yield self._process_example(message, response)

    def _pop_last_user_message(
        self,
        history: list[MessageDict],
    ) -> tuple[list[MessageDict], str | MultimodalPostprocess]:
        """
        Removes the message (or set of messages) that the user last sent from the chat history and returns them.
        If self.multimodal is True, returns a MultimodalPostprocess (dict) object with text and files.
        If self.multimodal is False, returns just the message text as a string.
        """
        if not history:
            return history, "" if not self.multimodal else {"text": "", "files": []}

        i = len(history) - 1
        while i >= 0 and history[i]["role"] == "assistant":  # type: ignore
            i -= 1
        while i >= 0 and history[i]["role"] == "user":  # type: ignore
            i -= 1
        last_messages = history[i + 1 :]
        last_user_message = ""
        files = []
        for msg in last_messages:
            assert isinstance(msg, dict)  # noqa: S101
            if msg["role"] == "user":
                content = msg["content"]
                if isinstance(content, tuple):
                    files.append(content[0])
                else:
                    last_user_message = content
        return_message = (
            {"text": last_user_message, "files": files}
            if self.multimodal
            else last_user_message
        )
        history_ = history[: i + 1]
        return history_, return_message  # type: ignore<|MERGE_RESOLUTION|>--- conflicted
+++ resolved
@@ -33,16 +33,12 @@
     Textbox,
     get_component_instance,
 )
-<<<<<<< HEAD
-from gradio.components.chatbot import ChatMessage, ExampleMessage, Message, MessageDict
-=======
 from gradio.components.chatbot import (
     ChatMessage,
     ExampleMessage,
     Message,
     MessageDict,
 )
->>>>>>> 210badca
 from gradio.components.multimodal_textbox import MultimodalPostprocess, MultimodalValue
 from gradio.events import Dependency, EditData, SelectData
 from gradio.flagging import ChatCSVLogger
