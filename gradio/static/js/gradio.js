--- conflicted
+++ resolved
@@ -43,14 +43,10 @@
       <ul></ul>
     </div>
     <div class="examples invisible">
-<<<<<<< HEAD
       <h4>Examples</small></h4>
       <button class="run_examples">Run All</button>
       <button class="load_prev">Load Previous <em>(CTRL + &larr;)</em></button>
       <button class="load_next">Load Next <em>(CTRL + &rarr;)</em></button>
-=======
-      <h4>Examples <small>(click to load)</small></h4>
->>>>>>> d2b5abf7
       <table>
       </table>
     </div>`);
@@ -193,6 +189,24 @@
     }
     if (!config["allow_interpretation"]) {
       target.find(".interpret").hide();
+    } else {
+      let interpret_html = ""; 
+      for (let [i, interface] of io_master.input_interfaces.entries()) {
+        let label = config.input_interfaces[i][1]["label"];;
+        interpret_html += "<li><strong>" + label + "</strong> - " + interface.interpretation_logic + "</li>";
+      }
+      target.find(".interpretation_explained ul").html(interpret_html);
+      target.find(".interpretation_explained .close_explain").click(function() {
+        target.find(".interpretation_explained").remove();
+      });
+      if (config["examples"]) {
+        target.find(".examples").removeClass("invisible");
+        let html = "<thead>"
+        for (let i = 0; i < config["input_interfaces"].length; i++) {
+          label = config["input_interfaces"][i][1]["label"];
+          html += "<th>" + label + "</th>";
+        }
+      }
     }
   }
   function load_example(example_id) {
@@ -212,7 +226,6 @@
     if (current_example == null) {
       current_example = 0;
     } else {
-<<<<<<< HEAD
       current_example = (current_example + 1 + config.examples.length) % config.examples.length;
     }
     load_example(current_example);
@@ -243,27 +256,9 @@
           new_col = input_interfaces[j].load_example_preview(new_col);
         }
         html += "<td>" + new_col + "</td>";
-=======
-      if (!config["allow_screenshot"]) {
-        target.find(".screenshot").hide();
-      }
-      if (!config["allow_flagging"]) {
-        target.find(".flag").hide();
-      }
-      if (!config["allow_interpretation"]) {
-        target.find(".interpret").hide();
-      } else {
-        let interpret_html = ""; 
-        for (let [i, interface] of io_master.input_interfaces.entries()) {
-          let label = config.input_interfaces[i][1]["label"];;
-          interpret_html += "<li><strong>" + label + "</strong> - " + interface.interpretation_logic + "</li>";
-        }
-        target.find(".interpretation_explained ul").html(interpret_html);
->>>>>>> d2b5abf7
       }
       html += "</tr>";
     }
-<<<<<<< HEAD
     html += "</tbody>";
     target.find(".examples table").html(html);
     target.find(".examples_body > tr").click(function() {
@@ -275,17 +270,6 @@
     $("body").keydown(function(e) {
       if ($(document.activeElement).attr("type") == "text" || $(document.activeElement).attr("type") == "textarea") {
         return;
-=======
-    target.find(".interpretation_explained .close_explain").click(function() {
-      target.find(".interpretation_explained").remove();
-    });
-    if (config["examples"]) {
-      target.find(".examples").removeClass("invisible");
-      let html = "<thead>"
-      for (let i = 0; i < config["input_interfaces"].length; i++) {
-        label = config["input_interfaces"][i][1]["label"];
-        html += "<th>" + label + "</th>";
->>>>>>> d2b5abf7
       }
       e = e || window.event;
       var keyCode = e.keyCode || e.which,
@@ -334,42 +318,25 @@
     }
   })
   target.find(".interpret").click(function() {
+    target.find(".interpretation_explained").removeClass("invisible");
     if (io_master.last_output) {
       io_master.interpret();
     }
-  })
+  });
   target.find(".run_examples").click(function() {
     io_master.submit_examples();
   })
 
-<<<<<<< HEAD
+  $(".input_panel").on("mouseover", ".alternate", function() {
+    let interface_index = $(this).closest(".interface").attr("interface_id");
+    let alternate_index = $(this).attr("alternate_index");
+    io_master.alternative_interpret(interface_index, alternate_index);
+  })
+  $(".input_panel").on("mouseout", ".alternate", function() {
+    io_master.alternative_interpret(false);
+  })
+
   return io_master;
-=======
-    target.find(".flag").click(function() {
-      if (io_master.last_output) {
-        target.find(".flag").addClass("flagged");
-        target.find(".flag").val("FLAGGED");
-        io_master.flag();
-      }
-    })
-    target.find(".interpret").click(function() {
-      target.find(".interpretation_explained").removeClass("invisible");
-      if (io_master.last_output) {
-        io_master.interpret();
-      }
-    });
-    $(".input_panel").on("mouseover", ".alternate", function() {
-      let interface_index = $(this).closest(".interface").attr("interface_id");
-      let alternate_index = $(this).attr("alternate_index");
-      io_master.alternative_interpret(interface_index, alternate_index);
-    })
-    $(".input_panel").on("mouseout", ".alternate", function() {
-      io_master.alternative_interpret(false);
-    })
-
-
-    return io_master;
->>>>>>> d2b5abf7
 }
 function gradio_url(config, url, target, example_file_path) {
   return gradio(config, function(data, action) {
