from __future__ import annotations

from collections import OrderedDict
from copy import deepcopy
from typing import TYPE_CHECKING, Any

if TYPE_CHECKING:
    from gradio.blocks import Blocks


class StateHolder:
    def __init__(self):
        self.capacity = 10000
        self.session_data = OrderedDict()

    def set_blocks(self, blocks: Blocks):
        self.blocks = blocks
        self.capacity = blocks.state_session_capacity

    def __getitem__(self, session_id: str) -> SessionState:
        if session_id not in self.session_data:
            self.session_data[session_id] = SessionState(self.blocks)
        self.update(session_id)
        return self.session_data[session_id]

<<<<<<< HEAD
    def update(self, session_id: str):
        if session_id in self.session_data:
            self.session_data.move_to_end(session_id)
        if len(self.session_data) > self.capacity:
            self.session_data.popitem(last=False)

    def del_if_exists(self, session_id: str):
        if session_id in self.session_data:
            del self.session_data[session_id]
=======
    def __contains__(self, session_id: str):
        return session_id in self.session_data

    def update(self, session_id: str):
        with self.lock:
            if session_id in self.session_data:
                self.session_data.move_to_end(session_id)
            if len(self.session_data) > self.capacity:
                self.session_data.popitem(last=False)
>>>>>>> ead265c1


class SessionState:
    def __init__(self, blocks: Blocks):
        self.blocks = blocks
        self._data = {}

    def __getitem__(self, key: int) -> Any:
        if key not in self._data:
            block = self.blocks.blocks[key]
            if getattr(block, "stateful", False):
                self._data[key] = deepcopy(getattr(block, "value", None))
            else:
                self._data[key] = None
        return self._data[key]

    def __setitem__(self, key: int, value: Any):
        self._data[key] = value

    def __contains__(self, key: int):
        return key in self._data<|MERGE_RESOLUTION|>--- conflicted
+++ resolved
@@ -23,7 +23,9 @@
         self.update(session_id)
         return self.session_data[session_id]
 
-<<<<<<< HEAD
+    def __contains__(self, session_id: str):
+        return session_id in self.session_data
+
     def update(self, session_id: str):
         if session_id in self.session_data:
             self.session_data.move_to_end(session_id)
@@ -33,17 +35,6 @@
     def del_if_exists(self, session_id: str):
         if session_id in self.session_data:
             del self.session_data[session_id]
-=======
-    def __contains__(self, session_id: str):
-        return session_id in self.session_data
-
-    def update(self, session_id: str):
-        with self.lock:
-            if session_id in self.session_data:
-                self.session_data.move_to_end(session_id)
-            if len(self.session_data) > self.capacity:
-                self.session_data.popitem(last=False)
->>>>>>> ead265c1
 
 
 class SessionState:
