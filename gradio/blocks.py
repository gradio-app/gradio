--- conflicted
+++ resolved
@@ -87,45 +87,6 @@
 }
 
 
-<<<<<<< HEAD
-=======
-def in_event_listener():
-    from gradio.context import LocalContext
-
-    return LocalContext.in_event_listener.get()
-
-
-def updateable(fn):
-    @wraps(fn)
-    def wrapper(*args, **kwargs):
-        fn_args = inspect.getfullargspec(fn).args
-        self = args[0]
-        for i, arg in enumerate(args):
-            if i == 0 or i >= len(fn_args):  #  skip self, *args
-                continue
-            arg_name = fn_args[i]
-            kwargs[arg_name] = arg
-        self.constructor_args = kwargs
-        if in_event_listener():
-            return None
-        else:
-            return fn(self, **kwargs)
-
-    return wrapper
-
-
-updated_cls_set = set()
-
-
-class Updateable:
-    def __new__(cls, *args, **kwargs):
-        if cls not in updated_cls_set:
-            cls.__init__ = updateable(cls.__init__)
-            updated_cls_set.add(cls)
-        return super().__new__(cls)
-
-
->>>>>>> 9ccc4794
 class Block:
     def __init__(
         self,
