--- conflicted
+++ resolved
@@ -1605,21 +1605,12 @@
             )
         else:
             from gradio.events import Dependency, EventListenerMethod
-<<<<<<< HEAD
 
             if Context.root_block is None:
                 raise AttributeError(
                     "Cannot call load() outside of a gradio.Blocks context."
                 )
 
-=======
-
-            if Context.root_block is None:
-                raise AttributeError(
-                    "Cannot call load() outside of a gradio.Blocks context."
-                )
-
->>>>>>> dcf13d75
             dep, dep_index = Context.root_block.set_event_trigger(
                 targets=[EventListenerMethod(self, "load")],
                 fn=fn,
