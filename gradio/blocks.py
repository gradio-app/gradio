--- conflicted
+++ resolved
@@ -267,15 +267,12 @@
         self.ip_address = utils.get_local_ip_address()
         self.is_space = True if os.getenv("SYSTEM") == "spaces" else False
         self.favicon_path = None
-<<<<<<< HEAD
         self.auth = None
-        self.config = self.get_config_file()
-=======
         if self.is_space and enable_queue is None:
             self.enable_queue = True
         else:
             self.enable_queue = enable_queue or False
->>>>>>> 8464481e
+        self.config = self.get_config_file()
 
     def render(self):
         if Context.root_block is not None:
@@ -483,16 +480,6 @@
                 getpass.getpass("Enter key for encryption: ")
             )
 
-<<<<<<< HEAD
-        if self.is_space and enable_queue is None:
-            self.enable_queue = True
-        else:
-            self.enable_queue = enable_queue or False
-=======
-        config = self.get_config_file()
-        self.config = config
->>>>>>> 8464481e
-
         if self.is_running:
             self.server_app.launchable = self
             print(
