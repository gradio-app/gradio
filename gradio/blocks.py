from __future__ import annotations

import copy
import getpass
import inspect
import os
import pkgutil
import random
import sys
import time
import warnings
import webbrowser
from types import ModuleType
from typing import (
    TYPE_CHECKING,
    Any,
    AnyStr,
    Callable,
    Dict,
    Iterator,
    List,
    Optional,
    Set,
    Tuple,
)

import anyio
import pkg_resources
import requests
from anyio import CapacityLimiter

from gradio import (
    components,
    encryptor,
    external,
    networking,
    queue,
    routes,
    strings,
    utils,
)
from gradio.context import Context
from gradio.deprecation import check_deprecated_parameters
from gradio.documentation import (
    document,
    document_component_api,
    set_documentation_group,
)
from gradio.exceptions import DuplicateBlockError
from gradio.utils import (
    check_function_inputs_match,
    component_or_layout_class,
    delete_none,
    get_cancel_function,
    get_continuous_fn,
)

set_documentation_group("blocks")

if TYPE_CHECKING:  # Only import for type checking (is False at runtime).
    import comet_ml
    import mlflow
    import wandb
    from fastapi.applications import FastAPI

    from gradio.components import Component, IOComponent


class Block:
    def __init__(self, *, render=True, elem_id=None, visible=True, **kwargs):
        self._id = Context.id
        Context.id += 1
        self.visible = visible
        self.elem_id = elem_id
        self._style = {}
        if render:
            self.render()
        check_deprecated_parameters(self.__class__.__name__, **kwargs)

    def render(self):
        """
        Adds self into appropriate BlockContext
        """
        if Context.root_block is not None and self._id in Context.root_block.blocks:
            raise DuplicateBlockError(
                f"A block with id: {self._id} has already been rendered in the current Blocks."
            )
        if Context.block is not None:
            Context.block.add(self)
        if Context.root_block is not None:
            Context.root_block.blocks[self._id] = self
            if hasattr(self, "temp_dir"):
                Context.root_block.temp_dirs.add(self.temp_dir)
        return self

    def unrender(self):
        """
        Removes self from BlockContext if it has been rendered (otherwise does nothing).
        Removes self from the layout and collection of blocks, but does not delete any event triggers.
        """
        if Context.block is not None:
            try:
                Context.block.children.remove(self)
            except ValueError:
                pass
        if Context.root_block is not None:
            try:
                del Context.root_block.blocks[self._id]
            except KeyError:
                pass
        return self

    def get_block_name(self) -> str:
        """
        Gets block's class name.

        If it is template component it gets the parent's class name.

        @return: class name
        """
        return (
            self.__class__.__base__.__name__.lower()
            if hasattr(self, "is_template")
            else self.__class__.__name__.lower()
        )

    def set_event_trigger(
        self,
        event_name: str,
        fn: Callable | None,
        inputs: Component | List[Component] | Set[Component] | None,
        outputs: Component | List[Component] | None,
        preprocess: bool = True,
        postprocess: bool = True,
        scroll_to_output: bool = False,
        show_progress: bool = True,
        api_name: AnyStr | None = None,
        js: str | None = None,
        no_target: bool = False,
        queue: bool | None = None,
        batch: bool = False,
        max_batch_size: int = 4,
        cancels: List[int] | None = None,
        every: float | None = None,
    ) -> Dict[str, Any]:
        """
        Adds an event to the component's dependencies.
        Parameters:
            event_name: event name
            fn: Callable function
            inputs: input list
            outputs: output list
            preprocess: whether to run the preprocess methods of components
            postprocess: whether to run the postprocess methods of components
            scroll_to_output: whether to scroll to output of dependency on trigger
            show_progress: whether to show progress animation while running.
            api_name: Defining this parameter exposes the endpoint in the api docs
            js: Optional frontend js method to run before running 'fn'. Input arguments for js method are values of 'inputs' and 'outputs', return should be a list of values for output components
            no_target: if True, sets "targets" to [], used for Blocks "load" event
            batch: whether this function takes in a batch of inputs
            max_batch_size: the maximum batch size to send to the function
            cancels: a list of other events to cancel when this event is triggered. For example, setting cancels=[click_event] will cancel the click_event, where click_event is the return value of another components .click method.
        Returns: None
        """
        # Support for singular parameter
<<<<<<< HEAD
        if inputs is None:
            inputs = []
        if outputs is None:
            outputs = []
        if not isinstance(inputs, list):
            inputs = [inputs]
        if not isinstance(outputs, list):
            outputs = [outputs]
        Context.root_block.fns.append(BlockFunction(fn, preprocess, postprocess))
        if queue:
            Context.root_block.has_any_queue = True
=======
        if isinstance(inputs, set):
            inputs_as_dict = True
            inputs = sorted(inputs, key=lambda x: x._id)
        else:
            inputs_as_dict = False
            if inputs is None:
                inputs = []
            elif not isinstance(inputs, list):
                inputs = [inputs]

        if isinstance(outputs, set):
            outputs = sorted(outputs, key=lambda x: x._id)
        else:
            if outputs is None:
                outputs = []
            elif not isinstance(outputs, list):
                outputs = [outputs]

        if fn is not None and not cancels:
            check_function_inputs_match(fn, inputs, inputs_as_dict)

        if Context.root_block is None:
            raise AttributeError(
                f"{event_name}() and other events can only be called within a Blocks context."
            )
        if every is not None and every <= 0:
            raise ValueError("Parameter every must be positive or None")
        if every and batch:
            raise ValueError(
                f"Cannot run {event_name} event in a batch and every {every} seconds. "
                "Either batch is True or every is non-zero but not both."
            )

        if every:
            fn = get_continuous_fn(fn, every)

        Context.root_block.fns.append(
            BlockFunction(fn, inputs, outputs, preprocess, postprocess, inputs_as_dict)
        )
>>>>>>> 17cd9b59
        if api_name is not None:
            api_name_ = utils.append_unique_suffix(
                api_name, [dep["api_name"] for dep in Context.root_block.dependencies]
            )
            if not (api_name == api_name_):
                warnings.warn(
                    "api_name {} already exists, using {}".format(api_name, api_name_)
                )
                api_name = api_name_

        dependency = {
            "targets": [self._id] if not no_target else [],
            "trigger": event_name,
            "inputs": [block._id for block in inputs],
            "outputs": [block._id for block in outputs],
            "backend_fn": fn is not None,
            "js": js,
            "queue": False if fn is None else queue,
            "api_name": api_name,
            "scroll_to_output": scroll_to_output,
            "show_progress": show_progress,
            "every": every,
            "batch": batch,
            "max_batch_size": max_batch_size,
            "cancels": cancels or [],
        }
        if api_name is not None:
            dependency["documentation"] = [
                [
                    document_component_api(component.__class__, "input")
                    for component in inputs
                ],
                [
                    document_component_api(component.__class__, "output")
                    for component in outputs
                ],
            ]
        Context.root_block.dependencies.append(dependency)
        return dependency

    def get_config(self):
        return {
            "visible": self.visible,
            "elem_id": self.elem_id,
            "style": self._style,
        }

    @classmethod
    def get_specific_update(cls, generic_update):
        del generic_update["__type__"]
        generic_update = cls.update(**generic_update)
        return generic_update


class BlockContext(Block):
    def __init__(
        self,
        visible: bool = True,
        render: bool = True,
        **kwargs,
    ):
        """
        Parameters:
            visible: If False, this will be hidden but included in the Blocks config file (its visibility can later be updated).
            render: If False, this will not be included in the Blocks config file at all.
        """
        self.children = []
        super().__init__(visible=visible, render=render, **kwargs)

    def __enter__(self):
        self.parent = Context.block
        Context.block = self
        return self

    def add(self, child):
        child.parent = self
        self.children.append(child)

    def fill_expected_parents(self):
        children = []
        pseudo_parent = None
        for child in self.children:
            expected_parent = getattr(child.__class__, "expected_parent", False)
            if not expected_parent or isinstance(self, expected_parent):
                pseudo_parent = None
                children.append(child)
            else:
                if pseudo_parent is not None and isinstance(
                    pseudo_parent, expected_parent
                ):
                    pseudo_parent.children.append(child)
                else:
                    pseudo_parent = expected_parent(render=False)
                    children.append(pseudo_parent)
                    pseudo_parent.children = [child]
                    Context.root_block.blocks[pseudo_parent._id] = pseudo_parent
                child.parent = pseudo_parent
        self.children = children

    def __exit__(self, *args):
        if getattr(self, "allow_expected_parents", True):
            self.fill_expected_parents()
        Context.block = self.parent

    def postprocess(self, y):
        """
        Any postprocessing needed to be performed on a block context.
        """
        return y


class BlockFunction:
    def __init__(
        self,
        fn: Optional[Callable],
        inputs: List[Component],
        outputs: List[Component],
        preprocess: bool,
        postprocess: bool,
        inputs_as_dict: bool,
    ):
        self.fn = fn
        self.inputs = inputs
        self.outputs = outputs
        self.preprocess = preprocess
        self.postprocess = postprocess
        self.total_runtime = 0
        self.total_runs = 0
        self.inputs_as_dict = inputs_as_dict

    def __str__(self):
        return str(
            {
                "fn": getattr(self.fn, "__name__", "fn")
                if self.fn is not None
                else None,
                "preprocess": self.preprocess,
                "postprocess": self.postprocess,
            }
        )

    def __repr__(self):
        return str(self)


class class_or_instancemethod(classmethod):
    def __get__(self, instance, type_):
        descr_get = super().__get__ if instance is None else self.__func__.__get__
        return descr_get(instance, type_)


@document()
def update(**kwargs) -> dict:
    """
    Updates component properties.
    This is a shorthand for using the update method on a component.
    For example, rather than using gr.Number.update(...) you can just use gr.update(...).
    Note that your editor's autocompletion will suggest proper parameters
    if you use the update method on the component.

    Demos: blocks_essay, blocks_update, blocks_essay_update

    Parameters:
        kwargs: Key-word arguments used to update the component's properties.
    Example:
        # Blocks Example
        import gradio as gr
        with gr.Blocks() as demo:
            radio = gr.Radio([1, 2, 4], label="Set the value of the number")
            number = gr.Number(value=2, interactive=True)
            radio.change(fn=lambda value: gr.update(value=value), inputs=radio, outputs=number)
        demo.launch()
        # Interface example
        import gradio as gr
        def change_textbox(choice):
          if choice == "short":
              return gr.Textbox.update(lines=2, visible=True)
          elif choice == "long":
              return gr.Textbox.update(lines=8, visible=True)
          else:
              return gr.Textbox.update(visible=False)
        gr.Interface(
          change_textbox,
          gr.Radio(
              ["short", "long", "none"], label="What kind of essay would you like to write?"
          ),
          gr.Textbox(lines=2),
          live=True,
        ).launch()
    """
    kwargs["__type__"] = "generic_update"
    return kwargs


def skip() -> dict:
    return update()


def postprocess_update_dict(block: Block, update_dict: Dict, postprocess: bool = True):
    """
    Converts a dictionary of updates into a format that can be sent to the frontend.
    E.g. {"__type__": "generic_update", "value": "2", "interactive": False}
    Into -> {"__type__": "update", "value": 2.0, "mode": "static"}

    Parameters:
        block: The Block that is being updated with this update dictionary.
        update_dict: The original update dictionary
        postprocess: Whether to postprocess the "value" key of the update dictionary.
    """
    prediction_value = block.get_specific_update(update_dict)
    if prediction_value.get("value") is components._Keywords.NO_VALUE:
        prediction_value.pop("value")
    prediction_value = delete_none(prediction_value, skip_value=True)
    if "value" in prediction_value and postprocess:
        prediction_value["value"] = block.postprocess(prediction_value["value"])
    return prediction_value


def convert_component_dict_to_list(outputs_ids: List[int], predictions: Dict) -> List:
    """
    Converts a dictionary of component updates into a list of updates in the order of
    the outputs_ids and including every output component.
    E.g. {"textbox": "hello", "number": {"__type__": "generic_update", "value": "2"}}
    Into -> ["hello", {"__type__": "generic_update"}, {"__type__": "generic_update", "value": "2"}]
    """
    keys_are_blocks = [isinstance(key, Block) for key in predictions.keys()]
    if all(keys_are_blocks):
        reordered_predictions = [skip() for _ in outputs_ids]
        for component, value in predictions.items():
            if component._id not in outputs_ids:
                raise ValueError(
                    f"Returned component {component} not specified as output of function."
                )
            output_index = outputs_ids.index(component._id)
            reordered_predictions[output_index] = value
        predictions = utils.resolve_singleton(reordered_predictions)
    elif any(keys_are_blocks):
        raise ValueError(
            "Returned dictionary included some keys as Components. Either all keys must be Components to assign Component values, or return a List of values to assign output values in order."
        )
    return predictions


@document("load")
class Blocks(BlockContext):
    """
    Blocks is Gradio's low-level API that allows you to create more custom web
    applications and demos than Interfaces (yet still entirely in Python).


    Compared to the Interface class, Blocks offers more flexibility and control over:
    (1) the layout of components (2) the events that
    trigger the execution of functions (3) data flows (e.g. inputs can trigger outputs,
    which can trigger the next level of outputs). Blocks also offers ways to group
    together related demos such as with tabs.


    The basic usage of Blocks is as follows: create a Blocks object, then use it as a
    context (with the "with" statement), and then define layouts, components, or events
    within the Blocks context. Finally, call the launch() method to launch the demo.

    Example:
        import gradio as gr
        def update(name):
            return f"Welcome to Gradio, {name}!"

        with gr.Blocks() as demo:
            gr.Markdown("Start typing below and then click **Run** to see the output.")
            with gr.Row():
                inp = gr.Textbox(placeholder="What is your name?")
                out = gr.Textbox()
            btn = gr.Button("Run")
            btn.click(fn=update, inputs=inp, outputs=out)

        demo.launch()
    Demos: blocks_hello, blocks_flipper, blocks_speech_text_sentiment, generate_english_german, sound_alert
    Guides: blocks_and_event_listeners, controlling_layout, state_in_blocks, custom_CSS_and_JS, custom_interpretations_with_blocks, using_blocks_like_functions
    """

    def __init__(
        self,
        theme: str = "default",
        analytics_enabled: Optional[bool] = None,
        mode: str = "blocks",
        title: str = "Gradio",
        css: Optional[str] = None,
        **kwargs,
    ):
        """
        Parameters:
            theme: which theme to use - right now, only "default" is supported.
            analytics_enabled: whether to allow basic telemetry. If None, will use GRADIO_ANALYTICS_ENABLED environment variable or default to True.
            mode: a human-friendly name for the kind of Blocks interface being created.
            title: The tab title to display when this is opened in a browser window.
            css: custom css or path to custom css file to apply to entire Blocks
        """
        # Cleanup shared parameters with Interface #TODO: is this part still necessary after Interface with Blocks?
        self.limiter = None
        self.save_to = None
        self.theme = theme
        self.requires_permissions = False  # TODO: needs to be implemented
        self.has_any_queue = False
        self.encrypt = False
        self.share = False
        self.enable_queue = None
        self.max_threads = 40
        self.show_error = True
        if css is not None and os.path.exists(css):
            with open(css) as css_file:
                self.css = css_file.read()
        else:
            self.css = css

        # For analytics_enabled and allow_flagging: (1) first check for
        # parameter, (2) check for env variable, (3) default to True/"manual"
        self.analytics_enabled = (
            analytics_enabled
            if analytics_enabled is not None
            else os.getenv("GRADIO_ANALYTICS_ENABLED", "True") == "True"
        )

        super().__init__(render=False, **kwargs)
        self.blocks: Dict[int, Block] = {}
        self.fns: List[BlockFunction] = []
        self.dependencies = []
        self.mode = mode

        self.is_running = False
        self.local_url = None
        self.share_url = None
        self.width = None
        self.height = None
        self.api_open = True

        self.ip_address = None
        self.is_space = True if os.getenv("SYSTEM") == "spaces" else False
        self.favicon_path = None
        self.auth = None
        self.dev_mode = True
        self.app_id = random.getrandbits(64)
        self.temp_dirs = set()
        self.title = title
        self.show_api = True

        if self.analytics_enabled:
            self.ip_address = utils.get_local_ip_address()
            data = {
                "mode": self.mode,
                "ip_address": self.ip_address,
                "custom_css": self.css is not None,
                "theme": self.theme,
                "version": pkgutil.get_data(__name__, "version.txt")
                .decode("ascii")
                .strip(),
            }
            utils.initiated_analytics(data)

    @classmethod
    def from_config(cls, config: dict, fns: List[Callable]) -> Blocks:
        """Factory method that creates a Blocks from a config and list of functions."""
        config = copy.deepcopy(config)
        components_config = config["components"]
        original_mapping: Dict[int, Block] = {}

        def get_block_instance(id: int) -> Block:
            for block_config in components_config:
                if block_config["id"] == id:
                    break
            else:
                raise ValueError("Cannot find block with id {}".format(id))
            cls = component_or_layout_class(block_config["type"])
            block_config["props"].pop("type", None)
            block_config["props"].pop("name", None)
            style = block_config["props"].pop("style", None)
            block = cls(**block_config["props"])
            if style:
                block.style(**style)
            return block

        def iterate_over_children(children_list):
            for child_config in children_list:
                id = child_config["id"]
                block = get_block_instance(id)
                original_mapping[id] = block

                children = child_config.get("children")
                if children is not None:
                    with block:
                        iterate_over_children(children)

        with Blocks(theme=config["theme"], css=config["theme"]) as blocks:
            iterate_over_children(config["layout"]["children"])

            # add the event triggers
            for dependency, fn in zip(config["dependencies"], fns):
                targets = dependency.pop("targets")
                trigger = dependency.pop("trigger")
                dependency.pop("backend_fn")
                dependency.pop("documentation", None)
                dependency["inputs"] = [
                    original_mapping[i] for i in dependency["inputs"]
                ]
                dependency["outputs"] = [
                    original_mapping[o] for o in dependency["outputs"]
                ]
                dependency.pop("status_tracker", None)
                dependency["_js"] = dependency.pop("js", None)
                dependency["preprocess"] = False
                dependency["postprocess"] = False

                for target in targets:
                    event_method = getattr(original_mapping[target], trigger)
                    event_method(fn=fn, **dependency)

            # Allows some use of Interface-specific methods with loaded Spaces
            blocks.predict = [fns[0]]
            dependency = blocks.dependencies[0]
            blocks.input_components = [blocks.blocks[i] for i in dependency["inputs"]]
            blocks.output_components = [blocks.blocks[o] for o in dependency["outputs"]]

        if config.get("mode", "blocks") == "interface":
            blocks.__name__ = "Interface"
            blocks.mode = "interface"
            blocks.api_mode = True

        return blocks

    def __str__(self):
        return self.__repr__()

    def __repr__(self):
        num_backend_fns = len([d for d in self.dependencies if d["backend_fn"]])
        repr = f"Gradio Blocks instance: {num_backend_fns} backend functions"
        repr += "\n" + "-" * len(repr)
        for d, dependency in enumerate(self.dependencies):
            if dependency["backend_fn"]:
                repr += f"\nfn_index={d}"
                repr += "\n inputs:"
                for input_id in dependency["inputs"]:
                    block = self.blocks[input_id]
                    repr += "\n |-{}".format(str(block))
                repr += "\n outputs:"
                for output_id in dependency["outputs"]:
                    block = self.blocks[output_id]
                    repr += "\n |-{}".format(str(block))
        return repr

    def render(self):
        if Context.root_block is not None:
            if self._id in Context.root_block.blocks:
                raise DuplicateBlockError(
                    f"A block with id: {self._id} has already been rendered in the current Blocks."
                )
            if not set(Context.root_block.blocks).isdisjoint(self.blocks):
                raise DuplicateBlockError(
                    "At least one block in this Blocks has already been rendered."
                )

            Context.root_block.blocks.update(self.blocks)
            Context.root_block.fns.extend(self.fns)
            dependency_offset = len(Context.root_block.dependencies)
            for i, dependency in enumerate(self.dependencies):
                api_name = dependency["api_name"]
                if api_name is not None:
                    api_name_ = utils.append_unique_suffix(
                        api_name,
                        [dep["api_name"] for dep in Context.root_block.dependencies],
                    )
                    if not (api_name == api_name_):
                        warnings.warn(
                            "api_name {} already exists, using {}".format(
                                api_name, api_name_
                            )
                        )
                        dependency["api_name"] = api_name_
                dependency["cancels"] = [
                    c + dependency_offset for c in dependency["cancels"]
                ]
                # Recreate the cancel function so that it has the latest
                # dependency fn indices. This is necessary to properly cancel
                # events in the backend
                if dependency["cancels"]:
                    updated_cancels = [
                        Context.root_block.dependencies[i]
                        for i in dependency["cancels"]
                    ]
                    new_fn = BlockFunction(
                        get_cancel_function(updated_cancels)[0],
                        [],
                        [],
                        False,
                        True,
                        False,
                    )
                    Context.root_block.fns[dependency_offset + i] = new_fn
                Context.root_block.dependencies.append(dependency)
            Context.root_block.temp_dirs = Context.root_block.temp_dirs | self.temp_dirs

        if Context.block is not None:
            Context.block.children.extend(self.children)
        return self

    def is_callable(self, fn_index: int = 0) -> bool:
        """Checks if a particular Blocks function is callable (i.e. not stateful or a generator)."""
        block_fn = self.fns[fn_index]
        dependency = self.dependencies[fn_index]

        if inspect.isasyncgenfunction(block_fn.fn):
            return False
        if inspect.isgeneratorfunction(block_fn.fn):
            raise False
        for input_id in dependency["inputs"]:
            block = self.blocks[input_id]
            if getattr(block, "stateful", False):
                return False
        for output_id in dependency["outputs"]:
            block = self.blocks[output_id]
            if getattr(block, "stateful", False):
                return False

        return True

    def __call__(self, *inputs, fn_index: int = 0):
        """
        Allows Blocks objects to be called as functions. Supply the parameters to the
        function as positional arguments. To choose which function to call, use the
        fn_index parameter, which must be a keyword argument.

        Parameters:
        *inputs: the parameters to pass to the function
        fn_index: the index of the function to call (defaults to 0, which for Interfaces, is the default prediction function)
        """
        if not (self.is_callable(fn_index)):
            raise ValueError(
                "This function is not callable because it is either stateful or is a generator. Please use the .launch() method instead to create an interactive user interface."
            )

        inputs = list(inputs)
        processed_inputs = self.serialize_data(fn_index, inputs)
        batch = self.dependencies[fn_index]["batch"]
        if batch:
            processed_inputs = [[inp] for inp in processed_inputs]

        outputs = utils.synchronize_async(self.process_api, fn_index, processed_inputs)
        outputs = outputs["data"]

        if batch:
            outputs = [out[0] for out in outputs]

        processed_outputs = self.deserialize_data(fn_index, outputs)
        processed_outputs = utils.resolve_singleton(processed_outputs)

        return processed_outputs

    async def call_function(
        self,
        fn_index: int,
        processed_input: List[Any],
        iterator: Iterator[Any] | None = None,
    ):
        """Calls and times function with given index and preprocessed input."""
        block_fn = self.fns[fn_index]
        is_generating = False
        start = time.time()

        if block_fn.inputs_as_dict:
            processed_input = [
                {
                    input_component: data
                    for input_component, data in zip(block_fn.inputs, processed_input)
                }
            ]

        if iterator is None:  # If not a generator function that has already run
            if inspect.iscoroutinefunction(block_fn.fn):
                prediction = await block_fn.fn(*processed_input)
            else:
                prediction = await anyio.to_thread.run_sync(
                    block_fn.fn, *processed_input, limiter=self.limiter
                )

        if inspect.isasyncgenfunction(block_fn.fn):
            raise ValueError("Gradio does not support async generators.")
        if inspect.isgeneratorfunction(block_fn.fn):
            if not self.enable_queue:
                raise ValueError("Need to enable queue to use generators.")
            try:
                if iterator is None:
                    iterator = prediction
                prediction = await anyio.to_thread.run_sync(
                    utils.async_iteration, iterator, limiter=self.limiter
                )
                is_generating = True
            except StopAsyncIteration:
                n_outputs = len(self.dependencies[fn_index].get("outputs"))
                prediction = (
                    components._Keywords.FINISHED_ITERATING
                    if n_outputs == 1
                    else (components._Keywords.FINISHED_ITERATING,) * n_outputs
                )
                iterator = None

        duration = time.time() - start

        return {
            "prediction": prediction,
            "duration": duration,
            "is_generating": is_generating,
            "iterator": iterator,
        }

    def serialize_data(self, fn_index: int, inputs: List[Any]) -> List[Any]:
        dependency = self.dependencies[fn_index]
        processed_input = []

        for i, input_id in enumerate(dependency["inputs"]):
            block: IOComponent = self.blocks[input_id]
            serialized_input = block.serialize(inputs[i])
            processed_input.append(serialized_input)

        return processed_input

    def deserialize_data(self, fn_index: int, outputs: List[Any]) -> List[Any]:
        dependency = self.dependencies[fn_index]
        predictions = []

        for o, output_id in enumerate(dependency["outputs"]):
            block: IOComponent = self.blocks[output_id]
            deserialized = block.deserialize(outputs[o])
            predictions.append(deserialized)

        return predictions

    def preprocess_data(self, fn_index: int, inputs: List[Any], state: Dict[int, Any]):
        block_fn = self.fns[fn_index]
        dependency = self.dependencies[fn_index]

        if block_fn.preprocess:
            processed_input = []
            for i, input_id in enumerate(dependency["inputs"]):
                block: IOComponent = self.blocks[input_id]
                if getattr(block, "stateful", False):
                    processed_input.append(state.get(input_id))
                else:
                    processed_input.append(block.preprocess(inputs[i]))
        else:
            processed_input = inputs
        return processed_input

    def postprocess_data(
        self, fn_index: int, predictions: List[Any], state: Dict[int, Any]
    ):
        block_fn = self.fns[fn_index]
        dependency = self.dependencies[fn_index]
        batch = dependency["batch"]

        if type(predictions) is dict and len(predictions) > 0:
            predictions = convert_component_dict_to_list(
                dependency["outputs"], predictions
            )

        if len(dependency["outputs"]) == 1 and not (batch):
            predictions = (predictions,)

        output = []
        for i, output_id in enumerate(dependency["outputs"]):
            if predictions[i] is components._Keywords.FINISHED_ITERATING:
                output.append(None)
                continue
            block = self.blocks[output_id]
            if getattr(block, "stateful", False):
                if not utils.is_update(predictions[i]):
                    state[output_id] = predictions[i]
                output.append(None)
            else:
                prediction_value = predictions[i]
                if utils.is_update(prediction_value):
                    prediction_value = postprocess_update_dict(
                        block=block,
                        update_dict=prediction_value,
                        postprocess=block_fn.postprocess,
                    )
                elif block_fn.postprocess:
                    prediction_value = block.postprocess(prediction_value)
                output.append(prediction_value)
        return output

    async def process_api(
        self,
        fn_index: int,
        inputs: List[Any],
        username: str = None,
        state: Dict[int, Any] | List[Dict[int, Any]] | None = None,
        iterators: Dict[int, Any] | None = None,
    ) -> Dict[str, Any]:
        """
        Processes API calls from the frontend. First preprocesses the data,
        then runs the relevant function, then postprocesses the output.
        Parameters:
            fn_index: Index of function to run.
            inputs: input data received from the frontend
            username: name of user if authentication is set up (not used)
            state: data stored from stateful components for session (key is input block id)
            iterators: the in-progress iterators for each generator function (key is function index)
        Returns: None
        """
        block_fn = self.fns[fn_index]
        batch = self.dependencies[fn_index]["batch"]

        if batch:
            max_batch_size = self.dependencies[fn_index]["max_batch_size"]
            batch_sizes = [len(inp) for inp in inputs]
            batch_size = batch_sizes[0]
            if inspect.isasyncgenfunction(block_fn.fn) or inspect.isgeneratorfunction(
                block_fn.fn
            ):
                raise ValueError("Gradio does not support generators in batch mode.")
            if not all(x == batch_size for x in batch_sizes):
                raise ValueError(
                    f"All inputs to a batch function must have the same length but instead have sizes: {batch_sizes}."
                )
            if batch_size > max_batch_size:
                raise ValueError(
                    f"Batch size ({batch_size}) exceeds the max_batch_size for this function ({max_batch_size})"
                )

            inputs = [self.preprocess_data(fn_index, i, state) for i in zip(*inputs)]
            result = await self.call_function(fn_index, zip(*inputs), None)
            preds = result["prediction"]
            data = [self.postprocess_data(fn_index, o, state) for o in zip(*preds)]
            data = list(zip(*data))
            is_generating, iterator = None, None
        else:
            inputs = self.preprocess_data(fn_index, inputs, state)
            iterator = iterators.get(fn_index, None) if iterators else None
            result = await self.call_function(fn_index, inputs, iterator)
            data = self.postprocess_data(fn_index, result["prediction"], state)
            is_generating, iterator = result["is_generating"], result["iterator"]

        block_fn.total_runtime += result["duration"]
        block_fn.total_runs += 1

        return {
            "data": data,
            "is_generating": is_generating,
            "iterator": iterator,
            "duration": result["duration"],
            "average_duration": block_fn.total_runtime / block_fn.total_runs,
        }

    async def create_limiter(self):
        self.limiter = (
            None
            if self.max_threads == 40
            else CapacityLimiter(total_tokens=self.max_threads)
        )

    def get_config(self):
        return {"type": "column"}

    def get_config_file(self):
        config = {
            "version": routes.VERSION,
            "mode": self.mode,
            "dev_mode": self.dev_mode,
            "components": [],
            "theme": self.theme,
            "css": self.css,
            "title": self.title or "Gradio",
            "is_space": self.is_space,
            "enable_queue": getattr(self, "enable_queue", False),  # launch attributes
            "show_error": getattr(self, "show_error", False),
            "show_api": self.show_api,
        }

        def getLayout(block):
            if not isinstance(block, BlockContext):
                return {"id": block._id}
            children_layout = []
            for child in block.children:
                children_layout.append(getLayout(child))
            return {"id": block._id, "children": children_layout}

        config["layout"] = getLayout(self)

        for _id, block in self.blocks.items():
            config["components"].append(
                {
                    "id": _id,
                    "type": (block.get_block_name()),
                    "props": utils.delete_none(block.get_config())
                    if hasattr(block, "get_config")
                    else {},
                }
            )
        config["dependencies"] = self.dependencies
        return config

    def __enter__(self):
        if Context.block is None:
            Context.root_block = self
        self.parent = Context.block
        Context.block = self
        return self

    def __exit__(self, *args):
        super().fill_expected_parents()
        Context.block = self.parent
        # Configure the load events before root_block is reset
        self.attach_load_events()
        if self.parent is None:
            Context.root_block = None
        else:
            self.parent.children.extend(self.children)
        self.config = self.get_config_file()
        self.app = routes.App.create_app(self)

    @class_or_instancemethod
    def load(
        self_or_cls,
        fn: Optional[Callable] = None,
        inputs: Optional[List[Component]] = None,
        outputs: Optional[List[Component]] = None,
        *,
        name: Optional[str] = None,
        src: Optional[str] = None,
        api_key: Optional[str] = None,
        alias: Optional[str] = None,
        _js: Optional[str] = None,
        every: None | int = None,
        **kwargs,
    ) -> Blocks | Dict[str, Any] | None:
        """
        For reverse compatibility reasons, this is both a class method and an instance
        method, the two of which, confusingly, do two completely different things.


        Class method: loads a demo from a Hugging Face Spaces repo and creates it locally and returns a block instance. Equivalent to gradio.Interface.load()


        Instance method: adds event that runs as soon as the demo loads in the browser. Example usage below.
        Parameters:
            name: Class Method - the name of the model (e.g. "gpt2"), can include the `src` as prefix (e.g. "models/gpt2")
            src: Class Method - the source of the model: `models` or `spaces` (or empty if source is provided as a prefix in `name`)
            api_key: Class Method - optional api key for use with Hugging Face Hub
            alias: Class Method - optional string used as the name of the loaded model instead of the default name
            fn: Instance Method - Callable function
            inputs: Instance Method - input list
            outputs: Instance Method - output list
            every: Run this event 'every' number of seconds. Interpreted in seconds. Queue must be enabled.
        Example:
            import gradio as gr
            import datetime
            with gr.Blocks() as demo:
                def get_time():
                    return datetime.datetime.now().time()
                dt = gr.Textbox(label="Current time")
                demo.load(get_time, inputs=None, outputs=dt)
            demo.launch()
        """
        # _js: Optional frontend js method to run before running 'fn'. Input arguments for js method are values of 'inputs' and 'outputs', return should be a list of values for output components.
        if isinstance(self_or_cls, type):
            if name is None:
                raise ValueError(
                    "Blocks.load() requires passing `name` as a keyword argument"
                )
            if fn is not None:
                kwargs["fn"] = fn
            if inputs is not None:
                kwargs["inputs"] = inputs
            if outputs is not None:
                kwargs["outputs"] = outputs
            return external.load_blocks_from_repo(name, src, api_key, alias, **kwargs)
        else:
            return self_or_cls.set_event_trigger(
                event_name="load",
                fn=fn,
                inputs=inputs,
                outputs=outputs,
                js=_js,
                no_target=True,
                every=every,
            )

    def clear(self):
        """Resets the layout of the Blocks object."""
        self.blocks = {}
        self.fns = []
        self.dependencies = []
        self.children = []
        return self

    @document()
    def queue(
        self,
        concurrency_count: int = 1,
        status_update_rate: float | str = "auto",
        client_position_to_load_data: int = 30,
        default_enabled: bool = True,
        api_open: bool = True,
        max_size: Optional[int] = None,
    ):
        """
        You can control the rate of processed requests by creating a queue. This will allow you to set the number of requests to be processed at one time, and will let users know their position in the queue.
        Parameters:
            concurrency_count: Number of worker threads that will be processing requests concurrently.
            status_update_rate: If "auto", Queue will send status estimations to all clients whenever a job is finished. Otherwise Queue will send status at regular intervals set by this parameter as the number of seconds.
            client_position_to_load_data: Once a client's position in Queue is less that this value, the Queue will collect the input data from the client. You may make this smaller if clients can send large volumes of data, such as video, since the queued data is stored in memory.
            default_enabled: If True, all event listeners will use queueing by default.
            api_open: If True, the REST routes of the backend will be open, allowing requests made directly to those endpoints to skip the queue.
            max_size: The maximum number of events the queue will store at any given moment.
        Example:
            demo = gr.Interface(gr.Textbox(), gr.Image(), image_generator)
            demo.queue(concurrency_count=3)
            demo.launch()
        """
        if default_enabled:
            self.has_any_queue = True
        self.enable_queue = default_enabled
        self.api_open = api_open
        self._queue = queue.Queue(
            live_updates=status_update_rate == "auto",
            concurrency_count=concurrency_count,
            data_gathering_start=client_position_to_load_data,
            update_intervals=status_update_rate if status_update_rate != "auto" else 1,
            max_size=max_size,
            blocks_dependencies=self.dependencies,
        )
        self.config = self.get_config_file()
        return self

    def launch(
        self,
        inline: bool = None,
        inbrowser: bool = False,
        share: Optional[bool] = None,
        debug: bool = False,
        enable_queue: bool = None,
        max_threads: int = 40,
        auth: Optional[Callable | Tuple[str, str] | List[Tuple[str, str]]] = None,
        auth_message: Optional[str] = None,
        prevent_thread_lock: bool = False,
        show_error: bool = False,
        server_name: Optional[str] = None,
        server_port: Optional[int] = None,
        show_tips: bool = False,
        height: int = 500,
        width: int = 900,
        encrypt: bool = False,
        favicon_path: Optional[str] = None,
        ssl_keyfile: Optional[str] = None,
        ssl_certfile: Optional[str] = None,
        ssl_keyfile_password: Optional[str] = None,
        quiet: bool = False,
        show_api: bool = True,
        _frontend: bool = True,
    ) -> Tuple[FastAPI, str, str]:
        """
        Launches a simple web server that serves the demo. Can also be used to create a
        public link used by anyone to access the demo from their browser by setting share=True.

        Parameters:
            inline: whether to display in the interface inline in an iframe. Defaults to True in python notebooks; False otherwise.
            inbrowser: whether to automatically launch the interface in a new tab on the default browser.
            share: whether to create a publicly shareable link for the interface. Creates an SSH tunnel to make your UI accessible from anywhere. If not provided, it is set to False by default every time, except when running in Google Colab. When localhost is not accessible (e.g. Google Colab), setting share=False is not supported.
            debug: if True, blocks the main thread from running. If running in Google Colab, this is needed to print the errors in the cell output.
            auth: If provided, username and password (or list of username-password tuples) required to access interface. Can also provide function that takes username and password and returns True if valid login.
            auth_message: If provided, HTML message provided on login page.
            prevent_thread_lock: If True, the interface will block the main thread while the server is running.
            show_error: If True, any errors in the interface will be displayed in an alert modal and printed in the browser console log
            server_port: will start gradio app on this port (if available). Can be set by environment variable GRADIO_SERVER_PORT. If None, will search for an available port starting at 7860.
            server_name: to make app accessible on local network, set this to "0.0.0.0". Can be set by environment variable GRADIO_SERVER_NAME. If None, will use "127.0.0.1".
            show_tips: if True, will occasionally show tips about new Gradio features
            enable_queue: DEPRECATED (use .queue() method instead.) if True, inference requests will be served through a queue instead of with parallel threads. Required for longer inference times (> 1min) to prevent timeout. The default option in HuggingFace Spaces is True. The default option elsewhere is False.
            max_threads: allow up to `max_threads` to be processed in parallel. The default is inherited from the starlette library (currently 40).
            width: The width in pixels of the iframe element containing the interface (used if inline=True)
            height: The height in pixels of the iframe element containing the interface (used if inline=True)
            encrypt: If True, flagged data will be encrypted by key provided by creator at launch
            favicon_path: If a path to a file (.png, .gif, or .ico) is provided, it will be used as the favicon for the web page.
            ssl_keyfile: If a path to a file is provided, will use this as the private key file to create a local server running on https.
            ssl_certfile: If a path to a file is provided, will use this as the signed certificate for https. Needs to be provided if ssl_keyfile is provided.
            ssl_keyfile_password: If a password is provided, will use this with the ssl certificate for https.
            quiet: If True, suppresses most print statements.
            show_api: If True, shows the api docs in the footer of the app. Default True. If the queue is enabled, then api_open parameter of .queue() will determine if the api docs are shown, independent of the value of show_api.
        Returns:
            app: FastAPI app object that is running the demo
            local_url: Locally accessible link to the demo
            share_url: Publicly accessible link to the demo (if share=True, otherwise None)
        Example:
            import gradio as gr
            def reverse(text):
                return text[::-1]
            demo = gr.Interface(reverse, "text", "text")
            demo.launch(share=True, auth=("username", "password"))
        """
        self.dev_mode = False
        if (
            auth
            and not callable(auth)
            and not isinstance(auth[0], tuple)
            and not isinstance(auth[0], list)
        ):
            auth = [auth]
        self.auth = auth
        self.auth_message = auth_message
        self.show_tips = show_tips
        self.show_error = show_error
        self.height = height
        self.width = width
        self.favicon_path = favicon_path
        if enable_queue is not None:
            self.enable_queue = enable_queue
            warnings.warn(
                "The `enable_queue` parameter has been deprecated. Please use the `.queue()` method instead.",
                DeprecationWarning,
            )

        if self.is_space:
            self.enable_queue = self.enable_queue is not False
        else:
            self.enable_queue = self.enable_queue is True
        if self.enable_queue and not hasattr(self, "_queue"):
            self.queue()
        self.show_api = self.api_open if self.enable_queue else show_api

        for dep in self.dependencies:
            for i in dep["cancels"]:
                if not self.queue_enabled_for_fn(i):
                    raise ValueError(
                        "In order to cancel an event, the queue for that event must be enabled! "
                        "You may get this error by either 1) passing a function that uses the yield keyword "
                        "into an interface without enabling the queue or 2) defining an event that cancels "
                        "another event without enabling the queue. Both can be solved by calling .queue() "
                        "before .launch()"
                    )
            if dep["batch"] and (
                dep["queue"] is False
                or (dep["queue"] is None and not self.enable_queue)
            ):
                raise ValueError("In order to use batching, the queue must be enabled.")

        self.config = self.get_config_file()
        self.encrypt = encrypt
        self.max_threads = max(
            self._queue.max_thread_count if self.enable_queue else 0, max_threads
        )
        if self.encrypt:
            self.encryption_key = encryptor.get_key(
                getpass.getpass("Enter key for encryption: ")
            )

        if self.is_running:
            self.server_app.launchable = self
            if not (quiet):
                print(
                    "Rerunning server... use `close()` to stop if you need to change `launch()` parameters.\n----"
                )
        else:
            server_name, server_port, local_url, app, server = networking.start_server(
                self,
                server_name,
                server_port,
                ssl_keyfile,
                ssl_certfile,
                ssl_keyfile_password,
            )
            self.server_name = server_name
            self.local_url = local_url
            self.server_port = server_port
            self.server_app = app
            self.server = server
            self.is_running = True
            self.protocol = "https" if self.local_url.startswith("https") else "http"

            if self.enable_queue:
                self._queue.set_url(self.local_url)

            # Cannot run async functions in background other than app's scope.
            # Workaround by triggering the app endpoint
            requests.get(f"{self.local_url}startup-events")

            if self.enable_queue:
                if self.auth is not None or self.encrypt:
                    raise ValueError(
                        "Cannot queue with encryption or authentication enabled."
                    )
        utils.launch_counter()

        self.is_colab = utils.colab_check()
        self.share = (
            share
            if share is not None
            else True
            if self.is_colab and self.has_any_queue
            else False
        )

        # If running in a colab or not able to access localhost,
        # a shareable link must be created.

        if self.is_colab and not quiet:
            if debug:
                print(strings.en["COLAB_DEBUG_TRUE"])
            else:
                print(strings.en["COLAB_DEBUG_FALSE"])
            print(strings.en["COLAB_BETA"])

        if self.is_colab and self.has_any_queue and not self.share:
            raise ValueError(
                "When using queueing in Colab, a shareable link must be created. Please set share=True."
            )
        if _frontend and (not networking.url_ok(self.local_url)) and (not self.share):
            raise ValueError(
                "When localhost is not accessible, a shareable link must be created. Please set share=True."
            )
        print(
            strings.en["RUNNING_LOCALLY_SEPARATED"].format(
                self.protocol, self.server_name, self.server_port
            )
        )
        if self.is_colab and self.requires_permissions:
            print(strings.en["MEDIA_PERMISSIONS_IN_COLAB"])

        if self.share:
            if self.is_space:
                raise RuntimeError("Share is not supported when you are in Spaces")
            try:
                if self.share_url is None:
                    share_url = networking.setup_tunnel(self.server_port, None)
                    self.share_url = share_url
                print(strings.en["SHARE_LINK_DISPLAY"].format(self.share_url))
                if not (quiet):
                    print(strings.en["SHARE_LINK_MESSAGE"])
            except RuntimeError:
                if self.analytics_enabled:
                    utils.error_analytics(self.ip_address, "Not able to set up tunnel")
                self.share_url = None
                self.share = False
                print(strings.en["COULD_NOT_GET_SHARE_LINK"])
        else:
            if not (quiet):
                print(strings.en["PUBLIC_SHARE_TRUE"])
            self.share_url = None

        if inbrowser:
            link = self.share_url if self.share else self.local_url
            webbrowser.open(link)

        # Check if running in a Python notebook in which case, display inline
        if inline is None:
            inline = utils.ipython_check() and (auth is None)
        if inline:
            if auth is not None:
                print(
                    "Warning: authentication is not supported inline. Please"
                    "click the link to access the interface in a new tab."
                )
            try:
                from IPython.display import HTML, display  # type: ignore

                if self.share:
                    while not networking.url_ok(self.share_url):
                        time.sleep(0.25)
                    display(
                        HTML(
                            f'<div><iframe src="{self.share_url}" width="{self.width}" height="{self.height}" allow="autoplay; camera; microphone; clipboard-read; clipboard-write;" frameborder="0" allowfullscreen></iframe></div>'
                        )
                    )
                elif self.is_colab:
                    from google.colab import output
                    output.serve_kernel_port_as_iframe(server_port)
                else:
                    display(
                        HTML(
                            f'<div><iframe src="{self.local_url}" width="{self.width}" height="{self.height}" allow="autoplay; camera; microphone; clipboard-read; clipboard-write;" frameborder="0" allowfullscreen></iframe></div>'
                        )
                    )
            except ImportError:
                pass

        if getattr(self, "analytics_enabled", False):
            data = {
                "launch_method": "browser" if inbrowser else "inline",
                "is_google_colab": self.is_colab,
                "is_sharing_on": self.share,
                "share_url": self.share_url,
                "ip_address": self.ip_address,
                "enable_queue": self.enable_queue,
                "show_tips": self.show_tips,
                "server_name": server_name,
                "server_port": server_port,
                "is_spaces": self.is_space,
                "mode": self.mode,
            }
            utils.launch_analytics(data)

        utils.show_tip(self)

        # Block main thread if debug==True
        if debug or int(os.getenv("GRADIO_DEBUG", 0)) == 1:
            self.block_thread()
        # Block main thread if running in a script to stop script from exiting
        is_in_interactive_mode = bool(getattr(sys, "ps1", sys.flags.interactive))

        if not prevent_thread_lock and not is_in_interactive_mode:
            self.block_thread()

        return self.server_app, self.local_url, self.share_url

    def integrate(
        self,
        comet_ml: comet_ml.Experiment = None,
        wandb: ModuleType("wandb") = None,
        mlflow: ModuleType("mlflow") = None,
    ) -> None:
        """
        A catch-all method for integrating with other libraries. This method should be run after launch()
        Parameters:
            comet_ml: If a comet_ml Experiment object is provided, will integrate with the experiment and appear on Comet dashboard
            wandb: If the wandb module is provided, will integrate with it and appear on WandB dashboard
            mlflow: If the mlflow module  is provided, will integrate with the experiment and appear on ML Flow dashboard
        """
        analytics_integration = ""
        if comet_ml is not None:
            analytics_integration = "CometML"
            comet_ml.log_other("Created from", "Gradio")
            if self.share_url is not None:
                comet_ml.log_text("gradio: " + self.share_url)
                comet_ml.end()
            else:
                comet_ml.log_text("gradio: " + self.local_url)
                comet_ml.end()
        if wandb is not None:
            analytics_integration = "WandB"
            if self.share_url is not None:
                wandb.log(
                    {
                        "Gradio panel": wandb.Html(
                            '<iframe src="'
                            + self.share_url
                            + '" width="'
                            + str(self.width)
                            + '" height="'
                            + str(self.height)
                            + '" frameBorder="0"></iframe>'
                        )
                    }
                )
            else:
                print(
                    "The WandB integration requires you to "
                    "`launch(share=True)` first."
                )
        if mlflow is not None:
            analytics_integration = "MLFlow"
            if self.share_url is not None:
                mlflow.log_param("Gradio Interface Share Link", self.share_url)
            else:
                mlflow.log_param("Gradio Interface Local Link", self.local_url)
        if self.analytics_enabled and analytics_integration:
            data = {"integration": analytics_integration}
            utils.integration_analytics(data)

    def close(self, verbose: bool = True) -> None:
        """
        Closes the Interface that was launched and frees the port.
        """
        try:
            if self.enable_queue:
                self._queue.close()
            self.server.close()
            self.is_running = False
            if verbose:
                print("Closing server running on port: {}".format(self.server_port))
        except (AttributeError, OSError):  # can't close if not running
            pass

    def block_thread(
        self,
    ) -> None:
        """Block main thread until interrupted by user."""
        try:
            while True:
                time.sleep(0.1)
        except (KeyboardInterrupt, OSError):
            print("Keyboard interruption in main thread... closing server.")
            self.server.close()

    def attach_load_events(self):
        """Add a load event for every component whose initial value should be randomized."""

        for component in Context.root_block.blocks.values():
            if (
                isinstance(component, components.IOComponent)
                and component.attach_load_event
            ):
                # Use set_event_trigger to avoid ambiguity between load class/instance method
                self.set_event_trigger(
                    "load",
                    component.load_fn,
                    None,
                    component,
                    no_target=True,
                    queue=False,
                )

    def startup_events(self):
        """Events that should be run when the app containing this block starts up."""
        if self.enable_queue:
            utils.run_coro_in_background(self._queue.start)
        utils.run_coro_in_background(self.create_limiter)

    def queue_enabled_for_fn(self, fn_index: int):
        if self.dependencies[fn_index]["queue"] is None:
            return self.enable_queue
        return self.dependencies[fn_index]["queue"]<|MERGE_RESOLUTION|>--- conflicted
+++ resolved
@@ -163,19 +163,6 @@
         Returns: None
         """
         # Support for singular parameter
-<<<<<<< HEAD
-        if inputs is None:
-            inputs = []
-        if outputs is None:
-            outputs = []
-        if not isinstance(inputs, list):
-            inputs = [inputs]
-        if not isinstance(outputs, list):
-            outputs = [outputs]
-        Context.root_block.fns.append(BlockFunction(fn, preprocess, postprocess))
-        if queue:
-            Context.root_block.has_any_queue = True
-=======
         if isinstance(inputs, set):
             inputs_as_dict = True
             inputs = sorted(inputs, key=lambda x: x._id)
@@ -196,6 +183,9 @@
 
         if fn is not None and not cancels:
             check_function_inputs_match(fn, inputs, inputs_as_dict)
+
+        if queue:
+            Context.root_block.has_any_queue = True
 
         if Context.root_block is None:
             raise AttributeError(
@@ -215,7 +205,6 @@
         Context.root_block.fns.append(
             BlockFunction(fn, inputs, outputs, preprocess, postprocess, inputs_as_dict)
         )
->>>>>>> 17cd9b59
         if api_name is not None:
             api_name_ = utils.append_unique_suffix(
                 api_name, [dep["api_name"] for dep in Context.root_block.dependencies]
@@ -1386,6 +1375,7 @@
                     )
                 elif self.is_colab:
                     from google.colab import output
+
                     output.serve_kernel_port_as_iframe(server_port)
                 else:
                     display(
