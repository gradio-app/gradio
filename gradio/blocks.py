--- conflicted
+++ resolved
@@ -590,13 +590,9 @@
                     with block:
                         iterate_over_children(children)
 
-<<<<<<< HEAD
+        derived_fields = ["types"]
+
         with Blocks() as blocks:
-=======
-        derived_fields = ["types"]
-
-        with Blocks(theme=config["theme"], css=config["theme"]) as blocks:
->>>>>>> 6242b270
             # ID 0 should be the root Blocks component
             original_mapping[0] = Context.root_block or blocks
 
