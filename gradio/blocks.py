--- conflicted
+++ resolved
@@ -36,11 +36,7 @@
 from gradio.exceptions import DuplicateBlockError, InvalidApiName
 from gradio.helpers import create_tracker, skip, special_args
 from gradio.themes import Default as DefaultTheme
-<<<<<<< HEAD
 from gradio.theming.utils import Theme, get_theme_css
-=======
-from gradio.themes.utils import Theme
->>>>>>> d4d51a55
 from gradio.tunneling import CURRENT_TUNNELS
 from gradio.utils import (
     TupleNoPrint,
@@ -469,25 +465,16 @@
         # Cleanup shared parameters with Interface #TODO: is this part still necessary after Interface with Blocks?
         self.limiter = None
         self.save_to = None
-<<<<<<< HEAD
-
         theme_css = None
-        if isinstance(theme, type) and issubclass(theme, Theme):
-            theme = theme()
-        if isinstance(theme, str):
-            theme_css = Theme.from_hub(theme)
-
-        self.theme = theme if isinstance(theme, (Theme, str)) else DefaultTheme()
-        self.theme_css = theme_css if theme_css else get_theme_css(theme)
-=======
         if theme is None:
             theme = DefaultTheme()
+        elif isinstance(theme, str):
+            theme_css = Theme.from_hub(theme)
         elif not isinstance(theme, Theme):
             warnings.warn("Theme should be a class loaded from gradio.themes")
             theme = DefaultTheme()
-        self.theme = theme
-        self.theme_css = self.theme._get_theme_css()
->>>>>>> d4d51a55
+        self.theme = theme if isinstance(theme, (Theme, str)) else DefaultTheme()
+        self.theme_css = theme_css if theme_css else get_theme_css(theme)
         self.encrypt = False
         self.share = False
         self.enable_queue = None
