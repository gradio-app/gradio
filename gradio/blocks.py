from __future__ import annotations

import enum
import getpass
import os
import sys
import time
import webbrowser
from typing import TYPE_CHECKING, Any, Callable, Dict, List, Optional, Tuple

from gradio import encryptor, networking, queueing, strings, utils
from gradio.context import Context
from gradio.process_examples import cache_interface_examples

if TYPE_CHECKING:  # Only import for type checking (is False at runtime).
    from fastapi.applications import FastAPI

    from gradio.components import Component, StatusTracker


class Block:
    def __init__(self, without_rendering=False):
        if without_rendering:
            return
        self.render()

    def render(self):
        """
        Adds self into appropriate BlockContext
        """
        self._id = Context.id
        Context.id += 1
        if Context.block is not None:
            Context.block.children.append(self)
        if Context.root_block is not None:
            Context.root_block.blocks[self._id] = self
        self.events = []

    def get_block_name(self) -> str:
        """
        Gets block's class name.

        If it is template component it gets the parent's class name.

        @return: class name
        """
        return (
            self.__class__.__base__.__name__.lower()
            if hasattr(self, "is_template")
            else self.__class__.__name__.lower()
        )

    def set_event_trigger(
        self,
        event_name: str,
        fn: Callable,
        inputs: List[Component],
        outputs: List[Component],
        preprocess: bool = True,
        postprocess: bool = True,
        queue=False,
        no_target: bool = False,
        status_tracker: Optional[StatusTracker] = None,
    ) -> None:
        """
        Adds an event to the component's dependencies.
        Parameters:
            event_name: event name
            fn: Callable function
            inputs: input list
            outputs: output list
            preprocess: whether to run the preprocess methods of components
            postprocess: whether to run the postprocess methods of components
            no_target: if True, sets "targets" to [], used for Blocks "load" event
            status: StatusTracker to visualize function progress
        Returns: None
        """
        # Support for singular parameter
        if not isinstance(inputs, list):
            inputs = [inputs]
        if not isinstance(outputs, list):
            outputs = [outputs]

        Context.root_block.fns.append(BlockFunction(fn, preprocess, postprocess))
        Context.root_block.dependencies.append(
            {
                "targets": [self._id] if not no_target else [],
                "trigger": event_name,
                "inputs": [block._id for block in inputs],
                "outputs": [block._id for block in outputs],
                "queue": queue,
                "status_tracker": status_tracker._id
                if status_tracker is not None
                else None,
            }
        )


class BlockContext(Block):
    def __init__(self, visible: bool = True, css: Optional[Dict[str, str]] = None):
        """
        css: Css rules to apply to block.
        """
        self.children = []
        self.css = css if css is not None else {}
        self.visible = visible
        super().__init__()

    def __enter__(self):
        self.parent = Context.block
        Context.block = self
        return self

    def __exit__(self, *args):
        Context.block = self.parent

    def get_template_context(self):
        return {"css": self.css, "default_value": self.visible}

    def postprocess(self, y):
        return y


class Row(BlockContext):
    def __init__(self, visible: bool = True, css: Optional[Dict[str, str]] = None):
        """
        css: Css rules to apply to block.
        """
        super().__init__(visible, css)

    def get_template_context(self):
        return {"type": "row", **super().get_template_context()}


class Column(BlockContext):
    def __init__(self, visible: bool = True, css: Optional[Dict[str, str]] = None):
        """
        css: Css rules to apply to block.
        """
        super().__init__(visible, css)

    def get_template_context(self):
        return {
            "type": "column",
            **super().get_template_context(),
        }


class Tabs(BlockContext):
    def __init__(self, visible: bool = True, css: Optional[Dict[str, str]] = None):
        """
        css: css rules to apply to block.
        """
        super().__init__(visible, css)

    def change(self, fn: Callable, inputs: List[Component], outputs: List[Component]):
        """
        Parameters:
            fn: Callable function
            inputs: List of inputs
            outputs: List of outputs
        Returns: None
        """
        self.set_event_trigger("change", fn, inputs, outputs)


class TabItem(BlockContext):
    def __init__(
        self, label, visible: bool = True, css: Optional[Dict[str, str]] = None
    ):
        """
        css: Css rules to apply to block.
        """
        super().__init__(visible, css)
        self.label = label

    def get_template_context(self):
        return {"label": self.label, **super().get_template_context()}

    def change(self, fn: Callable, inputs: List[Component], outputs: List[Component]):
        """
        Parameters:
            fn: Callable function
            inputs: List of inputs
            outputs: List of outputs
        Returns: None
        """
        self.set_event_trigger("change", fn, inputs, outputs)


class BlockFunction:
    def __init__(self, fn: Callable, preprocess: bool, postprocess: bool):
        self.fn = fn
        self.preprocess = preprocess
        self.postprocess = postprocess
        self.total_runtime = 0
        self.total_runs = 0


class Blocks(BlockContext):
    def __init__(
        self,
        theme: str = "default",
        analytics_enabled: Optional[bool] = None,
        mode: str = "blocks",
    ):

        # Cleanup shared parameters with Interface
        self.save_to = None
        self.api_mode = False
        self.theme = theme
        self.requires_permissions = False  # TODO: needs to be implemented
        self.enable_queue = False

        # For analytics_enabled and allow_flagging: (1) first check for
        # parameter, (2) check for env variable, (3) default to True/"manual"
        self.analytics_enabled = (
            analytics_enabled
            if analytics_enabled is not None
            else os.getenv("GRADIO_ANALYTICS_ENABLED", "True") == "True"
        )

        super().__init__()
        self.blocks = {}
        self.fns: List[BlockFunction] = []
        self.dependencies = []
        self.mode = mode

        self.is_running = False
        self.share_url = None

        self.ip_address = utils.get_local_ip_address()
        self.is_space = True if os.getenv("SYSTEM") == "spaces" else False

    def render(self):
        self._id = Context.id
        Context.id += 1

    def process_api(
        self,
        data: Dict[str, Any],
        username: str = None,
        state: Optional[Dict[int, any]] = None,
    ) -> Dict[str, Any]:
        """
        Processes API calls from the frontend.
        Parameters:
            data: data recieved from the frontend
            username: name of user if authentication is set up
            state: data stored from stateful components for session
        Returns: None
        """
        raw_input = data["data"]
        fn_index = data["fn_index"]
        block_fn = self.fns[fn_index]
        dependency = self.dependencies[fn_index]

        if block_fn.preprocess:
            processed_input = []
            for i, input_id in enumerate(dependency["inputs"]):
                block = self.blocks[input_id]
                if getattr(block, "stateful", False):
                    processed_input.append(state.get(input_id))
                else:
                    processed_input.append(block.preprocess(raw_input[i]))
        else:
            processed_input = raw_input
        start = time.time()
        predictions = block_fn.fn(*processed_input)
        duration = time.time() - start
        block_fn.total_runtime += duration
        block_fn.total_runs += 1
        if len(dependency["outputs"]) == 1:
            predictions = (predictions,)
        if block_fn.postprocess:
            output = []
            for i, output_id in enumerate(dependency["outputs"]):
                block = self.blocks[output_id]
                if getattr(block, "stateful", False):
                    state[output_id] = predictions[i]
                    output.append(None)
                else:
                    output.append(
                        block.postprocess(predictions[i])
                        if predictions[i] is not None
                        else None
                    )
        else:
            output = predictions
<<<<<<< HEAD
        return {
            "data": output,
            "duration": duration,
            "average_duration": block_fn.total_runtime / block_fn.total_runs,
        }
=======
        return {"data": output}
>>>>>>> 0e1dce64

    def get_template_context(self):
        return {"type": "column"}

    def get_config_file(self):
        config = {"mode": "blocks", "components": [], "theme": self.theme}
        for _id, block in self.blocks.items():
            config["components"].append(
                {
                    "id": _id,
                    "type": (block.get_block_name()),
                    "props": block.get_template_context()
                    if hasattr(block, "get_template_context")
                    else None,
                }
            )

        def getLayout(block):
            if not isinstance(block, BlockContext):
                return {"id": block._id}
            children = []
            for child in block.children:
                children.append(getLayout(child))
            return {"id": block._id, "children": children}

        config["layout"] = getLayout(self)
        config["dependencies"] = self.dependencies
        return config

    def __enter__(self):
        if Context.block is None:
            Context.root_block = self
        self.parent = Context.block
        Context.block = self
        return self

    def __exit__(self, *args):
        Context.block = self.parent
        if self.parent is None:
            Context.root_block = None
        else:
            self.parent.children.extend(self.children)

    def load(
        self, fn: Callable, inputs: List[Component], outputs: List[Component]
    ) -> None:
        """
        Adds an event for when the demo loads in the browser.

        Parameters:
            fn: Callable function
            inputs: input list
            outputs: output list
        Returns: None
        """
        self.set_event_trigger(
            event_name="load", fn=fn, inputs=inputs, outputs=outputs, no_target=True
        )

    def clear(self):
        """Resets the layout of the Blocks object."""
        self.blocks = {}
        self.fns = []
        self.dependencies = []
        self.children = []
        return self

    def launch(
        self,
        inline: bool = None,
        inbrowser: bool = None,
        share: bool = False,
        debug: bool = False,
        auth: Optional[Callable | Tuple[str, str] | List[Tuple[str, str]]] = None,
        auth_message: Optional[str] = None,
        private_endpoint: Optional[str] = None,
        prevent_thread_lock: bool = False,
        show_error: bool = True,
        server_name: Optional[str] = None,
        server_port: Optional[int] = None,
        show_tips: bool = False,
        enable_queue: bool = False,
        height: int = 500,
        width: int = 900,
        encrypt: bool = False,
        cache_examples: bool = False,
        favicon_path: Optional[str] = None,
        ssl_keyfile: Optional[str] = None,
        ssl_certfile: Optional[str] = None,
        ssl_keyfile_password: Optional[str] = None,
    ) -> Tuple[FastAPI, str, str]:
        """
        Launches the webserver that serves the UI for the interface.
        Parameters:
        inline (bool): whether to display in the interface inline on python notebooks.
        inbrowser (bool): whether to automatically launch the interface in a new tab on the default browser.
        share (bool): whether to create a publicly shareable link from your computer for the interface.
        debug (bool): if True, and the interface was launched from Google Colab, prints the errors in the cell output.
        auth (Callable, Union[Tuple[str, str], List[Tuple[str, str]]]): If provided, username and password (or list of username-password tuples) required to access interface. Can also provide function that takes username and password and returns True if valid login.
        auth_message (str): If provided, HTML message provided on login page.
        private_endpoint (str): If provided, the public URL of the interface will be this endpoint (should generally be unchanged).
        prevent_thread_lock (bool): If True, the interface will block the main thread while the server is running.
        show_error (bool): If True, any errors in the interface will be printed in the browser console log
        server_port (int): will start gradio app on this port (if available). Can be set by environment variable GRADIO_SERVER_PORT.
        server_name (str): to make app accessible on local network, set this to "0.0.0.0". Can be set by environment variable GRADIO_SERVER_NAME.
        show_tips (bool): if True, will occasionally show tips about new Gradio features
        enable_queue (bool): if True, inference requests will be served through a queue instead of with parallel threads. Required for longer inference times (> 1min) to prevent timeout.
        width (int): The width in pixels of the iframe element containing the interface (used if inline=True)
        height (int): The height in pixels of the iframe element containing the interface (used if inline=True)
        encrypt (bool): If True, flagged data will be encrypted by key provided by creator at launch
        cache_examples (bool): If True, examples outputs will be processed and cached in a folder, and will be used if a user uses an example input.
        favicon_path (str): If a path to a file (.png, .gif, or .ico) is provided, it will be used as the favicon for the web page.
        ssl_keyfile (str): If a path to a file is provided, will use this as the private key file to create a local server running on https.
        ssl_certfile (str): If a path to a file is provided, will use this as the signed certificate for https. Needs to be provided if ssl_keyfile is provided.
        ssl_keyfile_password (str): If a password is provided, will use this with the ssl certificate for https.
        Returns:
        app (FastAPI): FastAPI app object that is running the demo
        local_url (str): Locally accessible link to the demo
        share_url (str): Publicly accessible link to the demo (if share=True, otherwise None)
        """
        self.config = self.get_config_file()
        self.cache_examples = cache_examples
        if (
            auth
            and not callable(auth)
            and not isinstance(auth[0], tuple)
            and not isinstance(auth[0], list)
        ):
            auth = [auth]
        self.auth = auth
        self.auth_message = auth_message
        self.show_tips = show_tips
        self.show_error = show_error
        self.height = height
        self.width = width
        self.favicon_path = favicon_path

        if hasattr(self, "encrypt") and self.encrypt is None:
            self.encrypt = encrypt
        if hasattr(self, "encrypt") and self.encrypt:
            self.encryption_key = encryptor.get_key(
                getpass.getpass("Enter key for encryption: ")
            )

        if hasattr(self, "enable_queue") and self.enable_queue is None:
            self.enable_queue = enable_queue

        config = self.get_config_file()
        self.config = config

        if self.cache_examples:
            cache_interface_examples(self)

        if self.is_running:
            self.server_app.launchable = self
            print(
                "Rerunning server... use `close()` to stop if you need to change `launch()` parameters.\n----"
            )
        else:
            server_port, path_to_local_server, app, server = networking.start_server(
                self,
                server_name,
                server_port,
                ssl_keyfile,
                ssl_certfile,
                ssl_keyfile_password,
            )
            self.local_url = path_to_local_server
            self.server_port = server_port
            self.server_app = app
            self.server = server
            self.is_running = True

        utils.launch_counter()

        # If running in a colab or not able to access localhost,
        # automatically create a shareable link.
        is_colab = utils.colab_check()
        if is_colab or not (networking.url_ok(self.local_url)):
            share = True
            if is_colab:
                if debug:
                    print(strings.en["COLAB_DEBUG_TRUE"])
                else:
                    print(strings.en["COLAB_DEBUG_FALSE"])
        else:
            print(strings.en["RUNNING_LOCALLY"].format(self.local_url))
        if is_colab and self.requires_permissions:
            print(strings.en["MEDIA_PERMISSIONS_IN_COLAB"])

        if private_endpoint is not None:
            share = True

        if share:
            if self.is_space:
                raise RuntimeError("Share is not supported when you are in Spaces")
            try:
                if self.share_url is None:
                    share_url = networking.setup_tunnel(
                        self.server_port, private_endpoint
                    )
                    self.share_url = share_url
                print(strings.en["SHARE_LINK_DISPLAY"].format(self.share_url))
                if private_endpoint:
                    print(strings.en["PRIVATE_LINK_MESSAGE"])
                else:
                    print(strings.en["SHARE_LINK_MESSAGE"])
            except RuntimeError:
                if self.analytics_enabled:
                    utils.error_analytics(self.ip_address, "Not able to set up tunnel")
                self.share_url = None
                share = False
                print(strings.en["COULD_NOT_GET_SHARE_LINK"])
        else:
            print(strings.en["PUBLIC_SHARE_TRUE"])
            self.share_url = None

        self.share = share

        if inbrowser:
            link = self.share_url if share else self.local_url
            webbrowser.open(link)

        # Check if running in a Python notebook in which case, display inline
        if inline is None:
            inline = utils.ipython_check() and (auth is None)
        if inline:
            if auth is not None:
                print(
                    "Warning: authentication is not supported inline. Please"
                    "click the link to access the interface in a new tab."
                )
            try:
                from IPython.display import IFrame, display  # type: ignore

                if share:
                    while not networking.url_ok(self.share_url):
                        time.sleep(1)
                    display(
                        IFrame(self.share_url, width=self.width, height=self.height)
                    )
                else:
                    display(
                        IFrame(self.local_url, width=self.width, height=self.height)
                    )
            except ImportError:
                pass

        data = {
            "launch_method": "browser" if inbrowser else "inline",
            "is_google_colab": is_colab,
            "is_sharing_on": share,
            "share_url": self.share_url,
            "ip_address": self.ip_address,
            "enable_queue": self.enable_queue,
            "show_tips": self.show_tips,
            "server_name": server_name,
            "server_port": server_port,
            "is_spaces": self.is_space,
            "mode": self.mode,
        }
        if hasattr(self, "analytics_enabled") and self.analytics_enabled:
            utils.launch_analytics(data)

        utils.show_tip(self)

        # Block main thread if debug==True
        if debug or int(os.getenv("GRADIO_DEBUG", 0)) == 1:
            self.block_thread()
        # Block main thread if running in a script to stop script from exiting
        is_in_interactive_mode = bool(getattr(sys, "ps1", sys.flags.interactive))
        if not prevent_thread_lock and not is_in_interactive_mode:
            self.block_thread()

        return self.server_app, self.local_url, self.share_url

    def close(self, verbose: bool = True) -> None:
        """
        Closes the Interface that was launched and frees the port.
        """
        try:
            self.server.close()
            self.is_running = False
            if verbose:
                print("Closing server running on port: {}".format(self.server_port))
        except (AttributeError, OSError):  # can't close if not running
            pass

    def block_thread(
        self,
    ) -> None:
        """Block main thread until interrupted by user."""
        try:
            while True:
                time.sleep(0.1)
        except (KeyboardInterrupt, OSError):
            print("Keyboard interruption in main thread... closing server.")
            self.server.close()
            if self.enable_queue:
                queueing.close()<|MERGE_RESOLUTION|>--- conflicted
+++ resolved
@@ -287,15 +287,11 @@
                     )
         else:
             output = predictions
-<<<<<<< HEAD
         return {
             "data": output,
             "duration": duration,
             "average_duration": block_fn.total_runtime / block_fn.total_runs,
         }
-=======
-        return {"data": output}
->>>>>>> 0e1dce64
 
     def get_template_context(self):
         return {"type": "column"}
