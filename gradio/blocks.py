from __future__ import annotations

import copy
import dataclasses
import hashlib
import inspect
import json
import os
import random
import re
import secrets
import string
import sys
import threading
import time
import warnings
import weakref
import webbrowser
from collections import defaultdict
from collections.abc import AsyncIterator, Callable, Coroutine, Sequence, Set
from pathlib import Path
from types import ModuleType
from typing import TYPE_CHECKING, Any, Literal, Union, cast
from urllib.parse import urlparse, urlunparse

import anyio
import fastapi
import httpx
from anyio import CapacityLimiter
from gradio_client import utils as client_utils
from gradio_client.documentation import document
from groovy import transpile

from gradio import (
    analytics,
    components,
    networking,
    processing_utils,
    queueing,
    utils,
)
from gradio.block_function import BlockFunction
from gradio.blocks_events import BLOCKS_EVENTS, BlocksEvents, BlocksMeta
from gradio.context import (
    Context,
    LocalContext,
    get_blocks_context,
    get_render_context,
    set_render_context,
)
from gradio.data_classes import (
    APIEndpointInfo,
    APIInfo,
    BlocksConfigDict,
    DeveloperPath,
    FileData,
    GradioModel,
    GradioRootModel,
    Layout,
)
from gradio.events import (
    EventData,
    EventListener,
    EventListenerMethod,
)
from gradio.exceptions import (
    ChecksumMismatchError,
    DuplicateBlockError,
    InvalidApiNameError,
    InvalidComponentError,
)
from gradio.helpers import create_tracker, skip, special_args
from gradio.i18n import I18n, I18nData
from gradio.node_server import start_node_server
from gradio.route_utils import API_PREFIX, MediaStream, slugify
from gradio.routes import INTERNAL_ROUTES, VERSION, App, Request
from gradio.state_holder import SessionState, StateHolder
from gradio.themes import ThemeClass as Theme
from gradio.tunneling import (
    BINARY_FILENAME,
    BINARY_FOLDER,
    BINARY_PATH,
    BINARY_URL,
    CURRENT_TUNNELS,
)
from gradio.utils import (
    TupleNoPrint,
    check_function_inputs_match,
    component_or_layout_class,
    get_cancelled_fn_indices,
    get_node_path,
    get_package_version,
    get_upload_folder,
)

try:
    import spaces  # type: ignore
except Exception:
    spaces = None


if TYPE_CHECKING:  # Only import for type checking (is False at runtime).
    from gradio.components.base import Component
    from gradio.mcp import GradioMCPServer
    from gradio.renderable import Renderable


class Block:
    def __init__(
        self,
        *,
        elem_id: str | None = None,
        elem_classes: list[str] | str | None = None,
        render: bool = True,
        key: int | str | tuple[int | str, ...] | None = None,
        preserved_by_key: list[str] | str | None = "value",
        visible: bool | Literal["hidden"] = True,
        proxy_url: str | None = None,
    ):
        key_to_id_map = LocalContext.key_to_id_map.get(None)
        if key is not None and key_to_id_map and key in key_to_id_map:
            self.is_render_replacement = True
            self._id = key_to_id_map[key]
        else:
            self.is_render_replacement = False
            self._id = Context.id
            Context.id += 1
            if key is not None and key_to_id_map is not None:
                key_to_id_map[key] = self._id
        self.visible = visible
        self.elem_id = elem_id
        self.elem_classes = (
            [elem_classes] if isinstance(elem_classes, str) else elem_classes
        )
        self.proxy_url = proxy_url
        self.share_token = secrets.token_urlsafe(32)
        self.parent: BlockContext | None = None
        self.rendered_in: Renderable | None = None
        self.page: str
        self.is_rendered: bool = False
        self._constructor_args: list[dict]
        self.state_session_capacity = 10000
        self.temp_files: set[str] = set()
        self.GRADIO_CACHE = get_upload_folder()
        self.key = key
        self.preserved_by_key = (
            [preserved_by_key]
            if isinstance(preserved_by_key, str)
            else (preserved_by_key or [])
        )
        self.mcp_server_obj = None

        # Keep tracks of files that should not be deleted when the delete_cache parmameter is set
        # These files are the default value of the component and files that are used in examples
        self.keep_in_cache = set()
        self.has_launched = False

        if render:
            self.render()

    def unique_key(self) -> int | None:
        if self.key is None:
            return None
        return hash((self.rendered_in._id if self.rendered_in else None, self.key))

    @property
    def stateful(self) -> bool:
        return False

    @property
    def skip_api(self) -> bool:
        return False

    @property
    def constructor_args(self) -> dict[str, Any]:
        """Get the arguments passed to the component's initializer.

        Only set classes whose metaclass is ComponentMeta
        """
        # the _constructor_args list is appended based on the mro of the class
        # so the first entry is for the bottom of the hierarchy
        return self._constructor_args[0] if self._constructor_args else {}

    @property
    def events(
        self,
    ) -> list[EventListener]:
        return getattr(self, "EVENTS", [])

    def render(self):
        """
        Adds self into appropriate BlockContext
        """
        root_context = get_blocks_context()
        render_context = get_render_context()
        self.rendered_in = LocalContext.renderable.get(None)
        if (
            root_context is not None
            and self._id in root_context.blocks
            and not self.is_render_replacement
        ):
            raise DuplicateBlockError(
                f"A block with id: {self._id} has already been rendered in the current Blocks."
            )
        if render_context is not None:
            if root_context:
                self.page = root_context.root_block.current_page
            render_context.add(self)
            self.parent = render_context
        if root_context is not None:
            root_context.blocks[self._id] = self
            self.is_rendered = True
            if isinstance(self, components.Component):
                root_context.root_block.temp_file_sets.append(self.temp_files)
        return self

    def unrender(self):
        """
        Removes self from BlockContext if it has been rendered (otherwise does nothing).
        Removes self from the layout and collection of blocks, but does not delete any event triggers.
        """
        root_context = get_blocks_context()
        if hasattr(self, "parent") and self.parent is not None:
            try:
                self.parent.children.remove(self)
                self.parent = None
            except ValueError:
                pass
        if root_context is not None:
            try:
                del root_context.blocks[self._id]
                self.is_rendered = False
            except KeyError:
                pass
        return self

    def get_block_name(self) -> str:
        """
        Gets block's class name. If it is template component it gets the parent's class name.
        This is used to identify the Svelte file to use in the frontend. Override this method
        if a component should use a different Svelte file than the default naming convention.
        """
        return (
            self.__class__.__base__.__name__.lower()  # type: ignore
            if hasattr(self, "is_template")
            else self.__class__.__name__.lower()
        )

    def get_block_class(self) -> str:
        """
        Gets block's class name. If it is template component it gets the parent's class name.
        Very similar to the get_block_name method, but this method is used to reconstruct a
        Gradio app that is loaded from a Space using gr.load(). This should generally
        NOT be overridden.
        """
        return (
            self.__class__.__base__.__name__.lower()  # type: ignore
            if hasattr(self, "is_template")
            else self.__class__.__name__.lower()
        )

    def get_expected_parent(self) -> type[BlockContext] | None:
        return None

    def breaks_grouping(self) -> bool:
        """
        Whether this component breaks FormComponent grouping chains.
        Components that return False will not reset the pseudo_parent
        when encountered during fill_expected_parents grouping.
        """
        return True

    def get_config(self, cls: type[Block] | None = None) -> dict[str, Any]:
        config = {}
        if cls is None:
            cls = self.__class__
        signature = inspect.signature(cls.__init__)
        for parameter in signature.parameters.values():
            if hasattr(self, parameter.name):
                value = getattr(self, parameter.name)
                if dataclasses.is_dataclass(value):
                    value = dataclasses.asdict(value)  # type: ignore
                config[parameter.name] = value
        for e in self.events:
            to_add = e.config_data()
            if to_add:
                config = {**to_add, **config}
        config.pop("render", None)
        config = {**config, "proxy_url": self.proxy_url, "name": self.get_block_class()}
        for event_attribute in ["_selectable", "_undoable", "_retryable", "likeable"]:
            if (attributable := getattr(self, event_attribute, None)) is not None:
                config[event_attribute] = attributable
        return config

    @classmethod
    def recover_kwargs(
        cls, props: dict[str, Any], additional_keys: list[str] | None = None
    ):
        """
        Recovers kwargs from a dict of props.
        """
        additional_keys = additional_keys or []
        signature = inspect.signature(cls.__init__)
        kwargs = {}
        for parameter in signature.parameters.values():
            if parameter.name in props and parameter.name not in additional_keys:
                kwargs[parameter.name] = props[parameter.name]
        return kwargs

    async def async_move_resource_to_block_cache(
        self, url_or_file_path: str | Path | None
    ) -> str | None:
        """Moves a file or downloads a file from a url to a block's cache directory, adds
        to to the block's temp_files, and returns the path to the file in cache. This
        ensures that the file is accessible to the Block and can be served to users.

        This async version of the function is used when this is being called within
        a FastAPI route, as this is not blocking.
        """
        if url_or_file_path is None:
            return None
        if isinstance(url_or_file_path, Path):
            url_or_file_path = str(url_or_file_path)

        if client_utils.is_http_url_like(url_or_file_path):
            temp_file_path = await processing_utils.async_ssrf_protected_download(
                url_or_file_path, cache_dir=self.GRADIO_CACHE
            )

            self.temp_files.add(temp_file_path)
        else:
            url_or_file_path = str(utils.abspath(url_or_file_path))
            if not utils.is_in_or_equal(url_or_file_path, self.GRADIO_CACHE):
                try:
                    temp_file_path = processing_utils.save_file_to_cache(
                        url_or_file_path, cache_dir=self.GRADIO_CACHE
                    )
                except FileNotFoundError:
                    # This can happen if when using gr.load() and the file is on a remote Space
                    # but the file is not the `value` of the component. For example, if the file
                    # is the `avatar_image` of the `Chatbot` component. In this case, we skip
                    # copying the file to the cache and just use the remote file path.
                    return url_or_file_path
            else:
                temp_file_path = url_or_file_path
            self.temp_files.add(temp_file_path)

        return temp_file_path

    def move_resource_to_block_cache(
        self, url_or_file_path: str | Path | None
    ) -> str | None:
        """Moves a file or downloads a file from a url to a block's cache directory, adds
        to to the block's temp_files, and returns the path to the file in cache. This
        ensures that the file is accessible to the Block and can be served to users.

        This sync version of the function is used when this is being called outside of
        a FastAPI route, e.g. when examples are being cached.
        """
        if url_or_file_path is None:
            return None
        if isinstance(url_or_file_path, Path):
            url_or_file_path = str(url_or_file_path)

        if client_utils.is_http_url_like(url_or_file_path):
            temp_file_path = processing_utils.save_url_to_cache(
                url_or_file_path, cache_dir=self.GRADIO_CACHE
            )

            self.temp_files.add(temp_file_path)
        else:
            url_or_file_path = str(utils.abspath(url_or_file_path))
            if not utils.is_in_or_equal(url_or_file_path, self.GRADIO_CACHE):
                try:
                    temp_file_path = processing_utils.save_file_to_cache(
                        url_or_file_path, cache_dir=self.GRADIO_CACHE
                    )
                except FileNotFoundError:
                    # This can happen if when using gr.load() and the file is on a remote Space
                    # but the file is not the `value` of the component. For example, if the file
                    # is the `avatar_image` of the `Chatbot` component. In this case, we skip
                    # copying the file to the cache and just use the remote file path.
                    return url_or_file_path
            else:
                temp_file_path = url_or_file_path
            self.temp_files.add(temp_file_path)

        return temp_file_path

    def serve_static_file(
        self, url_or_file_path: str | Path | dict | None
    ) -> dict | None:
        """If a file is a local file, moves it to the block's cache directory and returns
        a FileData-type dictionary corresponding to the file. If the file is a URL, returns a
        FileData-type dictionary corresponding to the URL. This ensures that the file is
        accessible in the frontend and can be served to users.

        Examples:
        >>> block.serve_static_file("https://gradio.app/logo.png") -> {"path": "https://gradio.app/logo.png", "url": "https://gradio.app/logo.png"}
        >>> block.serve_static_file("logo.png") -> {"path": "logo.png", "url": "/file=logo.png"}
        >>> block.serve_static_file({"path": "logo.png", "url": "/file=logo.png"}) -> {"path": "logo.png", "url": "/file=logo.png"}
        """
        if url_or_file_path is None:
            return None
        if isinstance(url_or_file_path, dict):
            return url_or_file_path
        if isinstance(url_or_file_path, Path):
            url_or_file_path = str(url_or_file_path)
        if client_utils.is_http_url_like(url_or_file_path):
            return FileData(
                path=str(url_or_file_path), url=str(url_or_file_path)
            ).model_dump()
        else:
            data = {"path": url_or_file_path, "meta": {"_type": "gradio.FileData"}}
            try:
                return processing_utils.move_files_to_cache(data, self)
            except AttributeError:  # Can be raised if this function is called before the Block is fully initialized.
                return data


class BlockContext(Block):
    def __init__(
        self,
        elem_id: str | None = None,
        elem_classes: list[str] | str | None = None,
        visible: bool | Literal["hidden"] = True,
        render: bool = True,
        key: int | str | tuple[int | str, ...] | None = None,
        preserved_by_key: list[str] | str | None = None,
    ):
        """
        Parameters:
            elem_id: An optional string that is assigned as the id of this component in the HTML DOM. Can be used for targeting CSS styles.
            elem_classes: An optional string or list of strings that are assigned as the class of this component in the HTML DOM. Can be used for targeting CSS styles.
            visible: If False, this will be hidden but included in the Blocks config file (its visibility can later be updated).
            render: If False, this will not be included in the Blocks config file at all.
        """
        self.children: list[Block] = []
        Block.__init__(
            self,
            elem_id=elem_id,
            elem_classes=elem_classes,
            visible=visible,
            render=render,
            key=key,
            preserved_by_key=preserved_by_key,
        )

    TEMPLATE_DIR = DeveloperPath("./templates/")
    FRONTEND_DIR = "../../frontend/"

    @property
    def skip_api(self):
        return True

    @classmethod
    def get_component_class_id(cls) -> str:
        module_name = cls.__module__
        module_path = sys.modules[module_name].__file__
        module_hash = hashlib.sha256(
            f"{cls.__name__}_{module_path}".encode()
        ).hexdigest()
        return module_hash

    @property
    def component_class_id(self):
        return self.get_component_class_id()

    def add_child(self, child: Block):
        self.children.append(child)

    def __enter__(self):
        render_context = get_render_context()
        self.parent = render_context
        set_render_context(self)
        return self

    def add(self, child: Block):
        child.parent = self
        self.children.append(child)

    def fill_expected_parents(self):
        root_context = get_blocks_context()
        children = []
        pseudo_parent = None
        for child in self.children:
            expected_parent = child.get_expected_parent()
            if not expected_parent or isinstance(self, expected_parent):
                if child.breaks_grouping():
                    pseudo_parent = None
                children.append(child)
            else:
                if pseudo_parent is not None and isinstance(
                    pseudo_parent, expected_parent
                ):
                    pseudo_parent.add_child(child)
                else:
                    key = None
                    if child.key is not None:
                        if isinstance(child.key, tuple):
                            key = child.key + ("_parent",)
                        else:
                            key = (child.key, "_parent")
                    pseudo_parent = expected_parent(render=False, key=key)
                    pseudo_parent.parent = self
                    children.append(pseudo_parent)
                    pseudo_parent.add_child(child)
                    pseudo_parent.page = child.page
                    if root_context:
                        root_context.blocks[pseudo_parent._id] = pseudo_parent
                child.parent = pseudo_parent
        self.children = children

    def __exit__(self, exc_type: type[BaseException] | None = None, *args):
        set_render_context(self.parent)
        if exc_type is not None:
            return
        if getattr(self, "allow_expected_parents", True):
            self.fill_expected_parents()

    def postprocess(self, y):
        """
        Any postprocessing needed to be performed on a block context.
        """
        return y


def postprocess_update_dict(
    block: Component | BlockContext, update_dict: dict, postprocess: bool = True
):
    """
    Converts a dictionary of updates into a format that can be sent to the frontend to update the component.
    E.g. {"value": "2", "visible": True, "invalid_arg": "hello"}
    Into -> {"__type__": "update", "value": 2.0, "visible": True}
    Parameters:
        block: The Block that is being updated with this update dictionary.
        update_dict: The original update dictionary
        postprocess: Whether to postprocess the "value" key of the update dictionary.
    """
    value = update_dict.pop("value", components._Keywords.NO_VALUE)

    props = None
    if hasattr(block, "props"):
        props = {k: v for k, v in update_dict.items() if not hasattr(block, k)}
    update_dict = {k: getattr(block, k) for k in update_dict if hasattr(block, k)}
    if props:
        update_dict["props"] = props

    if value is not components._Keywords.NO_VALUE:
        if postprocess:
            update_dict["value"] = block.postprocess(value)
            if isinstance(update_dict["value"], (GradioModel, GradioRootModel)):
                update_dict["value"] = update_dict["value"].model_dump()
        else:
            update_dict["value"] = value
    update_dict["__type__"] = "update"
    return update_dict


def convert_component_dict_to_list(
    outputs_ids: list[int], predictions: dict
) -> list | dict:
    """
    Converts a dictionary of component updates into a list of updates in the order of
    the outputs_ids and including every output component. Leaves other types of dictionaries unchanged.
    E.g. {"textbox": "hello", "number": {"__type__": "generic_update", "value": "2"}}
    Into -> ["hello", {"__type__": "generic_update"}, {"__type__": "generic_update", "value": "2"}]
    """
    keys_are_blocks = [isinstance(key, Block) for key in predictions]
    if all(keys_are_blocks):
        reordered_predictions = [skip() for _ in outputs_ids]
        for component, value in predictions.items():
            if component._id not in outputs_ids:
                raise ValueError(
                    f"Returned component {component} not specified as output of function."
                )
            output_index = outputs_ids.index(component._id)
            reordered_predictions[output_index] = value
        predictions = utils.resolve_singleton(reordered_predictions)
    elif any(keys_are_blocks):
        raise ValueError(
            "Returned dictionary included some keys as Components. Either all keys must be Components to assign Component values, or return a List of values to assign output values in order."
        )
    return predictions


class BlocksConfig:
    def __init__(self, root_block: Blocks):
        self._id: int = 0
        self.root_block = root_block
        self.blocks: dict[int, Component | Block] = {}
        self.fns: dict[int, BlockFunction] = {}
        self.fn_id: int = 0

    def set_event_trigger(
        self,
        targets: Sequence[EventListenerMethod],
        fn: Callable | None,
        inputs: (
            Component
            | BlockContext
            | Sequence[Component | BlockContext]
            | Set[Component | BlockContext]
            | None
        ),
        outputs: (
            Component
            | BlockContext
            | Sequence[Component | BlockContext]
            | Set[Component | BlockContext]
            | None
        ),
        preprocess: bool = True,
        postprocess: bool = True,
        scroll_to_output: bool = False,
        show_progress: Literal["full", "minimal", "hidden"] = "full",
        show_progress_on: Component | Sequence[Component] | None = None,
        api_name: str | None = None,
        api_description: str | None | Literal[False] = None,
        js: str | Literal[True] | None = None,
        no_target: bool = False,
        queue: bool = True,
        batch: bool = False,
        max_batch_size: int = 4,
        cancels: list[int] | None = None,
        collects_event_data: bool | None = None,
        trigger_after: int | None = None,
        trigger_only_on_success: bool = False,
        trigger_only_on_failure: bool = False,
        trigger_mode: Literal["once", "multiple", "always_last"] | None = "once",
        concurrency_limit: int | None | Literal["default"] = "default",
        concurrency_id: str | None = None,
        api_visibility: Literal["public", "private", "undocumented"] = "public",
        renderable: Renderable | None = None,
        is_cancel_function: bool = False,
        connection: Literal["stream", "sse"] = "sse",
        time_limit: float | None = None,
        stream_every: float = 0.5,
        event_specific_args: list[str] | None = None,
        js_implementation: str | None = None,
        key: str | int | tuple[int | str, ...] | None = None,
        validator: Callable | None = None,
    ) -> tuple[BlockFunction, int]:
        """
        Adds an event to the component's dependencies.
        Parameters:
            targets: a list of EventListenerMethod objects that define the event trigger
            fn: the function to run when the event is triggered
            inputs: the list of input components whose values will be passed to the function
            outputs: the list of output components whose values will be updated by the function
            preprocess: whether to run the preprocess methods of the input components before running the function
            postprocess: whether to run the postprocess methods of the output components after running the function
            scroll_to_output: whether to scroll to output of dependency on trigger
            show_progress: how to show the progress animation while event is running: "full" shows a spinner which covers the output component area as well as a runtime display in the upper right corner, "minimal" only shows the runtime display, "hidden" shows no progress animation at all
            show_progress_on: Component or list of components to show the progress animation on. If None, will show the progress animation on all of the output components.
            api_name: defines how the endpoint appears in the API docs. Can be a string or None. If set to a string, the endpoint will be exposed in the API docs with the given name. If None (default), the name of the function will be used as the API endpoint.
            api_description: Description of the API endpoint. Can be a string, None, or False. If set to a string, the endpoint will be exposed in the API docs with the given description. If None, the function's docstring will be used as the API endpoint description. If False, then no description will be displayed in the API docs.
            js: Optional frontend js method to run before running 'fn'. Input arguments for js method are values of 'inputs' and 'outputs', return should be a list of values for output components
            no_target: if True, sets "targets" to [], used for the Blocks.load() event and .then() events
            queue: If True, will place the request on the queue, if the queue has been enabled. If False, will not put this event on the queue, even if the queue has been enabled. If None, will use the queue setting of the gradio app.
            batch: whether this function takes in a batch of inputs
            max_batch_size: the maximum batch size to send to the function
            cancels: a list of other events to cancel when this event is triggered. For example, setting cancels=[click_event] will cancel the click_event, where click_event is the return value of another components .click method.
            collects_event_data: whether to collect event data for this event
            trigger_after: if set, this event will be triggered after 'trigger_after' function index
            trigger_only_on_success: if True, this event will only be triggered if the previous event was successful (only applies if `trigger_after` is set)
            trigger_only_on_failure: if True, this event will only be triggered if the previous event failed i.e. raised an exception (only applies if `trigger_after` is set)
            trigger_mode: If "once" (default for all events except `.change()`) would not allow any submissions while an event is pending. If set to "multiple", unlimited submissions are allowed while pending, and "always_last" (default for `.change()` and `.key_up()` events) would allow a second submission after the pending event is complete.
            concurrency_limit: If set, this is the maximum number of this event that can be running simultaneously. Can be set to None to mean no concurrency_limit (any number of this event can be running simultaneously). Set to "default" to use the default concurrency limit (defined by the `default_concurrency_limit` parameter in `queue()`, which itself is 1 by default).
            concurrency_id: If set, this is the id of the concurrency group. Events with the same concurrency_id will be limited by the lowest set concurrency_limit.
            api_visibility: controls the visibility and accessibility of this endpoint. Can be "public" (shown in API docs and callable by clients), "private" (hidden from API docs and not callable by clients), or "undocumented" (hidden from API docs but callable by clients and via gr.load). If fn is None, api_visibility will automatically be set to "private".
            is_cancel_function: whether this event cancels another running event.
            connection: The connection format, either "sse" or "stream".
            time_limit: The time limit for the function to run. Parameter only used for the `.stream()` event.
            stream_every: The latency (in seconds) at which stream chunks are sent to the backend. Defaults to 0.5 seconds. Parameter only used for the `.stream()` event.
            validator: a function that takes in the inputs and can optionally return a gr.validate() object for each input.
        Returns: dependency information, dependency index
        """
        # Support for singular parameter
        _targets = [
            (
                target.block._id if not no_target and target.block else None,
                target.event_name,
            )
            for target in targets
        ]
        if isinstance(inputs, Set):
            inputs_as_dict = True
            inputs = sorted(inputs, key=lambda x: x._id)
        else:
            inputs_as_dict = False
            if inputs is None:
                inputs = []
            elif not isinstance(inputs, Sequence):
                inputs = [inputs]

        if isinstance(outputs, Set):
            outputs = sorted(outputs, key=lambda x: x._id)
        elif outputs is None:
            outputs = []
        elif not isinstance(outputs, Sequence):
            outputs = [outputs]
        if show_progress_on and not isinstance(show_progress_on, Sequence):
            show_progress_on = [show_progress_on]

        if fn is not None and not cancels:
            check_function_inputs_match(fn, inputs, inputs_as_dict)

        if like_user_message is not False:
            warnings.warn(
                "The 'like_user_message' parameter in the '.like()' event will be removed in Gradio 6.0. "
                "You will need to use 'like_user_message' in the Chatbot constructor instead. "
                "For example: chatbot = gr.Chatbot(like_user_message=True)",
                DeprecationWarning,
                stacklevel=2,
            )

        if show_api is not True:
            warnings.warn(
                "The 'show_api' parameter in event listeners will be removed in Gradio 6.0. "
                "You will need to use the 'api_visibility' parameter instead. "
                "To replicate show_api=False, in Gradio 6.0, use api_visibility='undocumented'.",
                DeprecationWarning,
                stacklevel=4,
            )

        if api_name is False:
            warnings.warn(
                "Setting 'api_name=False' in event listeners will be removed in Gradio 6.0. "
                "You will need to use 'api_visibility=\"private\"' instead.",
                DeprecationWarning,
                stacklevel=4,
            )

        if _targets and trigger_mode is None:
            if _targets[0][1] in ["change", "key_up"]:
                trigger_mode = "always_last"
            elif _targets[0][1] in ["stream"]:
                trigger_mode = "multiple"
        if trigger_mode is None:
            trigger_mode = "once"
        elif trigger_mode not in ["once", "multiple", "always_last"]:
            raise ValueError(
                f"Invalid value for parameter `trigger_mode`: {trigger_mode}. Please choose from: {['once', 'multiple', 'always_last']}"
            )

        fn_to_analyze = renderable.fn if renderable else fn
        _, progress_index, event_data_index = (
            special_args(fn_to_analyze) if fn_to_analyze else (None, None, None)
        )

        # If api_name is None or empty string, use the function name
        if api_name is None or isinstance(api_name, str) and api_name.strip() == "":
            if fn is not None:
                if not hasattr(fn, "__name__"):
                    if hasattr(fn, "__class__") and hasattr(fn.__class__, "__name__"):
                        name = fn.__class__.__name__
                    else:
                        name = "unnamed"
                else:
                    name = fn.__name__
                api_name = "".join(
                    [
                        s
                        for s in str(name)
                        if s not in set(string.punctuation) - {"-", "_"}
                    ]
                )
            elif js is not None:
                api_name = "js_fn"
                api_visibility = "private"
            else:
                api_name = "unnamed"
                api_visibility = "private"

        api_name = utils.append_unique_suffix(
            api_name,
            [fn.api_name for fn in self.fns.values() if isinstance(fn.api_name, str)],
        )

        # The `api_visibility` parameter is "private" if: (1) the user explicitly sets it (2) fn is None (there's no backend function)
        # or (3) the function is a js function

        if collects_event_data is None:
            collects_event_data = event_data_index is not None

        rendered_in = LocalContext.renderable.get(None)

        if js is True and inputs:
            raise ValueError(
                "Cannot create event: events with js=True cannot have inputs."
            )

        reuse_id = False
        fn_id = self.fn_id
        render_iteration = rendered_in.render_iteration if rendered_in else None

        if rendered_in and key is not None:
            for existing_fn in self.fns.values():
                if existing_fn.key == key:
                    reuse_id = True
                    fn_id = existing_fn._id
                    break

        block_fn = BlockFunction(
            fn,
            inputs,
            outputs,
            preprocess,
            postprocess,
            _id=fn_id,
            inputs_as_dict=inputs_as_dict,
            targets=_targets,
            batch=batch,
            max_batch_size=max_batch_size,
            concurrency_limit=concurrency_limit,
            concurrency_id=concurrency_id,
            tracks_progress=progress_index is not None,
            api_name=api_name,
            api_description=api_description,
            js=js,
            show_progress=show_progress,
            show_progress_on=show_progress_on
            if isinstance(show_progress_on, (list, tuple)) or show_progress_on is None
            else [show_progress_on],
            cancels=cancels,
            collects_event_data=collects_event_data,
            trigger_after=trigger_after,
            trigger_only_on_success=trigger_only_on_success,
            trigger_only_on_failure=trigger_only_on_failure,
            trigger_mode=trigger_mode,
            queue=queue,
            scroll_to_output=scroll_to_output,
            api_visibility=api_visibility,
            renderable=renderable,
            rendered_in=rendered_in,
            render_iteration=render_iteration,
            is_cancel_function=is_cancel_function,
            connection=connection,
            time_limit=time_limit,
            stream_every=stream_every,
            event_specific_args=event_specific_args,
            page=self.root_block.current_page,
            js_implementation=js_implementation,
            key=key,
            validator=validator,
        )

        self.fns[fn_id] = block_fn
        if not reuse_id:
            self.fn_id += 1
        return block_fn, block_fn._id

    @staticmethod
    def config_for_block(
        _id: int,
        rendered_ids: list[int],
        block: Block | Component,
        renderable: Renderable | None = None,
    ) -> dict:
        if renderable and _id not in rendered_ids:
            return {}
        props = block.get_config() if hasattr(block, "get_config") else {}

        skip_none_deletion = []
        if (
            renderable and block.key
        ):  # Nones are important for replacing a value in a keyed component
            skip_none_deletion = [
                prop for prop, val in block.constructor_args.items() if val is None
            ]
        utils.delete_none(props, skip_props=skip_none_deletion)

        block_config = {
            "id": _id,
            "type": block.get_block_name(),
            "props": props,
            "skip_api": block.skip_api,
            "component_class_id": getattr(block, "component_class_id", None),
            "key": block.unique_key(),
        }
        if renderable:
            block_config["renderable"] = renderable._id
        if block.rendered_in is not None:
            block_config["rendered_in"] = block.rendered_in._id
        if not block.skip_api:
            block_config["api_info"] = block.api_info()  # type: ignore
            if hasattr(block, "api_info_as_input"):
                block_config["api_info_as_input"] = block.api_info_as_input()  # type: ignore
            else:
                block_config["api_info_as_input"] = block.api_info()  # type: ignore
            if hasattr(block, "api_info_as_output"):
                block_config["api_info_as_output"] = block.api_info_as_output()  # type: ignore
            else:
                block_config["api_info_as_output"] = block.api_info()  # type: ignore
            block_config["example_inputs"] = block.example_inputs()  # type: ignore

        return block_config

    def get_config(self, renderable: Renderable | None = None):
        config = {
            "page": {},
            "components": [],
            "dependencies": [],
        }

        for page_tuple in self.root_block.pages:
            page = page_tuple[0]
            if page not in config["page"]:
                config["page"][page] = {
                    "layout": {"id": self.root_block._id, "children": []},
                    "components": [],
                    "dependencies": [],
                }

        rendered_ids = []

        def get_layout(block: Block) -> Layout:
            rendered_ids.append(block._id)
            if not isinstance(block, BlockContext):
                return {"id": block._id}
            children_layout = []
            for child in block.children:
                layout = get_layout(child)
                children_layout.append(layout)
            return {"id": block._id, "children": children_layout}

        if renderable:
            root_block = self.blocks[renderable.container_id]
        else:
            root_block = self.root_block
        layout = get_layout(root_block)
        config["layout"] = layout

        for root_child in layout.get("children", []):
            if isinstance(root_child, dict) and root_child["id"] in self.blocks:
                block = self.blocks[root_child["id"]]
                config["page"][block.page]["layout"]["children"].append(root_child)

        blocks_items = list(
            self.blocks.items()
        )  # freeze as list to prevent concurrent re-renders from changing the dict during loop, see https://github.com/gradio-app/gradio/issues/9991
        for _id, block in blocks_items:
            block_config = self.config_for_block(_id, rendered_ids, block, renderable)
            if not block_config:
                continue
            config["components"].append(block_config)
            config["page"][block.page]["components"].append(block._id)

        dependencies = []
        for fn in self.fns.values():
            if renderable is None or fn.rendered_in == renderable:
                dependency_config = fn.get_config()
                dependencies.append(dependency_config)
                config["page"][fn.page]["dependencies"].append(dependency_config["id"])

        config["dependencies"] = dependencies
        return config

    def __copy__(self):
        new = BlocksConfig(self.root_block)
        new.blocks = copy.copy(self.blocks)
        new.fns = copy.copy(self.fns)
        new.fn_id = self.fn_id
        return new

    def attach_load_events(self, rendered_in: Renderable | None = None):
        """Add a load event for every component whose initial value requires a function call to set."""
        for component in self.blocks.values():
            if rendered_in is not None and component.rendered_in != rendered_in:
                continue
            if (
                isinstance(component, components.Component)
                and component.load_event_to_attach
            ):
                load_fn, triggers, inputs = component.load_event_to_attach
                has_target = len(triggers) > 0
                triggers += [(self.root_block, "load")]
                # Use set_event_trigger to avoid ambiguity between load class/instance method

                dep = self.set_event_trigger(
                    [EventListenerMethod(*trigger) for trigger in triggers],
                    load_fn,
                    inputs,
                    component,
                    no_target=not has_target,
                    show_progress="hidden" if has_target else "full",
                )[0]
                component.load_event = dep.get_config()


@document("launch", "queue", "integrate", "load", "unload")
class Blocks(BlockContext, BlocksEvents, metaclass=BlocksMeta):
    """
    Blocks is Gradio's low-level API that allows you to create more custom web
    applications and demos than Interfaces (yet still entirely in Python).


    Compared to the Interface class, Blocks offers more flexibility and control over:
    (1) the layout of components (2) the events that
    trigger the execution of functions (3) data flows (e.g. inputs can trigger outputs,
    which can trigger the next level of outputs). Blocks also offers ways to group
    together related demos such as with tabs.


    The basic usage of Blocks is as follows: create a Blocks object, then use it as a
    context (with the "with" statement), and then define layouts, components, or events
    within the Blocks context. Finally, call the launch() method to launch the demo.

    Example:
        import gradio as gr
        def update(name):
            return f"Welcome to Gradio, {name}!"

        with gr.Blocks() as demo:
            gr.Markdown("Start typing below and then click **Run** to see the output.")
            with gr.Row():
                inp = gr.Textbox(placeholder="What is your name?")
                out = gr.Textbox()
            btn = gr.Button("Run")
            btn.click(fn=update, inputs=inp, outputs=out)

        demo.launch()
    Demos: blocks_hello, blocks_flipper, blocks_kinematics
    Guides: blocks-and-event-listeners, controlling-layout, state-in-blocks, custom-CSS-and-JS, using-blocks-like-functions
    """

    # stores references to all currently existing Blocks instances
    instances: weakref.WeakSet = weakref.WeakSet()

    @classmethod
    def get_instances(cls) -> list[Blocks]:
        """
        :return: list of all current instances.
        """
        return list(Blocks.instances)

    def __init__(
        self,
        analytics_enabled: bool | None = None,
        mode: str = "blocks",
        title: str | I18nData = "Gradio",
        fill_height: bool = False,
        fill_width: bool = False,
        delete_cache: tuple[int, int] | None = None,
        **kwargs,
    ):
        """
        Parameters:
            analytics_enabled: Whether to allow basic telemetry. If None, will use GRADIO_ANALYTICS_ENABLED environment variable or default to True.
            mode: A human-friendly name for the kind of Blocks or Interface being created. Used internally for analytics.
            title: The tab title to display when this is opened in a browser window.
            fill_height: Whether to vertically expand top-level child components to the height of the window. If True, expansion occurs when the scale value of the child components >= 1.
            fill_width: Whether to horizontally expand to fill container fully. If False, centers and constrains app to a maximum width. Only applies if this is the outermost `Blocks` in your Gradio app.
            delete_cache: A tuple corresponding [frequency, age] both expressed in number of seconds. Every `frequency` seconds, the temporary files created by this Blocks instance will be deleted if more than `age` seconds have passed since the file was created. For example, setting this to (86400, 86400) will delete temporary files every day. The cache will be deleted entirely when the server restarts. If None, no cache deletion will occur.
        """
        if theme is not None:
            warnings.warn(
                "The 'theme' parameter in the Blocks constructor will be removed in Gradio 6.0. "
                "You will need to pass 'theme' to Blocks.launch() instead.",
                DeprecationWarning,
                stacklevel=2,
            )

        if css is not None:
            warnings.warn(
                "The 'css' parameter in the Blocks constructor will be removed in Gradio 6.0. "
                "You will need to pass 'css' to Blocks.launch() instead.",
                DeprecationWarning,
                stacklevel=2,
            )

        if css_paths is not None:
            warnings.warn(
                "The 'css_paths' parameter in the Blocks constructor will be removed in Gradio 6.0. "
                "You will need to pass 'css_paths' to Blocks.launch() instead.",
                DeprecationWarning,
                stacklevel=2,
            )

        if js is not None:
            warnings.warn(
                "The 'js' parameter in the Blocks constructor will be removed in Gradio 6.0. "
                "You will need to pass 'js' to Blocks.launch() instead.",
                DeprecationWarning,
                stacklevel=2,
            )

        if head is not None:
            warnings.warn(
                "The 'head' parameter in the Blocks constructor will be removed in Gradio 6.0. "
                "You will need to pass 'head' to Blocks.launch() instead.",
                DeprecationWarning,
                stacklevel=2,
            )

        if head_paths is not None:
            warnings.warn(
                "The 'head_paths' parameter in the Blocks constructor will be removed in Gradio 6.0. "
                "You will need to pass 'head_paths' to Blocks.launch() instead.",
                DeprecationWarning,
                stacklevel=2,
            )

        self.limiter = None
        self.encrypt = False
        self.mcp_server_obj: None | GradioMCPServer = None
        self.mcp_error: None | str = None
        self.share = False
        self.enable_queue = True
        self.max_threads = 40
        self.pending_streams = defaultdict(dict)
        self.pending_diff_streams = defaultdict(dict)
        self.show_error = True
        self.fill_height = fill_height
        self.fill_width = fill_width
        self.delete_cache = delete_cache
        self.extra_startup_events: list[Callable[..., Coroutine[Any, Any, Any]]] = []
<<<<<<< HEAD
=======

        self.css = css or ""
        css_paths = utils.none_or_singleton_to_list(css_paths)
        for css_path in css_paths or []:
            with open(css_path, encoding="utf-8") as css_file:
                self.css += "\n" + css_file.read()
        self.js = js or ""
        self.head = head or ""
        head_paths = utils.none_or_singleton_to_list(head_paths)
        for head_path in head_paths or []:
            with open(head_path, encoding="utf-8") as head_file:
                self.head += "\n" + head_file.read()
>>>>>>> 4a8ee367
        self.renderables: list[Renderable] = []
        self.state_holder: StateHolder
        self.custom_mount_path: str | None = None
        self.pwa = False
        self.mcp_server = False

        # For analytics_enabled and allow_flagging: (1) first check for
        # parameter, (2) check for env variable, (3) default to True/"manual"
        self.analytics_enabled = (
            analytics_enabled
            if analytics_enabled is not None
            else analytics.analytics_enabled()
        )
        if self.analytics_enabled:
            t = threading.Thread(target=analytics.version_check)
            t.start()
        else:
            os.environ["HF_HUB_DISABLE_TELEMETRY"] = "True"
        self.enable_monitoring: bool | None = None

        self.default_config = BlocksConfig(self)
        super().__init__(render=False, **kwargs)

        self.mode = mode
        self.is_running = False
        self.local_url = None
        self.share_url = None
        self.width = None
        self.height = None
        self.api_open = utils.get_space() is None

        self.space_id = utils.get_space()
        self.favicon_path = None
        self.auth = None
        self.dev_mode = bool(os.getenv("GRADIO_WATCH_DIRS", ""))
        self.vibe_mode = bool(os.getenv("GRADIO_VIBE_MODE", ""))
        self.app_id = random.getrandbits(64)
        self.upload_file_set = set()
        self.temp_file_sets = [self.upload_file_set]
        self.title = title

        # Only used when an Interface is loaded from a config
        self.predict = None
        self.input_components = None
        self.output_components = None
        self.__name__ = None  # type: ignore
        self.api_mode = None

        self.progress_tracking = None
        self.ssl_verify = True
        self.allowed_paths = []
        self.blocked_paths = []
        self.root_path = os.environ.get("GRADIO_ROOT_PATH", "")
        self.proxy_urls = set()

        self.pages: list[tuple[str, str, bool]] = [("", "Home", True)]
        self.current_page = ""

        self.css = None
        self.js = None
        self.head = None
        self.theme = None
        self.head_paths = None

        if self.analytics_enabled:
            data = {
                "mode": self.mode,
                "version": get_package_version(),
            }
            analytics.initiated_analytics(data)

        Blocks.instances.add(self)

        self.queue()

    @property
    def blocks(self) -> dict[int, Component | Block]:
        return self.default_config.blocks

    @blocks.setter
    def blocks(self, value: dict[int, Component | Block]):
        self.default_config.blocks = value

    @property
    def fns(self) -> dict[int, BlockFunction]:
        return self.default_config.fns

    def get_component(self, id: int) -> Component | BlockContext:
        comp = self.blocks[id]
        if not isinstance(comp, (components.Component, BlockContext)):
            raise TypeError(f"Block with id {id} is not a Component or BlockContext")
        return comp

    @property
    def _is_running_in_reload_thread(self):
        from gradio.cli.commands.reload import reload_thread

        return getattr(reload_thread, "running_reload", False)

    @classmethod
    def from_config(
        cls,
        config: BlocksConfigDict,
        fns: list[Callable],
        proxy_url: str,
    ) -> Blocks:
        """
        Factory method that creates a Blocks from a config and list of functions. Used
        internally by the gradio.external.load() method.

        Parameters:
        config: a dictionary containing the configuration of the Blocks.
        fns: a list of functions that are used in the Blocks. Must be in the same order as the dependencies in the config.
        proxy_url: an external url to use as a root URL when serving files for components in the Blocks.
        """
        config = copy.deepcopy(config)
        components_config = config["components"]
        original_mapping: dict[int, Block] = {}
        proxy_urls = {proxy_url}

        def get_block_instance(id: int) -> Block:
            for block_config in components_config:
                if block_config["id"] == id:
                    break
            else:
                raise ValueError(f"Cannot find block with id {id}")
            cls = component_or_layout_class(block_config["props"]["name"])

            # If a Gradio app B is loaded into a Gradio app A, and B itself loads a
            # Gradio app C, then the proxy_urls of the components in A need to be the
            # URL of C, not B. The else clause below handles this case.
            if block_config["props"].get("proxy_url") is None:
                block_config["props"]["proxy_url"] = f"{proxy_url}/"
            postprocessed_value = block_config["props"].pop("value", None)

            constructor_args = cls.recover_kwargs(block_config["props"])
            block = cls(**constructor_args)
            if postprocessed_value is not None:
                block.value = postprocessed_value  # type: ignore

            block_proxy_url = block_config["props"]["proxy_url"]
            block.proxy_url = block_proxy_url
            proxy_urls.add(block_proxy_url)
            if (
                _selectable := block_config["props"].pop("_selectable", None)
            ) is not None:
                block._selectable = _selectable  # type: ignore

            return block

        def iterate_over_children(children_list):
            for child_config in children_list:
                id = child_config["id"]
                block = get_block_instance(id)

                original_mapping[id] = block

                children = child_config.get("children")
                if children is not None:
                    if not isinstance(block, BlockContext):
                        raise ValueError(
                            f"Invalid config, Block with id {id} has children but is not a BlockContext."
                        )
                    with block:
                        iterate_over_children(children)

        derived_fields = ["types"]

        with Blocks() as blocks:
            # ID 0 should be the root Blocks component
            original_mapping[0] = root_block = Context.root_block or blocks

            if "layout" in config:
                iterate_over_children(config["layout"].get("children", []))

            first_dependency = None

            # add the event triggers
            if "dependencies" not in config:
                raise ValueError(
                    "This config is missing the 'dependencies' field and cannot be loaded."
                )
            for dependency, fn in zip(config["dependencies"], fns, strict=False):
                # We used to add a "fake_event" to the config to cache examples
                # without removing it. This was causing bugs in calling gr.load
                # We fixed the issue by removing "fake_event" from the config in examples.py
                # but we still need to skip these events when loading the config to support
                # older demos
                if "trigger" in dependency and dependency["trigger"] == "fake_event":
                    continue
                for field in derived_fields:
                    dependency.pop(field, None)

                # older versions had a separate trigger field, but now it is part of the
                # targets field
                _targets = dependency.pop("targets")
                trigger = dependency.pop("trigger", None)
                is_then_event = False

                # This assumes that you cannot combine multiple .then() events in a single
                # gr.on() event, which is true for now. If this changes, we will need to
                # update this code.
                if not isinstance(_targets[0], int) and _targets[0][1] in [
                    "then",
                    "success",
                ]:
                    if len(_targets) != 1:
                        raise ValueError(
                            "This logic assumes that .then() events are not combined with other events in a single gr.on() event"
                        )
                    is_then_event = True

                dependency.pop("backend_fn")
                dependency.pop("documentation", None)
                dependency["inputs"] = [
                    original_mapping[i] for i in dependency["inputs"]
                ]
                dependency["outputs"] = [
                    original_mapping[o] for o in dependency["outputs"]
                ]
                dependency.pop("status_tracker", None)
                dependency.pop("zerogpu", None)
                dependency.pop("id", None)
                dependency.pop("rendered_in", None)
                dependency.pop("render_id", None)
                dependency.pop("every", None)

                # Older versions of Gradio had a show_api field, which has been replaced
                # by api_visibility.
                api_visibility = dependency.pop("api_visibility", None)
                if api_visibility is None:
                    show_api = dependency.pop("show_api", None)
                    if dependency["api_name"] is False:
                        api_visibility = "private"
                    elif show_api is True:
                        api_visibility = "public"
                    else:
                        api_visibility = "undocumented"
                    dependency["api_visibility"] = api_visibility

                dependency["preprocess"] = False
                dependency["postprocess"] = False
                if is_then_event:
                    targets = [EventListenerMethod(None, "then")]
                    dependency["trigger_after"] = dependency.pop("trigger_after")
                    dependency["trigger_only_on_success"] = dependency.pop(
                        "trigger_only_on_success"
                    )
                    dependency["trigger_only_on_failure"] = dependency.pop(
                        "trigger_only_on_failure", False
                    )
                    dependency["no_target"] = True
                else:
                    targets = [
                        EventListenerMethod(
                            t.__self__ if t.has_trigger else None,
                            t.event_name,  # type: ignore
                        )
                        for t in Blocks.get_event_targets(
                            original_mapping, _targets, trigger
                        )
                    ]
                dependency = root_block.default_config.set_event_trigger(  # type: ignore
                    targets=targets, fn=fn, **dependency
                )[0]
                if first_dependency is None:
                    first_dependency = dependency

            # Allows some use of Interface-specific methods with loaded Spaces
            if first_dependency and get_blocks_context():
                blocks.predict = [fns[0]]
                blocks.input_components = first_dependency.inputs
                blocks.output_components = first_dependency.outputs
                blocks.__name__ = "Interface"
                blocks.api_mode = True
        blocks.proxy_urls = proxy_urls
        return blocks

    def __str__(self):
        return self.__repr__()

    def __repr__(self):
        num_backend_fns = len([d for d in self.fns.values() if d.fn])
        repr = f"Gradio Blocks instance: {num_backend_fns} backend functions"
        repr += f"\n{'-' * len(repr)}"
        for d, dependency in self.fns.items():
            if dependency.fn:
                repr += f"\nfn_index={d}"
                repr += "\n inputs:"
                for block in dependency.inputs:
                    block = self.blocks[block._id]
                    repr += f"\n |-{block}"
                repr += "\n outputs:"
                for block in dependency.outputs:
                    block = self.blocks[block._id]
                    repr += f"\n |-{block}"
        return repr

    @property
    def expects_oauth(self):
        """Return whether the app expects user to authenticate via OAuth."""
        return any(
            isinstance(block, components.LoginButton) for block in self.blocks.values()
        )

    def unload(self, fn: Callable[..., Any]) -> None:
        """This listener is triggered when the user closes or refreshes the tab, ending the user session.
        It is useful for cleaning up resources when the app is closed.
        Parameters:
            fn: Callable function to run to clear resources. The function should not take any arguments and the output is not used.
        Example:
            import gradio as gr
            with gr.Blocks() as demo:
                gr.Markdown("# When you close the tab, hello will be printed to the console")
                demo.unload(lambda: print("hello"))
            demo.launch()
        """
        self.default_config.set_event_trigger(
            targets=[EventListenerMethod(None, "unload")],
            fn=fn,
            inputs=None,
            outputs=None,
            preprocess=False,
            postprocess=False,
            show_progress="hidden",
            api_name=None,
            js=None,
            no_target=True,
            batch=False,
            max_batch_size=4,
            cancels=None,
            collects_event_data=None,
            trigger_after=None,
            trigger_only_on_success=False,
            trigger_only_on_failure=False,
            trigger_mode="once",
            concurrency_limit="default",
            concurrency_id=None,
            api_visibility="private",
        )

    def render(self):
        root_context = get_blocks_context()
        if root_context is not None and Context.root_block is not None:
            if self._id in root_context.blocks:
                raise DuplicateBlockError(
                    f"A block with id: {self._id} has already been rendered in the current Blocks."
                )
            overlapping_ids = set(root_context.blocks).intersection(self.blocks)
            for id in overlapping_ids:
                # State components are allowed to be reused between Blocks
                if not isinstance(self.blocks[id], components.State):
                    raise DuplicateBlockError(
                        "At least one block in this Blocks has already been rendered."
                    )

            for block in self.blocks.values():
                block.page = Context.root_block.current_page
            root_context.blocks.update(self.blocks)
            dependency_offset = max(root_context.fns.keys(), default=-1) + 1
            existing_api_names = [
                dep.api_name
                for dep in root_context.fns.values()
                if isinstance(dep.api_name, str)
            ]
            for dependency in self.fns.values():
                dependency.page = Context.root_block.current_page
                dependency._id += dependency_offset
                # Any event -- e.g. Blocks.load() -- that is triggered by this Blocks
                # should now be triggered by the root Blocks instead.
                for target in dependency.targets:
                    if target[0] == self._id:
                        target = (Context.root_block._id, target[1])
                api_name = dependency.api_name
                if isinstance(api_name, str):
                    api_name_ = utils.append_unique_suffix(
                        api_name,
                        existing_api_names,
                    )
                    if api_name != api_name_:
                        dependency.api_name = api_name_
                dependency.cancels = [c + dependency_offset for c in dependency.cancels]
                if dependency.trigger_after is not None:
                    dependency.trigger_after += dependency_offset
                # Recreate the cancel function so that it has the latest
                # dependency fn indices. This is necessary to properly cancel
                # events in the backend
                if dependency.cancels:
                    updated_cancels = [
                        root_context.fns[i].get_config() for i in dependency.cancels
                    ]
                    dependency.cancels = get_cancelled_fn_indices(updated_cancels)
                root_context.fns[dependency._id] = dependency
            root_context.fn_id = max(root_context.fns.keys(), default=-1) + 1
            Context.root_block.temp_file_sets.extend(self.temp_file_sets)
            Context.root_block.proxy_urls.update(self.proxy_urls)
            Context.root_block.extra_startup_events.extend(self.extra_startup_events)

        render_context = get_render_context()
        if render_context is not None:
            render_context.children.extend(self.children)
        return self

    def is_callable(self, fn_index: int = 0) -> bool:
        """Checks if a particular Blocks function is callable (i.e. not stateful or a generator)."""
        block_fn = self.fns[fn_index]
        dependency = self.fns[fn_index]

        if inspect.isasyncgenfunction(block_fn.fn):
            return False
        if inspect.isgeneratorfunction(block_fn.fn):
            return False
        if any(block.stateful for block in dependency.inputs):
            return False
        return not any(block.stateful for block in dependency.outputs)

    def __call__(self, *inputs, fn_index: int = 0, api_name: str | None = None):
        """
        Allows Blocks objects to be called as functions. Supply the parameters to the
        function as positional arguments. To choose which function to call, use the
        fn_index parameter, which must be a keyword argument.

        Parameters:
        *inputs: the parameters to pass to the function
        fn_index: the index of the function to call (defaults to 0, which for Interfaces, is the default prediction function)
        api_name: The api_name of the dependency to call. Will take precedence over fn_index.
        """
        if api_name is not None:
            inferred_fn_index = next(
                (i for i, d in self.fns.items() if d.api_name == api_name),
                None,
            )
            if inferred_fn_index is None:
                raise InvalidApiNameError(
                    f"Cannot find a function with api_name {api_name}"
                )
            fn_index = inferred_fn_index
        if not (self.is_callable(fn_index)):
            raise ValueError(
                "This function is not callable because it is either stateful or is a generator. Please use the .launch() method instead to create an interactive user interface."
            )

        inputs = list(inputs)
        processed_inputs = self.serialize_data(fn_index, inputs)
        fn = self.fns[fn_index]
        if fn.batch:
            processed_inputs = [[inp] for inp in processed_inputs]

        outputs = client_utils.synchronize_async(
            self.process_api,
            block_fn=fn,
            inputs=processed_inputs,
            request=None,
            state={},
            explicit_call=True,
        )
        outputs = outputs["data"]

        if fn.batch:
            outputs = [out[0] for out in outputs]

        outputs = self.deserialize_data(fn_index, outputs)
        processed_outputs = utils.resolve_singleton(outputs)

        return processed_outputs

    async def call_function(
        self,
        block_fn: BlockFunction | int,
        processed_input: list[Any],
        iterator: AsyncIterator[Any] | None = None,
        requests: Request | list[Request] | None = None,
        event_id: str | None = None,
        event_data: EventData | None = None,
        in_event_listener: bool = False,
        state: SessionState | None = None,
    ):
        """
        Calls function with given index and preprocessed input, and measures process time.
        Parameters:
            fn_index: index of function to call
            processed_input: preprocessed input to pass to function
            iterator: iterator to use if function is a generator
            requests: requests to pass to function
            event_id: id of event in queue
            event_data: data associated with event trigger
        """
        if isinstance(block_fn, int):
            block_fn = self.fns[block_fn]
        if not block_fn.fn:
            raise IndexError("function has no backend method.")
        is_generating = False
        request = requests[0] if isinstance(requests, list) else requests
        start = time.time()

        fn = utils.get_function_with_locals(
            fn=block_fn.fn,
            blocks=self,
            event_id=event_id,
            in_event_listener=in_event_listener,
            request=request,  # type: ignore
            state=state,
        )

        if iterator is None:  # If not a generator function that has already run
            if block_fn.inputs_as_dict:
                processed_input = [
                    dict(zip(block_fn.inputs, processed_input, strict=False))
                ]

            fn_to_analyze = (
                block_fn.renderable.fn if block_fn.renderable else block_fn.fn
            )
            processed_input, progress_index, _ = special_args(
                fn_to_analyze,
                processed_input,
                request,  # type: ignore
                event_data,  # type: ignore
            )
            progress_tracker = (
                processed_input[progress_index] if progress_index is not None else None
            )

            if progress_tracker is not None and progress_index is not None:
                progress_tracker, fn = create_tracker(fn, progress_tracker.track_tqdm)
                processed_input[progress_index] = progress_tracker

            if inspect.iscoroutinefunction(fn):
                prediction = await fn(*processed_input)
            else:
                prediction = await anyio.to_thread.run_sync(  # type: ignore
                    fn, *processed_input, limiter=self.limiter
                )
        else:
            prediction = None

        if inspect.isgeneratorfunction(fn) or inspect.isasyncgenfunction(fn):
            try:
                if iterator is None:
                    iterator = cast(AsyncIterator[Any], prediction)
                if inspect.isgenerator(iterator):
                    iterator = utils.SyncToAsyncIterator(iterator, self.limiter)
                prediction = await utils.async_iteration(iterator)
                is_generating = True
            except StopAsyncIteration:
                n_outputs = len(block_fn.outputs)
                prediction = (
                    components._Keywords.FINISHED_ITERATING
                    if n_outputs == 1
                    else (components._Keywords.FINISHED_ITERATING,) * n_outputs
                )
                iterator = None

        duration = time.time() - start

        return {
            "prediction": prediction,
            "duration": duration,
            "is_generating": is_generating,
            "iterator": iterator,
        }

    def serialize_data(self, fn_index: int, inputs: list[Any]) -> list[Any]:
        dependency = self.fns[fn_index]
        processed_input = []

        def format_file(s):
            return FileData(path=s).model_dump()

        for i, block in enumerate(dependency.inputs):
            if not isinstance(block, components.Component):
                raise InvalidComponentError(
                    f"{block.__class__} Component not a valid input component."
                )
            api_info = block.api_info()
            if client_utils.value_is_file(api_info):
                serialized_input = client_utils.traverse(
                    inputs[i],
                    format_file,
                    lambda s: client_utils.is_filepath(s)
                    or client_utils.is_http_url_like(s),
                )
            else:
                serialized_input = inputs[i]
            processed_input.append(serialized_input)

        return processed_input

    def deserialize_data(self, fn_index: int, outputs: list[Any]) -> list[Any]:
        dependency = self.fns[fn_index]
        predictions = []

        for o, block in enumerate(dependency.outputs):
            if not isinstance(block, components.Component):
                raise InvalidComponentError(
                    f"{block.__class__} Component not a valid output component."
                )

            deserialized = client_utils.traverse(
                outputs[o], lambda s: s["path"], client_utils.is_file_obj
            )
            predictions.append(deserialized)

        return predictions

    def validate_inputs(self, block_fn: BlockFunction, inputs: list[Any]):
        dep_inputs = block_fn.inputs

        # This handles incorrect inputs when args are changed by a JS function
        # Only check not enough args case, ignore extra arguments (for now)
        # TODO: make this stricter?
        if len(inputs) < len(dep_inputs):
            name = (
                f" ({block_fn.name})"
                if block_fn.name and block_fn.name != "<lambda>"
                else ""
            )

            wanted_args = []
            received_args = []
            for block in dep_inputs:
                wanted_args.append(str(block))
            for inp in inputs:
                v = f'"{inp}"' if isinstance(inp, str) else str(inp)
                received_args.append(v)

            wanted = ", ".join(wanted_args)
            received = ", ".join(received_args)

            # JS func didn't pass enough arguments
            raise ValueError(
                f"""An event handler{name} didn't receive enough input values (needed: {len(dep_inputs)}, got: {len(inputs)}).
Check if the event handler calls a Javascript function, and make sure its return value is correct.
Wanted inputs:
    [{wanted}]
Received inputs:
    [{received}]"""
            )

    async def preprocess_data(
        self,
        block_fn: BlockFunction,
        inputs: list[Any],
        state: SessionState | None,
        explicit_call: bool = False,
    ):
        state = state or SessionState(self)

        self.validate_inputs(block_fn, inputs)

        processed_input = []
        for i, block in enumerate(block_fn.inputs):
            if not isinstance(block, components.Component):
                raise InvalidComponentError(
                    f"{block.__class__} Component not a valid input component."
                )
            if block.stateful:
                processed_input.append(state[block._id])
            else:
                if block._id in state:
                    block = state[block._id]
                inputs_cached = await processing_utils.async_move_files_to_cache(
                    inputs[i],
                    block,
                    check_in_upload_folder=not explicit_call,
                )
                if getattr(block, "data_model", None) and inputs_cached is not None:
                    data_model = cast(
                        Union[GradioModel, GradioRootModel], block.data_model
                    )
                    inputs_cached = data_model.model_validate(
                        inputs_cached, context={"validate_meta": True}
                    )
                if isinstance(inputs_cached, (GradioModel, GradioRootModel)):
                    inputs_serialized = inputs_cached.model_dump()
                else:
                    inputs_serialized = inputs_cached
                if block._id not in state:
                    state[block._id] = block
                state._update_value_in_config(block._id, inputs_serialized)
                if block_fn.preprocess:
                    processed_input.append(block.preprocess(inputs_cached))
                else:
                    processed_input.append(inputs_serialized)
        return processed_input

    def validate_outputs(self, block_fn: BlockFunction, predictions: Any | list[Any]):
        dep_outputs = block_fn.outputs

        if not isinstance(predictions, (list, tuple)):
            predictions = [predictions]

        if len(predictions) != len(dep_outputs):
            name = (
                f" ({block_fn.name})"
                if block_fn.name and block_fn.name != "<lambda>"
                else ""
            )

            wanted_args = []
            received_args = []
            for block in dep_outputs:
                wanted_args.append(str(block.get_block_class()))
            for pred in predictions:
                v = f'"{pred}"' if isinstance(pred, str) else str(pred)
                received_args.append(v)

            wanted = ", ".join(wanted_args)
            received = ", ".join(received_args)

            if len(predictions) < len(dep_outputs):
                raise ValueError(
                    f"""A  function{name} didn't return enough output values (needed: {len(dep_outputs)}, returned: {len(predictions)}).
    Output components:
        [{wanted}]
    Output values returned:
        [{received}]"""
                )
            else:
                if len(predictions) == 1 and predictions[0] is None:
                    # do not throw error if the function did not return anything
                    # https://github.com/gradio-app/gradio/issues/9742
                    return
                warnings.warn(
                    f"""A function{name} returned too many output values (needed: {len(dep_outputs)}, returned: {len(predictions)}). Ignoring extra values.
    Output components:
        [{wanted}]
    Output values returned:
        [{received}]"""
                )

    async def postprocess_data(
        self,
        block_fn: BlockFunction,
        predictions: list | dict,
        state: SessionState | None,
    ) -> list[Any]:
        state = state or SessionState(self)
        if (
            isinstance(predictions, dict)
            and predictions == skip()
            and len(block_fn.outputs) > 1
        ):
            # For developer convenience, if a function returns a single skip() with multiple outputs,
            # we will skip updating all outputs.
            predictions = [skip()] * len(block_fn.outputs)
        if isinstance(predictions, dict) and len(predictions) > 0:
            predictions = convert_component_dict_to_list(
                [block._id for block in block_fn.outputs], predictions
            )

        if len(block_fn.outputs) == 1 and not block_fn.batch:
            predictions = [
                predictions,
            ]

        self.validate_outputs(block_fn, predictions)  # type: ignore

        output = []
        for i, block in enumerate(block_fn.outputs):
            try:
                if predictions[i] is components._Keywords.FINISHED_ITERATING:
                    output.append(None)
                    continue
            except (IndexError, KeyError) as err:
                raise ValueError(
                    "Number of output components does not match number "
                    f"of values returned from from function {block_fn.name}"
                ) from err

            if block.stateful:
                if not utils.is_prop_update(predictions[i]):
                    state[block._id] = predictions[i]
                output.append(None)
            else:
                prediction_value = predictions[i]
                if utils.is_prop_update(
                    prediction_value
                ):  # if update is passed directly (deprecated), remove Nones
                    prediction_value = utils.delete_none(
                        prediction_value, skip_value=True
                    )

                if isinstance(prediction_value, Block):
                    prediction_value = prediction_value.constructor_args.copy()
                    prediction_value["__type__"] = "update"
                if utils.is_prop_update(prediction_value):
                    kwargs = state[block._id].constructor_args.copy()
                    kwargs.update(prediction_value)
                    kwargs.pop("value", None)
                    kwargs.pop("__type__")
                    kwargs["render"] = False

                    state[block._id] = block.__class__(**kwargs)
                    state._update_config(block._id)
                    prediction_value = postprocess_update_dict(
                        block=state[block._id],
                        update_dict=prediction_value,
                        postprocess=block_fn.postprocess,
                    )
                    if "value" in prediction_value:
                        state._update_value_in_config(
                            block._id, prediction_value.get("value")
                        )
                elif block_fn.postprocess:
                    if not isinstance(block, components.Component):
                        raise InvalidComponentError(
                            f"{block.__class__} Component not a valid output component."
                        )
                    if block._id in state:
                        block = state[block._id]
                    prediction_value = block.postprocess(prediction_value)
                    if isinstance(prediction_value, (GradioModel, GradioRootModel)):
                        prediction_value_serialized = prediction_value.model_dump()
                    else:
                        prediction_value_serialized = prediction_value
                    prediction_value_serialized = (
                        await processing_utils.async_move_files_to_cache(
                            prediction_value_serialized,
                            block,
                            postprocess=True,
                        )
                    )
                    if block._id not in state:
                        state[block._id] = block
                    state._update_value_in_config(
                        block._id, prediction_value_serialized
                    )
                elif not block_fn.postprocess:
                    if block._id not in state:
                        state[block._id] = block
                    state._update_value_in_config(block._id, prediction_value)

                outputs_cached = await processing_utils.async_move_files_to_cache(
                    prediction_value,
                    block,
                    postprocess=True,
                )
                output.append(outputs_cached)

        return output

    async def handle_streaming_outputs(
        self,
        block_fn: BlockFunction,
        data: list,
        session_hash: str | None,
        run: int | None,
        root_path: str | None = None,
        final: bool = False,
    ) -> list:
        if session_hash is None or run is None:
            return data
        if run not in self.pending_streams[session_hash]:
            self.pending_streams[session_hash][run] = {}
        stream_run: dict[int, MediaStream] = self.pending_streams[session_hash][run]

        for i, block in enumerate(block_fn.outputs):
            output_id = block._id
            if (
                isinstance(block, components.StreamingOutput)
                and block.streaming
                and not utils.is_prop_update(data[i])
            ):
                if final:
                    stream_run[output_id].end_stream()
                first_chunk = output_id not in stream_run
                binary_data, output_data = await block.stream_output(
                    data[i],
                    f"{session_hash}/{run}/{output_id}/playlist.m3u8",
                    first_chunk,
                )
                if first_chunk:
                    desired_output_format = None
                    if orig_name := output_data.get("orig_name"):
                        desired_output_format = Path(orig_name).suffix[1:]
                    stream_run[output_id] = MediaStream(
                        desired_output_format=desired_output_format
                    )
                    stream_run[output_id]

                await stream_run[output_id].add_segment(binary_data)
                output_data = await processing_utils.async_move_files_to_cache(
                    output_data,
                    block,
                    postprocess=True,
                )
                if root_path is not None:
                    output_data = processing_utils.add_root_url(
                        output_data, root_path, None
                    )
                data[i] = output_data

        return data

    def handle_streaming_diffs(
        self,
        block_fn: BlockFunction,
        data: list,
        session_hash: str | None,
        run: int | None,
        final: bool,
        simple_format: bool = False,
    ) -> list:
        if session_hash is None or run is None:
            return data
        first_run = run not in self.pending_diff_streams[session_hash]
        if first_run:
            self.pending_diff_streams[session_hash][run] = [None] * len(data)
        last_diffs = self.pending_diff_streams[session_hash][run]

        for i in range(len(block_fn.outputs)):
            if final:
                data[i] = last_diffs[i]
                continue

            if first_run:
                last_diffs[i] = data[i]
            else:
                prev_chunk = last_diffs[i]
                last_diffs[i] = data[i]
                if not simple_format:
                    data[i] = utils.diff(prev_chunk, data[i])

        if final:
            del self.pending_diff_streams[session_hash][run]

        return data

    async def process_api(
        self,
        block_fn: BlockFunction | int,
        inputs: list[Any],
        state: SessionState | None = None,
        request: Request | list[Request] | None = None,
        iterator: AsyncIterator | None = None,
        session_hash: str | None = None,
        event_id: str | None = None,
        event_data: EventData | None = None,
        in_event_listener: bool = True,
        simple_format: bool = False,
        explicit_call: bool = False,
        root_path: str | None = None,
    ) -> dict[str, Any]:
        """
        Processes API calls from the frontend. First preprocesses the data,
        then runs the relevant function, then postprocesses the output.

        Parameters:
            fn_index: Index of function to run.
            inputs: input data received from the frontend
            state: data stored from stateful components for session (key is input block id)
            request: the gr.Request object containing information about the network request (e.g. IP address, headers, query parameters, username)
            iterators: the in-progress iterators for each generator function (key is function index)
            event_id: id of event that triggered this API call
            event_data: data associated with the event trigger itself
            in_event_listener: whether this API call is being made in response to an event listener
            explicit_call: whether this call is being made directly by calling the Blocks function, instead of through an event listener or API route
            root_path: if provided, the root path of the server. All file URLs will be prefixed with this path.

        Returns a dictionary with the following keys:
            - "data": the output data from the function
            - "is_generating": whether the function is generating output
            - "iterator": the iterator for the function
            - "duration": the duration of the function call
            - "average_duration": the average duration of the function call
            - "render_config": the render config for the function
        """
        if isinstance(block_fn, int):
            block_fn = self.fns[block_fn]
        batch = block_fn.batch
        state_ids_to_track, hashed_values = self.get_state_ids_to_track(block_fn, state)
        changed_state_ids = []
        LocalContext.blocks.set(self)

        if batch:
            max_batch_size = block_fn.max_batch_size
            batch_sizes = [len(inp) for inp in inputs]
            batch_size = batch_sizes[0]
            if inspect.isasyncgenfunction(block_fn.fn) or inspect.isgeneratorfunction(
                block_fn.fn
            ):
                raise ValueError("Gradio does not support generators in batch mode.")
            if not all(x == batch_size for x in batch_sizes):
                raise ValueError(
                    f"All inputs to a batch function must have the same length but instead have sizes: {batch_sizes}."
                )
            if batch_size > max_batch_size:
                raise ValueError(
                    f"Batch size ({batch_size}) exceeds the max_batch_size for this function ({max_batch_size})"
                )
            inputs = [
                await self.preprocess_data(block_fn, list(i), state, explicit_call)
                for i in zip(*inputs, strict=False)
            ]
            result = await self.call_function(
                block_fn,
                list(zip(*inputs, strict=False)),
                None,
                request,
                event_id,
                event_data,
                in_event_listener,
                state,
            )
            preds = result["prediction"]
            data = [
                await self.postprocess_data(block_fn, list(o), state)
                for o in zip(*preds, strict=False)
            ]
            if root_path is not None:
                data = processing_utils.add_root_url(data, root_path, None)  # type: ignore
            data = list(zip(*data, strict=False))
            is_generating, iterator = None, None
        else:
            old_iterator = iterator
            if old_iterator:
                inputs = []
            else:
                inputs = await self.preprocess_data(
                    block_fn, inputs, state, explicit_call
                )
            was_generating = old_iterator is not None
            result = await self.call_function(
                block_fn,
                inputs,
                old_iterator,
                request,
                event_id,
                event_data,
                in_event_listener,
                state,
            )

            data = await self.postprocess_data(block_fn, result["prediction"], state)
            if state:
                changed_state_ids = [
                    state_id
                    for hash_value, state_id in zip(
                        hashed_values, state_ids_to_track, strict=False
                    )
                    if hash_value != utils.deep_hash(state[state_id])
                ]

            if root_path is not None:
                data = processing_utils.add_root_url(data, root_path, None)
            is_generating, iterator = result["is_generating"], result["iterator"]
            if is_generating or was_generating:
                run = id(old_iterator) if was_generating else id(iterator)
                data = await self.handle_streaming_outputs(
                    block_fn,
                    data,
                    session_hash=session_hash,
                    run=run,
                    root_path=root_path,
                    final=not is_generating,
                )
                data = self.handle_streaming_diffs(
                    block_fn,
                    data,
                    session_hash=session_hash,
                    run=run,
                    final=not is_generating,
                    simple_format=simple_format,
                )

        block_fn.total_runtime += result["duration"]
        block_fn.total_runs += 1
        output = {
            "data": data,
            "is_generating": is_generating,
            "iterator": iterator,
            "duration": result["duration"],
            "average_duration": block_fn.total_runtime / block_fn.total_runs,
            "render_config": None,
            "changed_state_ids": changed_state_ids,
        }
        if block_fn.renderable and state:
            output["render_config"] = state.blocks_config.get_config(
                block_fn.renderable
            )
            output["render_config"]["render_id"] = block_fn.renderable._id
            if root_path is not None:
                output["render_config"] = processing_utils.add_root_url(
                    output["render_config"], root_path, None
                )

        return output

    def get_state_ids_to_track(
        self, block_fn: BlockFunction, state: SessionState | None
    ) -> tuple[list[int], list]:
        if state is None:
            return [], []
        state_ids_to_track = []
        hashed_values = []
        for block in block_fn.outputs:
            if block.stateful and any(
                (block._id, "change") in fn.targets
                for fn in state.blocks_config.fns.values()
            ):
                value = state[block._id]
                state_ids_to_track.append(block._id)
                hashed_values.append(utils.deep_hash(value))
        return state_ids_to_track, hashed_values

    def create_limiter(self):
        self.limiter = (
            None
            if self.max_threads == 40
            else CapacityLimiter(total_tokens=self.max_threads)
        )

    def get_config(self):
        return {"type": "column"}

    def get_config_file(self) -> BlocksConfigDict:
        config: BlocksConfigDict = {
            "version": VERSION,
            "api_prefix": API_PREFIX,
            "mode": self.mode,
            "app_id": self.app_id,
            "dev_mode": self.dev_mode,
            "vibe_mode": self.vibe_mode,
            "analytics_enabled": self.analytics_enabled,
            "components": [],
            "css": self.css,
            "connect_heartbeat": False,
            "js": self.js,
            "head": self.head,
            "title": self.title or "Gradio",
            "space_id": self.space_id,
            "enable_queue": True,  # launch attributes
            "show_error": getattr(self, "show_error", False),
            "footer_links": getattr(self, "footer_links", []),
            "is_colab": utils.colab_check(),
            "max_file_size": getattr(self, "max_file_size", None),
            "stylesheets": getattr(self, "stylesheets", []),
            "theme": self.theme.name if self.theme is not None else None,
            "protocol": "sse_v3",
            "body_css": {
                "body_background_fill": self.theme._get_computed_value(
                    "body_background_fill"
                ),
                "body_text_color": self.theme._get_computed_value("body_text_color"),
                "body_background_fill_dark": self.theme._get_computed_value(
                    "body_background_fill_dark"
                ),
                "body_text_color_dark": self.theme._get_computed_value(
                    "body_text_color_dark"
                ),
            }
            if getattr(self, "theme", None) is not None
            else None,
            "fill_height": self.fill_height,
            "fill_width": self.fill_width,
            "theme_hash": getattr(self, "theme_hash", None),
            "pwa": self.pwa,
            "pages": self.pages,
            "page": {},
            "mcp_server": self.mcp_server,
            "i18n_translations": (
                getattr(self.i18n_instance, "translations_dict", None)
                if getattr(self, "i18n_instance", None) is not None
                else None
            ),
        }
        config.update(self.default_config.get_config())  # type: ignore
        config["connect_heartbeat"] = utils.connect_heartbeat(
            config, self.blocks.values()
        )
        return config

    def transpile_to_js(self, quiet: bool = False):
        fns_to_transpile = [
            fn.fn for fn in self.fns.values() if fn.fn and fn.js is True
        ]
        num_to_transpile = len(fns_to_transpile)
        if not quiet and num_to_transpile > 0:
            print("********************************************")
            print("* Trying to transpile functions from Python -> JS for performance\n")
        for index, fn in enumerate(fns_to_transpile):
            if not quiet:
                print(f"* ({index + 1}/{num_to_transpile}) {fn.__name__}: ", end="")
            if getattr(fn, "__js_implementation__", None) is None:  # type: ignore
                try:
                    fn.__js_implementation__ = transpile(fn, validate=True)  # type: ignore
                    if not quiet:
                        print("✅")
                except Exception as e:
                    if not quiet:
                        print("❌", e, end="\n\n")
            elif not quiet:
                print("✅")
        if not quiet and num_to_transpile > 0:
            print("********************************************\n")

    def __enter__(self):
        render_context = get_render_context()
        if render_context is None:
            Context.root_block = self
        self.parent = render_context
        set_render_context(self)
        self.exited = False
        return self

    def __exit__(self, exc_type: type[BaseException] | None = None, *args):
        if exc_type is not None:
            set_render_context(None)
            Context.root_block = None
            return
        super().fill_expected_parents()
        set_render_context(self.parent)
        # Configure the load events before root_block is reset
        self.default_config.attach_load_events()
        if self.parent is None:
            Context.root_block = None
        else:
            self.parent.children.extend(self.children)
        self.config = self.get_config_file()
        self.app = App.create_app(self, mcp_server=False)
        self.progress_tracking = any(
            block_fn.tracks_progress for block_fn in self.fns.values()
        )
        self.page = ""
        self.validate_navbar_settings()
        self.exited = True

    def clear(self):
        """Resets the layout of the Blocks object."""
        self.default_config.blocks = {}
        self.default_config.fns = {}
        self.children = []
        return self

    @document()
    def queue(
        self,
        status_update_rate: float | Literal["auto"] = "auto",
        api_open: bool | None = None,
        max_size: int | None = None,
        *,
        default_concurrency_limit: int | None | Literal["not_set"] = "not_set",
    ):
        """
        By enabling the queue you can control when users know their position in the queue, and set a limit on maximum number of events allowed.
        Parameters:
            status_update_rate: If "auto", Queue will send status estimations to all clients whenever a job is finished. Otherwise Queue will send status at regular intervals set by this parameter as the number of seconds.
            api_open: If True, the REST routes of the backend will be open, allowing requests made directly to those endpoints to skip the queue.
            max_size: The maximum number of events the queue will store at any given moment. If the queue is full, new events will not be added and a user will receive a message saying that the queue is full. If None, the queue size will be unlimited.
            default_concurrency_limit: The default value of `concurrency_limit` to use for event listeners that don't specify a value. Can be set by environment variable GRADIO_DEFAULT_CONCURRENCY_LIMIT. Defaults to 1 if not set otherwise.
        Example: (Blocks)
            with gr.Blocks() as demo:
                button = gr.Button(label="Generate Image")
                button.click(fn=image_generator, inputs=gr.Textbox(), outputs=gr.Image())
            demo.queue(max_size=10)
            demo.launch()
        Example: (Interface)
            demo = gr.Interface(image_generator, gr.Textbox(), gr.Image())
            demo.queue(max_size=20)
            demo.launch()
        """
        if api_open is not None:
            self.api_open = api_open
        if utils.is_zero_gpu_space():
            max_size = 1 if max_size is None else max_size
        self._queue = queueing.Queue(
            live_updates=status_update_rate == "auto",
            concurrency_count=self.max_threads,
            update_intervals=status_update_rate if status_update_rate != "auto" else 1,
            max_size=max_size,
            blocks=self,
            default_concurrency_limit=default_concurrency_limit,
        )
        self.app = App.create_app(self, mcp_server=False)
        return self

    def validate_queue_settings(self):
        for dep in self.fns.values():
            for i in dep.cancels:
                if not self.fns[i].queue:
                    raise ValueError(
                        "Queue needs to be enabled! "
                        "You may get this error by either 1) passing a function that uses the yield keyword "
                        "into an interface without enabling the queue or 2) defining an event that cancels "
                        "another event without enabling the queue. Both can be solved by calling .queue() "
                        "before .launch()"
                    )

    def validate_navbar_settings(self):
        """Validates that only one Navbar component exists per page."""
        from gradio.components.navbar import Navbar

        navbar_pages = set()
        for block in self.blocks.values():
            if isinstance(block, Navbar):
                if block.page in navbar_pages:
                    raise ValueError(
                        f"Only one gr.Navbar component can exist per page. "
                        f"Found multiple Navbar components on page '{block.page or 'Home'}'. "
                        "Please remove the extra Navbar components."
                    )
                navbar_pages.add(block.page)

    def _set_html_css_theme_variables(self):
        self.theme_css = self.theme._get_theme_css()
        self.stylesheets = self.theme._stylesheets
        theme_hasher = hashlib.sha256()
        theme_hasher.update(self.theme_css.encode("utf-8"))
        self.theme_hash = theme_hasher.hexdigest()
        css_paths = utils.none_or_singleton_to_list(self.css_paths)
        for css_path in css_paths or []:
            self.css = self.css or ""
            with open(css_path, encoding="utf-8") as css_file:
                self.css += "\n" + css_file.read()

        head_paths = utils.none_or_singleton_to_list(self.head_paths)
        for head_path in head_paths or []:
            self.head = self.head or ""
            with open(head_path, encoding="utf-8") as head_file:
                self.head += "\n" + head_file.read()

    def launch(
        self,
        inline: bool | None = None,
        inbrowser: bool = False,
        share: bool | None = None,
        debug: bool = False,
        max_threads: int = 40,
        auth: (
            Callable[[str, str], bool] | tuple[str, str] | list[tuple[str, str]] | None
        ) = None,
        auth_message: str | None = None,
        prevent_thread_lock: bool = False,
        show_error: bool = False,
        server_name: str | None = None,
        server_port: int | None = None,
        *,
        height: int = 500,
        width: int | str = "100%",
        favicon_path: str | Path | None = None,
        ssl_keyfile: str | None = None,
        ssl_certfile: str | None = None,
        ssl_keyfile_password: str | None = None,
        ssl_verify: bool = True,
        quiet: bool = False,
        footer_links: list[Literal["api", "gradio", "settings"] | dict[str, str]]
        | None = None,
        allowed_paths: list[str] | None = None,
        blocked_paths: list[str] | None = None,
        root_path: str | None = None,
        app_kwargs: dict[str, Any] | None = None,
        state_session_capacity: int = 10000,
        share_server_address: str | None = None,
        share_server_protocol: Literal["http", "https"] | None = None,
        share_server_tls_certificate: str | None = None,
        auth_dependency: Callable[[fastapi.Request], str | None] | None = None,
        max_file_size: str | int | None = None,
        enable_monitoring: bool | None = None,
        strict_cors: bool = True,
        node_server_name: str | None = None,
        node_port: int | None = None,
        ssr_mode: bool | None = None,
        pwa: bool | None = None,
        mcp_server: bool | None = None,
        _frontend: bool = True,
        i18n: I18n | None = None,
        theme: Theme | str | None = None,
        css: str | None = None,
        css_paths: str | Path | Sequence[str | Path] | None = None,
        js: str | Literal[True] | None = None,
        head: str | None = None,
        head_paths: str | Path | Sequence[str | Path] | None = None,
    ) -> tuple[App, str, str]:
        """
        Launches a simple web server that serves the demo. Can also be used to create a
        public link used by anyone to access the demo from their browser by setting share=True.
        Parameters:
            inline: whether to display in the gradio app inline in an iframe. Defaults to True in python notebooks; False otherwise.
            inbrowser: whether to automatically launch the gradio app in a new tab on the default browser.
            share: whether to create a publicly shareable link for the gradio app. Creates an SSH tunnel to make your UI accessible from anywhere. If not provided, it is set to False by default every time, except when running in Google Colab. When localhost is not accessible (e.g. Google Colab), setting share=False is not supported. Can be set by environment variable GRADIO_SHARE=True.
            debug: if True, blocks the main thread from running. If running in Google Colab, this is needed to print the errors in the cell output.
            auth: If provided, username and password (or list of username-password tuples) required to access app. Can also provide function that takes username and password and returns True if valid login.
            auth_message: If provided, HTML message provided on login page.
            prevent_thread_lock: By default, the gradio app blocks the main thread while the server is running. If set to True, the gradio app will not block and the gradio server will terminate as soon as the script finishes.
            show_error: If True, any errors in the gradio app will be displayed in an alert modal and printed in the browser console log. They will also be displayed in the alert modal of downstream apps that gr.load() this app.
            server_port: will start gradio app on this port (if available). Can be set by environment variable GRADIO_SERVER_PORT. If None, will search for an available port starting at 7860.
            server_name: to make app accessible on local network, set this to "0.0.0.0". Can be set by environment variable GRADIO_SERVER_NAME. If None, will use "127.0.0.1".
            max_threads: the maximum number of total threads that the Gradio app can generate in parallel. The default is inherited from the starlette library (currently 40).
            width: The width in pixels of the iframe element containing the gradio app (used if inline=True)
            height: The height in pixels of the iframe element containing the gradio app (used if inline=True)
            favicon_path: If a path to a file (.png, .gif, or .ico) is provided, it will be used as the favicon for the web page.
            ssl_keyfile: If a path to a file is provided, will use this as the private key file to create a local server running on https.
            ssl_certfile: If a path to a file is provided, will use this as the signed certificate for https. Needs to be provided if ssl_keyfile is provided.
            ssl_keyfile_password: If a password is provided, will use this with the ssl certificate for https.
            ssl_verify: If False, skips certificate validation which allows self-signed certificates to be used.
            quiet: If True, suppresses most print statements.
            footer_links: The links to display in the footer of the app. Accepts a list, where each element of the list must be one of "api", "gradio", or "settings" corresponding to the API docs, "built with Gradio", and settings pages respectively. If None, all three links will be shown in the footer. An empty list means that no footer is shown.
            allowed_paths: List of complete filepaths or parent directories that gradio is allowed to serve. Must be absolute paths. Warning: if you provide directories, any files in these directories or their subdirectories are accessible to all users of your app. Can be set by comma separated environment variable GRADIO_ALLOWED_PATHS. These files are generally assumed to be secure and will be displayed in the browser when possible.
            blocked_paths: List of complete filepaths or parent directories that gradio is not allowed to serve (i.e. users of your app are not allowed to access). Must be absolute paths. Warning: takes precedence over `allowed_paths` and all other directories exposed by Gradio by default. Can be set by comma separated environment variable GRADIO_BLOCKED_PATHS.
            root_path: The root path (or "mount point") of the application, if it's not served from the root ("/") of the domain. Often used when the application is behind a reverse proxy that forwards requests to the application. For example, if the application is served at "https://example.com/myapp", the `root_path` should be set to "/myapp". A full URL beginning with http:// or https:// can be provided, which will be used as the root path in its entirety. Can be set by environment variable GRADIO_ROOT_PATH. Defaults to "".
            app_kwargs: Additional keyword arguments to pass to the underlying FastAPI app as a dictionary of parameter keys and argument values. For example, `{"docs_url": "/docs"}`
            state_session_capacity: The maximum number of sessions whose information to store in memory. If the number of sessions exceeds this number, the oldest sessions will be removed. Reduce capacity to reduce memory usage when using gradio.State or returning updated components from functions. Defaults to 10000.
            share_server_address: Use this to specify a custom FRP server and port for sharing Gradio apps (only applies if share=True). If not provided, will use the default FRP server at https://gradio.live. See https://github.com/huggingface/frp for more information.
            share_server_protocol: Use this to specify the protocol to use for the share links. Defaults to "https", unless a custom share_server_address is provided, in which case it defaults to "http". If you are using a custom share_server_address and want to use https, you must set this to "https".
            share_server_tls_certificate: The path to a TLS certificate file to use when connecting to a custom share server. This parameter is not used with the default FRP server at https://gradio.live. Otherwise, you must provide a valid TLS certificate file (e.g. a "cert.pem") relative to the current working directory, or the connection will not use TLS encryption, which is insecure.
            auth_dependency: A function that takes a FastAPI request and returns a string user ID or None. If the function returns None for a specific request, that user is not authorized to access the app (they will see a 401 Unauthorized response). To be used with external authentication systems like OAuth. Cannot be used with `auth`.
            max_file_size: The maximum file size in bytes that can be uploaded. Can be a string of the form "<value><unit>", where value is any positive integer and unit is one of "b", "kb", "mb", "gb", "tb". If None, no limit is set.
            enable_monitoring: Enables traffic monitoring of the app through the /monitoring endpoint. By default is None, which enables this endpoint. If explicitly True, will also print the monitoring URL to the console. If False, will disable monitoring altogether.
            strict_cors: If True, prevents external domains from making requests to a Gradio server running on localhost. If False, allows requests to localhost that originate from localhost but also, crucially, from "null". This parameter should normally be True to prevent CSRF attacks but may need to be False when embedding a *locally-running Gradio app* using web components.
            ssr_mode: If True, the Gradio app will be rendered using server-side rendering mode, which is typically more performant and provides better SEO, but this requires Node 20+ to be installed on the system. If False, the app will be rendered using client-side rendering mode. If None, will use GRADIO_SSR_MODE environment variable or default to False.
            pwa: If True, the Gradio app will be set up as an installable PWA (Progressive Web App). If set to None (default behavior), then the PWA feature will be enabled if this Gradio app is launched on Spaces, but not otherwise.
            i18n: An I18n instance containing custom translations, which are used to translate strings in our components (e.g. the labels of components or Markdown strings). This feature can only be used to translate static text in the frontend, not values in the backend.
            mcp_server: If True, the Gradio app will be set up as an MCP server and documented functions will be added as MCP tools. If None (default behavior), then the GRADIO_MCP_SERVER environment variable will be used to determine if the MCP server should be enabled.
            theme: A Theme object or a string representing a theme. If a string, will look for a built-in theme with that name (e.g. "soft" or "default"), or will attempt to load a theme from the Hugging Face Hub (e.g. "gradio/monochrome"). If None, will use the Default theme.
            css: Custom css as a code string. This css will be included in the demo webpage.
            css_paths: Custom css as a pathlib.Path to a css file or a list of such paths. This css files will be read, concatenated, and included in the demo webpage. If the `css` parameter is also set, the css from `css` will be included first.
            js: Custom js as a code string. The custom js should be in the form of a single js function. This function will automatically be executed when the page loads. For more flexibility, use the head parameter to insert js inside <script> tags.
            head: Custom html code to insert into the head of the demo webpage. This can be used to add custom meta tags, multiple scripts, stylesheets, etc. to the page.
            head_paths: Custom html code as a pathlib.Path to a html file or a list of such paths. This html files will be read, concatenated, and included in the head of the demo webpage. If the `head` parameter is also set, the html from `head` will be included first.
        Returns:
            app: FastAPI app object that is running the demo
            local_url: Locally accessible link to the demo
            share_url: Publicly accessible link to the demo (if share=True, otherwise None)
        Example: (Blocks)
            import gradio as gr
            def reverse(text):
                return text[::-1]
            with gr.Blocks() as demo:
                button = gr.Button(value="Reverse")
                button.click(reverse, gr.Textbox(), gr.Textbox())
            demo.launch(share=True, auth=("username", "password"))
        Example:  (Interface)
            import gradio as gr
            def reverse(text):
                return text[::-1]
            demo = gr.Interface(reverse, "text", "text")
            demo.launch(share=True, auth=("username", "password"))
        """
        from gradio.routes import App

        if self._is_running_in_reload_thread:
            # We have already launched the demo
            return None, None, None  # type: ignore

        self.theme: Theme = utils.get_theme(theme)
        self.css = css
        self.css_paths = css_paths or []
        self.js = js
        self.head = head
        self.head_paths = head_paths
        self._set_html_css_theme_variables()

        if not self.exited:
            self.__exit__()

        if auth is not None and auth_dependency is not None:
            raise ValueError(
                "You cannot provide both `auth` and `auth_dependency` in launch(). Please choose one."
            )
        if (
            auth
            and not callable(auth)
            and not isinstance(auth[0], tuple)
            and not isinstance(auth[0], list)
        ):
            self.auth = [auth]
        else:
            self.auth = auth

        if self.auth and not callable(self.auth):
            if any(not authenticable[0] for authenticable in self.auth):
                warnings.warn(
                    "You have provided an empty username in `auth`. Please provide a valid username."
                )
            if any(not authenticable[1] for authenticable in self.auth):
                warnings.warn(
                    "You have provided an empty password in `auth`. Please provide a valid password."
                )

        self.auth_message = auth_message
        self.show_error = show_error
        self.height = height
        self.width = width
        self.favicon_path = favicon_path
        self.ssl_verify = ssl_verify
        self.state_session_capacity = state_session_capacity
        if root_path is None:
            self.root_path = os.environ.get("GRADIO_ROOT_PATH", "")
        else:
            self.root_path = root_path
<<<<<<< HEAD
        self.footer_links = footer_links or ["api", "gradio", "settings"]
=======

        if show_api is not True:
            warnings.warn(
                "The 'show_api' parameter in launch() will be removed in Gradio 6.0. "
                "You will need to use the 'footer_links' parameter instead. "
                "To replicate show_api=False, In Gradio 6.0, use footer_links=['gradio', 'settings'].",
                DeprecationWarning,
                stacklevel=2,
            )

        self.show_api = show_api
>>>>>>> 4a8ee367

        if allowed_paths:
            self.allowed_paths = allowed_paths
        else:
            allowed_paths_env = os.environ.get("GRADIO_ALLOWED_PATHS", "")
            if len(allowed_paths_env) > 0:
                self.allowed_paths = [
                    item.strip() for item in allowed_paths_env.split(",")
                ]
            else:
                self.allowed_paths = []

        if blocked_paths:
            self.blocked_paths = blocked_paths
        else:
            blocked_paths_env = os.environ.get("GRADIO_BLOCKED_PATHS", "")
            if len(blocked_paths_env) > 0:
                self.blocked_paths = [
                    item.strip() for item in blocked_paths_env.split(",")
                ]
            else:
                self.blocked_paths = []

        if not isinstance(self.allowed_paths, list):
            raise ValueError("`allowed_paths` must be a list of directories.")
        if not isinstance(self.blocked_paths, list):
            raise ValueError("`blocked_paths` must be a list of directories.")

        self.validate_queue_settings()
        self.max_file_size = utils._parse_file_size(max_file_size)

        if self.dev_mode:
            for block in self.blocks.values():
                if block.key is None:
                    block.key = f"__{block._id}__"

        self.pwa = utils.get_space() is not None if pwa is None else pwa
        self.max_threads = max_threads
        self._queue.max_thread_count = max_threads
        self.transpile_to_js(quiet=quiet)

        self.ssr_mode = (
            ssr_mode
            if ssr_mode is not None
            else os.getenv("GRADIO_SSR_MODE", "False").lower() == "true"
        )
        if self.ssr_mode:
            self.node_path = os.environ.get("GRADIO_NODE_PATH", get_node_path())
            self.node_server_name, self.node_process, self.node_port = (
                start_node_server(
                    server_name=node_server_name,
                    server_port=node_port,
                    node_path=self.node_path,
                )
            )
        else:
            self.node_server_name = self.node_port = self.node_process = None

        self.i18n_instance = i18n

        if app_kwargs is None:
            app_kwargs = {}

        self.server_app = self.app = App.create_app(
            self,
            auth_dependency=auth_dependency,
            app_kwargs=app_kwargs,
            strict_cors=strict_cors,
            ssr_mode=self.ssr_mode,
            mcp_server=mcp_server,
        )
        if self.mcp_error and not quiet:
            print(self.mcp_error)

        self.config = self.get_config_file()

        if self.is_running:
            if not isinstance(self.local_url, str):
                raise ValueError(f"Invalid local_url: {self.local_url}")
            if not (quiet):
                print(
                    "Rerunning server... use `close()` to stop if you need to change `launch()` parameters.\n----"
                )
        else:
            from gradio import http_server

            (
                server_name,
                server_port,
                local_url,
                server,
            ) = http_server.start_server(
                app=self.app,
                server_name=server_name,
                server_port=server_port,
                ssl_keyfile=ssl_keyfile,
                ssl_certfile=ssl_certfile,
                ssl_keyfile_password=ssl_keyfile_password,
            )
            self.server_name = server_name
            self.local_url = local_url
            self.local_api_url = f"{self.local_url.rstrip('/')}{API_PREFIX}/"
            self.server_port = server_port
            self.server = server
            self.is_running = True
            self.is_colab = utils.colab_check()
            self.is_hosted_notebook = utils.is_hosted_notebook()
            self.share_server_address = share_server_address
            self.share_server_protocol = share_server_protocol or (
                "http" if share_server_address is not None else "https"
            )
            self.share_server_tls_certificate = share_server_tls_certificate
            self.has_launched = True
            if self.mcp_server_obj:
                self.mcp_server_obj._local_url = self.local_url

            self.protocol = (
                "https"
                if self.local_url.startswith("https") or self.is_colab
                else "http"
            )
            if not self.is_colab and not quiet:
                s = (
                    "* Running on local URL:  {}://{}:{}, with SSR ⚡ (experimental, to disable set `ssr_mode=False` in `launch()`)"
                    if self.ssr_mode
                    else "* Running on local URL:  {}://{}:{}"
                )
                print(s.format(self.protocol, self.server_name, self.server_port))

            self._queue.set_server_app(self.server_app)

            resp = httpx.get(
                f"{self.local_api_url}startup-events",
                verify=ssl_verify,
                timeout=None,
            )
            if not resp.is_success:
                raise Exception(
                    f"Couldn't start the app because '{resp.url}' failed (code {resp.status_code}). Check your network or proxy settings to ensure localhost is accessible."
                )

        if share is None:
            if self.is_colab or self.is_hosted_notebook:
                if not quiet:
                    print(
                        "It looks like you are running Gradio on a hosted Jupyter notebook, which requires `share=True`. Automatically setting `share=True` (you can turn this off by setting `share=False` in `launch()` explicitly).\n"
                    )
                self.share = True
            else:
                self.share = False
                share_env = os.getenv("GRADIO_SHARE")
                if share_env is not None and share_env.lower() == "true":
                    self.share = True
        else:
            self.share = share

        if enable_monitoring:
            print(
                f"Monitoring URL: {self.local_url}monitoring/{self.app.analytics_key}"
            )
        self.enable_monitoring = enable_monitoring in [True, None]

        # If running in a colab or not able to access localhost,
        # a shareable link must be created.
        if _frontend and not networking.url_ok(self.local_url) and not self.share:
            raise ValueError(
                "When localhost is not accessible, a shareable link must be created. Please set share=True or check your proxy settings to allow access to localhost."
            )

        if self.is_colab and not quiet:
            if debug:
                print(
                    "Colab notebook detected. This cell will run indefinitely so that you can see errors and logs. To turn off, set debug=False in launch()."
                )
            else:
                print(
                    "Colab notebook detected. To show errors in colab notebook, set debug=True in launch()"
                )
            if not self.share:
                print(
                    "Note: opening Chrome Inspector may crash demo inside Colab notebooks."
                )

        if self.share and self.space_id:
            warnings.warn("Setting share=True is not supported on Hugging Face Spaces")
            self.share = False

        if self.share:
            try:
                if self.share_url is None:
                    share_url = networking.setup_tunnel(
                        local_host=self.server_name,
                        local_port=self.server_port,
                        share_token=self.share_token,
                        share_server_address=self.share_server_address,
                        share_server_tls_certificate=self.share_server_tls_certificate,
                    )
                    parsed_url = urlparse(share_url)
                    self.share_url = urlunparse(
                        (self.share_server_protocol,) + parsed_url[1:]
                    )
                print(f"* Running on public URL: {self.share_url}")
                if not (quiet):
                    print(
                        "\nThis share link expires in 1 week. For free permanent hosting and GPU upgrades, run `gradio deploy` from the terminal in the working directory to deploy to Hugging Face Spaces (https://huggingface.co/spaces)"
                    )
            except Exception as e:
                if self.analytics_enabled:
                    analytics.error_analytics("Not able to set up tunnel")
                self.share_url = None
                self.share = False
                if isinstance(e, ChecksumMismatchError):
                    print(
                        f"\nCould not create share link. Checksum mismatch for file: {BINARY_PATH}."
                    )
                elif Path(BINARY_PATH).exists():
                    print(
                        "\nCould not create share link. Please check your internet connection or our status page: https://status.gradio.app."
                    )
                else:
                    print(
                        f"\nCould not create share link. Missing file: {BINARY_PATH}. \n\nPlease check your internet connection. This can happen if your antivirus software blocks the download of this file. You can install manually by following these steps: \n\n1. Download this file: {BINARY_URL}\n2. Rename the downloaded file to: {BINARY_FILENAME}\n3. Move the file to this location: {BINARY_FOLDER}"
                    )
        else:
            if not quiet:
                print("* To create a public link, set `share=True` in `launch()`.")
            self.share_url = None

        mcp_subpath = API_PREFIX + "/mcp"
        if self.mcp_server:
            print(
                "\n🔨 Launching MCP server:"
                f"\n* Streamable HTTP URL: {self.share_url or self.local_url.rstrip('/')}/{mcp_subpath.lstrip('/')}/"
            )

        if inbrowser:
            link = self.share_url if self.share and self.share_url else self.local_url
            webbrowser.open(link)

        # Check if running in a Python notebook in which case, display inline
        if inline is None:
            inline = utils.ipython_check()
        if inline:
            try:
                from IPython.display import HTML, Javascript, display  # type: ignore

                if self.share and self.share_url:
                    while not networking.url_ok(self.share_url):
                        time.sleep(0.25)
                    artifact = HTML(
                        f'<div><iframe src="{self.share_url}" width="{self.width}" height="{self.height}" allow="autoplay; camera; microphone; clipboard-read; clipboard-write;" frameborder="0" allowfullscreen></iframe></div>'
                    )

                elif self.is_colab:
                    # modified from /usr/local/lib/python3.7/dist-packages/google/colab/output/_util.py within Colab environment
                    code = """(async (port, path, width, height, cache, element) => {
                        if (!google.colab.kernel.accessAllowed && !cache) {
                            return;
                        }
                        element.appendChild(document.createTextNode(''));
                        const url = await google.colab.kernel.proxyPort(port, {cache});

                        const external_link = document.createElement('div');
                        external_link.innerHTML = `
                            <div style="font-family: monospace; margin-bottom: 0.5rem">
                                Running on <a href=${new URL(path, url).toString()} target="_blank">
                                    https://localhost:${port}${path}
                                </a>
                            </div>
                        `;
                        element.appendChild(external_link);

                        const iframe = document.createElement('iframe');
                        iframe.src = new URL(path, url).toString();
                        iframe.height = height;
                        iframe.allow = "autoplay; camera; microphone; clipboard-read; clipboard-write;"
                        iframe.width = width;
                        iframe.style.border = 0;
                        element.appendChild(iframe);
                    })""" + "({port}, {path}, {width}, {height}, {cache}, window.element)".format(
                        port=json.dumps(self.server_port),
                        path=json.dumps("/"),
                        width=json.dumps(self.width),
                        height=json.dumps(self.height),
                        cache=json.dumps(False),
                    )

                    artifact = Javascript(code)
                else:
                    artifact = HTML(
                        f'<div><iframe src="{self.local_url}" width="{self.width}" height="{self.height}" allow="autoplay; camera; microphone; clipboard-read; clipboard-write;" frameborder="0" allowfullscreen></iframe></div>'
                    )
                self.artifact = artifact
                display(artifact)
            except ImportError:
                pass

        if getattr(self, "analytics_enabled", False):
            is_custom_theme = not any(
                self.theme.to_dict() == built_in_theme.to_dict()
                for built_in_theme in utils.BUILT_IN_THEMES.values()
            )
            data = {
                "launch_method": "browser" if inbrowser else "inline",
                "is_google_colab": self.is_colab,
                "is_sharing_on": self.share,
                "is_space": self.space_id is not None,
                "mode": self.mode,
                "custom_css": self.css is not None,
                "theme": self.theme.name,
                "is_custom_theme": is_custom_theme,
                "custom_js": self.js is not None,
                "custom_head": self.head is not None,
                "custom_css_paths": bool(self.css_paths),
                "custom_head_paths": bool(head_paths),
            }
            analytics.launched_analytics(self, data)

        is_in_interactive_mode = bool(getattr(sys, "ps1", sys.flags.interactive))

        # Block main thread if debug==True
        if (
            debug
            or int(os.getenv("GRADIO_DEBUG", "0")) == 1
            or (
                # Block main thread if running in a script to stop script from exiting
                not prevent_thread_lock and not is_in_interactive_mode
                # In the Wasm env, we don't have to block the main thread because the server won't be shut down after the execution finishes.
                # Moreover, we MUST NOT do it because there is only one thread in the Wasm env and blocking it will stop the subsequent code from running.
            )
        ):
            self.block_thread()

        return TupleNoPrint((self.server_app, self.local_url, self.share_url))  # type: ignore

    def integrate(
        self,
        comet_ml=None,
        wandb: ModuleType | None = None,
        mlflow: ModuleType | None = None,
    ) -> None:
        """
        A catch-all method for integrating with other libraries. This method should be run after launch()
        Parameters:
            comet_ml: If a comet_ml Experiment object is provided, will integrate with the experiment and appear on Comet dashboard
            wandb: If the wandb module is provided, will integrate with it and appear on WandB dashboard
            mlflow: If the mlflow module  is provided, will integrate with the experiment and appear on ML Flow dashboard
        """
        analytics_integration = ""
        if comet_ml is not None:
            analytics_integration = "CometML"
            comet_ml.log_other("Created from", "Gradio")
            if self.share_url is not None:
                comet_ml.log_text(f"gradio: {self.share_url}")
                comet_ml.end()
            elif self.local_url:
                comet_ml.log_text(f"gradio: {self.local_url}")
                comet_ml.end()
            else:
                raise ValueError("Please run `launch()` first.")
        if wandb is not None:
            assert hasattr(wandb, "log") and hasattr(wandb, "Html"), (  # noqa: S101
                "wandb module missing required attributes"
            )
            analytics_integration = "WandB"
            if self.share_url is not None:
                wandb.log(  # type: ignore
                    {
                        "Gradio panel": wandb.Html(  # type: ignore
                            '<iframe src="'
                            + self.share_url
                            + '" width="'
                            + str(self.width)
                            + '" height="'
                            + str(self.height)
                            + '" frameBorder="0"></iframe>'
                        )
                    }
                )
            else:
                print(
                    "The WandB integration requires you to `launch(share=True)` first."
                )
        if mlflow is not None:
            assert hasattr(mlflow, "log_param"), (  # noqa: S101
                "mlflow module missing required attributes"
            )
            analytics_integration = "MLFlow"
            if self.share_url is not None:
                mlflow.log_param("Gradio Interface Share Link", self.share_url)  # type: ignore
            else:
                mlflow.log_param("Gradio Interface Local Link", self.local_url)  # type: ignore
        if self.analytics_enabled and analytics_integration:
            data = {"integration": analytics_integration}
            analytics.integration_analytics(data)

    def close(self, verbose: bool = True) -> None:
        """
        Closes the Interface that was launched and frees the port.
        """
        if not self.is_running:
            return

        try:
            self._queue.close()
            # set this before closing server to shut down heartbeats
            self.is_running = False
            self.app.stop_event.set()
            if self.server:
                self.server.close()
            # So that the startup events (starting the queue)
            # happen the next time the app is launched
            self.app.startup_events_triggered = False
            if verbose:
                print(f"Closing server running on port: {self.server_port}")
        except (AttributeError, OSError):  # can't close if not running
            pass

    def block_thread(
        self,
    ) -> None:
        """Block main thread until interrupted by user."""
        try:
            while True:
                time.sleep(0.1)
        except (KeyboardInterrupt, OSError):
            print("Keyboard interruption in main thread... closing server.")
            if self.server:
                self.server.close()
            for tunnel in CURRENT_TUNNELS:
                tunnel.kill()

    def run_startup_events(self):
        """Events that should be run when the app containing this block starts up."""
        self._queue.start()
        # So that processing can resume in case the queue was stopped
        self._queue.stopped = False
        self.is_running = True
        self.create_limiter()

    async def run_extra_startup_events(self):
        for startup_event in self.extra_startup_events:
            await startup_event()

    def get_api_info(self, all_endpoints: bool = False) -> APIInfo:
        """
        Gets the information needed to generate the API docs from a Blocks.
        Parameters:
            all_endpoints: If True, returns information about all endpoints, including those with api_visibility="undocumented".
        """
        config = self.config
        api_info: APIInfo = {"named_endpoints": {}, "unnamed_endpoints": {}}

        for fn in self.fns.values():
            if not fn.fn or fn.api_visibility == "private":
                continue
            if not all_endpoints and fn.api_visibility != "public":
                continue

            dependency_info: APIEndpointInfo = {
                "parameters": [],
                "returns": [],
                "api_visibility": cast(
                    Literal["public", "private", "undocumented"], fn.api_visibility
                ),
            }
            fn_info = utils.get_function_params(fn.fn)
            if fn.api_description is False:
                dependency_info["description"] = ""
            elif fn.api_description is None:
                description, _, _ = utils.get_function_description(fn.fn)
                dependency_info["description"] = description
            else:
                description = fn.api_description
                assert isinstance(description, str)  # noqa: S101
                dependency_info["description"] = description
            skip_endpoint = False

            inputs = fn.inputs
            for index, input_block in enumerate(inputs):
                for component in config["components"]:
                    if component["id"] == input_block._id:
                        break
                else:
                    skip_endpoint = True  # if component not found, skip endpoint
                    break
                type = component["props"]["name"]
                if self.blocks[component["id"]].skip_api:
                    continue
                label = component["props"].get("label", f"parameter_{input_block._id}")
                comp = self.get_component(component["id"])
                if not isinstance(comp, components.Component):
                    raise TypeError(f"{comp!r} is not a Component")
                info = component.get("api_info_as_input", component.get("api_info"))
                example = comp.example_inputs()
                python_type = client_utils.json_schema_to_python_type(info)

                # Since the clients use "api_name" and "fn_index" to designate the endpoint and
                # "result_callbacks" to specify the callbacks, we need to make sure that no parameters
                # have those names. Hence the final checks.
                if (
                    fn.fn
                    and index < len(fn_info)
                    and fn_info[index][0]
                    not in ["api_name", "fn_index", "result_callbacks"]
                ):
                    parameter_name = fn_info[index][0]
                else:
                    parameter_name = f"param_{index}"

                # How default values are set for the client: if a component has an initial value, then that parameter
                # is optional in the client and the initial value from the config is used as default in the client.
                # If the component does not have an initial value, but if the corresponding argument in the predict function has
                # a default value of None, then that parameter is also optional in the client and the None is used as default in the client.
                if component["props"].get("value") is not None:
                    parameter_has_default = True
                    parameter_default = component["props"]["value"]
                elif (
                    fn.fn
                    and index < len(fn_info)
                    and fn_info[index][1]
                    and fn_info[index][2] is None
                ):
                    parameter_has_default = True
                    parameter_default = None
                else:
                    parameter_has_default = False
                    parameter_default = None

                dependency_info["parameters"].append(
                    {
                        "label": label,
                        "parameter_name": parameter_name,
                        "parameter_has_default": parameter_has_default,
                        "parameter_default": parameter_default,
                        "type": info,
                        "python_type": {
                            "type": python_type,
                            "description": (info or {}).get(
                                "additional_description", ""
                            ),
                        },
                        "component": type.capitalize(),
                        "example_input": example,
                    }
                )

            outputs = fn.outputs
            for o in outputs:
                for component in config["components"]:
                    if component["id"] == o._id:
                        break
                else:
                    skip_endpoint = True  # if component not found, skip endpoint
                    break
                type = component["props"]["name"]
                if self.blocks[component["id"]].skip_api:
                    continue
                label = component["props"].get("label", f"value_{o._id}")
                comp = self.get_component(component["id"])
                if not isinstance(comp, components.Component):
                    raise TypeError(f"{comp!r} is not a Component")
                info = component.get("api_info_as_output", component["api_info"])
                example = comp.example_inputs()
                python_type = client_utils.json_schema_to_python_type(info)
                dependency_info["returns"].append(
                    {
                        "label": label,
                        "type": info,
                        "python_type": {
                            "type": python_type,
                            "description": info.get("description", ""),
                        },
                        "component": type.capitalize(),
                    }
                )

            if not skip_endpoint:
                api_info["named_endpoints"][f"/{fn.api_name}"] = dependency_info

        return api_info

    @staticmethod
    def get_event_targets(
        original_mapping: dict[int, Block], _targets: list, trigger: str
    ) -> list:
        target_events = []
        for target in _targets:
            # If target is just an integer (old format), use it directly with the trigger
            # Otherwise target is a tuple and we use its components
            target_id = target if isinstance(target, int) else target[0]
            event_name = trigger if isinstance(target, int) else target[1]
            block = original_mapping.get(target_id)
            # Blocks events are a special case because they are not stored in the blocks list in the config
            if block is None:
                if event_name in [
                    event.event_name if isinstance(event, EventListener) else event
                    for event in BLOCKS_EVENTS
                ]:
                    block = Context.root_block
                else:
                    raise ValueError(
                        f"Cannot find Block with id: {target_id} but is present as a target in the config"
                    )
            event = getattr(block, event_name)
            target_events.append(event)
        return target_events

    @document()
    def route(
        self, name: str, path: str | None = None, show_in_navbar: bool = True
    ) -> Blocks:
        """
        Adds a new page to the Blocks app.
        Parameters:
            name: The name of the page as it appears in the nav bar.
            path: The URL suffix appended after your Gradio app's root URL to access this page (e.g. if path="/test", the page may be accessible e.g. at http://localhost:7860/test). If not provided, the path is generated from the name by converting to lowercase and replacing spaces with hyphens. Any leading or trailing forward slashes are stripped.
            show_in_navbar: If True, the page will appear in the navbar. If False, the page will be accessible via URL but not shown in the navbar.
        Example:
            with gr.Blocks() as demo:
                name = gr.Textbox(label="Name")
                ...
            with demo.route("Test", "/test"):
                num = gr.Number()
                ...
        """
        if get_blocks_context():
            raise ValueError(
                "You cannot create a route while inside a Blocks() context. Call route() outside the Blocks() context (unindent this line)."
            )

        if path:
            path = path.strip("/")
            valid_path_regex = re.compile(r"^[a-zA-Z0-9-._~!$&'()*+,;=:@\[\]]+$")
            if not valid_path_regex.match(path):
                raise ValueError(
                    f"Path '{path}' contains invalid characters. Paths can only contain alphanumeric characters and the following special characters: -._~!$&'()*+,;=:@[]"
                )
        if path in INTERNAL_ROUTES:
            raise ValueError(f"Route with path '{path}' already exists")
        if path is None:
            path = slugify(name)
            if not path:
                raise ValueError(f"Route with path '{name}' is not valid")
        while path in INTERNAL_ROUTES or path in [page[0] for page in self.pages]:
            path = "_" + path
        self.pages.append((path, name, show_in_navbar))
        self.current_page = path
        return self<|MERGE_RESOLUTION|>--- conflicted
+++ resolved
@@ -706,32 +706,6 @@
         if fn is not None and not cancels:
             check_function_inputs_match(fn, inputs, inputs_as_dict)
 
-        if like_user_message is not False:
-            warnings.warn(
-                "The 'like_user_message' parameter in the '.like()' event will be removed in Gradio 6.0. "
-                "You will need to use 'like_user_message' in the Chatbot constructor instead. "
-                "For example: chatbot = gr.Chatbot(like_user_message=True)",
-                DeprecationWarning,
-                stacklevel=2,
-            )
-
-        if show_api is not True:
-            warnings.warn(
-                "The 'show_api' parameter in event listeners will be removed in Gradio 6.0. "
-                "You will need to use the 'api_visibility' parameter instead. "
-                "To replicate show_api=False, in Gradio 6.0, use api_visibility='undocumented'.",
-                DeprecationWarning,
-                stacklevel=4,
-            )
-
-        if api_name is False:
-            warnings.warn(
-                "Setting 'api_name=False' in event listeners will be removed in Gradio 6.0. "
-                "You will need to use 'api_visibility=\"private\"' instead.",
-                DeprecationWarning,
-                stacklevel=4,
-            )
-
         if _targets and trigger_mode is None:
             if _targets[0][1] in ["change", "key_up"]:
                 trigger_mode = "always_last"
@@ -1054,53 +1028,6 @@
             fill_width: Whether to horizontally expand to fill container fully. If False, centers and constrains app to a maximum width. Only applies if this is the outermost `Blocks` in your Gradio app.
             delete_cache: A tuple corresponding [frequency, age] both expressed in number of seconds. Every `frequency` seconds, the temporary files created by this Blocks instance will be deleted if more than `age` seconds have passed since the file was created. For example, setting this to (86400, 86400) will delete temporary files every day. The cache will be deleted entirely when the server restarts. If None, no cache deletion will occur.
         """
-        if theme is not None:
-            warnings.warn(
-                "The 'theme' parameter in the Blocks constructor will be removed in Gradio 6.0. "
-                "You will need to pass 'theme' to Blocks.launch() instead.",
-                DeprecationWarning,
-                stacklevel=2,
-            )
-
-        if css is not None:
-            warnings.warn(
-                "The 'css' parameter in the Blocks constructor will be removed in Gradio 6.0. "
-                "You will need to pass 'css' to Blocks.launch() instead.",
-                DeprecationWarning,
-                stacklevel=2,
-            )
-
-        if css_paths is not None:
-            warnings.warn(
-                "The 'css_paths' parameter in the Blocks constructor will be removed in Gradio 6.0. "
-                "You will need to pass 'css_paths' to Blocks.launch() instead.",
-                DeprecationWarning,
-                stacklevel=2,
-            )
-
-        if js is not None:
-            warnings.warn(
-                "The 'js' parameter in the Blocks constructor will be removed in Gradio 6.0. "
-                "You will need to pass 'js' to Blocks.launch() instead.",
-                DeprecationWarning,
-                stacklevel=2,
-            )
-
-        if head is not None:
-            warnings.warn(
-                "The 'head' parameter in the Blocks constructor will be removed in Gradio 6.0. "
-                "You will need to pass 'head' to Blocks.launch() instead.",
-                DeprecationWarning,
-                stacklevel=2,
-            )
-
-        if head_paths is not None:
-            warnings.warn(
-                "The 'head_paths' parameter in the Blocks constructor will be removed in Gradio 6.0. "
-                "You will need to pass 'head_paths' to Blocks.launch() instead.",
-                DeprecationWarning,
-                stacklevel=2,
-            )
 
         self.limiter = None
         self.encrypt = False
@@ -1116,21 +1043,6 @@
         self.fill_width = fill_width
         self.delete_cache = delete_cache
         self.extra_startup_events: list[Callable[..., Coroutine[Any, Any, Any]]] = []
-<<<<<<< HEAD
-=======
-
-        self.css = css or ""
-        css_paths = utils.none_or_singleton_to_list(css_paths)
-        for css_path in css_paths or []:
-            with open(css_path, encoding="utf-8") as css_file:
-                self.css += "\n" + css_file.read()
-        self.js = js or ""
-        self.head = head or ""
-        head_paths = utils.none_or_singleton_to_list(head_paths)
-        for head_path in head_paths or []:
-            with open(head_path, encoding="utf-8") as head_file:
-                self.head += "\n" + head_file.read()
->>>>>>> 4a8ee367
         self.renderables: list[Renderable] = []
         self.state_holder: StateHolder
         self.custom_mount_path: str | None = None
@@ -2622,21 +2534,7 @@
             self.root_path = os.environ.get("GRADIO_ROOT_PATH", "")
         else:
             self.root_path = root_path
-<<<<<<< HEAD
         self.footer_links = footer_links or ["api", "gradio", "settings"]
-=======
-
-        if show_api is not True:
-            warnings.warn(
-                "The 'show_api' parameter in launch() will be removed in Gradio 6.0. "
-                "You will need to use the 'footer_links' parameter instead. "
-                "To replicate show_api=False, In Gradio 6.0, use footer_links=['gradio', 'settings'].",
-                DeprecationWarning,
-                stacklevel=2,
-            )
-
-        self.show_api = show_api
->>>>>>> 4a8ee367
 
         if allowed_paths:
             self.allowed_paths = allowed_paths
