from __future__ import annotations

import copy
import dataclasses
import hashlib
import inspect
import json
import os
import random
import secrets
import string
import sys
import threading
import time
import warnings
import webbrowser
from collections import defaultdict
from collections.abc import AsyncIterator, Callable, Coroutine, Sequence, Set
from pathlib import Path
from types import ModuleType
from typing import (
    TYPE_CHECKING,
    Any,
    Literal,
    cast,
)
from urllib.parse import urlparse, urlunparse

import anyio
import fastapi
import httpx
from anyio import CapacityLimiter
from gradio_client import utils as client_utils
from gradio_client.documentation import document

from gradio import (
    analytics,
    components,
    networking,
    processing_utils,
    queueing,
    routes,
    strings,
    themes,
    utils,
    wasm_utils,
)
from gradio.blocks_events import BlocksEvents, BlocksMeta
from gradio.context import (
    Context,
    LocalContext,
    get_blocks_context,
    get_render_context,
    set_render_context,
)
from gradio.data_classes import (
    BlocksConfigDict,
    DeveloperPath,
    FileData,
    GradioModel,
    GradioRootModel,
)
from gradio.events import (
    EventData,
    EventListener,
    EventListenerMethod,
)
from gradio.exceptions import (
    ChecksumMismatchError,
    DuplicateBlockError,
    InvalidApiNameError,
    InvalidComponentError,
)
from gradio.helpers import create_tracker, skip, special_args
from gradio.node_server import start_node_server
from gradio.route_utils import API_PREFIX, MediaStream
from gradio.state_holder import SessionState, StateHolder
from gradio.themes import Default as DefaultTheme
from gradio.themes import ThemeClass as Theme
from gradio.tunneling import (
    BINARY_FILENAME,
    BINARY_FOLDER,
    BINARY_PATH,
    BINARY_URL,
    CURRENT_TUNNELS,
)
from gradio.utils import (
    TupleNoPrint,
    check_function_inputs_match,
    component_or_layout_class,
    get_cancelled_fn_indices,
    get_node_path,
    get_package_version,
    get_upload_folder,
)

try:
    import spaces  # type: ignore
except Exception:
    spaces = None


if TYPE_CHECKING:  # Only import for type checking (is False at runtime).
    from gradio.components.base import Component
    from gradio.renderable import Renderable

BUILT_IN_THEMES: dict[str, Theme] = {
    t.name: t
    for t in [
        themes.Base(),
        themes.Default(),
        themes.Monochrome(),
        themes.Soft(),
        themes.Glass(),
        themes.Origin(),
<<<<<<< HEAD
=======
        themes.Citrus(),
        themes.Ocean(),
>>>>>>> 4d908835
    ]
}


class Block:
    def __init__(
        self,
        *,
        elem_id: str | None = None,
        elem_classes: list[str] | str | None = None,
        render: bool = True,
        key: int | str | None = None,
        visible: bool = True,
        proxy_url: str | None = None,
    ):
        self._id = Context.id
        Context.id += 1
        self.visible = visible
        self.elem_id = elem_id
        self.elem_classes = (
            [elem_classes] if isinstance(elem_classes, str) else elem_classes
        )
        self.proxy_url = proxy_url
        self.share_token = secrets.token_urlsafe(32)
        self.parent: BlockContext | None = None
        self.rendered_in: Renderable | None = None
        self.is_rendered: bool = False
        self._constructor_args: list[dict]
        self.state_session_capacity = 10000
        self.temp_files: set[str] = set()
        self.GRADIO_CACHE = get_upload_folder()
        self.key = key
        # Keep tracks of files that should not be deleted when the delete_cache parmameter is set
        # These files are the default value of the component and files that are used in examples
        self.keep_in_cache = set()
        self.has_launched = False

        if render:
            self.render()

    @property
    def stateful(self) -> bool:
        return False

    @property
    def skip_api(self) -> bool:
        return False

    @property
    def constructor_args(self) -> dict[str, Any]:
        """Get the arguments passed to the component's initializer.

        Only set classes whose metaclass is ComponentMeta
        """
        # the _constructor_args list is appended based on the mro of the class
        # so the first entry is for the bottom of the hierarchy
        return self._constructor_args[0] if self._constructor_args else {}

    @property
    def events(
        self,
    ) -> list[EventListener]:
        return getattr(self, "EVENTS", [])

    def render(self):
        """
        Adds self into appropriate BlockContext
        """
        root_context = get_blocks_context()
        render_context = get_render_context()
        self.rendered_in = LocalContext.renderable.get()
        if root_context is not None and self._id in root_context.blocks:
            raise DuplicateBlockError(
                f"A block with id: {self._id} has already been rendered in the current Blocks."
            )
        if render_context is not None:
            render_context.add(self)
        if root_context is not None:
            root_context.blocks[self._id] = self
            self.is_rendered = True
            if isinstance(self, components.Component):
                root_context.root_block.temp_file_sets.append(self.temp_files)
        return self

    def unrender(self):
        """
        Removes self from BlockContext if it has been rendered (otherwise does nothing).
        Removes self from the layout and collection of blocks, but does not delete any event triggers.
        """
        root_context = get_blocks_context()
        render_context = get_render_context()
        if render_context is not None:
            try:
                render_context.children.remove(self)
            except ValueError:
                pass
        if root_context is not None:
            try:
                del root_context.blocks[self._id]
                self.is_rendered = False
            except KeyError:
                pass
        return self

    def get_block_name(self) -> str:
        """
        Gets block's class name. If it is template component it gets the parent's class name.
        This is used to identify the Svelte file to use in the frontend. Override this method
        if a component should use a different Svelte file than the default naming convention.
        """
        return (
            self.__class__.__base__.__name__.lower()  # type: ignore
            if hasattr(self, "is_template")
            else self.__class__.__name__.lower()
        )

    def get_block_class(self) -> str:
        """
        Gets block's class name. If it is template component it gets the parent's class name.
        Very similar to the get_block_name method, but this method is used to reconstruct a
        Gradio app that is loaded from a Space using gr.load(). This should generally
        NOT be overridden.
        """
        return (
            self.__class__.__base__.__name__.lower()  # type: ignore
            if hasattr(self, "is_template")
            else self.__class__.__name__.lower()
        )

    def get_expected_parent(self) -> type[BlockContext] | None:
        return None

    def get_config(self):
        config = {}
        signature = inspect.signature(self.__class__.__init__)
        for parameter in signature.parameters.values():
            if hasattr(self, parameter.name):
                value = getattr(self, parameter.name)
                if dataclasses.is_dataclass(value):
                    value = dataclasses.asdict(value)  # type: ignore
                config[parameter.name] = value
        for e in self.events:
            to_add = e.config_data()
            if to_add:
                config = {**to_add, **config}
        config.pop("render", None)
        config = {**config, "proxy_url": self.proxy_url, "name": self.get_block_class()}
        if self.rendered_in is not None:
            config["rendered_in"] = self.rendered_in._id
        for event_attribute in ["_selectable", "_undoable", "_retryable", "likeable"]:
            if (attributable := getattr(self, event_attribute, None)) is not None:
                config[event_attribute] = attributable
        return config

    @classmethod
    def recover_kwargs(
        cls, props: dict[str, Any], additional_keys: list[str] | None = None
    ):
        """
        Recovers kwargs from a dict of props.
        """
        additional_keys = additional_keys or []
        signature = inspect.signature(cls.__init__)
        kwargs = {}
        for parameter in signature.parameters.values():
            if parameter.name in props and parameter.name not in additional_keys:
                kwargs[parameter.name] = props[parameter.name]
        return kwargs

    async def async_move_resource_to_block_cache(
        self, url_or_file_path: str | Path | None
    ) -> str | None:
        """Moves a file or downloads a file from a url to a block's cache directory, adds
        to to the block's temp_files, and returns the path to the file in cache. This
        ensures that the file is accessible to the Block and can be served to users.

        This async version of the function is used when this is being called within
        a FastAPI route, as this is not blocking.
        """
        if url_or_file_path is None:
            return None
        if isinstance(url_or_file_path, Path):
            url_or_file_path = str(url_or_file_path)

        if client_utils.is_http_url_like(url_or_file_path):
            temp_file_path = await processing_utils.async_ssrf_protected_download(
                url_or_file_path, cache_dir=self.GRADIO_CACHE
            )

            self.temp_files.add(temp_file_path)
        else:
            url_or_file_path = str(utils.abspath(url_or_file_path))
            if not utils.is_in_or_equal(url_or_file_path, self.GRADIO_CACHE):
                try:
                    temp_file_path = processing_utils.save_file_to_cache(
                        url_or_file_path, cache_dir=self.GRADIO_CACHE
                    )
                except FileNotFoundError:
                    # This can happen if when using gr.load() and the file is on a remote Space
                    # but the file is not the `value` of the component. For example, if the file
                    # is the `avatar_image` of the `Chatbot` component. In this case, we skip
                    # copying the file to the cache and just use the remote file path.
                    return url_or_file_path
            else:
                temp_file_path = url_or_file_path
            self.temp_files.add(temp_file_path)

        return temp_file_path

    def move_resource_to_block_cache(
        self, url_or_file_path: str | Path | None
    ) -> str | None:
        """Moves a file or downloads a file from a url to a block's cache directory, adds
        to to the block's temp_files, and returns the path to the file in cache. This
        ensures that the file is accessible to the Block and can be served to users.

        This sync version of the function is used when this is being called outside of
        a FastAPI route, e.g. when examples are being cached.
        """
        if url_or_file_path is None:
            return None
        if isinstance(url_or_file_path, Path):
            url_or_file_path = str(url_or_file_path)

        if client_utils.is_http_url_like(url_or_file_path):
            temp_file_path = processing_utils.save_url_to_cache(
                url_or_file_path, cache_dir=self.GRADIO_CACHE
            )

            self.temp_files.add(temp_file_path)
        else:
            url_or_file_path = str(utils.abspath(url_or_file_path))
            if not utils.is_in_or_equal(url_or_file_path, self.GRADIO_CACHE):
                try:
                    temp_file_path = processing_utils.save_file_to_cache(
                        url_or_file_path, cache_dir=self.GRADIO_CACHE
                    )
                except FileNotFoundError:
                    # This can happen if when using gr.load() and the file is on a remote Space
                    # but the file is not the `value` of the component. For example, if the file
                    # is the `avatar_image` of the `Chatbot` component. In this case, we skip
                    # copying the file to the cache and just use the remote file path.
                    return url_or_file_path
            else:
                temp_file_path = url_or_file_path
            self.temp_files.add(temp_file_path)

        return temp_file_path

    def serve_static_file(
        self, url_or_file_path: str | Path | dict | None
    ) -> dict | None:
        """If a file is a local file, moves it to the block's cache directory and returns
        a FileData-type dictionary corresponding to the file. If the file is a URL, returns a
        FileData-type dictionary corresponding to the URL. This ensures that the file is
        accessible in the frontend and can be served to users.

        Examples:
        >>> block.serve_static_file("https://gradio.app/logo.png") -> {"path": "https://gradio.app/logo.png", "url": "https://gradio.app/logo.png"}
        >>> block.serve_static_file("logo.png") -> {"path": "logo.png", "url": "/file=logo.png"}
        >>> block.serve_static_file({"path": "logo.png", "url": "/file=logo.png"}) -> {"path": "logo.png", "url": "/file=logo.png"}
        """
        if url_or_file_path is None:
            return None
        if isinstance(url_or_file_path, dict):
            return url_or_file_path
        if isinstance(url_or_file_path, Path):
            url_or_file_path = str(url_or_file_path)
        if client_utils.is_http_url_like(url_or_file_path):
            return FileData(path=url_or_file_path, url=url_or_file_path).model_dump()
        else:
            data = {"path": url_or_file_path, "meta": {"_type": "gradio.FileData"}}
            try:
                return client_utils.synchronize_async(
                    processing_utils.async_move_files_to_cache, data, self
                )
            except AttributeError:  # Can be raised if this function is called before the Block is fully initialized.
                return data


class BlockContext(Block):
    def __init__(
        self,
        elem_id: str | None = None,
        elem_classes: list[str] | str | None = None,
        visible: bool = True,
        render: bool = True,
    ):
        """
        Parameters:
            elem_id: An optional string that is assigned as the id of this component in the HTML DOM. Can be used for targeting CSS styles.
            elem_classes: An optional string or list of strings that are assigned as the class of this component in the HTML DOM. Can be used for targeting CSS styles.
            visible: If False, this will be hidden but included in the Blocks config file (its visibility can later be updated).
            render: If False, this will not be included in the Blocks config file at all.
        """
        self.children: list[Block] = []
        Block.__init__(
            self,
            elem_id=elem_id,
            elem_classes=elem_classes,
            visible=visible,
            render=render,
        )

    TEMPLATE_DIR = DeveloperPath("./templates/")
    FRONTEND_DIR = "../../frontend/"

    @property
    def skip_api(self):
        return True

    @classmethod
    def get_component_class_id(cls) -> str:
        module_name = cls.__module__
        module_path = sys.modules[module_name].__file__
        module_hash = hashlib.md5(f"{cls.__name__}_{module_path}".encode()).hexdigest()
        return module_hash

    @property
    def component_class_id(self):
        return self.get_component_class_id()

    def add_child(self, child: Block):
        self.children.append(child)

    def __enter__(self):
        render_context = get_render_context()
        self.parent = render_context
        set_render_context(self)
        return self

    def add(self, child: Block):
        child.parent = self
        self.children.append(child)

    def fill_expected_parents(self):
        root_context = get_blocks_context()
        children = []
        pseudo_parent = None
        for child in self.children:
            expected_parent = child.get_expected_parent()
            if not expected_parent or isinstance(self, expected_parent):
                pseudo_parent = None
                children.append(child)
            else:
                if pseudo_parent is not None and isinstance(
                    pseudo_parent, expected_parent
                ):
                    pseudo_parent.add_child(child)
                else:
                    pseudo_parent = expected_parent(render=False)
                    pseudo_parent.parent = self
                    children.append(pseudo_parent)
                    pseudo_parent.add_child(child)
                    if root_context:
                        root_context.blocks[pseudo_parent._id] = pseudo_parent
                child.parent = pseudo_parent
        self.children = children

    def __exit__(self, exc_type: type[BaseException] | None = None, *args):
        set_render_context(self.parent)
        if exc_type is not None:
            return
        if getattr(self, "allow_expected_parents", True):
            self.fill_expected_parents()

    def postprocess(self, y):
        """
        Any postprocessing needed to be performed on a block context.
        """
        return y


class BlockFunction:
    def __init__(
        self,
        fn: Callable | None,
        inputs: Sequence[Component | BlockContext],
        outputs: Sequence[Component | BlockContext],
        preprocess: bool,
        postprocess: bool,
        inputs_as_dict: bool,
        targets: list[tuple[int | None, str]],
        _id: int,
        batch: bool = False,
        max_batch_size: int = 4,
        concurrency_limit: int | None | Literal["default"] = "default",
        concurrency_id: str | None = None,
        tracks_progress: bool = False,
        api_name: str | Literal[False] = False,
        js: str | None = None,
        show_progress: Literal["full", "minimal", "hidden"] = "full",
        cancels: list[int] | None = None,
        collects_event_data: bool = False,
        trigger_after: int | None = None,
        trigger_only_on_success: bool = False,
        trigger_mode: Literal["always_last", "once", "multiple"] = "once",
        queue: bool = True,
        scroll_to_output: bool = False,
        show_api: bool = True,
        renderable: Renderable | None = None,
        rendered_in: Renderable | None = None,
        is_cancel_function: bool = False,
        connection: Literal["stream", "sse"] = "sse",
        time_limit: float | None = None,
        stream_every: float = 0.5,
        like_user_message: bool = False,
        event_specific_args: list[str] | None = None,
    ):
        self.fn = fn
        self._id = _id
        self.inputs = inputs
        self.outputs = outputs
        self.preprocess = preprocess
        self.postprocess = postprocess
        self.tracks_progress = tracks_progress
        self.concurrency_limit: int | None | Literal["default"] = concurrency_limit
        self.concurrency_id = concurrency_id or str(id(fn))
        self.batch = batch
        self.max_batch_size = max_batch_size
        self.total_runtime = 0
        self.total_runs = 0
        self.inputs_as_dict = inputs_as_dict
        self.targets = targets
        self.name = getattr(fn, "__name__", "fn") if fn is not None else None
        self.api_name = api_name
        self.js = js
        self.show_progress = show_progress
        self.cancels = cancels or []
        self.collects_event_data = collects_event_data
        self.trigger_after = trigger_after
        self.trigger_only_on_success = trigger_only_on_success
        self.trigger_mode = trigger_mode
        self.queue = False if fn is None else queue
        self.scroll_to_output = False if utils.get_space() else scroll_to_output
        self.show_api = show_api
        self.zero_gpu = hasattr(self.fn, "zerogpu")
        self.types_generator = inspect.isgeneratorfunction(
            self.fn
        ) or inspect.isasyncgenfunction(self.fn)
        self.renderable = renderable
        self.rendered_in = rendered_in

        # We need to keep track of which events are cancel events
        # so that the client can call the /cancel route directly
        self.is_cancel_function = is_cancel_function
        self.time_limit = time_limit
        self.stream_every = stream_every
        self.connection = connection
        self.like_user_message = like_user_message
        self.event_specific_args = event_specific_args

        self.spaces_auto_wrap()

    def spaces_auto_wrap(self):
        if spaces is None:
            return
        if utils.get_space() is None:
            return
        self.fn = spaces.gradio_auto_wrap(self.fn)

    def __str__(self):
        return str(
            {
                "fn": self.name,
                "preprocess": self.preprocess,
                "postprocess": self.postprocess,
            }
        )

    def __repr__(self):
        return str(self)

    def get_config(self):
        return {
            "id": self._id,
            "targets": self.targets,
            "inputs": [block._id for block in self.inputs],
            "outputs": [block._id for block in self.outputs],
            "backend_fn": self.fn is not None,
            "js": self.js,
            "queue": self.queue,
            "api_name": self.api_name,
            "scroll_to_output": self.scroll_to_output,
            "show_progress": self.show_progress,
            "batch": self.batch,
            "max_batch_size": self.max_batch_size,
            "cancels": self.cancels,
            "types": {
                "generator": self.types_generator,
                "cancel": self.is_cancel_function,
            },
            "collects_event_data": self.collects_event_data,
            "trigger_after": self.trigger_after,
            "trigger_only_on_success": self.trigger_only_on_success,
            "trigger_mode": self.trigger_mode,
            "show_api": self.show_api,
            "zerogpu": self.zero_gpu,
            "rendered_in": self.rendered_in._id if self.rendered_in else None,
            "connection": self.connection,
            "time_limit": self.time_limit,
            "stream_every": self.stream_every,
            "like_user_message": self.like_user_message,
            "event_specific_args": self.event_specific_args,
        }


def postprocess_update_dict(
    block: Component | BlockContext, update_dict: dict, postprocess: bool = True
):
    """
    Converts a dictionary of updates into a format that can be sent to the frontend to update the component.
    E.g. {"value": "2", "visible": True, "invalid_arg": "hello"}
    Into -> {"__type__": "update", "value": 2.0, "visible": True}
    Parameters:
        block: The Block that is being updated with this update dictionary.
        update_dict: The original update dictionary
        postprocess: Whether to postprocess the "value" key of the update dictionary.
    """
    value = update_dict.pop("value", components._Keywords.NO_VALUE)
    update_dict = {k: getattr(block, k) for k in update_dict if hasattr(block, k)}
    if value is not components._Keywords.NO_VALUE:
        if postprocess:
            update_dict["value"] = block.postprocess(value)
            if isinstance(update_dict["value"], (GradioModel, GradioRootModel)):
                update_dict["value"] = update_dict["value"].model_dump()
        else:
            update_dict["value"] = value
    update_dict["__type__"] = "update"
    return update_dict


def convert_component_dict_to_list(
    outputs_ids: list[int], predictions: dict
) -> list | dict:
    """
    Converts a dictionary of component updates into a list of updates in the order of
    the outputs_ids and including every output component. Leaves other types of dictionaries unchanged.
    E.g. {"textbox": "hello", "number": {"__type__": "generic_update", "value": "2"}}
    Into -> ["hello", {"__type__": "generic_update"}, {"__type__": "generic_update", "value": "2"}]
    """
    keys_are_blocks = [isinstance(key, Block) for key in predictions]
    if all(keys_are_blocks):
        reordered_predictions = [skip() for _ in outputs_ids]
        for component, value in predictions.items():
            if component._id not in outputs_ids:
                raise ValueError(
                    f"Returned component {component} not specified as output of function."
                )
            output_index = outputs_ids.index(component._id)
            reordered_predictions[output_index] = value
        predictions = utils.resolve_singleton(reordered_predictions)
    elif any(keys_are_blocks):
        raise ValueError(
            "Returned dictionary included some keys as Components. Either all keys must be Components to assign Component values, or return a List of values to assign output values in order."
        )
    return predictions


class BlocksConfig:
    def __init__(self, root_block: Blocks):
        self._id: int = 0
        self.root_block = root_block
        self.blocks: dict[int, Component | Block] = {}
        self.fns: dict[int, BlockFunction] = {}
        self.fn_id: int = 0

    def set_event_trigger(
        self,
        targets: Sequence[EventListenerMethod],
        fn: Callable | None,
        inputs: (
            Component
            | BlockContext
            | Sequence[Component | BlockContext]
            | Set[Component | BlockContext]
            | None
        ),
        outputs: (
            Component
            | BlockContext
            | Sequence[Component | BlockContext]
            | Set[Component | BlockContext]
            | None
        ),
        preprocess: bool = True,
        postprocess: bool = True,
        scroll_to_output: bool = False,
        show_progress: Literal["full", "minimal", "hidden"] = "full",
        api_name: str | None | Literal[False] = None,
        js: str | None = None,
        no_target: bool = False,
        queue: bool = True,
        batch: bool = False,
        max_batch_size: int = 4,
        cancels: list[int] | None = None,
        collects_event_data: bool | None = None,
        trigger_after: int | None = None,
        trigger_only_on_success: bool = False,
        trigger_mode: Literal["once", "multiple", "always_last"] | None = "once",
        concurrency_limit: int | None | Literal["default"] = "default",
        concurrency_id: str | None = None,
        show_api: bool = True,
        renderable: Renderable | None = None,
        is_cancel_function: bool = False,
        connection: Literal["stream", "sse"] = "sse",
        time_limit: float | None = None,
        stream_every: float = 0.5,
        like_user_message: bool = False,
        event_specific_args: list[str] | None = None,
    ) -> tuple[BlockFunction, int]:
        """
        Adds an event to the component's dependencies.
        Parameters:
            targets: a list of EventListenerMethod objects that define the event trigger
            fn: the function to run when the event is triggered
            inputs: the list of input components whose values will be passed to the function
            outputs: the list of output components whose values will be updated by the function
            preprocess: whether to run the preprocess methods of the input components before running the function
            postprocess: whether to run the postprocess methods of the output components after running the function
            scroll_to_output: whether to scroll to output of dependency on trigger
            show_progress: how to show the progress animation while event is running: "full" shows a spinner which covers the output component area as well as a runtime display in the upper right corner, "minimal" only shows the runtime display, "hidden" shows no progress animation at all
            api_name: defines how the endpoint appears in the API docs. Can be a string, None, or False. If set to a string, the endpoint will be exposed in the API docs with the given name. If None (default), the name of the function will be used as the API endpoint. If False, the endpoint will not be exposed in the API docs and downstream apps (including those that `gr.load` this app) will not be able to use this event.
            js: Optional frontend js method to run before running 'fn'. Input arguments for js method are values of 'inputs' and 'outputs', return should be a list of values for output components
            no_target: if True, sets "targets" to [], used for the Blocks.load() event and .then() events
            queue: If True, will place the request on the queue, if the queue has been enabled. If False, will not put this event on the queue, even if the queue has been enabled. If None, will use the queue setting of the gradio app.
            batch: whether this function takes in a batch of inputs
            max_batch_size: the maximum batch size to send to the function
            cancels: a list of other events to cancel when this event is triggered. For example, setting cancels=[click_event] will cancel the click_event, where click_event is the return value of another components .click method.
            collects_event_data: whether to collect event data for this event
            trigger_after: if set, this event will be triggered after 'trigger_after' function index
            trigger_only_on_success: if True, this event will only be triggered if the previous event was successful (only applies if `trigger_after` is set)
            trigger_mode: If "once" (default for all events except `.change()`) would not allow any submissions while an event is pending. If set to "multiple", unlimited submissions are allowed while pending, and "always_last" (default for `.change()` and `.key_up()` events) would allow a second submission after the pending event is complete.
            concurrency_limit: If set, this is the maximum number of this event that can be running simultaneously. Can be set to None to mean no concurrency_limit (any number of this event can be running simultaneously). Set to "default" to use the default concurrency limit (defined by the `default_concurrency_limit` parameter in `queue()`, which itself is 1 by default).
            concurrency_id: If set, this is the id of the concurrency group. Events with the same concurrency_id will be limited by the lowest set concurrency_limit.
            show_api: whether to show this event in the "view API" page of the Gradio app, or in the ".view_api()" method of the Gradio clients. Unlike setting api_name to False, setting show_api to False will still allow downstream apps as well as the Clients to use this event. If fn is None, show_api will automatically be set to False.
            is_cancel_function: whether this event cancels another running event.
            connection: The connection format, either "sse" or "stream".
            time_limit: The time limit for the function to run. Parameter only used for the `.stream()` event.
            stream_every: The latency (in seconds) at which stream chunks are sent to the backend. Defaults to 0.5 seconds. Parameter only used for the `.stream()` event.
        Returns: dependency information, dependency index
        """
        # Support for singular parameter
        _targets = [
            (
                target.block._id if not no_target and target.block else None,
                target.event_name,
            )
            for target in targets
        ]
        if isinstance(inputs, Set):
            inputs_as_dict = True
            inputs = sorted(inputs, key=lambda x: x._id)
        else:
            inputs_as_dict = False
            if inputs is None:
                inputs = []
            elif not isinstance(inputs, Sequence):
                inputs = [inputs]

        if isinstance(outputs, Set):
            outputs = sorted(outputs, key=lambda x: x._id)
        elif outputs is None:
            outputs = []
        elif not isinstance(outputs, Sequence):
            outputs = [outputs]

        if fn is not None and not cancels:
            check_function_inputs_match(fn, inputs, inputs_as_dict)

        if _targets[0][1] in ["change", "key_up"] and trigger_mode is None:
            trigger_mode = "always_last"
        elif _targets[0][1] in ["stream"] and trigger_mode is None:
            trigger_mode = "multiple"
        elif trigger_mode is None:
            trigger_mode = "once"
        elif trigger_mode not in ["once", "multiple", "always_last"]:
            raise ValueError(
                f"Invalid value for parameter `trigger_mode`: {trigger_mode}. Please choose from: {['once', 'multiple', 'always_last']}"
            )

        _, progress_index, event_data_index = (
            special_args(fn) if fn else (None, None, None)
        )

        # If api_name is None or empty string, use the function name
        if api_name is None or isinstance(api_name, str) and api_name.strip() == "":
            if fn is not None:
                if not hasattr(fn, "__name__"):
                    if hasattr(fn, "__class__") and hasattr(fn.__class__, "__name__"):
                        name = fn.__class__.__name__
                    else:
                        name = "unnamed"
                else:
                    name = fn.__name__
                api_name = "".join(
                    [s for s in name if s not in set(string.punctuation) - {"-", "_"}]
                )
            elif js is not None:
                api_name = "js_fn"
                show_api = False
            else:
                api_name = "unnamed"
                show_api = False

        if api_name is not False:
            api_name = utils.append_unique_suffix(
                api_name,
                [
                    fn.api_name
                    for fn in self.fns.values()
                    if isinstance(fn.api_name, str)
                ],
            )
        else:
            show_api = False

        # The `show_api` parameter is False if: (1) the user explicitly sets it (2) the user sets `api_name` to False
        # or (3) the user sets `fn` to None (there's no backend function)

        if collects_event_data is None:
            collects_event_data = event_data_index is not None

        rendered_in = LocalContext.renderable.get()

        block_fn = BlockFunction(
            fn,
            inputs,
            outputs,
            preprocess,
            postprocess,
            _id=self.fn_id,
            inputs_as_dict=inputs_as_dict,
            targets=_targets,
            batch=batch,
            max_batch_size=max_batch_size,
            concurrency_limit=concurrency_limit,
            concurrency_id=concurrency_id,
            tracks_progress=progress_index is not None,
            api_name=api_name,
            js=js,
            show_progress=show_progress,
            cancels=cancels,
            collects_event_data=collects_event_data,
            trigger_after=trigger_after,
            trigger_only_on_success=trigger_only_on_success,
            trigger_mode=trigger_mode,
            queue=queue,
            scroll_to_output=scroll_to_output,
            show_api=show_api,
            renderable=renderable,
            rendered_in=rendered_in,
            is_cancel_function=is_cancel_function,
            connection=connection,
            time_limit=time_limit,
            stream_every=stream_every,
            like_user_message=like_user_message,
            event_specific_args=event_specific_args,
        )

        self.fns[self.fn_id] = block_fn
        self.fn_id += 1
        return block_fn, block_fn._id

    def get_config(self, renderable: Renderable | None = None):
        config = {}

        rendered_ids = []

        def get_layout(block: Block):
            rendered_ids.append(block._id)
            if not isinstance(block, BlockContext):
                return {"id": block._id}
            children_layout = []
            for child in block.children:
                children_layout.append(get_layout(child))
            return {"id": block._id, "children": children_layout}

        if renderable:
            root_block = self.blocks[renderable.container_id]
        else:
            root_block = self.root_block
        config["layout"] = get_layout(root_block)

        config["components"] = []
        for _id, block in self.blocks.items():
            if renderable:
                if _id not in rendered_ids:
                    continue
                if block.key:
                    block.key = f"{renderable._id}-{block.key}"
            props = block.get_config() if hasattr(block, "get_config") else {}
            block_config = {
                "id": _id,
                "type": block.get_block_name(),
                "props": utils.delete_none(props),
                "skip_api": block.skip_api,
                "component_class_id": getattr(block, "component_class_id", None),
                "key": block.key,
            }
            if renderable:
                block_config["renderable"] = renderable._id
            if not block.skip_api:
                block_config["api_info"] = block.api_info()  # type: ignore
                if hasattr(block, "api_info_as_input"):
                    block_config["api_info_as_input"] = block.api_info_as_input()  # type: ignore
                else:
                    block_config["api_info_as_input"] = block.api_info()  # type: ignore
                if hasattr(block, "api_info_as_output"):
                    block_config["api_info_as_output"] = block.api_info_as_output()  # type: ignore
                else:
                    block_config["api_info_as_output"] = block.api_info()  # type: ignore
                block_config["example_inputs"] = block.example_inputs()  # type: ignore
            config["components"].append(block_config)

        dependencies = []
        for fn in self.fns.values():
            if renderable is None or fn.rendered_in == renderable:
                dependencies.append(fn.get_config())
        config["dependencies"] = dependencies
        return config

    def __copy__(self):
        new = BlocksConfig(self.root_block)
        new.blocks = copy.copy(self.blocks)
        new.fns = copy.copy(self.fns)
        new.fn_id = self.fn_id
        return new


@document("launch", "queue", "integrate", "load", "unload")
class Blocks(BlockContext, BlocksEvents, metaclass=BlocksMeta):
    """
    Blocks is Gradio's low-level API that allows you to create more custom web
    applications and demos than Interfaces (yet still entirely in Python).


    Compared to the Interface class, Blocks offers more flexibility and control over:
    (1) the layout of components (2) the events that
    trigger the execution of functions (3) data flows (e.g. inputs can trigger outputs,
    which can trigger the next level of outputs). Blocks also offers ways to group
    together related demos such as with tabs.


    The basic usage of Blocks is as follows: create a Blocks object, then use it as a
    context (with the "with" statement), and then define layouts, components, or events
    within the Blocks context. Finally, call the launch() method to launch the demo.

    Example:
        import gradio as gr
        def update(name):
            return f"Welcome to Gradio, {name}!"

        with gr.Blocks() as demo:
            gr.Markdown("Start typing below and then click **Run** to see the output.")
            with gr.Row():
                inp = gr.Textbox(placeholder="What is your name?")
                out = gr.Textbox()
            btn = gr.Button("Run")
            btn.click(fn=update, inputs=inp, outputs=out)

        demo.launch()
    Demos: blocks_hello, blocks_flipper, blocks_kinematics
    Guides: blocks-and-event-listeners, controlling-layout, state-in-blocks, custom-CSS-and-JS, using-blocks-like-functions
    """

    def __init__(
        self,
        theme: Theme | str | None = None,
        analytics_enabled: bool | None = None,
        mode: str = "blocks",
        title: str = "Gradio",
        css: str | None = None,
        css_paths: str | Path | Sequence[str | Path] | None = None,
        js: str | None = None,
        head: str | None = None,
        head_paths: str | Path | Sequence[str | Path] | None = None,
        fill_height: bool = False,
        fill_width: bool = False,
        delete_cache: tuple[int, int] | None = None,
        **kwargs,
    ):
        """
        Parameters:
            theme: A Theme object or a string representing a theme. If a string, will look for a built-in theme with that name (e.g. "soft" or "default"), or will attempt to load a theme from the Hugging Face Hub (e.g. "gradio/monochrome"). If None, will use the Default theme.
            analytics_enabled: Whether to allow basic telemetry. If None, will use GRADIO_ANALYTICS_ENABLED environment variable or default to True.
            mode: A human-friendly name for the kind of Blocks or Interface being created. Used internally for analytics.
            title: The tab title to display when this is opened in a browser window.
            css: Custom css as a code string. This css will be included in the demo webpage.
            css_paths: Custom css as a pathlib.Path to a css file or a list of such paths. This css files will be read, concatenated, and included in the demo webpage. If the `css` parameter is also set, the css from `css` will be included first.
            js: Custom js as a code string. The custom js should be in the form of a single js function. This function will automatically be executed when the page loads. For more flexibility, use the head parameter to insert js inside <script> tags.
            head: Custom html code to insert into the head of the demo webpage. This can be used to add custom meta tags, multiple scripts, stylesheets, etc. to the page.
            head_paths: Custom html code as a pathlib.Path to a html file or a list of such paths. This html files will be read, concatenated, and included in the head of the demo webpage. If the `head` parameter is also set, the html from `head` will be included first.
            fill_height: Whether to vertically expand top-level child components to the height of the window. If True, expansion occurs when the scale value of the child components >= 1.
            fill_width: Whether to horizontally expand to fill container fully. If False, centers and constrains app to a maximum width. Only applies if this is the outermost `Blocks` in your Gradio app.
            delete_cache: A tuple corresponding [frequency, age] both expressed in number of seconds. Every `frequency` seconds, the temporary files created by this Blocks instance will be deleted if more than `age` seconds have passed since the file was created. For example, setting this to (86400, 86400) will delete temporary files every day. The cache will be deleted entirely when the server restarts. If None, no cache deletion will occur.
        """
        self.limiter = None
        if theme is None:
            theme = DefaultTheme()
        elif isinstance(theme, str):
            if theme.lower() in BUILT_IN_THEMES:
                theme = BUILT_IN_THEMES[theme.lower()]
            else:
                try:
                    theme = Theme.from_hub(theme)
                except Exception as e:
                    warnings.warn(f"Cannot load {theme}. Caught Exception: {str(e)}")
                    theme = DefaultTheme()
        if not isinstance(theme, Theme):
            warnings.warn("Theme should be a class loaded from gradio.themes")
            theme = DefaultTheme()
        self.theme: Theme = theme
        self.theme_css = theme._get_theme_css()
        self.stylesheets = theme._stylesheets
        theme_hasher = hashlib.sha256()
        theme_hasher.update(self.theme_css.encode("utf-8"))
        self.theme_hash = theme_hasher.hexdigest()

        self.encrypt = False
        self.share = False
        self.enable_queue = True
        self.max_threads = 40
        self.pending_streams = defaultdict(dict)
        self.pending_diff_streams = defaultdict(dict)
        self.show_error = True
        self.fill_height = fill_height
        self.fill_width = fill_width
        self.delete_cache = delete_cache
        self.extra_startup_events: list[Callable[..., Coroutine[Any, Any, Any]]] = []
        self.css = css or ""
        css_paths = utils.none_or_singleton_to_list(css_paths)
        for css_path in css_paths or []:
            with open(css_path, encoding="utf-8") as css_file:
                self.css += "\n" + css_file.read()
        self.js = js or ""
        self.head = head or ""
        head_paths = utils.none_or_singleton_to_list(head_paths)
        for head_path in head_paths or []:
            with open(head_path, encoding="utf-8") as head_file:
                self.head += "\n" + head_file.read()
        self.renderables: list[Renderable] = []
        self.state_holder: StateHolder
        self.custom_mount_path: str | None = None

        # For analytics_enabled and allow_flagging: (1) first check for
        # parameter, (2) check for env variable, (3) default to True/"manual"
        self.analytics_enabled = (
            analytics_enabled
            if analytics_enabled is not None
            else analytics.analytics_enabled()
        )
        if self.analytics_enabled:
            if not wasm_utils.IS_WASM:
                t = threading.Thread(target=analytics.version_check)
                t.start()
        else:
            os.environ["HF_HUB_DISABLE_TELEMETRY"] = "True"
        self.enable_monitoring: bool | None = None

        self.default_config = BlocksConfig(self)
        super().__init__(render=False, **kwargs)

        self.mode = mode
        self.is_running = False
        self.local_url = None
        self.share_url = None
        self.width = None
        self.height = None
        self.api_open = utils.get_space() is None

        self.space_id = utils.get_space()
        self.favicon_path = None
        self.auth = None
        self.dev_mode = bool(os.getenv("GRADIO_WATCH_DIRS", ""))
        self.app_id = random.getrandbits(64)
        self.upload_file_set = set()
        self.temp_file_sets = [self.upload_file_set]
        self.title = title
        self.show_api = not wasm_utils.IS_WASM

        # Only used when an Interface is loaded from a config
        self.predict = None
        self.input_components = None
        self.output_components = None
        self.__name__ = None  # type: ignore
        self.api_mode = None

        self.progress_tracking = None
        self.ssl_verify = True
        self.allowed_paths = []
        self.blocked_paths = []
        self.root_path = os.environ.get("GRADIO_ROOT_PATH", "")
        self.proxy_urls = set()

        if self.analytics_enabled:
            is_custom_theme = not any(
                self.theme.to_dict() == built_in_theme.to_dict()
                for built_in_theme in BUILT_IN_THEMES.values()
            )
            data = {
                "mode": self.mode,
                "custom_css": self.css is not None,
                "theme": self.theme.name,
                "is_custom_theme": is_custom_theme,
                "version": get_package_version(),
            }
            analytics.initiated_analytics(data)

        self.queue()

    @property
    def blocks(self) -> dict[int, Component | Block]:
        return self.default_config.blocks

    @blocks.setter
    def blocks(self, value: dict[int, Component | Block]):
        self.default_config.blocks = value

    @property
    def fns(self) -> dict[int, BlockFunction]:
        return self.default_config.fns

    def get_component(self, id: int) -> Component | BlockContext:
        comp = self.blocks[id]
        if not isinstance(comp, (components.Component, BlockContext)):
            raise TypeError(f"Block with id {id} is not a Component or BlockContext")
        return comp

    @property
    def _is_running_in_reload_thread(self):
        if wasm_utils.IS_WASM:
            # Wasm (Pyodide) doesn't support threading,
            # so the return value is always False.
            return False

        from gradio.cli.commands.reload import reload_thread

        return getattr(reload_thread, "running_reload", False)

    @classmethod
    def from_config(
        cls,
        config: BlocksConfigDict,
        fns: list[Callable],
        proxy_url: str,
    ) -> Blocks:
        """
        Factory method that creates a Blocks from a config and list of functions. Used
        internally by the gradio.external.load() method.

        Parameters:
        config: a dictionary containing the configuration of the Blocks.
        fns: a list of functions that are used in the Blocks. Must be in the same order as the dependencies in the config.
        proxy_url: an external url to use as a root URL when serving files for components in the Blocks.
        """
        config = copy.deepcopy(config)
        components_config = config["components"]
        theme = config.get("theme", "default")
        original_mapping: dict[int, Block] = {}
        proxy_urls = {proxy_url}

        def get_block_instance(id: int) -> Block:
            for block_config in components_config:
                if block_config["id"] == id:
                    break
            else:
                raise ValueError(f"Cannot find block with id {id}")
            cls = component_or_layout_class(block_config["props"]["name"])

            # If a Gradio app B is loaded into a Gradio app A, and B itself loads a
            # Gradio app C, then the proxy_urls of the components in A need to be the
            # URL of C, not B. The else clause below handles this case.
            if block_config["props"].get("proxy_url") is None:
                block_config["props"]["proxy_url"] = f"{proxy_url}/"
            postprocessed_value = block_config["props"].pop("value", None)

            constructor_args = cls.recover_kwargs(block_config["props"])
            block = cls(**constructor_args)
            if postprocessed_value is not None:
                block.value = postprocessed_value  # type: ignore

            block_proxy_url = block_config["props"]["proxy_url"]
            block.proxy_url = block_proxy_url
            proxy_urls.add(block_proxy_url)
            if (
                _selectable := block_config["props"].pop("_selectable", None)
            ) is not None:
                block._selectable = _selectable  # type: ignore

            return block

        def iterate_over_children(children_list):
            for child_config in children_list:
                id = child_config["id"]
                block = get_block_instance(id)

                original_mapping[id] = block

                children = child_config.get("children")
                if children is not None:
                    if not isinstance(block, BlockContext):
                        raise ValueError(
                            f"Invalid config, Block with id {id} has children but is not a BlockContext."
                        )
                    with block:
                        iterate_over_children(children)

        derived_fields = ["types"]

        with Blocks(theme=theme) as blocks:
            # ID 0 should be the root Blocks component
            original_mapping[0] = root_block = Context.root_block or blocks

            if "layout" in config:
                iterate_over_children(config["layout"]["children"])

            first_dependency = None

            # add the event triggers
            if "dependencies" not in config:
                raise ValueError(
                    "This config is missing the 'dependencies' field and cannot be loaded."
                )
            for dependency, fn in zip(config["dependencies"], fns, strict=False):
                # We used to add a "fake_event" to the config to cache examples
                # without removing it. This was causing bugs in calling gr.load
                # We fixed the issue by removing "fake_event" from the config in examples.py
                # but we still need to skip these events when loading the config to support
                # older demos
                if "trigger" in dependency and dependency["trigger"] == "fake_event":
                    continue
                for field in derived_fields:
                    dependency.pop(field, None)

                # older versions had a separate trigger field, but now it is part of the
                # targets field
                _targets = dependency.pop("targets")
                trigger = dependency.pop("trigger", None)
                is_then_event = False

                # This assumes that you cannot combine multiple .then() events in a single
                # gr.on() event, which is true for now. If this changes, we will need to
                # update this code.
                if not isinstance(_targets[0], int) and _targets[0][1] in [
                    "then",
                    "success",
                ]:
                    if len(_targets) != 1:
                        raise ValueError(
                            "This logic assumes that .then() events are not combined with other events in a single gr.on() event"
                        )
                    is_then_event = True

                dependency.pop("backend_fn")
                dependency.pop("documentation", None)
                dependency["inputs"] = [
                    original_mapping[i] for i in dependency["inputs"]
                ]
                dependency["outputs"] = [
                    original_mapping[o] for o in dependency["outputs"]
                ]
                dependency.pop("status_tracker", None)
                dependency.pop("zerogpu", None)
                dependency.pop("id", None)
                dependency.pop("rendered_in", None)
                dependency.pop("every", None)
                dependency["preprocess"] = False
                dependency["postprocess"] = False
                if is_then_event:
                    targets = [EventListenerMethod(None, "then")]
                    dependency["trigger_after"] = dependency.pop("trigger_after")
                    dependency["trigger_only_on_success"] = dependency.pop(
                        "trigger_only_on_success"
                    )
                    dependency["no_target"] = True
                else:
                    targets = [
                        getattr(
                            original_mapping[
                                target if isinstance(target, int) else target[0]
                            ],
                            trigger if isinstance(target, int) else target[1],
                        )
                        for target in _targets
                    ]
                    targets = [
                        EventListenerMethod(
                            t.__self__ if t.has_trigger else None,
                            t.event_name,  # type: ignore
                        )
                        for t in targets
                    ]
                dependency = root_block.default_config.set_event_trigger(
                    targets=targets, fn=fn, **dependency
                )[0]
                if first_dependency is None:
                    first_dependency = dependency

            # Allows some use of Interface-specific methods with loaded Spaces
            if first_dependency and get_blocks_context():
                blocks.predict = [fns[0]]
                blocks.input_components = first_dependency.inputs
                blocks.output_components = first_dependency.outputs
                blocks.__name__ = "Interface"
                blocks.api_mode = True
        blocks.proxy_urls = proxy_urls
        return blocks

    def __str__(self):
        return self.__repr__()

    def __repr__(self):
        num_backend_fns = len([d for d in self.fns.values() if d.fn])
        repr = f"Gradio Blocks instance: {num_backend_fns} backend functions"
        repr += f"\n{'-' * len(repr)}"
        for d, dependency in self.fns.items():
            if dependency.fn:
                repr += f"\nfn_index={d}"
                repr += "\n inputs:"
                for block in dependency.inputs:
                    block = self.blocks[block._id]
                    repr += f"\n |-{block}"
                repr += "\n outputs:"
                for block in dependency.outputs:
                    block = self.blocks[block._id]
                    repr += f"\n |-{block}"
        return repr

    @property
    def expects_oauth(self):
        """Return whether the app expects user to authenticate via OAuth."""
        return any(
            isinstance(block, components.LoginButton) for block in self.blocks.values()
        )

    def unload(self, fn: Callable[..., Any]) -> None:
        """This listener is triggered when the user closes or refreshes the tab, ending the user session.
        It is useful for cleaning up resources when the app is closed.
        Parameters:
            fn: Callable function to run to clear resources. The function should not take any arguments and the output is not used.
        Example:
            import gradio as gr
            with gr.Blocks() as demo:
                gr.Markdown("# When you close the tab, hello will be printed to the console")
                demo.unload(lambda: print("hello"))
            demo.launch()
        """
        self.default_config.set_event_trigger(
            targets=[EventListenerMethod(None, "unload")],
            fn=fn,
            inputs=None,
            outputs=None,
            preprocess=False,
            postprocess=False,
            show_progress="hidden",
            api_name=None,
            js=None,
            no_target=True,
            batch=False,
            max_batch_size=4,
            cancels=None,
            collects_event_data=None,
            trigger_after=None,
            trigger_only_on_success=False,
            trigger_mode="once",
            concurrency_limit="default",
            concurrency_id=None,
            show_api=False,
        )

    def render(self):
        root_context = get_blocks_context()
        if root_context is not None and Context.root_block is not None:
            if self._id in root_context.blocks:
                raise DuplicateBlockError(
                    f"A block with id: {self._id} has already been rendered in the current Blocks."
                )
            overlapping_ids = set(root_context.blocks).intersection(self.blocks)
            for id in overlapping_ids:
                # State components are allowed to be reused between Blocks
                if not isinstance(self.blocks[id], components.State):
                    raise DuplicateBlockError(
                        "At least one block in this Blocks has already been rendered."
                    )

            root_context.blocks.update(self.blocks)
            dependency_offset = max(root_context.fns.keys(), default=-1) + 1
            existing_api_names = [
                dep.api_name
                for dep in root_context.fns.values()
                if isinstance(dep.api_name, str)
            ]
            for dependency in self.fns.values():
                dependency._id += dependency_offset
                api_name = dependency.api_name
                if isinstance(api_name, str):
                    api_name_ = utils.append_unique_suffix(
                        api_name,
                        existing_api_names,
                    )
                    if api_name != api_name_:
                        dependency.api_name = api_name_
                dependency.cancels = [c + dependency_offset for c in dependency.cancels]
                if dependency.trigger_after is not None:
                    dependency.trigger_after += dependency_offset
                # Recreate the cancel function so that it has the latest
                # dependency fn indices. This is necessary to properly cancel
                # events in the backend
                if dependency.cancels:
                    updated_cancels = [
                        root_context.fns[i].get_config() for i in dependency.cancels
                    ]
                    dependency.cancels = get_cancelled_fn_indices(updated_cancels)
                root_context.fns[dependency._id] = dependency
            root_context.fn_id = max(root_context.fns.keys(), default=-1) + 1
            Context.root_block.temp_file_sets.extend(self.temp_file_sets)
            Context.root_block.proxy_urls.update(self.proxy_urls)
            Context.root_block.extra_startup_events.extend(self.extra_startup_events)

        render_context = get_render_context()
        if render_context is not None:
            render_context.children.extend(self.children)
        return self

    def is_callable(self, fn_index: int = 0) -> bool:
        """Checks if a particular Blocks function is callable (i.e. not stateful or a generator)."""
        block_fn = self.fns[fn_index]
        dependency = self.fns[fn_index]

        if inspect.isasyncgenfunction(block_fn.fn):
            return False
        if inspect.isgeneratorfunction(block_fn.fn):
            return False
        if any(block.stateful for block in dependency.inputs):
            return False
        if any(block.stateful for block in dependency.outputs):
            return False

        return True

    def __call__(self, *inputs, fn_index: int = 0, api_name: str | None = None):
        """
        Allows Blocks objects to be called as functions. Supply the parameters to the
        function as positional arguments. To choose which function to call, use the
        fn_index parameter, which must be a keyword argument.

        Parameters:
        *inputs: the parameters to pass to the function
        fn_index: the index of the function to call (defaults to 0, which for Interfaces, is the default prediction function)
        api_name: The api_name of the dependency to call. Will take precedence over fn_index.
        """
        if api_name is not None:
            inferred_fn_index = next(
                (i for i, d in self.fns.items() if d.api_name == api_name),
                None,
            )
            if inferred_fn_index is None:
                raise InvalidApiNameError(
                    f"Cannot find a function with api_name {api_name}"
                )
            fn_index = inferred_fn_index
        if not (self.is_callable(fn_index)):
            raise ValueError(
                "This function is not callable because it is either stateful or is a generator. Please use the .launch() method instead to create an interactive user interface."
            )

        inputs = list(inputs)
        processed_inputs = self.serialize_data(fn_index, inputs)
        fn = self.fns[fn_index]
        if fn.batch:
            processed_inputs = [[inp] for inp in processed_inputs]

        outputs = client_utils.synchronize_async(
            self.process_api,
            block_fn=fn,
            inputs=processed_inputs,
            request=None,
            state={},
            explicit_call=True,
        )
        outputs = outputs["data"]

        if fn.batch:
            outputs = [out[0] for out in outputs]

        outputs = self.deserialize_data(fn_index, outputs)
        processed_outputs = utils.resolve_singleton(outputs)

        return processed_outputs

    async def call_function(
        self,
        block_fn: BlockFunction | int,
        processed_input: list[Any],
        iterator: AsyncIterator[Any] | None = None,
        requests: routes.Request | list[routes.Request] | None = None,
        event_id: str | None = None,
        event_data: EventData | None = None,
        in_event_listener: bool = False,
        state: SessionState | None = None,
    ):
        """
        Calls function with given index and preprocessed input, and measures process time.
        Parameters:
            fn_index: index of function to call
            processed_input: preprocessed input to pass to function
            iterator: iterator to use if function is a generator
            requests: requests to pass to function
            event_id: id of event in queue
            event_data: data associated with event trigger
        """
        if isinstance(block_fn, int):
            block_fn = self.fns[block_fn]
        if not block_fn.fn:
            raise IndexError("function has no backend method.")
        is_generating = False
        request = requests[0] if isinstance(requests, list) else requests
        start = time.time()

        fn = utils.get_function_with_locals(
            fn=block_fn.fn,
            blocks=self,
            event_id=event_id,
            in_event_listener=in_event_listener,
            request=request,
            state=state,
        )

        if iterator is None:  # If not a generator function that has already run
            if block_fn.inputs_as_dict:
                processed_input = [
                    dict(zip(block_fn.inputs, processed_input, strict=False))
                ]

            processed_input, progress_index, _ = special_args(
                block_fn.fn, processed_input, request, event_data
            )
            progress_tracker = (
                processed_input[progress_index] if progress_index is not None else None
            )

            if progress_tracker is not None and progress_index is not None:
                progress_tracker, fn = create_tracker(fn, progress_tracker.track_tqdm)
                processed_input[progress_index] = progress_tracker

            if inspect.iscoroutinefunction(fn):
                prediction = await fn(*processed_input)
            else:
                prediction = await anyio.to_thread.run_sync(  # type: ignore
                    fn, *processed_input, limiter=self.limiter
                )
        else:
            prediction = None

        if inspect.isgeneratorfunction(fn) or inspect.isasyncgenfunction(fn):
            try:
                if iterator is None:
                    iterator = cast(AsyncIterator[Any], prediction)
                if inspect.isgenerator(iterator):
                    iterator = utils.SyncToAsyncIterator(iterator, self.limiter)
                prediction = await utils.async_iteration(iterator)
                is_generating = True
            except StopAsyncIteration:
                n_outputs = len(block_fn.outputs)
                prediction = (
                    components._Keywords.FINISHED_ITERATING
                    if n_outputs == 1
                    else (components._Keywords.FINISHED_ITERATING,) * n_outputs
                )
                iterator = None

        duration = time.time() - start

        return {
            "prediction": prediction,
            "duration": duration,
            "is_generating": is_generating,
            "iterator": iterator,
        }

    def serialize_data(self, fn_index: int, inputs: list[Any]) -> list[Any]:
        dependency = self.fns[fn_index]
        processed_input = []

        def format_file(s):
            return FileData(path=s).model_dump()

        for i, block in enumerate(dependency.inputs):
            if not isinstance(block, components.Component):
                raise InvalidComponentError(
                    f"{block.__class__} Component not a valid input component."
                )
            api_info = block.api_info()
            if client_utils.value_is_file(api_info):
                serialized_input = client_utils.traverse(
                    inputs[i],
                    format_file,
                    lambda s: client_utils.is_filepath(s)
                    or client_utils.is_http_url_like(s),
                )
            else:
                serialized_input = inputs[i]
            processed_input.append(serialized_input)

        return processed_input

    def deserialize_data(self, fn_index: int, outputs: list[Any]) -> list[Any]:
        dependency = self.fns[fn_index]
        predictions = []

        for o, block in enumerate(dependency.outputs):
            if not isinstance(block, components.Component):
                raise InvalidComponentError(
                    f"{block.__class__} Component not a valid output component."
                )

            deserialized = client_utils.traverse(
                outputs[o], lambda s: s["path"], client_utils.is_file_obj
            )
            predictions.append(deserialized)

        return predictions

    def validate_inputs(self, block_fn: BlockFunction, inputs: list[Any]):
        dep_inputs = block_fn.inputs

        # This handles incorrect inputs when args are changed by a JS function
        # Only check not enough args case, ignore extra arguments (for now)
        # TODO: make this stricter?
        if len(inputs) < len(dep_inputs):
            name = (
                f" ({block_fn.name})"
                if block_fn.name and block_fn.name != "<lambda>"
                else ""
            )

            wanted_args = []
            received_args = []
            for block in dep_inputs:
                wanted_args.append(str(block))
            for inp in inputs:
                v = f'"{inp}"' if isinstance(inp, str) else str(inp)
                received_args.append(v)

            wanted = ", ".join(wanted_args)
            received = ", ".join(received_args)

            # JS func didn't pass enough arguments
            raise ValueError(
                f"""An event handler{name} didn't receive enough input values (needed: {len(dep_inputs)}, got: {len(inputs)}).
Check if the event handler calls a Javascript function, and make sure its return value is correct.
Wanted inputs:
    [{wanted}]
Received inputs:
    [{received}]"""
            )

    async def preprocess_data(
        self,
        block_fn: BlockFunction,
        inputs: list[Any],
        state: SessionState | None,
        explicit_call: bool = False,
    ):
        state = state or SessionState(self)

        self.validate_inputs(block_fn, inputs)

        if block_fn.preprocess:
            processed_input = []
            for i, block in enumerate(block_fn.inputs):
                if not isinstance(block, components.Component):
                    raise InvalidComponentError(
                        f"{block.__class__} Component not a valid input component."
                    )
                if block.stateful:
                    processed_input.append(state[block._id])
                else:
                    if block._id in state:
                        block = state[block._id]
                    inputs_cached = await processing_utils.async_move_files_to_cache(
                        inputs[i],
                        block,
                        check_in_upload_folder=not explicit_call,
                    )
                    if getattr(block, "data_model", None) and inputs_cached is not None:
                        if issubclass(block.data_model, GradioModel):  # type: ignore
                            inputs_cached = block.data_model(**inputs_cached)  # type: ignore
                        elif issubclass(block.data_model, GradioRootModel):  # type: ignore
                            inputs_cached = block.data_model(root=inputs_cached)  # type: ignore
                    processed_input.append(block.preprocess(inputs_cached))
        else:
            processed_input = inputs
        return processed_input

    def validate_outputs(self, block_fn: BlockFunction, predictions: Any | list[Any]):
        dep_outputs = block_fn.outputs

        if not isinstance(predictions, (list, tuple)):
            predictions = [predictions]

        if len(predictions) != len(dep_outputs):
            name = (
                f" ({block_fn.name})"
                if block_fn.name and block_fn.name != "<lambda>"
                else ""
            )

            wanted_args = []
            received_args = []
            for block in dep_outputs:
                wanted_args.append(str(block.get_block_class()))
            for pred in predictions:
                v = f'"{pred}"' if isinstance(pred, str) else str(pred)
                received_args.append(v)

            wanted = ", ".join(wanted_args)
            received = ", ".join(received_args)

            if len(predictions) < len(dep_outputs):
                raise ValueError(
                    f"""A  function{name} didn't return enough output values (needed: {len(dep_outputs)}, returned: {len(predictions)}).
    Output components:
        [{wanted}]
    Output values returned:
        [{received}]"""
                )
            else:
<<<<<<< HEAD
=======
                if len(predictions) == 1 and predictions[0] is None:
                    # do not throw error if the function did not return anything
                    # https://github.com/gradio-app/gradio/issues/9742
                    return
>>>>>>> 4d908835
                warnings.warn(
                    f"""A function{name} returned too many output values (needed: {len(dep_outputs)}, returned: {len(predictions)}). Ignoring extra values.
    Output components:
        [{wanted}]
    Output values returned:
        [{received}]"""
                )

    async def postprocess_data(
        self,
        block_fn: BlockFunction,
        predictions: list | dict,
        state: SessionState | None,
    ) -> list[Any]:
        state = state or SessionState(self)
        if (
            isinstance(predictions, dict)
            and predictions == skip()
            and len(block_fn.outputs) > 1
        ):
            # For developer convenience, if a function returns a single skip() with multiple outputs,
            # we will skip updating all outputs.
            predictions = [skip()] * len(block_fn.outputs)
        if isinstance(predictions, dict) and len(predictions) > 0:
            predictions = convert_component_dict_to_list(
                [block._id for block in block_fn.outputs], predictions
            )

        if len(block_fn.outputs) == 1 and not block_fn.batch:
            predictions = [
                predictions,
            ]

        self.validate_outputs(block_fn, predictions)  # type: ignore

        output = []
        for i, block in enumerate(block_fn.outputs):
            try:
                if predictions[i] is components._Keywords.FINISHED_ITERATING:
                    output.append(None)
                    continue
            except (IndexError, KeyError) as err:
                raise ValueError(
                    "Number of output components does not match number "
                    f"of values returned from from function {block_fn.name}"
                ) from err

            if block.stateful:
                if not utils.is_prop_update(predictions[i]):
                    state[block._id] = predictions[i]
                output.append(None)
            else:
                prediction_value = predictions[i]
                if utils.is_prop_update(
                    prediction_value
                ):  # if update is passed directly (deprecated), remove Nones
                    prediction_value = utils.delete_none(
                        prediction_value, skip_value=True
                    )

                if isinstance(prediction_value, Block):
                    prediction_value = prediction_value.constructor_args.copy()
                    prediction_value["__type__"] = "update"
                if utils.is_prop_update(prediction_value):
                    kwargs = state[block._id].constructor_args.copy()
                    kwargs.update(prediction_value)
                    kwargs.pop("value", None)
                    kwargs.pop("__type__")
                    kwargs["render"] = False

                    state[block._id] = block.__class__(**kwargs)
                    prediction_value = postprocess_update_dict(
                        block=state[block._id],
                        update_dict=prediction_value,
                        postprocess=block_fn.postprocess,
                    )
                elif block_fn.postprocess:
                    if not isinstance(block, components.Component):
                        raise InvalidComponentError(
                            f"{block.__class__} Component not a valid output component."
                        )
                    if block._id in state:
                        block = state[block._id]
                    prediction_value = block.postprocess(prediction_value)

                outputs_cached = await processing_utils.async_move_files_to_cache(
                    prediction_value,
                    block,
                    postprocess=True,
                )
                output.append(outputs_cached)

        return output

    async def handle_streaming_outputs(
        self,
        block_fn: BlockFunction,
        data: list,
        session_hash: str | None,
        run: int | None,
        root_path: str | None = None,
        final: bool = False,
    ) -> list:
        if session_hash is None or run is None:
            return data
        if run not in self.pending_streams[session_hash]:
            self.pending_streams[session_hash][run] = {}
        stream_run: dict[int, MediaStream] = self.pending_streams[session_hash][run]

        for i, block in enumerate(block_fn.outputs):
            output_id = block._id
            if (
                isinstance(block, components.StreamingOutput)
                and block.streaming
                and not utils.is_prop_update(data[i])
            ):
                if final:
                    stream_run[output_id].end_stream()
                first_chunk = output_id not in stream_run
                binary_data, output_data = await block.stream_output(
                    data[i],
                    f"{session_hash}/{run}/{output_id}/playlist.m3u8",
                    first_chunk,
                )
                if first_chunk:
                    desired_output_format = None
                    if orig_name := output_data.get("orig_name"):
                        desired_output_format = Path(orig_name).suffix[1:]
                    stream_run[output_id] = MediaStream(
                        desired_output_format=desired_output_format
                    )
                    stream_run[output_id]

                await stream_run[output_id].add_segment(binary_data)
                output_data = await processing_utils.async_move_files_to_cache(
                    output_data,
                    block,
                    postprocess=True,
                )
                if root_path is not None:
                    output_data = processing_utils.add_root_url(
                        output_data, root_path, None
                    )
                data[i] = output_data

        return data

    def handle_streaming_diffs(
        self,
        block_fn: BlockFunction,
        data: list,
        session_hash: str | None,
        run: int | None,
        final: bool,
        simple_format: bool = False,
    ) -> list:
        if session_hash is None or run is None:
            return data
        first_run = run not in self.pending_diff_streams[session_hash]
        if first_run:
            self.pending_diff_streams[session_hash][run] = [None] * len(data)
        last_diffs = self.pending_diff_streams[session_hash][run]

        for i in range(len(block_fn.outputs)):
            if final:
                data[i] = last_diffs[i]
                continue

            if first_run:
                last_diffs[i] = data[i]
            else:
                prev_chunk = last_diffs[i]
                last_diffs[i] = data[i]
                if not simple_format:
                    data[i] = utils.diff(prev_chunk, data[i])

        if final:
            del self.pending_diff_streams[session_hash][run]

        return data

    async def process_api(
        self,
        block_fn: BlockFunction | int,
        inputs: list[Any],
        state: SessionState | None = None,
        request: routes.Request | list[routes.Request] | None = None,
        iterator: AsyncIterator | None = None,
        session_hash: str | None = None,
        event_id: str | None = None,
        event_data: EventData | None = None,
        in_event_listener: bool = True,
        simple_format: bool = False,
        explicit_call: bool = False,
        root_path: str | None = None,
    ) -> dict[str, Any]:
        """
        Processes API calls from the frontend. First preprocesses the data,
        then runs the relevant function, then postprocesses the output.
        Parameters:
            fn_index: Index of function to run.
            inputs: input data received from the frontend
            state: data stored from stateful components for session (key is input block id)
            request: the gr.Request object containing information about the network request (e.g. IP address, headers, query parameters, username)
            iterators: the in-progress iterators for each generator function (key is function index)
            event_id: id of event that triggered this API call
            event_data: data associated with the event trigger itself
            in_event_listener: whether this API call is being made in response to an event listener
            explicit_call: whether this call is being made directly by calling the Blocks function, instead of through an event listener or API route
            root_path: if provided, the root path of the server. All file URLs will be prefixed with this path.
        Returns: None
        """
        if isinstance(block_fn, int):
            block_fn = self.fns[block_fn]
        batch = block_fn.batch
        state_ids_to_track, hashed_values = self.get_state_ids_to_track(block_fn, state)
        changed_state_ids = []
        LocalContext.blocks.set(self)

        if batch:
            max_batch_size = block_fn.max_batch_size
            batch_sizes = [len(inp) for inp in inputs]
            batch_size = batch_sizes[0]
            if inspect.isasyncgenfunction(block_fn.fn) or inspect.isgeneratorfunction(
                block_fn.fn
            ):
                raise ValueError("Gradio does not support generators in batch mode.")
            if not all(x == batch_size for x in batch_sizes):
                raise ValueError(
                    f"All inputs to a batch function must have the same length but instead have sizes: {batch_sizes}."
                )
            if batch_size > max_batch_size:
                raise ValueError(
                    f"Batch size ({batch_size}) exceeds the max_batch_size for this function ({max_batch_size})"
                )
            inputs = [
                await self.preprocess_data(block_fn, list(i), state, explicit_call)
                for i in zip(*inputs, strict=False)
            ]
            result = await self.call_function(
                block_fn,
                list(zip(*inputs, strict=False)),
                None,
                request,
                event_id,
                event_data,
                in_event_listener,
                state,
            )
            preds = result["prediction"]
            data = [
                await self.postprocess_data(block_fn, list(o), state)
                for o in zip(*preds, strict=False)
            ]
            if root_path is not None:
                data = processing_utils.add_root_url(data, root_path, None)  # type: ignore
            data = list(zip(*data, strict=False))
            is_generating, iterator = None, None
        else:
            old_iterator = iterator
            if old_iterator:
                inputs = []
            else:
                inputs = await self.preprocess_data(
                    block_fn, inputs, state, explicit_call
                )
            was_generating = old_iterator is not None
            result = await self.call_function(
                block_fn,
                inputs,
                old_iterator,
                request,
                event_id,
                event_data,
                in_event_listener,
                state,
            )
            data = await self.postprocess_data(block_fn, result["prediction"], state)
            if state:
                changed_state_ids = [
                    state_id
                    for hash_value, state_id in zip(
                        hashed_values, state_ids_to_track, strict=False
                    )
                    if hash_value != utils.deep_hash(state[state_id])
                ]

            if root_path is not None:
                data = processing_utils.add_root_url(data, root_path, None)
            is_generating, iterator = result["is_generating"], result["iterator"]
            if is_generating or was_generating:
                run = id(old_iterator) if was_generating else id(iterator)
                data = await self.handle_streaming_outputs(
                    block_fn,
                    data,
                    session_hash=session_hash,
                    run=run,
                    root_path=root_path,
                    final=not is_generating,
                )
                data = self.handle_streaming_diffs(
                    block_fn,
                    data,
                    session_hash=session_hash,
                    run=run,
                    final=not is_generating,
                    simple_format=simple_format,
                )

        block_fn.total_runtime += result["duration"]
        block_fn.total_runs += 1
        output = {
            "data": data,
            "is_generating": is_generating,
            "iterator": iterator,
            "duration": result["duration"],
            "average_duration": block_fn.total_runtime / block_fn.total_runs,
            "render_config": None,
            "changed_state_ids": changed_state_ids,
        }
        if block_fn.renderable and state:
            output["render_config"] = state.blocks_config.get_config(
                block_fn.renderable
            )
            output["render_config"]["render_id"] = block_fn.renderable._id
            if root_path is not None:
                output["render_config"] = processing_utils.add_root_url(
                    output["render_config"], root_path, None
                )

        return output

    def get_state_ids_to_track(
        self, block_fn: BlockFunction, state: SessionState | None
    ) -> tuple[list[int], list]:
        if state is None:
            return [], []
        state_ids_to_track = []
        hashed_values = []
        for block in block_fn.outputs:
            if block.stateful and any(
                (block._id, "change") in fn.targets for fn in self.fns.values()
            ):
                value = state[block._id]
                state_ids_to_track.append(block._id)
                hashed_values.append(utils.deep_hash(value))
        return state_ids_to_track, hashed_values

    def create_limiter(self):
        self.limiter = (
            None
            if self.max_threads == 40
            else CapacityLimiter(total_tokens=self.max_threads)
        )

    def get_config(self):
        return {"type": "column"}

    def get_config_file(self) -> BlocksConfigDict:
        config: BlocksConfigDict = {
            "version": routes.VERSION,
            "api_prefix": API_PREFIX,
            "mode": self.mode,
            "app_id": self.app_id,
            "dev_mode": self.dev_mode,
            "analytics_enabled": self.analytics_enabled,
            "components": [],
            "css": self.css,
            "connect_heartbeat": False,
            "js": self.js,
            "head": self.head,
            "title": self.title or "Gradio",
            "space_id": self.space_id,
            "enable_queue": True,  # launch attributes
            "show_error": getattr(self, "show_error", False),
            "show_api": self.show_api,
            "is_colab": utils.colab_check(),
            "max_file_size": getattr(self, "max_file_size", None),
            "stylesheets": self.stylesheets,
            "theme": self.theme.name,
            "protocol": "sse_v3",
            "body_css": {
                "body_background_fill": self.theme._get_computed_value(
                    "body_background_fill"
                ),
                "body_text_color": self.theme._get_computed_value("body_text_color"),
                "body_background_fill_dark": self.theme._get_computed_value(
                    "body_background_fill_dark"
                ),
                "body_text_color_dark": self.theme._get_computed_value(
                    "body_text_color_dark"
                ),
            },
            "fill_height": self.fill_height,
            "fill_width": self.fill_width,
            "theme_hash": self.theme_hash,
        }
        config.update(self.default_config.get_config())  # type: ignore
        config["connect_heartbeat"] = utils.connect_heartbeat(
            config, self.blocks.values()
        )
        return config

    def __enter__(self):
        render_context = get_render_context()
        if render_context is None:
            Context.root_block = self
        self.parent = render_context
        set_render_context(self)
        self.exited = False
        return self

    def __exit__(self, exc_type: type[BaseException] | None = None, *args):
        if exc_type is not None:
            set_render_context(None)
            Context.root_block = None
            return
        super().fill_expected_parents()
        set_render_context(self.parent)
        # Configure the load events before root_block is reset
        self.attach_load_events()
        if self.parent is None:
            Context.root_block = None
        else:
            self.parent.children.extend(self.children)
        self.config = self.get_config_file()
        self.app = routes.App.create_app(self)
        self.progress_tracking = any(
            block_fn.tracks_progress for block_fn in self.fns.values()
        )
        self.exited = True

    def clear(self):
        """Resets the layout of the Blocks object."""
        self.default_config.blocks = {}
        self.default_config.fns = {}
        self.children = []
        return self

    @document()
    def queue(
        self,
        status_update_rate: float | Literal["auto"] = "auto",
        api_open: bool | None = None,
        max_size: int | None = None,
        *,
        default_concurrency_limit: int | None | Literal["not_set"] = "not_set",
    ):
        """
        By enabling the queue you can control when users know their position in the queue, and set a limit on maximum number of events allowed.
        Parameters:
            status_update_rate: If "auto", Queue will send status estimations to all clients whenever a job is finished. Otherwise Queue will send status at regular intervals set by this parameter as the number of seconds.
            api_open: If True, the REST routes of the backend will be open, allowing requests made directly to those endpoints to skip the queue.
            max_size: The maximum number of events the queue will store at any given moment. If the queue is full, new events will not be added and a user will receive a message saying that the queue is full. If None, the queue size will be unlimited.
            default_concurrency_limit: The default value of `concurrency_limit` to use for event listeners that don't specify a value. Can be set by environment variable GRADIO_DEFAULT_CONCURRENCY_LIMIT. Defaults to 1 if not set otherwise.
        Example: (Blocks)
            with gr.Blocks() as demo:
                button = gr.Button(label="Generate Image")
                button.click(fn=image_generator, inputs=gr.Textbox(), outputs=gr.Image())
            demo.queue(max_size=10)
            demo.launch()
        Example: (Interface)
            demo = gr.Interface(image_generator, gr.Textbox(), gr.Image())
            demo.queue(max_size=20)
            demo.launch()
        """
        if api_open is not None:
            self.api_open = api_open
        if utils.is_zero_gpu_space():
            max_size = 1 if max_size is None else max_size
        self._queue = queueing.Queue(
            live_updates=status_update_rate == "auto",
            concurrency_count=self.max_threads,
            update_intervals=status_update_rate if status_update_rate != "auto" else 1,
            max_size=max_size,
            blocks=self,
            default_concurrency_limit=default_concurrency_limit,
        )
        self.config = self.get_config_file()
        self.app = routes.App.create_app(self)
        return self

    def validate_queue_settings(self):
        for dep in self.fns.values():
            for i in dep.cancels:
                if not self.fns[i].queue:
                    raise ValueError(
                        "Queue needs to be enabled! "
                        "You may get this error by either 1) passing a function that uses the yield keyword "
                        "into an interface without enabling the queue or 2) defining an event that cancels "
                        "another event without enabling the queue. Both can be solved by calling .queue() "
                        "before .launch()"
                    )
            if dep.batch and dep.queue is False:
                raise ValueError("In order to use batching, the queue must be enabled.")

    def launch(
        self,
        inline: bool | None = None,
        inbrowser: bool = False,
        share: bool | None = None,
        debug: bool = False,
        max_threads: int = 40,
        auth: (
            Callable[[str, str], bool] | tuple[str, str] | list[tuple[str, str]] | None
        ) = None,
        auth_message: str | None = None,
        prevent_thread_lock: bool = False,
        show_error: bool = False,
        server_name: str | None = None,
        server_port: int | None = None,
        *,
        height: int = 500,
        width: int | str = "100%",
        favicon_path: str | None = None,
        ssl_keyfile: str | None = None,
        ssl_certfile: str | None = None,
        ssl_keyfile_password: str | None = None,
        ssl_verify: bool = True,
        quiet: bool = False,
        show_api: bool = not wasm_utils.IS_WASM,
        allowed_paths: list[str] | None = None,
        blocked_paths: list[str] | None = None,
        root_path: str | None = None,
        app_kwargs: dict[str, Any] | None = None,
        state_session_capacity: int = 10000,
        share_server_address: str | None = None,
        share_server_protocol: Literal["http", "https"] | None = None,
        auth_dependency: Callable[[fastapi.Request], str | None] | None = None,
        max_file_size: str | int | None = None,
        enable_monitoring: bool | None = None,
        strict_cors: bool = True,
        node_server_name: str | None = None,
        node_port: int | None = None,
        ssr_mode: bool | None = None,
        _frontend: bool = True,
    ) -> tuple[routes.App, str, str]:
        """
        Launches a simple web server that serves the demo. Can also be used to create a
        public link used by anyone to access the demo from their browser by setting share=True.
        Parameters:
            inline: whether to display in the gradio app inline in an iframe. Defaults to True in python notebooks; False otherwise.
            inbrowser: whether to automatically launch the gradio app in a new tab on the default browser.
            share: whether to create a publicly shareable link for the gradio app. Creates an SSH tunnel to make your UI accessible from anywhere. If not provided, it is set to False by default every time, except when running in Google Colab. When localhost is not accessible (e.g. Google Colab), setting share=False is not supported. Can be set by environment variable GRADIO_SHARE=True.
            debug: if True, blocks the main thread from running. If running in Google Colab, this is needed to print the errors in the cell output.
            auth: If provided, username and password (or list of username-password tuples) required to access app. Can also provide function that takes username and password and returns True if valid login.
            auth_message: If provided, HTML message provided on login page.
            prevent_thread_lock: By default, the gradio app blocks the main thread while the server is running. If set to True, the gradio app will not block and the gradio server will terminate as soon as the script finishes.
            show_error: If True, any errors in the gradio app will be displayed in an alert modal and printed in the browser console log
            server_port: will start gradio app on this port (if available). Can be set by environment variable GRADIO_SERVER_PORT. If None, will search for an available port starting at 7860.
            server_name: to make app accessible on local network, set this to "0.0.0.0". Can be set by environment variable GRADIO_SERVER_NAME. If None, will use "127.0.0.1".
            max_threads: the maximum number of total threads that the Gradio app can generate in parallel. The default is inherited from the starlette library (currently 40).
            width: The width in pixels of the iframe element containing the gradio app (used if inline=True)
            height: The height in pixels of the iframe element containing the gradio app (used if inline=True)
            favicon_path: If a path to a file (.png, .gif, or .ico) is provided, it will be used as the favicon for the web page.
            ssl_keyfile: If a path to a file is provided, will use this as the private key file to create a local server running on https.
            ssl_certfile: If a path to a file is provided, will use this as the signed certificate for https. Needs to be provided if ssl_keyfile is provided.
            ssl_keyfile_password: If a password is provided, will use this with the ssl certificate for https.
            ssl_verify: If False, skips certificate validation which allows self-signed certificates to be used.
            quiet: If True, suppresses most print statements.
            show_api: If True, shows the api docs in the footer of the app. Default True.
            allowed_paths: List of complete filepaths or parent directories that gradio is allowed to serve. Must be absolute paths. Warning: if you provide directories, any files in these directories or their subdirectories are accessible to all users of your app. Can be set by comma separated environment variable GRADIO_ALLOWED_PATHS. These files are generally assumed to be secure and will be displayed in the browser when possible.
            blocked_paths: List of complete filepaths or parent directories that gradio is not allowed to serve (i.e. users of your app are not allowed to access). Must be absolute paths. Warning: takes precedence over `allowed_paths` and all other directories exposed by Gradio by default. Can be set by comma separated environment variable GRADIO_BLOCKED_PATHS.
            root_path: The root path (or "mount point") of the application, if it's not served from the root ("/") of the domain. Often used when the application is behind a reverse proxy that forwards requests to the application. For example, if the application is served at "https://example.com/myapp", the `root_path` should be set to "/myapp". A full URL beginning with http:// or https:// can be provided, which will be used as the root path in its entirety. Can be set by environment variable GRADIO_ROOT_PATH. Defaults to "".
            app_kwargs: Additional keyword arguments to pass to the underlying FastAPI app as a dictionary of parameter keys and argument values. For example, `{"docs_url": "/docs"}`
            state_session_capacity: The maximum number of sessions whose information to store in memory. If the number of sessions exceeds this number, the oldest sessions will be removed. Reduce capacity to reduce memory usage when using gradio.State or returning updated components from functions. Defaults to 10000.
            share_server_address: Use this to specify a custom FRP server and port for sharing Gradio apps (only applies if share=True). If not provided, will use the default FRP server at https://gradio.live. See https://github.com/huggingface/frp for more information.
            share_server_protocol: Use this to specify the protocol to use for the share links. Defaults to "https", unless a custom share_server_address is provided, in which case it defaults to "http". If you are using a custom share_server_address and want to use https, you must set this to "https".
            auth_dependency: A function that takes a FastAPI request and returns a string user ID or None. If the function returns None for a specific request, that user is not authorized to access the app (they will see a 401 Unauthorized response). To be used with external authentication systems like OAuth. Cannot be used with `auth`.
            max_file_size: The maximum file size in bytes that can be uploaded. Can be a string of the form "<value><unit>", where value is any positive integer and unit is one of "b", "kb", "mb", "gb", "tb". If None, no limit is set.
            enable_monitoring: Enables traffic monitoring of the app through the /monitoring endpoint. By default is None, which enables this endpoint. If explicitly True, will also print the monitoring URL to the console. If False, will disable monitoring altogether.
            strict_cors: If True, prevents external domains from making requests to a Gradio server running on localhost. If False, allows requests to localhost that originate from localhost but also, crucially, from "null". This parameter should normally be True to prevent CSRF attacks but may need to be False when embedding a *locally-running Gradio app* using web components.
<<<<<<< HEAD
            ssr_mode: If True, the Gradio app will be rendered using server-side rendering mode, which is typically more performant and provides better SEO, but this requires Node 18+ to be installed on the system. If False, the app will be rendered using client-side rendering mode. If None, will use GRADIO_SSR_MODE environment variable or default to False.
=======
            ssr_mode: If True, the Gradio app will be rendered using server-side rendering mode, which is typically more performant and provides better SEO, but this requires Node 20+ to be installed on the system. If False, the app will be rendered using client-side rendering mode. If None, will use GRADIO_SSR_MODE environment variable or default to False.
>>>>>>> 4d908835
        Returns:
            app: FastAPI app object that is running the demo
            local_url: Locally accessible link to the demo
            share_url: Publicly accessible link to the demo (if share=True, otherwise None)
        Example: (Blocks)
            import gradio as gr
            def reverse(text):
                return text[::-1]
            with gr.Blocks() as demo:
                button = gr.Button(value="Reverse")
                button.click(reverse, gr.Textbox(), gr.Textbox())
            demo.launch(share=True, auth=("username", "password"))
        Example:  (Interface)
            import gradio as gr
            def reverse(text):
                return text[::-1]
            demo = gr.Interface(reverse, "text", "text")
            demo.launch(share=True, auth=("username", "password"))
        """
        from gradio.routes import App

        if self._is_running_in_reload_thread:
            # We have already launched the demo
            return None, None, None  # type: ignore

        if not self.exited:
            self.__exit__()

        if auth is not None and auth_dependency is not None:
            raise ValueError(
                "You cannot provide both `auth` and `auth_dependency` in launch(). Please choose one."
            )
        if (
            auth
            and not callable(auth)
            and not isinstance(auth[0], tuple)
            and not isinstance(auth[0], list)
        ):
            self.auth = [auth]
        else:
            self.auth = auth

        if self.auth and not callable(self.auth):
            if any(not authenticable[0] for authenticable in self.auth):
                warnings.warn(
                    "You have provided an empty username in `auth`. Please provide a valid username."
                )
            if any(not authenticable[1] for authenticable in self.auth):
                warnings.warn(
                    "You have provided an empty password in `auth`. Please provide a valid password."
                )

        self.auth_message = auth_message
        self.show_error = show_error
        self.height = height
        self.width = width
        self.favicon_path = favicon_path
        self.ssl_verify = ssl_verify
        self.state_session_capacity = state_session_capacity
        if root_path is None:
            self.root_path = os.environ.get("GRADIO_ROOT_PATH", "")
        else:
            self.root_path = root_path
        self.show_api = show_api

        if allowed_paths:
            self.allowed_paths = allowed_paths
        else:
            allowed_paths_env = os.environ.get("GRADIO_ALLOWED_PATHS", "")
            if len(allowed_paths_env) > 0:
                self.allowed_paths = [
                    item.strip() for item in allowed_paths_env.split(",")
                ]
            else:
                self.allowed_paths = []

        if blocked_paths:
            self.blocked_paths = blocked_paths
        else:
            blocked_paths_env = os.environ.get("GRADIO_BLOCKED_PATHS", "")
            if len(blocked_paths_env) > 0:
                self.blocked_paths = [
                    item.strip() for item in blocked_paths_env.split(",")
                ]
            else:
                self.blocked_paths = []

        if not isinstance(self.allowed_paths, list):
            raise ValueError("`allowed_paths` must be a list of directories.")
        if not isinstance(self.blocked_paths, list):
            raise ValueError("`blocked_paths` must be a list of directories.")

        self.validate_queue_settings()
        self.max_file_size = utils._parse_file_size(max_file_size)

        if self.dev_mode:
            for block in self.blocks.values():
                if block.key is None:
                    block.key = f"__{block._id}__"

        self.config = self.get_config_file()
        self.max_threads = max_threads
        self._queue.max_thread_count = max_threads

        self.ssr_mode = (
            False
            if wasm_utils.IS_WASM
            else (
                ssr_mode
                if ssr_mode is not None
                else os.getenv("GRADIO_SSR_MODE", "False").lower() == "true"
            )
        )
        self.node_path = os.environ.get(
            "GRADIO_NODE_PATH", "" if wasm_utils.IS_WASM else get_node_path()
        )
        if self.ssr_mode:
            self.node_server_name, self.node_process, self.node_port = (
                start_node_server(
                    server_name=node_server_name,
                    server_port=node_port,
                    node_path=self.node_path,
                )
            )
        else:
            self.node_server_name = self.node_port = self.node_process = None

        # self.server_app is included for backwards compatibility
        self.server_app = self.app = App.create_app(
            self,
            auth_dependency=auth_dependency,
            app_kwargs=app_kwargs,
            strict_cors=strict_cors,
            ssr_mode=self.ssr_mode,
        )

        if self.is_running:
            if not isinstance(self.local_url, str):
                raise ValueError(f"Invalid local_url: {self.local_url}")
            if not (quiet):
                print(
                    "Rerunning server... use `close()` to stop if you need to change `launch()` parameters.\n----"
                )
        else:
            if wasm_utils.IS_WASM:
                server_name = "xxx"
                server_port = 99999
                local_url = ""
                server = None
                # In the Wasm environment, we only need the app object
                # which the frontend app will directly communicate with through the Worker API,
                # and we don't need to start a server.
                wasm_utils.register_app(self.app)
            else:
                from gradio import http_server

                (
                    server_name,
                    server_port,
                    local_url,
                    server,
                ) = http_server.start_server(
                    app=self.app,
                    server_name=server_name,
                    server_port=server_port,
                    ssl_keyfile=ssl_keyfile,
                    ssl_certfile=ssl_certfile,
                    ssl_keyfile_password=ssl_keyfile_password,
                )
            self.server_name = server_name
            self.local_url = local_url
            self.local_api_url = f"{self.local_url.rstrip('/')}{API_PREFIX}/"
            self.server_port = server_port
            self.server = server
            self.is_running = True
            self.is_colab = utils.colab_check()
            self.is_kaggle = utils.kaggle_check()
            self.share_server_address = share_server_address
            self.share_server_protocol = share_server_protocol or (
                "http" if share_server_address is not None else "https"
            )
            self.has_launched = True

            self.protocol = (
                "https"
                if self.local_url.startswith("https") or self.is_colab
                else "http"
            )
            if not wasm_utils.IS_WASM and not self.is_colab and not quiet:
                s = (
                    strings.en["RUNNING_LOCALLY_SSR"]
                    if self.ssr_mode
                    else strings.en["RUNNING_LOCALLY"]
                )
                print(s.format(self.protocol, self.server_name, self.server_port))

            self._queue.set_server_app(self.server_app)

            if not wasm_utils.IS_WASM:
                # Cannot run async functions in background other than app's scope.
                # Workaround by triggering the app endpoint
                httpx.get(
                    f"{self.local_api_url}startup-events",
                    verify=ssl_verify,
                    timeout=None,
                )
            else:
                # NOTE: One benefit of the code above dispatching `startup_events()` via a self HTTP request is
                # that `self._queue.start()` is called in another thread which is managed by the HTTP server, `uvicorn`
                # so all the asyncio tasks created by the queue runs in an event loop in that thread and
                # will be cancelled just by stopping the server.
                # In contrast, in the Wasm env, we can't do that because `threading` is not supported and all async tasks will run in the same event loop, `pyodide.webloop.WebLoop` in the main thread.
                # So we need to manually cancel them. See `self.close()`..
                self.run_startup_events()

        self.is_sagemaker = (
            False  # TODO: fix Gradio's behavior in sagemaker and other hosted notebooks
        )
        if share is None:
            if self.is_colab:
                if not quiet:
                    print(
                        "Running Gradio in a Colab notebook requires sharing enabled. Automatically setting `share=True` (you can turn this off by setting `share=False` in `launch()` explicitly).\n"
                    )
                self.share = True
            elif self.is_kaggle:
                if not quiet:
                    print(
                        "Kaggle notebooks require sharing enabled. Setting `share=True` (you can turn this off by setting `share=False` in `launch()` explicitly).\n"
                    )
                self.share = True
            elif self.is_sagemaker:
                if not quiet:
                    print(
                        "Sagemaker notebooks may require sharing enabled. Setting `share=True` (you can turn this off by setting `share=False` in `launch()` explicitly).\n"
                    )
                self.share = True
            else:
                self.share = False
                # GRADIO_SHARE environment variable for forcing 'share=True'
                # GRADIO_SHARE=True => share=True
                share_env = os.getenv("GRADIO_SHARE")
                if share_env is not None and share_env.lower() == "true":
                    self.share = True
        else:
            self.share = share

        if enable_monitoring:
            print(
                f"Monitoring URL: {self.local_url}monitoring/{self.app.analytics_key}"
            )
        self.enable_monitoring = enable_monitoring in [True, None]

        # If running in a colab or not able to access localhost,
        # a shareable link must be created.
        if (
            _frontend
            and not wasm_utils.IS_WASM
            and not networking.url_ok(self.local_url)
            and not self.share
        ):
            raise ValueError(
                "When localhost is not accessible, a shareable link must be created. Please set share=True or check your proxy settings to allow access to localhost."
            )

        if self.is_colab and not quiet:
            if debug:
                print(strings.en["COLAB_DEBUG_TRUE"])
            else:
                print(strings.en["COLAB_DEBUG_FALSE"])
            if not self.share:
                print(strings.en["COLAB_WARNING"].format(self.server_port))

        if self.share:
            if self.space_id:
                warnings.warn(
                    "Setting share=True is not supported on Hugging Face Spaces"
                )
                self.share = False
            if wasm_utils.IS_WASM:
                warnings.warn(
                    "Setting share=True is not supported in the Wasm environment"
                )
                self.share = False

        if self.share:
            try:
                if self.share_url is None:
                    share_url = networking.setup_tunnel(
                        local_host=self.server_name,
                        local_port=self.server_port,
                        share_token=self.share_token,
                        share_server_address=self.share_server_address,
                    )
                    parsed_url = urlparse(share_url)
                    self.share_url = urlunparse(
                        (self.share_server_protocol,) + parsed_url[1:]
                    )
                print(strings.en["SHARE_LINK_DISPLAY"].format(self.share_url))
                if not (quiet):
                    print(strings.en["SHARE_LINK_MESSAGE"])
            except Exception as e:
                if self.analytics_enabled:
                    analytics.error_analytics("Not able to set up tunnel")
                self.share_url = None
                self.share = False
                if isinstance(e, ChecksumMismatchError):
                    print(
                        strings.en["COULD_NOT_GET_SHARE_LINK_CHECKSUM"].format(
                            BINARY_PATH
                        )
                    )
                elif Path(BINARY_PATH).exists():
                    print(strings.en["COULD_NOT_GET_SHARE_LINK"])
                else:
                    print(
                        strings.en["COULD_NOT_GET_SHARE_LINK_MISSING_FILE"].format(
                            BINARY_PATH,
                            BINARY_URL,
                            BINARY_FILENAME,
                            BINARY_FOLDER,
                        )
                    )
        else:
            if not quiet and not wasm_utils.IS_WASM:
                print(strings.en["PUBLIC_SHARE_TRUE"])
            self.share_url = None

        if inbrowser and not wasm_utils.IS_WASM:
            link = self.share_url if self.share and self.share_url else self.local_url
            webbrowser.open(link)

        # Check if running in a Python notebook in which case, display inline
        if inline is None:
            inline = utils.ipython_check()
        if inline:
            try:
                from IPython.display import HTML, Javascript, display  # type: ignore

                if self.share and self.share_url:
                    while not networking.url_ok(self.share_url):
                        time.sleep(0.25)
                    artifact = HTML(
                        f'<div><iframe src="{self.share_url}" width="{self.width}" height="{self.height}" allow="autoplay; camera; microphone; clipboard-read; clipboard-write;" frameborder="0" allowfullscreen></iframe></div>'
                    )

                elif self.is_colab:
                    # modified from /usr/local/lib/python3.7/dist-packages/google/colab/output/_util.py within Colab environment
                    code = """(async (port, path, width, height, cache, element) => {
                        if (!google.colab.kernel.accessAllowed && !cache) {
                            return;
                        }
                        element.appendChild(document.createTextNode(''));
                        const url = await google.colab.kernel.proxyPort(port, {cache});

                        const external_link = document.createElement('div');
                        external_link.innerHTML = `
                            <div style="font-family: monospace; margin-bottom: 0.5rem">
                                Running on <a href=${new URL(path, url).toString()} target="_blank">
                                    https://localhost:${port}${path}
                                </a>
                            </div>
                        `;
                        element.appendChild(external_link);

                        const iframe = document.createElement('iframe');
                        iframe.src = new URL(path, url).toString();
                        iframe.height = height;
                        iframe.allow = "autoplay; camera; microphone; clipboard-read; clipboard-write;"
                        iframe.width = width;
                        iframe.style.border = 0;
                        element.appendChild(iframe);
                    })""" + "({port}, {path}, {width}, {height}, {cache}, window.element)".format(
                        port=json.dumps(self.server_port),
                        path=json.dumps("/"),
                        width=json.dumps(self.width),
                        height=json.dumps(self.height),
                        cache=json.dumps(False),
                    )

                    artifact = Javascript(code)
                else:
                    artifact = HTML(
                        f'<div><iframe src="{self.local_url}" width="{self.width}" height="{self.height}" allow="autoplay; camera; microphone; clipboard-read; clipboard-write;" frameborder="0" allowfullscreen></iframe></div>'
                    )
                self.artifact = artifact
                display(artifact)
            except ImportError:
                pass

        if getattr(self, "analytics_enabled", False):
            data = {
                "launch_method": "browser" if inbrowser else "inline",
                "is_google_colab": self.is_colab,
                "is_sharing_on": self.share,
                "is_space": self.space_id is not None,
                "mode": self.mode,
            }
            analytics.launched_analytics(self, data)

        is_in_interactive_mode = bool(getattr(sys, "ps1", sys.flags.interactive))

        # Block main thread if debug==True
        if (
            debug
            or int(os.getenv("GRADIO_DEBUG", "0")) == 1
            and not wasm_utils.IS_WASM
            or (
                # Block main thread if running in a script to stop script from exiting
                not prevent_thread_lock
                and not is_in_interactive_mode
                # In the Wasm env, we don't have to block the main thread because the server won't be shut down after the execution finishes.
                # Moreover, we MUST NOT do it because there is only one thread in the Wasm env and blocking it will stop the subsequent code from running.
                and not wasm_utils.IS_WASM
            )
        ):
            self.block_thread()

        return TupleNoPrint((self.server_app, self.local_url, self.share_url))  # type: ignore

    def integrate(
        self,
        comet_ml=None,
        wandb: ModuleType | None = None,
        mlflow: ModuleType | None = None,
    ) -> None:
        """
        A catch-all method for integrating with other libraries. This method should be run after launch()
        Parameters:
            comet_ml: If a comet_ml Experiment object is provided, will integrate with the experiment and appear on Comet dashboard
            wandb: If the wandb module is provided, will integrate with it and appear on WandB dashboard
            mlflow: If the mlflow module  is provided, will integrate with the experiment and appear on ML Flow dashboard
        """
        analytics_integration = ""
        if comet_ml is not None:
            analytics_integration = "CometML"
            comet_ml.log_other("Created from", "Gradio")
            if self.share_url is not None:
                comet_ml.log_text(f"gradio: {self.share_url}")
                comet_ml.end()
            elif self.local_url:
                comet_ml.log_text(f"gradio: {self.local_url}")
                comet_ml.end()
            else:
                raise ValueError("Please run `launch()` first.")
        if wandb is not None:
            analytics_integration = "WandB"
            if self.share_url is not None:
                wandb.log(
                    {
                        "Gradio panel": wandb.Html(
                            '<iframe src="'
                            + self.share_url
                            + '" width="'
                            + str(self.width)
                            + '" height="'
                            + str(self.height)
                            + '" frameBorder="0"></iframe>'
                        )
                    }
                )
            else:
                print(
                    "The WandB integration requires you to "
                    "`launch(share=True)` first."
                )
        if mlflow is not None:
            analytics_integration = "MLFlow"
            if self.share_url is not None:
                mlflow.log_param("Gradio Interface Share Link", self.share_url)
            else:
                mlflow.log_param("Gradio Interface Local Link", self.local_url)
        if self.analytics_enabled and analytics_integration:
            data = {"integration": analytics_integration}
            analytics.integration_analytics(data)

    def close(self, verbose: bool = True) -> None:
        """
        Closes the Interface that was launched and frees the port.
        """
        try:
            if wasm_utils.IS_WASM:
                # NOTE:
                # Normally, queue-related async tasks whose async tasks are started at the `/queue/data` endpoint function)
                # are running in an event loop in the server thread,
                # so they will be cancelled by `self.server.close()` below.
                # However, in the Wasm env, we don't have the `server` and
                # all async tasks are running in the same event loop, `pyodide.webloop.WebLoop` in the main thread,
                # so we have to cancel them explicitly so that these tasks won't run after a new app is launched.
                self._queue._cancel_asyncio_tasks()
                self.server_app._cancel_asyncio_tasks()
            self._queue.close()
            # set this before closing server to shut down heartbeats
            self.is_running = False
            self.app.stop_event.set()
            if self.server:
                self.server.close()
            # So that the startup events (starting the queue)
            # happen the next time the app is launched
            self.app.startup_events_triggered = False
            if verbose:
                print(f"Closing server running on port: {self.server_port}")
        except (AttributeError, OSError):  # can't close if not running
            pass

    def block_thread(
        self,
    ) -> None:
        """Block main thread until interrupted by user."""
        try:
            while True:
                time.sleep(0.1)
        except (KeyboardInterrupt, OSError):
            print("Keyboard interruption in main thread... closing server.")
            if self.server:
                self.server.close()
            for tunnel in CURRENT_TUNNELS:
                tunnel.kill()

    def attach_load_events(self):
        """Add a load event for every component whose initial value should be randomized."""
        root_context = Context.root_block
        if root_context:
            for component in root_context.blocks.values():
                if (
                    isinstance(component, components.Component)
                    and component.load_event_to_attach
                ):
                    load_fn, triggers, inputs = component.load_event_to_attach
                    has_target = len(triggers) > 0
                    triggers += [(self, "load")]
                    # Use set_event_trigger to avoid ambiguity between load class/instance method

                    dep = self.default_config.set_event_trigger(
                        [EventListenerMethod(*trigger) for trigger in triggers],
                        load_fn,
                        inputs,
                        component,
                        no_target=not has_target,
                        show_progress="hidden" if has_target else "full",
                    )[0]
                    component.load_event = dep.get_config()

    def run_startup_events(self):
        """Events that should be run when the app containing this block starts up."""
        self._queue.start()
        # So that processing can resume in case the queue was stopped
        self._queue.stopped = False
        self.is_running = True
        self.create_limiter()

    async def run_extra_startup_events(self):
        for startup_event in self.extra_startup_events:
            await startup_event()

    def get_api_info(self, all_endpoints: bool = False) -> dict[str, Any] | None:
        """
        Gets the information needed to generate the API docs from a Blocks.
        Parameters:
            all_endpoints: If True, returns information about all endpoints, including those with show_api=False.
        """
        config = self.config
        api_info = {"named_endpoints": {}, "unnamed_endpoints": {}}

        for fn in self.fns.values():
            if not fn.fn or fn.api_name is False:
                continue
            if not all_endpoints and not fn.show_api:
                continue

            dependency_info = {"parameters": [], "returns": [], "show_api": fn.show_api}
            fn_info = utils.get_function_params(fn.fn)  # type: ignore
            skip_endpoint = False

            inputs = fn.inputs
            for index, input_block in enumerate(inputs):
                for component in config["components"]:
                    if component["id"] == input_block._id:
                        break
                else:
                    skip_endpoint = True  # if component not found, skip endpoint
                    break
                type = component["props"]["name"]
                if self.blocks[component["id"]].skip_api:
                    continue
                label = component["props"].get("label", f"parameter_{input_block._id}")
                comp = self.get_component(component["id"])
                if not isinstance(comp, components.Component):
                    raise TypeError(f"{comp!r} is not a Component")
                info = component.get("api_info_as_input", component.get("api_info"))
                example = comp.example_inputs()
                python_type = client_utils.json_schema_to_python_type(info)

                # Since the clients use "api_name" and "fn_index" to designate the endpoint and
                # "result_callbacks" to specify the callbacks, we need to make sure that no parameters
                # have those names. Hence the final checks.
                if (
                    fn.fn
                    and index < len(fn_info)
                    and fn_info[index][0]
                    not in ["api_name", "fn_index", "result_callbacks"]
                ):
                    parameter_name = fn_info[index][0]
                else:
                    parameter_name = f"param_{index}"

                # How default values are set for the client: if a component has an initial value, then that parameter
                # is optional in the client and the initial value from the config is used as default in the client.
                # If the component does not have an initial value, but if the corresponding argument in the predict function has
                # a default value of None, then that parameter is also optional in the client and the None is used as default in the client.
                if component["props"].get("value") is not None:
                    parameter_has_default = True
                    parameter_default = component["props"]["value"]
                elif (
                    fn.fn
                    and index < len(fn_info)
                    and fn_info[index][1]
                    and fn_info[index][2] is None
                ):
                    parameter_has_default = True
                    parameter_default = None
                else:
                    parameter_has_default = False
                    parameter_default = None

                dependency_info["parameters"].append(
                    {
                        "label": label,
                        "parameter_name": parameter_name,
                        "parameter_has_default": parameter_has_default,
                        "parameter_default": parameter_default,
                        "type": info,
                        "python_type": {
                            "type": python_type,
                            "description": info.get("additional_description", ""),
                        },
                        "component": type.capitalize(),
                        "example_input": example,
                    }
                )

            outputs = fn.outputs
            for o in outputs:
                for component in config["components"]:
                    if component["id"] == o._id:
                        break
                else:
                    skip_endpoint = True  # if component not found, skip endpoint
                    break
                type = component["props"]["name"]
                if self.blocks[component["id"]].skip_api:
                    continue
                label = component["props"].get("label", f"value_{o._id}")
                comp = self.get_component(component["id"])
                if not isinstance(comp, components.Component):
                    raise TypeError(f"{comp!r} is not a Component")
                info = component.get("api_info_as_output", component["api_info"])
                example = comp.example_inputs()
                python_type = client_utils.json_schema_to_python_type(info)
                dependency_info["returns"].append(
                    {
                        "label": label,
                        "type": info,
                        "python_type": {
                            "type": python_type,
                            "description": info.get("description", ""),
                        },
                        "component": type.capitalize(),
                    }
                )

            if not skip_endpoint:
                api_info["named_endpoints"][f"/{fn.api_name}"] = dependency_info

        return api_info<|MERGE_RESOLUTION|>--- conflicted
+++ resolved
@@ -113,11 +113,8 @@
         themes.Soft(),
         themes.Glass(),
         themes.Origin(),
-<<<<<<< HEAD
-=======
         themes.Citrus(),
         themes.Ocean(),
->>>>>>> 4d908835
     ]
 }
 
@@ -1747,13 +1744,10 @@
         [{received}]"""
                 )
             else:
-<<<<<<< HEAD
-=======
                 if len(predictions) == 1 and predictions[0] is None:
                     # do not throw error if the function did not return anything
                     # https://github.com/gradio-app/gradio/issues/9742
                     return
->>>>>>> 4d908835
                 warnings.warn(
                     f"""A function{name} returned too many output values (needed: {len(dep_outputs)}, returned: {len(predictions)}). Ignoring extra values.
     Output components:
@@ -2326,11 +2320,7 @@
             max_file_size: The maximum file size in bytes that can be uploaded. Can be a string of the form "<value><unit>", where value is any positive integer and unit is one of "b", "kb", "mb", "gb", "tb". If None, no limit is set.
             enable_monitoring: Enables traffic monitoring of the app through the /monitoring endpoint. By default is None, which enables this endpoint. If explicitly True, will also print the monitoring URL to the console. If False, will disable monitoring altogether.
             strict_cors: If True, prevents external domains from making requests to a Gradio server running on localhost. If False, allows requests to localhost that originate from localhost but also, crucially, from "null". This parameter should normally be True to prevent CSRF attacks but may need to be False when embedding a *locally-running Gradio app* using web components.
-<<<<<<< HEAD
-            ssr_mode: If True, the Gradio app will be rendered using server-side rendering mode, which is typically more performant and provides better SEO, but this requires Node 18+ to be installed on the system. If False, the app will be rendered using client-side rendering mode. If None, will use GRADIO_SSR_MODE environment variable or default to False.
-=======
             ssr_mode: If True, the Gradio app will be rendered using server-side rendering mode, which is typically more performant and provides better SEO, but this requires Node 20+ to be installed on the system. If False, the app will be rendered using client-side rendering mode. If None, will use GRADIO_SSR_MODE environment variable or default to False.
->>>>>>> 4d908835
         Returns:
             app: FastAPI app object that is running the demo
             local_url: Locally accessible link to the demo
