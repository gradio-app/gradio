from __future__ import annotations

import asyncio
import copy
import dataclasses
import hashlib
import inspect
import json
import os
import random
import secrets
import string
import sys
import threading
import time
import warnings
import webbrowser
from collections import defaultdict
from collections.abc import AsyncIterator, Callable, Coroutine, Sequence, Set
from pathlib import Path
from types import ModuleType
from typing import TYPE_CHECKING, Any, Literal, Union, cast
from urllib.parse import urlparse, urlunparse

import anyio
import fastapi
import httpx
from anyio import CapacityLimiter
from gradio_client import utils as client_utils
from gradio_client.documentation import document

from gradio import (
    analytics,
    components,
    networking,
    processing_utils,
    queueing,
    strings,
    themes,
    utils,
    wasm_utils,
)
from gradio.blocks_events import BLOCKS_EVENTS, BlocksEvents, BlocksMeta
from gradio.context import (
    Context,
    LocalContext,
    get_blocks_context,
    get_render_context,
    set_render_context,
)
from gradio.data_classes import (
    BlocksConfigDict,
    DeveloperPath,
    FileData,
    GradioModel,
    GradioRootModel,
)
from gradio.events import (
    EventData,
    EventListener,
    EventListenerMethod,
)
from gradio.exceptions import (
    ChecksumMismatchError,
    DuplicateBlockError,
    InvalidApiNameError,
    InvalidComponentError,
)
from gradio.helpers import create_tracker, skip, special_args
from gradio.node_server import start_node_server
from gradio.route_utils import API_PREFIX, MediaStream
from gradio.routes import VERSION, App, Request
from gradio.state_holder import SessionState, StateHolder
from gradio.themes import Default as DefaultTheme
from gradio.themes import ThemeClass as Theme
from gradio.tunneling import (
    BINARY_FILENAME,
    BINARY_FOLDER,
    BINARY_PATH,
    BINARY_URL,
    CURRENT_TUNNELS,
)
from gradio.utils import (
    TupleNoPrint,
    check_function_inputs_match,
    component_or_layout_class,
    get_cancelled_fn_indices,
    get_node_path,
    get_package_version,
    get_upload_folder,
)

try:
    import spaces  # type: ignore
except Exception:
    spaces = None


if TYPE_CHECKING:  # Only import for type checking (is False at runtime).
    from gradio.components.base import Component
    from gradio.renderable import Renderable

BUILT_IN_THEMES: dict[str, Theme] = {
    t.name: t
    for t in [
        themes.Base(),
        themes.Default(),
        themes.Monochrome(),
        themes.Soft(),
        themes.Glass(),
        themes.Origin(),
        themes.Citrus(),
        themes.Ocean(),
    ]
}


class Block:
    def __init__(
        self,
        *,
        elem_id: str | None = None,
        elem_classes: list[str] | str | None = None,
        render: bool = True,
        key: int | str | None = None,
        visible: bool = True,
        proxy_url: str | None = None,
    ):
        self._id = Context.id
        Context.id += 1
        self.visible = visible
        self.elem_id = elem_id
        self.elem_classes = (
            [elem_classes] if isinstance(elem_classes, str) else elem_classes
        )
        self.proxy_url = proxy_url
        self.share_token = secrets.token_urlsafe(32)
        self.parent: BlockContext | None = None
        self.rendered_in: Renderable | None = None
        self.is_rendered: bool = False
        self._constructor_args: list[dict]
        self.state_session_capacity = 10000
        self.temp_files: set[str] = set()
        self.GRADIO_CACHE = get_upload_folder()
        self.key = key
        # Keep tracks of files that should not be deleted when the delete_cache parmameter is set
        # These files are the default value of the component and files that are used in examples
        self.keep_in_cache = set()
        self.has_launched = False

        if render:
            self.render()

    @property
    def stateful(self) -> bool:
        return False

    @property
    def skip_api(self) -> bool:
        return False

    @property
    def constructor_args(self) -> dict[str, Any]:
        """Get the arguments passed to the component's initializer.

        Only set classes whose metaclass is ComponentMeta
        """
        # the _constructor_args list is appended based on the mro of the class
        # so the first entry is for the bottom of the hierarchy
        return self._constructor_args[0] if self._constructor_args else {}

    @property
    def events(
        self,
    ) -> list[EventListener]:
        return getattr(self, "EVENTS", [])

    def render(self):
        """
        Adds self into appropriate BlockContext
        """
        root_context = get_blocks_context()
        render_context = get_render_context()
        self.rendered_in = LocalContext.renderable.get()
        if root_context is not None and self._id in root_context.blocks:
            raise DuplicateBlockError(
                f"A block with id: {self._id} has already been rendered in the current Blocks."
            )
        if render_context is not None:
            render_context.add(self)
        if root_context is not None:
            root_context.blocks[self._id] = self
            self.is_rendered = True
            if isinstance(self, components.Component):
                root_context.root_block.temp_file_sets.append(self.temp_files)
        return self

    def unrender(self):
        """
        Removes self from BlockContext if it has been rendered (otherwise does nothing).
        Removes self from the layout and collection of blocks, but does not delete any event triggers.
        """
        root_context = get_blocks_context()
        render_context = get_render_context()
        if render_context is not None:
            try:
                render_context.children.remove(self)
            except ValueError:
                pass
        if root_context is not None:
            try:
                del root_context.blocks[self._id]
                self.is_rendered = False
            except KeyError:
                pass
        return self

    def get_block_name(self) -> str:
        """
        Gets block's class name. If it is template component it gets the parent's class name.
        This is used to identify the Svelte file to use in the frontend. Override this method
        if a component should use a different Svelte file than the default naming convention.
        """
        return (
            self.__class__.__base__.__name__.lower()  # type: ignore
            if hasattr(self, "is_template")
            else self.__class__.__name__.lower()
        )

    def get_block_class(self) -> str:
        """
        Gets block's class name. If it is template component it gets the parent's class name.
        Very similar to the get_block_name method, but this method is used to reconstruct a
        Gradio app that is loaded from a Space using gr.load(). This should generally
        NOT be overridden.
        """
        return (
            self.__class__.__base__.__name__.lower()  # type: ignore
            if hasattr(self, "is_template")
            else self.__class__.__name__.lower()
        )

    def get_expected_parent(self) -> type[BlockContext] | None:
        return None

    def get_config(self):
        config = {}
        signature = inspect.signature(self.__class__.__init__)
        for parameter in signature.parameters.values():
            if hasattr(self, parameter.name):
                value = getattr(self, parameter.name)
                if dataclasses.is_dataclass(value):
                    value = dataclasses.asdict(value)  # type: ignore
                config[parameter.name] = value
        for e in self.events:
            to_add = e.config_data()
            if to_add:
                config = {**to_add, **config}
        config.pop("render", None)
        config = {**config, "proxy_url": self.proxy_url, "name": self.get_block_class()}
        if self.rendered_in is not None:
            config["rendered_in"] = self.rendered_in._id
        for event_attribute in ["_selectable", "_undoable", "_retryable", "likeable"]:
            if (attributable := getattr(self, event_attribute, None)) is not None:
                config[event_attribute] = attributable
        return config

    @classmethod
    def recover_kwargs(
        cls, props: dict[str, Any], additional_keys: list[str] | None = None
    ):
        """
        Recovers kwargs from a dict of props.
        """
        additional_keys = additional_keys or []
        signature = inspect.signature(cls.__init__)
        kwargs = {}
        for parameter in signature.parameters.values():
            if parameter.name in props and parameter.name not in additional_keys:
                kwargs[parameter.name] = props[parameter.name]
        return kwargs

    async def async_move_resource_to_block_cache(
        self, url_or_file_path: str | Path | None
    ) -> str | None:
        """Moves a file or downloads a file from a url to a block's cache directory, adds
        to to the block's temp_files, and returns the path to the file in cache. This
        ensures that the file is accessible to the Block and can be served to users.

        This async version of the function is used when this is being called within
        a FastAPI route, as this is not blocking.
        """
        if url_or_file_path is None:
            return None
        if isinstance(url_or_file_path, Path):
            url_or_file_path = str(url_or_file_path)

        if client_utils.is_http_url_like(url_or_file_path):
            temp_file_path = await processing_utils.async_ssrf_protected_download(
                url_or_file_path, cache_dir=self.GRADIO_CACHE
            )

            self.temp_files.add(temp_file_path)
        else:
            url_or_file_path = str(utils.abspath(url_or_file_path))
            if not utils.is_in_or_equal(url_or_file_path, self.GRADIO_CACHE):
                try:
                    temp_file_path = processing_utils.save_file_to_cache(
                        url_or_file_path, cache_dir=self.GRADIO_CACHE
                    )
                except FileNotFoundError:
                    # This can happen if when using gr.load() and the file is on a remote Space
                    # but the file is not the `value` of the component. For example, if the file
                    # is the `avatar_image` of the `Chatbot` component. In this case, we skip
                    # copying the file to the cache and just use the remote file path.
                    return url_or_file_path
            else:
                temp_file_path = url_or_file_path
            self.temp_files.add(temp_file_path)

        return temp_file_path

    def move_resource_to_block_cache(
        self, url_or_file_path: str | Path | None
    ) -> str | None:
        """Moves a file or downloads a file from a url to a block's cache directory, adds
        to to the block's temp_files, and returns the path to the file in cache. This
        ensures that the file is accessible to the Block and can be served to users.

        This sync version of the function is used when this is being called outside of
        a FastAPI route, e.g. when examples are being cached.
        """
        if url_or_file_path is None:
            return None
        if isinstance(url_or_file_path, Path):
            url_or_file_path = str(url_or_file_path)

        if client_utils.is_http_url_like(url_or_file_path):
            temp_file_path = processing_utils.save_url_to_cache(
                url_or_file_path, cache_dir=self.GRADIO_CACHE
            )

            self.temp_files.add(temp_file_path)
        else:
            url_or_file_path = str(utils.abspath(url_or_file_path))
            if not utils.is_in_or_equal(url_or_file_path, self.GRADIO_CACHE):
                try:
                    temp_file_path = processing_utils.save_file_to_cache(
                        url_or_file_path, cache_dir=self.GRADIO_CACHE
                    )
                except FileNotFoundError:
                    # This can happen if when using gr.load() and the file is on a remote Space
                    # but the file is not the `value` of the component. For example, if the file
                    # is the `avatar_image` of the `Chatbot` component. In this case, we skip
                    # copying the file to the cache and just use the remote file path.
                    return url_or_file_path
            else:
                temp_file_path = url_or_file_path
            self.temp_files.add(temp_file_path)

        return temp_file_path

    def serve_static_file(
        self, url_or_file_path: str | Path | dict | None
    ) -> dict | None:
        """If a file is a local file, moves it to the block's cache directory and returns
        a FileData-type dictionary corresponding to the file. If the file is a URL, returns a
        FileData-type dictionary corresponding to the URL. This ensures that the file is
        accessible in the frontend and can be served to users.

        Examples:
        >>> block.serve_static_file("https://gradio.app/logo.png") -> {"path": "https://gradio.app/logo.png", "url": "https://gradio.app/logo.png"}
        >>> block.serve_static_file("logo.png") -> {"path": "logo.png", "url": "/file=logo.png"}
        >>> block.serve_static_file({"path": "logo.png", "url": "/file=logo.png"}) -> {"path": "logo.png", "url": "/file=logo.png"}
        """
        if url_or_file_path is None:
            return None
        if isinstance(url_or_file_path, dict):
            return url_or_file_path
        if isinstance(url_or_file_path, Path):
            url_or_file_path = str(url_or_file_path)
        if client_utils.is_http_url_like(url_or_file_path):
            return FileData(path=url_or_file_path, url=url_or_file_path).model_dump()
        else:
            data = {"path": url_or_file_path, "meta": {"_type": "gradio.FileData"}}
            try:
                return client_utils.synchronize_async(
                    processing_utils.async_move_files_to_cache, data, self
                )
            except AttributeError:  # Can be raised if this function is called before the Block is fully initialized.
                return data


class BlockContext(Block):
    def __init__(
        self,
        elem_id: str | None = None,
        elem_classes: list[str] | str | None = None,
        visible: bool = True,
        render: bool = True,
    ):
        """
        Parameters:
            elem_id: An optional string that is assigned as the id of this component in the HTML DOM. Can be used for targeting CSS styles.
            elem_classes: An optional string or list of strings that are assigned as the class of this component in the HTML DOM. Can be used for targeting CSS styles.
            visible: If False, this will be hidden but included in the Blocks config file (its visibility can later be updated).
            render: If False, this will not be included in the Blocks config file at all.
        """
        self.children: list[Block] = []
        Block.__init__(
            self,
            elem_id=elem_id,
            elem_classes=elem_classes,
            visible=visible,
            render=render,
        )

    TEMPLATE_DIR = DeveloperPath("./templates/")
    FRONTEND_DIR = "../../frontend/"

    @property
    def skip_api(self):
        return True

    @classmethod
    def get_component_class_id(cls) -> str:
        module_name = cls.__module__
        module_path = sys.modules[module_name].__file__
        module_hash = hashlib.md5(f"{cls.__name__}_{module_path}".encode()).hexdigest()
        return module_hash

    @property
    def component_class_id(self):
        return self.get_component_class_id()

    def add_child(self, child: Block):
        self.children.append(child)

    def __enter__(self):
        render_context = get_render_context()
        self.parent = render_context
        set_render_context(self)
        return self

    def add(self, child: Block):
        child.parent = self
        self.children.append(child)

    def fill_expected_parents(self):
        root_context = get_blocks_context()
        children = []
        pseudo_parent = None
        for child in self.children:
            expected_parent = child.get_expected_parent()
            if not expected_parent or isinstance(self, expected_parent):
                pseudo_parent = None
                children.append(child)
            else:
                if pseudo_parent is not None and isinstance(
                    pseudo_parent, expected_parent
                ):
                    pseudo_parent.add_child(child)
                else:
                    pseudo_parent = expected_parent(render=False)
                    pseudo_parent.parent = self
                    children.append(pseudo_parent)
                    pseudo_parent.add_child(child)
                    if root_context:
                        root_context.blocks[pseudo_parent._id] = pseudo_parent
                child.parent = pseudo_parent
        self.children = children

    def __exit__(self, exc_type: type[BaseException] | None = None, *args):
        set_render_context(self.parent)
        if exc_type is not None:
            return
        if getattr(self, "allow_expected_parents", True):
            self.fill_expected_parents()

    def postprocess(self, y):
        """
        Any postprocessing needed to be performed on a block context.
        """
        return y


class BlockFunction:
    def __init__(
        self,
        fn: Callable | None,
        inputs: Sequence[Component | BlockContext],
        outputs: Sequence[Component | BlockContext],
        preprocess: bool,
        postprocess: bool,
        inputs_as_dict: bool,
        targets: list[tuple[int | None, str]],
        _id: int,
        batch: bool = False,
        max_batch_size: int = 4,
        concurrency_limit: int | None | Literal["default"] = "default",
        concurrency_id: str | None = None,
        tracks_progress: bool = False,
        api_name: str | Literal[False] = False,
        js: str | None = None,
        show_progress: Literal["full", "minimal", "hidden"] = "full",
        cancels: list[int] | None = None,
        collects_event_data: bool = False,
        trigger_after: int | None = None,
        trigger_only_on_success: bool = False,
        trigger_mode: Literal["always_last", "once", "multiple"] = "once",
        queue: bool = True,
        scroll_to_output: bool = False,
        show_api: bool = True,
        renderable: Renderable | None = None,
        rendered_in: Renderable | None = None,
        is_cancel_function: bool = False,
        connection: Literal["stream", "sse"] = "sse",
        time_limit: float | None = None,
        stream_every: float = 0.5,
        like_user_message: bool = False,
        event_specific_args: list[str] | None = None,
    ):
        self.fn = fn
        self._id = _id
        self.inputs = inputs
        self.outputs = outputs
        self.preprocess = preprocess
        self.postprocess = postprocess
        self.tracks_progress = tracks_progress
        self.concurrency_limit: int | None | Literal["default"] = concurrency_limit
        self.concurrency_id = concurrency_id or str(id(fn))
        self.batch = batch
        self.max_batch_size = max_batch_size
        self.total_runtime = 0
        self.total_runs = 0
        self.inputs_as_dict = inputs_as_dict
        self.targets = targets
        self.name = getattr(fn, "__name__", "fn") if fn is not None else None
        self.api_name = api_name
        self.js = js
        self.show_progress = show_progress
        self.cancels = cancels or []
        self.collects_event_data = collects_event_data
        self.trigger_after = trigger_after
        self.trigger_only_on_success = trigger_only_on_success
        self.trigger_mode = trigger_mode
        self.queue = False if fn is None else queue
        self.scroll_to_output = False if utils.get_space() else scroll_to_output
        self.show_api = show_api
        self.types_generator = inspect.isgeneratorfunction(
            self.fn
        ) or inspect.isasyncgenfunction(self.fn)
        self.renderable = renderable
        self.rendered_in = rendered_in

        # We need to keep track of which events are cancel events
        # so that the client can call the /cancel route directly
        self.is_cancel_function = is_cancel_function
        self.time_limit = time_limit
        self.stream_every = stream_every
        self.connection = connection
        self.like_user_message = like_user_message
        self.event_specific_args = event_specific_args

        self.spaces_auto_wrap()

    def spaces_auto_wrap(self):
        if spaces is None:
            return
        if utils.get_space() is None:
            return
        self.fn = spaces.gradio_auto_wrap(self.fn)

    def __str__(self):
        return str(
            {
                "fn": self.name,
                "preprocess": self.preprocess,
                "postprocess": self.postprocess,
            }
        )

    def __repr__(self):
        return str(self)

    def get_config(self):
        return {
            "id": self._id,
            "targets": self.targets,
            "inputs": [block._id for block in self.inputs],
            "outputs": [block._id for block in self.outputs],
            "backend_fn": self.fn is not None,
            "js": self.js,
            "queue": self.queue,
            "api_name": self.api_name,
            "scroll_to_output": self.scroll_to_output,
            "show_progress": self.show_progress,
            "batch": self.batch,
            "max_batch_size": self.max_batch_size,
            "cancels": self.cancels,
            "types": {
                "generator": self.types_generator,
                "cancel": self.is_cancel_function,
            },
            "collects_event_data": self.collects_event_data,
            "trigger_after": self.trigger_after,
            "trigger_only_on_success": self.trigger_only_on_success,
            "trigger_mode": self.trigger_mode,
            "show_api": self.show_api,
            "rendered_in": self.rendered_in._id if self.rendered_in else None,
            "connection": self.connection,
            "time_limit": self.time_limit,
            "stream_every": self.stream_every,
            "like_user_message": self.like_user_message,
            "event_specific_args": self.event_specific_args,
        }


def postprocess_update_dict(
    block: Component | BlockContext, update_dict: dict, postprocess: bool = True
):
    """
    Converts a dictionary of updates into a format that can be sent to the frontend to update the component.
    E.g. {"value": "2", "visible": True, "invalid_arg": "hello"}
    Into -> {"__type__": "update", "value": 2.0, "visible": True}
    Parameters:
        block: The Block that is being updated with this update dictionary.
        update_dict: The original update dictionary
        postprocess: Whether to postprocess the "value" key of the update dictionary.
    """
    value = update_dict.pop("value", components._Keywords.NO_VALUE)
    update_dict = {k: getattr(block, k) for k in update_dict if hasattr(block, k)}
    if value is not components._Keywords.NO_VALUE:
        if postprocess:
            update_dict["value"] = block.postprocess(value)
            if isinstance(update_dict["value"], (GradioModel, GradioRootModel)):
                update_dict["value"] = update_dict["value"].model_dump()
        else:
            update_dict["value"] = value
    update_dict["__type__"] = "update"
    return update_dict


def convert_component_dict_to_list(
    outputs_ids: list[int], predictions: dict
) -> list | dict:
    """
    Converts a dictionary of component updates into a list of updates in the order of
    the outputs_ids and including every output component. Leaves other types of dictionaries unchanged.
    E.g. {"textbox": "hello", "number": {"__type__": "generic_update", "value": "2"}}
    Into -> ["hello", {"__type__": "generic_update"}, {"__type__": "generic_update", "value": "2"}]
    """
    keys_are_blocks = [isinstance(key, Block) for key in predictions]
    if all(keys_are_blocks):
        reordered_predictions = [skip() for _ in outputs_ids]
        for component, value in predictions.items():
            if component._id not in outputs_ids:
                raise ValueError(
                    f"Returned component {component} not specified as output of function."
                )
            output_index = outputs_ids.index(component._id)
            reordered_predictions[output_index] = value
        predictions = utils.resolve_singleton(reordered_predictions)
    elif any(keys_are_blocks):
        raise ValueError(
            "Returned dictionary included some keys as Components. Either all keys must be Components to assign Component values, or return a List of values to assign output values in order."
        )
    return predictions


class BlocksConfig:
    def __init__(self, root_block: Blocks):
        self._id: int = 0
        self.root_block = root_block
        self.blocks: dict[int, Component | Block] = {}
        self.fns: dict[int, BlockFunction] = {}
        self.fn_id: int = 0

    def set_event_trigger(
        self,
        targets: Sequence[EventListenerMethod],
        fn: Callable | None,
        inputs: (
            Component
            | BlockContext
            | Sequence[Component | BlockContext]
            | Set[Component | BlockContext]
            | None
        ),
        outputs: (
            Component
            | BlockContext
            | Sequence[Component | BlockContext]
            | Set[Component | BlockContext]
            | None
        ),
        preprocess: bool = True,
        postprocess: bool = True,
        scroll_to_output: bool = False,
        show_progress: Literal["full", "minimal", "hidden"] = "full",
        api_name: str | None | Literal[False] = None,
        js: str | None = None,
        no_target: bool = False,
        queue: bool = True,
        batch: bool = False,
        max_batch_size: int = 4,
        cancels: list[int] | None = None,
        collects_event_data: bool | None = None,
        trigger_after: int | None = None,
        trigger_only_on_success: bool = False,
        trigger_mode: Literal["once", "multiple", "always_last"] | None = "once",
        concurrency_limit: int | None | Literal["default"] = "default",
        concurrency_id: str | None = None,
        show_api: bool = True,
        renderable: Renderable | None = None,
        is_cancel_function: bool = False,
        connection: Literal["stream", "sse"] = "sse",
        time_limit: float | None = None,
        stream_every: float = 0.5,
        like_user_message: bool = False,
        event_specific_args: list[str] | None = None,
    ) -> tuple[BlockFunction, int]:
        """
        Adds an event to the component's dependencies.
        Parameters:
            targets: a list of EventListenerMethod objects that define the event trigger
            fn: the function to run when the event is triggered
            inputs: the list of input components whose values will be passed to the function
            outputs: the list of output components whose values will be updated by the function
            preprocess: whether to run the preprocess methods of the input components before running the function
            postprocess: whether to run the postprocess methods of the output components after running the function
            scroll_to_output: whether to scroll to output of dependency on trigger
            show_progress: how to show the progress animation while event is running: "full" shows a spinner which covers the output component area as well as a runtime display in the upper right corner, "minimal" only shows the runtime display, "hidden" shows no progress animation at all
            api_name: defines how the endpoint appears in the API docs. Can be a string, None, or False. If set to a string, the endpoint will be exposed in the API docs with the given name. If None (default), the name of the function will be used as the API endpoint. If False, the endpoint will not be exposed in the API docs and downstream apps (including those that `gr.load` this app) will not be able to use this event.
            js: Optional frontend js method to run before running 'fn'. Input arguments for js method are values of 'inputs' and 'outputs', return should be a list of values for output components
            no_target: if True, sets "targets" to [], used for the Blocks.load() event and .then() events
            queue: If True, will place the request on the queue, if the queue has been enabled. If False, will not put this event on the queue, even if the queue has been enabled. If None, will use the queue setting of the gradio app.
            batch: whether this function takes in a batch of inputs
            max_batch_size: the maximum batch size to send to the function
            cancels: a list of other events to cancel when this event is triggered. For example, setting cancels=[click_event] will cancel the click_event, where click_event is the return value of another components .click method.
            collects_event_data: whether to collect event data for this event
            trigger_after: if set, this event will be triggered after 'trigger_after' function index
            trigger_only_on_success: if True, this event will only be triggered if the previous event was successful (only applies if `trigger_after` is set)
            trigger_mode: If "once" (default for all events except `.change()`) would not allow any submissions while an event is pending. If set to "multiple", unlimited submissions are allowed while pending, and "always_last" (default for `.change()` and `.key_up()` events) would allow a second submission after the pending event is complete.
            concurrency_limit: If set, this is the maximum number of this event that can be running simultaneously. Can be set to None to mean no concurrency_limit (any number of this event can be running simultaneously). Set to "default" to use the default concurrency limit (defined by the `default_concurrency_limit` parameter in `queue()`, which itself is 1 by default).
            concurrency_id: If set, this is the id of the concurrency group. Events with the same concurrency_id will be limited by the lowest set concurrency_limit.
            show_api: whether to show this event in the "view API" page of the Gradio app, or in the ".view_api()" method of the Gradio clients. Unlike setting api_name to False, setting show_api to False will still allow downstream apps as well as the Clients to use this event. If fn is None, show_api will automatically be set to False.
            is_cancel_function: whether this event cancels another running event.
            connection: The connection format, either "sse" or "stream".
            time_limit: The time limit for the function to run. Parameter only used for the `.stream()` event.
            stream_every: The latency (in seconds) at which stream chunks are sent to the backend. Defaults to 0.5 seconds. Parameter only used for the `.stream()` event.
        Returns: dependency information, dependency index
        """
        # Support for singular parameter
        _targets = [
            (
                target.block._id if not no_target and target.block else None,
                target.event_name,
            )
            for target in targets
        ]
        if isinstance(inputs, Set):
            inputs_as_dict = True
            inputs = sorted(inputs, key=lambda x: x._id)
        else:
            inputs_as_dict = False
            if inputs is None:
                inputs = []
            elif not isinstance(inputs, Sequence):
                inputs = [inputs]

        if isinstance(outputs, Set):
            outputs = sorted(outputs, key=lambda x: x._id)
        elif outputs is None:
            outputs = []
        elif not isinstance(outputs, Sequence):
            outputs = [outputs]

        if fn is not None and not cancels:
            check_function_inputs_match(fn, inputs, inputs_as_dict)

        if len(_targets) and trigger_mode is None:
            if _targets[0][1] in ["change", "key_up"]:
                trigger_mode = "always_last"
            elif _targets[0][1] in ["stream"]:
                trigger_mode = "multiple"
        if trigger_mode is None:
            trigger_mode = "once"
        elif trigger_mode not in ["once", "multiple", "always_last"]:
            raise ValueError(
                f"Invalid value for parameter `trigger_mode`: {trigger_mode}. Please choose from: {['once', 'multiple', 'always_last']}"
            )

        fn_to_analyze = renderable.fn if renderable else fn
        _, progress_index, event_data_index = (
            special_args(fn_to_analyze) if fn_to_analyze else (None, None, None)
        )

        # If api_name is None or empty string, use the function name
        if api_name is None or isinstance(api_name, str) and api_name.strip() == "":
            if fn is not None:
                if not hasattr(fn, "__name__"):
                    if hasattr(fn, "__class__") and hasattr(fn.__class__, "__name__"):
                        name = fn.__class__.__name__
                    else:
                        name = "unnamed"
                else:
                    name = fn.__name__
                api_name = "".join(
                    [s for s in name if s not in set(string.punctuation) - {"-", "_"}]
                )
            elif js is not None:
                api_name = "js_fn"
                show_api = False
            else:
                api_name = "unnamed"
                show_api = False

        if api_name is not False:
            api_name = utils.append_unique_suffix(
                api_name,
                [
                    fn.api_name
                    for fn in self.fns.values()
                    if isinstance(fn.api_name, str)
                ],
            )
        else:
            show_api = False

        # The `show_api` parameter is False if: (1) the user explicitly sets it (2) the user sets `api_name` to False
        # or (3) the user sets `fn` to None (there's no backend function)

        if collects_event_data is None:
            collects_event_data = event_data_index is not None

        rendered_in = LocalContext.renderable.get()

        block_fn = BlockFunction(
            fn,
            inputs,
            outputs,
            preprocess,
            postprocess,
            _id=self.fn_id,
            inputs_as_dict=inputs_as_dict,
            targets=_targets,
            batch=batch,
            max_batch_size=max_batch_size,
            concurrency_limit=concurrency_limit,
            concurrency_id=concurrency_id,
            tracks_progress=progress_index is not None,
            api_name=api_name,
            js=js,
            show_progress=show_progress,
            cancels=cancels,
            collects_event_data=collects_event_data,
            trigger_after=trigger_after,
            trigger_only_on_success=trigger_only_on_success,
            trigger_mode=trigger_mode,
            queue=queue,
            scroll_to_output=scroll_to_output,
            show_api=show_api,
            renderable=renderable,
            rendered_in=rendered_in,
            is_cancel_function=is_cancel_function,
            connection=connection,
            time_limit=time_limit,
            stream_every=stream_every,
            like_user_message=like_user_message,
            event_specific_args=event_specific_args,
        )

        self.fns[self.fn_id] = block_fn
        self.fn_id += 1
        return block_fn, block_fn._id

    def get_config(self, renderable: Renderable | None = None):
        config = {}

        rendered_ids = []

        def get_layout(block: Block):
            rendered_ids.append(block._id)
            if not isinstance(block, BlockContext):
                return {"id": block._id}
            children_layout = []
            for child in block.children:
                children_layout.append(get_layout(child))
            return {"id": block._id, "children": children_layout}

        if renderable:
            root_block = self.blocks[renderable.container_id]
        else:
            root_block = self.root_block
        config["layout"] = get_layout(root_block)

        config["components"] = []
        blocks_items = list(
            self.blocks.items()
        )  # freeze as list to prevent concurrent re-renders from changing the dict during loop, see https://github.com/gradio-app/gradio/issues/9991
        for _id, block in blocks_items:
            if renderable:
                if _id not in rendered_ids:
                    continue
                if block.key:
                    block.key = f"{renderable._id}-{block.key}"
            props = block.get_config() if hasattr(block, "get_config") else {}
            block_config = {
                "id": _id,
                "type": block.get_block_name(),
                "props": utils.delete_none(props),
                "skip_api": block.skip_api,
                "component_class_id": getattr(block, "component_class_id", None),
                "key": block.key,
            }
            if renderable:
                block_config["renderable"] = renderable._id
            if not block.skip_api:
                block_config["api_info"] = block.api_info()  # type: ignore
                if hasattr(block, "api_info_as_input"):
                    block_config["api_info_as_input"] = block.api_info_as_input()  # type: ignore
                else:
                    block_config["api_info_as_input"] = block.api_info()  # type: ignore
                if hasattr(block, "api_info_as_output"):
                    block_config["api_info_as_output"] = block.api_info_as_output()  # type: ignore
                else:
                    block_config["api_info_as_output"] = block.api_info()  # type: ignore
                block_config["example_inputs"] = block.example_inputs()  # type: ignore
            config["components"].append(block_config)

        dependencies = []
        for fn in self.fns.values():
            if renderable is None or fn.rendered_in == renderable:
                dependencies.append(fn.get_config())
        config["dependencies"] = dependencies
        return config

    def __copy__(self):
        new = BlocksConfig(self.root_block)
        new.blocks = copy.copy(self.blocks)
        new.fns = copy.copy(self.fns)
        new.fn_id = self.fn_id
        return new

    def attach_load_events(self, rendered_in: Renderable | None = None):
        """Add a load event for every component whose initial value requires a function call to set."""
        for component in self.blocks.values():
            if rendered_in is not None and component.rendered_in != rendered_in:
                continue
            if (
                isinstance(component, components.Component)
                and component.load_event_to_attach
            ):
                load_fn, triggers, inputs = component.load_event_to_attach
                has_target = len(triggers) > 0
                triggers += [(self.root_block, "load")]
                # Use set_event_trigger to avoid ambiguity between load class/instance method

                dep = self.set_event_trigger(
                    [EventListenerMethod(*trigger) for trigger in triggers],
                    load_fn,
                    inputs,
                    component,
                    no_target=not has_target,
                    show_progress="hidden" if has_target else "full",
                )[0]
                component.load_event = dep.get_config()


@document("launch", "queue", "integrate", "load", "unload")
class Blocks(BlockContext, BlocksEvents, metaclass=BlocksMeta):
    """
    Blocks is Gradio's low-level API that allows you to create more custom web
    applications and demos than Interfaces (yet still entirely in Python).


    Compared to the Interface class, Blocks offers more flexibility and control over:
    (1) the layout of components (2) the events that
    trigger the execution of functions (3) data flows (e.g. inputs can trigger outputs,
    which can trigger the next level of outputs). Blocks also offers ways to group
    together related demos such as with tabs.


    The basic usage of Blocks is as follows: create a Blocks object, then use it as a
    context (with the "with" statement), and then define layouts, components, or events
    within the Blocks context. Finally, call the launch() method to launch the demo.

    Example:
        import gradio as gr
        def update(name):
            return f"Welcome to Gradio, {name}!"

        with gr.Blocks() as demo:
            gr.Markdown("Start typing below and then click **Run** to see the output.")
            with gr.Row():
                inp = gr.Textbox(placeholder="What is your name?")
                out = gr.Textbox()
            btn = gr.Button("Run")
            btn.click(fn=update, inputs=inp, outputs=out)

        demo.launch()
    Demos: blocks_hello, blocks_flipper, blocks_kinematics
    Guides: blocks-and-event-listeners, controlling-layout, state-in-blocks, custom-CSS-and-JS, using-blocks-like-functions
    """

    def __init__(
        self,
        theme: Theme | str | None = None,
        analytics_enabled: bool | None = None,
        mode: str = "blocks",
        title: str = "Gradio",
        css: str | None = None,
        css_paths: str | Path | Sequence[str | Path] | None = None,
        js: str | None = None,
        head: str | None = None,
        head_paths: str | Path | Sequence[str | Path] | None = None,
        fill_height: bool = False,
        fill_width: bool = False,
        delete_cache: tuple[int, int] | None = None,
        **kwargs,
    ):
        """
        Parameters:
            theme: A Theme object or a string representing a theme. If a string, will look for a built-in theme with that name (e.g. "soft" or "default"), or will attempt to load a theme from the Hugging Face Hub (e.g. "gradio/monochrome"). If None, will use the Default theme.
            analytics_enabled: Whether to allow basic telemetry. If None, will use GRADIO_ANALYTICS_ENABLED environment variable or default to True.
            mode: A human-friendly name for the kind of Blocks or Interface being created. Used internally for analytics.
            title: The tab title to display when this is opened in a browser window.
            css: Custom css as a code string. This css will be included in the demo webpage.
            css_paths: Custom css as a pathlib.Path to a css file or a list of such paths. This css files will be read, concatenated, and included in the demo webpage. If the `css` parameter is also set, the css from `css` will be included first.
            js: Custom js as a code string. The custom js should be in the form of a single js function. This function will automatically be executed when the page loads. For more flexibility, use the head parameter to insert js inside <script> tags.
            head: Custom html code to insert into the head of the demo webpage. This can be used to add custom meta tags, multiple scripts, stylesheets, etc. to the page.
            head_paths: Custom html code as a pathlib.Path to a html file or a list of such paths. This html files will be read, concatenated, and included in the head of the demo webpage. If the `head` parameter is also set, the html from `head` will be included first.
            fill_height: Whether to vertically expand top-level child components to the height of the window. If True, expansion occurs when the scale value of the child components >= 1.
            fill_width: Whether to horizontally expand to fill container fully. If False, centers and constrains app to a maximum width. Only applies if this is the outermost `Blocks` in your Gradio app.
            delete_cache: A tuple corresponding [frequency, age] both expressed in number of seconds. Every `frequency` seconds, the temporary files created by this Blocks instance will be deleted if more than `age` seconds have passed since the file was created. For example, setting this to (86400, 86400) will delete temporary files every day. The cache will be deleted entirely when the server restarts. If None, no cache deletion will occur.
        """
        self.limiter = None
        if theme is None:
            theme = DefaultTheme()
        elif isinstance(theme, str):
            if theme.lower() in BUILT_IN_THEMES:
                theme = BUILT_IN_THEMES[theme.lower()]
            else:
                try:
                    theme = Theme.from_hub(theme)
                except Exception as e:
                    warnings.warn(f"Cannot load {theme}. Caught Exception: {str(e)}")
                    theme = DefaultTheme()
        if not isinstance(theme, Theme):
            warnings.warn("Theme should be a class loaded from gradio.themes")
            theme = DefaultTheme()
        self.theme: Theme = theme
        self.theme_css = theme._get_theme_css()
        self.stylesheets = theme._stylesheets
        theme_hasher = hashlib.sha256()
        theme_hasher.update(self.theme_css.encode("utf-8"))
        self.theme_hash = theme_hasher.hexdigest()

        self.encrypt = False
        self.share = False
        self.enable_queue = True
        self.max_threads = 40
        self.pending_streams = defaultdict(dict)
        self.pending_diff_streams = defaultdict(dict)
        self.show_error = True
        self.fill_height = fill_height
        self.fill_width = fill_width
        self.delete_cache = delete_cache
        self.extra_startup_events: list[Callable[..., Coroutine[Any, Any, Any]]] = []
        self.css = css or ""
        css_paths = utils.none_or_singleton_to_list(css_paths)
        for css_path in css_paths or []:
            with open(css_path, encoding="utf-8") as css_file:
                self.css += "\n" + css_file.read()
        self.js = js or ""
        self.head = head or ""
        head_paths = utils.none_or_singleton_to_list(head_paths)
        for head_path in head_paths or []:
            with open(head_path, encoding="utf-8") as head_file:
                self.head += "\n" + head_file.read()
        self.renderables: list[Renderable] = []
        self.state_holder: StateHolder
        self.custom_mount_path: str | None = None
        self.pwa = False

        # For analytics_enabled and allow_flagging: (1) first check for
        # parameter, (2) check for env variable, (3) default to True/"manual"
        self.analytics_enabled = (
            analytics_enabled
            if analytics_enabled is not None
            else analytics.analytics_enabled()
        )
        if self.analytics_enabled:
            if not wasm_utils.IS_WASM:
                t = threading.Thread(target=analytics.version_check)
                t.start()
        else:
            os.environ["HF_HUB_DISABLE_TELEMETRY"] = "True"
        self.enable_monitoring: bool | None = None

        self.default_config = BlocksConfig(self)
        super().__init__(render=False, **kwargs)

        self.mode = mode
        self.is_running = False
        self.local_url = None
        self.share_url = None
        self.width = None
        self.height = None
        self.api_open = utils.get_space() is None

        self.space_id = utils.get_space()
        self.favicon_path = None
        self.auth = None
        self.dev_mode = bool(os.getenv("GRADIO_WATCH_DIRS", ""))
        self.app_id = random.getrandbits(64)
        self.upload_file_set = set()
        self.temp_file_sets = [self.upload_file_set]
        self.title = title
        self.show_api = not wasm_utils.IS_WASM

        # Only used when an Interface is loaded from a config
        self.predict = None
        self.input_components = None
        self.output_components = None
        self.__name__ = None  # type: ignore
        self.api_mode = None

        self.progress_tracking = None
        self.ssl_verify = True
        self.allowed_paths = []
        self.blocked_paths = []
        self.root_path = os.environ.get("GRADIO_ROOT_PATH", "")
        self.proxy_urls = set()
        if self.analytics_enabled:
            is_custom_theme = not any(
                self.theme.to_dict() == built_in_theme.to_dict()
                for built_in_theme in BUILT_IN_THEMES.values()
            )
            data = {
                "mode": self.mode,
                "custom_css": self.css is not None,
                "theme": self.theme.name,
                "is_custom_theme": is_custom_theme,
                "version": get_package_version(),
            }
            analytics.initiated_analytics(data)

        self.queue()

    @property
    def blocks(self) -> dict[int, Component | Block]:
        return self.default_config.blocks

    @blocks.setter
    def blocks(self, value: dict[int, Component | Block]):
        self.default_config.blocks = value

    @property
    def fns(self) -> dict[int, BlockFunction]:
        return self.default_config.fns

    def get_component(self, id: int) -> Component | BlockContext:
        comp = self.blocks[id]
        if not isinstance(comp, (components.Component, BlockContext)):
            raise TypeError(f"Block with id {id} is not a Component or BlockContext")
        return comp

    @property
    def _is_running_in_reload_thread(self):
        if wasm_utils.IS_WASM:
            # Wasm (Pyodide) doesn't support threading,
            # so the return value is always False.
            return False

        from gradio.cli.commands.reload import reload_thread

        return getattr(reload_thread, "running_reload", False)

    @classmethod
    def from_config(
        cls,
        config: BlocksConfigDict,
        fns: list[Callable],
        proxy_url: str,
    ) -> Blocks:
        """
        Factory method that creates a Blocks from a config and list of functions. Used
        internally by the gradio.external.load() method.

        Parameters:
        config: a dictionary containing the configuration of the Blocks.
        fns: a list of functions that are used in the Blocks. Must be in the same order as the dependencies in the config.
        proxy_url: an external url to use as a root URL when serving files for components in the Blocks.
        """
        config = copy.deepcopy(config)
        components_config = config["components"]
        theme = config.get("theme", "default")
        original_mapping: dict[int, Block] = {}
        proxy_urls = {proxy_url}

        def get_block_instance(id: int) -> Block:
            for block_config in components_config:
                if block_config["id"] == id:
                    break
            else:
                raise ValueError(f"Cannot find block with id {id}")
            cls = component_or_layout_class(block_config["props"]["name"])

            # If a Gradio app B is loaded into a Gradio app A, and B itself loads a
            # Gradio app C, then the proxy_urls of the components in A need to be the
            # URL of C, not B. The else clause below handles this case.
            if block_config["props"].get("proxy_url") is None:
                block_config["props"]["proxy_url"] = f"{proxy_url}/"
            postprocessed_value = block_config["props"].pop("value", None)

            constructor_args = cls.recover_kwargs(block_config["props"])
            block = cls(**constructor_args)
            if postprocessed_value is not None:
                block.value = postprocessed_value  # type: ignore

            block_proxy_url = block_config["props"]["proxy_url"]
            block.proxy_url = block_proxy_url
            proxy_urls.add(block_proxy_url)
            if (
                _selectable := block_config["props"].pop("_selectable", None)
            ) is not None:
                block._selectable = _selectable  # type: ignore

            return block

        def iterate_over_children(children_list):
            for child_config in children_list:
                id = child_config["id"]
                block = get_block_instance(id)

                original_mapping[id] = block

                children = child_config.get("children")
                if children is not None:
                    if not isinstance(block, BlockContext):
                        raise ValueError(
                            f"Invalid config, Block with id {id} has children but is not a BlockContext."
                        )
                    with block:
                        iterate_over_children(children)

        derived_fields = ["types"]

        with Blocks(theme=theme) as blocks:
            # ID 0 should be the root Blocks component
            original_mapping[0] = root_block = Context.root_block or blocks

            if "layout" in config:
                iterate_over_children(config["layout"]["children"])

            first_dependency = None

            # add the event triggers
            if "dependencies" not in config:
                raise ValueError(
                    "This config is missing the 'dependencies' field and cannot be loaded."
                )
            for dependency, fn in zip(config["dependencies"], fns, strict=False):
                # We used to add a "fake_event" to the config to cache examples
                # without removing it. This was causing bugs in calling gr.load
                # We fixed the issue by removing "fake_event" from the config in examples.py
                # but we still need to skip these events when loading the config to support
                # older demos
                if "trigger" in dependency and dependency["trigger"] == "fake_event":
                    continue
                for field in derived_fields:
                    dependency.pop(field, None)

                # older versions had a separate trigger field, but now it is part of the
                # targets field
                _targets = dependency.pop("targets")
                trigger = dependency.pop("trigger", None)
                is_then_event = False

                # This assumes that you cannot combine multiple .then() events in a single
                # gr.on() event, which is true for now. If this changes, we will need to
                # update this code.
                if not isinstance(_targets[0], int) and _targets[0][1] in [
                    "then",
                    "success",
                ]:
                    if len(_targets) != 1:
                        raise ValueError(
                            "This logic assumes that .then() events are not combined with other events in a single gr.on() event"
                        )
                    is_then_event = True

                dependency.pop("backend_fn")
                dependency.pop("documentation", None)
                dependency["inputs"] = [
                    original_mapping[i] for i in dependency["inputs"]
                ]
                dependency["outputs"] = [
                    original_mapping[o] for o in dependency["outputs"]
                ]
                dependency.pop("status_tracker", None)
                dependency.pop("zerogpu", None)
                dependency.pop("id", None)
                dependency.pop("rendered_in", None)
                dependency.pop("every", None)
                dependency["preprocess"] = False
                dependency["postprocess"] = False
                if is_then_event:
                    targets = [EventListenerMethod(None, "then")]
                    dependency["trigger_after"] = dependency.pop("trigger_after")
                    dependency["trigger_only_on_success"] = dependency.pop(
                        "trigger_only_on_success"
                    )
                    dependency["no_target"] = True
                else:
                    targets = [
                        EventListenerMethod(
                            t.__self__ if t.has_trigger else None,
                            t.event_name,  # type: ignore
                        )
                        for t in Blocks.get_event_targets(
                            original_mapping, _targets, trigger
                        )
                    ]
                dependency = root_block.default_config.set_event_trigger(
                    targets=targets, fn=fn, **dependency
                )[0]
                if first_dependency is None:
                    first_dependency = dependency

            # Allows some use of Interface-specific methods with loaded Spaces
            if first_dependency and get_blocks_context():
                blocks.predict = [fns[0]]
                blocks.input_components = first_dependency.inputs
                blocks.output_components = first_dependency.outputs
                blocks.__name__ = "Interface"
                blocks.api_mode = True
        blocks.proxy_urls = proxy_urls
        return blocks

    def __str__(self):
        return self.__repr__()

    def __repr__(self):
        num_backend_fns = len([d for d in self.fns.values() if d.fn])
        repr = f"Gradio Blocks instance: {num_backend_fns} backend functions"
        repr += f"\n{'-' * len(repr)}"
        for d, dependency in self.fns.items():
            if dependency.fn:
                repr += f"\nfn_index={d}"
                repr += "\n inputs:"
                for block in dependency.inputs:
                    block = self.blocks[block._id]
                    repr += f"\n |-{block}"
                repr += "\n outputs:"
                for block in dependency.outputs:
                    block = self.blocks[block._id]
                    repr += f"\n |-{block}"
        return repr

    @property
    def expects_oauth(self):
        """Return whether the app expects user to authenticate via OAuth."""
        return any(
            isinstance(block, components.LoginButton) for block in self.blocks.values()
        )

    def unload(self, fn: Callable[..., Any]) -> None:
        """This listener is triggered when the user closes or refreshes the tab, ending the user session.
        It is useful for cleaning up resources when the app is closed.
        Parameters:
            fn: Callable function to run to clear resources. The function should not take any arguments and the output is not used.
        Example:
            import gradio as gr
            with gr.Blocks() as demo:
                gr.Markdown("# When you close the tab, hello will be printed to the console")
                demo.unload(lambda: print("hello"))
            demo.launch()
        """
        self.default_config.set_event_trigger(
            targets=[EventListenerMethod(None, "unload")],
            fn=fn,
            inputs=None,
            outputs=None,
            preprocess=False,
            postprocess=False,
            show_progress="hidden",
            api_name=None,
            js=None,
            no_target=True,
            batch=False,
            max_batch_size=4,
            cancels=None,
            collects_event_data=None,
            trigger_after=None,
            trigger_only_on_success=False,
            trigger_mode="once",
            concurrency_limit="default",
            concurrency_id=None,
            show_api=False,
        )

    def render(self):
        root_context = get_blocks_context()
        if root_context is not None and Context.root_block is not None:
            if self._id in root_context.blocks:
                raise DuplicateBlockError(
                    f"A block with id: {self._id} has already been rendered in the current Blocks."
                )
            overlapping_ids = set(root_context.blocks).intersection(self.blocks)
            for id in overlapping_ids:
                # State components are allowed to be reused between Blocks
                if not isinstance(self.blocks[id], components.State):
                    raise DuplicateBlockError(
                        "At least one block in this Blocks has already been rendered."
                    )

            root_context.blocks.update(self.blocks)
            dependency_offset = max(root_context.fns.keys(), default=-1) + 1
            existing_api_names = [
                dep.api_name
                for dep in root_context.fns.values()
                if isinstance(dep.api_name, str)
            ]
            for dependency in self.fns.values():
                dependency._id += dependency_offset
                # Any event -- e.g. Blocks.load() -- that is triggered by this Blocks
                # should now be triggered by the root Blocks instead.
                for target in dependency.targets:
                    if target[0] == self._id:
                        target = (Context.root_block._id, target[1])
                api_name = dependency.api_name
                if isinstance(api_name, str):
                    api_name_ = utils.append_unique_suffix(
                        api_name,
                        existing_api_names,
                    )
                    if api_name != api_name_:
                        dependency.api_name = api_name_
                dependency.cancels = [c + dependency_offset for c in dependency.cancels]
                if dependency.trigger_after is not None:
                    dependency.trigger_after += dependency_offset
                # Recreate the cancel function so that it has the latest
                # dependency fn indices. This is necessary to properly cancel
                # events in the backend
                if dependency.cancels:
                    updated_cancels = [
                        root_context.fns[i].get_config() for i in dependency.cancels
                    ]
                    dependency.cancels = get_cancelled_fn_indices(updated_cancels)
                root_context.fns[dependency._id] = dependency
            root_context.fn_id = max(root_context.fns.keys(), default=-1) + 1
            Context.root_block.temp_file_sets.extend(self.temp_file_sets)
            Context.root_block.proxy_urls.update(self.proxy_urls)
            Context.root_block.extra_startup_events.extend(self.extra_startup_events)

        render_context = get_render_context()
        if render_context is not None:
            render_context.children.extend(self.children)
        return self

    def is_callable(self, fn_index: int = 0) -> bool:
        """Checks if a particular Blocks function is callable (i.e. not stateful or a generator)."""
        block_fn = self.fns[fn_index]
        dependency = self.fns[fn_index]

        if inspect.isasyncgenfunction(block_fn.fn):
            return False
        if inspect.isgeneratorfunction(block_fn.fn):
            return False
        if any(block.stateful for block in dependency.inputs):
            return False
        return not any(block.stateful for block in dependency.outputs)

    def __call__(self, *inputs, fn_index: int = 0, api_name: str | None = None):
        """
        Allows Blocks objects to be called as functions. Supply the parameters to the
        function as positional arguments. To choose which function to call, use the
        fn_index parameter, which must be a keyword argument.

        Parameters:
        *inputs: the parameters to pass to the function
        fn_index: the index of the function to call (defaults to 0, which for Interfaces, is the default prediction function)
        api_name: The api_name of the dependency to call. Will take precedence over fn_index.
        """
        if api_name is not None:
            inferred_fn_index = next(
                (i for i, d in self.fns.items() if d.api_name == api_name),
                None,
            )
            if inferred_fn_index is None:
                raise InvalidApiNameError(
                    f"Cannot find a function with api_name {api_name}"
                )
            fn_index = inferred_fn_index
        if not (self.is_callable(fn_index)):
            raise ValueError(
                "This function is not callable because it is either stateful or is a generator. Please use the .launch() method instead to create an interactive user interface."
            )

        inputs = list(inputs)
        processed_inputs = self.serialize_data(fn_index, inputs)
        fn = self.fns[fn_index]
        if fn.batch:
            processed_inputs = [[inp] for inp in processed_inputs]

        outputs = client_utils.synchronize_async(
            self.process_api,
            block_fn=fn,
            inputs=processed_inputs,
            request=None,
            state={},
            explicit_call=True,
        )
        outputs = outputs["data"]

        if fn.batch:
            outputs = [out[0] for out in outputs]

        outputs = self.deserialize_data(fn_index, outputs)
        processed_outputs = utils.resolve_singleton(outputs)

        return processed_outputs

    async def call_function(
        self,
        block_fn: BlockFunction | int,
        processed_input: list[Any],
        iterator: AsyncIterator[Any] | None = None,
        requests: Request | list[Request] | None = None,
        event_id: str | None = None,
        event_data: EventData | None = None,
        in_event_listener: bool = False,
        state: SessionState | None = None,
    ):
        """
        Calls function with given index and preprocessed input, and measures process time.
        Parameters:
            fn_index: index of function to call
            processed_input: preprocessed input to pass to function
            iterator: iterator to use if function is a generator
            requests: requests to pass to function
            event_id: id of event in queue
            event_data: data associated with event trigger
        """
        if isinstance(block_fn, int):
            block_fn = self.fns[block_fn]
        if not block_fn.fn:
            raise IndexError("function has no backend method.")
        is_generating = False
        request = requests[0] if isinstance(requests, list) else requests
        start = time.time()

        fn = utils.get_function_with_locals(
            fn=block_fn.fn,
            blocks=self,
            event_id=event_id,
            in_event_listener=in_event_listener,
            request=request,
            state=state,
        )

        if iterator is None:  # If not a generator function that has already run
            if block_fn.inputs_as_dict:
                processed_input = [
                    dict(zip(block_fn.inputs, processed_input, strict=False))
                ]

            fn_to_analyze = (
                block_fn.renderable.fn if block_fn.renderable else block_fn.fn
            )
            processed_input, progress_index, _ = special_args(
                fn_to_analyze, processed_input, request, event_data
            )
            progress_tracker = (
                processed_input[progress_index] if progress_index is not None else None
            )

            if progress_tracker is not None and progress_index is not None:
                progress_tracker, fn = create_tracker(fn, progress_tracker.track_tqdm)
                processed_input[progress_index] = progress_tracker

            if inspect.iscoroutinefunction(fn):
                prediction = await fn(*processed_input)
            else:
                prediction = await anyio.to_thread.run_sync(  # type: ignore
                    fn, *processed_input, limiter=self.limiter
                )
        else:
            prediction = None

        if inspect.isgeneratorfunction(fn) or inspect.isasyncgenfunction(fn):
            try:
                if iterator is None:
                    iterator = cast(AsyncIterator[Any], prediction)
                if inspect.isgenerator(iterator):
                    iterator = utils.SyncToAsyncIterator(iterator, self.limiter)
                prediction = await utils.async_iteration(iterator)
                is_generating = True
            except StopAsyncIteration:
                n_outputs = len(block_fn.outputs)
                prediction = (
                    components._Keywords.FINISHED_ITERATING
                    if n_outputs == 1
                    else (components._Keywords.FINISHED_ITERATING,) * n_outputs
                )
                iterator = None

        duration = time.time() - start

        return {
            "prediction": prediction,
            "duration": duration,
            "is_generating": is_generating,
            "iterator": iterator,
        }

    def serialize_data(self, fn_index: int, inputs: list[Any]) -> list[Any]:
        dependency = self.fns[fn_index]
        processed_input = []

        def format_file(s):
            return FileData(path=s).model_dump()

        for i, block in enumerate(dependency.inputs):
            if not isinstance(block, components.Component):
                raise InvalidComponentError(
                    f"{block.__class__} Component not a valid input component."
                )
            api_info = block.api_info()
            if client_utils.value_is_file(api_info):
                serialized_input = client_utils.traverse(
                    inputs[i],
                    format_file,
                    lambda s: client_utils.is_filepath(s)
                    or client_utils.is_http_url_like(s),
                )
            else:
                serialized_input = inputs[i]
            processed_input.append(serialized_input)

        return processed_input

    def deserialize_data(self, fn_index: int, outputs: list[Any]) -> list[Any]:
        dependency = self.fns[fn_index]
        predictions = []

        for o, block in enumerate(dependency.outputs):
            if not isinstance(block, components.Component):
                raise InvalidComponentError(
                    f"{block.__class__} Component not a valid output component."
                )

            deserialized = client_utils.traverse(
                outputs[o], lambda s: s["path"], client_utils.is_file_obj
            )
            predictions.append(deserialized)

        return predictions

    def validate_inputs(self, block_fn: BlockFunction, inputs: list[Any]):
        dep_inputs = block_fn.inputs

        # This handles incorrect inputs when args are changed by a JS function
        # Only check not enough args case, ignore extra arguments (for now)
        # TODO: make this stricter?
        if len(inputs) < len(dep_inputs):
            name = (
                f" ({block_fn.name})"
                if block_fn.name and block_fn.name != "<lambda>"
                else ""
            )

            wanted_args = []
            received_args = []
            for block in dep_inputs:
                wanted_args.append(str(block))
            for inp in inputs:
                v = f'"{inp}"' if isinstance(inp, str) else str(inp)
                received_args.append(v)

            wanted = ", ".join(wanted_args)
            received = ", ".join(received_args)

            # JS func didn't pass enough arguments
            raise ValueError(
                f"""An event handler{name} didn't receive enough input values (needed: {len(dep_inputs)}, got: {len(inputs)}).
Check if the event handler calls a Javascript function, and make sure its return value is correct.
Wanted inputs:
    [{wanted}]
Received inputs:
    [{received}]"""
            )

    async def preprocess_data(
        self,
        block_fn: BlockFunction,
        inputs: list[Any],
        state: SessionState | None,
        explicit_call: bool = False,
    ):
        state = state or SessionState(self)

        self.validate_inputs(block_fn, inputs)

        if block_fn.preprocess:
            processed_input = []
            for i, block in enumerate(block_fn.inputs):
                if not isinstance(block, components.Component):
                    raise InvalidComponentError(
                        f"{block.__class__} Component not a valid input component."
                    )
                if block.stateful:
                    processed_input.append(state[block._id])
                else:
                    if block._id in state:
                        block = state[block._id]
                    inputs_cached = await processing_utils.async_move_files_to_cache(
                        inputs[i],
                        block,
                        check_in_upload_folder=not explicit_call,
                    )
                    if getattr(block, "data_model", None) and inputs_cached is not None:
                        data_model = cast(
                            Union[GradioModel, GradioRootModel], block.data_model
                        )
                        inputs_cached = data_model.model_validate(
                            inputs_cached, context={"validate_meta": True}
                        )
                    processed_input.append(block.preprocess(inputs_cached))
        else:
            processed_input = inputs
        return processed_input

    def validate_outputs(self, block_fn: BlockFunction, predictions: Any | list[Any]):
        dep_outputs = block_fn.outputs

        if not isinstance(predictions, (list, tuple)):
            predictions = [predictions]

        if len(predictions) != len(dep_outputs):
            name = (
                f" ({block_fn.name})"
                if block_fn.name and block_fn.name != "<lambda>"
                else ""
            )

            wanted_args = []
            received_args = []
            for block in dep_outputs:
                wanted_args.append(str(block.get_block_class()))
            for pred in predictions:
                v = f'"{pred}"' if isinstance(pred, str) else str(pred)
                received_args.append(v)

            wanted = ", ".join(wanted_args)
            received = ", ".join(received_args)

            if len(predictions) < len(dep_outputs):
                raise ValueError(
                    f"""A  function{name} didn't return enough output values (needed: {len(dep_outputs)}, returned: {len(predictions)}).
    Output components:
        [{wanted}]
    Output values returned:
        [{received}]"""
                )
            else:
                if len(predictions) == 1 and predictions[0] is None:
                    # do not throw error if the function did not return anything
                    # https://github.com/gradio-app/gradio/issues/9742
                    return
                warnings.warn(
                    f"""A function{name} returned too many output values (needed: {len(dep_outputs)}, returned: {len(predictions)}). Ignoring extra values.
    Output components:
        [{wanted}]
    Output values returned:
        [{received}]"""
                )

    async def postprocess_data(
        self,
        block_fn: BlockFunction,
        predictions: list | dict,
        state: SessionState | None,
    ) -> list[Any]:
        state = state or SessionState(self)
        if (
            isinstance(predictions, dict)
            and predictions == skip()
            and len(block_fn.outputs) > 1
        ):
            # For developer convenience, if a function returns a single skip() with multiple outputs,
            # we will skip updating all outputs.
            predictions = [skip()] * len(block_fn.outputs)
        if isinstance(predictions, dict) and len(predictions) > 0:
            predictions = convert_component_dict_to_list(
                [block._id for block in block_fn.outputs], predictions
            )

        if len(block_fn.outputs) == 1 and not block_fn.batch:
            predictions = [
                predictions,
            ]

        self.validate_outputs(block_fn, predictions)  # type: ignore

        output = []
        for i, block in enumerate(block_fn.outputs):
            try:
                if predictions[i] is components._Keywords.FINISHED_ITERATING:
                    output.append(None)
                    continue
            except (IndexError, KeyError) as err:
                raise ValueError(
                    "Number of output components does not match number "
                    f"of values returned from from function {block_fn.name}"
                ) from err

            if block.stateful:
                if not utils.is_prop_update(predictions[i]):
                    state[block._id] = predictions[i]
                output.append(None)
            else:
                prediction_value = predictions[i]
                if utils.is_prop_update(
                    prediction_value
                ):  # if update is passed directly (deprecated), remove Nones
                    prediction_value = utils.delete_none(
                        prediction_value, skip_value=True
                    )

                if isinstance(prediction_value, Block):
                    prediction_value = prediction_value.constructor_args.copy()
                    prediction_value["__type__"] = "update"
                if utils.is_prop_update(prediction_value):
                    kwargs = state[block._id].constructor_args.copy()
                    kwargs.update(prediction_value)
                    kwargs.pop("value", None)
                    kwargs.pop("__type__")
                    kwargs["render"] = False

                    state[block._id] = block.__class__(**kwargs)
                    prediction_value = postprocess_update_dict(
                        block=state[block._id],
                        update_dict=prediction_value,
                        postprocess=block_fn.postprocess,
                    )
                elif block_fn.postprocess:
                    if not isinstance(block, components.Component):
                        raise InvalidComponentError(
                            f"{block.__class__} Component not a valid output component."
                        )
                    if block._id in state:
                        block = state[block._id]
                    prediction_value = block.postprocess(prediction_value)

                outputs_cached = await processing_utils.async_move_files_to_cache(
                    prediction_value,
                    block,
                    postprocess=True,
                )
                output.append(outputs_cached)

        return output

    async def handle_streaming_outputs(
        self,
        block_fn: BlockFunction,
        data: list,
        session_hash: str | None,
        run: int | None,
        root_path: str | None = None,
        final: bool = False,
    ) -> list:
        if session_hash is None or run is None:
            return data
        if run not in self.pending_streams[session_hash]:
            self.pending_streams[session_hash][run] = {}
        stream_run: dict[int, MediaStream] = self.pending_streams[session_hash][run]

        for i, block in enumerate(block_fn.outputs):
            output_id = block._id
            if (
                isinstance(block, components.StreamingOutput)
                and block.streaming
                and not utils.is_prop_update(data[i])
            ):
                if final:
                    stream_run[output_id].end_stream()
                first_chunk = output_id not in stream_run
                binary_data, output_data = await block.stream_output(
                    data[i],
                    f"{session_hash}/{run}/{output_id}/playlist.m3u8",
                    first_chunk,
                )
                if first_chunk:
                    desired_output_format = None
                    if orig_name := output_data.get("orig_name"):
                        desired_output_format = Path(orig_name).suffix[1:]
                    stream_run[output_id] = MediaStream(
                        desired_output_format=desired_output_format
                    )
                    stream_run[output_id]

                await stream_run[output_id].add_segment(binary_data)
                output_data = await processing_utils.async_move_files_to_cache(
                    output_data,
                    block,
                    postprocess=True,
                )
                if root_path is not None:
                    output_data = processing_utils.add_root_url(
                        output_data, root_path, None
                    )
                data[i] = output_data

        return data

    def handle_streaming_diffs(
        self,
        block_fn: BlockFunction,
        data: list,
        session_hash: str | None,
        run: int | None,
        final: bool,
        simple_format: bool = False,
    ) -> list:
        if session_hash is None or run is None:
            return data
        first_run = run not in self.pending_diff_streams[session_hash]
        if first_run:
            self.pending_diff_streams[session_hash][run] = [None] * len(data)
        last_diffs = self.pending_diff_streams[session_hash][run]

        for i in range(len(block_fn.outputs)):
            if final:
                data[i] = last_diffs[i]
                continue

            if first_run:
                last_diffs[i] = data[i]
            else:
                prev_chunk = last_diffs[i]
                last_diffs[i] = data[i]
                if not simple_format:
                    data[i] = utils.diff(prev_chunk, data[i])

        if final:
            del self.pending_diff_streams[session_hash][run]

        return data

    async def process_api(
        self,
        block_fn: BlockFunction | int,
        inputs: list[Any],
        state: SessionState | None = None,
        request: Request | list[Request] | None = None,
        iterator: AsyncIterator | None = None,
        session_hash: str | None = None,
        event_id: str | None = None,
        event_data: EventData | None = None,
        in_event_listener: bool = True,
        simple_format: bool = False,
        explicit_call: bool = False,
        root_path: str | None = None,
    ) -> dict[str, Any]:
        """
        Processes API calls from the frontend. First preprocesses the data,
        then runs the relevant function, then postprocesses the output.
        Parameters:
            fn_index: Index of function to run.
            inputs: input data received from the frontend
            state: data stored from stateful components for session (key is input block id)
            request: the gr.Request object containing information about the network request (e.g. IP address, headers, query parameters, username)
            iterators: the in-progress iterators for each generator function (key is function index)
            event_id: id of event that triggered this API call
            event_data: data associated with the event trigger itself
            in_event_listener: whether this API call is being made in response to an event listener
            explicit_call: whether this call is being made directly by calling the Blocks function, instead of through an event listener or API route
            root_path: if provided, the root path of the server. All file URLs will be prefixed with this path.
        Returns: None
        """
        if isinstance(block_fn, int):
            block_fn = self.fns[block_fn]
        batch = block_fn.batch
        state_ids_to_track, hashed_values = self.get_state_ids_to_track(block_fn, state)
        changed_state_ids = []
        LocalContext.blocks.set(self)

        if batch:
            max_batch_size = block_fn.max_batch_size
            batch_sizes = [len(inp) for inp in inputs]
            batch_size = batch_sizes[0]
            if inspect.isasyncgenfunction(block_fn.fn) or inspect.isgeneratorfunction(
                block_fn.fn
            ):
                raise ValueError("Gradio does not support generators in batch mode.")
            if not all(x == batch_size for x in batch_sizes):
                raise ValueError(
                    f"All inputs to a batch function must have the same length but instead have sizes: {batch_sizes}."
                )
            if batch_size > max_batch_size:
                raise ValueError(
                    f"Batch size ({batch_size}) exceeds the max_batch_size for this function ({max_batch_size})"
                )
            inputs = [
                await self.preprocess_data(block_fn, list(i), state, explicit_call)
                for i in zip(*inputs, strict=False)
            ]
            result = await self.call_function(
                block_fn,
                list(zip(*inputs, strict=False)),
                None,
                request,
                event_id,
                event_data,
                in_event_listener,
                state,
            )
            preds = result["prediction"]
            data = [
                await self.postprocess_data(block_fn, list(o), state)
                for o in zip(*preds, strict=False)
            ]
            if root_path is not None:
                data = processing_utils.add_root_url(data, root_path, None)  # type: ignore
            data = list(zip(*data, strict=False))
            is_generating, iterator = None, None
        else:
            old_iterator = iterator
            if old_iterator:
                inputs = []
            else:
                inputs = await self.preprocess_data(
                    block_fn, inputs, state, explicit_call
                )
            was_generating = old_iterator is not None
            result = await self.call_function(
                block_fn,
                inputs,
                old_iterator,
                request,
                event_id,
                event_data,
                in_event_listener,
                state,
            )
            data = await self.postprocess_data(block_fn, result["prediction"], state)
            if state:
                changed_state_ids = [
                    state_id
                    for hash_value, state_id in zip(
                        hashed_values, state_ids_to_track, strict=False
                    )
                    if hash_value != utils.deep_hash(state[state_id])
                ]

            if root_path is not None:
                data = processing_utils.add_root_url(data, root_path, None)
            is_generating, iterator = result["is_generating"], result["iterator"]
            if is_generating or was_generating:
                run = id(old_iterator) if was_generating else id(iterator)
                data = await self.handle_streaming_outputs(
                    block_fn,
                    data,
                    session_hash=session_hash,
                    run=run,
                    root_path=root_path,
                    final=not is_generating,
                )
                data = self.handle_streaming_diffs(
                    block_fn,
                    data,
                    session_hash=session_hash,
                    run=run,
                    final=not is_generating,
                    simple_format=simple_format,
                )

        block_fn.total_runtime += result["duration"]
        block_fn.total_runs += 1
        output = {
            "data": data,
            "is_generating": is_generating,
            "iterator": iterator,
            "duration": result["duration"],
            "average_duration": block_fn.total_runtime / block_fn.total_runs,
            "render_config": None,
            "changed_state_ids": changed_state_ids,
        }
        if block_fn.renderable and state:
            output["render_config"] = state.blocks_config.get_config(
                block_fn.renderable
            )
            output["render_config"]["render_id"] = block_fn.renderable._id
            if root_path is not None:
                output["render_config"] = processing_utils.add_root_url(
                    output["render_config"], root_path, None
                )

        return output

    def get_state_ids_to_track(
        self, block_fn: BlockFunction, state: SessionState | None
    ) -> tuple[list[int], list]:
        if state is None:
            return [], []
        state_ids_to_track = []
        hashed_values = []
        for block in block_fn.outputs:
            if block.stateful and any(
                (block._id, "change") in fn.targets
                for fn in state.blocks_config.fns.values()
            ):
                value = state[block._id]
                state_ids_to_track.append(block._id)
                hashed_values.append(utils.deep_hash(value))
        return state_ids_to_track, hashed_values

    def create_limiter(self):
        self.limiter = (
            None
            if self.max_threads == 40
            else CapacityLimiter(total_tokens=self.max_threads)
        )

    def get_config(self):
        return {"type": "column"}

    def get_config_file(self) -> BlocksConfigDict:
        config: BlocksConfigDict = {
            "version": VERSION,
            "api_prefix": API_PREFIX,
            "mode": self.mode,
            "app_id": self.app_id,
            "dev_mode": self.dev_mode,
            "analytics_enabled": self.analytics_enabled,
            "components": [],
            "css": self.css,
            "connect_heartbeat": False,
            "js": self.js,
            "head": self.head,
            "title": self.title or "Gradio",
            "space_id": self.space_id,
            "enable_queue": True,  # launch attributes
            "show_error": getattr(self, "show_error", False),
            "show_api": self.show_api,
            "is_colab": utils.colab_check(),
            "max_file_size": getattr(self, "max_file_size", None),
            "stylesheets": self.stylesheets,
            "theme": self.theme.name,
            "protocol": "sse_v3",
            "body_css": {
                "body_background_fill": self.theme._get_computed_value(
                    "body_background_fill"
                ),
                "body_text_color": self.theme._get_computed_value("body_text_color"),
                "body_background_fill_dark": self.theme._get_computed_value(
                    "body_background_fill_dark"
                ),
                "body_text_color_dark": self.theme._get_computed_value(
                    "body_text_color_dark"
                ),
            },
            "fill_height": self.fill_height,
            "fill_width": self.fill_width,
            "theme_hash": self.theme_hash,
            "pwa": self.pwa,
        }
        config.update(self.default_config.get_config())  # type: ignore
        config["connect_heartbeat"] = utils.connect_heartbeat(
            config, self.blocks.values()
        )
        return config

    def __enter__(self):
        render_context = get_render_context()
        if render_context is None:
            Context.root_block = self
        self.parent = render_context
        set_render_context(self)
        self.exited = False
        return self

    def __exit__(self, exc_type: type[BaseException] | None = None, *args):
        if exc_type is not None:
            set_render_context(None)
            Context.root_block = None
            return
        super().fill_expected_parents()
        set_render_context(self.parent)
        # Configure the load events before root_block is reset
        self.default_config.attach_load_events()
        if self.parent is None:
            Context.root_block = None
        else:
            self.parent.children.extend(self.children)
        self.config = self.get_config_file()
        self.app = App.create_app(self)
        self.progress_tracking = any(
            block_fn.tracks_progress for block_fn in self.fns.values()
        )
        self.exited = True

    def clear(self):
        """Resets the layout of the Blocks object."""
        self.default_config.blocks = {}
        self.default_config.fns = {}
        self.children = []
        return self

    @document()
    def queue(
        self,
        status_update_rate: float | Literal["auto"] = "auto",
        api_open: bool | None = None,
        max_size: int | None = None,
        *,
        default_concurrency_limit: int | None | Literal["not_set"] = "not_set",
    ):
        """
        By enabling the queue you can control when users know their position in the queue, and set a limit on maximum number of events allowed.
        Parameters:
            status_update_rate: If "auto", Queue will send status estimations to all clients whenever a job is finished. Otherwise Queue will send status at regular intervals set by this parameter as the number of seconds.
            api_open: If True, the REST routes of the backend will be open, allowing requests made directly to those endpoints to skip the queue.
            max_size: The maximum number of events the queue will store at any given moment. If the queue is full, new events will not be added and a user will receive a message saying that the queue is full. If None, the queue size will be unlimited.
            default_concurrency_limit: The default value of `concurrency_limit` to use for event listeners that don't specify a value. Can be set by environment variable GRADIO_DEFAULT_CONCURRENCY_LIMIT. Defaults to 1 if not set otherwise.
        Example: (Blocks)
            with gr.Blocks() as demo:
                button = gr.Button(label="Generate Image")
                button.click(fn=image_generator, inputs=gr.Textbox(), outputs=gr.Image())
            demo.queue(max_size=10)
            demo.launch()
        Example: (Interface)
            demo = gr.Interface(image_generator, gr.Textbox(), gr.Image())
            demo.queue(max_size=20)
            demo.launch()
        """
        if api_open is not None:
            self.api_open = api_open
        if utils.is_zero_gpu_space():
            max_size = 1 if max_size is None else max_size
        self._queue = queueing.Queue(
            live_updates=status_update_rate == "auto",
            concurrency_count=self.max_threads,
            update_intervals=status_update_rate if status_update_rate != "auto" else 1,
            max_size=max_size,
            blocks=self,
            default_concurrency_limit=default_concurrency_limit,
        )
        self.config = self.get_config_file()
        self.app = App.create_app(self)
        return self

    def validate_queue_settings(self):
        for dep in self.fns.values():
            for i in dep.cancels:
                if not self.fns[i].queue:
                    raise ValueError(
                        "Queue needs to be enabled! "
                        "You may get this error by either 1) passing a function that uses the yield keyword "
                        "into an interface without enabling the queue or 2) defining an event that cancels "
                        "another event without enabling the queue. Both can be solved by calling .queue() "
                        "before .launch()"
                    )
            if dep.batch and dep.queue is False:
                raise ValueError("In order to use batching, the queue must be enabled.")

    def launch(
        self,
        inline: bool | None = None,
        inbrowser: bool = False,
        share: bool | None = None,
        debug: bool = False,
        max_threads: int = 40,
        auth: (
            Callable[[str, str], bool] | tuple[str, str] | list[tuple[str, str]] | None
        ) = None,
        auth_message: str | None = None,
        prevent_thread_lock: bool = False,
        show_error: bool = False,
        server_name: str | None = None,
        server_port: int | None = None,
        *,
        height: int = 500,
        width: int | str = "100%",
        favicon_path: str | None = None,
        ssl_keyfile: str | None = None,
        ssl_certfile: str | None = None,
        ssl_keyfile_password: str | None = None,
        ssl_verify: bool = True,
        quiet: bool = False,
        show_api: bool = not wasm_utils.IS_WASM,
        allowed_paths: list[str] | None = None,
        blocked_paths: list[str] | None = None,
        root_path: str | None = None,
        app_kwargs: dict[str, Any] | None = None,
        state_session_capacity: int = 10000,
        share_server_address: str | None = None,
        share_server_protocol: Literal["http", "https"] | None = None,
        auth_dependency: Callable[[fastapi.Request], str | None] | None = None,
        max_file_size: str | int | None = None,
        enable_monitoring: bool | None = None,
        strict_cors: bool = True,
        node_server_name: str | None = None,
        node_port: int | None = None,
        ssr_mode: bool | None = None,
        pwa: bool | None = None,
        _frontend: bool = True,
    ) -> tuple[App, str, str]:
        """
        Launches a simple web server that serves the demo. Can also be used to create a
        public link used by anyone to access the demo from their browser by setting share=True.
        Parameters:
            inline: whether to display in the gradio app inline in an iframe. Defaults to True in python notebooks; False otherwise.
            inbrowser: whether to automatically launch the gradio app in a new tab on the default browser.
            share: whether to create a publicly shareable link for the gradio app. Creates an SSH tunnel to make your UI accessible from anywhere. If not provided, it is set to False by default every time, except when running in Google Colab. When localhost is not accessible (e.g. Google Colab), setting share=False is not supported. Can be set by environment variable GRADIO_SHARE=True.
            debug: if True, blocks the main thread from running. If running in Google Colab, this is needed to print the errors in the cell output.
            auth: If provided, username and password (or list of username-password tuples) required to access app. Can also provide function that takes username and password and returns True if valid login.
            auth_message: If provided, HTML message provided on login page.
            prevent_thread_lock: By default, the gradio app blocks the main thread while the server is running. If set to True, the gradio app will not block and the gradio server will terminate as soon as the script finishes.
            show_error: If True, any errors in the gradio app will be displayed in an alert modal and printed in the browser console log
            server_port: will start gradio app on this port (if available). Can be set by environment variable GRADIO_SERVER_PORT. If None, will search for an available port starting at 7860.
            server_name: to make app accessible on local network, set this to "0.0.0.0". Can be set by environment variable GRADIO_SERVER_NAME. If None, will use "127.0.0.1".
            max_threads: the maximum number of total threads that the Gradio app can generate in parallel. The default is inherited from the starlette library (currently 40).
            width: The width in pixels of the iframe element containing the gradio app (used if inline=True)
            height: The height in pixels of the iframe element containing the gradio app (used if inline=True)
            favicon_path: If a path to a file (.png, .gif, or .ico) is provided, it will be used as the favicon for the web page.
            ssl_keyfile: If a path to a file is provided, will use this as the private key file to create a local server running on https.
            ssl_certfile: If a path to a file is provided, will use this as the signed certificate for https. Needs to be provided if ssl_keyfile is provided.
            ssl_keyfile_password: If a password is provided, will use this with the ssl certificate for https.
            ssl_verify: If False, skips certificate validation which allows self-signed certificates to be used.
            quiet: If True, suppresses most print statements.
            show_api: If True, shows the api docs in the footer of the app. Default True.
            allowed_paths: List of complete filepaths or parent directories that gradio is allowed to serve. Must be absolute paths. Warning: if you provide directories, any files in these directories or their subdirectories are accessible to all users of your app. Can be set by comma separated environment variable GRADIO_ALLOWED_PATHS. These files are generally assumed to be secure and will be displayed in the browser when possible.
            blocked_paths: List of complete filepaths or parent directories that gradio is not allowed to serve (i.e. users of your app are not allowed to access). Must be absolute paths. Warning: takes precedence over `allowed_paths` and all other directories exposed by Gradio by default. Can be set by comma separated environment variable GRADIO_BLOCKED_PATHS.
            root_path: The root path (or "mount point") of the application, if it's not served from the root ("/") of the domain. Often used when the application is behind a reverse proxy that forwards requests to the application. For example, if the application is served at "https://example.com/myapp", the `root_path` should be set to "/myapp". A full URL beginning with http:// or https:// can be provided, which will be used as the root path in its entirety. Can be set by environment variable GRADIO_ROOT_PATH. Defaults to "".
            app_kwargs: Additional keyword arguments to pass to the underlying FastAPI app as a dictionary of parameter keys and argument values. For example, `{"docs_url": "/docs"}`
            state_session_capacity: The maximum number of sessions whose information to store in memory. If the number of sessions exceeds this number, the oldest sessions will be removed. Reduce capacity to reduce memory usage when using gradio.State or returning updated components from functions. Defaults to 10000.
            share_server_address: Use this to specify a custom FRP server and port for sharing Gradio apps (only applies if share=True). If not provided, will use the default FRP server at https://gradio.live. See https://github.com/huggingface/frp for more information.
            share_server_protocol: Use this to specify the protocol to use for the share links. Defaults to "https", unless a custom share_server_address is provided, in which case it defaults to "http". If you are using a custom share_server_address and want to use https, you must set this to "https".
            auth_dependency: A function that takes a FastAPI request and returns a string user ID or None. If the function returns None for a specific request, that user is not authorized to access the app (they will see a 401 Unauthorized response). To be used with external authentication systems like OAuth. Cannot be used with `auth`.
            max_file_size: The maximum file size in bytes that can be uploaded. Can be a string of the form "<value><unit>", where value is any positive integer and unit is one of "b", "kb", "mb", "gb", "tb". If None, no limit is set.
            enable_monitoring: Enables traffic monitoring of the app through the /monitoring endpoint. By default is None, which enables this endpoint. If explicitly True, will also print the monitoring URL to the console. If False, will disable monitoring altogether.
            strict_cors: If True, prevents external domains from making requests to a Gradio server running on localhost. If False, allows requests to localhost that originate from localhost but also, crucially, from "null". This parameter should normally be True to prevent CSRF attacks but may need to be False when embedding a *locally-running Gradio app* using web components.
            ssr_mode: If True, the Gradio app will be rendered using server-side rendering mode, which is typically more performant and provides better SEO, but this requires Node 20+ to be installed on the system. If False, the app will be rendered using client-side rendering mode. If None, will use GRADIO_SSR_MODE environment variable or default to False.
            pwa: If True, the Gradio app will be set up as an installable PWA (Progressive Web App). If set to None (default behavior), then the PWA feature will be enabled if this Gradio app is launched on Spaces, but not otherwise.
        Returns:
            app: FastAPI app object that is running the demo
            local_url: Locally accessible link to the demo
            share_url: Publicly accessible link to the demo (if share=True, otherwise None)
        Example: (Blocks)
            import gradio as gr
            def reverse(text):
                return text[::-1]
            with gr.Blocks() as demo:
                button = gr.Button(value="Reverse")
                button.click(reverse, gr.Textbox(), gr.Textbox())
            demo.launch(share=True, auth=("username", "password"))
        Example:  (Interface)
            import gradio as gr
            def reverse(text):
                return text[::-1]
            demo = gr.Interface(reverse, "text", "text")
            demo.launch(share=True, auth=("username", "password"))
        """
        from gradio.routes import App

        if self._is_running_in_reload_thread:
            # We have already launched the demo
            return None, None, None  # type: ignore

        if not self.exited:
            self.__exit__()

        if auth is not None and auth_dependency is not None:
            raise ValueError(
                "You cannot provide both `auth` and `auth_dependency` in launch(). Please choose one."
            )
        if (
            auth
            and not callable(auth)
            and not isinstance(auth[0], tuple)
            and not isinstance(auth[0], list)
        ):
            self.auth = [auth]
        else:
            self.auth = auth

        if self.auth and not callable(self.auth):
            if any(not authenticable[0] for authenticable in self.auth):
                warnings.warn(
                    "You have provided an empty username in `auth`. Please provide a valid username."
                )
            if any(not authenticable[1] for authenticable in self.auth):
                warnings.warn(
                    "You have provided an empty password in `auth`. Please provide a valid password."
                )

        self.auth_message = auth_message
        self.show_error = show_error
        self.height = height
        self.width = width
        self.favicon_path = favicon_path
        self.ssl_verify = ssl_verify
        self.state_session_capacity = state_session_capacity
        if root_path is None:
            self.root_path = os.environ.get("GRADIO_ROOT_PATH", "")
        else:
            self.root_path = root_path
        self.show_api = show_api

        if allowed_paths:
            self.allowed_paths = allowed_paths
        else:
            allowed_paths_env = os.environ.get("GRADIO_ALLOWED_PATHS", "")
            if len(allowed_paths_env) > 0:
                self.allowed_paths = [
                    item.strip() for item in allowed_paths_env.split(",")
                ]
            else:
                self.allowed_paths = []

        if blocked_paths:
            self.blocked_paths = blocked_paths
        else:
            blocked_paths_env = os.environ.get("GRADIO_BLOCKED_PATHS", "")
            if len(blocked_paths_env) > 0:
                self.blocked_paths = [
                    item.strip() for item in blocked_paths_env.split(",")
                ]
            else:
                self.blocked_paths = []

        if not isinstance(self.allowed_paths, list):
            raise ValueError("`allowed_paths` must be a list of directories.")
        if not isinstance(self.blocked_paths, list):
            raise ValueError("`blocked_paths` must be a list of directories.")

        self.validate_queue_settings()
        self.max_file_size = utils._parse_file_size(max_file_size)

        if self.dev_mode:
            for block in self.blocks.values():
                if block.key is None:
                    block.key = f"__{block._id}__"

        self.pwa = utils.get_space() is not None if pwa is None else pwa
        self.max_threads = max_threads
        self._queue.max_thread_count = max_threads
        self.config = self.get_config_file()

        self.ssr_mode = (
            False
            if wasm_utils.IS_WASM
            else (
                ssr_mode
                if ssr_mode is not None
                else os.getenv("GRADIO_SSR_MODE", "False").lower() == "true"
            )
        )
        self.node_path = os.environ.get(
            "GRADIO_NODE_PATH", "" if wasm_utils.IS_WASM else get_node_path()
        )
        if self.ssr_mode:
            self.node_server_name, self.node_process, self.node_port = (
                start_node_server(
                    server_name=node_server_name,
                    server_port=node_port,
                    node_path=self.node_path,
                )
            )
        else:
            self.node_server_name = self.node_port = self.node_process = None

        # self.server_app is included for backwards compatibility
        self.server_app = self.app = App.create_app(
            self,
            auth_dependency=auth_dependency,
            app_kwargs=app_kwargs,
            strict_cors=strict_cors,
            ssr_mode=self.ssr_mode,
        )

        if self.is_running:
            if not isinstance(self.local_url, str):
                raise ValueError(f"Invalid local_url: {self.local_url}")
            if not (quiet):
                print(
                    "Rerunning server... use `close()` to stop if you need to change `launch()` parameters.\n----"
                )
        else:
            if wasm_utils.IS_WASM:
                server_name = "xxx"
                server_port = 99999
                local_url = ""
                server = None
                # In the Wasm environment, we only need the app object
                # which the frontend app will directly communicate with through the Worker API,
                # and we don't need to start a server.
                wasm_utils.register_app(self.app)
            else:
                from gradio import http_server

                (
                    server_name,
                    server_port,
                    local_url,
                    server,
                ) = http_server.start_server(
                    app=self.app,
                    server_name=server_name,
                    server_port=server_port,
                    ssl_keyfile=ssl_keyfile,
                    ssl_certfile=ssl_certfile,
                    ssl_keyfile_password=ssl_keyfile_password,
                )
            self.server_name = server_name
            self.local_url = local_url
            self.local_api_url = f"{self.local_url.rstrip('/')}{API_PREFIX}/"
            self.server_port = server_port
            self.server = server
            self.is_running = True
            self.is_colab = utils.colab_check()
            self.is_kaggle = utils.kaggle_check()
            self.share_server_address = share_server_address
            self.share_server_protocol = share_server_protocol or (
                "http" if share_server_address is not None else "https"
            )
            self.has_launched = True

            self.protocol = (
                "https"
                if self.local_url.startswith("https") or self.is_colab
                else "http"
            )
            if not wasm_utils.IS_WASM and not self.is_colab and not quiet:
                s = (
                    strings.en["RUNNING_LOCALLY_SSR"]
                    if self.ssr_mode
                    else strings.en["RUNNING_LOCALLY"]
                )
                print(s.format(self.protocol, self.server_name, self.server_port))

            self._queue.set_server_app(self.server_app)

            if not wasm_utils.IS_WASM:
                # Cannot run async functions in background other than app's scope.
                # Workaround by triggering the app endpoint
                httpx.get(
                    f"{self.local_api_url}startup-events",
                    verify=ssl_verify,
                    timeout=None,
                )
            else:
                # NOTE: One benefit of the code above dispatching `startup_events()` via a self HTTP request is
                # that `self._queue.start()` is called in another thread which is managed by the HTTP server, `uvicorn`
                # so all the asyncio tasks created by the queue runs in an event loop in that thread and
                # will be cancelled just by stopping the server.
                # In contrast, in the Wasm env, we can't do that because `threading` is not supported and all async tasks will run in the same event loop, `pyodide.webloop.WebLoop` in the main thread.
                # So we need to manually cancel them. See `self.close()`..
                self.run_startup_events()
                # In the normal mode, self.run_extra_startup_events() is awaited like https://github.com/gradio-app/gradio/blob/2afcad80abd489111e47cf586a2a8221cc3dc9b6/gradio/routes.py#L1442.
                # But in the Wasm env, we need to call the start up events here as described above, so we can't await it as here is not in an async function.
                # So we use create_task() instead. This is a best-effort fallback in the Wasm env but it doesn't guarantee that all the tasks are completed before they are needed.
                asyncio.create_task(self.run_extra_startup_events())

        self.is_sagemaker = (
            False  # TODO: fix Gradio's behavior in sagemaker and other hosted notebooks
        )
        if share is None:
            if self.is_colab:
                if not quiet:
                    print(
                        "Running Gradio in a Colab notebook requires sharing enabled. Automatically setting `share=True` (you can turn this off by setting `share=False` in `launch()` explicitly).\n"
                    )
                self.share = True
            elif self.is_kaggle:
                if not quiet:
                    print(
                        "Kaggle notebooks require sharing enabled. Setting `share=True` (you can turn this off by setting `share=False` in `launch()` explicitly).\n"
                    )
                self.share = True
            elif self.is_sagemaker:
                if not quiet:
                    print(
                        "Sagemaker notebooks may require sharing enabled. Setting `share=True` (you can turn this off by setting `share=False` in `launch()` explicitly).\n"
                    )
                self.share = True
            else:
                self.share = False
                # GRADIO_SHARE environment variable for forcing 'share=True'
                # GRADIO_SHARE=True => share=True
                share_env = os.getenv("GRADIO_SHARE")
                if share_env is not None and share_env.lower() == "true":
                    self.share = True
        else:
            self.share = share

        if enable_monitoring:
            print(
                f"Monitoring URL: {self.local_url}monitoring/{self.app.analytics_key}"
            )
        self.enable_monitoring = enable_monitoring in [True, None]

        # If running in a colab or not able to access localhost,
        # a shareable link must be created.
        if (
            _frontend
            and not wasm_utils.IS_WASM
            and not networking.url_ok(self.local_url)
            and not self.share
        ):
            raise ValueError(
                "When localhost is not accessible, a shareable link must be created. Please set share=True or check your proxy settings to allow access to localhost."
            )

        if self.is_colab and not quiet:
            if debug:
                print(strings.en["COLAB_DEBUG_TRUE"])
            else:
                print(strings.en["COLAB_DEBUG_FALSE"])
            if not self.share:
                print(strings.en["COLAB_WARNING"].format(self.server_port))

        if self.share:
            if self.space_id:
                warnings.warn(
                    "Setting share=True is not supported on Hugging Face Spaces"
                )
                self.share = False
            if wasm_utils.IS_WASM:
                warnings.warn(
                    "Setting share=True is not supported in the Wasm environment"
                )
                self.share = False

        if self.share:
            try:
                if self.share_url is None:
                    share_url = networking.setup_tunnel(
                        local_host=self.server_name,
                        local_port=self.server_port,
                        share_token=self.share_token,
                        share_server_address=self.share_server_address,
                    )
                    parsed_url = urlparse(share_url)
                    self.share_url = urlunparse(
                        (self.share_server_protocol,) + parsed_url[1:]
                    )
                print(strings.en["SHARE_LINK_DISPLAY"].format(self.share_url))
                if not (quiet):
                    print(strings.en["SHARE_LINK_MESSAGE"])
            except Exception as e:
                if self.analytics_enabled:
                    analytics.error_analytics("Not able to set up tunnel")
                self.share_url = None
                self.share = False
                if isinstance(e, ChecksumMismatchError):
                    print(
                        strings.en["COULD_NOT_GET_SHARE_LINK_CHECKSUM"].format(
                            BINARY_PATH
                        )
                    )
                elif Path(BINARY_PATH).exists():
                    print(strings.en["COULD_NOT_GET_SHARE_LINK"])
                else:
                    print(
                        strings.en["COULD_NOT_GET_SHARE_LINK_MISSING_FILE"].format(
                            BINARY_PATH,
                            BINARY_URL,
                            BINARY_FILENAME,
                            BINARY_FOLDER,
                        )
                    )
        else:
            if not quiet and not wasm_utils.IS_WASM:
                print(strings.en["PUBLIC_SHARE_TRUE"])
            self.share_url = None

        if inbrowser and not wasm_utils.IS_WASM:
            link = self.share_url if self.share and self.share_url else self.local_url
            webbrowser.open(link)

        # Check if running in a Python notebook in which case, display inline
        if inline is None:
            inline = utils.ipython_check()
        if inline:
            try:
                from IPython.display import HTML, Javascript, display  # type: ignore

                if self.share and self.share_url:
                    while not networking.url_ok(self.share_url):
                        time.sleep(0.25)
                    artifact = HTML(
                        f'<div><iframe src="{self.share_url}" width="{self.width}" height="{self.height}" allow="autoplay; camera; microphone; clipboard-read; clipboard-write;" frameborder="0" allowfullscreen></iframe></div>'
                    )

                elif self.is_colab:
                    # modified from /usr/local/lib/python3.7/dist-packages/google/colab/output/_util.py within Colab environment
                    code = """(async (port, path, width, height, cache, element) => {
                        if (!google.colab.kernel.accessAllowed && !cache) {
                            return;
                        }
                        element.appendChild(document.createTextNode(''));
                        const url = await google.colab.kernel.proxyPort(port, {cache});

                        const external_link = document.createElement('div');
                        external_link.innerHTML = `
                            <div style="font-family: monospace; margin-bottom: 0.5rem">
                                Running on <a href=${new URL(path, url).toString()} target="_blank">
                                    https://localhost:${port}${path}
                                </a>
                            </div>
                        `;
                        element.appendChild(external_link);

                        const iframe = document.createElement('iframe');
                        iframe.src = new URL(path, url).toString();
                        iframe.height = height;
                        iframe.allow = "autoplay; camera; microphone; clipboard-read; clipboard-write;"
                        iframe.width = width;
                        iframe.style.border = 0;
                        element.appendChild(iframe);
                    })""" + "({port}, {path}, {width}, {height}, {cache}, window.element)".format(
                        port=json.dumps(self.server_port),
                        path=json.dumps("/"),
                        width=json.dumps(self.width),
                        height=json.dumps(self.height),
                        cache=json.dumps(False),
                    )

                    artifact = Javascript(code)
                else:
                    artifact = HTML(
                        f'<div><iframe src="{self.local_url}" width="{self.width}" height="{self.height}" allow="autoplay; camera; microphone; clipboard-read; clipboard-write;" frameborder="0" allowfullscreen></iframe></div>'
                    )
                self.artifact = artifact
                display(artifact)
            except ImportError:
                pass

        if getattr(self, "analytics_enabled", False):
            data = {
                "launch_method": "browser" if inbrowser else "inline",
                "is_google_colab": self.is_colab,
                "is_sharing_on": self.share,
                "is_space": self.space_id is not None,
                "mode": self.mode,
            }
            analytics.launched_analytics(self, data)

        is_in_interactive_mode = bool(getattr(sys, "ps1", sys.flags.interactive))

        # Block main thread if debug==True
        if (
            debug
            or int(os.getenv("GRADIO_DEBUG", "0")) == 1
            and not wasm_utils.IS_WASM
            or (
                # Block main thread if running in a script to stop script from exiting
                not prevent_thread_lock
                and not is_in_interactive_mode
                # In the Wasm env, we don't have to block the main thread because the server won't be shut down after the execution finishes.
                # Moreover, we MUST NOT do it because there is only one thread in the Wasm env and blocking it will stop the subsequent code from running.
                and not wasm_utils.IS_WASM
            )
        ):
            self.block_thread()

        return TupleNoPrint((self.server_app, self.local_url, self.share_url))  # type: ignore

    def integrate(
        self,
        comet_ml=None,
        wandb: ModuleType | None = None,
        mlflow: ModuleType | None = None,
    ) -> None:
        """
        A catch-all method for integrating with other libraries. This method should be run after launch()
        Parameters:
            comet_ml: If a comet_ml Experiment object is provided, will integrate with the experiment and appear on Comet dashboard
            wandb: If the wandb module is provided, will integrate with it and appear on WandB dashboard
            mlflow: If the mlflow module  is provided, will integrate with the experiment and appear on ML Flow dashboard
        """
        analytics_integration = ""
        if comet_ml is not None:
            analytics_integration = "CometML"
            comet_ml.log_other("Created from", "Gradio")
            if self.share_url is not None:
                comet_ml.log_text(f"gradio: {self.share_url}")
                comet_ml.end()
            elif self.local_url:
                comet_ml.log_text(f"gradio: {self.local_url}")
                comet_ml.end()
            else:
                raise ValueError("Please run `launch()` first.")
        if wandb is not None:
            analytics_integration = "WandB"
            if self.share_url is not None:
                wandb.log(
                    {
                        "Gradio panel": wandb.Html(
                            '<iframe src="'
                            + self.share_url
                            + '" width="'
                            + str(self.width)
                            + '" height="'
                            + str(self.height)
                            + '" frameBorder="0"></iframe>'
                        )
                    }
                )
            else:
                print(
                    "The WandB integration requires you to "
                    "`launch(share=True)` first."
                )
        if mlflow is not None:
            analytics_integration = "MLFlow"
            if self.share_url is not None:
                mlflow.log_param("Gradio Interface Share Link", self.share_url)
            else:
                mlflow.log_param("Gradio Interface Local Link", self.local_url)
        if self.analytics_enabled and analytics_integration:
            data = {"integration": analytics_integration}
            analytics.integration_analytics(data)

    def close(self, verbose: bool = True) -> None:
        """
        Closes the Interface that was launched and frees the port.
        """
        try:
            if wasm_utils.IS_WASM:
                # NOTE:
                # Normally, queue-related async tasks whose async tasks are started at the `/queue/data` endpoint function)
                # are running in an event loop in the server thread,
                # so they will be cancelled by `self.server.close()` below.
                # However, in the Wasm env, we don't have the `server` and
                # all async tasks are running in the same event loop, `pyodide.webloop.WebLoop` in the main thread,
                # so we have to cancel them explicitly so that these tasks won't run after a new app is launched.
                self._queue._cancel_asyncio_tasks()
                self.server_app._cancel_asyncio_tasks()
            self._queue.close()
            # set this before closing server to shut down heartbeats
            self.is_running = False
            self.app.stop_event.set()
            if self.server:
                self.server.close()
            # So that the startup events (starting the queue)
            # happen the next time the app is launched
            self.app.startup_events_triggered = False
            if verbose:
                print(f"Closing server running on port: {self.server_port}")
        except (AttributeError, OSError):  # can't close if not running
            pass

    def block_thread(
        self,
    ) -> None:
        """Block main thread until interrupted by user."""
        try:
            while True:
                time.sleep(0.1)
        except (KeyboardInterrupt, OSError):
            print("Keyboard interruption in main thread... closing server.")
            if self.server:
                self.server.close()
            for tunnel in CURRENT_TUNNELS:
                tunnel.kill()

    def run_startup_events(self):
        """Events that should be run when the app containing this block starts up."""
        self._queue.start()
        # So that processing can resume in case the queue was stopped
        self._queue.stopped = False
        self.is_running = True
        self.create_limiter()

    async def run_extra_startup_events(self):
        for startup_event in self.extra_startup_events:
            await startup_event()

    def get_api_info(self, all_endpoints: bool = False) -> dict[str, Any] | None:
        """
        Gets the information needed to generate the API docs from a Blocks.
        Parameters:
            all_endpoints: If True, returns information about all endpoints, including those with show_api=False.
        """
        config = self.config
        api_info = {"named_endpoints": {}, "unnamed_endpoints": {}}

        for fn in self.fns.values():
            if not fn.fn or fn.api_name is False:
                continue
            if not all_endpoints and not fn.show_api:
                continue

            dependency_info = {"parameters": [], "returns": [], "show_api": fn.show_api}
            fn_info = utils.get_function_params(fn.fn)  # type: ignore
            skip_endpoint = False

            inputs = fn.inputs
            for index, input_block in enumerate(inputs):
                for component in config["components"]:
                    if component["id"] == input_block._id:
                        break
                else:
                    skip_endpoint = True  # if component not found, skip endpoint
                    break
                type = component["props"]["name"]
                if self.blocks[component["id"]].skip_api:
                    continue
                label = component["props"].get("label", f"parameter_{input_block._id}")
                comp = self.get_component(component["id"])
                if not isinstance(comp, components.Component):
                    raise TypeError(f"{comp!r} is not a Component")
                info = component.get("api_info_as_input", component.get("api_info"))
                example = comp.example_inputs()
                python_type = client_utils.json_schema_to_python_type(info)

                # Since the clients use "api_name" and "fn_index" to designate the endpoint and
                # "result_callbacks" to specify the callbacks, we need to make sure that no parameters
                # have those names. Hence the final checks.
                if (
                    fn.fn
                    and index < len(fn_info)
                    and fn_info[index][0]
                    not in ["api_name", "fn_index", "result_callbacks"]
                ):
                    parameter_name = fn_info[index][0]
                else:
                    parameter_name = f"param_{index}"

                # How default values are set for the client: if a component has an initial value, then that parameter
                # is optional in the client and the initial value from the config is used as default in the client.
                # If the component does not have an initial value, but if the corresponding argument in the predict function has
                # a default value of None, then that parameter is also optional in the client and the None is used as default in the client.
                if component["props"].get("value") is not None:
                    parameter_has_default = True
                    parameter_default = component["props"]["value"]
                elif (
                    fn.fn
                    and index < len(fn_info)
                    and fn_info[index][1]
                    and fn_info[index][2] is None
                ):
                    parameter_has_default = True
                    parameter_default = None
                else:
                    parameter_has_default = False
                    parameter_default = None

                dependency_info["parameters"].append(
                    {
                        "label": label,
                        "parameter_name": parameter_name,
                        "parameter_has_default": parameter_has_default,
                        "parameter_default": parameter_default,
                        "type": info,
                        "python_type": {
                            "type": python_type,
                            "description": info.get("additional_description", ""),
                        },
                        "component": type.capitalize(),
                        "example_input": example,
                    }
                )

            outputs = fn.outputs
            for o in outputs:
                for component in config["components"]:
                    if component["id"] == o._id:
                        break
                else:
                    skip_endpoint = True  # if component not found, skip endpoint
                    break
                type = component["props"]["name"]
                if self.blocks[component["id"]].skip_api:
                    continue
                label = component["props"].get("label", f"value_{o._id}")
                comp = self.get_component(component["id"])
                if not isinstance(comp, components.Component):
                    raise TypeError(f"{comp!r} is not a Component")
                info = component.get("api_info_as_output", component["api_info"])
                example = comp.example_inputs()
                python_type = client_utils.json_schema_to_python_type(info)
                dependency_info["returns"].append(
                    {
                        "label": label,
                        "type": info,
                        "python_type": {
                            "type": python_type,
                            "description": info.get("description", ""),
                        },
                        "component": type.capitalize(),
                    }
                )

            if not skip_endpoint:
                api_info["named_endpoints"][f"/{fn.api_name}"] = dependency_info

        return api_info

<<<<<<< HEAD
    @property
    def pages(self) -> list[dict[str, str]]:
        """
        Gets a list of pages from the current blocks context.
        Returns a list of dictionaries containing page information with 'name' and 'route' keys.
        """
        pages = []
        for block in self.blocks.values():
            if block.get_block_name() == "page":
                pages.append({
                    "name": block.constructor_args.get("title", ""),
                    "route": block.constructor_args.get("route", "/")
                })
        return pages
=======
    @staticmethod
    def get_event_targets(
        original_mapping: dict[int, Block], _targets: list, trigger: str
    ) -> list:
        target_events = []
        for target in _targets:
            # If target is just an integer (old format), use it directly with the trigger
            # Otherwise target is a tuple and we use its components
            target_id = target if isinstance(target, int) else target[0]
            event_name = trigger if isinstance(target, int) else target[1]
            block = original_mapping.get(target_id)
            # Blocks events are a special case because they are not stored in the blocks list in the config
            if block is None:
                if event_name in [
                    event.event_name if isinstance(event, EventListener) else event
                    for event in BLOCKS_EVENTS
                ]:
                    block = Context.root_block
                else:
                    raise ValueError(
                        f"Cannot find Block with id: {target_id} but is present as a target in the config"
                    )
            event = getattr(block, event_name)
            target_events.append(event)
        return target_events
>>>>>>> a91cb9c4
<|MERGE_RESOLUTION|>--- conflicted
+++ resolved
@@ -3005,7 +3005,6 @@
 
         return api_info
 
-<<<<<<< HEAD
     @property
     def pages(self) -> list[dict[str, str]]:
         """
@@ -3020,7 +3019,7 @@
                     "route": block.constructor_args.get("route", "/")
                 })
         return pages
-=======
+
     @staticmethod
     def get_event_targets(
         original_mapping: dict[int, Block], _targets: list, trigger: str
@@ -3045,5 +3044,4 @@
                     )
             event = getattr(block, event_name)
             target_events.append(event)
-        return target_events
->>>>>>> a91cb9c4
+        return target_events