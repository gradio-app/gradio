from __future__ import annotations

import copy
import dataclasses
import hashlib
import inspect
import json
import os
import random
import secrets
import string
import sys
import threading
import time
import warnings
import webbrowser
from collections import defaultdict
from collections.abc import AsyncIterator, Callable, Sequence, Set
from pathlib import Path
from types import ModuleType
from typing import (
    TYPE_CHECKING,
    Any,
    Literal,
    cast,
)
from urllib.parse import urlparse, urlunparse

import anyio
import fastapi
import httpx
from anyio import CapacityLimiter
from gradio_client import utils as client_utils
from gradio_client.documentation import document

from gradio import (
    analytics,
    components,
    networking,
    processing_utils,
    queueing,
    routes,
    strings,
    themes,
    utils,
    wasm_utils,
)
from gradio.blocks_events import BlocksEvents, BlocksMeta
from gradio.context import (
    Context,
    LocalContext,
    get_blocks_context,
    get_render_context,
    set_render_context,
)
from gradio.data_classes import (
    BlocksConfigDict,
    DeveloperPath,
    FileData,
    GradioModel,
    GradioRootModel,
)
from gradio.events import (
    EventData,
    EventListener,
    EventListenerMethod,
)
from gradio.exceptions import (
    ChecksumMismatchError,
    DuplicateBlockError,
    InvalidApiNameError,
    InvalidComponentError,
)
from gradio.helpers import create_tracker, skip, special_args
from gradio.node_server import start_node_server
from gradio.route_utils import API_PREFIX, MediaStream
from gradio.state_holder import SessionState, StateHolder
from gradio.themes import Default as DefaultTheme
from gradio.themes import ThemeClass as Theme
from gradio.tunneling import (
    BINARY_FILENAME,
    BINARY_FOLDER,
    BINARY_PATH,
    BINARY_URL,
    CURRENT_TUNNELS,
)
from gradio.utils import (
    TupleNoPrint,
    check_function_inputs_match,
    component_or_layout_class,
    get_cancelled_fn_indices,
    get_node_path,
    get_package_version,
    get_upload_folder,
)

try:
    import spaces  # type: ignore
except Exception:
    spaces = None


if TYPE_CHECKING:  # Only import for type checking (is False at runtime).
    from gradio.components.base import Component
    from gradio.renderable import Renderable

BUILT_IN_THEMES: dict[str, Theme] = {
    t.name: t
    for t in [
        themes.Base(),
        themes.Default(),
        themes.Monochrome(),
        themes.Soft(),
        themes.Glass(),
        themes.Origin(),
    ]
}


class Block:
    def __init__(
        self,
        *,
        elem_id: str | None = None,
        elem_classes: list[str] | str | None = None,
        render: bool = True,
        key: int | str | None = None,
        visible: bool = True,
        proxy_url: str | None = None,
    ):
        self._id = Context.id
        Context.id += 1
        self.visible = visible
        self.elem_id = elem_id
        self.elem_classes = (
            [elem_classes] if isinstance(elem_classes, str) else elem_classes
        )
        self.proxy_url = proxy_url
        self.share_token = secrets.token_urlsafe(32)
        self.parent: BlockContext | None = None
        self.rendered_in: Renderable | None = None
        self.is_rendered: bool = False
        self._constructor_args: list[dict]
        self.state_session_capacity = 10000
        self.temp_files: set[str] = set()
        self.GRADIO_CACHE = get_upload_folder()
        self.key = key
        # Keep tracks of files that should not be deleted when the delete_cache parmameter is set
        # These files are the default value of the component and files that are used in examples
        self.keep_in_cache = set()
        self.has_launched = False

        if render:
            self.render()

    @property
    def stateful(self) -> bool:
        return False

    @property
    def skip_api(self) -> bool:
        return False

    @property
    def constructor_args(self) -> dict[str, Any]:
        """Get the arguments passed to the component's initializer.

        Only set classes whose metaclass is ComponentMeta
        """
        # the _constructor_args list is appended based on the mro of the class
        # so the first entry is for the bottom of the hierarchy
        return self._constructor_args[0] if self._constructor_args else {}

    @property
    def events(
        self,
    ) -> list[EventListener]:
        return getattr(self, "EVENTS", [])

    def render(self):
        """
        Adds self into appropriate BlockContext
        """
        root_context = get_blocks_context()
        render_context = get_render_context()
        self.rendered_in = LocalContext.renderable.get()
        if root_context is not None and self._id in root_context.blocks:
            raise DuplicateBlockError(
                f"A block with id: {self._id} has already been rendered in the current Blocks."
            )
        if render_context is not None:
            render_context.add(self)
        if root_context is not None:
            root_context.blocks[self._id] = self
            self.is_rendered = True
            if isinstance(self, components.Component):
                root_context.root_block.temp_file_sets.append(self.temp_files)
        return self

    def unrender(self):
        """
        Removes self from BlockContext if it has been rendered (otherwise does nothing).
        Removes self from the layout and collection of blocks, but does not delete any event triggers.
        """
        root_context = get_blocks_context()
        render_context = get_render_context()
        if render_context is not None:
            try:
                render_context.children.remove(self)
            except ValueError:
                pass
        if root_context is not None:
            try:
                del root_context.blocks[self._id]
                self.is_rendered = False
            except KeyError:
                pass
        return self

    def get_block_name(self) -> str:
        """
        Gets block's class name. If it is template component it gets the parent's class name.
        This is used to identify the Svelte file to use in the frontend. Override this method
        if a component should use a different Svelte file than the default naming convention.
        """
        return (
            self.__class__.__base__.__name__.lower()  # type: ignore
            if hasattr(self, "is_template")
            else self.__class__.__name__.lower()
        )

    def get_block_class(self) -> str:
        """
        Gets block's class name. If it is template component it gets the parent's class name.
        Very similar to the get_block_name method, but this method is used to reconstruct a
        Gradio app that is loaded from a Space using gr.load(). This should generally
        NOT be overridden.
        """
        return (
            self.__class__.__base__.__name__.lower()  # type: ignore
            if hasattr(self, "is_template")
            else self.__class__.__name__.lower()
        )

    def get_expected_parent(self) -> type[BlockContext] | None:
        return None

    def get_config(self):
        config = {}
        signature = inspect.signature(self.__class__.__init__)
        for parameter in signature.parameters.values():
            if hasattr(self, parameter.name):
                value = getattr(self, parameter.name)
                if dataclasses.is_dataclass(value):
                    value = dataclasses.asdict(value)  # type: ignore
                config[parameter.name] = value
        for e in self.events:
            to_add = e.config_data()
            if to_add:
                config = {**to_add, **config}
        config.pop("render", None)
        config = {**config, "proxy_url": self.proxy_url, "name": self.get_block_class()}
        if self.rendered_in is not None:
            config["rendered_in"] = self.rendered_in._id
        for event_attribute in ["_selectable", "_undoable", "_retryable", "likeable"]:
            if (attributable := getattr(self, event_attribute, None)) is not None:
                config[event_attribute] = attributable
        return config

    @classmethod
    def recover_kwargs(
        cls, props: dict[str, Any], additional_keys: list[str] | None = None
    ):
        """
        Recovers kwargs from a dict of props.
        """
        additional_keys = additional_keys or []
        signature = inspect.signature(cls.__init__)
        kwargs = {}
        for parameter in signature.parameters.values():
            if parameter.name in props and parameter.name not in additional_keys:
                kwargs[parameter.name] = props[parameter.name]
        return kwargs

    async def async_move_resource_to_block_cache(
        self, url_or_file_path: str | Path | None
    ) -> str | None:
        """Moves a file or downloads a file from a url to a block's cache directory, adds
        to to the block's temp_files, and returns the path to the file in cache. This
        ensures that the file is accessible to the Block and can be served to users.

        This async version of the function is used when this is being called within
        a FastAPI route, as this is not blocking.
        """
        if url_or_file_path is None:
            return None
        if isinstance(url_or_file_path, Path):
            url_or_file_path = str(url_or_file_path)

        if client_utils.is_http_url_like(url_or_file_path):
            temp_file_path = await processing_utils.async_ssrf_protected_download(
                url_or_file_path, cache_dir=self.GRADIO_CACHE
            )

            self.temp_files.add(temp_file_path)
        else:
            url_or_file_path = str(utils.abspath(url_or_file_path))
            if not utils.is_in_or_equal(url_or_file_path, self.GRADIO_CACHE):
                try:
                    temp_file_path = processing_utils.save_file_to_cache(
                        url_or_file_path, cache_dir=self.GRADIO_CACHE
                    )
                except FileNotFoundError:
                    # This can happen if when using gr.load() and the file is on a remote Space
                    # but the file is not the `value` of the component. For example, if the file
                    # is the `avatar_image` of the `Chatbot` component. In this case, we skip
                    # copying the file to the cache and just use the remote file path.
                    return url_or_file_path
            else:
                temp_file_path = url_or_file_path
            self.temp_files.add(temp_file_path)

        return temp_file_path

    def move_resource_to_block_cache(
        self, url_or_file_path: str | Path | None
    ) -> str | None:
        """Moves a file or downloads a file from a url to a block's cache directory, adds
        to to the block's temp_files, and returns the path to the file in cache. This
        ensures that the file is accessible to the Block and can be served to users.

        This sync version of the function is used when this is being called outside of
        a FastAPI route, e.g. when examples are being cached.
        """
        if url_or_file_path is None:
            return None
        if isinstance(url_or_file_path, Path):
            url_or_file_path = str(url_or_file_path)

        if client_utils.is_http_url_like(url_or_file_path):
            temp_file_path = processing_utils.save_url_to_cache(
                url_or_file_path, cache_dir=self.GRADIO_CACHE
            )

            self.temp_files.add(temp_file_path)
        else:
            url_or_file_path = str(utils.abspath(url_or_file_path))
            if not utils.is_in_or_equal(url_or_file_path, self.GRADIO_CACHE):
                try:
                    temp_file_path = processing_utils.save_file_to_cache(
                        url_or_file_path, cache_dir=self.GRADIO_CACHE
                    )
                except FileNotFoundError:
                    # This can happen if when using gr.load() and the file is on a remote Space
                    # but the file is not the `value` of the component. For example, if the file
                    # is the `avatar_image` of the `Chatbot` component. In this case, we skip
                    # copying the file to the cache and just use the remote file path.
                    return url_or_file_path
            else:
                temp_file_path = url_or_file_path
            self.temp_files.add(temp_file_path)

        return temp_file_path

    def serve_static_file(
        self, url_or_file_path: str | Path | dict | None
    ) -> dict | None:
        """If a file is a local file, moves it to the block's cache directory and returns
        a FileData-type dictionary corresponding to the file. If the file is a URL, returns a
        FileData-type dictionary corresponding to the URL. This ensures that the file is
        accessible in the frontend and can be served to users.

        Examples:
        >>> block.serve_static_file("https://gradio.app/logo.png") -> {"path": "https://gradio.app/logo.png", "url": "https://gradio.app/logo.png"}
        >>> block.serve_static_file("logo.png") -> {"path": "logo.png", "url": "/file=logo.png"}
        >>> block.serve_static_file({"path": "logo.png", "url": "/file=logo.png"}) -> {"path": "logo.png", "url": "/file=logo.png"}
        """
        if url_or_file_path is None:
            return None
        if isinstance(url_or_file_path, dict):
            return url_or_file_path
        if isinstance(url_or_file_path, Path):
            url_or_file_path = str(url_or_file_path)
        if client_utils.is_http_url_like(url_or_file_path):
            return FileData(path=url_or_file_path, url=url_or_file_path).model_dump()
        else:
            data = {"path": url_or_file_path}
            try:
                return client_utils.synchronize_async(
                    processing_utils.async_move_files_to_cache, data, self
                )
            except AttributeError:  # Can be raised if this function is called before the Block is fully initialized.
                return data


class BlockContext(Block):
    def __init__(
        self,
        elem_id: str | None = None,
        elem_classes: list[str] | str | None = None,
        visible: bool = True,
        render: bool = True,
    ):
        """
        Parameters:
            elem_id: An optional string that is assigned as the id of this component in the HTML DOM. Can be used for targeting CSS styles.
            elem_classes: An optional string or list of strings that are assigned as the class of this component in the HTML DOM. Can be used for targeting CSS styles.
            visible: If False, this will be hidden but included in the Blocks config file (its visibility can later be updated).
            render: If False, this will not be included in the Blocks config file at all.
        """
        self.children: list[Block] = []
        Block.__init__(
            self,
            elem_id=elem_id,
            elem_classes=elem_classes,
            visible=visible,
            render=render,
        )

    TEMPLATE_DIR = DeveloperPath("./templates/")
    FRONTEND_DIR = "../../frontend/"

    @property
    def skip_api(self):
        return True

    @classmethod
    def get_component_class_id(cls) -> str:
        module_name = cls.__module__
        module_path = sys.modules[module_name].__file__
        module_hash = hashlib.md5(f"{cls.__name__}_{module_path}".encode()).hexdigest()
        return module_hash

    @property
    def component_class_id(self):
        return self.get_component_class_id()

    def add_child(self, child: Block):
        self.children.append(child)

    def __enter__(self):
        render_context = get_render_context()
        self.parent = render_context
        set_render_context(self)
        return self

    def add(self, child: Block):
        child.parent = self
        self.children.append(child)

    def fill_expected_parents(self):
        root_context = get_blocks_context()
        children = []
        pseudo_parent = None
        for child in self.children:
            expected_parent = child.get_expected_parent()
            if not expected_parent or isinstance(self, expected_parent):
                pseudo_parent = None
                children.append(child)
            else:
                if pseudo_parent is not None and isinstance(
                    pseudo_parent, expected_parent
                ):
                    pseudo_parent.add_child(child)
                else:
                    pseudo_parent = expected_parent(render=False)
                    pseudo_parent.parent = self
                    children.append(pseudo_parent)
                    pseudo_parent.add_child(child)
                    if root_context:
                        root_context.blocks[pseudo_parent._id] = pseudo_parent
                child.parent = pseudo_parent
        self.children = children

    def __exit__(self, exc_type: type[BaseException] | None = None, *args):
        set_render_context(self.parent)
        if exc_type is not None:
            return
        if getattr(self, "allow_expected_parents", True):
            self.fill_expected_parents()

    def postprocess(self, y):
        """
        Any postprocessing needed to be performed on a block context.
        """
        return y


class BlockFunction:
    def __init__(
        self,
        fn: Callable | None,
        inputs: Sequence[Component | BlockContext],
        outputs: Sequence[Component | BlockContext],
        preprocess: bool,
        postprocess: bool,
        inputs_as_dict: bool,
        targets: list[tuple[int | None, str]],
        _id: int,
        batch: bool = False,
        max_batch_size: int = 4,
        concurrency_limit: int | None | Literal["default"] = "default",
        concurrency_id: str | None = None,
        tracks_progress: bool = False,
        api_name: str | Literal[False] = False,
        js: str | None = None,
        show_progress: Literal["full", "minimal", "hidden"] = "full",
        cancels: list[int] | None = None,
        collects_event_data: bool = False,
        trigger_after: int | None = None,
        trigger_only_on_success: bool = False,
        trigger_mode: Literal["always_last", "once", "multiple"] = "once",
        queue: bool = True,
        scroll_to_output: bool = False,
        show_api: bool = True,
        renderable: Renderable | None = None,
        rendered_in: Renderable | None = None,
        is_cancel_function: bool = False,
        connection: Literal["stream", "sse"] = "sse",
        time_limit: float | None = None,
        stream_every: float = 0.5,
        like_user_message: bool = False,
        event_specific_args: list[str] | None = None,
    ):
        self.fn = fn
        self._id = _id
        self.inputs = inputs
        self.outputs = outputs
        self.preprocess = preprocess
        self.postprocess = postprocess
        self.tracks_progress = tracks_progress
        self.concurrency_limit: int | None | Literal["default"] = concurrency_limit
        self.concurrency_id = concurrency_id or str(id(fn))
        self.batch = batch
        self.max_batch_size = max_batch_size
        self.total_runtime = 0
        self.total_runs = 0
        self.inputs_as_dict = inputs_as_dict
        self.targets = targets
        self.name = getattr(fn, "__name__", "fn") if fn is not None else None
        self.api_name = api_name
        self.js = js
        self.show_progress = show_progress
        self.cancels = cancels or []
        self.collects_event_data = collects_event_data
        self.trigger_after = trigger_after
        self.trigger_only_on_success = trigger_only_on_success
        self.trigger_mode = trigger_mode
        self.queue = False if fn is None else queue
        self.scroll_to_output = False if utils.get_space() else scroll_to_output
        self.show_api = show_api
        self.zero_gpu = hasattr(self.fn, "zerogpu")
        self.types_generator = inspect.isgeneratorfunction(
            self.fn
        ) or inspect.isasyncgenfunction(self.fn)
        self.renderable = renderable
        self.rendered_in = rendered_in

        # We need to keep track of which events are cancel events
        # so that the client can call the /cancel route directly
        self.is_cancel_function = is_cancel_function
        self.time_limit = time_limit
        self.stream_every = stream_every
        self.connection = connection
        self.like_user_message = like_user_message
        self.event_specific_args = event_specific_args

        self.spaces_auto_wrap()

    def spaces_auto_wrap(self):
        if spaces is None:
            return
        if utils.get_space() is None:
            return
        self.fn = spaces.gradio_auto_wrap(self.fn)

    def __str__(self):
        return str(
            {
                "fn": self.name,
                "preprocess": self.preprocess,
                "postprocess": self.postprocess,
            }
        )

    def __repr__(self):
        return str(self)

    def get_config(self):
        return {
            "id": self._id,
            "targets": self.targets,
            "inputs": [block._id for block in self.inputs],
            "outputs": [block._id for block in self.outputs],
            "backend_fn": self.fn is not None,
            "js": self.js,
            "queue": self.queue,
            "api_name": self.api_name,
            "scroll_to_output": self.scroll_to_output,
            "show_progress": self.show_progress,
            "batch": self.batch,
            "max_batch_size": self.max_batch_size,
            "cancels": self.cancels,
            "types": {
                "generator": self.types_generator,
                "cancel": self.is_cancel_function,
            },
            "collects_event_data": self.collects_event_data,
            "trigger_after": self.trigger_after,
            "trigger_only_on_success": self.trigger_only_on_success,
            "trigger_mode": self.trigger_mode,
            "show_api": self.show_api,
            "zerogpu": self.zero_gpu,
            "rendered_in": self.rendered_in._id if self.rendered_in else None,
            "connection": self.connection,
            "time_limit": self.time_limit,
            "stream_every": self.stream_every,
            "like_user_message": self.like_user_message,
            "event_specific_args": self.event_specific_args,
        }


def postprocess_update_dict(
    block: Component | BlockContext, update_dict: dict, postprocess: bool = True
):
    """
    Converts a dictionary of updates into a format that can be sent to the frontend to update the component.
    E.g. {"value": "2", "visible": True, "invalid_arg": "hello"}
    Into -> {"__type__": "update", "value": 2.0, "visible": True}
    Parameters:
        block: The Block that is being updated with this update dictionary.
        update_dict: The original update dictionary
        postprocess: Whether to postprocess the "value" key of the update dictionary.
    """
    value = update_dict.pop("value", components._Keywords.NO_VALUE)
    update_dict = {k: getattr(block, k) for k in update_dict if hasattr(block, k)}
    if value is not components._Keywords.NO_VALUE:
        if postprocess:
            update_dict["value"] = block.postprocess(value)
            if isinstance(update_dict["value"], (GradioModel, GradioRootModel)):
                update_dict["value"] = update_dict["value"].model_dump()
        else:
            update_dict["value"] = value
    update_dict["__type__"] = "update"
    return update_dict


def convert_component_dict_to_list(
    outputs_ids: list[int], predictions: dict
) -> list | dict:
    """
    Converts a dictionary of component updates into a list of updates in the order of
    the outputs_ids and including every output component. Leaves other types of dictionaries unchanged.
    E.g. {"textbox": "hello", "number": {"__type__": "generic_update", "value": "2"}}
    Into -> ["hello", {"__type__": "generic_update"}, {"__type__": "generic_update", "value": "2"}]
    """
    keys_are_blocks = [isinstance(key, Block) for key in predictions]
    if all(keys_are_blocks):
        reordered_predictions = [skip() for _ in outputs_ids]
        for component, value in predictions.items():
            if component._id not in outputs_ids:
                raise ValueError(
                    f"Returned component {component} not specified as output of function."
                )
            output_index = outputs_ids.index(component._id)
            reordered_predictions[output_index] = value
        predictions = utils.resolve_singleton(reordered_predictions)
    elif any(keys_are_blocks):
        raise ValueError(
            "Returned dictionary included some keys as Components. Either all keys must be Components to assign Component values, or return a List of values to assign output values in order."
        )
    return predictions


class BlocksConfig:
    def __init__(self, root_block: Blocks):
        self._id: int = 0
        self.root_block = root_block
        self.blocks: dict[int, Component | Block] = {}
        self.fns: dict[int, BlockFunction] = {}
        self.fn_id: int = 0

    def set_event_trigger(
        self,
        targets: Sequence[EventListenerMethod],
        fn: Callable | None,
        inputs: (
            Component
            | BlockContext
            | Sequence[Component | BlockContext]
            | Set[Component | BlockContext]
            | None
        ),
        outputs: (
            Component
            | BlockContext
            | Sequence[Component | BlockContext]
            | Set[Component | BlockContext]
            | None
        ),
        preprocess: bool = True,
        postprocess: bool = True,
        scroll_to_output: bool = False,
        show_progress: Literal["full", "minimal", "hidden"] = "full",
        api_name: str | None | Literal[False] = None,
        js: str | None = None,
        no_target: bool = False,
        queue: bool = True,
        batch: bool = False,
        max_batch_size: int = 4,
        cancels: list[int] | None = None,
        collects_event_data: bool | None = None,
        trigger_after: int | None = None,
        trigger_only_on_success: bool = False,
        trigger_mode: Literal["once", "multiple", "always_last"] | None = "once",
        concurrency_limit: int | None | Literal["default"] = "default",
        concurrency_id: str | None = None,
        show_api: bool = True,
        renderable: Renderable | None = None,
        is_cancel_function: bool = False,
        connection: Literal["stream", "sse"] = "sse",
        time_limit: float | None = None,
        stream_every: float = 0.5,
        like_user_message: bool = False,
        event_specific_args: list[str] | None = None,
    ) -> tuple[BlockFunction, int]:
        """
        Adds an event to the component's dependencies.
        Parameters:
            targets: a list of EventListenerMethod objects that define the event trigger
            fn: the function to run when the event is triggered
            inputs: the list of input components whose values will be passed to the function
            outputs: the list of output components whose values will be updated by the function
            preprocess: whether to run the preprocess methods of the input components before running the function
            postprocess: whether to run the postprocess methods of the output components after running the function
            scroll_to_output: whether to scroll to output of dependency on trigger
            show_progress: how to show the progress animation while event is running: "full" shows a spinner which covers the output component area as well as a runtime display in the upper right corner, "minimal" only shows the runtime display, "hidden" shows no progress animation at all
            api_name: defines how the endpoint appears in the API docs. Can be a string, None, or False. If set to a string, the endpoint will be exposed in the API docs with the given name. If None (default), the name of the function will be used as the API endpoint. If False, the endpoint will not be exposed in the API docs and downstream apps (including those that `gr.load` this app) will not be able to use this event.
            js: Optional frontend js method to run before running 'fn'. Input arguments for js method are values of 'inputs' and 'outputs', return should be a list of values for output components
            no_target: if True, sets "targets" to [], used for the Blocks.load() event and .then() events
            queue: If True, will place the request on the queue, if the queue has been enabled. If False, will not put this event on the queue, even if the queue has been enabled. If None, will use the queue setting of the gradio app.
            batch: whether this function takes in a batch of inputs
            max_batch_size: the maximum batch size to send to the function
            cancels: a list of other events to cancel when this event is triggered. For example, setting cancels=[click_event] will cancel the click_event, where click_event is the return value of another components .click method.
            collects_event_data: whether to collect event data for this event
            trigger_after: if set, this event will be triggered after 'trigger_after' function index
            trigger_only_on_success: if True, this event will only be triggered if the previous event was successful (only applies if `trigger_after` is set)
            trigger_mode: If "once" (default for all events except `.change()`) would not allow any submissions while an event is pending. If set to "multiple", unlimited submissions are allowed while pending, and "always_last" (default for `.change()` and `.key_up()` events) would allow a second submission after the pending event is complete.
            concurrency_limit: If set, this is the maximum number of this event that can be running simultaneously. Can be set to None to mean no concurrency_limit (any number of this event can be running simultaneously). Set to "default" to use the default concurrency limit (defined by the `default_concurrency_limit` parameter in `queue()`, which itself is 1 by default).
            concurrency_id: If set, this is the id of the concurrency group. Events with the same concurrency_id will be limited by the lowest set concurrency_limit.
            show_api: whether to show this event in the "view API" page of the Gradio app, or in the ".view_api()" method of the Gradio clients. Unlike setting api_name to False, setting show_api to False will still allow downstream apps as well as the Clients to use this event. If fn is None, show_api will automatically be set to False.
            is_cancel_function: whether this event cancels another running event.
            connection: The connection format, either "sse" or "stream".
            time_limit: The time limit for the function to run. Parameter only used for the `.stream()` event.
            stream_every: The latency (in seconds) at which stream chunks are sent to the backend. Defaults to 0.5 seconds. Parameter only used for the `.stream()` event.
        Returns: dependency information, dependency index
        """
        # Support for singular parameter
        _targets = [
            (
                target.block._id if not no_target and target.block else None,
                target.event_name,
            )
            for target in targets
        ]
        if isinstance(inputs, Set):
            inputs_as_dict = True
            inputs = sorted(inputs, key=lambda x: x._id)
        else:
            inputs_as_dict = False
            if inputs is None:
                inputs = []
            elif not isinstance(inputs, Sequence):
                inputs = [inputs]

        if isinstance(outputs, Set):
            outputs = sorted(outputs, key=lambda x: x._id)
        elif outputs is None:
            outputs = []
        elif not isinstance(outputs, Sequence):
            outputs = [outputs]

        if fn is not None and not cancels:
            check_function_inputs_match(fn, inputs, inputs_as_dict)

        if _targets[0][1] in ["change", "key_up"] and trigger_mode is None:
            trigger_mode = "always_last"
        elif _targets[0][1] in ["stream"] and trigger_mode is None:
            trigger_mode = "multiple"
        elif trigger_mode is None:
            trigger_mode = "once"
        elif trigger_mode not in ["once", "multiple", "always_last"]:
            raise ValueError(
                f"Invalid value for parameter `trigger_mode`: {trigger_mode}. Please choose from: {['once', 'multiple', 'always_last']}"
            )

        _, progress_index, event_data_index = (
            special_args(fn) if fn else (None, None, None)
        )

        # If api_name is None or empty string, use the function name
        if api_name is None or isinstance(api_name, str) and api_name.strip() == "":
            if fn is not None:
                if not hasattr(fn, "__name__"):
                    if hasattr(fn, "__class__") and hasattr(fn.__class__, "__name__"):
                        name = fn.__class__.__name__
                    else:
                        name = "unnamed"
                else:
                    name = fn.__name__
                api_name = "".join(
                    [s for s in name if s not in set(string.punctuation) - {"-", "_"}]
                )
            elif js is not None:
                api_name = "js_fn"
                show_api = False
            else:
                api_name = "unnamed"
                show_api = False

        if api_name is not False:
            api_name = utils.append_unique_suffix(
                api_name,
                [
                    fn.api_name
                    for fn in self.fns.values()
                    if isinstance(fn.api_name, str)
                ],
            )
        else:
            show_api = False

        # The `show_api` parameter is False if: (1) the user explicitly sets it (2) the user sets `api_name` to False
        # or (3) the user sets `fn` to None (there's no backend function)

        if collects_event_data is None:
            collects_event_data = event_data_index is not None

        rendered_in = LocalContext.renderable.get()

        block_fn = BlockFunction(
            fn,
            inputs,
            outputs,
            preprocess,
            postprocess,
            _id=self.fn_id,
            inputs_as_dict=inputs_as_dict,
            targets=_targets,
            batch=batch,
            max_batch_size=max_batch_size,
            concurrency_limit=concurrency_limit,
            concurrency_id=concurrency_id,
            tracks_progress=progress_index is not None,
            api_name=api_name,
            js=js,
            show_progress=show_progress,
            cancels=cancels,
            collects_event_data=collects_event_data,
            trigger_after=trigger_after,
            trigger_only_on_success=trigger_only_on_success,
            trigger_mode=trigger_mode,
            queue=queue,
            scroll_to_output=scroll_to_output,
            show_api=show_api,
            renderable=renderable,
            rendered_in=rendered_in,
            is_cancel_function=is_cancel_function,
            connection=connection,
            time_limit=time_limit,
            stream_every=stream_every,
            like_user_message=like_user_message,
            event_specific_args=event_specific_args,
        )

        self.fns[self.fn_id] = block_fn
        self.fn_id += 1
        return block_fn, block_fn._id

    def get_config(self, renderable: Renderable | None = None):
        config = {}

        rendered_ids = []

        def get_layout(block: Block):
            rendered_ids.append(block._id)
            if not isinstance(block, BlockContext):
                return {"id": block._id}
            children_layout = []
            for child in block.children:
                children_layout.append(get_layout(child))
            return {"id": block._id, "children": children_layout}

        if renderable:
            root_block = self.blocks[renderable.container_id]
        else:
            root_block = self.root_block
        config["layout"] = get_layout(root_block)

        config["components"] = []
        for _id, block in self.blocks.items():
            if renderable:
                if _id not in rendered_ids:
                    continue
                if block.key:
                    block.key = f"{renderable._id}-{block.key}"
            props = block.get_config() if hasattr(block, "get_config") else {}
            block_config = {
                "id": _id,
                "type": block.get_block_name(),
                "props": utils.delete_none(props),
                "skip_api": block.skip_api,
                "component_class_id": getattr(block, "component_class_id", None),
                "key": block.key,
            }
            if renderable:
                block_config["renderable"] = renderable._id
            if not block.skip_api:
                block_config["api_info"] = block.api_info()  # type: ignore
                # .example_inputs() has been renamed .example_payload() but
                # we use the old name for backwards compatibility with custom components
                # created on Gradio 4.20.0 or earlier
                block_config["example_inputs"] = block.example_inputs()  # type: ignore
            config["components"].append(block_config)

        dependencies = []
        for fn in self.fns.values():
            if renderable is None or fn.rendered_in == renderable:
                dependencies.append(fn.get_config())
        config["dependencies"] = dependencies
        return config

    def __copy__(self):
        new = BlocksConfig(self.root_block)
        new.blocks = copy.copy(self.blocks)
        new.fns = copy.copy(self.fns)
        new.fn_id = self.fn_id
        return new


@document("launch", "queue", "integrate", "load", "unload")
class Blocks(BlockContext, BlocksEvents, metaclass=BlocksMeta):
    """
    Blocks is Gradio's low-level API that allows you to create more custom web
    applications and demos than Interfaces (yet still entirely in Python).


    Compared to the Interface class, Blocks offers more flexibility and control over:
    (1) the layout of components (2) the events that
    trigger the execution of functions (3) data flows (e.g. inputs can trigger outputs,
    which can trigger the next level of outputs). Blocks also offers ways to group
    together related demos such as with tabs.


    The basic usage of Blocks is as follows: create a Blocks object, then use it as a
    context (with the "with" statement), and then define layouts, components, or events
    within the Blocks context. Finally, call the launch() method to launch the demo.

    Example:
        import gradio as gr
        def update(name):
            return f"Welcome to Gradio, {name}!"

        with gr.Blocks() as demo:
            gr.Markdown("Start typing below and then click **Run** to see the output.")
            with gr.Row():
                inp = gr.Textbox(placeholder="What is your name?")
                out = gr.Textbox()
            btn = gr.Button("Run")
            btn.click(fn=update, inputs=inp, outputs=out)

        demo.launch()
    Demos: blocks_hello, blocks_flipper, blocks_kinematics
    Guides: blocks-and-event-listeners, controlling-layout, state-in-blocks, custom-CSS-and-JS, using-blocks-like-functions
    """

    def __init__(
        self,
        theme: Theme | str | None = None,
        analytics_enabled: bool | None = None,
        is_sagemaker: bool | None = None,
        mode: str = "blocks",
        title: str = "Gradio",
        css: str | Path | None = None,
        js: str | Path | None = None,
        head: str | Path | None = None,
        fill_height: bool = False,
        fill_width: bool = False,
        delete_cache: tuple[int, int] | None = None,
        **kwargs,
    ):
        """
        Parameters:
            theme: A Theme object or a string representing a theme. If a string, will look for a built-in theme with that name (e.g. "soft" or "default"), or will attempt to load a theme from the Hugging Face Hub (e.g. "gradio/monochrome"). If None, will use the Default theme.
            analytics_enabled: Whether to allow basic telemetry. If None, will use GRADIO_ANALYTICS_ENABLED environment variable or default to True.
            mode: A human-friendly name for the kind of Blocks or Interface being created. Used internally for analytics.
            title: The tab title to display when this is opened in a browser window.
            css: Custom css as a code string or pathlib.Path to a css file. This css will be included in the demo webpage.
            js: Custom js as a code string or pathlib.Path to a js file. The custom js should be in the form of a single js function. This function will automatically be executed when the page loads. For more flexibility, use the head parameter to insert js inside <script> tags.
            head: Custom html to insert into the head of the demo webpage, either as a code string or a pathlib.Path to an html file. This can be used to add custom meta tags, multiple scripts, stylesheets, etc. to the page.
            fill_height: Whether to vertically expand top-level child components to the height of the window. If True, expansion occurs when the scale value of the child components >= 1.
            fill_width: Whether to horizontally expand to fill container fully. If False, centers and constrains app to a maximum width. Only applies if this is the outermost `Blocks` in your Gradio app.
            delete_cache: A tuple corresponding [frequency, age] both expressed in number of seconds. Every `frequency` seconds, the temporary files created by this Blocks instance will be deleted if more than `age` seconds have passed since the file was created. For example, setting this to (86400, 86400) will delete temporary files every day. The cache will be deleted entirely when the server restarts. If None, no cache deletion will occur.
        """
        self.limiter = None
        if theme is None:
            theme = DefaultTheme()
        elif isinstance(theme, str):
            if theme.lower() in BUILT_IN_THEMES:
                theme = BUILT_IN_THEMES[theme.lower()]
            else:
                try:
                    theme = Theme.from_hub(theme)
                except Exception as e:
                    warnings.warn(f"Cannot load {theme}. Caught Exception: {str(e)}")
                    theme = DefaultTheme()
        if not isinstance(theme, Theme):
            warnings.warn("Theme should be a class loaded from gradio.themes")
            theme = DefaultTheme()
        self.theme: Theme = theme
        self.theme_css = theme._get_theme_css()
        self.stylesheets = theme._stylesheets
        theme_hasher = hashlib.sha256()
        theme_hasher.update(self.theme_css.encode("utf-8"))
        self.theme_hash = theme_hasher.hexdigest()

        self.encrypt = False
        self.share = False
        self.enable_queue = True
        self.max_threads = 40
        self.pending_streams = defaultdict(dict)
        self.pending_diff_streams = defaultdict(dict)
        self.show_error = True
        self.fill_height = fill_height
        self.fill_width = fill_width
        self.delete_cache = delete_cache
        if isinstance(css, Path):
            with open(css, encoding="utf-8") as css_file:
                self.css = css_file.read()
        else:
            self.css = css
        if isinstance(js, Path):
            with open(js, encoding="utf-8") as js_file:
                self.js = js_file.read()
        else:
            self.js = js
        if isinstance(head, Path):
            with open(head, encoding="utf-8") as head_file:
                self.head = head_file.read()
        else:
            self.head = head
        self.renderables: list[Renderable] = []
        self.state_holder: StateHolder
        self.custom_mount_path: str | None = None

        # For analytics_enabled and allow_flagging: (1) first check for
        # parameter, (2) check for env variable, (3) default to True/"manual"
        self.analytics_enabled = (
            analytics_enabled
            if analytics_enabled is not None
            else analytics.analytics_enabled()
        )
        if self.analytics_enabled:
            if not wasm_utils.IS_WASM:
                t = threading.Thread(target=analytics.version_check)
                t.start()
        else:
            os.environ["HF_HUB_DISABLE_TELEMETRY"] = "True"
        self.enable_monitoring: bool | None = None
        self.is_sagemaker: bool | None = is_sagemaker

        self.default_config = BlocksConfig(self)
        super().__init__(render=False, **kwargs)

        self.mode = mode
        self.is_running = False
        self.local_url = None
        self.share_url = None
        self.width = None
        self.height = None
        self.api_open = utils.get_space() is None

        self.space_id = utils.get_space()
        self.favicon_path = None
        self.auth = None
        self.dev_mode = bool(os.getenv("GRADIO_WATCH_DIRS", ""))
        self.app_id = random.getrandbits(64)
        self.upload_file_set = set()
        self.temp_file_sets = [self.upload_file_set]
        self.title = title
        self.show_api = not wasm_utils.IS_WASM

        # Only used when an Interface is loaded from a config
        self.predict = None
        self.input_components = None
        self.output_components = None
        self.__name__ = None  # type: ignore
        self.api_mode = None

        self.progress_tracking = None
        self.ssl_verify = True
        self.allowed_paths = []
        self.blocked_paths = []
        self.root_path = os.environ.get("GRADIO_ROOT_PATH", "")
        self.proxy_urls = set()

        if self.analytics_enabled:
            is_custom_theme = not any(
                self.theme.to_dict() == built_in_theme.to_dict()
                for built_in_theme in BUILT_IN_THEMES.values()
            )
            data = {
                "mode": self.mode,
                "custom_css": self.css is not None,
                "theme": self.theme.name,
                "is_custom_theme": is_custom_theme,
                "version": get_package_version(),
            }
            analytics.initiated_analytics(data)

        self.queue()

    @property
    def blocks(self) -> dict[int, Component | Block]:
        return self.default_config.blocks

    @blocks.setter
    def blocks(self, value: dict[int, Component | Block]):
        self.default_config.blocks = value

    @property
    def fns(self) -> dict[int, BlockFunction]:
        return self.default_config.fns

    def get_component(self, id: int) -> Component | BlockContext:
        comp = self.blocks[id]
        if not isinstance(comp, (components.Component, BlockContext)):
            raise TypeError(f"Block with id {id} is not a Component or BlockContext")
        return comp

    @property
    def _is_running_in_reload_thread(self):
        if wasm_utils.IS_WASM:
            # Wasm (Pyodide) doesn't support threading,
            # so the return value is always False.
            return False

        from gradio.cli.commands.reload import reload_thread

        return getattr(reload_thread, "running_reload", False)

    @classmethod
    def from_config(
        cls,
        config: BlocksConfigDict,
        fns: list[Callable],
        proxy_url: str,
    ) -> Blocks:
        """
        Factory method that creates a Blocks from a config and list of functions. Used
        internally by the gradio.external.load() method.

        Parameters:
        config: a dictionary containing the configuration of the Blocks.
        fns: a list of functions that are used in the Blocks. Must be in the same order as the dependencies in the config.
        proxy_url: an external url to use as a root URL when serving files for components in the Blocks.
        """
        config = copy.deepcopy(config)
        components_config = config["components"]
        theme = config.get("theme", "default")
        original_mapping: dict[int, Block] = {}
        proxy_urls = {proxy_url}

        def get_block_instance(id: int) -> Block:
            for block_config in components_config:
                if block_config["id"] == id:
                    break
            else:
                raise ValueError(f"Cannot find block with id {id}")
            cls = component_or_layout_class(block_config["props"]["name"])

            # If a Gradio app B is loaded into a Gradio app A, and B itself loads a
            # Gradio app C, then the proxy_urls of the components in A need to be the
            # URL of C, not B. The else clause below handles this case.
            if block_config["props"].get("proxy_url") is None:
                block_config["props"]["proxy_url"] = f"{proxy_url}/"
            postprocessed_value = block_config["props"].pop("value", None)

            constructor_args = cls.recover_kwargs(block_config["props"])
            block = cls(**constructor_args)
            if postprocessed_value is not None:
                block.value = postprocessed_value  # type: ignore

            block_proxy_url = block_config["props"]["proxy_url"]
            block.proxy_url = block_proxy_url
            proxy_urls.add(block_proxy_url)
            if (
                _selectable := block_config["props"].pop("_selectable", None)
            ) is not None:
                block._selectable = _selectable  # type: ignore

            return block

        def iterate_over_children(children_list):
            for child_config in children_list:
                id = child_config["id"]
                block = get_block_instance(id)

                original_mapping[id] = block

                children = child_config.get("children")
                if children is not None:
                    if not isinstance(block, BlockContext):
                        raise ValueError(
                            f"Invalid config, Block with id {id} has children but is not a BlockContext."
                        )
                    with block:
                        iterate_over_children(children)

        derived_fields = ["types"]

        with Blocks(theme=theme) as blocks:
            # ID 0 should be the root Blocks component
            original_mapping[0] = root_block = Context.root_block or blocks

            if "layout" in config:
                iterate_over_children(config["layout"]["children"])

            first_dependency = None

            # add the event triggers
            if "dependencies" not in config:
                raise ValueError(
                    "This config is missing the 'dependencies' field and cannot be loaded."
                )
            for dependency, fn in zip(config["dependencies"], fns, strict=False):
                # We used to add a "fake_event" to the config to cache examples
                # without removing it. This was causing bugs in calling gr.load
                # We fixed the issue by removing "fake_event" from the config in examples.py
                # but we still need to skip these events when loading the config to support
                # older demos
                if "trigger" in dependency and dependency["trigger"] == "fake_event":
                    continue
                for field in derived_fields:
                    dependency.pop(field, None)

                # older versions had a separate trigger field, but now it is part of the
                # targets field
                _targets = dependency.pop("targets")
                trigger = dependency.pop("trigger", None)
                is_then_event = False

                # This assumes that you cannot combine multiple .then() events in a single
                # gr.on() event, which is true for now. If this changes, we will need to
                # update this code.
                if not isinstance(_targets[0], int) and _targets[0][1] in [
                    "then",
                    "success",
                ]:
                    if len(_targets) != 1:
                        raise ValueError(
                            "This logic assumes that .then() events are not combined with other events in a single gr.on() event"
                        )
                    is_then_event = True

                dependency.pop("backend_fn")
                dependency.pop("documentation", None)
                dependency["inputs"] = [
                    original_mapping[i] for i in dependency["inputs"]
                ]
                dependency["outputs"] = [
                    original_mapping[o] for o in dependency["outputs"]
                ]
                dependency.pop("status_tracker", None)
                dependency.pop("zerogpu", None)
                dependency.pop("id", None)
                dependency.pop("rendered_in", None)
                dependency.pop("every", None)
                dependency["preprocess"] = False
                dependency["postprocess"] = False
                if is_then_event:
                    targets = [EventListenerMethod(None, "then")]
                    dependency["trigger_after"] = dependency.pop("trigger_after")
                    dependency["trigger_only_on_success"] = dependency.pop(
                        "trigger_only_on_success"
                    )
                    dependency["no_target"] = True
                else:
                    targets = [
                        getattr(
                            original_mapping[
                                target if isinstance(target, int) else target[0]
                            ],
                            trigger if isinstance(target, int) else target[1],
                        )
                        for target in _targets
                    ]
                    targets = [
                        EventListenerMethod(
                            t.__self__ if t.has_trigger else None,
                            t.event_name,  # type: ignore
                        )
                        for t in targets
                    ]
                dependency = root_block.default_config.set_event_trigger(
                    targets=targets, fn=fn, **dependency
                )[0]
                if first_dependency is None:
                    first_dependency = dependency

            # Allows some use of Interface-specific methods with loaded Spaces
            if first_dependency and get_blocks_context():
                blocks.predict = [fns[0]]
                blocks.input_components = first_dependency.inputs
                blocks.output_components = first_dependency.outputs
                blocks.__name__ = "Interface"
                blocks.api_mode = True
        blocks.proxy_urls = proxy_urls
        return blocks

    def __str__(self):
        return self.__repr__()

    def __repr__(self):
        num_backend_fns = len([d for d in self.fns.values() if d.fn])
        repr = f"Gradio Blocks instance: {num_backend_fns} backend functions"
        repr += f"\n{'-' * len(repr)}"
        for d, dependency in self.fns.items():
            if dependency.fn:
                repr += f"\nfn_index={d}"
                repr += "\n inputs:"
                for block in dependency.inputs:
                    block = self.blocks[block._id]
                    repr += f"\n |-{block}"
                repr += "\n outputs:"
                for block in dependency.outputs:
                    block = self.blocks[block._id]
                    repr += f"\n |-{block}"
        return repr

    @property
    def expects_oauth(self):
        """Return whether the app expects user to authenticate via OAuth."""
        return any(
            isinstance(block, components.LoginButton) for block in self.blocks.values()
        )

    def unload(self, fn: Callable[..., Any]) -> None:
        """This listener is triggered when the user closes or refreshes the tab, ending the user session.
        It is useful for cleaning up resources when the app is closed.
        Parameters:
            fn: Callable function to run to clear resources. The function should not take any arguments and the output is not used.
        Example:
            import gradio as gr
            with gr.Blocks() as demo:
                gr.Markdown("# When you close the tab, hello will be printed to the console")
                demo.unload(lambda: print("hello"))
            demo.launch()
        """
        self.default_config.set_event_trigger(
            targets=[EventListenerMethod(None, "unload")],
            fn=fn,
            inputs=None,
            outputs=None,
            preprocess=False,
            postprocess=False,
            show_progress="hidden",
            api_name=None,
            js=None,
            no_target=True,
            batch=False,
            max_batch_size=4,
            cancels=None,
            collects_event_data=None,
            trigger_after=None,
            trigger_only_on_success=False,
            trigger_mode="once",
            concurrency_limit="default",
            concurrency_id=None,
            show_api=False,
        )

    def render(self):
        root_context = get_blocks_context()
        if root_context is not None and Context.root_block is not None:
            if self._id in root_context.blocks:
                raise DuplicateBlockError(
                    f"A block with id: {self._id} has already been rendered in the current Blocks."
                )
            overlapping_ids = set(root_context.blocks).intersection(self.blocks)
            for id in overlapping_ids:
                # State components are allowed to be reused between Blocks
                if not isinstance(self.blocks[id], components.State):
                    raise DuplicateBlockError(
                        "At least one block in this Blocks has already been rendered."
                    )

            root_context.blocks.update(self.blocks)
            dependency_offset = max(root_context.fns.keys(), default=-1) + 1
            existing_api_names = [
                dep.api_name
                for dep in root_context.fns.values()
                if isinstance(dep.api_name, str)
            ]
            for dependency in self.fns.values():
                dependency._id += dependency_offset
                api_name = dependency.api_name
                if isinstance(api_name, str):
                    api_name_ = utils.append_unique_suffix(
                        api_name,
                        existing_api_names,
                    )
                    if api_name != api_name_:
                        dependency.api_name = api_name_
                dependency.cancels = [c + dependency_offset for c in dependency.cancels]
                if dependency.trigger_after is not None:
                    dependency.trigger_after += dependency_offset
                # Recreate the cancel function so that it has the latest
                # dependency fn indices. This is necessary to properly cancel
                # events in the backend
                if dependency.cancels:
                    updated_cancels = [
                        root_context.fns[i].get_config() for i in dependency.cancels
                    ]
                    dependency.cancels = get_cancelled_fn_indices(updated_cancels)
                root_context.fns[dependency._id] = dependency
            root_context.fn_id = max(root_context.fns.keys(), default=-1) + 1
            Context.root_block.temp_file_sets.extend(self.temp_file_sets)
            Context.root_block.proxy_urls.update(self.proxy_urls)

        render_context = get_render_context()
        if render_context is not None:
            render_context.children.extend(self.children)
        return self

    def is_callable(self, fn_index: int = 0) -> bool:
        """Checks if a particular Blocks function is callable (i.e. not stateful or a generator)."""
        block_fn = self.fns[fn_index]
        dependency = self.fns[fn_index]

        if inspect.isasyncgenfunction(block_fn.fn):
            return False
        if inspect.isgeneratorfunction(block_fn.fn):
            return False
        if any(block.stateful for block in dependency.inputs):
            return False
        if any(block.stateful for block in dependency.outputs):
            return False

        return True

    def __call__(self, *inputs, fn_index: int = 0, api_name: str | None = None):
        """
        Allows Blocks objects to be called as functions. Supply the parameters to the
        function as positional arguments. To choose which function to call, use the
        fn_index parameter, which must be a keyword argument.

        Parameters:
        *inputs: the parameters to pass to the function
        fn_index: the index of the function to call (defaults to 0, which for Interfaces, is the default prediction function)
        api_name: The api_name of the dependency to call. Will take precedence over fn_index.
        """
        if api_name is not None:
            inferred_fn_index = next(
                (i for i, d in self.fns.items() if d.api_name == api_name),
                None,
            )
            if inferred_fn_index is None:
                raise InvalidApiNameError(
                    f"Cannot find a function with api_name {api_name}"
                )
            fn_index = inferred_fn_index
        if not (self.is_callable(fn_index)):
            raise ValueError(
                "This function is not callable because it is either stateful or is a generator. Please use the .launch() method instead to create an interactive user interface."
            )

        inputs = list(inputs)
        processed_inputs = self.serialize_data(fn_index, inputs)
        fn = self.fns[fn_index]
        if fn.batch:
            processed_inputs = [[inp] for inp in processed_inputs]

        outputs = client_utils.synchronize_async(
            self.process_api,
            block_fn=fn,
            inputs=processed_inputs,
            request=None,
            state={},
            explicit_call=True,
        )
        outputs = outputs["data"]

        if fn.batch:
            outputs = [out[0] for out in outputs]

        outputs = self.deserialize_data(fn_index, outputs)
        processed_outputs = utils.resolve_singleton(outputs)

        return processed_outputs

    async def call_function(
        self,
        block_fn: BlockFunction | int,
        processed_input: list[Any],
        iterator: AsyncIterator[Any] | None = None,
        requests: routes.Request | list[routes.Request] | None = None,
        event_id: str | None = None,
        event_data: EventData | None = None,
        in_event_listener: bool = False,
        state: SessionState | None = None,
    ):
        """
        Calls function with given index and preprocessed input, and measures process time.
        Parameters:
            fn_index: index of function to call
            processed_input: preprocessed input to pass to function
            iterator: iterator to use if function is a generator
            requests: requests to pass to function
            event_id: id of event in queue
            event_data: data associated with event trigger
        """
        if isinstance(block_fn, int):
            block_fn = self.fns[block_fn]
        if not block_fn.fn:
            raise IndexError("function has no backend method.")
        is_generating = False
        request = requests[0] if isinstance(requests, list) else requests
        start = time.time()

        fn = utils.get_function_with_locals(
            fn=block_fn.fn,
            blocks=self,
            event_id=event_id,
            in_event_listener=in_event_listener,
            request=request,
            state=state,
        )

        if iterator is None:  # If not a generator function that has already run
            if block_fn.inputs_as_dict:
                processed_input = [
                    dict(zip(block_fn.inputs, processed_input, strict=False))
                ]

            processed_input, progress_index, _ = special_args(
                block_fn.fn, processed_input, request, event_data
            )
            progress_tracker = (
                processed_input[progress_index] if progress_index is not None else None
            )

            if progress_tracker is not None and progress_index is not None:
                progress_tracker, fn = create_tracker(fn, progress_tracker.track_tqdm)
                processed_input[progress_index] = progress_tracker

            if inspect.iscoroutinefunction(fn):
                prediction = await fn(*processed_input)
            else:
                prediction = await anyio.to_thread.run_sync(  # type: ignore
                    fn, *processed_input, limiter=self.limiter
                )
        else:
            prediction = None

        if inspect.isgeneratorfunction(fn) or inspect.isasyncgenfunction(fn):
            try:
                if iterator is None:
                    iterator = cast(AsyncIterator[Any], prediction)
                if inspect.isgenerator(iterator):
                    iterator = utils.SyncToAsyncIterator(iterator, self.limiter)
                prediction = await utils.async_iteration(iterator)
                is_generating = True
            except StopAsyncIteration:
                n_outputs = len(block_fn.outputs)
                prediction = (
                    components._Keywords.FINISHED_ITERATING
                    if n_outputs == 1
                    else (components._Keywords.FINISHED_ITERATING,) * n_outputs
                )
                iterator = None

        duration = time.time() - start

        return {
            "prediction": prediction,
            "duration": duration,
            "is_generating": is_generating,
            "iterator": iterator,
        }

    def serialize_data(self, fn_index: int, inputs: list[Any]) -> list[Any]:
        dependency = self.fns[fn_index]
        processed_input = []

        def format_file(s):
            return FileData(path=s).model_dump()

        for i, block in enumerate(dependency.inputs):
            if not isinstance(block, components.Component):
                raise InvalidComponentError(
                    f"{block.__class__} Component not a valid input component."
                )
            api_info = block.api_info()
            if client_utils.value_is_file(api_info):
                serialized_input = client_utils.traverse(
                    inputs[i],
                    format_file,
                    lambda s: client_utils.is_filepath(s)
                    or client_utils.is_http_url_like(s),
                )
            else:
                serialized_input = inputs[i]
            processed_input.append(serialized_input)

        return processed_input

    def deserialize_data(self, fn_index: int, outputs: list[Any]) -> list[Any]:
        dependency = self.fns[fn_index]
        predictions = []

        for o, block in enumerate(dependency.outputs):
            if not isinstance(block, components.Component):
                raise InvalidComponentError(
                    f"{block.__class__} Component not a valid output component."
                )

            deserialized = client_utils.traverse(
                outputs[o], lambda s: s["path"], client_utils.is_file_obj
            )
            predictions.append(deserialized)

        return predictions

    def validate_inputs(self, block_fn: BlockFunction, inputs: list[Any]):
        dep_inputs = block_fn.inputs

        # This handles incorrect inputs when args are changed by a JS function
        # Only check not enough args case, ignore extra arguments (for now)
        # TODO: make this stricter?
        if len(inputs) < len(dep_inputs):
            name = (
                f" ({block_fn.name})"
                if block_fn.name and block_fn.name != "<lambda>"
                else ""
            )

            wanted_args = []
            received_args = []
            for block in dep_inputs:
                wanted_args.append(str(block))
            for inp in inputs:
                v = f'"{inp}"' if isinstance(inp, str) else str(inp)
                received_args.append(v)

            wanted = ", ".join(wanted_args)
            received = ", ".join(received_args)

            # JS func didn't pass enough arguments
            raise ValueError(
                f"""An event handler{name} didn't receive enough input values (needed: {len(dep_inputs)}, got: {len(inputs)}).
Check if the event handler calls a Javascript function, and make sure its return value is correct.
Wanted inputs:
    [{wanted}]
Received inputs:
    [{received}]"""
            )

    async def preprocess_data(
        self,
        block_fn: BlockFunction,
        inputs: list[Any],
        state: SessionState | None,
        explicit_call: bool = False,
    ):
        state = state or SessionState(self)

        self.validate_inputs(block_fn, inputs)

        if block_fn.preprocess:
            processed_input = []
            for i, block in enumerate(block_fn.inputs):
                if not isinstance(block, components.Component):
                    raise InvalidComponentError(
                        f"{block.__class__} Component not a valid input component."
                    )
                if block.stateful:
                    processed_input.append(state[block._id])
                else:
                    if block._id in state:
                        block = state[block._id]
                    inputs_cached = await processing_utils.async_move_files_to_cache(
                        inputs[i],
                        block,
                        check_in_upload_folder=not explicit_call,
                    )
                    if getattr(block, "data_model", None) and inputs_cached is not None:
                        if issubclass(block.data_model, GradioModel):  # type: ignore
                            inputs_cached = block.data_model(**inputs_cached)  # type: ignore
                        elif issubclass(block.data_model, GradioRootModel):  # type: ignore
                            inputs_cached = block.data_model(root=inputs_cached)  # type: ignore
                    processed_input.append(block.preprocess(inputs_cached))
        else:
            processed_input = inputs
        return processed_input

    def validate_outputs(self, block_fn: BlockFunction, predictions: Any | list[Any]):
        dep_outputs = block_fn.outputs

        if not isinstance(predictions, (list, tuple)):
            predictions = [predictions]

        if len(predictions) != len(dep_outputs):
            name = (
                f" ({block_fn.name})"
                if block_fn.name and block_fn.name != "<lambda>"
                else ""
            )

            wanted_args = []
            received_args = []
            for block in dep_outputs:
                wanted_args.append(str(block.get_block_class()))
            for pred in predictions:
                v = f'"{pred}"' if isinstance(pred, str) else str(pred)
                received_args.append(v)

            wanted = ", ".join(wanted_args)
            received = ", ".join(received_args)

            if len(predictions) < len(dep_outputs):
                raise ValueError(
                    f"""A  function{name} didn't return enough output values (needed: {len(dep_outputs)}, returned: {len(predictions)}).
    Output components:
        [{wanted}]
    Output values returned:
        [{received}]"""
                )
            else:
                warnings.warn(
                    f"""A function{name} returned too many output values (needed: {len(dep_outputs)}, returned: {len(predictions)}). Ignoring extra values.
    Output components:
        [{wanted}]
    Output values returned:
        [{received}]"""
                )

    async def postprocess_data(
        self,
        block_fn: BlockFunction,
        predictions: list | dict,
        state: SessionState | None,
    ) -> list[Any]:
        state = state or SessionState(self)
        if (
            isinstance(predictions, dict)
            and predictions == skip()
            and len(block_fn.outputs) > 1
        ):
            # For developer convenience, if a function returns a single skip() with multiple outputs,
            # we will skip updating all outputs.
            predictions = [skip()] * len(block_fn.outputs)
        if isinstance(predictions, dict) and len(predictions) > 0:
            predictions = convert_component_dict_to_list(
                [block._id for block in block_fn.outputs], predictions
            )

        if len(block_fn.outputs) == 1 and not block_fn.batch:
            predictions = [
                predictions,
            ]

        self.validate_outputs(block_fn, predictions)  # type: ignore

        output = []
        for i, block in enumerate(block_fn.outputs):
            try:
                if predictions[i] is components._Keywords.FINISHED_ITERATING:
                    output.append(None)
                    continue
            except (IndexError, KeyError) as err:
                raise ValueError(
                    "Number of output components does not match number "
                    f"of values returned from from function {block_fn.name}"
                ) from err

            if block.stateful:
                if not utils.is_prop_update(predictions[i]):
                    state[block._id] = predictions[i]
                output.append(None)
            else:
                prediction_value = predictions[i]
                if utils.is_prop_update(
                    prediction_value
                ):  # if update is passed directly (deprecated), remove Nones
                    prediction_value = utils.delete_none(
                        prediction_value, skip_value=True
                    )

                if isinstance(prediction_value, Block):
                    prediction_value = prediction_value.constructor_args.copy()
                    prediction_value["__type__"] = "update"
                if utils.is_prop_update(prediction_value):
                    kwargs = state[block._id].constructor_args.copy()
                    kwargs.update(prediction_value)
                    kwargs.pop("value", None)
                    kwargs.pop("__type__")
                    kwargs["render"] = False

                    state[block._id] = block.__class__(**kwargs)
                    prediction_value = postprocess_update_dict(
                        block=state[block._id],
                        update_dict=prediction_value,
                        postprocess=block_fn.postprocess,
                    )
                elif block_fn.postprocess:
                    if not isinstance(block, components.Component):
                        raise InvalidComponentError(
                            f"{block.__class__} Component not a valid output component."
                        )
                    if block._id in state:
                        block = state[block._id]
                    prediction_value = block.postprocess(prediction_value)

                outputs_cached = await processing_utils.async_move_files_to_cache(
                    prediction_value,
                    block,
                    postprocess=True,
                )
                output.append(outputs_cached)

        return output

    async def handle_streaming_outputs(
        self,
        block_fn: BlockFunction,
        data: list,
        session_hash: str | None,
        run: int | None,
        root_path: str | None = None,
        final: bool = False,
    ) -> list:
        if session_hash is None or run is None:
            return data
        if run not in self.pending_streams[session_hash]:
            self.pending_streams[session_hash][run] = {}
        stream_run: dict[int, MediaStream] = self.pending_streams[session_hash][run]

        for i, block in enumerate(block_fn.outputs):
            output_id = block._id
            if (
                isinstance(block, components.StreamingOutput)
                and block.streaming
                and not utils.is_prop_update(data[i])
            ):
                if final:
                    stream_run[output_id].end_stream()
                first_chunk = output_id not in stream_run
                binary_data, output_data = await block.stream_output(
                    data[i],
                    f"{session_hash}/{run}/{output_id}/playlist.m3u8",
                    first_chunk,
                )
                if first_chunk:
                    desired_output_format = None
                    if orig_name := output_data.get("orig_name"):
                        desired_output_format = Path(orig_name).suffix[1:]
                    stream_run[output_id] = MediaStream(
                        desired_output_format=desired_output_format
                    )
                    stream_run[output_id]

                await stream_run[output_id].add_segment(binary_data)
                output_data = await processing_utils.async_move_files_to_cache(
                    output_data,
                    block,
                    postprocess=True,
                )
                if root_path is not None:
                    output_data = processing_utils.add_root_url(
                        output_data, root_path, None
                    )
                data[i] = output_data

        return data

    def handle_streaming_diffs(
        self,
        block_fn: BlockFunction,
        data: list,
        session_hash: str | None,
        run: int | None,
        final: bool,
        simple_format: bool = False,
    ) -> list:
        if session_hash is None or run is None:
            return data
        first_run = run not in self.pending_diff_streams[session_hash]
        if first_run:
            self.pending_diff_streams[session_hash][run] = [None] * len(data)
        last_diffs = self.pending_diff_streams[session_hash][run]

        for i in range(len(block_fn.outputs)):
            if final:
                data[i] = last_diffs[i]
                continue

            if first_run:
                last_diffs[i] = data[i]
            else:
                prev_chunk = last_diffs[i]
                last_diffs[i] = data[i]
                if not simple_format:
                    data[i] = utils.diff(prev_chunk, data[i])

        if final:
            del self.pending_diff_streams[session_hash][run]

        return data

    async def process_api(
        self,
        block_fn: BlockFunction | int,
        inputs: list[Any],
        state: SessionState | None = None,
        request: routes.Request | list[routes.Request] | None = None,
        iterator: AsyncIterator | None = None,
        session_hash: str | None = None,
        event_id: str | None = None,
        event_data: EventData | None = None,
        in_event_listener: bool = True,
        simple_format: bool = False,
        explicit_call: bool = False,
        root_path: str | None = None,
    ) -> dict[str, Any]:
        """
        Processes API calls from the frontend. First preprocesses the data,
        then runs the relevant function, then postprocesses the output.
        Parameters:
            fn_index: Index of function to run.
            inputs: input data received from the frontend
            state: data stored from stateful components for session (key is input block id)
            request: the gr.Request object containing information about the network request (e.g. IP address, headers, query parameters, username)
            iterators: the in-progress iterators for each generator function (key is function index)
            event_id: id of event that triggered this API call
            event_data: data associated with the event trigger itself
            in_event_listener: whether this API call is being made in response to an event listener
            explicit_call: whether this call is being made directly by calling the Blocks function, instead of through an event listener or API route
            root_path: if provided, the root path of the server. All file URLs will be prefixed with this path.
        Returns: None
        """
        if isinstance(block_fn, int):
            block_fn = self.fns[block_fn]
        batch = block_fn.batch
        state_ids_to_track, hashed_values = self.get_state_ids_to_track(block_fn, state)
        changed_state_ids = []
        LocalContext.blocks.set(self)

        if batch:
            max_batch_size = block_fn.max_batch_size
            batch_sizes = [len(inp) for inp in inputs]
            batch_size = batch_sizes[0]
            if inspect.isasyncgenfunction(block_fn.fn) or inspect.isgeneratorfunction(
                block_fn.fn
            ):
                raise ValueError("Gradio does not support generators in batch mode.")
            if not all(x == batch_size for x in batch_sizes):
                raise ValueError(
                    f"All inputs to a batch function must have the same length but instead have sizes: {batch_sizes}."
                )
            if batch_size > max_batch_size:
                raise ValueError(
                    f"Batch size ({batch_size}) exceeds the max_batch_size for this function ({max_batch_size})"
                )
            inputs = [
                await self.preprocess_data(block_fn, list(i), state, explicit_call)
                for i in zip(*inputs, strict=False)
            ]
            result = await self.call_function(
                block_fn,
                list(zip(*inputs, strict=False)),
                None,
                request,
                event_id,
                event_data,
                in_event_listener,
                state,
            )
            preds = result["prediction"]
            data = [
                await self.postprocess_data(block_fn, list(o), state)
                for o in zip(*preds, strict=False)
            ]
            if root_path is not None:
                data = processing_utils.add_root_url(data, root_path, None)  # type: ignore
            data = list(zip(*data, strict=False))
            is_generating, iterator = None, None
        else:
            old_iterator = iterator
            if old_iterator:
                inputs = []
            else:
                inputs = await self.preprocess_data(
                    block_fn, inputs, state, explicit_call
                )
            was_generating = old_iterator is not None
            result = await self.call_function(
                block_fn,
                inputs,
                old_iterator,
                request,
                event_id,
                event_data,
                in_event_listener,
                state,
            )
            data = await self.postprocess_data(block_fn, result["prediction"], state)
            if state:
                changed_state_ids = [
                    state_id
                    for hash_value, state_id in zip(
                        hashed_values, state_ids_to_track, strict=False
                    )
                    if hash_value != utils.deep_hash(state[state_id])
                ]

            if root_path is not None:
                data = processing_utils.add_root_url(data, root_path, None)
            is_generating, iterator = result["is_generating"], result["iterator"]
            if is_generating or was_generating:
                run = id(old_iterator) if was_generating else id(iterator)
                data = await self.handle_streaming_outputs(
                    block_fn,
                    data,
                    session_hash=session_hash,
                    run=run,
                    root_path=root_path,
                    final=not is_generating,
                )
                data = self.handle_streaming_diffs(
                    block_fn,
                    data,
                    session_hash=session_hash,
                    run=run,
                    final=not is_generating,
                    simple_format=simple_format,
                )

        block_fn.total_runtime += result["duration"]
        block_fn.total_runs += 1
        output = {
            "data": data,
            "is_generating": is_generating,
            "iterator": iterator,
            "duration": result["duration"],
            "average_duration": block_fn.total_runtime / block_fn.total_runs,
            "render_config": None,
            "changed_state_ids": changed_state_ids,
        }
        if block_fn.renderable and state:
            output["render_config"] = state.blocks_config.get_config(
                block_fn.renderable
            )
            output["render_config"]["render_id"] = block_fn.renderable._id
            if root_path is not None:
                output["render_config"] = processing_utils.add_root_url(
                    output["render_config"], root_path, None
                )

        return output

    def get_state_ids_to_track(
        self, block_fn: BlockFunction, state: SessionState | None
    ) -> tuple[list[int], list]:
        if state is None:
            return [], []
        state_ids_to_track = []
        hashed_values = []
        for block in block_fn.outputs:
            if block.stateful and any(
                (block._id, "change") in fn.targets for fn in self.fns.values()
            ):
                value = state[block._id]
                state_ids_to_track.append(block._id)
                hashed_values.append(utils.deep_hash(value))
        return state_ids_to_track, hashed_values

    def create_limiter(self):
        self.limiter = (
            None
            if self.max_threads == 40
            else CapacityLimiter(total_tokens=self.max_threads)
        )

    def get_config(self):
        return {"type": "column"}

    def get_config_file(self) -> BlocksConfigDict:
        config: BlocksConfigDict = {
            "version": routes.VERSION,
            "api_prefix": API_PREFIX,
            "mode": self.mode,
            "app_id": self.app_id,
            "dev_mode": self.dev_mode,
            "analytics_enabled": self.analytics_enabled,
            "components": [],
            "css": self.css,
            "connect_heartbeat": False,
            "js": self.js,
            "head": self.head,
            "title": self.title or "Gradio",
            "space_id": self.space_id,
            "enable_queue": True,  # launch attributes
            "show_error": getattr(self, "show_error", False),
            "show_api": self.show_api,
            "is_colab": utils.colab_check(),
            "max_file_size": getattr(self, "max_file_size", None),
            "stylesheets": self.stylesheets,
            "theme": self.theme.name,
            "protocol": "sse_v3",
            "body_css": {
                "body_background_fill": self.theme._get_computed_value(
                    "body_background_fill"
                ),
                "body_text_color": self.theme._get_computed_value("body_text_color"),
                "body_background_fill_dark": self.theme._get_computed_value(
                    "body_background_fill_dark"
                ),
                "body_text_color_dark": self.theme._get_computed_value(
                    "body_text_color_dark"
                ),
            },
            "fill_height": self.fill_height,
            "fill_width": self.fill_width,
            "theme_hash": self.theme_hash,
        }
        config.update(self.default_config.get_config())  # type: ignore
        config["connect_heartbeat"] = utils.connect_heartbeat(
            config, self.blocks.values()
        )
        return config

    def __enter__(self):
        render_context = get_render_context()
        if render_context is None:
            Context.root_block = self
        self.parent = render_context
        set_render_context(self)
        self.exited = False
        return self

    def __exit__(self, exc_type: type[BaseException] | None = None, *args):
        if exc_type is not None:
            set_render_context(None)
            Context.root_block = None
            return
        super().fill_expected_parents()
        set_render_context(self.parent)
        # Configure the load events before root_block is reset
        self.attach_load_events()
        if self.parent is None:
            Context.root_block = None
        else:
            self.parent.children.extend(self.children)
        self.config = self.get_config_file()
        self.app = routes.App.create_app(self)
        self.progress_tracking = any(
            block_fn.tracks_progress for block_fn in self.fns.values()
        )
        self.exited = True

    def clear(self):
        """Resets the layout of the Blocks object."""
        self.default_config.blocks = {}
        self.default_config.fns = {}
        self.children = []
        return self

    @document()
    def queue(
        self,
        status_update_rate: float | Literal["auto"] = "auto",
        api_open: bool | None = None,
        max_size: int | None = None,
        *,
        default_concurrency_limit: int | None | Literal["not_set"] = "not_set",
    ):
        """
        By enabling the queue you can control when users know their position in the queue, and set a limit on maximum number of events allowed.
        Parameters:
            status_update_rate: If "auto", Queue will send status estimations to all clients whenever a job is finished. Otherwise Queue will send status at regular intervals set by this parameter as the number of seconds.
            api_open: If True, the REST routes of the backend will be open, allowing requests made directly to those endpoints to skip the queue.
            max_size: The maximum number of events the queue will store at any given moment. If the queue is full, new events will not be added and a user will receive a message saying that the queue is full. If None, the queue size will be unlimited.
            default_concurrency_limit: The default value of `concurrency_limit` to use for event listeners that don't specify a value. Can be set by environment variable GRADIO_DEFAULT_CONCURRENCY_LIMIT. Defaults to 1 if not set otherwise.
        Example: (Blocks)
            with gr.Blocks() as demo:
                button = gr.Button(label="Generate Image")
                button.click(fn=image_generator, inputs=gr.Textbox(), outputs=gr.Image())
            demo.queue(max_size=10)
            demo.launch()
        Example: (Interface)
            demo = gr.Interface(image_generator, gr.Textbox(), gr.Image())
            demo.queue(max_size=20)
            demo.launch()
        """
        if api_open is not None:
            self.api_open = api_open
        if utils.is_zero_gpu_space():
            max_size = 1 if max_size is None else max_size
        self._queue = queueing.Queue(
            live_updates=status_update_rate == "auto",
            concurrency_count=self.max_threads,
            update_intervals=status_update_rate if status_update_rate != "auto" else 1,
            max_size=max_size,
            blocks=self,
            default_concurrency_limit=default_concurrency_limit,
        )
        self.config = self.get_config_file()
        self.app = routes.App.create_app(self)
        return self

    def validate_queue_settings(self):
        for dep in self.fns.values():
            for i in dep.cancels:
                if not self.fns[i].queue:
                    raise ValueError(
                        "Queue needs to be enabled! "
                        "You may get this error by either 1) passing a function that uses the yield keyword "
                        "into an interface without enabling the queue or 2) defining an event that cancels "
                        "another event without enabling the queue. Both can be solved by calling .queue() "
                        "before .launch()"
                    )
            if dep.batch and dep.queue is False:
                raise ValueError("In order to use batching, the queue must be enabled.")

    def launch(
        self,
        inline: bool | None = None,
        inbrowser: bool = False,
        share: bool | None = None,
        debug: bool = False,
        max_threads: int = 40,
        auth: (
            Callable[[str, str], bool] | tuple[str, str] | list[tuple[str, str]] | None
        ) = None,
        auth_message: str | None = None,
        prevent_thread_lock: bool = False,
        show_error: bool = False,
        server_name: str | None = None,
        server_port: int | None = None,
        *,
        height: int = 500,
        width: int | str = "100%",
        favicon_path: str | None = None,
        ssl_keyfile: str | None = None,
        ssl_certfile: str | None = None,
        ssl_keyfile_password: str | None = None,
        ssl_verify: bool = True,
        quiet: bool = False,
        show_api: bool = not wasm_utils.IS_WASM,
        allowed_paths: list[str] | None = None,
        blocked_paths: list[str] | None = None,
        root_path: str | None = None,
        app_kwargs: dict[str, Any] | None = None,
        state_session_capacity: int = 10000,
        share_server_address: str | None = None,
        share_server_protocol: Literal["http", "https"] | None = None,
        auth_dependency: Callable[[fastapi.Request], str | None] | None = None,
        max_file_size: str | int | None = None,
        enable_monitoring: bool | None = None,
        strict_cors: bool = True,
        node_server_name: str | None = None,
        node_port: int | None = None,
        ssr_mode: bool | None = None,
        _frontend: bool = True,
    ) -> tuple[routes.App, str, str]:
        """
        Launches a simple web server that serves the demo. Can also be used to create a
        public link used by anyone to access the demo from their browser by setting share=True.
        Parameters:
            inline: whether to display in the gradio app inline in an iframe. Defaults to True in python notebooks; False otherwise.
            inbrowser: whether to automatically launch the gradio app in a new tab on the default browser.
            share: whether to create a publicly shareable link for the gradio app. Creates an SSH tunnel to make your UI accessible from anywhere. If not provided, it is set to False by default every time, except when running in Google Colab. When localhost is not accessible (e.g. Google Colab), setting share=False is not supported. Can be set by environment variable GRADIO_SHARE=True.
            debug: if True, blocks the main thread from running. If running in Google Colab, this is needed to print the errors in the cell output.
            auth: If provided, username and password (or list of username-password tuples) required to access app. Can also provide function that takes username and password and returns True if valid login.
            auth_message: If provided, HTML message provided on login page.
            prevent_thread_lock: By default, the gradio app blocks the main thread while the server is running. If set to True, the gradio app will not block and the gradio server will terminate as soon as the script finishes.
            show_error: If True, any errors in the gradio app will be displayed in an alert modal and printed in the browser console log
            server_port: will start gradio app on this port (if available). Can be set by environment variable GRADIO_SERVER_PORT. If None, will search for an available port starting at 7860.
            server_name: to make app accessible on local network, set this to "0.0.0.0". Can be set by environment variable GRADIO_SERVER_NAME. If None, will use "127.0.0.1".
            max_threads: the maximum number of total threads that the Gradio app can generate in parallel. The default is inherited from the starlette library (currently 40).
            width: The width in pixels of the iframe element containing the gradio app (used if inline=True)
            height: The height in pixels of the iframe element containing the gradio app (used if inline=True)
            favicon_path: If a path to a file (.png, .gif, or .ico) is provided, it will be used as the favicon for the web page.
            ssl_keyfile: If a path to a file is provided, will use this as the private key file to create a local server running on https.
            ssl_certfile: If a path to a file is provided, will use this as the signed certificate for https. Needs to be provided if ssl_keyfile is provided.
            ssl_keyfile_password: If a password is provided, will use this with the ssl certificate for https.
            ssl_verify: If False, skips certificate validation which allows self-signed certificates to be used.
            quiet: If True, suppresses most print statements.
            show_api: If True, shows the api docs in the footer of the app. Default True.
            allowed_paths: List of complete filepaths or parent directories that gradio is allowed to serve. Must be absolute paths. Warning: if you provide directories, any files in these directories or their subdirectories are accessible to all users of your app. Can be set by comma separated environment variable GRADIO_ALLOWED_PATHS. These files are generally assumed to be secure and will be displayed in the browser when possible.
            blocked_paths: List of complete filepaths or parent directories that gradio is not allowed to serve (i.e. users of your app are not allowed to access). Must be absolute paths. Warning: takes precedence over `allowed_paths` and all other directories exposed by Gradio by default. Can be set by comma separated environment variable GRADIO_BLOCKED_PATHS.
            root_path: The root path (or "mount point") of the application, if it's not served from the root ("/") of the domain. Often used when the application is behind a reverse proxy that forwards requests to the application. For example, if the application is served at "https://example.com/myapp", the `root_path` should be set to "/myapp". A full URL beginning with http:// or https:// can be provided, which will be used as the root path in its entirety. Can be set by environment variable GRADIO_ROOT_PATH. Defaults to "".
            app_kwargs: Additional keyword arguments to pass to the underlying FastAPI app as a dictionary of parameter keys and argument values. For example, `{"docs_url": "/docs"}`
            state_session_capacity: The maximum number of sessions whose information to store in memory. If the number of sessions exceeds this number, the oldest sessions will be removed. Reduce capacity to reduce memory usage when using gradio.State or returning updated components from functions. Defaults to 10000.
            share_server_address: Use this to specify a custom FRP server and port for sharing Gradio apps (only applies if share=True). If not provided, will use the default FRP server at https://gradio.live. See https://github.com/huggingface/frp for more information.
            share_server_protocol: Use this to specify the protocol to use for the share links. Defaults to "https", unless a custom share_server_address is provided, in which case it defaults to "http". If you are using a custom share_server_address and want to use https, you must set this to "https".
            auth_dependency: A function that takes a FastAPI request and returns a string user ID or None. If the function returns None for a specific request, that user is not authorized to access the app (they will see a 401 Unauthorized response). To be used with external authentication systems like OAuth. Cannot be used with `auth`.
            max_file_size: The maximum file size in bytes that can be uploaded. Can be a string of the form "<value><unit>", where value is any positive integer and unit is one of "b", "kb", "mb", "gb", "tb". If None, no limit is set.
            enable_monitoring: Enables traffic monitoring of the app through the /monitoring endpoint. By default is None, which enables this endpoint. If explicitly True, will also print the monitoring URL to the console. If False, will disable monitoring altogether.
            strict_cors: If True, prevents external domains from making requests to a Gradio server running on localhost. If False, allows requests to localhost that originate from localhost but also, crucially, from "null". This parameter should normally be True to prevent CSRF attacks but may need to be False when embedding a *locally-running Gradio app* using web components.
            ssr_mode: If True, the Gradio app will be rendered using server-side rendering mode, which is typically more performant and provides better SEO, but this requires Node 18+ to be installed on the system. If False, the app will be rendered using client-side rendering mode. If None, will use GRADIO_SSR_MODE environment variable or default to False.
        Returns:
            app: FastAPI app object that is running the demo
            local_url: Locally accessible link to the demo
            share_url: Publicly accessible link to the demo (if share=True, otherwise None)
        Example: (Blocks)
            import gradio as gr
            def reverse(text):
                return text[::-1]
            with gr.Blocks() as demo:
                button = gr.Button(value="Reverse")
                button.click(reverse, gr.Textbox(), gr.Textbox())
            demo.launch(share=True, auth=("username", "password"))
        Example:  (Interface)
            import gradio as gr
            def reverse(text):
                return text[::-1]
            demo = gr.Interface(reverse, "text", "text")
            demo.launch(share=True, auth=("username", "password"))
        """
        from gradio.routes import App

        if self._is_running_in_reload_thread:
            # We have already launched the demo
            return None, None, None  # type: ignore

        if not self.exited:
            self.__exit__()

        if auth is not None and auth_dependency is not None:
            raise ValueError(
                "You cannot provide both `auth` and `auth_dependency` in launch(). Please choose one."
            )
        if (
            auth
            and not callable(auth)
            and not isinstance(auth[0], tuple)
            and not isinstance(auth[0], list)
        ):
            self.auth = [auth]
        else:
            self.auth = auth

        if self.auth and not callable(self.auth):
            if any(not authenticable[0] for authenticable in self.auth):
                warnings.warn(
                    "You have provided an empty username in `auth`. Please provide a valid username."
                )
            if any(not authenticable[1] for authenticable in self.auth):
                warnings.warn(
                    "You have provided an empty password in `auth`. Please provide a valid password."
                )

        self.auth_message = auth_message
        self.show_error = show_error
        self.height = height
        self.width = width
        self.favicon_path = favicon_path
        self.ssl_verify = ssl_verify
        self.state_session_capacity = state_session_capacity
        if root_path is None:
            self.root_path = os.environ.get("GRADIO_ROOT_PATH", "")
        else:
            self.root_path = root_path
        self.show_api = show_api

        if allowed_paths:
            self.allowed_paths = allowed_paths
        else:
            allowed_paths_env = os.environ.get("GRADIO_ALLOWED_PATHS", "")
            if len(allowed_paths_env) > 0:
                self.allowed_paths = [
                    item.strip() for item in allowed_paths_env.split(",")
                ]
            else:
                self.allowed_paths = []

        if blocked_paths:
            self.blocked_paths = blocked_paths
        else:
            blocked_paths_env = os.environ.get("GRADIO_BLOCKED_PATHS", "")
            if len(blocked_paths_env) > 0:
                self.blocked_paths = [
                    item.strip() for item in blocked_paths_env.split(",")
                ]
            else:
                self.blocked_paths = []

        if not isinstance(self.allowed_paths, list):
            raise ValueError("`allowed_paths` must be a list of directories.")
        if not isinstance(self.blocked_paths, list):
            raise ValueError("`blocked_paths` must be a list of directories.")

        self.validate_queue_settings()
        self.max_file_size = utils._parse_file_size(max_file_size)

        if self.dev_mode:
            for block in self.blocks.values():
                if block.key is None:
                    block.key = f"__{block._id}__"

        self.config = self.get_config_file()
        self.max_threads = max_threads
        self._queue.max_thread_count = max_threads

        self.ssr_mode = (
            False
            if wasm_utils.IS_WASM
            else (
                ssr_mode
                if ssr_mode is not None
                else os.getenv("GRADIO_SSR_MODE", "False").lower() == "true"
            )
        )
        self.node_path = os.environ.get(
            "GRADIO_NODE_PATH", "" if wasm_utils.IS_WASM else get_node_path()
        )
        if self.ssr_mode:
            self.node_server_name, self.node_process, self.node_port = (
                start_node_server(
                    server_name=node_server_name,
                    server_port=node_port,
                    node_path=self.node_path,
                )
            )
        else:
            self.node_server_name = self.node_port = self.node_process = None

        # self.server_app is included for backwards compatibility
        self.server_app = self.app = App.create_app(
            self,
            auth_dependency=auth_dependency,
            app_kwargs=app_kwargs,
            strict_cors=strict_cors,
            ssr_mode=self.ssr_mode,
        )

        if self.is_running:
            if not isinstance(self.local_url, str):
                raise ValueError(f"Invalid local_url: {self.local_url}")
            if not (quiet):
                print(
                    "Rerunning server... use `close()` to stop if you need to change `launch()` parameters.\n----"
                )
        else:
            if wasm_utils.IS_WASM:
                server_name = "xxx"
                server_port = 99999
                local_url = ""
                server = None
                # In the Wasm environment, we only need the app object
                # which the frontend app will directly communicate with through the Worker API,
                # and we don't need to start a server.
                wasm_utils.register_app(self.app)
            else:
                from gradio import http_server

                (
                    server_name,
                    server_port,
                    local_url,
                    server,
                ) = http_server.start_server(
                    app=self.app,
                    server_name=server_name,
                    server_port=server_port,
                    ssl_keyfile=ssl_keyfile,
                    ssl_certfile=ssl_certfile,
                    ssl_keyfile_password=ssl_keyfile_password,
                )
            self.server_name = server_name
            self.local_url = local_url
            self.local_api_url = f"{self.local_url.rstrip('/')}{API_PREFIX}/"
            self.server_port = server_port
            self.server = server
            self.is_running = True
            self.is_colab = utils.colab_check()
            self.is_kaggle = utils.kaggle_check()
            self.share_server_address = share_server_address
            self.share_server_protocol = share_server_protocol or (
                "http" if share_server_address is not None else "https"
            )
            self.has_launched = True

            self.protocol = (
                "https"
                if self.local_url.startswith("https") or self.is_colab
                else "http"
            )
            if not wasm_utils.IS_WASM and not self.is_colab and not quiet:
                s = (
                    strings.en["RUNNING_LOCALLY_SSR"]
                    if self.ssr_mode
                    else strings.en["RUNNING_LOCALLY"]
                )
                print(s.format(self.protocol, self.server_name, self.server_port))

            self._queue.set_server_app(self.server_app)

            if not wasm_utils.IS_WASM:
                # Cannot run async functions in background other than app's scope.
                # Workaround by triggering the app endpoint
                httpx.get(
                    f"{self.local_api_url}startup-events",
                    verify=ssl_verify,
                    timeout=None,
                )
            else:
                # NOTE: One benefit of the code above dispatching `startup_events()` via a self HTTP request is
                # that `self._queue.start()` is called in another thread which is managed by the HTTP server, `uvicorn`
                # so all the asyncio tasks created by the queue runs in an event loop in that thread and
                # will be cancelled just by stopping the server.
                # In contrast, in the Wasm env, we can't do that because `threading` is not supported and all async tasks will run in the same event loop, `pyodide.webloop.WebLoop` in the main thread.
                # So we need to manually cancel them. See `self.close()`..
                self.startup_events()

<<<<<<< HEAD
        utils.launch_counter()
        self.is_sagemaker = (
            utils.sagemaker_check() if self.is_sagemaker is None else self.is_sagemaker
        )
=======
        self.is_sagemaker = utils.sagemaker_check()
>>>>>>> 8bcbd3ff
        if share is None:
            if self.is_colab:
                if not quiet:
                    print(
                        "Setting queue=True in a Colab notebook requires sharing enabled. Setting `share=True` (you can turn this off by setting `share=False` in `launch()` explicitly).\n"
                    )
                self.share = True
            elif self.is_kaggle:
                if not quiet:
                    print(
                        "Kaggle notebooks require sharing enabled. Setting `share=True` (you can turn this off by setting `share=False` in `launch()` explicitly).\n"
                    )
                self.share = True
            elif self.is_sagemaker:
                if not quiet:
                    print(
                        "Sagemaker notebooks may require sharing enabled. Setting `share=True` (you can turn this off by setting `share=False` in `launch()` explicitly).\n"
                    )
                self.share = True
            else:
                self.share = False
                # GRADIO_SHARE environment variable for forcing 'share=True'
                # GRADIO_SHARE=True => share=True
                share_env = os.getenv("GRADIO_SHARE")
                if share_env is not None and share_env.lower() == "true":
                    self.share = True
        else:
            self.share = share

        if enable_monitoring:
            print(
                f"Monitoring URL: {self.local_url}monitoring/{self.app.analytics_key}"
            )
        self.enable_monitoring = enable_monitoring in [True, None]

        # If running in a colab or not able to access localhost,
        # a shareable link must be created.
        if (
            _frontend
            and not wasm_utils.IS_WASM
            and not networking.url_ok(self.local_url)
            and not self.share
        ):
            raise ValueError(
                "When localhost is not accessible, a shareable link must be created. Please set share=True or check your proxy settings to allow access to localhost."
            )

        if self.is_colab and not quiet:
            if debug:
                print(strings.en["COLAB_DEBUG_TRUE"])
            else:
                print(strings.en["COLAB_DEBUG_FALSE"])
            if not self.share:
                print(strings.en["COLAB_WARNING"].format(self.server_port))

        if self.share:
            if self.space_id:
                warnings.warn(
                    "Setting share=True is not supported on Hugging Face Spaces"
                )
                self.share = False
            if wasm_utils.IS_WASM:
                warnings.warn(
                    "Setting share=True is not supported in the Wasm environment"
                )
                self.share = False

        if self.share:
            try:
                if self.share_url is None:
                    share_url = networking.setup_tunnel(
                        local_host=self.server_name,
                        local_port=self.server_port,
                        share_token=self.share_token,
                        share_server_address=self.share_server_address,
                    )
                    parsed_url = urlparse(share_url)
                    self.share_url = urlunparse(
                        (self.share_server_protocol,) + parsed_url[1:]
                    )
                print(strings.en["SHARE_LINK_DISPLAY"].format(self.share_url))
                if not (quiet):
                    print(strings.en["SHARE_LINK_MESSAGE"])
            except Exception as e:
                if self.analytics_enabled:
                    analytics.error_analytics("Not able to set up tunnel")
                self.share_url = None
                self.share = False
                if isinstance(e, ChecksumMismatchError):
                    print(
                        strings.en["COULD_NOT_GET_SHARE_LINK_CHECKSUM"].format(
                            BINARY_PATH
                        )
                    )
                elif Path(BINARY_PATH).exists():
                    print(strings.en["COULD_NOT_GET_SHARE_LINK"])
                else:
                    print(
                        strings.en["COULD_NOT_GET_SHARE_LINK_MISSING_FILE"].format(
                            BINARY_PATH,
                            BINARY_URL,
                            BINARY_FILENAME,
                            BINARY_FOLDER,
                        )
                    )
        else:
            if not quiet and not wasm_utils.IS_WASM:
                print(strings.en["PUBLIC_SHARE_TRUE"])
            self.share_url = None

        if inbrowser and not wasm_utils.IS_WASM:
            link = self.share_url if self.share and self.share_url else self.local_url
            webbrowser.open(link)

        # Check if running in a Python notebook in which case, display inline
        if inline is None:
            inline = utils.ipython_check()
        if inline:
            try:
                from IPython.display import HTML, Javascript, display  # type: ignore

                if self.share and self.share_url:
                    while not networking.url_ok(self.share_url):
                        time.sleep(0.25)
                    artifact = HTML(
                        f'<div><iframe src="{self.share_url}" width="{self.width}" height="{self.height}" allow="autoplay; camera; microphone; clipboard-read; clipboard-write;" frameborder="0" allowfullscreen></iframe></div>'
                    )

                elif self.is_colab:
                    # modified from /usr/local/lib/python3.7/dist-packages/google/colab/output/_util.py within Colab environment
                    code = """(async (port, path, width, height, cache, element) => {
                        if (!google.colab.kernel.accessAllowed && !cache) {
                            return;
                        }
                        element.appendChild(document.createTextNode(''));
                        const url = await google.colab.kernel.proxyPort(port, {cache});

                        const external_link = document.createElement('div');
                        external_link.innerHTML = `
                            <div style="font-family: monospace; margin-bottom: 0.5rem">
                                Running on <a href=${new URL(path, url).toString()} target="_blank">
                                    https://localhost:${port}${path}
                                </a>
                            </div>
                        `;
                        element.appendChild(external_link);

                        const iframe = document.createElement('iframe');
                        iframe.src = new URL(path, url).toString();
                        iframe.height = height;
                        iframe.allow = "autoplay; camera; microphone; clipboard-read; clipboard-write;"
                        iframe.width = width;
                        iframe.style.border = 0;
                        element.appendChild(iframe);
                    })""" + "({port}, {path}, {width}, {height}, {cache}, window.element)".format(
                        port=json.dumps(self.server_port),
                        path=json.dumps("/"),
                        width=json.dumps(self.width),
                        height=json.dumps(self.height),
                        cache=json.dumps(False),
                    )

                    artifact = Javascript(code)
                else:
                    artifact = HTML(
                        f'<div><iframe src="{self.local_url}" width="{self.width}" height="{self.height}" allow="autoplay; camera; microphone; clipboard-read; clipboard-write;" frameborder="0" allowfullscreen></iframe></div>'
                    )
                self.artifact = artifact
                display(artifact)
            except ImportError:
                pass

        if getattr(self, "analytics_enabled", False):
            data = {
                "launch_method": "browser" if inbrowser else "inline",
                "is_google_colab": self.is_colab,
                "is_sharing_on": self.share,
                "is_space": self.space_id is not None,
                "mode": self.mode,
            }
            analytics.launched_analytics(self, data)

        is_in_interactive_mode = bool(getattr(sys, "ps1", sys.flags.interactive))

        # Block main thread if debug==True
        if (
            debug
            or int(os.getenv("GRADIO_DEBUG", "0")) == 1
            and not wasm_utils.IS_WASM
            or (
                # Block main thread if running in a script to stop script from exiting
                not prevent_thread_lock
                and not is_in_interactive_mode
                # In the Wasm env, we don't have to block the main thread because the server won't be shut down after the execution finishes.
                # Moreover, we MUST NOT do it because there is only one thread in the Wasm env and blocking it will stop the subsequent code from running.
                and not wasm_utils.IS_WASM
            )
        ):
            self.block_thread()

        return TupleNoPrint((self.server_app, self.local_url, self.share_url))  # type: ignore

    def integrate(
        self,
        comet_ml=None,
        wandb: ModuleType | None = None,
        mlflow: ModuleType | None = None,
    ) -> None:
        """
        A catch-all method for integrating with other libraries. This method should be run after launch()
        Parameters:
            comet_ml: If a comet_ml Experiment object is provided, will integrate with the experiment and appear on Comet dashboard
            wandb: If the wandb module is provided, will integrate with it and appear on WandB dashboard
            mlflow: If the mlflow module  is provided, will integrate with the experiment and appear on ML Flow dashboard
        """
        analytics_integration = ""
        if comet_ml is not None:
            analytics_integration = "CometML"
            comet_ml.log_other("Created from", "Gradio")
            if self.share_url is not None:
                comet_ml.log_text(f"gradio: {self.share_url}")
                comet_ml.end()
            elif self.local_url:
                comet_ml.log_text(f"gradio: {self.local_url}")
                comet_ml.end()
            else:
                raise ValueError("Please run `launch()` first.")
        if wandb is not None:
            analytics_integration = "WandB"
            if self.share_url is not None:
                wandb.log(
                    {
                        "Gradio panel": wandb.Html(
                            '<iframe src="'
                            + self.share_url
                            + '" width="'
                            + str(self.width)
                            + '" height="'
                            + str(self.height)
                            + '" frameBorder="0"></iframe>'
                        )
                    }
                )
            else:
                print(
                    "The WandB integration requires you to "
                    "`launch(share=True)` first."
                )
        if mlflow is not None:
            analytics_integration = "MLFlow"
            if self.share_url is not None:
                mlflow.log_param("Gradio Interface Share Link", self.share_url)
            else:
                mlflow.log_param("Gradio Interface Local Link", self.local_url)
        if self.analytics_enabled and analytics_integration:
            data = {"integration": analytics_integration}
            analytics.integration_analytics(data)

    def close(self, verbose: bool = True) -> None:
        """
        Closes the Interface that was launched and frees the port.
        """
        try:
            if wasm_utils.IS_WASM:
                # NOTE:
                # Normally, queue-related async tasks whose async tasks are started at the `/queue/data` endpoint function)
                # are running in an event loop in the server thread,
                # so they will be cancelled by `self.server.close()` below.
                # However, in the Wasm env, we don't have the `server` and
                # all async tasks are running in the same event loop, `pyodide.webloop.WebLoop` in the main thread,
                # so we have to cancel them explicitly so that these tasks won't run after a new app is launched.
                self._queue._cancel_asyncio_tasks()
                self.server_app._cancel_asyncio_tasks()
            self._queue.close()
            # set this before closing server to shut down heartbeats
            self.is_running = False
            self.app.stop_event.set()
            if self.server:
                self.server.close()
            # So that the startup events (starting the queue)
            # happen the next time the app is launched
            self.app.startup_events_triggered = False
            if verbose:
                print(f"Closing server running on port: {self.server_port}")
        except (AttributeError, OSError):  # can't close if not running
            pass

    def block_thread(
        self,
    ) -> None:
        """Block main thread until interrupted by user."""
        try:
            while True:
                time.sleep(0.1)
        except (KeyboardInterrupt, OSError):
            print("Keyboard interruption in main thread... closing server.")
            if self.server:
                self.server.close()
            for tunnel in CURRENT_TUNNELS:
                tunnel.kill()

    def attach_load_events(self):
        """Add a load event for every component whose initial value should be randomized."""
        root_context = Context.root_block
        if root_context:
            for component in root_context.blocks.values():
                if (
                    isinstance(component, components.Component)
                    and component.load_event_to_attach
                ):
                    load_fn, triggers, inputs = component.load_event_to_attach
                    has_target = len(triggers) > 0
                    triggers += [(self, "load")]
                    # Use set_event_trigger to avoid ambiguity between load class/instance method

                    dep = self.default_config.set_event_trigger(
                        [EventListenerMethod(*trigger) for trigger in triggers],
                        load_fn,
                        inputs,
                        component,
                        no_target=not has_target,
                        show_progress="hidden" if has_target else "full",
                    )[0]
                    component.load_event = dep.get_config()

    def startup_events(self):
        """Events that should be run when the app containing this block starts up."""
        self._queue.start()
        # So that processing can resume in case the queue was stopped
        self._queue.stopped = False
        self.is_running = True
        self.create_limiter()

    def get_api_info(self, all_endpoints: bool = False) -> dict[str, Any] | None:
        """
        Gets the information needed to generate the API docs from a Blocks.
        Parameters:
            all_endpoints: If True, returns information about all endpoints, including those with show_api=False.
        """
        config = self.config
        api_info = {"named_endpoints": {}, "unnamed_endpoints": {}}

        for fn in self.fns.values():
            if not fn.fn or fn.api_name is False:
                continue
            if not all_endpoints and not fn.show_api:
                continue

            dependency_info = {"parameters": [], "returns": [], "show_api": fn.show_api}
            fn_info = utils.get_function_params(fn.fn)  # type: ignore
            skip_endpoint = False

            inputs = fn.inputs
            for index, input_block in enumerate(inputs):
                for component in config["components"]:
                    if component["id"] == input_block._id:
                        break
                else:
                    skip_endpoint = True  # if component not found, skip endpoint
                    break
                type = component["props"]["name"]
                if self.blocks[component["id"]].skip_api:
                    continue
                label = component["props"].get("label", f"parameter_{input_block._id}")
                comp = self.get_component(component["id"])
                if not isinstance(comp, components.Component):
                    raise TypeError(f"{comp!r} is not a Component")
                info = component["api_info"]
                example = comp.example_inputs()
                python_type = client_utils.json_schema_to_python_type(info)

                # Since the clients use "api_name" and "fn_index" to designate the endpoint and
                # "result_callbacks" to specify the callbacks, we need to make sure that no parameters
                # have those names. Hence the final checks.
                if (
                    fn.fn
                    and index < len(fn_info)
                    and fn_info[index][0]
                    not in ["api_name", "fn_index", "result_callbacks"]
                ):
                    parameter_name = fn_info[index][0]
                else:
                    parameter_name = f"param_{index}"

                # How default values are set for the client: if a component has an initial value, then that parameter
                # is optional in the client and the initial value from the config is used as default in the client.
                # If the component does not have an initial value, but if the corresponding argument in the predict function has
                # a default value of None, then that parameter is also optional in the client and the None is used as default in the client.
                if component["props"].get("value") is not None:
                    parameter_has_default = True
                    parameter_default = component["props"]["value"]
                elif (
                    fn.fn
                    and index < len(fn_info)
                    and fn_info[index][1]
                    and fn_info[index][2] is None
                ):
                    parameter_has_default = True
                    parameter_default = None
                else:
                    parameter_has_default = False
                    parameter_default = None

                dependency_info["parameters"].append(
                    {
                        "label": label,
                        "parameter_name": parameter_name,
                        "parameter_has_default": parameter_has_default,
                        "parameter_default": parameter_default,
                        "type": info,
                        "python_type": {
                            "type": python_type,
                            "description": info.get("description", ""),
                        },
                        "component": type.capitalize(),
                        "example_input": example,
                    }
                )

            outputs = fn.outputs
            for o in outputs:
                for component in config["components"]:
                    if component["id"] == o._id:
                        break
                else:
                    skip_endpoint = True  # if component not found, skip endpoint
                    break
                type = component["props"]["name"]
                if self.blocks[component["id"]].skip_api:
                    continue
                label = component["props"].get("label", f"value_{o._id}")
                comp = self.get_component(component["id"])
                if not isinstance(comp, components.Component):
                    raise TypeError(f"{comp!r} is not a Component")
                info = component["api_info"]
                example = comp.example_inputs()
                python_type = client_utils.json_schema_to_python_type(info)
                dependency_info["returns"].append(
                    {
                        "label": label,
                        "type": info,
                        "python_type": {
                            "type": python_type,
                            "description": info.get("description", ""),
                        },
                        "component": type.capitalize(),
                    }
                )

            if not skip_endpoint:
                api_info["named_endpoints"][f"/{fn.api_name}"] = dependency_info

        return api_info<|MERGE_RESOLUTION|>--- conflicted
+++ resolved
@@ -2525,14 +2525,7 @@
                 # So we need to manually cancel them. See `self.close()`..
                 self.startup_events()
 
-<<<<<<< HEAD
-        utils.launch_counter()
-        self.is_sagemaker = (
-            utils.sagemaker_check() if self.is_sagemaker is None else self.is_sagemaker
-        )
-=======
-        self.is_sagemaker = utils.sagemaker_check()
->>>>>>> 8bcbd3ff
+        self.is_sagemaker = False  # TODO: fix Gradio's behavior in sagemaker and other hosted notebooks
         if share is None:
             if self.is_colab:
                 if not quiet:
