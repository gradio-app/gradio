--- conflicted
+++ resolved
@@ -47,17 +47,11 @@
 )
 from gradio.exceptions import DuplicateBlockError
 from gradio.utils import (
-<<<<<<< HEAD
+    check_function_inputs_match,
     component_or_layout_class,
     delete_none,
     get_cancel_function,
     get_continuous_fn,
-=======
-    check_function_inputs_match,
-    component_or_layout_class,
-    delete_none,
-    get_cancel_function,
->>>>>>> a9f6d530
 )
 
 set_documentation_group("blocks")
@@ -168,16 +162,6 @@
         Returns: None
         """
         # Support for singular parameter
-<<<<<<< HEAD
-        if inputs is None:
-            inputs = []
-        if outputs is None:
-            outputs = []
-        if not isinstance(inputs, list):
-            inputs = [inputs]
-        if not isinstance(outputs, list):
-            outputs = [outputs]
-=======
         if isinstance(inputs, set):
             inputs_as_dict = True
             inputs = sorted(inputs, key=lambda x: x._id)
@@ -198,13 +182,11 @@
 
         if fn is not None:
             check_function_inputs_match(fn, inputs, inputs_as_dict)
->>>>>>> a9f6d530
 
         if Context.root_block is None:
             raise AttributeError(
                 f"{event_name}() and other events can only be called within a Blocks context."
             )
-<<<<<<< HEAD
         if every is not None and every <= 0:
             raise ValueError("Parameter every must be positive or None")
         if every and batch:
@@ -216,12 +198,9 @@
         if every:
             fn = get_continuous_fn(fn, every)
 
-        Context.root_block.fns.append(BlockFunction(fn, preprocess, postprocess))
-=======
         Context.root_block.fns.append(
             BlockFunction(fn, inputs, outputs, preprocess, postprocess, inputs_as_dict)
         )
->>>>>>> a9f6d530
         if api_name is not None:
             api_name_ = utils.append_unique_suffix(
                 api_name, [dep["api_name"] for dep in Context.root_block.dependencies]
