--- conflicted
+++ resolved
@@ -47,15 +47,7 @@
     set_documentation_group,
 )
 from gradio.exceptions import DuplicateBlockError
-<<<<<<< HEAD
-from gradio.utils import (
-    check_function_inputs_match,
-    component_or_layout_class,
-    delete_none,
-)
-=======
-from gradio.utils import component_or_layout_class, delete_none, get_cancel_function
->>>>>>> 28b7d7de
+from gradio.utils import component_or_layout_class, delete_none, get_cancel_function, check_function_inputs_match
 
 set_documentation_group("blocks")
 
@@ -164,7 +156,6 @@
         Returns: None
         """
         # Support for singular parameter
-<<<<<<< HEAD
         if isinstance(inputs, set):
             inputs_as_dict = True
             inputs = sorted(inputs, key=lambda x: x._id)
@@ -185,24 +176,14 @@
 
         if fn is not None:
             check_function_inputs_match(fn, inputs, inputs_as_dict)
-        Context.root_block.fns.append(
-            BlockFunction(fn, inputs, outputs, preprocess, postprocess, inputs_as_dict)
-        )
-=======
-        if inputs is None:
-            inputs = []
-        if outputs is None:
-            outputs = []
-        if not isinstance(inputs, list):
-            inputs = [inputs]
-        if not isinstance(outputs, list):
-            outputs = [outputs]
+
         if Context.root_block is None:
             raise AttributeError(
                 f"{event_name}() and other events can only be called within a Blocks context."
             )
-        Context.root_block.fns.append(BlockFunction(fn, preprocess, postprocess))
->>>>>>> 28b7d7de
+        Context.root_block.fns.append(
+            BlockFunction(fn, inputs, outputs, preprocess, postprocess, inputs_as_dict)
+        )
         if api_name is not None:
             api_name_ = utils.append_unique_suffix(
                 api_name, [dep["api_name"] for dep in Context.root_block.dependencies]
