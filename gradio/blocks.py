from __future__ import annotations

import copy
import hashlib
import inspect
import json
import os
import random
import secrets
import string
import sys
import threading
import time
import warnings
import webbrowser
from collections import defaultdict
from pathlib import Path
from types import ModuleType
from typing import TYPE_CHECKING, Any, AsyncIterator, Callable, Literal, Sequence, cast
from urllib.parse import urlparse, urlunparse

import anyio
import fastapi
import httpx
from anyio import CapacityLimiter
from gradio_client import utils as client_utils
from gradio_client.documentation import document

from gradio import (
    analytics,
    components,
    networking,
    processing_utils,
    queueing,
    routes,
    strings,
    themes,
    utils,
    wasm_utils,
)
from gradio.blocks_events import BlocksEvents, BlocksMeta
from gradio.context import Context
from gradio.data_classes import FileData, GradioModel, GradioRootModel
from gradio.events import (
    EventData,
    EventListener,
    EventListenerMethod,
)
from gradio.exceptions import (
    DuplicateBlockError,
    InvalidApiNameError,
    InvalidComponentError,
)
from gradio.helpers import create_tracker, skip, special_args
from gradio.state_holder import SessionState
from gradio.themes import Default as DefaultTheme
from gradio.themes import ThemeClass as Theme
from gradio.tunneling import (
    BINARY_FILENAME,
    BINARY_FOLDER,
    BINARY_PATH,
    BINARY_URL,
    CURRENT_TUNNELS,
)
from gradio.utils import (
    TupleNoPrint,
    check_function_inputs_match,
    component_or_layout_class,
    get_cancel_function,
    get_continuous_fn,
    get_package_version,
    get_upload_folder,
)

try:
    import spaces  # type: ignore
except Exception:
    spaces = None


if TYPE_CHECKING:  # Only import for type checking (is False at runtime).
    from fastapi.applications import FastAPI

    from gradio.components.base import Component

BUILT_IN_THEMES: dict[str, Theme] = {
    t.name: t
    for t in [
        themes.Base(),
        themes.Default(),
        themes.Monochrome(),
        themes.Soft(),
        themes.Glass(),
    ]
}


class Block:
    def __init__(
        self,
        *,
        elem_id: str | None = None,
        elem_classes: list[str] | str | None = None,
        render: bool = True,
        visible: bool = True,
        proxy_url: str | None = None,
    ):
        self._id = Context.id
        Context.id += 1
        self.visible = visible
        self.elem_id = elem_id
        self.elem_classes = (
            [elem_classes] if isinstance(elem_classes, str) else elem_classes
        )
        self.proxy_url = proxy_url
        self.share_token = secrets.token_urlsafe(32)
        self.parent: BlockContext | None = None
        self.is_rendered: bool = False
        self._constructor_args: list[dict]
        self.state_session_capacity = 10000
        self.temp_files: set[str] = set()
        self.GRADIO_CACHE = get_upload_folder()
        # Keep tracks of files that should not be deleted when the delete_cache parmaeter is set
        # These files are the default value of the component and files that are used in examples
        self.keep_in_cache = set()

        if render:
            self.render()

    @property
    def stateful(self):
        return False

    @property
    def skip_api(self):
        return False

    @property
    def constructor_args(self) -> dict[str, Any]:
        """Get the arguments passed to the component's initializer.

        Only set classes whose metaclass is ComponentMeta
        """
        # the _constructor_args list is appended based on the mro of the class
        # so the first entry is for the bottom of the hierarchy
        return self._constructor_args[0] if self._constructor_args else {}

    @property
    def events(
        self,
    ) -> list[EventListener]:
        return getattr(self, "EVENTS", [])

    def render(self):
        """
        Adds self into appropriate BlockContext
        """
        if Context.root_block is not None and self._id in Context.root_block.blocks:
            raise DuplicateBlockError(
                f"A block with id: {self._id} has already been rendered in the current Blocks."
            )
        if Context.block is not None:
            Context.block.add(self)
        if Context.root_block is not None:
            Context.root_block.blocks[self._id] = self
            self.is_rendered = True
            if isinstance(self, components.Component):
                Context.root_block.temp_file_sets.append(self.temp_files)
        return self

    def unrender(self):
        """
        Removes self from BlockContext if it has been rendered (otherwise does nothing).
        Removes self from the layout and collection of blocks, but does not delete any event triggers.
        """
        if Context.block is not None:
            try:
                Context.block.children.remove(self)
            except ValueError:
                pass
        if Context.root_block is not None:
            try:
                del Context.root_block.blocks[self._id]
                self.is_rendered = False
            except KeyError:
                pass
        return self

    def get_block_name(self) -> str:
        """
        Gets block's class name. If it is template component it gets the parent's class name.
        This is used to identify the Svelte file to use in the frontend. Override this method
        if a component should use a different Svelte file than the default naming convention.
        """
        return (
            self.__class__.__base__.__name__.lower()  # type: ignore
            if hasattr(self, "is_template")
            else self.__class__.__name__.lower()
        )

    def get_block_class(self) -> str:
        """
        Gets block's class name. If it is template component it gets the parent's class name.
        Very similar to the get_block_name method, but this method is used to reconstruct a
        Gradio app that is loaded from a Space using gr.load(). This should generally
        NOT be overridden.
        """
        return (
            self.__class__.__base__.__name__.lower()  # type: ignore
            if hasattr(self, "is_template")
            else self.__class__.__name__.lower()
        )

    def get_expected_parent(self) -> type[BlockContext] | None:
        return None

    def get_config(self):
        config = {}
        signature = inspect.signature(self.__class__.__init__)
        for parameter in signature.parameters.values():
            if hasattr(self, parameter.name):
                value = getattr(self, parameter.name)
                config[parameter.name] = utils.convert_to_dict_if_dataclass(value)
        for e in self.events:
            to_add = e.config_data()
            if to_add:
                config = {**to_add, **config}
        config.pop("render", None)
        config = {**config, "proxy_url": self.proxy_url, "name": self.get_block_class()}
        if (_selectable := getattr(self, "_selectable", None)) is not None:
            config["_selectable"] = _selectable
        return config

    @classmethod
    def recover_kwargs(
        cls, props: dict[str, Any], additional_keys: list[str] | None = None
    ):
        """
        Recovers kwargs from a dict of props.
        """
        additional_keys = additional_keys or []
        signature = inspect.signature(cls.__init__)
        kwargs = {}
        for parameter in signature.parameters.values():
            if parameter.name in props and parameter.name not in additional_keys:
                kwargs[parameter.name] = props[parameter.name]
        return kwargs

    async def async_move_resource_to_block_cache(
        self, url_or_file_path: str | Path | None
    ) -> str | None:
        """Moves a file or downloads a file from a url to a block's cache directory, adds
        to to the block's temp_files, and returns the path to the file in cache. This
        ensures that the file is accessible to the Block and can be served to users.

        This async version of the function is used when this is being called within
        a FastAPI route, as this is not blocking.
        """
        if url_or_file_path is None:
            return None
        if isinstance(url_or_file_path, Path):
            url_or_file_path = str(url_or_file_path)

        if client_utils.is_http_url_like(url_or_file_path):
            temp_file_path = await processing_utils.async_save_url_to_cache(
                url_or_file_path, cache_dir=self.GRADIO_CACHE
            )

            self.temp_files.add(temp_file_path)
        else:
            url_or_file_path = str(utils.abspath(url_or_file_path))
            if not utils.is_in_or_equal(url_or_file_path, self.GRADIO_CACHE):
                try:
                    temp_file_path = processing_utils.save_file_to_cache(
                        url_or_file_path, cache_dir=self.GRADIO_CACHE
                    )
                except FileNotFoundError:
                    # This can happen if when using gr.load() and the file is on a remote Space
                    # but the file is not the `value` of the component. For example, if the file
                    # is the `avatar_image` of the `Chatbot` component. In this case, we skip
                    # copying the file to the cache and just use the remote file path.
                    return url_or_file_path
            else:
                temp_file_path = url_or_file_path
            self.temp_files.add(temp_file_path)

        return temp_file_path

    def move_resource_to_block_cache(
        self, url_or_file_path: str | Path | None
    ) -> str | None:
        """Moves a file or downloads a file from a url to a block's cache directory, adds
        to to the block's temp_files, and returns the path to the file in cache. This
        ensures that the file is accessible to the Block and can be served to users.

        This sync version of the function is used when this is being called outside of
        a FastAPI route, e.g. when examples are being cached.
        """
        if url_or_file_path is None:
            return None
        if isinstance(url_or_file_path, Path):
            url_or_file_path = str(url_or_file_path)

        if client_utils.is_http_url_like(url_or_file_path):
            temp_file_path = processing_utils.save_url_to_cache(
                url_or_file_path, cache_dir=self.GRADIO_CACHE
            )

            self.temp_files.add(temp_file_path)
        else:
            url_or_file_path = str(utils.abspath(url_or_file_path))
            if not utils.is_in_or_equal(url_or_file_path, self.GRADIO_CACHE):
                try:
                    temp_file_path = processing_utils.save_file_to_cache(
                        url_or_file_path, cache_dir=self.GRADIO_CACHE
                    )
                except FileNotFoundError:
                    # This can happen if when using gr.load() and the file is on a remote Space
                    # but the file is not the `value` of the component. For example, if the file
                    # is the `avatar_image` of the `Chatbot` component. In this case, we skip
                    # copying the file to the cache and just use the remote file path.
                    return url_or_file_path
            else:
                temp_file_path = url_or_file_path
            self.temp_files.add(temp_file_path)

        return temp_file_path

    def serve_static_file(
        self, url_or_file_path: str | Path | dict | None
    ) -> dict | None:
        """If a file is a local file, moves it to the block's cache directory and returns
        a FileData-type dictionary corresponding to the file. If the file is a URL, returns a
        FileData-type dictionary corresponding to the URL. This ensures that the file is
        accessible in the frontend and can be served to users.

        Examples:
        >>> block.serve_static_file("https://gradio.app/logo.png") -> {"path": "https://gradio.app/logo.png", "url": "https://gradio.app/logo.png"}
        >>> block.serve_static_file("logo.png") -> {"path": "logo.png", "url": "/file=logo.png"}
        >>> block.serve_static_file({"path": "logo.png", "url": "/file=logo.png"}) -> {"path": "logo.png", "url": "/file=logo.png"}
        """
        if url_or_file_path is None:
            return None
        if isinstance(url_or_file_path, dict):
            return url_or_file_path
        if isinstance(url_or_file_path, Path):
            url_or_file_path = str(url_or_file_path)
        if client_utils.is_http_url_like(url_or_file_path):
            return FileData(path=url_or_file_path, url=url_or_file_path).model_dump()
        else:
            data = {"path": url_or_file_path}
            try:
                return client_utils.synchronize_async(
                    processing_utils.async_move_files_to_cache, data, self
                )
            except AttributeError:  # Can be raised if this function is called before the Block is fully initialized.
                return data


class BlockContext(Block):
    def __init__(
        self,
        elem_id: str | None = None,
        elem_classes: list[str] | str | None = None,
        visible: bool = True,
        render: bool = True,
    ):
        """
        Parameters:
            elem_id: An optional string that is assigned as the id of this component in the HTML DOM. Can be used for targeting CSS styles.
            elem_classes: An optional string or list of strings that are assigned as the class of this component in the HTML DOM. Can be used for targeting CSS styles.
            visible: If False, this will be hidden but included in the Blocks config file (its visibility can later be updated).
            render: If False, this will not be included in the Blocks config file at all.
        """
        self.children: list[Block] = []
        Block.__init__(
            self,
            elem_id=elem_id,
            elem_classes=elem_classes,
            visible=visible,
            render=render,
        )

    TEMPLATE_DIR = "./templates/"
    FRONTEND_DIR = "../../frontend/"

    @property
    def skip_api(self):
        return True

    @classmethod
    def get_component_class_id(cls) -> str:
        module_name = cls.__module__
        module_path = sys.modules[module_name].__file__
        module_hash = hashlib.md5(f"{cls.__name__}_{module_path}".encode()).hexdigest()
        return module_hash

    @property
    def component_class_id(self):
        return self.get_component_class_id()

    def add_child(self, child: Block):
        self.children.append(child)

    def __enter__(self):
        self.parent = Context.block
        Context.block = self
        return self

    def add(self, child: Block):
        child.parent = self
        self.children.append(child)

    def fill_expected_parents(self):
        children = []
        pseudo_parent = None
        for child in self.children:
            expected_parent = child.get_expected_parent()
            if not expected_parent or isinstance(self, expected_parent):
                pseudo_parent = None
                children.append(child)
            else:
                if pseudo_parent is not None and isinstance(
                    pseudo_parent, expected_parent
                ):
                    pseudo_parent.add_child(child)
                else:
                    pseudo_parent = expected_parent(render=False)
                    pseudo_parent.parent = self
                    children.append(pseudo_parent)
                    pseudo_parent.add_child(child)
                    if Context.root_block:
                        Context.root_block.blocks[pseudo_parent._id] = pseudo_parent
                child.parent = pseudo_parent
        self.children = children

    def __exit__(self, exc_type: type[BaseException] | None = None, *args):
        Context.block = self.parent
        if exc_type is not None:
            return
        if getattr(self, "allow_expected_parents", True):
            self.fill_expected_parents()

    def postprocess(self, y):
        """
        Any postprocessing needed to be performed on a block context.
        """
        return y


class BlockFunction:
    def __init__(
        self,
        fn: Callable | None,
        inputs: list[Component],
        outputs: list[Component],
        preprocess: bool,
        postprocess: bool,
        inputs_as_dict: bool,
        targets: list[tuple[int | None, str]],
        batch: bool = False,
        max_batch_size: int = 4,
        concurrency_limit: int | None | Literal["default"] = "default",
        concurrency_id: str | None = None,
        tracks_progress: bool = False,
        api_name: str | Literal[False] = False,
        js: str | None = None,
        show_progress: Literal["full", "minimal", "hidden"] = "full",
        every: float | None = None,
        cancels: list[int] | None = None,
        collects_event_data: bool = False,
        trigger_after: int | None = None,
        trigger_only_on_success: bool = False,
        trigger_mode: Literal["always_last", "once", "multiple"] = "once",
        queue: bool | None = None,
        scroll_to_output: bool = False,
        show_api: bool = True,
    ):
        self.fn = fn
        self.inputs = inputs
        self.outputs = outputs
        self.preprocess = preprocess
        self.postprocess = postprocess
        self.tracks_progress = tracks_progress
        self.concurrency_limit: int | None | Literal["default"] = concurrency_limit
        self.concurrency_id = concurrency_id or str(id(fn))
        self.batch = batch
        self.max_batch_size = max_batch_size
        self.total_runtime = 0
        self.total_runs = 0
        self.inputs_as_dict = inputs_as_dict
        self.targets = targets
        self.name = getattr(fn, "__name__", "fn") if fn is not None else None
        self.api_name = api_name
        self.js = js
        self.show_progress = show_progress
        self.every = every
        self.cancels = cancels or []
        self.collects_event_data = collects_event_data
        self.trigger_after = trigger_after
        self.trigger_only_on_success = trigger_only_on_success
        self.trigger_mode = trigger_mode
        self.queue = False if fn is None else queue
        self.scroll_to_output = False if utils.get_space() else scroll_to_output
        self.show_api = show_api
        self.zero_gpu = hasattr(self.fn, "zerogpu")
        self.types_continuous = bool(self.every)
        self.types_generator = (
            inspect.isgeneratorfunction(self.fn)
            or inspect.isasyncgenfunction(self.fn)
            or bool(self.every)
        )
        self.spaces_auto_wrap()

    def spaces_auto_wrap(self):
        if spaces is None:
            return
        if utils.get_space() is None:
            return
        self.fn = spaces.gradio_auto_wrap(self.fn)

    def __str__(self):
        return str(
            {
                "fn": self.name,
                "preprocess": self.preprocess,
                "postprocess": self.postprocess,
            }
        )

    def __repr__(self):
        return str(self)

    def get_config(self):
        return {
            "targets": self.targets,
            "inputs": [block._id for block in self.inputs],
            "outputs": [block._id for block in self.outputs],
            "backend_fn": self.fn is not None,
            "js": self.js,
            "queue": self.queue,
            "api_name": self.api_name,
            "scroll_to_output": self.scroll_to_output,
            "show_progress": self.show_progress,
            "every": self.every,
            "batch": self.batch,
            "max_batch_size": self.max_batch_size,
            "cancels": self.cancels,
            "types": {
                "continuous": self.types_continuous,
                "generator": self.types_generator,
            },
            "collects_event_data": self.collects_event_data,
            "trigger_after": self.trigger_after,
            "trigger_only_on_success": self.trigger_only_on_success,
            "trigger_mode": self.trigger_mode,
            "show_api": self.show_api,
            "zerogpu": self.zero_gpu,
        }


def postprocess_update_dict(
    block: Component | BlockContext, update_dict: dict, postprocess: bool = True
):
    """
    Converts a dictionary of updates into a format that can be sent to the frontend to update the component.
    E.g. {"value": "2", "visible": True, "invalid_arg": "hello"}
    Into -> {"__type__": "update", "value": 2.0, "visible": True}
    Parameters:
        block: The Block that is being updated with this update dictionary.
        update_dict: The original update dictionary
        postprocess: Whether to postprocess the "value" key of the update dictionary.
    """
    value = update_dict.pop("value", components._Keywords.NO_VALUE)
    update_dict = {k: getattr(block, k) for k in update_dict if hasattr(block, k)}
    if value is not components._Keywords.NO_VALUE:
        if postprocess:
            update_dict["value"] = block.postprocess(value)
            if isinstance(update_dict["value"], (GradioModel, GradioRootModel)):
                update_dict["value"] = update_dict["value"].model_dump()
        else:
            update_dict["value"] = value
    update_dict["__type__"] = "update"
    return update_dict


def convert_component_dict_to_list(
    outputs_ids: list[int], predictions: dict
) -> list | dict:
    """
    Converts a dictionary of component updates into a list of updates in the order of
    the outputs_ids and including every output component. Leaves other types of dictionaries unchanged.
    E.g. {"textbox": "hello", "number": {"__type__": "generic_update", "value": "2"}}
    Into -> ["hello", {"__type__": "generic_update"}, {"__type__": "generic_update", "value": "2"}]
    """
    keys_are_blocks = [isinstance(key, Block) for key in predictions]
    if all(keys_are_blocks):
        reordered_predictions = [skip() for _ in outputs_ids]
        for component, value in predictions.items():
            if component._id not in outputs_ids:
                raise ValueError(
                    f"Returned component {component} not specified as output of function."
                )
            output_index = outputs_ids.index(component._id)
            reordered_predictions[output_index] = value
        predictions = utils.resolve_singleton(reordered_predictions)
    elif any(keys_are_blocks):
        raise ValueError(
            "Returned dictionary included some keys as Components. Either all keys must be Components to assign Component values, or return a List of values to assign output values in order."
        )
    return predictions


class BlocksConfig:
    def __init__(self, root_block: Blocks):
        self._id: int = 0
        self.root_block = root_block
        self.blocks: dict[int, Component | Block] = {}
        self.fns: list[BlockFunction] = []

    def get_config(self):
        config = {}

        def get_layout(block):
            if not isinstance(block, BlockContext):
                return {"id": block._id}
            children_layout = []
            for child in block.children:
                children_layout.append(get_layout(child))
            return {"id": block._id, "children": children_layout}

        config["layout"] = get_layout(self.root_block)

        config["components"] = []
        for _id, block in self.blocks.items():
            props = block.get_config() if hasattr(block, "get_config") else {}
            block_config = {
                "id": _id,
                "type": block.get_block_name(),
                "props": utils.delete_none(props),
                "skip_api": block.skip_api,
                "component_class_id": getattr(block, "component_class_id", None),
            }
            if not block.skip_api:
                block_config["api_info"] = block.api_info()  # type: ignore
                # .example_inputs() has been renamed .example_payload() but
                # we use the old name for backwards compatibility with custom components
                # created on Gradio 4.20.0 or earlier
                block_config["example_inputs"] = block.example_inputs()  # type: ignore
            config["components"].append(block_config)

        config["dependencies"] = [fn.get_config() for fn in self.fns]

        return config

    def __copy__(self):
        new = BlocksConfig(self.root_block)
        new.blocks = copy.copy(self.blocks)
        new.fns = copy.copy(self.fns)
        return new


@document("launch", "queue", "integrate", "load", "unload")
class Blocks(BlockContext, BlocksEvents, metaclass=BlocksMeta):
    """
    Blocks is Gradio's low-level API that allows you to create more custom web
    applications and demos than Interfaces (yet still entirely in Python).


    Compared to the Interface class, Blocks offers more flexibility and control over:
    (1) the layout of components (2) the events that
    trigger the execution of functions (3) data flows (e.g. inputs can trigger outputs,
    which can trigger the next level of outputs). Blocks also offers ways to group
    together related demos such as with tabs.


    The basic usage of Blocks is as follows: create a Blocks object, then use it as a
    context (with the "with" statement), and then define layouts, components, or events
    within the Blocks context. Finally, call the launch() method to launch the demo.

    Example:
        import gradio as gr
        def update(name):
            return f"Welcome to Gradio, {name}!"

        with gr.Blocks() as demo:
            gr.Markdown("Start typing below and then click **Run** to see the output.")
            with gr.Row():
                inp = gr.Textbox(placeholder="What is your name?")
                out = gr.Textbox()
            btn = gr.Button("Run")
            btn.click(fn=update, inputs=inp, outputs=out)

        demo.launch()
    Demos: blocks_hello, blocks_flipper, blocks_kinematics
    Guides: blocks-and-event-listeners, controlling-layout, state-in-blocks, custom-CSS-and-JS, using-blocks-like-functions
    """

    def __init__(
        self,
        theme: Theme | str | None = None,
        analytics_enabled: bool | None = None,
        mode: str = "blocks",
        title: str = "Gradio",
        css: str | None = None,
        js: str | None = None,
        head: str | None = None,
        fill_height: bool = False,
        delete_cache: tuple[int, int] | None = None,
        **kwargs,
    ):
        """
        Parameters:
            theme: A Theme object or a string representing a theme. If a string, will look for a built-in theme with that name (e.g. "soft" or "default"), or will attempt to load a theme from the Hugging Face Hub (e.g. "gradio/monochrome"). If None, will use the Default theme.
            analytics_enabled: Whether to allow basic telemetry. If None, will use GRADIO_ANALYTICS_ENABLED environment variable or default to True.
            mode: A human-friendly name for the kind of Blocks or Interface being created. Used internally for analytics.
            title: The tab title to display when this is opened in a browser window.
            css: Custom css as a string or path to a css file. This css will be included in the demo webpage.
            js: Custom js or path to js file to run when demo is first loaded. This javascript will be included in the demo webpage.
            head: Custom html to insert into the head of the demo webpage. This can be used to add custom meta tags, scripts, stylesheets, etc. to the page.
            fill_height: Whether to vertically expand top-level child components to the height of the window. If True, expansion occurs when the scale value of the child components >= 1.
            delete_cache: A tuple corresponding [frequency, age] both expressed in number of seconds. Every `frequency` seconds, the temporary files created by this Blocks instance will be deleted if more than `age` seconds have passed since the file was created. For example, setting this to (86400, 86400) will delete temporary files every day. The cache will be deleted entirely when the server restarts. If None, no cache deletion will occur.
        """
        self.limiter = None
        if theme is None:
            theme = DefaultTheme()
        elif isinstance(theme, str):
            if theme.lower() in BUILT_IN_THEMES:
                theme = BUILT_IN_THEMES[theme.lower()]
            else:
                try:
                    theme = Theme.from_hub(theme)
                except Exception as e:
                    warnings.warn(f"Cannot load {theme}. Caught Exception: {str(e)}")
                    theme = DefaultTheme()
        if not isinstance(theme, Theme):
            warnings.warn("Theme should be a class loaded from gradio.themes")
            theme = DefaultTheme()
        self.theme: Theme = theme
        self.theme_css = theme._get_theme_css()
        self.stylesheets = theme._stylesheets
        self.encrypt = False
        self.share = False
        self.enable_queue = True
        self.max_threads = 40
        self.pending_streams = defaultdict(dict)
        self.pending_diff_streams = defaultdict(dict)
        self.show_error = True
        self.head = head
        self.fill_height = fill_height
        self.delete_cache = delete_cache
        if css is not None and os.path.exists(css):
            with open(css) as css_file:
                self.css = css_file.read()
        else:
            self.css = css
        if js is not None and os.path.exists(js):
            with open(js) as js_file:
                self.js = js_file.read()
        else:
            self.js = js

        # For analytics_enabled and allow_flagging: (1) first check for
        # parameter, (2) check for env variable, (3) default to True/"manual"
        self.analytics_enabled = (
            analytics_enabled
            if analytics_enabled is not None
            else analytics.analytics_enabled()
        )
        if self.analytics_enabled:
            if not wasm_utils.IS_WASM:
                t = threading.Thread(target=analytics.version_check)
                t.start()
        else:
            os.environ["HF_HUB_DISABLE_TELEMETRY"] = "True"

        self.default_config = BlocksConfig(self)
        super().__init__(render=False, **kwargs)

        self.mode = mode
        self.is_running = False
        self.local_url = None
        self.share_url = None
        self.width = None
        self.height = None
        self.api_open = utils.get_space() is None

        self.space_id = utils.get_space()
        self.favicon_path = None
        self.auth = None
        self.dev_mode = bool(os.getenv("GRADIO_WATCH_DIRS", ""))
        self.app_id = random.getrandbits(64)
        self.upload_file_set = set()
        self.temp_file_sets = [self.upload_file_set]
        self.title = title
        self.show_api = not wasm_utils.IS_WASM

        # Only used when an Interface is loaded from a config
        self.predict = None
        self.input_components = None
        self.output_components = None
        self.__name__ = None
        self.api_mode = None

        self.progress_tracking = None
        self.ssl_verify = True
        self.allowed_paths = []
        self.blocked_paths = []
        self.root_path = os.environ.get("GRADIO_ROOT_PATH", "")
        self.proxy_urls = set()

        if self.analytics_enabled:
            is_custom_theme = not any(
                self.theme.to_dict() == built_in_theme.to_dict()
                for built_in_theme in BUILT_IN_THEMES.values()
            )
            data = {
                "mode": self.mode,
                "custom_css": self.css is not None,
                "theme": self.theme.name,
                "is_custom_theme": is_custom_theme,
                "version": get_package_version(),
            }
            analytics.initiated_analytics(data)

        self.queue()

    @property
    def blocks(self) -> dict[int, Component | Block]:
        return self.default_config.blocks

    @blocks.setter
    def blocks(self, value: dict[int, Component | Block]):
        self.default_config.blocks = value

    @property
    def fns(self) -> list[BlockFunction]:
        return self.default_config.fns

    @fns.setter
    def fns(self, value: list[BlockFunction]):
        self.default_config.fns = value

    def get_component(self, id: int) -> Component | BlockContext:
        comp = self.blocks[id]
        if not isinstance(comp, (components.Component, BlockContext)):
            raise TypeError(f"Block with id {id} is not a Component or BlockContext")
        return comp

    @property
    def _is_running_in_reload_thread(self):
        if wasm_utils.IS_WASM:
            # Wasm (Pyodide) doesn't support threading,
            # so the return value is always False.
            return False

        from gradio.cli.commands.reload import reload_thread

        return getattr(reload_thread, "running_reload", False)

    @classmethod
    def from_config(
        cls,
        config: dict,
        fns: list[Callable],
        proxy_url: str,
    ) -> Blocks:
        """
        Factory method that creates a Blocks from a config and list of functions. Used
        internally by the gradio.external.load() method.

        Parameters:
        config: a dictionary containing the configuration of the Blocks.
        fns: a list of functions that are used in the Blocks. Must be in the same order as the dependencies in the config.
        proxy_url: an external url to use as a root URL when serving files for components in the Blocks.
        """
        config = copy.deepcopy(config)
        components_config = config["components"]
        theme = config.get("theme", "default")
        original_mapping: dict[int, Block] = {}
        proxy_urls = {proxy_url}

        def get_block_instance(id: int) -> Block:
            for block_config in components_config:
                if block_config["id"] == id:
                    break
            else:
                raise ValueError(f"Cannot find block with id {id}")
            cls = component_or_layout_class(block_config["props"]["name"])

            # If a Gradio app B is loaded into a Gradio app A, and B itself loads a
            # Gradio app C, then the proxy_urls of the components in A need to be the
            # URL of C, not B. The else clause below handles this case.
            if block_config["props"].get("proxy_url") is None:
                block_config["props"]["proxy_url"] = f"{proxy_url}/"
            postprocessed_value = block_config["props"].pop("value", None)

            constructor_args = cls.recover_kwargs(block_config["props"])
            block = cls(**constructor_args)
            if postprocessed_value is not None:
                block.value = postprocessed_value  # type: ignore

            block_proxy_url = block_config["props"]["proxy_url"]
            block.proxy_url = block_proxy_url
            proxy_urls.add(block_proxy_url)
            if (
                _selectable := block_config["props"].pop("_selectable", None)
            ) is not None:
                block._selectable = _selectable  # type: ignore

            return block

        def iterate_over_children(children_list):
            for child_config in children_list:
                id = child_config["id"]
                block = get_block_instance(id)

                original_mapping[id] = block

                children = child_config.get("children")
                if children is not None:
                    if not isinstance(block, BlockContext):
                        raise ValueError(
                            f"Invalid config, Block with id {id} has children but is not a BlockContext."
                        )
                    with block:
                        iterate_over_children(children)

        derived_fields = ["types"]

        with Blocks(theme=theme) as blocks:
            # ID 0 should be the root Blocks component
            original_mapping[0] = Context.root_block or blocks

            iterate_over_children(config["layout"]["children"])

            first_dependency = None

            # add the event triggers
            for dependency, fn in zip(config["dependencies"], fns):
                # We used to add a "fake_event" to the config to cache examples
                # without removing it. This was causing bugs in calling gr.load
                # We fixed the issue by removing "fake_event" from the config in examples.py
                # but we still need to skip these events when loading the config to support
                # older demos
                if "trigger" in dependency and dependency["trigger"] == "fake_event":
                    continue
                for field in derived_fields:
                    dependency.pop(field, None)

                # older versions had a separate trigger field, but now it is part of the
                # targets field
                _targets = dependency.pop("targets")
                trigger = dependency.pop("trigger", None)
                is_then_event = False

                # This assumes that you cannot combine multiple .then() events in a single
                # gr.on() event, which is true for now. If this changes, we will need to
                # update this code.
                if not isinstance(_targets[0], int) and _targets[0][1] == "then":
                    if len(_targets) != 1:
                        raise ValueError(
                            "This logic assumes that .then() events are not combined with other events in a single gr.on() event"
                        )
                    is_then_event = True

                dependency.pop("backend_fn")
                dependency.pop("documentation", None)
                dependency["inputs"] = [
                    original_mapping[i] for i in dependency["inputs"]
                ]
                dependency["outputs"] = [
                    original_mapping[o] for o in dependency["outputs"]
                ]
                dependency.pop("status_tracker", None)
                dependency.pop("zerogpu", None)
                dependency["preprocess"] = False
                dependency["postprocess"] = False
                if is_then_event:
                    targets = [EventListenerMethod(None, "then")]
                    dependency["trigger_after"] = dependency.pop("trigger_after")
                    dependency["trigger_only_on_success"] = dependency.pop(
                        "trigger_only_on_success"
                    )
                    dependency["no_target"] = True
                else:
                    targets = [
                        getattr(
                            original_mapping[
                                target if isinstance(target, int) else target[0]
                            ],
                            trigger if isinstance(target, int) else target[1],
                        )
                        for target in _targets
                    ]
                    targets = [
                        EventListenerMethod(
                            t.__self__ if t.has_trigger else None,
                            t.event_name,  # type: ignore
                        )
                        for t in targets
                    ]
                dependency = blocks.set_event_trigger(
                    targets=targets, fn=fn, **dependency
                )[0]
                if first_dependency is None:
                    first_dependency = dependency

            # Allows some use of Interface-specific methods with loaded Spaces
            if first_dependency and Context.root_block:
                blocks.predict = [fns[0]]
                blocks.input_components = first_dependency.inputs
                blocks.output_components = first_dependency.outputs
                blocks.__name__ = "Interface"
                blocks.api_mode = True
        blocks.proxy_urls = proxy_urls
        return blocks

    def __str__(self):
        return self.__repr__()

    def __repr__(self):
        num_backend_fns = len([d for d in self.fns if d.fn])
        repr = f"Gradio Blocks instance: {num_backend_fns} backend functions"
        repr += f"\n{'-' * len(repr)}"
        for d, dependency in enumerate(self.fns):
            if dependency.fn:
                repr += f"\nfn_index={d}"
                repr += "\n inputs:"
                for block in dependency.inputs:
                    block = self.blocks[block._id]
                    repr += f"\n |-{block}"
                repr += "\n outputs:"
                for block in dependency.outputs:
                    block = self.blocks[block._id]
                    repr += f"\n |-{block}"
        return repr

    @property
    def expects_oauth(self):
        """Return whether the app expects user to authenticate via OAuth."""
        return any(
            isinstance(block, (components.LoginButton, components.LogoutButton))
            for block in self.blocks.values()
        )

    def unload(self, fn: Callable):
        """This listener is triggered when the user closes or refreshes the tab, ending the user session.
        It is useful for cleaning up resources when the app is closed.
        Parameters:
            fn: Callable function to run to clear resources. The function should not take any arguments and the output is not used.
        Example:
            import gradio as gr
            with gr.Blocks() as demo:
                gr.Markdown("# When you close the tab, hello will be printed to the console")
                demo.unload(lambda: print("hello"))
            demo.launch()
        """
        self.set_event_trigger(
            targets=[EventListenerMethod(None, "unload")],
            fn=fn,
            inputs=None,
            outputs=None,
            preprocess=False,
            postprocess=False,
            show_progress="hidden",
            api_name=None,
            js=None,
            no_target=True,
            queue=None,
            batch=False,
            max_batch_size=4,
            cancels=None,
            every=None,
            collects_event_data=None,
            trigger_after=None,
            trigger_only_on_success=False,
            trigger_mode="once",
            concurrency_limit="default",
            concurrency_id=None,
            show_api=False,
        )

    def set_event_trigger(
        self,
        targets: Sequence[EventListenerMethod],
        fn: Callable | None,
        inputs: Component | list[Component] | set[Component] | None,
        outputs: Component | list[Component] | None,
        preprocess: bool = True,
        postprocess: bool = True,
        scroll_to_output: bool = False,
        show_progress: Literal["full", "minimal", "hidden"] = "full",
        api_name: str | None | Literal[False] = None,
        js: str | None = None,
        no_target: bool = False,
        queue: bool | None = None,
        batch: bool = False,
        max_batch_size: int = 4,
        cancels: list[int] | None = None,
        every: float | None = None,
        collects_event_data: bool | None = None,
        trigger_after: int | None = None,
        trigger_only_on_success: bool = False,
        trigger_mode: Literal["once", "multiple", "always_last"] | None = "once",
        concurrency_limit: int | None | Literal["default"] = "default",
        concurrency_id: str | None = None,
        show_api: bool = True,
    ) -> tuple[BlockFunction, int]:
        """
        Adds an event to the component's dependencies.
        Parameters:
            targets: a list of EventListenerMethod objects that define the event trigger
            fn: Callable function
            inputs: input list
            outputs: output list
            preprocess: whether to run the preprocess methods of components
            postprocess: whether to run the postprocess methods of components
            scroll_to_output: whether to scroll to output of dependency on trigger
            show_progress: whether to show progress animation while running.
            api_name: defines how the endpoint appears in the API docs. Can be a string, None, or False. If set to a string, the endpoint will be exposed in the API docs with the given name. If None (default), the name of the function will be used as the API endpoint. If False, the endpoint will not be exposed in the API docs and downstream apps (including those that `gr.load` this app) will not be able to use this event.
            js: Optional frontend js method to run before running 'fn'. Input arguments for js method are values of 'inputs' and 'outputs', return should be a list of values for output components
            no_target: if True, sets "targets" to [], used for the Blocks.load() event and .then() events
            queue: If True, will place the request on the queue, if the queue has been enabled. If False, will not put this event on the queue, even if the queue has been enabled. If None, will use the queue setting of the gradio app.
            batch: whether this function takes in a batch of inputs
            max_batch_size: the maximum batch size to send to the function
            cancels: a list of other events to cancel when this event is triggered. For example, setting cancels=[click_event] will cancel the click_event, where click_event is the return value of another components .click method.
            every: Run this event 'every' number of seconds while the client connection is open. Interpreted in seconds.
            collects_event_data: whether to collect event data for this event
            trigger_after: if set, this event will be triggered after 'trigger_after' function index
            trigger_only_on_success: if True, this event will only be triggered if the previous event was successful (only applies if `trigger_after` is set)
            trigger_mode: If "once" (default for all events except `.change()`) would not allow any submissions while an event is pending. If set to "multiple", unlimited submissions are allowed while pending, and "always_last" (default for `.change()` and `.key_up()` events) would allow a second submission after the pending event is complete.
            concurrency_limit: If set, this is the maximum number of this event that can be running simultaneously. Can be set to None to mean no concurrency_limit (any number of this event can be running simultaneously). Set to "default" to use the default concurrency limit (defined by the `default_concurrency_limit` parameter in `queue()`, which itself is 1 by default).
            concurrency_id: If set, this is the id of the concurrency group. Events with the same concurrency_id will be limited by the lowest set concurrency_limit.
            show_api: whether to show this event in the "view API" page of the Gradio app, or in the ".view_api()" method of the Gradio clients. Unlike setting api_name to False, setting show_api to False will still allow downstream apps to use this event. If fn is None, show_api will automatically be set to False.
        Returns: dependency information, dependency index
        """
        # Support for singular parameter
        _targets = [
            (
                target.block._id if not no_target and target.block else None,
                target.event_name,
            )
            for target in targets
        ]
        if isinstance(inputs, set):
            inputs_as_dict = True
            inputs = sorted(inputs, key=lambda x: x._id)
        else:
            inputs_as_dict = False
            if inputs is None:
                inputs = []
            elif not isinstance(inputs, list):
                inputs = [inputs]

        if isinstance(outputs, set):
            outputs = sorted(outputs, key=lambda x: x._id)
        elif outputs is None:
            outputs = []
        elif not isinstance(outputs, list):
            outputs = [outputs]

        if fn is not None and not cancels:
            check_function_inputs_match(fn, inputs, inputs_as_dict)
        if every is not None and every <= 0:
            raise ValueError("Parameter every must be positive or None")
        if every and batch:
            raise ValueError(
                f"Cannot run event in a batch and every {every} seconds. "
                "Either batch is True or every is non-zero but not both."
            )

        if every and fn:
            fn = get_continuous_fn(fn, every)
        elif every:
            raise ValueError("Cannot set a value for `every` without a `fn`.")
        if every and concurrency_limit is not None:
            if concurrency_limit == "default":
                concurrency_limit = None
            else:
                raise ValueError(
                    "Cannot set a value for `concurrency_limit` with `every`."
                )

        if _targets[0][1] in ["change", "key_up"] and trigger_mode is None:
            trigger_mode = "always_last"
        elif trigger_mode is None:
            trigger_mode = "once"
        elif trigger_mode not in ["once", "multiple", "always_last"]:
            raise ValueError(
                f"Invalid value for parameter `trigger_mode`: {trigger_mode}. Please choose from: {['once', 'multiple', 'always_last']}"
            )

        _, progress_index, event_data_index = (
            special_args(fn) if fn else (None, None, None)
        )

        # If api_name is None or empty string, use the function name
        if api_name is None or isinstance(api_name, str) and api_name.strip() == "":
            if fn is not None:
                if not hasattr(fn, "__name__"):
                    if hasattr(fn, "__class__") and hasattr(fn.__class__, "__name__"):
                        name = fn.__class__.__name__
                    else:
                        name = "unnamed"
                else:
                    name = fn.__name__
                api_name = "".join(
                    [s for s in name if s not in set(string.punctuation) - {"-", "_"}]
                )
            elif js is not None:
                api_name = "js_fn"
                show_api = False
            else:
                api_name = "unnamed"
                show_api = False

        if api_name is not False:
            api_name = utils.append_unique_suffix(
                api_name,
                [fn.api_name for fn in self.fns if isinstance(fn.api_name, str)],
            )
        else:
            show_api = False

        # The `show_api` parameter is False if: (1) the user explicitly sets it (2) the user sets `api_name` to False
        # or (3) the user sets `fn` to None (there's no backend function)

        if collects_event_data is None:
            collects_event_data = event_data_index is not None

        block_fn = BlockFunction(
            fn,
            inputs,
            outputs,
            preprocess,
            postprocess,
            inputs_as_dict=inputs_as_dict,
            targets=_targets,
            batch=batch,
            max_batch_size=max_batch_size,
            concurrency_limit=concurrency_limit,
            concurrency_id=concurrency_id,
            tracks_progress=progress_index is not None,
            api_name=api_name,
            js=js,
            show_progress=show_progress,
            every=every,
            cancels=cancels,
            collects_event_data=collects_event_data,
            trigger_after=trigger_after,
            trigger_only_on_success=trigger_only_on_success,
            trigger_mode=trigger_mode,
            queue=queue,
            scroll_to_output=scroll_to_output,
            show_api=show_api,
        )

        self.fns.append(block_fn)
        return block_fn, len(self.fns) - 1

    def render(self):
        if Context.root_block is not None:
            if self._id in Context.root_block.blocks:
                raise DuplicateBlockError(
                    f"A block with id: {self._id} has already been rendered in the current Blocks."
                )
            overlapping_ids = set(Context.root_block.blocks).intersection(self.blocks)
            for id in overlapping_ids:
                # State components are allowed to be reused between Blocks
                if not isinstance(self.blocks[id], components.State):
                    raise DuplicateBlockError(
                        "At least one block in this Blocks has already been rendered."
                    )

            Context.root_block.blocks.update(self.blocks)
            dependency_offset = len(Context.root_block.fns)
            existing_api_names = [
                dep.api_name
                for dep in Context.root_block.fns
                if isinstance(dep.api_name, str)
            ]
            for dependency in self.fns:
                api_name = dependency.api_name
                if isinstance(api_name, str):
                    api_name_ = utils.append_unique_suffix(
                        api_name,
                        existing_api_names,
                    )
                    if api_name != api_name_:
                        dependency.api_name = api_name_
                dependency.cancels = [c + dependency_offset for c in dependency.cancels]
                if dependency.trigger_after is not None:
                    dependency.trigger_after += dependency_offset
                # Recreate the cancel function so that it has the latest
                # dependency fn indices. This is necessary to properly cancel
                # events in the backend
                if dependency.cancels:
                    updated_cancels = [
                        Context.root_block.fns[i].get_config()
                        for i in dependency.cancels
                    ]
                    dependency.fn = get_cancel_function(updated_cancels)[0]
                Context.root_block.fns.append(dependency)
            Context.root_block.temp_file_sets.extend(self.temp_file_sets)
            Context.root_block.proxy_urls.update(self.proxy_urls)

        if Context.block is not None:
            Context.block.children.extend(self.children)
        return self

    def is_callable(self, fn_index: int = 0) -> bool:
        """Checks if a particular Blocks function is callable (i.e. not stateful or a generator)."""
        block_fn = self.fns[fn_index]
        dependency = self.fns[fn_index]

        if inspect.isasyncgenfunction(block_fn.fn):
            return False
        if inspect.isgeneratorfunction(block_fn.fn):
            return False
        if any(block.stateful for block in dependency.inputs):
            return False
        if any(block.stateful for block in dependency.outputs):
            return False

        return True

    def __call__(self, *inputs, fn_index: int = 0, api_name: str | None = None):
        """
        Allows Blocks objects to be called as functions. Supply the parameters to the
        function as positional arguments. To choose which function to call, use the
        fn_index parameter, which must be a keyword argument.

        Parameters:
        *inputs: the parameters to pass to the function
        fn_index: the index of the function to call (defaults to 0, which for Interfaces, is the default prediction function)
        api_name: The api_name of the dependency to call. Will take precedence over fn_index.
        """
        if api_name is not None:
            inferred_fn_index = next(
                (i for i, d in enumerate(self.fns) if d.api_name == api_name),
                None,
            )
            if inferred_fn_index is None:
                raise InvalidApiNameError(
                    f"Cannot find a function with api_name {api_name}"
                )
            fn_index = inferred_fn_index
        if not (self.is_callable(fn_index)):
            raise ValueError(
                "This function is not callable because it is either stateful or is a generator. Please use the .launch() method instead to create an interactive user interface."
            )

        inputs = list(inputs)
        processed_inputs = self.serialize_data(fn_index, inputs)
        batch = self.fns[fn_index].batch
        if batch:
            processed_inputs = [[inp] for inp in processed_inputs]

        outputs = client_utils.synchronize_async(
            self.process_api,
            fn_index=fn_index,
            inputs=processed_inputs,
            request=None,
            state={},
            explicit_call=True,
        )
        outputs = outputs["data"]

        if batch:
            outputs = [out[0] for out in outputs]

        outputs = self.deserialize_data(fn_index, outputs)
        processed_outputs = utils.resolve_singleton(outputs)

        return processed_outputs

    async def call_function(
        self,
        fn_index: int,
        processed_input: list[Any],
        iterator: AsyncIterator[Any] | None = None,
        requests: routes.Request | list[routes.Request] | None = None,
        event_id: str | None = None,
        event_data: EventData | None = None,
        in_event_listener: bool = False,
    ):
        """
        Calls function with given index and preprocessed input, and measures process time.
        Parameters:
            fn_index: index of function to call
            processed_input: preprocessed input to pass to function
            iterator: iterator to use if function is a generator
            requests: requests to pass to function
            event_id: id of event in queue
            event_data: data associated with event trigger
        """
        block_fn = self.fns[fn_index]
        if not block_fn.fn:
            raise IndexError(f"function with index {fn_index} not defined.")
        is_generating = False
        request = requests[0] if isinstance(requests, list) else requests
        start = time.time()

        fn = utils.get_function_with_locals(
            fn=block_fn.fn,
            blocks=self,
            event_id=event_id,
            in_event_listener=in_event_listener,
            request=request,
        )

        if iterator is None:  # If not a generator function that has already run
            if block_fn.inputs_as_dict:
                processed_input = [dict(zip(block_fn.inputs, processed_input))]

            processed_input, progress_index, _ = special_args(
                block_fn.fn, processed_input, request, event_data
            )
            progress_tracker = (
                processed_input[progress_index] if progress_index is not None else None
            )

            if progress_tracker is not None and progress_index is not None:
                progress_tracker, fn = create_tracker(fn, progress_tracker.track_tqdm)
                processed_input[progress_index] = progress_tracker

            if inspect.iscoroutinefunction(fn):
                prediction = await fn(*processed_input)
            else:
                prediction = await anyio.to_thread.run_sync(
                    fn, *processed_input, limiter=self.limiter
                )
        else:
            prediction = None

        if inspect.isgeneratorfunction(fn) or inspect.isasyncgenfunction(fn):
            try:
                if iterator is None:
                    iterator = cast(AsyncIterator[Any], prediction)
                if inspect.isgenerator(iterator):
                    iterator = utils.SyncToAsyncIterator(iterator, self.limiter)
                prediction = await utils.async_iteration(iterator)
                is_generating = True
            except StopAsyncIteration:
                n_outputs = len(self.fns[fn_index].outputs)
                prediction = (
                    components._Keywords.FINISHED_ITERATING
                    if n_outputs == 1
                    else (components._Keywords.FINISHED_ITERATING,) * n_outputs
                )
                iterator = None

        duration = time.time() - start

        return {
            "prediction": prediction,
            "duration": duration,
            "is_generating": is_generating,
            "iterator": iterator,
        }

    def serialize_data(self, fn_index: int, inputs: list[Any]) -> list[Any]:
        dependency = self.fns[fn_index]
        processed_input = []

        def format_file(s):
            return FileData(path=s).model_dump()

        for i, block in enumerate(dependency.inputs):
            if not isinstance(block, components.Component):
                raise InvalidComponentError(
                    f"{block.__class__} Component not a valid input component."
                )
            api_info = block.api_info()
            if client_utils.value_is_file(api_info):
                serialized_input = client_utils.traverse(
                    inputs[i],
                    format_file,
                    lambda s: client_utils.is_filepath(s)
                    or client_utils.is_http_url_like(s),
                )
            else:
                serialized_input = inputs[i]
            processed_input.append(serialized_input)

        return processed_input

    def deserialize_data(self, fn_index: int, outputs: list[Any]) -> list[Any]:
        dependency = self.fns[fn_index]
        predictions = []

        for o, block in enumerate(dependency.outputs):
            if not isinstance(block, components.Component):
                raise InvalidComponentError(
                    f"{block.__class__} Component not a valid output component."
                )

            deserialized = client_utils.traverse(
                outputs[o], lambda s: s["path"], client_utils.is_file_obj
            )
            predictions.append(deserialized)

        return predictions

    def validate_inputs(self, fn_index: int, inputs: list[Any]):
        block_fn = self.fns[fn_index]

        dep_inputs = block_fn.inputs

        # This handles incorrect inputs when args are changed by a JS function
        # Only check not enough args case, ignore extra arguments (for now)
        # TODO: make this stricter?
        if len(inputs) < len(dep_inputs):
            name = (
                f" ({block_fn.name})"
                if block_fn.name and block_fn.name != "<lambda>"
                else ""
            )

            wanted_args = []
            received_args = []
            for block in dep_inputs:
                wanted_args.append(str(block))
            for inp in inputs:
                v = f'"{inp}"' if isinstance(inp, str) else str(inp)
                received_args.append(v)

            wanted = ", ".join(wanted_args)
            received = ", ".join(received_args)

            # JS func didn't pass enough arguments
            raise ValueError(
                f"""An event handler{name} didn't receive enough input values (needed: {len(dep_inputs)}, got: {len(inputs)}).
Check if the event handler calls a Javascript function, and make sure its return value is correct.
Wanted inputs:
    [{wanted}]
Received inputs:
    [{received}]"""
            )

    async def preprocess_data(
        self,
        fn_index: int,
        inputs: list[Any],
        state: SessionState | None,
        explicit_call: bool = False,
    ):
        state = state or SessionState(self)
        block_fn = self.fns[fn_index]

        self.validate_inputs(fn_index, inputs)

        if block_fn.preprocess:
            processed_input = []
            for i, block in enumerate(block_fn.inputs):
                if not isinstance(block, components.Component):
                    raise InvalidComponentError(
                        f"{block.__class__} Component not a valid input component."
                    )
                if block.stateful:
                    processed_input.append(state[block._id])
                else:
                    if block._id in state:
                        block = state[block._id]
                    inputs_cached = await processing_utils.async_move_files_to_cache(
                        inputs[i],
                        block,
                        check_in_upload_folder=not explicit_call,
                    )
                    if getattr(block, "data_model", None) and inputs_cached is not None:
                        if issubclass(block.data_model, GradioModel):  # type: ignore
                            inputs_cached = block.data_model(**inputs_cached)  # type: ignore
                        elif issubclass(block.data_model, GradioRootModel):  # type: ignore
                            inputs_cached = block.data_model(root=inputs_cached)  # type: ignore
                    processed_input.append(block.preprocess(inputs_cached))
        else:
            processed_input = inputs
        return processed_input

    def validate_outputs(self, fn_index: int, predictions: Any | list[Any]):
        block_fn = self.fns[fn_index]
        dependency = self.fns[fn_index]

        dep_outputs = dependency.outputs

        if not isinstance(predictions, (list, tuple)):
            predictions = [predictions]

        if len(predictions) < len(dep_outputs):
            name = (
                f" ({block_fn.name})"
                if block_fn.name and block_fn.name != "<lambda>"
                else ""
            )

            wanted_args = []
            received_args = []
            for block in dep_outputs:
                wanted_args.append(str(block))
            for pred in predictions:
                v = f'"{pred}"' if isinstance(pred, str) else str(pred)
                received_args.append(v)

            wanted = ", ".join(wanted_args)
            received = ", ".join(received_args)

            raise ValueError(
                f"""An event handler{name} didn't receive enough output values (needed: {len(dep_outputs)}, received: {len(predictions)}).
Wanted outputs:
    [{wanted}]
Received outputs:
    [{received}]"""
            )

    async def postprocess_data(
        self, fn_index: int, predictions: list | dict, state: SessionState | None
    ):
        state = state or SessionState(self)
        block_fn = self.fns[fn_index]

        if isinstance(predictions, dict) and len(predictions) > 0:
            predictions = convert_component_dict_to_list(
                [block._id for block in block_fn.outputs], predictions
            )

        if len(block_fn.outputs) == 1 and not block_fn.batch:
            predictions = [
                predictions,
            ]

        self.validate_outputs(fn_index, predictions)  # type: ignore

        output = []
        for i, block in enumerate(block_fn.outputs):
            try:
                if predictions[i] is components._Keywords.FINISHED_ITERATING:
                    output.append(None)
                    continue
            except (IndexError, KeyError) as err:
                raise ValueError(
                    "Number of output components does not match number "
                    f"of values returned from from function {block_fn.name}"
                ) from err

            if block.stateful:
                if not utils.is_update(predictions[i]):
                    state[block._id] = predictions[i]
                output.append(None)
            else:
                prediction_value = predictions[i]
                if utils.is_update(
                    prediction_value
                ):  # if update is passed directly (deprecated), remove Nones
                    prediction_value = utils.delete_none(
                        prediction_value, skip_value=True
                    )

                if isinstance(prediction_value, Block):
                    prediction_value = prediction_value.constructor_args.copy()
                    prediction_value["__type__"] = "update"
                if utils.is_update(prediction_value):
                    kwargs = state[block._id].constructor_args.copy()
                    kwargs.update(prediction_value)
                    kwargs.pop("value", None)
                    kwargs.pop("__type__")
                    kwargs["render"] = False
                    state[block._id] = block.__class__(**kwargs)

                    prediction_value = postprocess_update_dict(
                        block=state[block._id],
                        update_dict=prediction_value,
                        postprocess=block_fn.postprocess,
                    )
                elif block_fn.postprocess:
                    if not isinstance(block, components.Component):
                        raise InvalidComponentError(
                            f"{block.__class__} Component not a valid output component."
                        )
                    if block._id in state:
                        block = state[block._id]
                    prediction_value = block.postprocess(prediction_value)

                outputs_cached = await processing_utils.async_move_files_to_cache(
                    prediction_value,
                    block,
                    postprocess=True,
                )
                output.append(outputs_cached)

        return output

    async def handle_streaming_outputs(
        self,
        fn_index: int,
        data: list,
        session_hash: str | None,
        run: int | None,
        root_path: str | None = None,
    ) -> list:
        if session_hash is None or run is None:
            return data
        if run not in self.pending_streams[session_hash]:
            self.pending_streams[session_hash][run] = {}
        stream_run = self.pending_streams[session_hash][run]

        for i, block in enumerate(self.fns[fn_index].outputs):
            output_id = block._id
            if isinstance(block, components.StreamingOutput) and block.streaming:
                first_chunk = output_id not in stream_run
                binary_data, output_data = block.stream_output(
                    data[i], f"{session_hash}/{run}/{output_id}", first_chunk
                )
                if first_chunk:
                    stream_run[output_id] = []
                self.pending_streams[session_hash][run][output_id].append(binary_data)
                output_data = await processing_utils.async_move_files_to_cache(
                    output_data,
                    block,
                    postprocess=True,
                )
                if root_path is not None:
                    output_data = processing_utils.add_root_url(
                        output_data, root_path, None
                    )
                data[i] = output_data

        return data

    def handle_streaming_diffs(
        self,
        fn_index: int,
        data: list,
        session_hash: str | None,
        run: int | None,
        final: bool,
        simple_format: bool = False,
    ) -> list:
        if session_hash is None or run is None:
            return data
        first_run = run not in self.pending_diff_streams[session_hash]
        if first_run:
            self.pending_diff_streams[session_hash][run] = [None] * len(data)
        last_diffs = self.pending_diff_streams[session_hash][run]

        for i in range(len(self.fns[fn_index].outputs)):
            if final:
                data[i] = last_diffs[i]
                continue

            if first_run:
                last_diffs[i] = data[i]
            else:
                prev_chunk = last_diffs[i]
                last_diffs[i] = data[i]
                if not simple_format:
                    data[i] = utils.diff(prev_chunk, data[i])

        if final:
            del self.pending_diff_streams[session_hash][run]

        return data

    async def process_api(
        self,
        fn_index: int,
        inputs: list[Any],
        state: SessionState | None = None,
        request: routes.Request | list[routes.Request] | None = None,
        iterator: AsyncIterator | None = None,
        session_hash: str | None = None,
        event_id: str | None = None,
        event_data: EventData | None = None,
        in_event_listener: bool = True,
        simple_format: bool = False,
        explicit_call: bool = False,
        root_path: str | None = None,
    ) -> dict[str, Any]:
        """
        Processes API calls from the frontend. First preprocesses the data,
        then runs the relevant function, then postprocesses the output.
        Parameters:
            fn_index: Index of function to run.
            inputs: input data received from the frontend
            state: data stored from stateful components for session (key is input block id)
            request: the gr.Request object containing information about the network request (e.g. IP address, headers, query parameters, username)
            iterators: the in-progress iterators for each generator function (key is function index)
            event_id: id of event that triggered this API call
            event_data: data associated with the event trigger itself
            in_event_listener: whether this API call is being made in response to an event listener
            explicit_call: whether this call is being made directly by calling the Blocks function, instead of through an event listener or API route
            root_path: if provided, the root path of the server. All file URLs will be prefixed with this path.
        Returns: None
        """
        block_fn = self.fns[fn_index]
        batch = self.fns[fn_index].batch

        if batch:
            max_batch_size = self.fns[fn_index].max_batch_size
            batch_sizes = [len(inp) for inp in inputs]
            batch_size = batch_sizes[0]
            if inspect.isasyncgenfunction(block_fn.fn) or inspect.isgeneratorfunction(
                block_fn.fn
            ):
                raise ValueError("Gradio does not support generators in batch mode.")
            if not all(x == batch_size for x in batch_sizes):
                raise ValueError(
                    f"All inputs to a batch function must have the same length but instead have sizes: {batch_sizes}."
                )
            if batch_size > max_batch_size:
                raise ValueError(
                    f"Batch size ({batch_size}) exceeds the max_batch_size for this function ({max_batch_size})"
                )
            inputs = [
                await self.preprocess_data(fn_index, list(i), state, explicit_call)
                for i in zip(*inputs)
            ]
            result = await self.call_function(
                fn_index,
                list(zip(*inputs)),
                None,
                request,
                event_id,
                event_data,
                in_event_listener,
            )
            preds = result["prediction"]
            data = [
                await self.postprocess_data(fn_index, list(o), state)
                for o in zip(*preds)
            ]
            if root_path is not None:
                data = processing_utils.add_root_url(data, root_path, None)
            data = list(zip(*data))
            is_generating, iterator = None, None
        else:
            old_iterator = iterator
            if old_iterator:
                inputs = []
            else:
                inputs = await self.preprocess_data(
                    fn_index, inputs, state, explicit_call
                )
            was_generating = old_iterator is not None
            result = await self.call_function(
                fn_index,
                inputs,
                old_iterator,
                request,
                event_id,
                event_data,
                in_event_listener,
            )
            data = await self.postprocess_data(fn_index, result["prediction"], state)
            if root_path is not None:
                data = processing_utils.add_root_url(data, root_path, None)
            is_generating, iterator = result["is_generating"], result["iterator"]
            if is_generating or was_generating:
                run = id(old_iterator) if was_generating else id(iterator)
                data = await self.handle_streaming_outputs(
                    fn_index,
                    data,
                    session_hash=session_hash,
                    run=run,
                    root_path=root_path,
                )
                data = self.handle_streaming_diffs(
                    fn_index,
                    data,
                    session_hash=session_hash,
                    run=run,
                    final=not is_generating,
                    simple_format=simple_format,
                )

        block_fn.total_runtime += result["duration"]
        block_fn.total_runs += 1
        return {
            "data": data,
            "is_generating": is_generating,
            "iterator": iterator,
            "duration": result["duration"],
            "average_duration": block_fn.total_runtime / block_fn.total_runs,
        }

    def create_limiter(self):
        self.limiter = (
            None
            if self.max_threads == 40
            else CapacityLimiter(total_tokens=self.max_threads)
        )

    def get_config(self):
        return {"type": "column"}

    def get_config_file(self):
        config = {
            "version": routes.VERSION,
            "mode": self.mode,
            "app_id": self.app_id,
            "dev_mode": self.dev_mode,
            "analytics_enabled": self.analytics_enabled,
            "components": [],
            "css": self.css,
            "js": self.js,
            "head": self.head,
            "title": self.title or "Gradio",
            "space_id": self.space_id,
            "enable_queue": True,  # launch attributes
            "show_error": getattr(self, "show_error", False),
            "show_api": self.show_api,
            "is_colab": utils.colab_check(),
            "max_file_size": getattr(self, "max_file_size", None),
            "stylesheets": self.stylesheets,
            "theme": self.theme.name,
            "protocol": "sse_v3",
            "body_css": {
                "body_background_fill": self.theme._get_computed_value(
                    "body_background_fill"
                ),
                "body_text_color": self.theme._get_computed_value("body_text_color"),
                "body_background_fill_dark": self.theme._get_computed_value(
                    "body_background_fill_dark"
                ),
                "body_text_color_dark": self.theme._get_computed_value(
                    "body_text_color_dark"
                ),
            },
            "fill_height": self.fill_height,
        }
        config.update(self.default_config.get_config())

        return config

    def __enter__(self):
        if Context.block is None:
            Context.root_block = self
        self.parent = Context.block
        Context.block = self
        self.exited = False
        return self

    def __exit__(self, exc_type: type[BaseException] | None = None, *args):
        if exc_type is not None:
            Context.block = None
            Context.root_block = None
            return
        super().fill_expected_parents()
        Context.block = self.parent
        # Configure the load events before root_block is reset
        self.attach_load_events()
        if self.parent is None:
            Context.root_block = None
        else:
            self.parent.children.extend(self.children)
        self.config = self.get_config_file()
        self.app = routes.App.create_app(self)
        self.progress_tracking = any(block_fn.tracks_progress for block_fn in self.fns)
        self.exited = True

    def clear(self):
        """Resets the layout of the Blocks object."""
        self.default_config.blocks = {}
        self.default_config.fns = []
        self.children = []
        return self

    @document()
    def queue(
        self,
        status_update_rate: float | Literal["auto"] = "auto",
        api_open: bool | None = None,
        max_size: int | None = None,
        concurrency_count: int | None = None,
        *,
        default_concurrency_limit: int | None | Literal["not_set"] = "not_set",
    ):
        """
        By enabling the queue you can control when users know their position in the queue, and set a limit on maximum number of events allowed.
        Parameters:
            status_update_rate: If "auto", Queue will send status estimations to all clients whenever a job is finished. Otherwise Queue will send status at regular intervals set by this parameter as the number of seconds.
            api_open: If True, the REST routes of the backend will be open, allowing requests made directly to those endpoints to skip the queue.
            max_size: The maximum number of events the queue will store at any given moment. If the queue is full, new events will not be added and a user will receive a message saying that the queue is full. If None, the queue size will be unlimited.
            concurrency_count: Deprecated. Set the concurrency_limit directly on event listeners e.g. btn.click(fn, ..., concurrency_limit=10) or gr.Interface(concurrency_limit=10). If necessary, the total number of workers can be configured via `max_threads` in launch().
            default_concurrency_limit: The default value of `concurrency_limit` to use for event listeners that don't specify a value. Can be set by environment variable GRADIO_DEFAULT_CONCURRENCY_LIMIT. Defaults to 1 if not set otherwise.
        Example: (Blocks)
            with gr.Blocks() as demo:
                button = gr.Button(label="Generate Image")
                button.click(fn=image_generator, inputs=gr.Textbox(), outputs=gr.Image())
            demo.queue(max_size=10)
            demo.launch()
        Example: (Interface)
            demo = gr.Interface(image_generator, gr.Textbox(), gr.Image())
            demo.queue(max_size=20)
            demo.launch()
        """
        if concurrency_count:
            raise DeprecationWarning(
                "concurrency_count has been deprecated. Set the concurrency_limit directly on event listeners e.g. btn.click(fn, ..., concurrency_limit=10) or gr.Interface(concurrency_limit=10). If necessary, the total number of workers can be configured via `max_threads` in launch()."
            )
        if api_open is not None:
            self.api_open = api_open
        if utils.is_zero_gpu_space():
            max_size = 1 if max_size is None else max_size
        self._queue = queueing.Queue(
            live_updates=status_update_rate == "auto",
            concurrency_count=self.max_threads,
            update_intervals=status_update_rate if status_update_rate != "auto" else 1,
            max_size=max_size,
            block_fns=self.fns,
            default_concurrency_limit=default_concurrency_limit,
        )
        self.config = self.get_config_file()
        self.app = routes.App.create_app(self)
        return self

    def validate_queue_settings(self):
        for dep in self.fns:
            for i in dep.cancels:
                if not self.queue_enabled_for_fn(i):
                    raise ValueError(
                        "Queue needs to be enabled! "
                        "You may get this error by either 1) passing a function that uses the yield keyword "
                        "into an interface without enabling the queue or 2) defining an event that cancels "
                        "another event without enabling the queue. Both can be solved by calling .queue() "
                        "before .launch()"
                    )
            if dep.batch and dep.queue is False:
                raise ValueError("In order to use batching, the queue must be enabled.")

    def launch(
        self,
        inline: bool | None = None,
        inbrowser: bool = False,
        share: bool | None = None,
        debug: bool = False,
        max_threads: int = 40,
        auth: Callable | tuple[str, str] | list[tuple[str, str]] | None = None,
        auth_message: str | None = None,
        prevent_thread_lock: bool = False,
        show_error: bool = False,
        server_name: str | None = None,
        server_port: int | None = None,
        *,
        height: int = 500,
        width: int | str = "100%",
        favicon_path: str | None = None,
        ssl_keyfile: str | None = None,
        ssl_certfile: str | None = None,
        ssl_keyfile_password: str | None = None,
        ssl_verify: bool = True,
        quiet: bool = False,
        show_api: bool = True,
        allowed_paths: list[str] | None = None,
        blocked_paths: list[str] | None = None,
        root_path: str | None = None,
        app_kwargs: dict[str, Any] | None = None,
        state_session_capacity: int = 10000,
        share_server_address: str | None = None,
        share_server_protocol: Literal["http", "https"] | None = None,
        auth_dependency: Callable[[fastapi.Request], str | None] | None = None,
        max_file_size: str | int | None = None,
        _frontend: bool = True,
    ) -> tuple[FastAPI, str, str]:
        """
        Launches a simple web server that serves the demo. Can also be used to create a
        public link used by anyone to access the demo from their browser by setting share=True.

        Parameters:
            inline: whether to display in the gradio app inline in an iframe. Defaults to True in python notebooks; False otherwise.
            inbrowser: whether to automatically launch the gradio app in a new tab on the default browser.
            share: whether to create a publicly shareable link for the gradio app. Creates an SSH tunnel to make your UI accessible from anywhere. If not provided, it is set to False by default every time, except when running in Google Colab. When localhost is not accessible (e.g. Google Colab), setting share=False is not supported. Can be set by environment variable GRADIO_SHARE=True.
            debug: if True, blocks the main thread from running. If running in Google Colab, this is needed to print the errors in the cell output.
            auth: If provided, username and password (or list of username-password tuples) required to access app. Can also provide function that takes username and password and returns True if valid login.
            auth_message: If provided, HTML message provided on login page.
            prevent_thread_lock: By default, the gradio app blocks the main thread while the server is running. If set to True, the gradio app will not block and the gradio server will terminate as soon as the script finishes.
            show_error: If True, any errors in the gradio app will be displayed in an alert modal and printed in the browser console log
            server_port: will start gradio app on this port (if available). Can be set by environment variable GRADIO_SERVER_PORT. If None, will search for an available port starting at 7860.
            server_name: to make app accessible on local network, set this to "0.0.0.0". Can be set by environment variable GRADIO_SERVER_NAME. If None, will use "127.0.0.1".
            max_threads: the maximum number of total threads that the Gradio app can generate in parallel. The default is inherited from the starlette library (currently 40).
            width: The width in pixels of the iframe element containing the gradio app (used if inline=True)
            height: The height in pixels of the iframe element containing the gradio app (used if inline=True)
            favicon_path: If a path to a file (.png, .gif, or .ico) is provided, it will be used as the favicon for the web page.
            ssl_keyfile: If a path to a file is provided, will use this as the private key file to create a local server running on https.
            ssl_certfile: If a path to a file is provided, will use this as the signed certificate for https. Needs to be provided if ssl_keyfile is provided.
            ssl_keyfile_password: If a password is provided, will use this with the ssl certificate for https.
            ssl_verify: If False, skips certificate validation which allows self-signed certificates to be used.
            quiet: If True, suppresses most print statements.
            show_api: If True, shows the api docs in the footer of the app. Default True.
            allowed_paths: List of complete filepaths or parent directories that gradio is allowed to serve. Must be absolute paths. Warning: if you provide directories, any files in these directories or their subdirectories are accessible to all users of your app.
            blocked_paths: List of complete filepaths or parent directories that gradio is not allowed to serve (i.e. users of your app are not allowed to access). Must be absolute paths. Warning: takes precedence over `allowed_paths` and all other directories exposed by Gradio by default.
            root_path: The root path (or "mount point") of the application, if it's not served from the root ("/") of the domain. Often used when the application is behind a reverse proxy that forwards requests to the application. For example, if the application is served at "https://example.com/myapp", the `root_path` should be set to "/myapp". A full URL beginning with http:// or https:// can be provided, which will be used as the root path in its entirety. Can be set by environment variable GRADIO_ROOT_PATH. Defaults to "".
            app_kwargs: Additional keyword arguments to pass to the underlying FastAPI app as a dictionary of parameter keys and argument values. For example, `{"docs_url": "/docs"}`
            state_session_capacity: The maximum number of sessions whose information to store in memory. If the number of sessions exceeds this number, the oldest sessions will be removed. Reduce capacity to reduce memory usage when using gradio.State or returning updated components from functions. Defaults to 10000.
            share_server_address: Use this to specify a custom FRP server and port for sharing Gradio apps (only applies if share=True). If not provided, will use the default FRP server at https://gradio.live. See https://github.com/huggingface/frp for more information.
            share_server_protocol: Use this to specify the protocol to use for the share links. Defaults to "https", unless a custom share_server_address is provided, in which case it defaults to "http". If you are using a custom share_server_address and want to use https, you must set this to "https".
            auth_dependency: A function that takes a FastAPI request and returns a string user ID or None. If the function returns None for a specific request, that user is not authorized to access the app (they will see a 401 Unauthorized response). To be used with external authentication systems like OAuth. Cannot be used with `auth`.
            max_file_size: The maximum file size in bytes that can be uploaded. Can be a string of the form "<value><unit>", where value is any positive integer and unit is one of "b", "kb", "mb", "gb", "tb". If None, no limit is set.
        Returns:
            app: FastAPI app object that is running the demo
            local_url: Locally accessible link to the demo
            share_url: Publicly accessible link to the demo (if share=True, otherwise None)
        Example: (Blocks)
            import gradio as gr
            def reverse(text):
                return text[::-1]
            with gr.Blocks() as demo:
                button = gr.Button(value="Reverse")
                button.click(reverse, gr.Textbox(), gr.Textbox())
            demo.launch(share=True, auth=("username", "password"))
        Example:  (Interface)
            import gradio as gr
            def reverse(text):
                return text[::-1]
            demo = gr.Interface(reverse, "text", "text")
            demo.launch(share=True, auth=("username", "password"))
        """
        from gradio.routes import App

        if self._is_running_in_reload_thread:
            # We have already launched the demo
            return None, None, None  # type: ignore

        if not self.exited:
            self.__exit__()

        if auth is not None and auth_dependency is not None:
            raise ValueError(
                "You cannot provide both `auth` and `auth_dependency` in launch(). Please choose one."
            )
        if (
            auth
            and not callable(auth)
            and not isinstance(auth[0], tuple)
            and not isinstance(auth[0], list)
        ):
            self.auth = [auth]
        else:
            self.auth = auth
        self.auth_message = auth_message
        self.show_error = show_error
        self.height = height
        self.width = width
        self.favicon_path = favicon_path
        self.ssl_verify = ssl_verify
        self.state_session_capacity = state_session_capacity
        if root_path is None:
            self.root_path = os.environ.get("GRADIO_ROOT_PATH", "")
        else:
            self.root_path = root_path

        self.show_api = show_api

        self.allowed_paths = allowed_paths or []
        self.blocked_paths = blocked_paths or []

        if not isinstance(self.allowed_paths, list):
            raise ValueError("`allowed_paths` must be a list of directories.")
        if not isinstance(self.blocked_paths, list):
            raise ValueError("`blocked_paths` must be a list of directories.")

        self.validate_queue_settings()
        self.max_file_size = utils._parse_file_size(max_file_size)

        self.config = self.get_config_file()
        self.max_threads = max_threads
        self._queue.max_thread_count = max_threads
        # self.server_app is included for backwards compatibility
        self.server_app = self.app = App.create_app(
            self, auth_dependency=auth_dependency, app_kwargs=app_kwargs
        )

        if self.is_running:
            if not isinstance(self.local_url, str):
                raise ValueError(f"Invalid local_url: {self.local_url}")
            if not (quiet):
                print(
                    "Rerunning server... use `close()` to stop if you need to change `launch()` parameters.\n----"
                )
        else:
            if wasm_utils.IS_WASM:
                server_name = "xxx"
                server_port = 99999
                local_url = ""
                server = None
                # In the Wasm environment, we only need the app object
                # which the frontend app will directly communicate with through the Worker API,
                # and we don't need to start a server.
                wasm_utils.register_app(self.app)
            else:
                from gradio import http_server

                (
                    server_name,
                    server_port,
                    local_url,
                    server,
                ) = http_server.start_server(
                    app=self.app,
                    server_name=server_name,
                    server_port=server_port,
                    ssl_keyfile=ssl_keyfile,
                    ssl_certfile=ssl_certfile,
                    ssl_keyfile_password=ssl_keyfile_password,
                )
            self.server_name = server_name
            self.local_url = local_url
            self.server_port = server_port
<<<<<<< HEAD
=======
            self.server_app = self.app = (
                app  # server_app is included for backwards compatibility
            )
>>>>>>> cbdfbdfc
            self.server = server
            self.is_running = True
            self.is_colab = utils.colab_check()
            self.is_kaggle = utils.kaggle_check()
            self.share_server_address = share_server_address
            self.share_server_protocol = share_server_protocol or (
                "http" if share_server_address is not None else "https"
            )

            self.protocol = (
                "https"
                if self.local_url.startswith("https") or self.is_colab
                else "http"
            )
            if not wasm_utils.IS_WASM and not self.is_colab and not quiet:
                print(
                    strings.en["RUNNING_LOCALLY_SEPARATED"].format(
                        self.protocol, self.server_name, self.server_port
                    )
                )

            self._queue.set_server_app(self.server_app)

            if not wasm_utils.IS_WASM:
                # Cannot run async functions in background other than app's scope.
                # Workaround by triggering the app endpoint
                httpx.get(
                    f"{self.local_url}startup-events", verify=ssl_verify, timeout=None
                )
            else:
                # NOTE: One benefit of the code above dispatching `startup_events()` via a self HTTP request is
                # that `self._queue.start()` is called in another thread which is managed by the HTTP server, `uvicorn`
                # so all the asyncio tasks created by the queue runs in an event loop in that thread and
                # will be cancelled just by stopping the server.
                # In contrast, in the Wasm env, we can't do that because `threading` is not supported and all async tasks will run in the same event loop, `pyodide.webloop.WebLoop` in the main thread.
                # So we need to manually cancel them. See `self.close()`..
                self.startup_events()

        utils.launch_counter()
        self.is_sagemaker = utils.sagemaker_check()
        if share is None:
            if self.is_colab:
                if not quiet:
                    print(
                        "Setting queue=True in a Colab notebook requires sharing enabled. Setting `share=True` (you can turn this off by setting `share=False` in `launch()` explicitly).\n"
                    )
                self.share = True
            elif self.is_kaggle:
                if not quiet:
                    print(
                        "Kaggle notebooks require sharing enabled. Setting `share=True` (you can turn this off by setting `share=False` in `launch()` explicitly).\n"
                    )
                self.share = True
            elif self.is_sagemaker:
                if not quiet:
                    print(
                        "Sagemaker notebooks may require sharing enabled. Setting `share=True` (you can turn this off by setting `share=False` in `launch()` explicitly).\n"
                    )
                self.share = True
            else:
                self.share = False
                # GRADIO_SHARE environment variable for forcing 'share=True'
                # GRADIO_SHARE=True => share=True
                share_env = os.getenv("GRADIO_SHARE")
                if share_env is not None and share_env.lower() == "true":
                    self.share = True
        else:
            self.share = share

        # If running in a colab or not able to access localhost,
        # a shareable link must be created.
        if (
            _frontend
            and not wasm_utils.IS_WASM
            and not networking.url_ok(self.local_url)
            and not self.share
        ):
            raise ValueError(
                "When localhost is not accessible, a shareable link must be created. Please set share=True or check your proxy settings to allow access to localhost."
            )

        if self.is_colab and not quiet:
            if debug:
                print(strings.en["COLAB_DEBUG_TRUE"])
            else:
                print(strings.en["COLAB_DEBUG_FALSE"])
            if not self.share:
                print(strings.en["COLAB_WARNING"].format(self.server_port))

        if self.share:
            if self.space_id:
                warnings.warn(
                    "Setting share=True is not supported on Hugging Face Spaces"
                )
                self.share = False
            if wasm_utils.IS_WASM:
                warnings.warn(
                    "Setting share=True is not supported in the Wasm environment"
                )
                self.share = False

        if self.share:
            try:
                if self.share_url is None:
                    share_url = networking.setup_tunnel(
                        local_host=self.server_name,
                        local_port=self.server_port,
                        share_token=self.share_token,
                        share_server_address=self.share_server_address,
                    )
                    parsed_url = urlparse(share_url)
                    self.share_url = urlunparse(
                        (self.share_server_protocol,) + parsed_url[1:]
                    )
                print(strings.en["SHARE_LINK_DISPLAY"].format(self.share_url))
                if not (quiet):
                    print(strings.en["SHARE_LINK_MESSAGE"])
            except (RuntimeError, httpx.ConnectError):
                if self.analytics_enabled:
                    analytics.error_analytics("Not able to set up tunnel")
                self.share_url = None
                self.share = False
                if Path(BINARY_PATH).exists():
                    print(strings.en["COULD_NOT_GET_SHARE_LINK"])
                else:
                    print(
                        strings.en["COULD_NOT_GET_SHARE_LINK_MISSING_FILE"].format(
                            BINARY_PATH,
                            BINARY_URL,
                            BINARY_FILENAME,
                            BINARY_FOLDER,
                        )
                    )
        else:
            if not quiet and not wasm_utils.IS_WASM:
                print(strings.en["PUBLIC_SHARE_TRUE"])
            self.share_url = None

        if inbrowser and not wasm_utils.IS_WASM:
            link = self.share_url if self.share and self.share_url else self.local_url
            webbrowser.open(link)

        # Check if running in a Python notebook in which case, display inline
        if inline is None:
            inline = utils.ipython_check()
        if inline:
            try:
                from IPython.display import HTML, Javascript, display  # type: ignore

                if self.share and self.share_url:
                    while not networking.url_ok(self.share_url):
                        time.sleep(0.25)
                    artifact = HTML(
                        f'<div><iframe src="{self.share_url}" width="{self.width}" height="{self.height}" allow="autoplay; camera; microphone; clipboard-read; clipboard-write;" frameborder="0" allowfullscreen></iframe></div>'
                    )

                elif self.is_colab:
                    # modified from /usr/local/lib/python3.7/dist-packages/google/colab/output/_util.py within Colab environment
                    code = """(async (port, path, width, height, cache, element) => {
                        if (!google.colab.kernel.accessAllowed && !cache) {
                            return;
                        }
                        element.appendChild(document.createTextNode(''));
                        const url = await google.colab.kernel.proxyPort(port, {cache});

                        const external_link = document.createElement('div');
                        external_link.innerHTML = `
                            <div style="font-family: monospace; margin-bottom: 0.5rem">
                                Running on <a href=${new URL(path, url).toString()} target="_blank">
                                    https://localhost:${port}${path}
                                </a>
                            </div>
                        `;
                        element.appendChild(external_link);

                        const iframe = document.createElement('iframe');
                        iframe.src = new URL(path, url).toString();
                        iframe.height = height;
                        iframe.allow = "autoplay; camera; microphone; clipboard-read; clipboard-write;"
                        iframe.width = width;
                        iframe.style.border = 0;
                        element.appendChild(iframe);
                    })""" + "({port}, {path}, {width}, {height}, {cache}, window.element)".format(
                        port=json.dumps(self.server_port),
                        path=json.dumps("/"),
                        width=json.dumps(self.width),
                        height=json.dumps(self.height),
                        cache=json.dumps(False),
                    )

                    artifact = Javascript(code)
                else:
                    artifact = HTML(
                        f'<div><iframe src="{self.local_url}" width="{self.width}" height="{self.height}" allow="autoplay; camera; microphone; clipboard-read; clipboard-write;" frameborder="0" allowfullscreen></iframe></div>'
                    )
                self.artifact = artifact
                display(artifact)
            except ImportError:
                pass

        if getattr(self, "analytics_enabled", False):
            data = {
                "launch_method": "browser" if inbrowser else "inline",
                "is_google_colab": self.is_colab,
                "is_sharing_on": self.share,
                "share_url": self.share_url,
                "enable_queue": True,
                "server_name": server_name,
                "server_port": server_port,
                "is_space": self.space_id is not None,
                "mode": self.mode,
            }
            analytics.launched_analytics(self, data)

        # Block main thread if debug==True
        if debug or int(os.getenv("GRADIO_DEBUG", "0")) == 1 and not wasm_utils.IS_WASM:
            self.block_thread()
        # Block main thread if running in a script to stop script from exiting
        is_in_interactive_mode = bool(getattr(sys, "ps1", sys.flags.interactive))

        if (
            not prevent_thread_lock
            and not is_in_interactive_mode
            # In the Wasm env, we don't have to block the main thread because the server won't be shut down after the execution finishes.
            # Moreover, we MUST NOT do it because there is only one thread in the Wasm env and blocking it will stop the subsequent code from running.
            and not wasm_utils.IS_WASM
        ):
            self.block_thread()

        return TupleNoPrint((self.server_app, self.local_url, self.share_url))  # type: ignore

    def integrate(
        self,
        comet_ml=None,
        wandb: ModuleType | None = None,
        mlflow: ModuleType | None = None,
    ) -> None:
        """
        A catch-all method for integrating with other libraries. This method should be run after launch()
        Parameters:
            comet_ml: If a comet_ml Experiment object is provided, will integrate with the experiment and appear on Comet dashboard
            wandb: If the wandb module is provided, will integrate with it and appear on WandB dashboard
            mlflow: If the mlflow module  is provided, will integrate with the experiment and appear on ML Flow dashboard
        """
        analytics_integration = ""
        if comet_ml is not None:
            analytics_integration = "CometML"
            comet_ml.log_other("Created from", "Gradio")
            if self.share_url is not None:
                comet_ml.log_text(f"gradio: {self.share_url}")
                comet_ml.end()
            elif self.local_url:
                comet_ml.log_text(f"gradio: {self.local_url}")
                comet_ml.end()
            else:
                raise ValueError("Please run `launch()` first.")
        if wandb is not None:
            analytics_integration = "WandB"
            if self.share_url is not None:
                wandb.log(
                    {
                        "Gradio panel": wandb.Html(
                            '<iframe src="'
                            + self.share_url
                            + '" width="'
                            + str(self.width)
                            + '" height="'
                            + str(self.height)
                            + '" frameBorder="0"></iframe>'
                        )
                    }
                )
            else:
                print(
                    "The WandB integration requires you to "
                    "`launch(share=True)` first."
                )
        if mlflow is not None:
            analytics_integration = "MLFlow"
            if self.share_url is not None:
                mlflow.log_param("Gradio Interface Share Link", self.share_url)
            else:
                mlflow.log_param("Gradio Interface Local Link", self.local_url)
        if self.analytics_enabled and analytics_integration:
            data = {"integration": analytics_integration}
            analytics.integration_analytics(data)

    def close(self, verbose: bool = True) -> None:
        """
        Closes the Interface that was launched and frees the port.
        """
        try:
            if wasm_utils.IS_WASM:
                # NOTE:
                # Normally, queue-related async tasks (e.g. continuous events created by `gr.Blocks.load(..., every=interval)`, whose async tasks are started at the `/queue/data` endpoint function)
                # are running in an event loop in the server thread,
                # so they will be cancelled by `self.server.close()` below.
                # However, in the Wasm env, we don't have the `server` and
                # all async tasks are running in the same event loop, `pyodide.webloop.WebLoop` in the main thread,
                # so we have to cancel them explicitly so that these tasks won't run after a new app is launched.
                self._queue._cancel_asyncio_tasks()
                self.server_app._cancel_asyncio_tasks()
            self._queue.close()
            # set this before closing server to shut down heartbeats
            self.is_running = False
            self.app.stop_event.set()
            if self.server:
                self.server.close()
            # So that the startup events (starting the queue)
            # happen the next time the app is launched
            self.app.startup_events_triggered = False
            if verbose:
                print(f"Closing server running on port: {self.server_port}")
        except (AttributeError, OSError):  # can't close if not running
            pass

    def block_thread(
        self,
    ) -> None:
        """Block main thread until interrupted by user."""
        try:
            while True:
                time.sleep(0.1)
        except (KeyboardInterrupt, OSError):
            print("Keyboard interruption in main thread... closing server.")
            if self.server:
                self.server.close()
            for tunnel in CURRENT_TUNNELS:
                tunnel.kill()

    def attach_load_events(self):
        """Add a load event for every component whose initial value should be randomized."""
        if Context.root_block:
            for component in Context.root_block.blocks.values():
                if (
                    isinstance(component, components.Component)
                    and component.load_event_to_attach
                ):
                    load_fn, every = component.load_event_to_attach
                    # Use set_event_trigger to avoid ambiguity between load class/instance method

                    dep = self.set_event_trigger(
                        [EventListenerMethod(self, "load")],
                        load_fn,
                        None,
                        component,
                        no_target=True,
                        # If every is None, for sure skip the queue
                        # else, let the enable_queue parameter take precedence
                        # this will raise a nice error message is every is used
                        # without queue
                        queue=False if every is None else None,
                        every=every,
                    )[0]
                    component.load_event = dep.get_config()

    def startup_events(self):
        """Events that should be run when the app containing this block starts up."""
        self._queue.start()
        # So that processing can resume in case the queue was stopped
        self._queue.stopped = False
        self.is_running = True
        self.create_limiter()

    def queue_enabled_for_fn(self, fn_index: int):
        return self.fns[fn_index].queue is not False

    def get_api_info(self):
        """
        Gets the information needed to generate the API docs from a Blocks.
        """
        config = self.config
        api_info = {"named_endpoints": {}, "unnamed_endpoints": {}}

        for fn in self.fns:
            if not fn.fn or not fn.show_api or fn.api_name is False:
                continue

            dependency_info = {"parameters": [], "returns": []}
            fn_info = utils.get_function_params(fn.fn)  # type: ignore
            skip_endpoint = False

            inputs = fn.inputs
            for index, input_block in enumerate(inputs):
                for component in config["components"]:
                    if component["id"] == input_block._id:
                        break
                else:
                    skip_endpoint = True  # if component not found, skip endpoint
                    break
                type = component["props"]["name"]
                if self.blocks[component["id"]].skip_api:
                    continue
                label = component["props"].get("label", f"parameter_{input_block._id}")
                comp = self.get_component(component["id"])
                if not isinstance(comp, components.Component):
                    raise TypeError(f"{comp!r} is not a Component")
                info = component["api_info"]
                example = comp.example_inputs()
                python_type = client_utils.json_schema_to_python_type(info)

                # Since the clients use "api_name" and "fn_index" to designate the endpoint and
                # "result_callbacks" to specify the callbacks, we need to make sure that no parameters
                # have those names. Hence the final checks.
                if (
                    fn.fn
                    and index < len(fn_info)
                    and fn_info[index][0]
                    not in ["api_name", "fn_index", "result_callbacks"]
                ):
                    parameter_name = fn_info[index][0]
                else:
                    parameter_name = f"param_{index}"

                # How default values are set for the client: if a component has an initial value, then that parameter
                # is optional in the client and the initial value from the config is used as default in the client.
                # If the component does not have an initial value, but if the corresponding argument in the predict function has
                # a default value of None, then that parameter is also optional in the client and the None is used as default in the client.
                if component["props"].get("value") is not None:
                    parameter_has_default = True
                    parameter_default = component["props"]["value"]
                elif (
                    fn.fn
                    and index < len(fn_info)
                    and fn_info[index][1]
                    and fn_info[index][2] is None
                ):
                    parameter_has_default = True
                    parameter_default = None
                else:
                    parameter_has_default = False
                    parameter_default = None

                dependency_info["parameters"].append(
                    {
                        "label": label,
                        "parameter_name": parameter_name,
                        "parameter_has_default": parameter_has_default,
                        "parameter_default": parameter_default,
                        "type": info,
                        "python_type": {
                            "type": python_type,
                            "description": info.get("description", ""),
                        },
                        "component": type.capitalize(),
                        "example_input": example,
                    }
                )

            outputs = fn.outputs
            for o in outputs:
                for component in config["components"]:
                    if component["id"] == o._id:
                        break
                else:
                    skip_endpoint = True  # if component not found, skip endpoint
                    break
                type = component["props"]["name"]
                if self.blocks[component["id"]].skip_api:
                    continue
                label = component["props"].get("label", f"value_{o._id}")
                comp = self.get_component(component["id"])
                if not isinstance(comp, components.Component):
                    raise TypeError(f"{comp!r} is not a Component")
                info = component["api_info"]
                example = comp.example_inputs()
                python_type = client_utils.json_schema_to_python_type(info)
                dependency_info["returns"].append(
                    {
                        "label": label,
                        "type": info,
                        "python_type": {
                            "type": python_type,
                            "description": info.get("description", ""),
                        },
                        "component": type.capitalize(),
                    }
                )

            if not skip_endpoint:
                api_info["named_endpoints"][f"/{fn.api_name}"] = dependency_info

        return api_info<|MERGE_RESOLUTION|>--- conflicted
+++ resolved
@@ -2206,12 +2206,9 @@
             self.server_name = server_name
             self.local_url = local_url
             self.server_port = server_port
-<<<<<<< HEAD
-=======
             self.server_app = self.app = (
                 app  # server_app is included for backwards compatibility
             )
->>>>>>> cbdfbdfc
             self.server = server
             self.is_running = True
             self.is_colab = utils.colab_check()
