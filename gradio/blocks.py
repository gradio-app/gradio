from __future__ import annotations

import copy
import getpass
import inspect
import os
import pkgutil
import random
import sys
import time
import warnings
import webbrowser
from types import ModuleType
from typing import (
    TYPE_CHECKING,
    Any,
    AnyStr,
    Callable,
    Dict,
    Iterator,
    List,
    Optional,
    Tuple,
)

import anyio
import requests
from anyio import CapacityLimiter

from gradio import (
    components,
    encryptor,
    external,
    networking,
    queue,
    routes,
    strings,
    utils,
)
from gradio.context import Context
from gradio.deprecation import check_deprecated_parameters
from gradio.documentation import (
    document,
    document_component_api,
    set_documentation_group,
)
from gradio.exceptions import DuplicateBlockError
from gradio.utils import component_or_layout_class, delete_none

set_documentation_group("blocks")

if TYPE_CHECKING:  # Only import for type checking (is False at runtime).
    import comet_ml
    import mlflow
    import wandb
    from fastapi.applications import FastAPI

    from gradio.components import Component, IOComponent


class Block:
    def __init__(self, *, render=True, elem_id=None, visible=True, **kwargs):
        self._id = Context.id
        Context.id += 1
        self.visible = visible
        self.elem_id = elem_id
        self._style = {}
        if render:
            self.render()
        check_deprecated_parameters(self.__class__.__name__, **kwargs)

    def render(self):
        """
        Adds self into appropriate BlockContext
        """
        if Context.root_block is not None and self._id in Context.root_block.blocks:
            raise DuplicateBlockError(
                f"A block with id: {self._id} has already been rendered in the current Blocks."
            )
        if Context.block is not None:
            Context.block.add(self)
        if Context.root_block is not None:
            Context.root_block.blocks[self._id] = self
            if hasattr(self, "temp_dir"):
                Context.root_block.temp_dirs.add(self.temp_dir)
        return self

    def unrender(self):
        """
        Removes self from BlockContext if it has been rendered (otherwise does nothing).
        Removes self from the layout and collection of blocks, but does not delete any event triggers.
        """
        if Context.block is not None:
            try:
                Context.block.children.remove(self)
            except ValueError:
                pass
        if Context.root_block is not None:
            try:
                del Context.root_block.blocks[self._id]
            except KeyError:
                pass
        return self

    def get_block_name(self) -> str:
        """
        Gets block's class name.

        If it is template component it gets the parent's class name.

        @return: class name
        """
        return (
            self.__class__.__base__.__name__.lower()
            if hasattr(self, "is_template")
            else self.__class__.__name__.lower()
        )

    def set_event_trigger(
        self,
        event_name: str,
        fn: Callable | None,
        inputs: Component | List[Component] | None,
        outputs: Component | List[Component] | None,
        preprocess: bool = True,
        postprocess: bool = True,
        scroll_to_output: bool = False,
        show_progress: bool = True,
        api_name: AnyStr | None = None,
        js: str | None = None,
        no_target: bool = False,
        queue: bool | None = None,
        batch: bool = False,
        max_batch_size: int = 4,
        cancels: List[int] | None = None,
    ) -> Dict[str, Any]:
        """
        Adds an event to the component's dependencies.
        Parameters:
            event_name: event name
            fn: Callable function
            inputs: input list
            outputs: output list
            preprocess: whether to run the preprocess methods of components
            postprocess: whether to run the postprocess methods of components
            scroll_to_output: whether to scroll to output of dependency on trigger
            show_progress: whether to show progress animation while running.
            api_name: Defining this parameter exposes the endpoint in the api docs
            js: Optional frontend js method to run before running 'fn'. Input arguments for js method are values of 'inputs' and 'outputs', return should be a list of values for output components
            no_target: if True, sets "targets" to [], used for Blocks "load" event
            batch: whether this function takes in a batch of inputs
            max_batch_size: the maximum batch size to send to the function
            cancels: a list of other events to cancel when this event is triggered. For example, setting cancels=[click_event] will cancel the click_event, where click_event is the return value of another components .click method.
        Returns: None
        """
        # Support for singular parameter
        if inputs is None:
            inputs = []
        if outputs is None:
            outputs = []
        if not isinstance(inputs, list):
            inputs = [inputs]
        if not isinstance(outputs, list):
            outputs = [outputs]
        Context.root_block.fns.append(BlockFunction(fn, preprocess, postprocess))
        if api_name is not None:
            api_name_ = utils.append_unique_suffix(
                api_name, [dep["api_name"] for dep in Context.root_block.dependencies]
            )
            if not (api_name == api_name_):
                warnings.warn(
                    "api_name {} already exists, using {}".format(api_name, api_name_)
                )
                api_name = api_name_
        dependency = {
            "targets": [self._id] if not no_target else [],
            "trigger": event_name,
            "inputs": [block._id for block in inputs],
            "outputs": [block._id for block in outputs],
            "backend_fn": fn is not None,
            "js": js,
            "queue": False if fn is None else queue,
            "api_name": api_name,
            "scroll_to_output": scroll_to_output,
            "show_progress": show_progress,
            "batch": batch,
            "max_batch_size": max_batch_size,
            "cancels": cancels or [],
        }
        if api_name is not None:
            dependency["documentation"] = [
                [
                    document_component_api(component.__class__, "input")
                    for component in inputs
                ],
                [
                    document_component_api(component.__class__, "output")
                    for component in outputs
                ],
            ]
        Context.root_block.dependencies.append(dependency)
        return dependency

    def get_config(self):
        return {
            "visible": self.visible,
            "elem_id": self.elem_id,
            "style": self._style,
        }

    @classmethod
    def get_specific_update(cls, generic_update):
        del generic_update["__type__"]
        generic_update = cls.update(**generic_update)
        return generic_update


class BlockContext(Block):
    def __init__(
        self,
        visible: bool = True,
        render: bool = True,
        **kwargs,
    ):
        """
        Parameters:
            visible: If False, this will be hidden but included in the Blocks config file (its visibility can later be updated).
            render: If False, this will not be included in the Blocks config file at all.
        """
        self.children = []
        super().__init__(visible=visible, render=render, **kwargs)

    def __enter__(self):
        self.parent = Context.block
        Context.block = self
        return self

    def add(self, child):
        child.parent = self
        self.children.append(child)

    def fill_expected_parents(self):
        children = []
        pseudo_parent = None
        for child in self.children:
            expected_parent = getattr(child.__class__, "expected_parent", False)
            if not expected_parent or isinstance(self, expected_parent):
                pseudo_parent = None
                children.append(child)
            else:
                if pseudo_parent is not None and isinstance(
                    pseudo_parent, expected_parent
                ):
                    pseudo_parent.children.append(child)
                else:
                    pseudo_parent = expected_parent(render=False)
                    children.append(pseudo_parent)
                    pseudo_parent.children = [child]
                    Context.root_block.blocks[pseudo_parent._id] = pseudo_parent
                child.parent = pseudo_parent
        self.children = children

    def __exit__(self, *args):
        if getattr(self, "allow_expected_parents", True):
            self.fill_expected_parents()
        Context.block = self.parent

    def postprocess(self, y):
        """
        Any postprocessing needed to be performed on a block context.
        """
        return y


class BlockFunction:
    def __init__(self, fn: Optional[Callable], preprocess: bool, postprocess: bool):
        self.fn = fn
        self.preprocess = preprocess
        self.postprocess = postprocess
        self.total_runtime = 0
        self.total_runs = 0

    def __str__(self):
        return str(
            {
                "fn": getattr(self.fn, "__name__", "fn")
                if self.fn is not None
                else None,
                "preprocess": self.preprocess,
                "postprocess": self.postprocess,
            }
        )

    def __repr__(self):
        return str(self)


class class_or_instancemethod(classmethod):
    def __get__(self, instance, type_):
        descr_get = super().__get__ if instance is None else self.__func__.__get__
        return descr_get(instance, type_)


@document()
def update(**kwargs) -> dict:
    """
    Updates component properties.
    This is a shorthand for using the update method on a component.
    For example, rather than using gr.Number.update(...) you can just use gr.update(...).
    Note that your editor's autocompletion will suggest proper parameters
    if you use the update method on the component.

    Demos: blocks_essay, blocks_update, blocks_essay_update

    Parameters:
        kwargs: Key-word arguments used to update the component's properties.
    Example:
        # Blocks Example
        import gradio as gr
        with gr.Blocks() as demo:
            radio = gr.Radio([1, 2, 4], label="Set the value of the number")
            number = gr.Number(value=2, interactive=True)
            radio.change(fn=lambda value: gr.update(value=value), inputs=radio, outputs=number)
        demo.launch()
        # Interface example
        import gradio as gr
        def change_textbox(choice):
          if choice == "short":
              return gr.Textbox.update(lines=2, visible=True)
          elif choice == "long":
              return gr.Textbox.update(lines=8, visible=True)
          else:
              return gr.Textbox.update(visible=False)
        gr.Interface(
          change_textbox,
          gr.Radio(
              ["short", "long", "none"], label="What kind of essay would you like to write?"
          ),
          gr.Textbox(lines=2),
          live=True,
        ).launch()
    """
    kwargs["__type__"] = "generic_update"
    return kwargs


def skip() -> dict:
    return update()


def postprocess_update_dict(block: Block, update_dict: Dict, postprocess: bool = True):
    """
    Converts a dictionary of updates into a format that can be sent to the frontend.
    E.g. {"__type__": "generic_update", "value": "2", "interactive": False}
    Into -> {"__type__": "update", "value": 2.0, "mode": "static"}

    Parameters:
        block: The Block that is being updated with this update dictionary.
        update_dict: The original update dictionary
        postprocess: Whether to postprocess the "value" key of the update dictionary.
    """
    prediction_value = block.get_specific_update(update_dict)
    if prediction_value.get("value") is components._Keywords.NO_VALUE:
        prediction_value.pop("value")
    prediction_value = delete_none(prediction_value, skip_value=True)
    if "value" in prediction_value and postprocess:
        prediction_value["value"] = block.postprocess(prediction_value["value"])
    return prediction_value


def convert_component_dict_to_list(outputs_ids: List[int], predictions: Dict) -> List:
    """
    Converts a dictionary of component updates into a list of updates in the order of
    the outputs_ids and including every output component.
    E.g. {"textbox": "hello", "number": {"__type__": "generic_update", "value": "2"}}
    Into -> ["hello", {"__type__": "generic_update"}, {"__type__": "generic_update", "value": "2"}]
    """
    keys_are_blocks = [isinstance(key, Block) for key in predictions.keys()]
    if all(keys_are_blocks):
        reordered_predictions = [skip() for _ in outputs_ids]
        for component, value in predictions.items():
            if component._id not in outputs_ids:
                raise ValueError(
                    f"Returned component {component} not specified as output of function."
                )
            output_index = outputs_ids.index(component._id)
            reordered_predictions[output_index] = value
        predictions = utils.resolve_singleton(reordered_predictions)
    elif any(keys_are_blocks):
        raise ValueError(
            "Returned dictionary included some keys as Components. Either all keys must be Components to assign Component values, or return a List of values to assign output values in order."
        )
    return predictions


@document("load")
class Blocks(BlockContext):
    """
    Blocks is Gradio's low-level API that allows you to create more custom web
    applications and demos than Interfaces (yet still entirely in Python).


    Compared to the Interface class, Blocks offers more flexibility and control over:
    (1) the layout of components (2) the events that
    trigger the execution of functions (3) data flows (e.g. inputs can trigger outputs,
    which can trigger the next level of outputs). Blocks also offers ways to group
    together related demos such as with tabs.


    The basic usage of Blocks is as follows: create a Blocks object, then use it as a
    context (with the "with" statement), and then define layouts, components, or events
    within the Blocks context. Finally, call the launch() method to launch the demo.

    Example:
        import gradio as gr
        def update(name):
            return f"Welcome to Gradio, {name}!"

        with gr.Blocks() as demo:
            gr.Markdown("Start typing below and then click **Run** to see the output.")
            with gr.Row():
                inp = gr.Textbox(placeholder="What is your name?")
                out = gr.Textbox()
            btn = gr.Button("Run")
            btn.click(fn=update, inputs=inp, outputs=out)

        demo.launch()
    Demos: blocks_hello, blocks_flipper, blocks_speech_text_sentiment, generate_english_german, sound_alert
    Guides: blocks_and_event_listeners, controlling_layout, state_in_blocks, custom_CSS_and_JS, custom_interpretations_with_blocks, using_blocks_like_functions
    """

    def __init__(
        self,
        theme: str = "default",
        analytics_enabled: Optional[bool] = None,
        mode: str = "blocks",
        title: str = "Gradio",
        css: Optional[str] = None,
        **kwargs,
    ):
        """
        Parameters:
            theme: which theme to use - right now, only "default" is supported.
            analytics_enabled: whether to allow basic telemetry. If None, will use GRADIO_ANALYTICS_ENABLED environment variable or default to True.
            mode: a human-friendly name for the kind of Blocks interface being created.
            title: The tab title to display when this is opened in a browser window.
            css: custom css or path to custom css file to apply to entire Blocks
        """
        # Cleanup shared parameters with Interface #TODO: is this part still necessary after Interface with Blocks?
        self.limiter = None
        self.save_to = None
        self.theme = theme
        self.requires_permissions = False  # TODO: needs to be implemented
        self.encrypt = False
        self.share = False
        self.enable_queue = None
        self.max_threads = 40
        self.show_error = True
        if css is not None and os.path.exists(css):
            with open(css) as css_file:
                self.css = css_file.read()
        else:
            self.css = css

        # For analytics_enabled and allow_flagging: (1) first check for
        # parameter, (2) check for env variable, (3) default to True/"manual"
        self.analytics_enabled = (
            analytics_enabled
            if analytics_enabled is not None
            else os.getenv("GRADIO_ANALYTICS_ENABLED", "True") == "True"
        )

        super().__init__(render=False, **kwargs)
        self.blocks: Dict[int, Block] = {}
        self.fns: List[BlockFunction] = []
        self.dependencies = []
        self.mode = mode

        self.is_running = False
        self.local_url = None
        self.share_url = None
        self.width = None
        self.height = None

        self.ip_address = None
        self.is_space = True if os.getenv("SYSTEM") == "spaces" else False
        self.favicon_path = None
        self.auth = None
        self.dev_mode = True
        self.app_id = random.getrandbits(64)
        self.temp_dirs = set()
        self.title = title
        self.show_api = True

        if self.analytics_enabled:
            self.ip_address = utils.get_local_ip_address()
            data = {
                "mode": self.mode,
                "ip_address": self.ip_address,
                "custom_css": self.css is not None,
                "theme": self.theme,
                "version": pkgutil.get_data(__name__, "version.txt")
                .decode("ascii")
                .strip(),
            }
            utils.initiated_analytics(data)

    @property
    def share(self):
        return self._share

    @share.setter
    def share(self, value: Optional[bool]):
        # If share is not provided, it is set to True when running in Google Colab, or False otherwise
        if value is None:
            self._share = True if utils.colab_check() else False
        else:
            self._share = value

    @classmethod
    def from_config(cls, config: dict, fns: List[Callable]) -> Blocks:
        """Factory method that creates a Blocks from a config and list of functions."""
        config = copy.deepcopy(config)
        components_config = config["components"]
        original_mapping: Dict[int, Block] = {}

        def get_block_instance(id: int) -> Block:
            for block_config in components_config:
                if block_config["id"] == id:
                    break
            else:
                raise ValueError("Cannot find block with id {}".format(id))
            cls = component_or_layout_class(block_config["type"])
            block_config["props"].pop("type", None)
            block_config["props"].pop("name", None)
            style = block_config["props"].pop("style", None)
            block = cls(**block_config["props"])
            if style:
                block.style(**style)
            return block

        def iterate_over_children(children_list):
            for child_config in children_list:
                id = child_config["id"]
                block = get_block_instance(id)
                original_mapping[id] = block

                children = child_config.get("children")
                if children is not None:
                    with block:
                        iterate_over_children(children)

        with Blocks(theme=config["theme"], css=config["theme"]) as blocks:
            iterate_over_children(config["layout"]["children"])

            # add the event triggers
            for dependency, fn in zip(config["dependencies"], fns):
                targets = dependency.pop("targets")
                trigger = dependency.pop("trigger")
                dependency.pop("backend_fn")
                dependency.pop("documentation", None)
                dependency["inputs"] = [
                    original_mapping[i] for i in dependency["inputs"]
                ]
                dependency["outputs"] = [
                    original_mapping[o] for o in dependency["outputs"]
                ]
                dependency.pop("status_tracker", None)
                dependency["_js"] = dependency.pop("js", None)
                dependency["preprocess"] = False
                dependency["postprocess"] = False

                for target in targets:
                    event_method = getattr(original_mapping[target], trigger)
                    event_method(fn=fn, **dependency)

            # Allows some use of Interface-specific methods with loaded Spaces
            blocks.predict = [fns[0]]
            dependency = blocks.dependencies[0]
            blocks.input_components = [blocks.blocks[i] for i in dependency["inputs"]]
            blocks.output_components = [blocks.blocks[o] for o in dependency["outputs"]]

        if config.get("mode", "blocks") == "interface":
            blocks.__name__ = "Interface"
            blocks.mode = "interface"
            blocks.api_mode = True

        return blocks

    def __str__(self):
        return self.__repr__()

    def __repr__(self):
        num_backend_fns = len([d for d in self.dependencies if d["backend_fn"]])
        repr = f"Gradio Blocks instance: {num_backend_fns} backend functions"
        repr += "\n" + "-" * len(repr)
        for d, dependency in enumerate(self.dependencies):
            if dependency["backend_fn"]:
                repr += f"\nfn_index={d}"
                repr += "\n inputs:"
                for input_id in dependency["inputs"]:
                    block = self.blocks[input_id]
                    repr += "\n |-{}".format(str(block))
                repr += "\n outputs:"
                for output_id in dependency["outputs"]:
                    block = self.blocks[output_id]
                    repr += "\n |-{}".format(str(block))
        return repr

    def render(self):
        if Context.root_block is not None:
            if self._id in Context.root_block.blocks:
                raise DuplicateBlockError(
                    f"A block with id: {self._id} has already been rendered in the current Blocks."
                )
            if not set(Context.root_block.blocks).isdisjoint(self.blocks):
                raise DuplicateBlockError(
                    "At least one block in this Blocks has already been rendered."
                )

            Context.root_block.blocks.update(self.blocks)
            Context.root_block.fns.extend(self.fns)
            for dependency in self.dependencies:
                api_name = dependency["api_name"]
                if api_name is not None:
                    api_name_ = utils.append_unique_suffix(
                        api_name,
                        [dep["api_name"] for dep in Context.root_block.dependencies],
                    )
                    if not (api_name == api_name_):
                        warnings.warn(
                            "api_name {} already exists, using {}".format(
                                api_name, api_name_
                            )
                        )
                        dependency["api_name"] = api_name_
                Context.root_block.dependencies.append(dependency)
            Context.root_block.temp_dirs = Context.root_block.temp_dirs | self.temp_dirs

        if Context.block is not None:
            Context.block.children.extend(self.children)

<<<<<<< HEAD
    def is_callable(self, fn_index: int = 0) -> bool:
        """Checks if a particular Blocks function is callable (i.e. not stateful or a generator)."""
=======
        return self

    def preprocess_data(self, fn_index, raw_input, state):
        block_fn = self.fns[fn_index]
>>>>>>> 834d945b
        dependency = self.dependencies[fn_index]
        block_fn = self.fns[fn_index]

        if inspect.isasyncgenfunction(block_fn.fn):
            return False
        if inspect.isgeneratorfunction(block_fn.fn):
            raise False
        for input_id in dependency["inputs"]:
            block = self.blocks[input_id]
            if getattr(block, "stateful", False):
                return False
        for output_id in dependency["outputs"]:
            block = self.blocks[output_id]
            if getattr(block, "stateful", False):
                return False

        return True

    def __call__(self, *inputs, fn_index: int = 0):
        """
        Allows Blocks objects to be called as functions. Supply the parameters to the
        function as positional arguments. To choose which function to call, use the
        fn_index parameter, which must be a keyword argument.

        Parameters:
        *inputs: the parameters to pass to the function
        fn_index: the index of the function to call (defaults to 0, which for Interfaces, is the default prediction function)
        """
        if not (self.is_callable(fn_index)):
            raise ValueError(
                "This function is not callable because it is either stateful or is a generator. Please use the .launch() method instead to create an interactive user interface."
            )

        inputs = list(inputs)
        processed_inputs = self.serialize_data(fn_index, inputs)
        batch = self.dependencies[fn_index]["batch"]
        if batch:
            processed_inputs = [[inp] for inp in processed_inputs]

        outputs = utils.synchronize_async(self.process_api, fn_index, processed_inputs)
        outputs = outputs["data"]

        if batch:
            outputs = [out[0] for out in outputs]

        processed_outputs = self.deserialize_data(fn_index, outputs)
        processed_outputs = utils.resolve_singleton(processed_outputs)

        return processed_outputs

    async def call_function(
        self,
        fn_index: int,
        processed_input: List[Any],
        iterator: Iterator[Any] | None = None,
    ):
        """Calls and times function with given index and preprocessed input."""
        block_fn = self.fns[fn_index]
        is_generating = False
        start = time.time()

        if iterator is None:  # If not a generator function that has already run
            if inspect.iscoroutinefunction(block_fn.fn):
                prediction = await block_fn.fn(*processed_input)
            else:
                prediction = await anyio.to_thread.run_sync(
                    block_fn.fn, *processed_input, limiter=self.limiter
                )

        if inspect.isasyncgenfunction(block_fn.fn):
            raise ValueError("Gradio does not support async generators.")
        if inspect.isgeneratorfunction(block_fn.fn):
            if not self.enable_queue:
                raise ValueError("Need to enable queue to use generators.")
            try:
                if iterator is None:
                    iterator = prediction
                prediction = await anyio.to_thread.run_sync(
                    utils.async_iteration, iterator, limiter=self.limiter
                )
                is_generating = True
            except StopAsyncIteration:
                n_outputs = len(self.dependencies[fn_index].get("outputs"))
                prediction = (
                    components._Keywords.FINISHED_ITERATING
                    if n_outputs == 1
                    else (components._Keywords.FINISHED_ITERATING,) * n_outputs
                )
                iterator = None

        duration = time.time() - start

        return {
            "prediction": prediction,
            "duration": duration,
            "is_generating": is_generating,
            "iterator": iterator,
        }

    def serialize_data(self, fn_index: int, inputs: List[Any]) -> List[Any]:
        dependency = self.dependencies[fn_index]
        processed_input = []

        for i, input_id in enumerate(dependency["inputs"]):
            block: IOComponent = self.blocks[input_id]
            serialized_input = block.serialize(inputs[i])
            processed_input.append(serialized_input)

        return processed_input

    def deserialize_data(self, fn_index: int, outputs: List[Any]) -> List[Any]:
        dependency = self.dependencies[fn_index]
        predictions = []

        for o, output_id in enumerate(dependency["outputs"]):
            block: IOComponent = self.blocks[output_id]
            deserialized = block.deserialize(outputs[o])
            predictions.append(deserialized)

        return predictions

    def preprocess_data(self, fn_index: int, inputs: List[Any], state: Dict[int, Any]):
        block_fn = self.fns[fn_index]
        dependency = self.dependencies[fn_index]

        if block_fn.preprocess:
            processed_input = []
            for i, input_id in enumerate(dependency["inputs"]):
                block: IOComponent = self.blocks[input_id]
                if getattr(block, "stateful", False):
                    processed_input.append(state.get(input_id))
                else:
                    processed_input.append(block.preprocess(inputs[i]))
        else:
            processed_input = inputs
        return processed_input

    def postprocess_data(
        self, fn_index: int, predictions: List[Any], state: Dict[int, Any]
    ):
        block_fn = self.fns[fn_index]
        dependency = self.dependencies[fn_index]
        batch = dependency["batch"]

        if type(predictions) is dict and len(predictions) > 0:
            predictions = convert_component_dict_to_list(
                dependency["outputs"], predictions
            )

        if len(dependency["outputs"]) == 1 and not (batch):
            predictions = (predictions,)

        output = []
        for i, output_id in enumerate(dependency["outputs"]):
            if predictions[i] is components._Keywords.FINISHED_ITERATING:
                output.append(None)
                continue
            block = self.blocks[output_id]
            if getattr(block, "stateful", False):
                if not utils.is_update(predictions[i]):
                    state[output_id] = predictions[i]
                output.append(None)
            else:
                prediction_value = predictions[i]
                if utils.is_update(prediction_value):
                    prediction_value = postprocess_update_dict(
                        block=block,
                        update_dict=prediction_value,
                        postprocess=block_fn.postprocess,
                    )
                elif block_fn.postprocess:
                    prediction_value = block.postprocess(prediction_value)
                output.append(prediction_value)
        return output

    async def process_api(
        self,
        fn_index: int,
        inputs: List[Any],
        username: str = None,
        state: Dict[int, Any] | List[Dict[int, Any]] | None = None,
        iterators: Dict[int, Any] | None = None,
    ) -> Dict[str, Any]:
        """
        Processes API calls from the frontend. First preprocesses the data,
        then runs the relevant function, then postprocesses the output.
        Parameters:
            fn_index: Index of function to run.
            inputs: input data received from the frontend
            username: name of user if authentication is set up (not used)
            state: data stored from stateful components for session (key is input block id)
            iterators: the in-progress iterators for each generator function (key is function index)
        Returns: None
        """
        block_fn = self.fns[fn_index]
        batch = self.dependencies[fn_index]["batch"]

        if batch:
            max_batch_size = self.dependencies[fn_index]["max_batch_size"]
            batch_sizes = [len(inp) for inp in inputs]
            batch_size = batch_sizes[0]
            if inspect.isasyncgenfunction(block_fn.fn) or inspect.isgeneratorfunction(
                block_fn.fn
            ):
                raise ValueError("Gradio does not support generators in batch mode.")
            if not all(x == batch_size for x in batch_sizes):
                raise ValueError(
                    f"All inputs to a batch function must have the same length but instead have sizes: {batch_sizes}."
                )
            if batch_size > max_batch_size:
                raise ValueError(
                    f"Batch size ({batch_size}) exceeds the max_batch_size for this function ({max_batch_size})"
                )

            inputs = [self.preprocess_data(fn_index, i, state) for i in zip(*inputs)]
            result = await self.call_function(fn_index, zip(*inputs), None)
            preds = result["prediction"]
            data = [self.postprocess_data(fn_index, o, state) for o in zip(*preds)]
            data = list(zip(*data))
            is_generating, iterator = None, None

        else:
            inputs = self.preprocess_data(fn_index, inputs, state)
            iterator = iterators.get(fn_index, None) if iterators else None
            result = await self.call_function(fn_index, inputs, iterator)
            data = self.postprocess_data(fn_index, result["prediction"], state)
            is_generating, iterator = result["is_generating"], result["iterator"]

        block_fn.total_runtime += result["duration"]
        block_fn.total_runs += 1

        return {
            "data": data,
            "is_generating": is_generating,
            "iterator": iterator,
            "duration": result["duration"],
            "average_duration": block_fn.total_runtime / block_fn.total_runs,
        }

    async def create_limiter(self):
        self.limiter = (
            None
            if self.max_threads == 40
            else CapacityLimiter(total_tokens=self.max_threads)
        )

    def get_config(self):
        return {"type": "column"}

    def get_config_file(self):
        config = {
            "version": routes.VERSION,
            "mode": self.mode,
            "dev_mode": self.dev_mode,
            "components": [],
            "theme": self.theme,
            "css": self.css,
            "title": self.title or "Gradio",
            "is_space": self.is_space,
            "enable_queue": getattr(self, "enable_queue", False),  # launch attributes
            "show_error": getattr(self, "show_error", False),
            "show_api": self.show_api,
        }

        def getLayout(block):
            if not isinstance(block, BlockContext):
                return {"id": block._id}
            children_layout = []
            for child in block.children:
                children_layout.append(getLayout(child))
            return {"id": block._id, "children": children_layout}

        config["layout"] = getLayout(self)

        for _id, block in self.blocks.items():
            config["components"].append(
                {
                    "id": _id,
                    "type": (block.get_block_name()),
                    "props": utils.delete_none(block.get_config())
                    if hasattr(block, "get_config")
                    else {},
                }
            )
        config["dependencies"] = self.dependencies
        return config

    def __enter__(self):
        if Context.block is None:
            Context.root_block = self
        self.parent = Context.block
        Context.block = self
        return self

    def __exit__(self, *args):
        super().fill_expected_parents()
        Context.block = self.parent
        # Configure the load events before root_block is reset
        self.attach_load_events()
        if self.parent is None:
            Context.root_block = None
        else:
            self.parent.children.extend(self.children)
        self.config = self.get_config_file()
        self.app = routes.App.create_app(self)

    @class_or_instancemethod
    def load(
        self_or_cls,
        fn: Optional[Callable] = None,
        inputs: Optional[List[Component]] = None,
        outputs: Optional[List[Component]] = None,
        *,
        name: Optional[str] = None,
        src: Optional[str] = None,
        api_key: Optional[str] = None,
        alias: Optional[str] = None,
        _js: Optional[str] = None,
        **kwargs,
    ) -> Blocks | None:
        """
        For reverse compatibility reasons, this is both a class method and an instance
        method, the two of which, confusingly, do two completely different things.


        Class method: loads a demo from a Hugging Face Spaces repo and creates it locally and returns a block instance. Equivalent to gradio.Interface.load()


        Instance method: adds event that runs as soon as the demo loads in the browser. Example usage below.
        Parameters:
            name: Class Method - the name of the model (e.g. "gpt2"), can include the `src` as prefix (e.g. "models/gpt2")
            src: Class Method - the source of the model: `models` or `spaces` (or empty if source is provided as a prefix in `name`)
            api_key: Class Method - optional api key for use with Hugging Face Hub
            alias: Class Method - optional string used as the name of the loaded model instead of the default name
            fn: Instance Method - Callable function
            inputs: Instance Method - input list
            outputs: Instance Method - output list
        Example:
            import gradio as gr
            import datetime
            with gr.Blocks() as demo:
                def get_time():
                    return datetime.datetime.now().time()
                dt = gr.Textbox(label="Current time")
                demo.load(get_time, inputs=None, outputs=dt)
            demo.launch()
        """
        # _js: Optional frontend js method to run before running 'fn'. Input arguments for js method are values of 'inputs' and 'outputs', return should be a list of values for output components.
        if isinstance(self_or_cls, type):
            if name is None:
                raise ValueError(
                    "Blocks.load() requires passing `name` as a keyword argument"
                )
            if fn is not None:
                kwargs["fn"] = fn
            if inputs is not None:
                kwargs["inputs"] = inputs
            if outputs is not None:
                kwargs["outputs"] = outputs
            return external.load_blocks_from_repo(name, src, api_key, alias, **kwargs)
        else:
            self_or_cls.set_event_trigger(
                event_name="load",
                fn=fn,
                inputs=inputs,
                outputs=outputs,
                no_target=True,
                js=_js,
            )

    def clear(self):
        """Resets the layout of the Blocks object."""
        self.blocks = {}
        self.fns = []
        self.dependencies = []
        self.children = []
        return self

    @document()
    def queue(
        self,
        concurrency_count: int = 1,
        status_update_rate: float | str = "auto",
        client_position_to_load_data: int = 30,
        default_enabled: bool = True,
        max_size: Optional[int] = None,
    ):
        """
        You can control the rate of processed requests by creating a queue. This will allow you to set the number of requests to be processed at one time, and will let users know their position in the queue.
        Parameters:
            concurrency_count: Number of worker threads that will be processing requests concurrently.
            status_update_rate: If "auto", Queue will send status estimations to all clients whenever a job is finished. Otherwise Queue will send status at regular intervals set by this parameter as the number of seconds.
            client_position_to_load_data: Once a client's position in Queue is less that this value, the Queue will collect the input data from the client. You may make this smaller if clients can send large volumes of data, such as video, since the queued data is stored in memory.
            default_enabled: If True, all event listeners will use queueing by default.
            max_size: Maximum number of jobs that can be queued at once. Jobs beyond this limit simply return an error message to the user asking them to try again. If None, there is no limit.
        Example:
            demo = gr.Interface(gr.Textbox(), gr.Image(), image_generator)
            demo.queue(concurrency_count=3)
            demo.launch()
        """
        self.enable_queue = default_enabled
        self._queue = queue.Queue(
            live_updates=status_update_rate == "auto",
            concurrency_count=concurrency_count,
            data_gathering_start=client_position_to_load_data,
            update_intervals=status_update_rate if status_update_rate != "auto" else 1,
            max_size=max_size,
            blocks_dependencies=self.dependencies,
        )
        self.config = self.get_config_file()
        return self

    def launch(
        self,
        inline: bool = None,
        inbrowser: bool = False,
        share: Optional[bool] = None,
        debug: bool = False,
        enable_queue: bool = None,
        max_threads: int = 40,
        auth: Optional[Callable | Tuple[str, str] | List[Tuple[str, str]]] = None,
        auth_message: Optional[str] = None,
        prevent_thread_lock: bool = False,
        show_error: bool = False,
        server_name: Optional[str] = None,
        server_port: Optional[int] = None,
        show_tips: bool = False,
        height: int = 500,
        width: int = 900,
        encrypt: bool = False,
        favicon_path: Optional[str] = None,
        ssl_keyfile: Optional[str] = None,
        ssl_certfile: Optional[str] = None,
        ssl_keyfile_password: Optional[str] = None,
        quiet: bool = False,
        show_api: bool = True,
        _frontend: bool = True,
    ) -> Tuple[FastAPI, str, str]:
        """
        Launches a simple web server that serves the demo. Can also be used to create a
        public link used by anyone to access the demo from their browser by setting share=True.

        Parameters:
            inline: whether to display in the interface inline in an iframe. Defaults to True in python notebooks; False otherwise.
            inbrowser: whether to automatically launch the interface in a new tab on the default browser.
            share: whether to create a publicly shareable link for the interface. Creates an SSH tunnel to make your UI accessible from anywhere. If not provided, it is set to False by default every time, except when running in Google Colab. When localhost is not accessible (e.g. Google Colab), setting share=False is not supported.
            debug: if True, blocks the main thread from running. If running in Google Colab, this is needed to print the errors in the cell output.
            auth: If provided, username and password (or list of username-password tuples) required to access interface. Can also provide function that takes username and password and returns True if valid login.
            auth_message: If provided, HTML message provided on login page.
            prevent_thread_lock: If True, the interface will block the main thread while the server is running.
            show_error: If True, any errors in the interface will be displayed in an alert modal and printed in the browser console log
            server_port: will start gradio app on this port (if available). Can be set by environment variable GRADIO_SERVER_PORT. If None, will search for an available port starting at 7860.
            server_name: to make app accessible on local network, set this to "0.0.0.0". Can be set by environment variable GRADIO_SERVER_NAME. If None, will use "127.0.0.1".
            show_tips: if True, will occasionally show tips about new Gradio features
            enable_queue: DEPRECATED (use .queue() method instead.) if True, inference requests will be served through a queue instead of with parallel threads. Required for longer inference times (> 1min) to prevent timeout. The default option in HuggingFace Spaces is True. The default option elsewhere is False.
            max_threads: allow up to `max_threads` to be processed in parallel. The default is inherited from the starlette library (currently 40).
            width: The width in pixels of the iframe element containing the interface (used if inline=True)
            height: The height in pixels of the iframe element containing the interface (used if inline=True)
            encrypt: If True, flagged data will be encrypted by key provided by creator at launch
            favicon_path: If a path to a file (.png, .gif, or .ico) is provided, it will be used as the favicon for the web page.
            ssl_keyfile: If a path to a file is provided, will use this as the private key file to create a local server running on https.
            ssl_certfile: If a path to a file is provided, will use this as the signed certificate for https. Needs to be provided if ssl_keyfile is provided.
            ssl_keyfile_password: If a password is provided, will use this with the ssl certificate for https.
            quiet: If True, suppresses most print statements.
            show_api: If True, shows the api docs in the footer of the app. Default True.
        Returns:
            app: FastAPI app object that is running the demo
            local_url: Locally accessible link to the demo
            share_url: Publicly accessible link to the demo (if share=True, otherwise None)
        Example:
            import gradio as gr
            def reverse(text):
                return text[::-1]
            demo = gr.Interface(reverse, "text", "text")
            demo.launch(share=True, auth=("username", "password"))
        """
        self.dev_mode = False
        if (
            auth
            and not callable(auth)
            and not isinstance(auth[0], tuple)
            and not isinstance(auth[0], list)
        ):
            auth = [auth]
        self.auth = auth
        self.auth_message = auth_message
        self.show_tips = show_tips
        self.show_error = show_error
        self.height = height
        self.width = width
        self.favicon_path = favicon_path
        self.show_api = show_api
        if enable_queue is not None:
            self.enable_queue = enable_queue
            warnings.warn(
                "The `enable_queue` parameter has been deprecated. Please use the `.queue()` method instead.",
                DeprecationWarning,
            )

        if self.is_space:
            self.enable_queue = self.enable_queue is not False
        else:
            self.enable_queue = self.enable_queue is True
        if self.enable_queue and not hasattr(self, "_queue"):
            self.queue()

        for dep in self.dependencies:
            for i in dep["cancels"]:
                queue_status = self.dependencies[i]["queue"]
                if queue_status is False or (
                    queue_status is None and not self.enable_queue
                ):
                    raise ValueError(
                        "In order to cancel an event, the queue for that event must be enabled! "
                        "You may get this error by either 1) passing a function that uses the yield keyword "
                        "into an interface without enabling the queue or 2) defining an event that cancels "
                        "another event without enabling the queue. Both can be solved by calling .queue() "
                        "before .launch()"
                    )

        self.config = self.get_config_file()
        self.share = share
        self.encrypt = encrypt
        self.max_threads = max(
            self._queue.max_thread_count if self.enable_queue else 0, max_threads
        )
        if self.encrypt:
            self.encryption_key = encryptor.get_key(
                getpass.getpass("Enter key for encryption: ")
            )

        if self.is_running:
            self.server_app.launchable = self
            if not (quiet):
                print(
                    "Rerunning server... use `close()` to stop if you need to change `launch()` parameters.\n----"
                )
        else:
            server_name, server_port, local_url, app, server = networking.start_server(
                self,
                server_name,
                server_port,
                ssl_keyfile,
                ssl_certfile,
                ssl_keyfile_password,
            )
            self.server_name = server_name
            self.local_url = local_url
            self.server_port = server_port
            self.server_app = app
            self.server = server
            self.is_running = True
            self.protocol = "https" if self.local_url.startswith("https") else "http"

            if self.enable_queue:
                self._queue.set_url(self.local_url)

            # Cannot run async functions in background other than app's scope.
            # Workaround by triggering the app endpoint
            requests.get(f"{self.local_url}startup-events")

            if self.enable_queue:
                if self.auth is not None or self.encrypt:
                    raise ValueError(
                        "Cannot queue with encryption or authentication enabled."
                    )
        utils.launch_counter()

        # If running in a colab or not able to access localhost,
        # a shareable link must be created.
        is_colab = utils.colab_check()
        if is_colab or (_frontend and not networking.url_ok(self.local_url)):
            if not self.share:
                raise ValueError(
                    "When running in Google Colab or when localhost is not accessible, a shareable link must be created. Please set share=True."
                )
            if is_colab and not quiet:
                if debug:
                    print(strings.en["COLAB_DEBUG_TRUE"])
                else:
                    print(strings.en["COLAB_DEBUG_FALSE"])
        else:
            print(
                strings.en["RUNNING_LOCALLY_SEPARATED"].format(
                    self.protocol, self.server_name, self.server_port
                )
            )
        if is_colab and self.requires_permissions:
            print(strings.en["MEDIA_PERMISSIONS_IN_COLAB"])

        if self.share:
            if self.is_space:
                raise RuntimeError("Share is not supported when you are in Spaces")
            try:
                if self.share_url is None:
                    share_url = networking.setup_tunnel(self.server_port, None)
                    self.share_url = share_url
                print(strings.en["SHARE_LINK_DISPLAY"].format(self.share_url))
                if not (quiet):
                    print(strings.en["SHARE_LINK_MESSAGE"])
            except RuntimeError:
                if self.analytics_enabled:
                    utils.error_analytics(self.ip_address, "Not able to set up tunnel")
                self.share_url = None
                self.share = False
                print(strings.en["COULD_NOT_GET_SHARE_LINK"])
        else:
            if not (quiet):
                print(strings.en["PUBLIC_SHARE_TRUE"])
            self.share_url = None

        if inbrowser:
            link = self.share_url if self.share else self.local_url
            webbrowser.open(link)

        # Check if running in a Python notebook in which case, display inline
        if inline is None:
            inline = utils.ipython_check() and (auth is None)
        if inline:
            if auth is not None:
                print(
                    "Warning: authentication is not supported inline. Please"
                    "click the link to access the interface in a new tab."
                )
            try:
                from IPython.display import HTML, display  # type: ignore

                if self.share:
                    while not networking.url_ok(self.share_url):
                        time.sleep(1)
                    display(
                        HTML(
                            f'<div><iframe src="{self.share_url}" width="{self.width}" height="{self.height}" allow="autoplay; camera; microphone; clipboard-read; clipboard-write;" frameborder="0" allowfullscreen></iframe></div>'
                        )
                    )
                else:
                    display(
                        HTML(
                            f'<div><iframe src="{self.local_url}" width="{self.width}" height="{self.height}" allow="autoplay; camera; microphone; clipboard-read; clipboard-write;" frameborder="0" allowfullscreen></iframe></div>'
                        )
                    )
            except ImportError:
                pass

        if getattr(self, "analytics_enabled", False):
            data = {
                "launch_method": "browser" if inbrowser else "inline",
                "is_google_colab": is_colab,
                "is_sharing_on": self.share,
                "share_url": self.share_url,
                "ip_address": self.ip_address,
                "enable_queue": self.enable_queue,
                "show_tips": self.show_tips,
                "server_name": server_name,
                "server_port": server_port,
                "is_spaces": self.is_space,
                "mode": self.mode,
            }
            utils.launch_analytics(data)

        utils.show_tip(self)

        # Block main thread if debug==True
        if debug or int(os.getenv("GRADIO_DEBUG", 0)) == 1:
            self.block_thread()
        # Block main thread if running in a script to stop script from exiting
        is_in_interactive_mode = bool(getattr(sys, "ps1", sys.flags.interactive))

        if not prevent_thread_lock and not is_in_interactive_mode:
            self.block_thread()

        return self.server_app, self.local_url, self.share_url

    def integrate(
        self,
        comet_ml: comet_ml.Experiment = None,
        wandb: ModuleType("wandb") = None,
        mlflow: ModuleType("mlflow") = None,
    ) -> None:
        """
        A catch-all method for integrating with other libraries. This method should be run after launch()
        Parameters:
            comet_ml: If a comet_ml Experiment object is provided, will integrate with the experiment and appear on Comet dashboard
            wandb: If the wandb module is provided, will integrate with it and appear on WandB dashboard
            mlflow: If the mlflow module  is provided, will integrate with the experiment and appear on ML Flow dashboard
        """
        analytics_integration = ""
        if comet_ml is not None:
            analytics_integration = "CometML"
            comet_ml.log_other("Created from", "Gradio")
            if self.share_url is not None:
                comet_ml.log_text("gradio: " + self.share_url)
                comet_ml.end()
            else:
                comet_ml.log_text("gradio: " + self.local_url)
                comet_ml.end()
        if wandb is not None:
            analytics_integration = "WandB"
            if self.share_url is not None:
                wandb.log(
                    {
                        "Gradio panel": wandb.Html(
                            '<iframe src="'
                            + self.share_url
                            + '" width="'
                            + str(self.width)
                            + '" height="'
                            + str(self.height)
                            + '" frameBorder="0"></iframe>'
                        )
                    }
                )
            else:
                print(
                    "The WandB integration requires you to "
                    "`launch(share=True)` first."
                )
        if mlflow is not None:
            analytics_integration = "MLFlow"
            if self.share_url is not None:
                mlflow.log_param("Gradio Interface Share Link", self.share_url)
            else:
                mlflow.log_param("Gradio Interface Local Link", self.local_url)
        if self.analytics_enabled and analytics_integration:
            data = {"integration": analytics_integration}
            utils.integration_analytics(data)

    def close(self, verbose: bool = True) -> None:
        """
        Closes the Interface that was launched and frees the port.
        """
        try:
            if self.enable_queue:
                self._queue.close()
            self.server.close()
            self.is_running = False
            if verbose:
                print("Closing server running on port: {}".format(self.server_port))
        except (AttributeError, OSError):  # can't close if not running
            pass

    def block_thread(
        self,
    ) -> None:
        """Block main thread until interrupted by user."""
        try:
            while True:
                time.sleep(0.1)
        except (KeyboardInterrupt, OSError):
            print("Keyboard interruption in main thread... closing server.")
            self.server.close()

    def attach_load_events(self):
        """Add a load event for every component whose initial value should be randomized."""

        for component in Context.root_block.blocks.values():
            if (
                isinstance(component, components.IOComponent)
                and component.attach_load_event
            ):
                # Use set_event_trigger to avoid ambiguity between load class/instance method
                self.set_event_trigger(
                    "load",
                    component.load_fn,
                    None,
                    component,
                    no_target=True,
                    queue=False,
                )

    def startup_events(self):
        """Events that should be run when the app containing this block starts up."""
        if self.enable_queue:
            utils.run_coro_in_background(self._queue.start)
        utils.run_coro_in_background(self.create_limiter)<|MERGE_RESOLUTION|>--- conflicted
+++ resolved
@@ -639,16 +639,11 @@
 
         if Context.block is not None:
             Context.block.children.extend(self.children)
-
-<<<<<<< HEAD
+        return self
+
     def is_callable(self, fn_index: int = 0) -> bool:
         """Checks if a particular Blocks function is callable (i.e. not stateful or a generator)."""
-=======
-        return self
-
-    def preprocess_data(self, fn_index, raw_input, state):
         block_fn = self.fns[fn_index]
->>>>>>> 834d945b
         dependency = self.dependencies[fn_index]
         block_fn = self.fns[fn_index]
 
