--- conflicted
+++ resolved
@@ -817,31 +817,18 @@
         fn_index: int,
         inputs: List[Any],
         username: str = None,
-<<<<<<< HEAD
         state: Dict[int, Any] | List[Dict[int, Any]] | None = None,
-        iterators: Dict[int, Any] = None,
-=======
-        state: Dict[int, Any] | None = None,
         iterators: Dict[int, Any] | None = None,
->>>>>>> 2fdd2396
     ) -> Dict[str, Any]:
         """
         Processes API calls from the frontend. First preprocesses the data,
         then runs the relevant function, then postprocesses the output.
         Parameters:
-<<<<<<< HEAD
             fn_index: Index of function to run.
             inputs: input data received from the frontend
-            username: name of user if authentication is set up
-            state: a dictionary mapping function index to state
-            iterators: a dictionary mapping function index to iterators
-=======
-            data: data recieved from the frontend
-            inputs: the list of raw inputs to pass to the function
             username: name of user if authentication is set up (not used)
             state: data stored from stateful components for session (key is input block id)
             iterators: the in-progress iterators for each generator function (key is function index)
->>>>>>> 2fdd2396
         Returns: None
         """
         block_fn = self.fns[fn_index]
@@ -871,25 +858,16 @@
             data = list(zip(*data))
             is_generating, iterator = None, None
 
-<<<<<<< HEAD
         else:
             inputs = self.preprocess_data(fn_index, inputs, state)
             iterator = iterators.get(fn_index, None) if iterators else None
             result = await self.call_function(fn_index, inputs, iterator)
             data = self.postprocess_data(fn_index, result["prediction"], state)
             is_generating, iterator = result["is_generating"], result["iterator"]
-=======
-        inputs = self.preprocess_data(fn_index, inputs, state)
-        iterator = iterators.get(fn_index, None) if iterators else None
->>>>>>> 2fdd2396
 
         block_fn.total_runtime += result["duration"]
         block_fn.total_runs += 1
 
-<<<<<<< HEAD
-=======
-        predictions = self.postprocess_data(fn_index, result["prediction"], state)
->>>>>>> 2fdd2396
         return {
             "data": data,
             "is_generating": is_generating,
