--- conflicted
+++ resolved
@@ -792,15 +792,10 @@
             cls = component_or_layout_class(block_config["type"])
             block_config["props"].pop("type", None)
             block_config["props"].pop("name", None)
-<<<<<<< HEAD
-            if block_config["props"].get("root_url") is None and root_url:
-=======
-            style = block_config["props"].pop("style", None)
             # If a Gradio app B is loaded into a Gradio app A, and B itself loads a
             # Gradio app C, then the root_urls of the components in A need to be the
             # URL of C, not B. The else clause below handles this case.
             if block_config["props"].get("root_url") is None:
->>>>>>> 866b57b9
                 block_config["props"]["root_url"] = f"{root_url}/"
             else:
                 root_urls.add(block_config["props"]["root_url"])
