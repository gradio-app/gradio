from __future__ import annotations

import copy
import getpass
import inspect
import os
import pkgutil
import random
import sys
import time
import warnings
import webbrowser
from types import ModuleType
from typing import (
    TYPE_CHECKING,
    Any,
    AnyStr,
    Callable,
    Dict,
    Iterator,
    List,
    Optional,
    Tuple,
)

import anyio
import requests
from anyio import CapacityLimiter

from gradio import (
    components,
    encryptor,
    external,
    networking,
    queue,
    routes,
    strings,
    utils,
)
from gradio.context import Context
from gradio.deprecation import check_deprecated_parameters
from gradio.documentation import (
    document,
    document_component_api,
    set_documentation_group,
)
from gradio.exceptions import DuplicateBlockError
from gradio.utils import component_or_layout_class, delete_none, get_continuous_fn

set_documentation_group("blocks")

if TYPE_CHECKING:  # Only import for type checking (is False at runtime).
    import comet_ml
    import mlflow
    import wandb
    from fastapi.applications import FastAPI

    from gradio.components import Component, IOComponent


class Block:
    def __init__(self, *, render=True, elem_id=None, visible=True, **kwargs):
        self._id = Context.id
        Context.id += 1
        self.visible = visible
        self.elem_id = elem_id
        self._style = {}
        if render:
            self.render()
        check_deprecated_parameters(self.__class__.__name__, **kwargs)

    def render(self):
        """
        Adds self into appropriate BlockContext
        """
        if Context.root_block is not None and self._id in Context.root_block.blocks:
            raise DuplicateBlockError(
                f"A block with id: {self._id} has already been rendered in the current Blocks."
            )
        if Context.block is not None:
            Context.block.add(self)
        if Context.root_block is not None:
            Context.root_block.blocks[self._id] = self
            if hasattr(self, "temp_dir"):
                Context.root_block.temp_dirs.add(self.temp_dir)
        return self

    def unrender(self):
        """
        Removes self from BlockContext if it has been rendered (otherwise does nothing).
        Removes self from the layout and collection of blocks, but does not delete any event triggers.
        """
        if Context.block is not None:
            try:
                Context.block.children.remove(self)
            except ValueError:
                pass
        if Context.root_block is not None:
            try:
                del Context.root_block.blocks[self._id]
            except KeyError:
                pass
        return self

    def get_block_name(self) -> str:
        """
        Gets block's class name.

        If it is template component it gets the parent's class name.

        @return: class name
        """
        return (
            self.__class__.__base__.__name__.lower()
            if hasattr(self, "is_template")
            else self.__class__.__name__.lower()
        )

    def set_event_trigger(
        self,
        event_name: str,
        fn: Callable | None,
        inputs: Component | List[Component] | None,
        outputs: Component | List[Component] | None,
        preprocess: bool = True,
        postprocess: bool = True,
        scroll_to_output: bool = False,
        show_progress: bool = True,
        api_name: AnyStr | None = None,
        js: str | None = None,
        no_target: bool = False,
        queue: bool | None = None,
        batch: bool = False,
        max_batch_size: int = 4,
        cancels: List[int] | None = None,
        every: int | None = None,
        continuous: bool = False
    ) -> Dict[str, Any]:
        """
        Adds an event to the component's dependencies.
        Parameters:
            event_name: event name
            fn: Callable function
            inputs: input list
            outputs: output list
            preprocess: whether to run the preprocess methods of components
            postprocess: whether to run the postprocess methods of components
            scroll_to_output: whether to scroll to output of dependency on trigger
            show_progress: whether to show progress animation while running.
            api_name: Defining this parameter exposes the endpoint in the api docs
            js: Optional frontend js method to run before running 'fn'. Input arguments for js method are values of 'inputs' and 'outputs', return should be a list of values for output components
            no_target: if True, sets "targets" to [], used for Blocks "load" event
            batch: whether this function takes in a batch of inputs
            max_batch_size: the maximum batch size to send to the function
            cancels: a list of other events to cancel when this event is triggered. For example, setting cancels=[click_event] will cancel the click_event, where click_event is the return value of another components .click method.
        Returns: None
        """
        # Support for singular parameter
        if inputs is None:
            inputs = []
        if outputs is None:
            outputs = []
        if not isinstance(inputs, list):
            inputs = [inputs]
        if not isinstance(outputs, list):
            outputs = [outputs]

        if every:
            continuous = True
            fn = get_continuous_fn(fn, every)

        Context.root_block.fns.append(BlockFunction(fn, preprocess, postprocess))
        if api_name is not None:
            api_name_ = utils.append_unique_suffix(
                api_name, [dep["api_name"] for dep in Context.root_block.dependencies]
            )
            if not (api_name == api_name_):
                warnings.warn(
                    "api_name {} already exists, using {}".format(api_name, api_name_)
                )
                api_name = api_name_

        dependency = {
            "targets": [self._id] if not no_target else [],
            "trigger": event_name,
            "inputs": [block._id for block in inputs],
            "outputs": [block._id for block in outputs],
            "backend_fn": fn is not None,
            "js": js,
            "queue": False if fn is None else queue,
            "api_name": api_name,
            "scroll_to_output": scroll_to_output,
            "show_progress": show_progress,
<<<<<<< HEAD
            "cancels": cancels if cancels else [],
            "every": every,
            "continuous": continuous
=======
            "batch": batch,
            "max_batch_size": max_batch_size,
            "cancels": cancels or [],
>>>>>>> 7f9223fd
        }
        if api_name is not None:
            dependency["documentation"] = [
                [
                    document_component_api(component.__class__, "input")
                    for component in inputs
                ],
                [
                    document_component_api(component.__class__, "output")
                    for component in outputs
                ],
            ]
        Context.root_block.dependencies.append(dependency)
        return dependency

    def get_config(self):
        return {
            "visible": self.visible,
            "elem_id": self.elem_id,
            "style": self._style,
        }

    @classmethod
    def get_specific_update(cls, generic_update):
        del generic_update["__type__"]
        generic_update = cls.update(**generic_update)
        return generic_update


class BlockContext(Block):
    def __init__(
        self,
        visible: bool = True,
        render: bool = True,
        **kwargs,
    ):
        """
        Parameters:
            visible: If False, this will be hidden but included in the Blocks config file (its visibility can later be updated).
            render: If False, this will not be included in the Blocks config file at all.
        """
        self.children = []
        super().__init__(visible=visible, render=render, **kwargs)

    def __enter__(self):
        self.parent = Context.block
        Context.block = self
        return self

    def add(self, child):
        child.parent = self
        self.children.append(child)

    def fill_expected_parents(self):
        children = []
        pseudo_parent = None
        for child in self.children:
            expected_parent = getattr(child.__class__, "expected_parent", False)
            if not expected_parent or isinstance(self, expected_parent):
                pseudo_parent = None
                children.append(child)
            else:
                if pseudo_parent is not None and isinstance(
                    pseudo_parent, expected_parent
                ):
                    pseudo_parent.children.append(child)
                else:
                    pseudo_parent = expected_parent(render=False)
                    children.append(pseudo_parent)
                    pseudo_parent.children = [child]
                    Context.root_block.blocks[pseudo_parent._id] = pseudo_parent
                child.parent = pseudo_parent
        self.children = children

    def __exit__(self, *args):
        if getattr(self, "allow_expected_parents", True):
            self.fill_expected_parents()
        Context.block = self.parent

    def postprocess(self, y):
        """
        Any postprocessing needed to be performed on a block context.
        """
        return y


class BlockFunction:
    def __init__(self, fn: Optional[Callable], preprocess: bool, postprocess: bool):
        self.fn = fn
        self.preprocess = preprocess
        self.postprocess = postprocess
        self.total_runtime = 0
        self.total_runs = 0

    def __str__(self):
        return str(
            {
                "fn": getattr(self.fn, "__name__", "fn")
                if self.fn is not None
                else None,
                "preprocess": self.preprocess,
                "postprocess": self.postprocess,
            }
        )

    def __repr__(self):
        return str(self)


class class_or_instancemethod(classmethod):
    def __get__(self, instance, type_):
        descr_get = super().__get__ if instance is None else self.__func__.__get__
        return descr_get(instance, type_)


@document()
def update(**kwargs) -> dict:
    """
    Updates component properties.
    This is a shorthand for using the update method on a component.
    For example, rather than using gr.Number.update(...) you can just use gr.update(...).
    Note that your editor's autocompletion will suggest proper parameters
    if you use the update method on the component.

    Demos: blocks_essay, blocks_update, blocks_essay_update

    Parameters:
        kwargs: Key-word arguments used to update the component's properties.
    Example:
        # Blocks Example
        import gradio as gr
        with gr.Blocks() as demo:
            radio = gr.Radio([1, 2, 4], label="Set the value of the number")
            number = gr.Number(value=2, interactive=True)
            radio.change(fn=lambda value: gr.update(value=value), inputs=radio, outputs=number)
        demo.launch()
        # Interface example
        import gradio as gr
        def change_textbox(choice):
          if choice == "short":
              return gr.Textbox.update(lines=2, visible=True)
          elif choice == "long":
              return gr.Textbox.update(lines=8, visible=True)
          else:
              return gr.Textbox.update(visible=False)
        gr.Interface(
          change_textbox,
          gr.Radio(
              ["short", "long", "none"], label="What kind of essay would you like to write?"
          ),
          gr.Textbox(lines=2),
          live=True,
        ).launch()
    """
    kwargs["__type__"] = "generic_update"
    return kwargs


def skip() -> dict:
    return update()


def postprocess_update_dict(block: Block, update_dict: Dict, postprocess: bool = True):
    """
    Converts a dictionary of updates into a format that can be sent to the frontend.
    E.g. {"__type__": "generic_update", "value": "2", "interactive": False}
    Into -> {"__type__": "update", "value": 2.0, "mode": "static"}

    Parameters:
        block: The Block that is being updated with this update dictionary.
        update_dict: The original update dictionary
        postprocess: Whether to postprocess the "value" key of the update dictionary.
    """
    prediction_value = block.get_specific_update(update_dict)
    if prediction_value.get("value") is components._Keywords.NO_VALUE:
        prediction_value.pop("value")
    prediction_value = delete_none(prediction_value, skip_value=True)
    if "value" in prediction_value and postprocess:
        prediction_value["value"] = block.postprocess(prediction_value["value"])
    return prediction_value


def convert_component_dict_to_list(outputs_ids: List[int], predictions: Dict) -> List:
    """
    Converts a dictionary of component updates into a list of updates in the order of
    the outputs_ids and including every output component.
    E.g. {"textbox": "hello", "number": {"__type__": "generic_update", "value": "2"}}
    Into -> ["hello", {"__type__": "generic_update"}, {"__type__": "generic_update", "value": "2"}]
    """
    keys_are_blocks = [isinstance(key, Block) for key in predictions.keys()]
    if all(keys_are_blocks):
        reordered_predictions = [skip() for _ in outputs_ids]
        for component, value in predictions.items():
            if component._id not in outputs_ids:
                raise ValueError(
                    f"Returned component {component} not specified as output of function."
                )
            output_index = outputs_ids.index(component._id)
            reordered_predictions[output_index] = value
        predictions = utils.resolve_singleton(reordered_predictions)
    elif any(keys_are_blocks):
        raise ValueError(
            "Returned dictionary included some keys as Components. Either all keys must be Components to assign Component values, or return a List of values to assign output values in order."
        )
    return predictions


@document("load")
class Blocks(BlockContext):
    """
    Blocks is Gradio's low-level API that allows you to create more custom web
    applications and demos than Interfaces (yet still entirely in Python).


    Compared to the Interface class, Blocks offers more flexibility and control over:
    (1) the layout of components (2) the events that
    trigger the execution of functions (3) data flows (e.g. inputs can trigger outputs,
    which can trigger the next level of outputs). Blocks also offers ways to group
    together related demos such as with tabs.


    The basic usage of Blocks is as follows: create a Blocks object, then use it as a
    context (with the "with" statement), and then define layouts, components, or events
    within the Blocks context. Finally, call the launch() method to launch the demo.

    Example:
        import gradio as gr
        def update(name):
            return f"Welcome to Gradio, {name}!"

        with gr.Blocks() as demo:
            gr.Markdown("Start typing below and then click **Run** to see the output.")
            with gr.Row():
                inp = gr.Textbox(placeholder="What is your name?")
                out = gr.Textbox()
            btn = gr.Button("Run")
            btn.click(fn=update, inputs=inp, outputs=out)

        demo.launch()
    Demos: blocks_hello, blocks_flipper, blocks_speech_text_sentiment, generate_english_german, sound_alert
    Guides: blocks_and_event_listeners, controlling_layout, state_in_blocks, custom_CSS_and_JS, custom_interpretations_with_blocks, using_blocks_like_functions
    """

    def __init__(
        self,
        theme: str = "default",
        analytics_enabled: Optional[bool] = None,
        mode: str = "blocks",
        title: str = "Gradio",
        css: Optional[str] = None,
        **kwargs,
    ):
        """
        Parameters:
            theme: which theme to use - right now, only "default" is supported.
            analytics_enabled: whether to allow basic telemetry. If None, will use GRADIO_ANALYTICS_ENABLED environment variable or default to True.
            mode: a human-friendly name for the kind of Blocks interface being created.
            title: The tab title to display when this is opened in a browser window.
            css: custom css or path to custom css file to apply to entire Blocks
        """
        # Cleanup shared parameters with Interface #TODO: is this part still necessary after Interface with Blocks?
        self.limiter = None
        self.save_to = None
        self.theme = theme
        self.requires_permissions = False  # TODO: needs to be implemented
        self.encrypt = False
        self.share = False
        self.enable_queue = None
        self.max_threads = 40
        self.show_error = True
        if css is not None and os.path.exists(css):
            with open(css) as css_file:
                self.css = css_file.read()
        else:
            self.css = css

        # For analytics_enabled and allow_flagging: (1) first check for
        # parameter, (2) check for env variable, (3) default to True/"manual"
        self.analytics_enabled = (
            analytics_enabled
            if analytics_enabled is not None
            else os.getenv("GRADIO_ANALYTICS_ENABLED", "True") == "True"
        )

        super().__init__(render=False, **kwargs)
        self.blocks: Dict[int, Block] = {}
        self.fns: List[BlockFunction] = []
        self.dependencies = []
        self.mode = mode

        self.is_running = False
        self.local_url = None
        self.share_url = None
        self.width = None
        self.height = None
        self.api_open = True

        self.ip_address = None
        self.is_space = True if os.getenv("SYSTEM") == "spaces" else False
        self.favicon_path = None
        self.auth = None
        self.dev_mode = True
        self.app_id = random.getrandbits(64)
        self.temp_dirs = set()
        self.title = title
        self.show_api = True

        if self.analytics_enabled:
            self.ip_address = utils.get_local_ip_address()
            data = {
                "mode": self.mode,
                "ip_address": self.ip_address,
                "custom_css": self.css is not None,
                "theme": self.theme,
                "version": pkgutil.get_data(__name__, "version.txt")
                .decode("ascii")
                .strip(),
            }
            utils.initiated_analytics(data)

    @property
    def share(self):
        return self._share

    @share.setter
    def share(self, value: Optional[bool]):
        # If share is not provided, it is set to True when running in Google Colab, or False otherwise
        if value is None:
            self._share = True if utils.colab_check() else False
        else:
            self._share = value

    @classmethod
    def from_config(cls, config: dict, fns: List[Callable]) -> Blocks:
        """Factory method that creates a Blocks from a config and list of functions."""
        config = copy.deepcopy(config)
        components_config = config["components"]
        original_mapping: Dict[int, Block] = {}

        def get_block_instance(id: int) -> Block:
            for block_config in components_config:
                if block_config["id"] == id:
                    break
            else:
                raise ValueError("Cannot find block with id {}".format(id))
            cls = component_or_layout_class(block_config["type"])
            block_config["props"].pop("type", None)
            block_config["props"].pop("name", None)
            style = block_config["props"].pop("style", None)
            block = cls(**block_config["props"])
            if style:
                block.style(**style)
            return block

        def iterate_over_children(children_list):
            for child_config in children_list:
                id = child_config["id"]
                block = get_block_instance(id)
                original_mapping[id] = block

                children = child_config.get("children")
                if children is not None:
                    with block:
                        iterate_over_children(children)

        with Blocks(theme=config["theme"], css=config["theme"]) as blocks:
            iterate_over_children(config["layout"]["children"])

            # add the event triggers
            for dependency, fn in zip(config["dependencies"], fns):
                targets = dependency.pop("targets")
                trigger = dependency.pop("trigger")
                dependency.pop("backend_fn")
                dependency.pop("documentation", None)
                dependency["inputs"] = [
                    original_mapping[i] for i in dependency["inputs"]
                ]
                dependency["outputs"] = [
                    original_mapping[o] for o in dependency["outputs"]
                ]
                dependency.pop("status_tracker", None)
                dependency["_js"] = dependency.pop("js", None)
                dependency["preprocess"] = False
                dependency["postprocess"] = False

                for target in targets:
                    event_method = getattr(original_mapping[target], trigger)
                    event_method(fn=fn, **dependency)

            # Allows some use of Interface-specific methods with loaded Spaces
            blocks.predict = [fns[0]]
            dependency = blocks.dependencies[0]
            blocks.input_components = [blocks.blocks[i] for i in dependency["inputs"]]
            blocks.output_components = [blocks.blocks[o] for o in dependency["outputs"]]

        if config.get("mode", "blocks") == "interface":
            blocks.__name__ = "Interface"
            blocks.mode = "interface"
            blocks.api_mode = True

        return blocks

    def __str__(self):
        return self.__repr__()

    def __repr__(self):
        num_backend_fns = len([d for d in self.dependencies if d["backend_fn"]])
        repr = f"Gradio Blocks instance: {num_backend_fns} backend functions"
        repr += "\n" + "-" * len(repr)
        for d, dependency in enumerate(self.dependencies):
            if dependency["backend_fn"]:
                repr += f"\nfn_index={d}"
                repr += "\n inputs:"
                for input_id in dependency["inputs"]:
                    block = self.blocks[input_id]
                    repr += "\n |-{}".format(str(block))
                repr += "\n outputs:"
                for output_id in dependency["outputs"]:
                    block = self.blocks[output_id]
                    repr += "\n |-{}".format(str(block))
        return repr

    def render(self):
        if Context.root_block is not None:
            if self._id in Context.root_block.blocks:
                raise DuplicateBlockError(
                    f"A block with id: {self._id} has already been rendered in the current Blocks."
                )
            if not set(Context.root_block.blocks).isdisjoint(self.blocks):
                raise DuplicateBlockError(
                    "At least one block in this Blocks has already been rendered."
                )

            Context.root_block.blocks.update(self.blocks)
            Context.root_block.fns.extend(self.fns)
            for dependency in self.dependencies:
                api_name = dependency["api_name"]
                if api_name is not None:
                    api_name_ = utils.append_unique_suffix(
                        api_name,
                        [dep["api_name"] for dep in Context.root_block.dependencies],
                    )
                    if not (api_name == api_name_):
                        warnings.warn(
                            "api_name {} already exists, using {}".format(
                                api_name, api_name_
                            )
                        )
                        dependency["api_name"] = api_name_
                Context.root_block.dependencies.append(dependency)
            Context.root_block.temp_dirs = Context.root_block.temp_dirs | self.temp_dirs

        if Context.block is not None:
            Context.block.children.extend(self.children)
        return self

    def is_callable(self, fn_index: int = 0) -> bool:
        """Checks if a particular Blocks function is callable (i.e. not stateful or a generator)."""
        block_fn = self.fns[fn_index]
        dependency = self.dependencies[fn_index]
        block_fn = self.fns[fn_index]

        if inspect.isasyncgenfunction(block_fn.fn):
            return False
        if inspect.isgeneratorfunction(block_fn.fn):
            raise False
        for input_id in dependency["inputs"]:
            block = self.blocks[input_id]
            if getattr(block, "stateful", False):
                return False
        for output_id in dependency["outputs"]:
            block = self.blocks[output_id]
            if getattr(block, "stateful", False):
                return False

        return True

    def __call__(self, *inputs, fn_index: int = 0):
        """
        Allows Blocks objects to be called as functions. Supply the parameters to the
        function as positional arguments. To choose which function to call, use the
        fn_index parameter, which must be a keyword argument.

        Parameters:
        *inputs: the parameters to pass to the function
        fn_index: the index of the function to call (defaults to 0, which for Interfaces, is the default prediction function)
        """
        if not (self.is_callable(fn_index)):
            raise ValueError(
                "This function is not callable because it is either stateful or is a generator. Please use the .launch() method instead to create an interactive user interface."
            )

        inputs = list(inputs)
        processed_inputs = self.serialize_data(fn_index, inputs)
        batch = self.dependencies[fn_index]["batch"]
        if batch:
            processed_inputs = [[inp] for inp in processed_inputs]

        outputs = utils.synchronize_async(self.process_api, fn_index, processed_inputs)
        outputs = outputs["data"]

        if batch:
            outputs = [out[0] for out in outputs]

        processed_outputs = self.deserialize_data(fn_index, outputs)
        processed_outputs = utils.resolve_singleton(processed_outputs)

        return processed_outputs

    async def call_function(
        self,
        fn_index: int,
        processed_input: List[Any],
        iterator: Iterator[Any] | None = None,
    ):
        """Calls and times function with given index and preprocessed input."""
        block_fn = self.fns[fn_index]
        is_generating = self.dependencies[fn_index]["continuous"]
        start = time.time()

        if iterator is None:  # If not a generator function that has already run
            if inspect.iscoroutinefunction(block_fn.fn):
                prediction = await block_fn.fn(*processed_input)
            else:
                prediction = await anyio.to_thread.run_sync(
                    block_fn.fn, *processed_input, limiter=self.limiter
                )

        if inspect.isgeneratorfunction(block_fn.fn):
            if not self.enable_queue:
                raise ValueError("Need to enable queue to use generators.")
            try:
                if iterator is None:
                    iterator = prediction
                prediction = await anyio.to_thread.run_sync(
                    utils.async_iteration, iterator, limiter=self.limiter
                )
                is_generating = True
            except StopAsyncIteration:
                n_outputs = len(self.dependencies[fn_index].get("outputs"))
                prediction = (
                    components._Keywords.FINISHED_ITERATING
                    if n_outputs == 1
                    else (components._Keywords.FINISHED_ITERATING,) * n_outputs
                )
                iterator = None

        duration = time.time() - start

        return {
            "prediction": prediction,
            "duration": duration,
            "is_generating": is_generating,
            "iterator": iterator,
        }

    def serialize_data(self, fn_index: int, inputs: List[Any]) -> List[Any]:
        dependency = self.dependencies[fn_index]
        processed_input = []

        for i, input_id in enumerate(dependency["inputs"]):
            block: IOComponent = self.blocks[input_id]
            serialized_input = block.serialize(inputs[i])
            processed_input.append(serialized_input)

        return processed_input

    def deserialize_data(self, fn_index: int, outputs: List[Any]) -> List[Any]:
        dependency = self.dependencies[fn_index]
        predictions = []

        for o, output_id in enumerate(dependency["outputs"]):
            block: IOComponent = self.blocks[output_id]
            deserialized = block.deserialize(outputs[o])
            predictions.append(deserialized)

        return predictions

    def preprocess_data(self, fn_index: int, inputs: List[Any], state: Dict[int, Any]):
        block_fn = self.fns[fn_index]
        dependency = self.dependencies[fn_index]

        if block_fn.preprocess:
            processed_input = []
            for i, input_id in enumerate(dependency["inputs"]):
                block: IOComponent = self.blocks[input_id]
                if getattr(block, "stateful", False):
                    processed_input.append(state.get(input_id))
                else:
                    processed_input.append(block.preprocess(inputs[i]))
        else:
            processed_input = inputs
        return processed_input

    def postprocess_data(
        self, fn_index: int, predictions: List[Any], state: Dict[int, Any]
    ):
        block_fn = self.fns[fn_index]
        dependency = self.dependencies[fn_index]
        batch = dependency["batch"]

        if type(predictions) is dict and len(predictions) > 0:
            predictions = convert_component_dict_to_list(
                dependency["outputs"], predictions
            )

        if len(dependency["outputs"]) == 1 and not (batch):
            predictions = (predictions,)

        output = []
        for i, output_id in enumerate(dependency["outputs"]):
            if predictions[i] is components._Keywords.FINISHED_ITERATING:
                output.append(None)
                continue
            block = self.blocks[output_id]
            if getattr(block, "stateful", False):
                if not utils.is_update(predictions[i]):
                    state[output_id] = predictions[i]
                output.append(None)
            else:
                prediction_value = predictions[i]
                if utils.is_update(prediction_value):
                    prediction_value = postprocess_update_dict(
                        block=block,
                        update_dict=prediction_value,
                        postprocess=block_fn.postprocess,
                    )
                elif block_fn.postprocess:
                    prediction_value = block.postprocess(prediction_value)
                output.append(prediction_value)
        return output

    async def process_api(
        self,
        fn_index: int,
        inputs: List[Any],
        username: str = None,
        state: Dict[int, Any] | List[Dict[int, Any]] | None = None,
        iterators: Dict[int, Any] | None = None,
    ) -> Dict[str, Any]:
        """
        Processes API calls from the frontend. First preprocesses the data,
        then runs the relevant function, then postprocesses the output.
        Parameters:
            fn_index: Index of function to run.
            inputs: input data received from the frontend
            username: name of user if authentication is set up (not used)
            state: data stored from stateful components for session (key is input block id)
            iterators: the in-progress iterators for each generator function (key is function index)
        Returns: None
        """
        block_fn = self.fns[fn_index]
<<<<<<< HEAD
        inputs = self.preprocess_data(fn_index, inputs, state)
        iterator = iterators.get(fn_index, None) if iterators else None
=======
        batch = self.dependencies[fn_index]["batch"]

        if batch:
            max_batch_size = self.dependencies[fn_index]["max_batch_size"]
            batch_sizes = [len(inp) for inp in inputs]
            batch_size = batch_sizes[0]
            if inspect.isasyncgenfunction(block_fn.fn) or inspect.isgeneratorfunction(
                block_fn.fn
            ):
                raise ValueError("Gradio does not support generators in batch mode.")
            if not all(x == batch_size for x in batch_sizes):
                raise ValueError(
                    f"All inputs to a batch function must have the same length but instead have sizes: {batch_sizes}."
                )
            if batch_size > max_batch_size:
                raise ValueError(
                    f"Batch size ({batch_size}) exceeds the max_batch_size for this function ({max_batch_size})"
                )

            inputs = [self.preprocess_data(fn_index, i, state) for i in zip(*inputs)]
            result = await self.call_function(fn_index, zip(*inputs), None)
            preds = result["prediction"]
            data = [self.postprocess_data(fn_index, o, state) for o in zip(*preds)]
            data = list(zip(*data))
            is_generating, iterator = None, None

        else:
            inputs = self.preprocess_data(fn_index, inputs, state)
            iterator = iterators.get(fn_index, None) if iterators else None
            result = await self.call_function(fn_index, inputs, iterator)
            data = self.postprocess_data(fn_index, result["prediction"], state)
            is_generating, iterator = result["is_generating"], result["iterator"]
>>>>>>> 7f9223fd

        block_fn.total_runtime += result["duration"]
        block_fn.total_runs += 1

        return {
            "data": data,
            "is_generating": is_generating,
            "iterator": iterator,
            "duration": result["duration"],
            "average_duration": block_fn.total_runtime / block_fn.total_runs,
        }

    async def create_limiter(self):
        self.limiter = (
            None
            if self.max_threads == 40
            else CapacityLimiter(total_tokens=self.max_threads)
        )

    def get_config(self):
        return {"type": "column"}

    def get_config_file(self):
        config = {
            "version": routes.VERSION,
            "mode": self.mode,
            "dev_mode": self.dev_mode,
            "components": [],
            "theme": self.theme,
            "css": self.css,
            "title": self.title or "Gradio",
            "is_space": self.is_space,
            "enable_queue": getattr(self, "enable_queue", False),  # launch attributes
            "show_error": getattr(self, "show_error", False),
            "show_api": self.show_api,
        }

        def getLayout(block):
            if not isinstance(block, BlockContext):
                return {"id": block._id}
            children_layout = []
            for child in block.children:
                children_layout.append(getLayout(child))
            return {"id": block._id, "children": children_layout}

        config["layout"] = getLayout(self)

        for _id, block in self.blocks.items():
            config["components"].append(
                {
                    "id": _id,
                    "type": (block.get_block_name()),
                    "props": utils.delete_none(block.get_config())
                    if hasattr(block, "get_config")
                    else {},
                }
            )
        config["dependencies"] = self.dependencies
        return config

    def __enter__(self):
        if Context.block is None:
            Context.root_block = self
        self.parent = Context.block
        Context.block = self
        return self

    def __exit__(self, *args):
        super().fill_expected_parents()
        Context.block = self.parent
        # Configure the load events before root_block is reset
        self.attach_load_events()
        if self.parent is None:
            Context.root_block = None
        else:
            self.parent.children.extend(self.children)
        self.config = self.get_config_file()
        self.app = routes.App.create_app(self)

    @class_or_instancemethod
    def load(
        self_or_cls,
        fn: Optional[Callable] = None,
        inputs: Optional[List[Component]] = None,
        outputs: Optional[List[Component]] = None,
        *,
        name: Optional[str] = None,
        src: Optional[str] = None,
        api_key: Optional[str] = None,
        alias: Optional[str] = None,
        _js: Optional[str] = None,
        **kwargs,
    ) -> Blocks | None:
        """
        For reverse compatibility reasons, this is both a class method and an instance
        method, the two of which, confusingly, do two completely different things.


        Class method: loads a demo from a Hugging Face Spaces repo and creates it locally and returns a block instance. Equivalent to gradio.Interface.load()


        Instance method: adds event that runs as soon as the demo loads in the browser. Example usage below.
        Parameters:
            name: Class Method - the name of the model (e.g. "gpt2"), can include the `src` as prefix (e.g. "models/gpt2")
            src: Class Method - the source of the model: `models` or `spaces` (or empty if source is provided as a prefix in `name`)
            api_key: Class Method - optional api key for use with Hugging Face Hub
            alias: Class Method - optional string used as the name of the loaded model instead of the default name
            fn: Instance Method - Callable function
            inputs: Instance Method - input list
            outputs: Instance Method - output list
        Example:
            import gradio as gr
            import datetime
            with gr.Blocks() as demo:
                def get_time():
                    return datetime.datetime.now().time()
                dt = gr.Textbox(label="Current time")
                demo.load(get_time, inputs=None, outputs=dt)
            demo.launch()
        """
        # _js: Optional frontend js method to run before running 'fn'. Input arguments for js method are values of 'inputs' and 'outputs', return should be a list of values for output components.
        if isinstance(self_or_cls, type):
            if name is None:
                raise ValueError(
                    "Blocks.load() requires passing `name` as a keyword argument"
                )
            if fn is not None:
                kwargs["fn"] = fn
            if inputs is not None:
                kwargs["inputs"] = inputs
            if outputs is not None:
                kwargs["outputs"] = outputs
            return external.load_blocks_from_repo(name, src, api_key, alias, **kwargs)
        else:
            self_or_cls.set_event_trigger(
                event_name="load",
                fn=fn,
                inputs=inputs,
                outputs=outputs,
                no_target=True,
                js=_js,
            )

    def run_forever(
        self,
        fn: Optional[Callable] = None,
        inputs: Optional[List[Component]] = None,
        outputs: Optional[List[Component]] = None,
        every: int = 1,
        _js: Optional[str] = None,
    ) -> None:
        """
        Run the function continuously on a given timestamp

        Instance method: adds an event for when the demo loads in the browser and returns None.
        Parameters:
            name: Class Method - the name of the model (e.g. "gpt2"), can include the `src` as prefix (e.g. "models/gpt2")
            src: Class Method - the source of the model: `models` or `spaces` (or empty if source is provided as a prefix in `name`)
            api_key: Class Method - optional api key for use with Hugging Face Hub
            alias: Class Method - optional string used as the name of the loaded model instead of the default name
            fn: Instance Method - Callable function
            inputs: Instance Method - input list
            outputs: Instance Method - output list
        """

        dep = self.set_event_trigger(
            event_name="load",
            fn=fn,
            inputs=inputs,
            outputs=outputs,
            no_target=True,
            continuous=True,
            js=_js,
            every=every
        )
        return dep

    def clear(self):
        """Resets the layout of the Blocks object."""
        self.blocks = {}
        self.fns = []
        self.dependencies = []
        self.children = []
        return self

    @document()
    def queue(
        self,
        concurrency_count: int = 1,
        status_update_rate: float | str = "auto",
        client_position_to_load_data: int = 30,
        default_enabled: bool = True,
        api_open: bool = True,
        max_size: Optional[int] = None,
    ):
        """
        You can control the rate of processed requests by creating a queue. This will allow you to set the number of requests to be processed at one time, and will let users know their position in the queue.
        Parameters:
            concurrency_count: Number of worker threads that will be processing requests concurrently.
            status_update_rate: If "auto", Queue will send status estimations to all clients whenever a job is finished. Otherwise Queue will send status at regular intervals set by this parameter as the number of seconds.
            client_position_to_load_data: Once a client's position in Queue is less that this value, the Queue will collect the input data from the client. You may make this smaller if clients can send large volumes of data, such as video, since the queued data is stored in memory.
            default_enabled: If True, all event listeners will use queueing by default.
            api_open: If True, the REST routes of the backend will be open, allowing requests made directly to those endpoints to skip the queue.
            max_size: The maximum number of events the queue will store at any given moment.
        Example:
            demo = gr.Interface(gr.Textbox(), gr.Image(), image_generator)
            demo.queue(concurrency_count=3)
            demo.launch()
        """
        self.enable_queue = default_enabled
        self.api_open = api_open
        self._queue = queue.Queue(
            live_updates=status_update_rate == "auto",
            concurrency_count=concurrency_count,
            data_gathering_start=client_position_to_load_data,
            update_intervals=status_update_rate if status_update_rate != "auto" else 1,
            max_size=max_size,
<<<<<<< HEAD
            dependencies=self.dependencies
=======
            blocks_dependencies=self.dependencies,
>>>>>>> 7f9223fd
        )
        self.config = self.get_config_file()
        return self

    def launch(
        self,
        inline: bool = None,
        inbrowser: bool = False,
        share: Optional[bool] = None,
        debug: bool = False,
        enable_queue: bool = None,
        max_threads: int = 40,
        auth: Optional[Callable | Tuple[str, str] | List[Tuple[str, str]]] = None,
        auth_message: Optional[str] = None,
        prevent_thread_lock: bool = False,
        show_error: bool = False,
        server_name: Optional[str] = None,
        server_port: Optional[int] = None,
        show_tips: bool = False,
        height: int = 500,
        width: int = 900,
        encrypt: bool = False,
        favicon_path: Optional[str] = None,
        ssl_keyfile: Optional[str] = None,
        ssl_certfile: Optional[str] = None,
        ssl_keyfile_password: Optional[str] = None,
        quiet: bool = False,
        show_api: bool = True,
        _frontend: bool = True,
    ) -> Tuple[FastAPI, str, str]:
        """
        Launches a simple web server that serves the demo. Can also be used to create a
        public link used by anyone to access the demo from their browser by setting share=True.

        Parameters:
            inline: whether to display in the interface inline in an iframe. Defaults to True in python notebooks; False otherwise.
            inbrowser: whether to automatically launch the interface in a new tab on the default browser.
            share: whether to create a publicly shareable link for the interface. Creates an SSH tunnel to make your UI accessible from anywhere. If not provided, it is set to False by default every time, except when running in Google Colab. When localhost is not accessible (e.g. Google Colab), setting share=False is not supported.
            debug: if True, blocks the main thread from running. If running in Google Colab, this is needed to print the errors in the cell output.
            auth: If provided, username and password (or list of username-password tuples) required to access interface. Can also provide function that takes username and password and returns True if valid login.
            auth_message: If provided, HTML message provided on login page.
            prevent_thread_lock: If True, the interface will block the main thread while the server is running.
            show_error: If True, any errors in the interface will be displayed in an alert modal and printed in the browser console log
            server_port: will start gradio app on this port (if available). Can be set by environment variable GRADIO_SERVER_PORT. If None, will search for an available port starting at 7860.
            server_name: to make app accessible on local network, set this to "0.0.0.0". Can be set by environment variable GRADIO_SERVER_NAME. If None, will use "127.0.0.1".
            show_tips: if True, will occasionally show tips about new Gradio features
            enable_queue: DEPRECATED (use .queue() method instead.) if True, inference requests will be served through a queue instead of with parallel threads. Required for longer inference times (> 1min) to prevent timeout. The default option in HuggingFace Spaces is True. The default option elsewhere is False.
            max_threads: allow up to `max_threads` to be processed in parallel. The default is inherited from the starlette library (currently 40).
            width: The width in pixels of the iframe element containing the interface (used if inline=True)
            height: The height in pixels of the iframe element containing the interface (used if inline=True)
            encrypt: If True, flagged data will be encrypted by key provided by creator at launch
            favicon_path: If a path to a file (.png, .gif, or .ico) is provided, it will be used as the favicon for the web page.
            ssl_keyfile: If a path to a file is provided, will use this as the private key file to create a local server running on https.
            ssl_certfile: If a path to a file is provided, will use this as the signed certificate for https. Needs to be provided if ssl_keyfile is provided.
            ssl_keyfile_password: If a password is provided, will use this with the ssl certificate for https.
            quiet: If True, suppresses most print statements.
            show_api: If True, shows the api docs in the footer of the app. Default True. If the queue is enabled, then api_open parameter of .queue() will determine if the api docs are shown, independent of the value of show_api.
        Returns:
            app: FastAPI app object that is running the demo
            local_url: Locally accessible link to the demo
            share_url: Publicly accessible link to the demo (if share=True, otherwise None)
        Example:
            import gradio as gr
            def reverse(text):
                return text[::-1]
            demo = gr.Interface(reverse, "text", "text")
            demo.launch(share=True, auth=("username", "password"))
        """
        self.dev_mode = False
        if (
            auth
            and not callable(auth)
            and not isinstance(auth[0], tuple)
            and not isinstance(auth[0], list)
        ):
            auth = [auth]
        self.auth = auth
        self.auth_message = auth_message
        self.show_tips = show_tips
        self.show_error = show_error
        self.height = height
        self.width = width
        self.favicon_path = favicon_path
        if enable_queue is not None:
            self.enable_queue = enable_queue
            warnings.warn(
                "The `enable_queue` parameter has been deprecated. Please use the `.queue()` method instead.",
                DeprecationWarning,
            )

        if self.is_space:
            self.enable_queue = self.enable_queue is not False
        else:
            self.enable_queue = self.enable_queue is True
        if self.enable_queue and not hasattr(self, "_queue"):
            self.queue()
        self.show_api = self.api_open if self.enable_queue else show_api

        for dep in self.dependencies:
            for i in dep["cancels"]:
                if not self.queue_enabled_for_fn(i):
                    raise ValueError(
                        "In order to cancel an event, the queue for that event must be enabled! "
                        "You may get this error by either 1) passing a function that uses the yield keyword "
                        "into an interface without enabling the queue or 2) defining an event that cancels "
                        "another event without enabling the queue. Both can be solved by calling .queue() "
                        "before .launch()"
                    )
            if dep["batch"] and (
                dep["queue"] is False
                or (dep["queue"] is None and not self.enable_queue)
            ):
                raise ValueError("In order to use batching, the queue must be enabled.")

        self.config = self.get_config_file()
        self.share = share
        self.encrypt = encrypt
        self.max_threads = max(
            self._queue.max_thread_count if self.enable_queue else 0, max_threads
        )
        if self.encrypt:
            self.encryption_key = encryptor.get_key(
                getpass.getpass("Enter key for encryption: ")
            )

        if self.is_running:
            self.server_app.launchable = self
            if not (quiet):
                print(
                    "Rerunning server... use `close()` to stop if you need to change `launch()` parameters.\n----"
                )
        else:
            server_name, server_port, local_url, app, server = networking.start_server(
                self,
                server_name,
                server_port,
                ssl_keyfile,
                ssl_certfile,
                ssl_keyfile_password,
            )
            self.server_name = server_name
            self.local_url = local_url
            self.server_port = server_port
            self.server_app = app
            self.server = server
            self.is_running = True
            self.protocol = "https" if self.local_url.startswith("https") else "http"

            if self.enable_queue:
                self._queue.set_url(self.local_url)

            # Cannot run async functions in background other than app's scope.
            # Workaround by triggering the app endpoint
            requests.get(f"{self.local_url}startup-events")

            if self.enable_queue:
                if self.auth is not None or self.encrypt:
                    raise ValueError(
                        "Cannot queue with encryption or authentication enabled."
                    )
        utils.launch_counter()

        # If running in a colab or not able to access localhost,
        # a shareable link must be created.
        is_colab = utils.colab_check()
        if is_colab or (_frontend and not networking.url_ok(self.local_url)):
            if not self.share:
                raise ValueError(
                    "When running in Google Colab or when localhost is not accessible, a shareable link must be created. Please set share=True."
                )
            if is_colab and not quiet:
                if debug:
                    print(strings.en["COLAB_DEBUG_TRUE"])
                else:
                    print(strings.en["COLAB_DEBUG_FALSE"])
        else:
            print(
                strings.en["RUNNING_LOCALLY_SEPARATED"].format(
                    self.protocol, self.server_name, self.server_port
                )
            )
        if is_colab and self.requires_permissions:
            print(strings.en["MEDIA_PERMISSIONS_IN_COLAB"])

        if self.share:
            if self.is_space:
                raise RuntimeError("Share is not supported when you are in Spaces")
            try:
                if self.share_url is None:
                    share_url = networking.setup_tunnel(self.server_port, None)
                    self.share_url = share_url
                print(strings.en["SHARE_LINK_DISPLAY"].format(self.share_url))
                if not (quiet):
                    print(strings.en["SHARE_LINK_MESSAGE"])
            except RuntimeError:
                if self.analytics_enabled:
                    utils.error_analytics(self.ip_address, "Not able to set up tunnel")
                self.share_url = None
                self.share = False
                print(strings.en["COULD_NOT_GET_SHARE_LINK"])
        else:
            if not (quiet):
                print(strings.en["PUBLIC_SHARE_TRUE"])
            self.share_url = None

        if inbrowser:
            link = self.share_url if self.share else self.local_url
            webbrowser.open(link)

        # Check if running in a Python notebook in which case, display inline
        if inline is None:
            inline = utils.ipython_check() and (auth is None)
        if inline:
            if auth is not None:
                print(
                    "Warning: authentication is not supported inline. Please"
                    "click the link to access the interface in a new tab."
                )
            try:
                from IPython.display import HTML, display  # type: ignore

                if self.share:
                    while not networking.url_ok(self.share_url):
                        time.sleep(1)
                    display(
                        HTML(
                            f'<div><iframe src="{self.share_url}" width="{self.width}" height="{self.height}" allow="autoplay; camera; microphone; clipboard-read; clipboard-write;" frameborder="0" allowfullscreen></iframe></div>'
                        )
                    )
                else:
                    display(
                        HTML(
                            f'<div><iframe src="{self.local_url}" width="{self.width}" height="{self.height}" allow="autoplay; camera; microphone; clipboard-read; clipboard-write;" frameborder="0" allowfullscreen></iframe></div>'
                        )
                    )
            except ImportError:
                pass

        if getattr(self, "analytics_enabled", False):
            data = {
                "launch_method": "browser" if inbrowser else "inline",
                "is_google_colab": is_colab,
                "is_sharing_on": self.share,
                "share_url": self.share_url,
                "ip_address": self.ip_address,
                "enable_queue": self.enable_queue,
                "show_tips": self.show_tips,
                "server_name": server_name,
                "server_port": server_port,
                "is_spaces": self.is_space,
                "mode": self.mode,
            }
            utils.launch_analytics(data)

        utils.show_tip(self)

        # Block main thread if debug==True
        if debug or int(os.getenv("GRADIO_DEBUG", 0)) == 1:
            self.block_thread()
        # Block main thread if running in a script to stop script from exiting
        is_in_interactive_mode = bool(getattr(sys, "ps1", sys.flags.interactive))

        if not prevent_thread_lock and not is_in_interactive_mode:
            self.block_thread()

        return self.server_app, self.local_url, self.share_url

    def integrate(
        self,
        comet_ml: comet_ml.Experiment = None,
        wandb: ModuleType("wandb") = None,
        mlflow: ModuleType("mlflow") = None,
    ) -> None:
        """
        A catch-all method for integrating with other libraries. This method should be run after launch()
        Parameters:
            comet_ml: If a comet_ml Experiment object is provided, will integrate with the experiment and appear on Comet dashboard
            wandb: If the wandb module is provided, will integrate with it and appear on WandB dashboard
            mlflow: If the mlflow module  is provided, will integrate with the experiment and appear on ML Flow dashboard
        """
        analytics_integration = ""
        if comet_ml is not None:
            analytics_integration = "CometML"
            comet_ml.log_other("Created from", "Gradio")
            if self.share_url is not None:
                comet_ml.log_text("gradio: " + self.share_url)
                comet_ml.end()
            else:
                comet_ml.log_text("gradio: " + self.local_url)
                comet_ml.end()
        if wandb is not None:
            analytics_integration = "WandB"
            if self.share_url is not None:
                wandb.log(
                    {
                        "Gradio panel": wandb.Html(
                            '<iframe src="'
                            + self.share_url
                            + '" width="'
                            + str(self.width)
                            + '" height="'
                            + str(self.height)
                            + '" frameBorder="0"></iframe>'
                        )
                    }
                )
            else:
                print(
                    "The WandB integration requires you to "
                    "`launch(share=True)` first."
                )
        if mlflow is not None:
            analytics_integration = "MLFlow"
            if self.share_url is not None:
                mlflow.log_param("Gradio Interface Share Link", self.share_url)
            else:
                mlflow.log_param("Gradio Interface Local Link", self.local_url)
        if self.analytics_enabled and analytics_integration:
            data = {"integration": analytics_integration}
            utils.integration_analytics(data)

    def close(self, verbose: bool = True) -> None:
        """
        Closes the Interface that was launched and frees the port.
        """
        try:
            if self.enable_queue:
                self._queue.close()
            self.server.close()
            self.is_running = False
            if verbose:
                print("Closing server running on port: {}".format(self.server_port))
        except (AttributeError, OSError):  # can't close if not running
            pass

    def block_thread(
        self,
    ) -> None:
        """Block main thread until interrupted by user."""
        try:
            while True:
                time.sleep(0.1)
        except (KeyboardInterrupt, OSError):
            print("Keyboard interruption in main thread... closing server.")
            self.server.close()

    def attach_load_events(self):
        """Add a load event for every component whose initial value should be randomized."""

        for component in Context.root_block.blocks.values():
            if (
                isinstance(component, components.IOComponent)
                and component.attach_load_event
            ):
                # Use set_event_trigger to avoid ambiguity between load class/instance method
                self.set_event_trigger(
                    "load",
                    component.load_fn,
                    None,
                    component,
                    no_target=True,
                    queue=False,
                )

    def startup_events(self):
        """Events that should be run when the app containing this block starts up."""
        if self.enable_queue:
            utils.run_coro_in_background(self._queue.start)
        utils.run_coro_in_background(self.create_limiter)

    def queue_enabled_for_fn(self, fn_index: int):
        if self.dependencies[fn_index]["queue"] is None:
            return self.enable_queue
        return self.dependencies[fn_index]["queue"]<|MERGE_RESOLUTION|>--- conflicted
+++ resolved
@@ -191,15 +191,11 @@
             "api_name": api_name,
             "scroll_to_output": scroll_to_output,
             "show_progress": show_progress,
-<<<<<<< HEAD
-            "cancels": cancels if cancels else [],
             "every": every,
-            "continuous": continuous
-=======
+            "continuous": continuous,
             "batch": batch,
             "max_batch_size": max_batch_size,
             "cancels": cancels or [],
->>>>>>> 7f9223fd
         }
         if api_name is not None:
             dependency["documentation"] = [
@@ -716,6 +712,7 @@
         iterator: Iterator[Any] | None = None,
     ):
         """Calls and times function with given index and preprocessed input."""
+        breakpoint()
         block_fn = self.fns[fn_index]
         is_generating = self.dependencies[fn_index]["continuous"]
         start = time.time()
@@ -851,11 +848,9 @@
             iterators: the in-progress iterators for each generator function (key is function index)
         Returns: None
         """
+        breakpoint()
         block_fn = self.fns[fn_index]
-<<<<<<< HEAD
         inputs = self.preprocess_data(fn_index, inputs, state)
-        iterator = iterators.get(fn_index, None) if iterators else None
-=======
         batch = self.dependencies[fn_index]["batch"]
 
         if batch:
@@ -881,14 +876,12 @@
             data = [self.postprocess_data(fn_index, o, state) for o in zip(*preds)]
             data = list(zip(*data))
             is_generating, iterator = None, None
-
         else:
             inputs = self.preprocess_data(fn_index, inputs, state)
             iterator = iterators.get(fn_index, None) if iterators else None
             result = await self.call_function(fn_index, inputs, iterator)
             data = self.postprocess_data(fn_index, result["prediction"], state)
             is_generating, iterator = result["is_generating"], result["iterator"]
->>>>>>> 7f9223fd
 
         block_fn.total_runtime += result["duration"]
         block_fn.total_runs += 1
@@ -1106,11 +1099,7 @@
             data_gathering_start=client_position_to_load_data,
             update_intervals=status_update_rate if status_update_rate != "auto" else 1,
             max_size=max_size,
-<<<<<<< HEAD
-            dependencies=self.dependencies
-=======
             blocks_dependencies=self.dependencies,
->>>>>>> 7f9223fd
         )
         self.config = self.get_config_file()
         return self
