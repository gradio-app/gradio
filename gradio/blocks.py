--- conflicted
+++ resolved
@@ -118,25 +118,21 @@
     def set_event_trigger(
         self,
         event_name: str,
-        fn: Optional[Callable],
-        inputs: Optional[Component | List[Component]],
-        outputs: Optional[Component | List[Component]],
+        fn: Callable | None,
+        inputs: Component | List[Component] | None,
+        outputs: Component | List[Component] | None,
         preprocess: bool = True,
         postprocess: bool = True,
         scroll_to_output: bool = False,
         show_progress: bool = True,
-        api_name: Optional[AnyStr] = None,
-        js: Optional[str] = None,
+        api_name: AnyStr | None = None,
+        js: str| None = None,
         no_target: bool = False,
-        queue: Optional[bool] = None,
-<<<<<<< HEAD
+        queue: bool | None = None,
         batch: bool = False,
         max_batch_size: int = 4,
-    ) -> None:
-=======
-        cancels: List[int] | None = None,
+        cancels: List[Dict[str, Any]] | None = None,
     ) -> Dict[str, Any]:
->>>>>>> 9840e87e
         """
         Adds an event to the component's dependencies.
         Parameters:
@@ -153,6 +149,7 @@
             no_target: if True, sets "targets" to [], used for Blocks "load" event
             batch: whether this function takes in a batch of inputs
             max_batch_size: the maximum batch size to send to the function
+            cancels: a list of other events to cancel when this event is triggered. For example, setting cancels=[click_event] will cancel the click_event, where click_event is the return value of another components .click method.
         Returns: None
         """
         # Support for singular parameter
@@ -164,6 +161,8 @@
             inputs = [inputs]
         if not isinstance(outputs, list):
             outputs = [outputs]
+        if not isinstance(cancels, list):
+            cancels = [cancels]            
         Context.root_block.fns.append(BlockFunction(fn, preprocess, postprocess))
         if api_name is not None:
             api_name_ = utils.append_unique_suffix(
@@ -185,12 +184,9 @@
             "api_name": api_name,
             "scroll_to_output": scroll_to_output,
             "show_progress": show_progress,
-<<<<<<< HEAD
             "batch": batch,
             "max_batch_size": max_batch_size,
-=======
             "cancels": cancels if cancels else [],
->>>>>>> 9840e87e
         }
         if api_name is not None:
             dependency["documentation"] = [
