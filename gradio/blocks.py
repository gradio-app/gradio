from __future__ import annotations

import copy
import inspect
import json
import os
import random
import secrets
import sys
import threading
import time
import warnings
import webbrowser
from abc import abstractmethod
from collections import defaultdict
from functools import wraps
from pathlib import Path
from types import ModuleType
from typing import TYPE_CHECKING, Any, AsyncIterator, Callable, Literal, cast

import anyio
import requests
from anyio import CapacityLimiter
from gradio_client import serializing
from gradio_client import utils as client_utils
from gradio_client.documentation import document, set_documentation_group
from packaging import version

from gradio import (
    analytics,
    components,
    external,
    networking,
    queueing,
    routes,
    strings,
    themes,
    utils,
    wasm_utils,
)
from gradio.context import Context
from gradio.deprecation import check_deprecated_parameters, warn_deprecation
from gradio.exceptions import (
    DuplicateBlockError,
    InvalidApiNameError,
    InvalidBlockError,
)
from gradio.helpers import EventData, create_tracker, skip, special_args
from gradio.themes import Default as DefaultTheme
from gradio.themes import ThemeClass as Theme
from gradio.tunneling import (
    BINARY_FILENAME,
    BINARY_FOLDER,
    BINARY_PATH,
    BINARY_URL,
    CURRENT_TUNNELS,
)
from gradio.utils import (
    GRADIO_VERSION,
    TupleNoPrint,
    check_function_inputs_match,
    component_or_layout_class,
    concurrency_count_warning,
    delete_none,
    get_cancel_function,
    get_continuous_fn,
)

try:
    import spaces  # type: ignore
except Exception:
    spaces = None

set_documentation_group("blocks")

if TYPE_CHECKING:  # Only import for type checking (is False at runtime).
    from fastapi.applications import FastAPI

    from gradio.components import Component

BUILT_IN_THEMES: dict[str, Theme] = {
    t.name: t
    for t in [
        themes.Base(),
        themes.Default(),
        themes.Monochrome(),
        themes.Soft(),
        themes.Glass(),
    ]
}


def in_event_listener():
    from gradio import context

    return getattr(context.thread_data, "in_event_listener", False)


def updateable(fn):
    @wraps(fn)
    def wrapper(*args, **kwargs):
        if in_event_listener():
            fn_args = inspect.getfullargspec(fn).args
            self = args[0]
            for i, arg in enumerate(args):
                if i == 0:  #  skip self
                    continue
                arg_name = fn_args[i]
                kwargs[arg_name] = arg
            kwargs["__type__"] = "update"
            self.update_config = kwargs
            return None
        else:
            return fn(*args, **kwargs)

    return wrapper


class Block:
    def __init__(
        self,
        *,
        render: bool = True,
        elem_id: str | None = None,
        elem_classes: list[str] | str | None = None,
        visible: bool = True,
        root_url: str | None = None,  # URL that is prepended to all file paths
        _skip_init_processing: bool = False,  # Used for loading from Spaces
        **kwargs,
    ):
        self._id = Context.id
        Context.id += 1
        self.visible = visible
        self.elem_id = elem_id
        self.elem_classes = (
            [elem_classes] if isinstance(elem_classes, str) else elem_classes
        )
        self.root_url = root_url
        self.share_token = secrets.token_urlsafe(32)
        self._skip_init_processing = _skip_init_processing
        self.parent: BlockContext | None = None
        self.is_rendered: bool = False
        self.update_config: dict

        if render:
            self.render()
        check_deprecated_parameters(self.__class__.__name__, kwargs=kwargs)

    def __new__(cls, *args, **kwargs):
        if not hasattr(cls, "updatable_init"):
            cls.__init__ = updateable(cls.__init__)
            cls.updatable_init = True
        return super().__new__(cls)

    def render(self):
        """
        Adds self into appropriate BlockContext
        """
        if Context.root_block is not None and self._id in Context.root_block.blocks:
            raise DuplicateBlockError(
                f"A block with id: {self._id} has already been rendered in the current Blocks."
            )
        if Context.block is not None:
            Context.block.add(self)
        if Context.root_block is not None:
            Context.root_block.blocks[self._id] = self
            self.is_rendered = True
            if isinstance(self, components.IOComponent):
                Context.root_block.temp_file_sets.append(self.temp_files)
        return self

    def unrender(self):
        """
        Removes self from BlockContext if it has been rendered (otherwise does nothing).
        Removes self from the layout and collection of blocks, but does not delete any event triggers.
        """
        if Context.block is not None:
            try:
                Context.block.children.remove(self)
            except ValueError:
                pass
        if Context.root_block is not None:
            try:
                del Context.root_block.blocks[self._id]
                self.is_rendered = False
            except KeyError:
                pass
        return self

    def get_block_name(self) -> str:
        """
        Gets block's class name.

        If it is template component it gets the parent's class name.

        @return: class name
        """
        return (
            self.__class__.__base__.__name__.lower()
            if hasattr(self, "is_template")
            else self.__class__.__name__.lower()
        )

    def get_expected_parent(self) -> type[BlockContext] | None:
        return None

    def set_event_trigger(
        self,
        event_name: str,
        fn: Callable | None,
        inputs: Component | list[Component] | set[Component] | None,
        outputs: Component | list[Component] | None,
        preprocess: bool = True,
        postprocess: bool = True,
        scroll_to_output: bool = False,
        show_progress: str = "full",
        api_name: str | None | Literal[False] = None,
        js: str | None = None,
        no_target: bool = False,
        queue: bool | None = None,
        batch: bool = False,
        max_batch_size: int = 4,
        cancels: list[int] | None = None,
        every: float | None = None,
        collects_event_data: bool | None = None,
        trigger_after: int | None = None,
        trigger_only_on_success: bool = False,
    ) -> tuple[dict[str, Any], int]:
        """
        Adds an event to the component's dependencies.
        Parameters:
            event_name: event name
            fn: Callable function
            inputs: input list
            outputs: output list
            preprocess: whether to run the preprocess methods of components
            postprocess: whether to run the postprocess methods of components
            scroll_to_output: whether to scroll to output of dependency on trigger
            show_progress: whether to show progress animation while running.
            api_name: defines how the endpoint appears in the API docs. Can be a string, None, or False. If False, the endpoint will not be exposed in the api docs. If set to None, the endpoint will be exposed in the api docs as an unnamed endpoint, although this behavior will be changed in Gradio 4.0. If set to a string, the endpoint will be exposed in the api docs with the given name.
            js: Experimental parameter (API may change): Optional frontend js method to run before running 'fn'. Input arguments for js method are values of 'inputs' and 'outputs', return should be a list of values for output components
            no_target: if True, sets "targets" to [], used for Blocks "load" event
            queue: If True, will place the request on the queue, if the queue has been enabled. If False, will not put this event on the queue, even if the queue has been enabled. If None, will use the queue setting of the gradio app.
            batch: whether this function takes in a batch of inputs
            max_batch_size: the maximum batch size to send to the function
            cancels: a list of other events to cancel when this event is triggered. For example, setting cancels=[click_event] will cancel the click_event, where click_event is the return value of another components .click method.
            every: Run this event 'every' number of seconds while the client connection is open. Interpreted in seconds. Queue must be enabled.
            collects_event_data: whether to collect event data for this event
            trigger_after: if set, this event will be triggered after 'trigger_after' function index
            trigger_only_on_success: if True, this event will only be triggered if the previous event was successful (only applies if `trigger_after` is set)
        Returns: dependency information, dependency index
        """
        # Support for singular parameter
        if isinstance(inputs, set):
            inputs_as_dict = True
            inputs = sorted(inputs, key=lambda x: x._id)
        else:
            inputs_as_dict = False
            if inputs is None:
                inputs = []
            elif not isinstance(inputs, list):
                inputs = [inputs]

        if isinstance(outputs, set):
            outputs = sorted(outputs, key=lambda x: x._id)
        else:
            if outputs is None:
                outputs = []
            elif not isinstance(outputs, list):
                outputs = [outputs]

        if fn is not None and not cancels:
            check_function_inputs_match(fn, inputs, inputs_as_dict)

        if Context.root_block is None:
            raise AttributeError(
                f"{event_name}() and other events can only be called within a Blocks context."
            )
        if every is not None and every <= 0:
            raise ValueError("Parameter every must be positive or None")
        if every and batch:
            raise ValueError(
                f"Cannot run {event_name} event in a batch and every {every} seconds. "
                "Either batch is True or every is non-zero but not both."
            )

        if every and fn:
            fn = get_continuous_fn(fn, every)
        elif every:
            raise ValueError("Cannot set a value for `every` without a `fn`.")

        _, progress_index, event_data_index = (
            special_args(fn) if fn else (None, None, None)
        )
        Context.root_block.fns.append(
            BlockFunction(
                fn,
                inputs,
                outputs,
                preprocess,
                postprocess,
                inputs_as_dict,
                progress_index is not None,
            )
        )
        if api_name is not None and api_name is not False:
            api_name_ = utils.append_unique_suffix(
                api_name, [dep["api_name"] for dep in Context.root_block.dependencies]
            )
            if api_name != api_name_:
                warnings.warn(f"api_name {api_name} already exists, using {api_name_}")
                api_name = api_name_

        if collects_event_data is None:
            collects_event_data = event_data_index is not None

        dependency = {
            "targets": [self._id] if not no_target else [],
            "trigger": event_name,
            "inputs": [block._id for block in inputs],
            "outputs": [block._id for block in outputs],
            "backend_fn": fn is not None,
            "js": js,
            "queue": False if fn is None else queue,
            "api_name": api_name,
            "scroll_to_output": False if utils.get_space() else scroll_to_output,
            "show_progress": show_progress,
            "every": every,
            "batch": batch,
            "max_batch_size": max_batch_size,
            "cancels": cancels or [],
            "types": {
                "continuous": bool(every),
                "generator": inspect.isgeneratorfunction(fn) or bool(every),
            },
            "collects_event_data": collects_event_data,
            "trigger_after": trigger_after,
            "trigger_only_on_success": trigger_only_on_success,
        }
        Context.root_block.dependencies.append(dependency)
        return dependency, len(Context.root_block.dependencies) - 1

    def get_config(self):
        config = {}
        signature = inspect.signature(self.__class__.__init__)
        for parameter in signature.parameters.values():
            if hasattr(self, parameter.name):
                value = getattr(self, parameter.name)
                config[parameter.name] = value
        return {**config, "root_url": self.root_url, "name": self.get_block_name()}

    @staticmethod
    @abstractmethod
    def update(**kwargs) -> dict:
        return {}

    @classmethod
    def get_specific_update(cls, generic_update: dict[str, Any]) -> dict:
        generic_update = generic_update.copy()
        del generic_update["__type__"]
        specific_update = cls.update(**generic_update)
        return specific_update


class BlockContext(Block):
    def __init__(
        self,
        visible: bool = True,
        render: bool = True,
        **kwargs,
    ):
        """
        Parameters:
            visible: If False, this will be hidden but included in the Blocks config file (its visibility can later be updated).
            render: If False, this will not be included in the Blocks config file at all.
        """
        self.children: list[Block] = []
        Block.__init__(self, visible=visible, render=render, **kwargs)

    def add_child(self, child: Block):
        self.children.append(child)

    def __enter__(self):
        self.parent = Context.block
        Context.block = self
        return self

    def add(self, child: Block):
        child.parent = self
        self.children.append(child)

    def fill_expected_parents(self):
        children = []
        pseudo_parent = None
        for child in self.children:
            expected_parent = child.get_expected_parent()
            if not expected_parent or isinstance(self, expected_parent):
                pseudo_parent = None
                children.append(child)
            else:
                if pseudo_parent is not None and isinstance(
                    pseudo_parent, expected_parent
                ):
                    pseudo_parent.add_child(child)
                else:
                    pseudo_parent = expected_parent(render=False)
                    pseudo_parent.parent = self
                    children.append(pseudo_parent)
                    pseudo_parent.add_child(child)
                    if Context.root_block:
                        Context.root_block.blocks[pseudo_parent._id] = pseudo_parent
                child.parent = pseudo_parent
        self.children = children

    def __exit__(self, *args):
        if getattr(self, "allow_expected_parents", True):
            self.fill_expected_parents()
        Context.block = self.parent

    def postprocess(self, y):
        """
        Any postprocessing needed to be performed on a block context.
        """
        return y


class BlockFunction:
    def __init__(
        self,
        fn: Callable | None,
        inputs: list[Component],
        outputs: list[Component],
        preprocess: bool,
        postprocess: bool,
        inputs_as_dict: bool,
        tracks_progress: bool = False,
    ):
        self.fn = fn
        self.inputs = inputs
        self.outputs = outputs
        self.preprocess = preprocess
        self.postprocess = postprocess
        self.tracks_progress = tracks_progress
        self.total_runtime = 0
        self.total_runs = 0
        self.inputs_as_dict = inputs_as_dict
        self.name = getattr(fn, "__name__", "fn") if fn is not None else None
        self.spaces_auto_wrap()

    def spaces_auto_wrap(self):
        if spaces is None:
            return
        if utils.get_space() is None:
            return
        self.fn = spaces.gradio_auto_wrap(self.fn)

    def __str__(self):
        return str(
            {
                "fn": self.name,
                "preprocess": self.preprocess,
                "postprocess": self.postprocess,
            }
        )

    def __repr__(self):
        return str(self)


class class_or_instancemethod(classmethod):  # noqa: N801
    def __get__(self, instance, type_):
        descr_get = super().__get__ if instance is None else self.__func__.__get__
        return descr_get(instance, type_)


def postprocess_update_dict(block: Block, update_dict: dict, postprocess: bool = True):
    """
    Converts a dictionary of updates into a format that can be sent to the frontend.
    E.g. {"__type__": "generic_update", "value": "2", "interactive": False}
    Into -> {"__type__": "update", "value": 2.0, "mode": "static"}

    Parameters:
        block: The Block that is being updated with this update dictionary.
        update_dict: The original update dictionary
        postprocess: Whether to postprocess the "value" key of the update dictionary.
    """
    if update_dict.get("__type__", "") == "generic_update":
        update_dict = block.get_specific_update(update_dict)
    if update_dict.get("value") is components._Keywords.NO_VALUE:
        update_dict.pop("value")
    interactive = update_dict.pop("interactive", None)
    if interactive is not None:
        update_dict["mode"] = "dynamic" if interactive else "static"
    prediction_value = delete_none(update_dict, skip_value=True)
    if "value" in prediction_value and postprocess:
        assert isinstance(
            block, components.IOComponent
        ), f"Component {block.__class__} does not support value"
        prediction_value["value"] = block.postprocess(prediction_value["value"])
    return prediction_value


def convert_component_dict_to_list(
    outputs_ids: list[int], predictions: dict
) -> list | dict:
    """
    Converts a dictionary of component updates into a list of updates in the order of
    the outputs_ids and including every output component. Leaves other types of dictionaries unchanged.
    E.g. {"textbox": "hello", "number": {"__type__": "generic_update", "value": "2"}}
    Into -> ["hello", {"__type__": "generic_update"}, {"__type__": "generic_update", "value": "2"}]
    """
    keys_are_blocks = [isinstance(key, Block) for key in predictions]
    if all(keys_are_blocks):
        reordered_predictions = [skip() for _ in outputs_ids]
        for component, value in predictions.items():
            if component._id not in outputs_ids:
                raise ValueError(
                    f"Returned component {component} not specified as output of function."
                )
            output_index = outputs_ids.index(component._id)
            reordered_predictions[output_index] = value
        predictions = utils.resolve_singleton(reordered_predictions)
    elif any(keys_are_blocks):
        raise ValueError(
            "Returned dictionary included some keys as Components. Either all keys must be Components to assign Component values, or return a List of values to assign output values in order."
        )
    return predictions


def get_api_info(config: dict, serialize: bool = True):
    """
    Gets the information needed to generate the API docs from a Blocks config.
    Parameters:
        config: a Blocks config dictionary
        serialize: If True, returns the serialized version of the typed information. If False, returns the raw version.
    """
    api_info = {"named_endpoints": {}, "unnamed_endpoints": {}}
    mode = config.get("mode", None)
    after_new_format = version.parse(config.get("version", "2.0")) > version.Version(
        "3.28.3"
    )

    for d, dependency in enumerate(config["dependencies"]):
        dependency_info = {"parameters": [], "returns": []}
        skip_endpoint = False

        inputs = dependency["inputs"]
        for i in inputs:
            for component in config["components"]:
                if component["id"] == i:
                    break
            else:
                skip_endpoint = True  # if component not found, skip endpoint
                break
            type = component["type"]
            if type in client_utils.SKIP_COMPONENTS:
                continue
            if (
                not component.get("serializer")
                and type not in serializing.COMPONENT_MAPPING
            ):
                skip_endpoint = True  # if component not serializable, skip endpoint
                break
            if type in client_utils.SKIP_COMPONENTS:
                continue
            label = component["props"].get("label", f"parameter_{i}")
            # The config has the most specific API info (taking into account the parameters
            # of the component), so we use that if it exists. Otherwise, we fallback to the
            # Serializer's API info.
            serializer = serializing.COMPONENT_MAPPING[type]()
            if component.get("api_info") and after_new_format:
                info = component["api_info"]
                example = component["example_inputs"]["serialized"]
            else:
                assert isinstance(serializer, serializing.Serializable)
                info = serializer.api_info()
                example = serializer.example_inputs()["raw"]
            python_info = info["info"]
            if serialize and info["serialized_info"]:
                python_info = serializer.serialized_info()
                if (
                    isinstance(serializer, serializing.FileSerializable)
                    and component["props"].get("file_count", "single") != "single"
                ):
                    python_info = serializer._multiple_file_serialized_info()

            python_type = client_utils.json_schema_to_python_type(python_info)
            serializer_name = serializing.COMPONENT_MAPPING[type].__name__
            dependency_info["parameters"].append(
                {
                    "label": label,
                    "type": info["info"],
                    "python_type": {
                        "type": python_type,
                        "description": python_info.get("description", ""),
                    },
                    "component": type.capitalize(),
                    "example_input": example,
                    "serializer": serializer_name,
                }
            )

        outputs = dependency["outputs"]
        for o in outputs:
            for component in config["components"]:
                if component["id"] == o:
                    break
            else:
                skip_endpoint = True  # if component not found, skip endpoint
                break
            type = component["type"]
            if type in client_utils.SKIP_COMPONENTS:
                continue
            if (
                not component.get("serializer")
                and type not in serializing.COMPONENT_MAPPING
            ):
                skip_endpoint = True  # if component not serializable, skip endpoint
                break
            label = component["props"].get("label", f"value_{o}")
            serializer = serializing.COMPONENT_MAPPING[type]()
            if component.get("api_info") and after_new_format:
                info = component["api_info"]
                example = component["example_inputs"]["serialized"]
            else:
                assert isinstance(serializer, serializing.Serializable)
                info = serializer.api_info()
                example = serializer.example_inputs()["raw"]
            python_info = info["info"]
            if serialize and info["serialized_info"]:
                python_info = serializer.serialized_info()
                if (
                    isinstance(serializer, serializing.FileSerializable)
                    and component["props"].get("file_count", "single") != "single"
                ):
                    python_info = serializer._multiple_file_serialized_info()
            python_type = client_utils.json_schema_to_python_type(python_info)
            serializer_name = serializing.COMPONENT_MAPPING[type].__name__
            dependency_info["returns"].append(
                {
                    "label": label,
                    "type": info["info"],
                    "python_type": {
                        "type": python_type,
                        "description": python_info.get("description", ""),
                    },
                    "component": type.capitalize(),
                    "serializer": serializer_name,
                }
            )

        if not dependency["backend_fn"]:
            skip_endpoint = True

        if skip_endpoint:
            continue
        if dependency["api_name"] is not None and dependency["api_name"] is not False:
            api_info["named_endpoints"][f"/{dependency['api_name']}"] = dependency_info
        elif (
            dependency["api_name"] is False
            or mode == "interface"
            or mode == "tabbed_interface"
        ):
            pass  # Skip unnamed endpoints in interface mode
        else:
            api_info["unnamed_endpoints"][str(d)] = dependency_info

    return api_info


@document("launch", "queue", "integrate", "load")
class Blocks(BlockContext):
    """
    Blocks is Gradio's low-level API that allows you to create more custom web
    applications and demos than Interfaces (yet still entirely in Python).


    Compared to the Interface class, Blocks offers more flexibility and control over:
    (1) the layout of components (2) the events that
    trigger the execution of functions (3) data flows (e.g. inputs can trigger outputs,
    which can trigger the next level of outputs). Blocks also offers ways to group
    together related demos such as with tabs.


    The basic usage of Blocks is as follows: create a Blocks object, then use it as a
    context (with the "with" statement), and then define layouts, components, or events
    within the Blocks context. Finally, call the launch() method to launch the demo.

    Example:
        import gradio as gr
        def update(name):
            return f"Welcome to Gradio, {name}!"

        with gr.Blocks() as demo:
            gr.Markdown("Start typing below and then click **Run** to see the output.")
            with gr.Row():
                inp = gr.Textbox(placeholder="What is your name?")
                out = gr.Textbox()
            btn = gr.Button("Run")
            btn.click(fn=update, inputs=inp, outputs=out)

        demo.launch()
    Demos: blocks_hello, blocks_flipper, blocks_speech_text_sentiment, generate_english_german, sound_alert
    Guides: blocks-and-event-listeners, controlling-layout, state-in-blocks, custom-CSS-and-JS, custom-interpretations-with-blocks, using-blocks-like-functions
    """

    def __init__(
        self,
        theme: Theme | str | None = None,
        analytics_enabled: bool | None = None,
        mode: str = "blocks",
        title: str = "Gradio",
        css: str | None = None,
        **kwargs,
    ):
        """
        Parameters:
            theme: a Theme object or a string representing a theme. If a string, will look for a built-in theme with that name (e.g. "soft" or "default"), or will attempt to load a theme from the HF Hub (e.g. "gradio/monochrome"). If None, will use the Default theme.
            analytics_enabled: whether to allow basic telemetry. If None, will use GRADIO_ANALYTICS_ENABLED environment variable or default to True.
            mode: a human-friendly name for the kind of Blocks or Interface being created.
            title: The tab title to display when this is opened in a browser window.
            css: custom css or path to custom css file to apply to entire Blocks
        """
        self.limiter = None
        if theme is None:
            theme = DefaultTheme()
        elif isinstance(theme, str):
            if theme.lower() in BUILT_IN_THEMES:
                theme = BUILT_IN_THEMES[theme.lower()]
            else:
                try:
                    theme = Theme.from_hub(theme)
                except Exception as e:
                    warnings.warn(f"Cannot load {theme}. Caught Exception: {str(e)}")
                    theme = DefaultTheme()
        if not isinstance(theme, Theme):
            warnings.warn("Theme should be a class loaded from gradio.themes")
            theme = DefaultTheme()
        self.theme: Theme = theme
        self.theme_css = theme._get_theme_css()
        self.stylesheets = theme._stylesheets
        self.encrypt = False
        self.share = False
        self.enable_queue = None
        self.max_threads = 40
        self.pending_streams = defaultdict(dict)
        self.show_error = True
        if css is not None and os.path.exists(css):
            with open(css) as css_file:
                self.css = css_file.read()
        else:
            self.css = css

        # For analytics_enabled and allow_flagging: (1) first check for
        # parameter, (2) check for env variable, (3) default to True/"manual"
        self.analytics_enabled = (
            analytics_enabled
            if analytics_enabled is not None
            else analytics.analytics_enabled()
        )
        if self.analytics_enabled:
            if not wasm_utils.IS_WASM:
                t = threading.Thread(target=analytics.version_check)
                t.start()
        else:
            os.environ["HF_HUB_DISABLE_TELEMETRY"] = "True"
        super().__init__(render=False, **kwargs)
        self.blocks: dict[int, Block] = {}
        self.fns: list[BlockFunction] = []
        self.dependencies = []
        self.mode = mode

        self.is_running = False
        self.local_url = None
        self.share_url = None
        self.width = None
        self.height = None
        self.api_open = True

        self.space_id = utils.get_space()
        self.favicon_path = None
        self.auth = None
        self.dev_mode = True
        self.app_id = random.getrandbits(64)
        self.temp_file_sets = []
        self.title = title
        self.show_api = True

        # Only used when an Interface is loaded from a config
        self.predict = None
        self.input_components = None
        self.output_components = None
        self.__name__ = None
        self.api_mode = None
        self.progress_tracking = None
        self.ssl_verify = True

        self.allowed_paths = []
        self.blocked_paths = []
        self.root_path = os.environ.get("GRADIO_ROOT_PATH", "")
        self.root_urls = set()

        if self.analytics_enabled:
            is_custom_theme = not any(
                self.theme.to_dict() == built_in_theme.to_dict()
                for built_in_theme in BUILT_IN_THEMES.values()
            )
            data = {
                "mode": self.mode,
                "custom_css": self.css is not None,
                "theme": self.theme.name,
                "is_custom_theme": is_custom_theme,
                "version": GRADIO_VERSION,
            }
            analytics.initiated_analytics(data)

    @classmethod
    def from_config(
        cls,
        config: dict,
        fns: list[Callable],
        root_url: str,
    ) -> Blocks:
        """
        Factory method that creates a Blocks from a config and list of functions. Used
        internally by the gradio.external.load() method.

        Parameters:
        config: a dictionary containing the configuration of the Blocks.
        fns: a list of functions that are used in the Blocks. Must be in the same order as the dependencies in the config.
        root_url: an external url to use as a root URL when serving files for components in the Blocks.
        """
        config = copy.deepcopy(config)
        components_config = config["components"]
        for component_config in components_config:
            # for backwards compatibility, extract style into props
            if "style" in component_config["props"]:
                component_config["props"].update(component_config["props"]["style"])
                del component_config["props"]["style"]
        theme = config.get("theme", "default")
        original_mapping: dict[int, Block] = {}
        root_urls = {root_url}

        def get_block_instance(id: int) -> Block:
            for block_config in components_config:
                if block_config["id"] == id:
                    break
            else:
                raise ValueError(f"Cannot find block with id {id}")
            cls = component_or_layout_class(block_config["type"])
            block_config["props"].pop("type", None)
            block_config["props"].pop("name", None)
            # If a Gradio app B is loaded into a Gradio app A, and B itself loads a
            # Gradio app C, then the root_urls of the components in A need to be the
            # URL of C, not B. The else clause below handles this case.
            if block_config["props"].get("root_url") is None:
                block_config["props"]["root_url"] = f"{root_url}/"
            else:
                root_urls.add(block_config["props"]["root_url"])
            # Any component has already processed its initial value, so we skip that step here
            block = cls(**block_config["props"], _skip_init_processing=True)
            return block

        def iterate_over_children(children_list):
            for child_config in children_list:
                id = child_config["id"]
                block = get_block_instance(id)

                original_mapping[id] = block

                children = child_config.get("children")
                if children is not None:
                    assert isinstance(
                        block, BlockContext
                    ), f"Invalid config, Block with id {id} has children but is not a BlockContext."
                    with block:
                        iterate_over_children(children)

        derived_fields = ["types"]

        with Blocks(theme=theme) as blocks:
            # ID 0 should be the root Blocks component
            original_mapping[0] = Context.root_block or blocks

            iterate_over_children(config["layout"]["children"])

            first_dependency = None

            # add the event triggers
            for dependency, fn in zip(config["dependencies"], fns):
                # We used to add a "fake_event" to the config to cache examples
                # without removing it. This was causing bugs in calling gr.load
                # We fixed the issue by removing "fake_event" from the config in examples.py
                # but we still need to skip these events when loading the config to support
                # older demos
                if dependency["trigger"] == "fake_event":
                    continue
                for field in derived_fields:
                    dependency.pop(field, None)
                targets = dependency.pop("targets")
                trigger = dependency.pop("trigger")
                dependency.pop("backend_fn")
                dependency.pop("documentation", None)
                dependency["inputs"] = [
                    original_mapping[i] for i in dependency["inputs"]
                ]
                dependency["outputs"] = [
                    original_mapping[o] for o in dependency["outputs"]
                ]
                dependency.pop("status_tracker", None)
                dependency["preprocess"] = False
                dependency["postprocess"] = False

                for target in targets:
                    dependency = original_mapping[target].set_event_trigger(
                        event_name=trigger, fn=fn, **dependency
                    )[0]
                    if first_dependency is None:
                        first_dependency = dependency

            # Allows some use of Interface-specific methods with loaded Spaces
            if first_dependency and Context.root_block:
                blocks.predict = [fns[0]]
                blocks.input_components = [
                    Context.root_block.blocks[i] for i in first_dependency["inputs"]
                ]
                blocks.output_components = [
                    Context.root_block.blocks[o] for o in first_dependency["outputs"]
                ]
                blocks.__name__ = "Interface"
                blocks.api_mode = True

        blocks.root_urls = root_urls
        return blocks

    def __str__(self):
        return self.__repr__()

    def __repr__(self):
        num_backend_fns = len([d for d in self.dependencies if d["backend_fn"]])
        repr = f"Gradio Blocks instance: {num_backend_fns} backend functions"
        repr += f"\n{'-' * len(repr)}"
        for d, dependency in enumerate(self.dependencies):
            if dependency["backend_fn"]:
                repr += f"\nfn_index={d}"
                repr += "\n inputs:"
                for input_id in dependency["inputs"]:
                    block = self.blocks[input_id]
                    repr += f"\n |-{block}"
                repr += "\n outputs:"
                for output_id in dependency["outputs"]:
                    block = self.blocks[output_id]
                    repr += f"\n |-{block}"
        return repr

    @property
    def expects_oauth(self):
        """Return whether the app expects user to authenticate via OAuth."""
        return any(
            isinstance(block, (components.LoginButton, components.LogoutButton))
            for block in self.blocks.values()
        )

    def render(self):
        if Context.root_block is not None:
            if self._id in Context.root_block.blocks:
                raise DuplicateBlockError(
                    f"A block with id: {self._id} has already been rendered in the current Blocks."
                )
            overlapping_ids = set(Context.root_block.blocks).intersection(self.blocks)
            for id in overlapping_ids:
                # State components are allowed to be reused between Blocks
                if not isinstance(self.blocks[id], components.State):
                    raise DuplicateBlockError(
                        "At least one block in this Blocks has already been rendered."
                    )

            Context.root_block.blocks.update(self.blocks)
            Context.root_block.fns.extend(self.fns)
            dependency_offset = len(Context.root_block.dependencies)
            for i, dependency in enumerate(self.dependencies):
                api_name = dependency["api_name"]
                if api_name is not None and api_name is not False:
                    api_name_ = utils.append_unique_suffix(
                        api_name,
                        [dep["api_name"] for dep in Context.root_block.dependencies],
                    )
                    if api_name != api_name_:
                        warnings.warn(
                            f"api_name {api_name} already exists, using {api_name_}"
                        )
                        dependency["api_name"] = api_name_
                dependency["cancels"] = [
                    c + dependency_offset for c in dependency["cancels"]
                ]
                if dependency.get("trigger_after") is not None:
                    dependency["trigger_after"] += dependency_offset
                # Recreate the cancel function so that it has the latest
                # dependency fn indices. This is necessary to properly cancel
                # events in the backend
                if dependency["cancels"]:
                    updated_cancels = [
                        Context.root_block.dependencies[i]
                        for i in dependency["cancels"]
                    ]
                    new_fn = BlockFunction(
                        get_cancel_function(updated_cancels)[0],
                        [],
                        [],
                        False,
                        True,
                        False,
                    )
                    Context.root_block.fns[dependency_offset + i] = new_fn
                Context.root_block.dependencies.append(dependency)
            Context.root_block.temp_file_sets.extend(self.temp_file_sets)
            Context.root_block.root_urls.update(self.root_urls)

        if Context.block is not None:
            Context.block.children.extend(self.children)
        return self

    def is_callable(self, fn_index: int = 0) -> bool:
        """Checks if a particular Blocks function is callable (i.e. not stateful or a generator)."""
        block_fn = self.fns[fn_index]
        dependency = self.dependencies[fn_index]

        if inspect.isasyncgenfunction(block_fn.fn):
            return False
        if inspect.isgeneratorfunction(block_fn.fn):
            return False
        for input_id in dependency["inputs"]:
            block = self.blocks[input_id]
            if getattr(block, "stateful", False):
                return False
        for output_id in dependency["outputs"]:
            block = self.blocks[output_id]
            if getattr(block, "stateful", False):
                return False

        return True

    def __call__(self, *inputs, fn_index: int = 0, api_name: str | None = None):
        """
        Allows Blocks objects to be called as functions. Supply the parameters to the
        function as positional arguments. To choose which function to call, use the
        fn_index parameter, which must be a keyword argument.

        Parameters:
        *inputs: the parameters to pass to the function
        fn_index: the index of the function to call (defaults to 0, which for Interfaces, is the default prediction function)
        api_name: The api_name of the dependency to call. Will take precedence over fn_index.
        """
        if api_name is not None:
            inferred_fn_index = next(
                (
                    i
                    for i, d in enumerate(self.dependencies)
                    if d.get("api_name") == api_name
                ),
                None,
            )
            if inferred_fn_index is None:
                raise InvalidApiNameError(
                    f"Cannot find a function with api_name {api_name}"
                )
            fn_index = inferred_fn_index
        if not (self.is_callable(fn_index)):
            raise ValueError(
                "This function is not callable because it is either stateful or is a generator. Please use the .launch() method instead to create an interactive user interface."
            )

        inputs = list(inputs)
        processed_inputs = self.serialize_data(fn_index, inputs)
        batch = self.dependencies[fn_index]["batch"]
        if batch:
            processed_inputs = [[inp] for inp in processed_inputs]

        outputs = client_utils.synchronize_async(
            self.process_api,
            fn_index=fn_index,
            inputs=processed_inputs,
            request=None,
            state={},
        )
        outputs = outputs["data"]

        if batch:
            outputs = [out[0] for out in outputs]

        processed_outputs = self.deserialize_data(fn_index, outputs)
        processed_outputs = utils.resolve_singleton(processed_outputs)

        return processed_outputs

    async def call_function(
        self,
        fn_index: int,
        processed_input: list[Any],
        iterator: AsyncIterator[Any] | None = None,
        requests: routes.Request | list[routes.Request] | None = None,
        event_id: str | None = None,
        event_data: EventData | None = None,
        in_event_listener: bool = False,
    ):
        """
        Calls function with given index and preprocessed input, and measures process time.
        Parameters:
            fn_index: index of function to call
            processed_input: preprocessed input to pass to function
            iterator: iterator to use if function is a generator
            requests: requests to pass to function
            event_id: id of event in queue
            event_data: data associated with event trigger
        """
        block_fn = self.fns[fn_index]
        assert block_fn.fn, f"function with index {fn_index} not defined."
        is_generating = False
        request = requests[0] if isinstance(requests, list) else requests
        start = time.time()
<<<<<<< HEAD

        fn = utils.get_function_with_locals(
            block_fn.fn, self, event_id, in_event_listener
        )
=======
        fn = utils.get_function_with_locals(block_fn.fn, self, event_id)
>>>>>>> 46a2b600

        if iterator is None:  # If not a generator function that has already run
            if block_fn.inputs_as_dict:
                processed_input = [dict(zip(block_fn.inputs, processed_input))]

            processed_input, progress_index, _ = special_args(
                block_fn.fn, processed_input, request, event_data
            )
            progress_tracker = (
                processed_input[progress_index] if progress_index is not None else None
            )

            if progress_tracker is not None and progress_index is not None:
                progress_tracker, fn = create_tracker(
                    self, event_id, fn, progress_tracker.track_tqdm
                )
                processed_input[progress_index] = progress_tracker

            if inspect.iscoroutinefunction(fn):
                prediction = await fn(*processed_input)
            else:
                prediction = await anyio.to_thread.run_sync(
                    fn, *processed_input, limiter=self.limiter
                )
        else:
            prediction = None

        if inspect.isgeneratorfunction(fn) or inspect.isasyncgenfunction(fn):
            if not self.enable_queue:
                raise ValueError("Need to enable queue to use generators.")
            try:
                if iterator is None:
                    iterator = cast(AsyncIterator[Any], prediction)
                if inspect.isgenerator(iterator):
                    iterator = utils.SyncToAsyncIterator(iterator, self.limiter)
                prediction = await utils.async_iteration(iterator)
                is_generating = True
            except StopAsyncIteration:
                n_outputs = len(self.dependencies[fn_index].get("outputs"))
                prediction = (
                    components._Keywords.FINISHED_ITERATING
                    if n_outputs == 1
                    else (components._Keywords.FINISHED_ITERATING,) * n_outputs
                )
                iterator = None

        duration = time.time() - start

        return {
            "prediction": prediction,
            "duration": duration,
            "is_generating": is_generating,
            "iterator": iterator,
        }

    def serialize_data(self, fn_index: int, inputs: list[Any]) -> list[Any]:
        dependency = self.dependencies[fn_index]
        processed_input = []

        for i, input_id in enumerate(dependency["inputs"]):
            try:
                block = self.blocks[input_id]
            except KeyError as e:
                raise InvalidBlockError(
                    f"Input component with id {input_id} used in {dependency['trigger']}() event is not defined in this gr.Blocks context. You are allowed to nest gr.Blocks contexts, but there must be a gr.Blocks context that contains all components and events."
                ) from e
            assert isinstance(
                block, components.IOComponent
            ), f"{block.__class__} Component with id {input_id} not a valid input component."
            serialized_input = block.serialize(inputs[i])
            processed_input.append(serialized_input)

        return processed_input

    def deserialize_data(self, fn_index: int, outputs: list[Any]) -> list[Any]:
        dependency = self.dependencies[fn_index]
        predictions = []

        for o, output_id in enumerate(dependency["outputs"]):
            try:
                block = self.blocks[output_id]
            except KeyError as e:
                raise InvalidBlockError(
                    f"Output component with id {output_id} used in {dependency['trigger']}() event not found in this gr.Blocks context. You are allowed to nest gr.Blocks contexts, but there must be a gr.Blocks context that contains all components and events."
                ) from e
            assert isinstance(
                block, components.IOComponent
            ), f"{block.__class__} Component with id {output_id} not a valid output component."
            deserialized = block.deserialize(
                outputs[o],
                save_dir=block.DEFAULT_TEMP_DIR,
                root_url=block.root_url,
                hf_token=Context.hf_token,
            )
            predictions.append(deserialized)

        return predictions

    def validate_inputs(self, fn_index: int, inputs: list[Any]):
        block_fn = self.fns[fn_index]
        dependency = self.dependencies[fn_index]

        dep_inputs = dependency["inputs"]

        # This handles incorrect inputs when args are changed by a JS function
        # Only check not enough args case, ignore extra arguments (for now)
        # TODO: make this stricter?
        if len(inputs) < len(dep_inputs):
            name = (
                f" ({block_fn.name})"
                if block_fn.name and block_fn.name != "<lambda>"
                else ""
            )

            wanted_args = []
            received_args = []
            for input_id in dep_inputs:
                block = self.blocks[input_id]
                wanted_args.append(str(block))
            for inp in inputs:
                v = f'"{inp}"' if isinstance(inp, str) else str(inp)
                received_args.append(v)

            wanted = ", ".join(wanted_args)
            received = ", ".join(received_args)

            # JS func didn't pass enough arguments
            raise ValueError(
                f"""An event handler{name} didn't receive enough input values (needed: {len(dep_inputs)}, got: {len(inputs)}).
Check if the event handler calls a Javascript function, and make sure its return value is correct.
Wanted inputs:
    [{wanted}]
Received inputs:
    [{received}]"""
            )

    def preprocess_data(self, fn_index: int, inputs: list[Any], state: dict[int, Any]):
        block_fn = self.fns[fn_index]
        dependency = self.dependencies[fn_index]

        self.validate_inputs(fn_index, inputs)

        if block_fn.preprocess:
            processed_input = []
            for i, input_id in enumerate(dependency["inputs"]):
                try:
                    block = self.blocks[input_id]
                except KeyError as e:
                    raise InvalidBlockError(
                        f"Input component with id {input_id} used in {dependency['trigger']}() event not found in this gr.Blocks context. You are allowed to nest gr.Blocks contexts, but there must be a gr.Blocks context that contains all components and events."
                    ) from e
                assert isinstance(
                    block, components.Component
                ), f"{block.__class__} Component with id {input_id} not a valid input component."
                if getattr(block, "stateful", False):
                    processed_input.append(state.get(input_id))
                else:
                    processed_input.append(block.preprocess(inputs[i]))
        else:
            processed_input = inputs
        return processed_input

    def validate_outputs(self, fn_index: int, predictions: Any | list[Any]):
        block_fn = self.fns[fn_index]
        dependency = self.dependencies[fn_index]

        dep_outputs = dependency["outputs"]

        if type(predictions) is not list and type(predictions) is not tuple:
            predictions = [predictions]

        if len(predictions) < len(dep_outputs):
            name = (
                f" ({block_fn.name})"
                if block_fn.name and block_fn.name != "<lambda>"
                else ""
            )

            wanted_args = []
            received_args = []
            for output_id in dep_outputs:
                block = self.blocks[output_id]
                wanted_args.append(str(block))
            for pred in predictions:
                v = f'"{pred}"' if isinstance(pred, str) else str(pred)
                received_args.append(v)

            wanted = ", ".join(wanted_args)
            received = ", ".join(received_args)

            raise ValueError(
                f"""An event handler{name} didn't receive enough output values (needed: {len(dep_outputs)}, received: {len(predictions)}).
Wanted outputs:
    [{wanted}]
Received outputs:
    [{received}]"""
            )

    def postprocess_data(
        self, fn_index: int, predictions: list | dict, state: dict[int, Any]
    ):
        block_fn = self.fns[fn_index]
        dependency = self.dependencies[fn_index]
        batch = dependency["batch"]

        if type(predictions) is dict and len(predictions) > 0:
            predictions = convert_component_dict_to_list(
                dependency["outputs"], predictions
            )

        if len(dependency["outputs"]) == 1 and not (batch):
            predictions = [
                predictions,
            ]

        self.validate_outputs(fn_index, predictions)  # type: ignore

        output = []
        for i, output_id in enumerate(dependency["outputs"]):
            try:
                if predictions[i] is components._Keywords.FINISHED_ITERATING:
                    output.append(None)
                    continue
            except (IndexError, KeyError) as err:
                raise ValueError(
                    "Number of output components does not match number "
                    f"of values returned from from function {block_fn.name}"
                ) from err

            try:
                block = self.blocks[output_id]
            except KeyError as e:
                raise InvalidBlockError(
                    f"Output component with id {output_id} used in {dependency['trigger']}() event not found in this gr.Blocks context. You are allowed to nest gr.Blocks contexts, but there must be a gr.Blocks context that contains all components and events."
                ) from e

            if getattr(block, "stateful", False):
                if not utils.is_update(predictions[i]):
                    state[output_id] = predictions[i]
                output.append(None)
            else:
                prediction_value = predictions[i]
                if isinstance(prediction_value, Block):
                    prediction_value = prediction_value.update_config
                if utils.is_update(prediction_value):
                    assert isinstance(prediction_value, dict)
                    prediction_value = postprocess_update_dict(
                        block=block,
                        update_dict=prediction_value,
                        postprocess=block_fn.postprocess,
                    )
                elif block_fn.postprocess:
                    assert isinstance(
                        block, components.Component
                    ), f"{block.__class__} Component with id {output_id} not a valid output component."
                    prediction_value = block.postprocess(prediction_value)
                output.append(prediction_value)

        return output

    def handle_streaming_outputs(
        self,
        fn_index: int,
        data: list,
        session_hash: str | None,
        run: int | None,
    ) -> list:
        if session_hash is None or run is None:
            return data

        from gradio.events import StreamableOutput

        for i, output_id in enumerate(self.dependencies[fn_index]["outputs"]):
            block = self.blocks[output_id]
            if isinstance(block, StreamableOutput) and block.streaming:
                stream = block.stream_output(data[i])
                if run not in self.pending_streams[session_hash]:
                    self.pending_streams[session_hash][run] = defaultdict(list)
                self.pending_streams[session_hash][run][output_id].append(stream)
                data[i] = {
                    "name": f"{session_hash}/{run}/{output_id}",
                    "is_stream": True,
                }
        return data

    async def process_api(
        self,
        fn_index: int,
        inputs: list[Any],
        state: dict[int, Any],
        request: routes.Request | list[routes.Request] | None = None,
        iterators: dict[int, Any] | None = None,
        session_hash: str | None = None,
        event_id: str | None = None,
        event_data: EventData | None = None,
        in_event_listener: bool = False,
    ) -> dict[str, Any]:
        """
        Processes API calls from the frontend. First preprocesses the data,
        then runs the relevant function, then postprocesses the output.
        Parameters:
            fn_index: Index of function to run.
            inputs: input data received from the frontend
            state: data stored from stateful components for session (key is input block id)
            request: the gr.Request object containing information about the network request (e.g. IP address, headers, query parameters, username)
            iterators: the in-progress iterators for each generator function (key is function index)
            event_id: id of event that triggered this API call
            event_data: data associated with the event trigger itself
        Returns: None
        """
        block_fn = self.fns[fn_index]
        batch = self.dependencies[fn_index]["batch"]

        if batch:
            max_batch_size = self.dependencies[fn_index]["max_batch_size"]
            batch_sizes = [len(inp) for inp in inputs]
            batch_size = batch_sizes[0]
            if inspect.isasyncgenfunction(block_fn.fn) or inspect.isgeneratorfunction(
                block_fn.fn
            ):
                raise ValueError("Gradio does not support generators in batch mode.")
            if not all(x == batch_size for x in batch_sizes):
                raise ValueError(
                    f"All inputs to a batch function must have the same length but instead have sizes: {batch_sizes}."
                )
            if batch_size > max_batch_size:
                raise ValueError(
                    f"Batch size ({batch_size}) exceeds the max_batch_size for this function ({max_batch_size})"
                )

            inputs = [
                self.preprocess_data(fn_index, list(i), state) for i in zip(*inputs)
            ]
            result = await self.call_function(
                fn_index,
                list(zip(*inputs)),
                None,
                request,
                event_id,
                event_data,
                in_event_listener,
            )
            preds = result["prediction"]
            data = [
                self.postprocess_data(fn_index, list(o), state) for o in zip(*preds)
            ]
            data = list(zip(*data))
            is_generating, iterator = None, None
        else:
            old_iterator = iterators.get(fn_index, None) if iterators else None
            if old_iterator:
                inputs = []
            else:
                inputs = self.preprocess_data(fn_index, inputs, state)
            was_generating = old_iterator is not None
            result = await self.call_function(
                fn_index,
                inputs,
                old_iterator,
                request,
                event_id,
                event_data,
                in_event_listener,
            )
            data = self.postprocess_data(fn_index, result["prediction"], state)
            is_generating, iterator = result["is_generating"], result["iterator"]
            if is_generating or was_generating:
                data = self.handle_streaming_outputs(
                    fn_index,
                    data,
                    session_hash=session_hash,
                    run=id(old_iterator) if was_generating else id(iterator),
                )

        block_fn.total_runtime += result["duration"]
        block_fn.total_runs += 1
        return {
            "data": data,
            "is_generating": is_generating,
            "iterator": iterator,
            "duration": result["duration"],
            "average_duration": block_fn.total_runtime / block_fn.total_runs,
        }

    async def create_limiter(self):
        self.limiter = (
            None
            if self.max_threads == 40
            else CapacityLimiter(total_tokens=self.max_threads)
        )

    def get_config(self):
        return {"type": "column"}

    def get_config_file(self):
        config = {
            "version": routes.VERSION,
            "mode": self.mode,
            "dev_mode": self.dev_mode,
            "analytics_enabled": self.analytics_enabled,
            "components": [],
            "css": self.css,
            "title": self.title or "Gradio",
            "space_id": self.space_id,
            "enable_queue": getattr(self, "enable_queue", False),  # launch attributes
            "show_error": getattr(self, "show_error", False),
            "show_api": self.show_api,
            "is_colab": utils.colab_check(),
            "stylesheets": self.stylesheets,
            "theme": self.theme.name,
        }

        def get_layout(block):
            if not isinstance(block, BlockContext):
                return {"id": block._id}
            children_layout = []
            for child in block.children:
                children_layout.append(get_layout(child))
            return {"id": block._id, "children": children_layout}

        config["layout"] = get_layout(self)

        for _id, block in self.blocks.items():
            props = block.get_config() if hasattr(block, "get_config") else {}
            block_config = {
                "id": _id,
                "type": block.get_block_name(),
                "props": utils.delete_none(props),
            }
            serializer = utils.get_serializer_name(block)
            if serializer:
                assert isinstance(block, serializing.Serializable)
                block_config["serializer"] = serializer
                block_config["api_info"] = block.api_info()  # type: ignore
                block_config["example_inputs"] = block.example_inputs()  # type: ignore
            config["components"].append(block_config)
        config["dependencies"] = self.dependencies
        return config

    def __enter__(self):
        if Context.block is None:
            Context.root_block = self
        self.parent = Context.block
        Context.block = self
        self.exited = False
        return self

    def __exit__(self, *args):
        super().fill_expected_parents()
        Context.block = self.parent
        # Configure the load events before root_block is reset
        self.attach_load_events()
        if self.parent is None:
            Context.root_block = None
        else:
            self.parent.children.extend(self.children)
        self.config = self.get_config_file()
        self.app = routes.App.create_app(self)
        self.progress_tracking = any(block_fn.tracks_progress for block_fn in self.fns)
        self.exited = True

    @class_or_instancemethod
    def load(
        self_or_cls,  # noqa: N805
        fn: Callable | None = None,
        inputs: list[Component] | None = None,
        outputs: list[Component] | None = None,
        api_name: str | None | Literal[False] = None,
        scroll_to_output: bool = False,
        show_progress: str = "full",
        queue=None,
        batch: bool = False,
        max_batch_size: int = 4,
        preprocess: bool = True,
        postprocess: bool = True,
        every: float | None = None,
        _js: str | None = None,
        *,
        name: str | None = None,
        src: str | None = None,
        api_key: str | None = None,
        alias: str | None = None,
        **kwargs,
    ) -> Blocks | dict[str, Any] | None:
        """
        For reverse compatibility reasons, this is both a class method and an instance
        method, the two of which, confusingly, do two completely different things.


        Class method: loads a demo from a Hugging Face Spaces repo and creates it locally and returns a block instance. Warning: this method will be deprecated. Use the equivalent `gradio.load()` instead.


        Instance method: adds event that runs as soon as the demo loads in the browser. Example usage below.
        Parameters:
            name: Class Method - the name of the model (e.g. "gpt2" or "facebook/bart-base") or space (e.g. "flax-community/spanish-gpt2"), can include the `src` as prefix (e.g. "models/facebook/bart-base")
            src: Class Method - the source of the model: `models` or `spaces` (or leave empty if source is provided as a prefix in `name`)
            api_key: Class Method - optional access token for loading private Hugging Face Hub models or spaces. Find your token here: https://huggingface.co/settings/tokens. Warning: only provide this if you are loading a trusted private Space as it can be read by the Space you are loading.
            alias: Class Method - optional string used as the name of the loaded model instead of the default name (only applies if loading a Space running Gradio 2.x)
            fn: Instance Method - the function to wrap an interface around. Often a machine learning model's prediction function. Each parameter of the function corresponds to one input component, and the function should return a single value or a tuple of values, with each element in the tuple corresponding to one output component.
            inputs: Instance Method - List of gradio.components to use as inputs. If the function takes no inputs, this should be an empty list.
            outputs: Instance Method - List of gradio.components to use as inputs. If the function returns no outputs, this should be an empty list.
            api_name: Instance Method - Defines how the endpoint appears in the API docs. Can be a string, None, or False. If False, the endpoint will not be exposed in the api docs. If set to None, the endpoint will be exposed in the api docs as an unnamed endpoint, although this behavior will be changed in Gradio 4.0. If set to a string, the endpoint will be exposed in the api docs with the given name.
            scroll_to_output: Instance Method - If True, will scroll to output component on completion
            show_progress: Instance Method - If True, will show progress animation while pending
            queue: Instance Method - If True, will place the request on the queue, if the queue exists
            batch: Instance Method - If True, then the function should process a batch of inputs, meaning that it should accept a list of input values for each parameter. The lists should be of equal length (and be up to length `max_batch_size`). The function is then *required* to return a tuple of lists (even if there is only 1 output component), with each list in the tuple corresponding to one output component.
            max_batch_size: Instance Method - Maximum number of inputs to batch together if this is called from the queue (only relevant if batch=True)
            preprocess: Instance Method - If False, will not run preprocessing of component data before running 'fn' (e.g. leaving it as a base64 string if this method is called with the `Image` component).
            postprocess: Instance Method - If False, will not run postprocessing of component data before returning 'fn' output to the browser.
            every: Instance Method - Run this event 'every' number of seconds. Interpreted in seconds. Queue must be enabled.
        Example:
            import gradio as gr
            import datetime
            with gr.Blocks() as demo:
                def get_time():
                    return datetime.datetime.now().time()
                dt = gr.Textbox(label="Current time")
                demo.load(get_time, inputs=None, outputs=dt)
            demo.launch()
        """
        if isinstance(self_or_cls, type):
            warn_deprecation(
                "gr.Blocks.load() will be deprecated. Use gr.load() instead."
            )
            if name is None:
                raise ValueError(
                    "Blocks.load() requires passing parameters as keyword arguments"
                )
            return external.load(
                name=name, src=src, hf_token=api_key, alias=alias, **kwargs
            )
        else:
            from gradio.events import Dependency

            dep, dep_index = self_or_cls.set_event_trigger(
                event_name="load",
                fn=fn,
                inputs=inputs,
                outputs=outputs,
                api_name=api_name,
                preprocess=preprocess,
                postprocess=postprocess,
                scroll_to_output=scroll_to_output,
                show_progress=show_progress,
                js=_js,
                queue=queue,
                batch=batch,
                max_batch_size=max_batch_size,
                every=every,
                no_target=True,
            )
            return Dependency(self_or_cls, dep, dep_index)

    def clear(self):
        """Resets the layout of the Blocks object."""
        self.blocks = {}
        self.fns = []
        self.dependencies = []
        self.children = []
        return self

    @concurrency_count_warning
    @document()
    def queue(
        self,
        concurrency_count: int = 1,
        status_update_rate: float | Literal["auto"] = "auto",
        client_position_to_load_data: int | None = None,
        default_enabled: bool | None = None,
        api_open: bool = True,
        max_size: int | None = None,
    ):
        """
        By enabling the queue you can control the rate of processed requests, let users know their position in the queue, and set a limit on maximum number of events allowed.
        Parameters:
            concurrency_count: Number of worker threads that will be processing requests from the queue concurrently. Increasing this number will increase the rate at which requests are processed, but will also increase the memory usage of the queue.
            status_update_rate: If "auto", Queue will send status estimations to all clients whenever a job is finished. Otherwise Queue will send status at regular intervals set by this parameter as the number of seconds.
            client_position_to_load_data: DEPRECATED. This parameter is deprecated and has no effect.
            default_enabled: Deprecated and has no effect.
            api_open: If True, the REST routes of the backend will be open, allowing requests made directly to those endpoints to skip the queue.
            max_size: The maximum number of events the queue will store at any given moment. If the queue is full, new events will not be added and a user will receive a message saying that the queue is full. If None, the queue size will be unlimited.
        Example: (Blocks)
            with gr.Blocks() as demo:
                button = gr.Button(label="Generate Image")
                button.click(fn=image_generator, inputs=gr.Textbox(), outputs=gr.Image())
            demo.queue(max_size=10)
            demo.launch()
        Example: (Interface)
            demo = gr.Interface(image_generator, gr.Textbox(), gr.Image())
            demo.queue(max_size=20)
            demo.launch()
        """
        if default_enabled is not None:
            warn_deprecation(
                "The default_enabled parameter of queue has no effect and will be removed "
                "in a future version of gradio."
            )
        self.enable_queue = True
        self.api_open = api_open
        if client_position_to_load_data is not None:
            warn_deprecation(
                "The client_position_to_load_data parameter is deprecated."
            )
        if utils.is_zero_gpu_space():
            concurrency_count = self.max_threads
            max_size = 1 if max_size is None else max_size
        self._queue = queueing.Queue(
            live_updates=status_update_rate == "auto",
            concurrency_count=concurrency_count,
            update_intervals=status_update_rate if status_update_rate != "auto" else 1,
            max_size=max_size,
            blocks_dependencies=self.dependencies,
        )
        self.config = self.get_config_file()
        self.app = routes.App.create_app(self)
        return self

    def validate_queue_settings(self):
        if not self.enable_queue and self.progress_tracking:
            raise ValueError("Progress tracking requires queuing to be enabled.")

        for fn_index, dep in enumerate(self.dependencies):
            if not self.enable_queue and self.queue_enabled_for_fn(fn_index):
                raise ValueError(
                    f"The queue is enabled for event {dep['api_name'] if dep['api_name'] else fn_index} "
                    "but the queue has not been enabled for the app. Please call .queue() "
                    "on your app. Consult https://gradio.app/docs/#blocks-queue for information on how "
                    "to configure the queue."
                )
            for i in dep["cancels"]:
                if not self.queue_enabled_for_fn(i):
                    raise ValueError(
                        "Queue needs to be enabled! "
                        "You may get this error by either 1) passing a function that uses the yield keyword "
                        "into an interface without enabling the queue or 2) defining an event that cancels "
                        "another event without enabling the queue. Both can be solved by calling .queue() "
                        "before .launch()"
                    )
            if dep["batch"] and (
                dep["queue"] is False
                or (dep["queue"] is None and not self.enable_queue)
            ):
                raise ValueError("In order to use batching, the queue must be enabled.")

    def launch(
        self,
        inline: bool | None = None,
        inbrowser: bool = False,
        share: bool | None = None,
        debug: bool = False,
        enable_queue: bool | None = None,
        max_threads: int = 40,
        auth: Callable | tuple[str, str] | list[tuple[str, str]] | None = None,
        auth_message: str | None = None,
        prevent_thread_lock: bool = False,
        show_error: bool = False,
        server_name: str | None = None,
        server_port: int | None = None,
        show_tips: bool = False,
        height: int = 500,
        width: int | str = "100%",
        encrypt: bool | None = None,
        favicon_path: str | None = None,
        ssl_keyfile: str | None = None,
        ssl_certfile: str | None = None,
        ssl_keyfile_password: str | None = None,
        ssl_verify: bool = True,
        quiet: bool = False,
        show_api: bool = True,
        file_directories: list[str] | None = None,
        allowed_paths: list[str] | None = None,
        blocked_paths: list[str] | None = None,
        root_path: str | None = None,
        _frontend: bool = True,
        app_kwargs: dict[str, Any] | None = None,
    ) -> tuple[FastAPI, str, str]:
        """
        Launches a simple web server that serves the demo. Can also be used to create a
        public link used by anyone to access the demo from their browser by setting share=True.

        Parameters:
            inline: whether to display in the interface inline in an iframe. Defaults to True in python notebooks; False otherwise.
            inbrowser: whether to automatically launch the interface in a new tab on the default browser.
            share: whether to create a publicly shareable link for the interface. Creates an SSH tunnel to make your UI accessible from anywhere. If not provided, it is set to False by default every time, except when running in Google Colab. When localhost is not accessible (e.g. Google Colab), setting share=False is not supported.
            debug: if True, blocks the main thread from running. If running in Google Colab, this is needed to print the errors in the cell output.
            auth: If provided, username and password (or list of username-password tuples) required to access interface. Can also provide function that takes username and password and returns True if valid login.
            auth_message: If provided, HTML message provided on login page.
            prevent_thread_lock: If True, the interface will block the main thread while the server is running.
            show_error: If True, any errors in the interface will be displayed in an alert modal and printed in the browser console log
            server_port: will start gradio app on this port (if available). Can be set by environment variable GRADIO_SERVER_PORT. If None, will search for an available port starting at 7860.
            server_name: to make app accessible on local network, set this to "0.0.0.0". Can be set by environment variable GRADIO_SERVER_NAME. If None, will use "127.0.0.1".
            show_tips: if True, will occasionally show tips about new Gradio features
            enable_queue: DEPRECATED (use .queue() method instead.) if True, inference requests will be served through a queue instead of with parallel threads. Required for longer inference times (> 1min) to prevent timeout. The default option in HuggingFace Spaces is True. The default option elsewhere is False.
            max_threads: the maximum number of total threads that the Gradio app can generate in parallel. The default is inherited from the starlette library (currently 40). Applies whether the queue is enabled or not. But if queuing is enabled, this parameter is increaseed to be at least the concurrency_count of the queue.
            width: The width in pixels of the iframe element containing the interface (used if inline=True)
            height: The height in pixels of the iframe element containing the interface (used if inline=True)
            encrypt: DEPRECATED. Has no effect.
            favicon_path: If a path to a file (.png, .gif, or .ico) is provided, it will be used as the favicon for the web page.
            ssl_keyfile: If a path to a file is provided, will use this as the private key file to create a local server running on https.
            ssl_certfile: If a path to a file is provided, will use this as the signed certificate for https. Needs to be provided if ssl_keyfile is provided.
            ssl_keyfile_password: If a password is provided, will use this with the ssl certificate for https.
            ssl_verify: If False, skips certificate validation which allows self-signed certificates to be used.
            quiet: If True, suppresses most print statements.
            show_api: If True, shows the api docs in the footer of the app. Default True. If the queue is enabled, then api_open parameter of .queue() will determine if the api docs are shown, independent of the value of show_api.
            file_directories: This parameter has been renamed to `allowed_paths`. It will be removed in a future version.
            allowed_paths: List of complete filepaths or parent directories that gradio is allowed to serve (in addition to the directory containing the gradio python file). Must be absolute paths. Warning: if you provide directories, any files in these directories or their subdirectories are accessible to all users of your app.
            blocked_paths: List of complete filepaths or parent directories that gradio is not allowed to serve (i.e. users of your app are not allowed to access). Must be absolute paths. Warning: takes precedence over `allowed_paths` and all other directories exposed by Gradio by default.
            root_path: The root path (or "mount point") of the application, if it's not served from the root ("/") of the domain. Often used when the application is behind a reverse proxy that forwards requests to the application. For example, if the application is served at "https://example.com/myapp", the `root_path` should be set to "/myapp". Can be set by environment variable GRADIO_ROOT_PATH. Defaults to "".
            app_kwargs: Additional keyword arguments to pass to the underlying FastAPI app as a dictionary of parameter keys and argument values. For example, `{"docs_url": "/docs"}`
        Returns:
            app: FastAPI app object that is running the demo
            local_url: Locally accessible link to the demo
            share_url: Publicly accessible link to the demo (if share=True, otherwise None)
        Example: (Blocks)
            import gradio as gr
            def reverse(text):
                return text[::-1]
            with gr.Blocks() as demo:
                button = gr.Button(value="Reverse")
                button.click(reverse, gr.Textbox(), gr.Textbox())
            demo.launch(share=True, auth=("username", "password"))
        Example:  (Interface)
            import gradio as gr
            def reverse(text):
                return text[::-1]
            demo = gr.Interface(reverse, "text", "text")
            demo.launch(share=True, auth=("username", "password"))
        """
        if not self.exited:
            self.__exit__()

        self.dev_mode = False
        if (
            auth
            and not callable(auth)
            and not isinstance(auth[0], tuple)
            and not isinstance(auth[0], list)
        ):
            self.auth = [auth]
        else:
            self.auth = auth
        self.auth_message = auth_message
        self.show_tips = show_tips
        self.show_error = show_error
        self.height = height
        self.width = width
        self.favicon_path = favicon_path
        self.ssl_verify = ssl_verify
        if root_path is None:
            self.root_path = os.environ.get("GRADIO_ROOT_PATH", "")
        else:
            self.root_path = root_path

        if enable_queue is not None:
            self.enable_queue = enable_queue
            warn_deprecation(
                "The `enable_queue` parameter has been deprecated. "
                "Please use the `.queue()` method instead.",
            )
        if encrypt is not None:
            warn_deprecation(
                "The `encrypt` parameter has been deprecated and has no effect.",
            )

        if self.space_id:
            self.enable_queue = self.enable_queue is not False
        else:
            self.enable_queue = self.enable_queue is True
        if self.enable_queue and not hasattr(self, "_queue"):
            self.queue()
        self.show_api = self.api_open if self.enable_queue else show_api

        if file_directories is not None:
            warn_deprecation(
                "The `file_directories` parameter has been renamed to `allowed_paths`. "
                "Please use that instead.",
            )
            if allowed_paths is None:
                allowed_paths = file_directories
        self.allowed_paths = allowed_paths or []
        self.blocked_paths = blocked_paths or []

        if not isinstance(self.allowed_paths, list):
            raise ValueError("`allowed_paths` must be a list of directories.")
        if not isinstance(self.blocked_paths, list):
            raise ValueError("`blocked_paths` must be a list of directories.")

        self.validate_queue_settings()

        self.config = self.get_config_file()
        self.max_threads = max(
            self._queue.max_thread_count if self.enable_queue else 0, max_threads
        )

        if self.is_running:
            assert isinstance(
                self.local_url, str
            ), f"Invalid local_url: {self.local_url}"
            if not (quiet):
                print(
                    "Rerunning server... use `close()` to stop if you need to change `launch()` parameters.\n----"
                )
        else:
            if wasm_utils.IS_WASM:
                server_name = "xxx"
                server_port = 99999
                local_url = ""
                server = None

                # In the Wasm environment, we only need the app object
                # which the frontend app will directly communicate with through the Worker API,
                # and we don't need to start a server.
                # So we just create the app object and register it here,
                # and avoid using `networking.start_server` that would start a server that don't work in the Wasm env.
                from gradio.routes import App

                app = App.create_app(self, app_kwargs=app_kwargs)
                wasm_utils.register_app(app)
            else:
                (
                    server_name,
                    server_port,
                    local_url,
                    app,
                    server,
                ) = networking.start_server(
                    self,
                    server_name,
                    server_port,
                    ssl_keyfile,
                    ssl_certfile,
                    ssl_keyfile_password,
                    app_kwargs=app_kwargs,
                )
            self.server_name = server_name
            self.local_url = local_url
            self.server_port = server_port
            self.server_app = app
            self.server = server
            self.is_running = True
            self.is_colab = utils.colab_check()
            self.is_kaggle = utils.kaggle_check()

            self.protocol = (
                "https"
                if self.local_url.startswith("https") or self.is_colab
                else "http"
            )
            if not wasm_utils.IS_WASM and not self.is_colab:
                print(
                    strings.en["RUNNING_LOCALLY_SEPARATED"].format(
                        self.protocol, self.server_name, self.server_port
                    )
                )

            if self.enable_queue:
                self._queue.set_url(self.local_url)

            if not wasm_utils.IS_WASM:
                # Cannot run async functions in background other than app's scope.
                # Workaround by triggering the app endpoint
                requests.get(f"{self.local_url}startup-events", verify=ssl_verify)
            else:
                pass
                # TODO: Call the startup endpoint in the Wasm env too.

        utils.launch_counter()
        self.is_sagemaker = utils.sagemaker_check()
        if share is None:
            if self.is_colab and self.enable_queue:
                if not quiet:
                    print(
                        "Setting queue=True in a Colab notebook requires sharing enabled. Setting `share=True` (you can turn this off by setting `share=False` in `launch()` explicitly).\n"
                    )
                self.share = True
            elif self.is_kaggle:
                if not quiet:
                    print(
                        "Kaggle notebooks require sharing enabled. Setting `share=True` (you can turn this off by setting `share=False` in `launch()` explicitly).\n"
                    )
                self.share = True
            elif self.is_sagemaker:
                if not quiet:
                    print(
                        "Sagemaker notebooks may require sharing enabled. Setting `share=True` (you can turn this off by setting `share=False` in `launch()` explicitly).\n"
                    )
                self.share = True
            else:
                self.share = False
        else:
            self.share = share

        # If running in a colab or not able to access localhost,
        # a shareable link must be created.
        if (
            _frontend
            and not wasm_utils.IS_WASM
            and not networking.url_ok(self.local_url)
            and not self.share
        ):
            raise ValueError(
                "When localhost is not accessible, a shareable link must be created. Please set share=True or check your proxy settings to allow access to localhost."
            )

        if self.is_colab:
            if not quiet:
                if debug:
                    print(strings.en["COLAB_DEBUG_TRUE"])
                else:
                    print(strings.en["COLAB_DEBUG_FALSE"])
                if not self.share:
                    print(strings.en["COLAB_WARNING"].format(self.server_port))
            if self.enable_queue and not self.share:
                raise ValueError(
                    "When using queueing in Colab, a shareable link must be created. Please set share=True."
                )

        if self.share:
            if self.space_id:
                raise RuntimeError("Share is not supported when you are in Spaces")
            if wasm_utils.IS_WASM:
                raise RuntimeError("Share is not supported in the Wasm environment")
            try:
                if self.share_url is None:
                    self.share_url = networking.setup_tunnel(
                        self.server_name, self.server_port, self.share_token
                    )
                print(strings.en["SHARE_LINK_DISPLAY"].format(self.share_url))
                if not (quiet):
                    print(strings.en["SHARE_LINK_MESSAGE"])
            except (RuntimeError, requests.exceptions.ConnectionError):
                if self.analytics_enabled:
                    analytics.error_analytics("Not able to set up tunnel")
                self.share_url = None
                self.share = False
                if Path(BINARY_PATH).exists():
                    print(strings.en["COULD_NOT_GET_SHARE_LINK"])
                else:
                    print(
                        strings.en["COULD_NOT_GET_SHARE_LINK_MISSING_FILE"].format(
                            BINARY_PATH,
                            BINARY_URL,
                            BINARY_FILENAME,
                            BINARY_FOLDER,
                        )
                    )
        else:
            if not quiet and not wasm_utils.IS_WASM:
                print(strings.en["PUBLIC_SHARE_TRUE"])
            self.share_url = None

        if inbrowser and not wasm_utils.IS_WASM:
            link = self.share_url if self.share and self.share_url else self.local_url
            webbrowser.open(link)

        # Check if running in a Python notebook in which case, display inline
        if inline is None:
            inline = utils.ipython_check()
        if inline:
            try:
                from IPython.display import HTML, Javascript, display  # type: ignore

                if self.share and self.share_url:
                    while not networking.url_ok(self.share_url):
                        time.sleep(0.25)
                    display(
                        HTML(
                            f'<div><iframe src="{self.share_url}" width="{self.width}" height="{self.height}" allow="autoplay; camera; microphone; clipboard-read; clipboard-write;" frameborder="0" allowfullscreen></iframe></div>'
                        )
                    )
                elif self.is_colab:
                    # modified from /usr/local/lib/python3.7/dist-packages/google/colab/output/_util.py within Colab environment
                    code = """(async (port, path, width, height, cache, element) => {
                        if (!google.colab.kernel.accessAllowed && !cache) {
                            return;
                        }
                        element.appendChild(document.createTextNode(''));
                        const url = await google.colab.kernel.proxyPort(port, {cache});

                        const external_link = document.createElement('div');
                        external_link.innerHTML = `
                            <div style="font-family: monospace; margin-bottom: 0.5rem">
                                Running on <a href=${new URL(path, url).toString()} target="_blank">
                                    https://localhost:${port}${path}
                                </a>
                            </div>
                        `;
                        element.appendChild(external_link);

                        const iframe = document.createElement('iframe');
                        iframe.src = new URL(path, url).toString();
                        iframe.height = height;
                        iframe.allow = "autoplay; camera; microphone; clipboard-read; clipboard-write;"
                        iframe.width = width;
                        iframe.style.border = 0;
                        element.appendChild(iframe);
                    })""" + "({port}, {path}, {width}, {height}, {cache}, window.element)".format(
                        port=json.dumps(self.server_port),
                        path=json.dumps("/"),
                        width=json.dumps(self.width),
                        height=json.dumps(self.height),
                        cache=json.dumps(False),
                    )

                    display(Javascript(code))
                else:
                    display(
                        HTML(
                            f'<div><iframe src="{self.local_url}" width="{self.width}" height="{self.height}" allow="autoplay; camera; microphone; clipboard-read; clipboard-write;" frameborder="0" allowfullscreen></iframe></div>'
                        )
                    )
            except ImportError:
                pass

        if getattr(self, "analytics_enabled", False):
            data = {
                "launch_method": "browser" if inbrowser else "inline",
                "is_google_colab": self.is_colab,
                "is_sharing_on": self.share,
                "share_url": self.share_url,
                "enable_queue": self.enable_queue,
                "show_tips": self.show_tips,
                "server_name": server_name,
                "server_port": server_port,
                "is_space": self.space_id is not None,
                "mode": self.mode,
            }
            analytics.launched_analytics(self, data)

        utils.show_tip(self)

        # Block main thread if debug==True
        if debug or int(os.getenv("GRADIO_DEBUG", 0)) == 1 and not wasm_utils.IS_WASM:
            self.block_thread()
        # Block main thread if running in a script to stop script from exiting
        is_in_interactive_mode = bool(getattr(sys, "ps1", sys.flags.interactive))

        if (
            not prevent_thread_lock
            and not is_in_interactive_mode
            # In the Wasm env, we don't have to block the main thread because the server won't be shut down after the execution finishes.
            # Moreover, we MUST NOT do it because there is only one thread in the Wasm env and blocking it will stop the subsequent code from running.
            and not wasm_utils.IS_WASM
        ):
            self.block_thread()

        return TupleNoPrint((self.server_app, self.local_url, self.share_url))

    def integrate(
        self,
        comet_ml=None,
        wandb: ModuleType | None = None,
        mlflow: ModuleType | None = None,
    ) -> None:
        """
        A catch-all method for integrating with other libraries. This method should be run after launch()
        Parameters:
            comet_ml: If a comet_ml Experiment object is provided, will integrate with the experiment and appear on Comet dashboard
            wandb: If the wandb module is provided, will integrate with it and appear on WandB dashboard
            mlflow: If the mlflow module  is provided, will integrate with the experiment and appear on ML Flow dashboard
        """
        analytics_integration = ""
        if comet_ml is not None:
            analytics_integration = "CometML"
            comet_ml.log_other("Created from", "Gradio")
            if self.share_url is not None:
                comet_ml.log_text(f"gradio: {self.share_url}")
                comet_ml.end()
            elif self.local_url:
                comet_ml.log_text(f"gradio: {self.local_url}")
                comet_ml.end()
            else:
                raise ValueError("Please run `launch()` first.")
        if wandb is not None:
            analytics_integration = "WandB"
            if self.share_url is not None:
                wandb.log(
                    {
                        "Gradio panel": wandb.Html(
                            '<iframe src="'
                            + self.share_url
                            + '" width="'
                            + str(self.width)
                            + '" height="'
                            + str(self.height)
                            + '" frameBorder="0"></iframe>'
                        )
                    }
                )
            else:
                print(
                    "The WandB integration requires you to "
                    "`launch(share=True)` first."
                )
        if mlflow is not None:
            analytics_integration = "MLFlow"
            if self.share_url is not None:
                mlflow.log_param("Gradio Interface Share Link", self.share_url)
            else:
                mlflow.log_param("Gradio Interface Local Link", self.local_url)
        if self.analytics_enabled and analytics_integration:
            data = {"integration": analytics_integration}
            analytics.integration_analytics(data)

    def close(self, verbose: bool = True) -> None:
        """
        Closes the Interface that was launched and frees the port.
        """
        try:
            if self.enable_queue:
                self._queue.close()
            if self.server:
                self.server.close()
            self.is_running = False
            # So that the startup events (starting the queue)
            # happen the next time the app is launched
            self.app.startup_events_triggered = False
            if verbose:
                print(f"Closing server running on port: {self.server_port}")
        except (AttributeError, OSError):  # can't close if not running
            pass

    def block_thread(
        self,
    ) -> None:
        """Block main thread until interrupted by user."""
        try:
            while True:
                time.sleep(0.1)
        except (KeyboardInterrupt, OSError):
            print("Keyboard interruption in main thread... closing server.")
            if self.server:
                self.server.close()
            for tunnel in CURRENT_TUNNELS:
                tunnel.kill()

    def attach_load_events(self):
        """Add a load event for every component whose initial value should be randomized."""
        if Context.root_block:
            for component in Context.root_block.blocks.values():
                if (
                    isinstance(component, components.IOComponent)
                    and component.load_event_to_attach
                ):
                    load_fn, every = component.load_event_to_attach
                    # Use set_event_trigger to avoid ambiguity between load class/instance method
                    dep = self.set_event_trigger(
                        "load",
                        load_fn,
                        None,
                        component,
                        no_target=True,
                        # If every is None, for sure skip the queue
                        # else, let the enable_queue parameter take precedence
                        # this will raise a nice error message is every is used
                        # without queue
                        queue=False if every is None else None,
                        every=every,
                    )[0]
                    component.load_event = dep

    def startup_events(self):
        """Events that should be run when the app containing this block starts up."""

        if self.enable_queue:
            utils.run_coro_in_background(self._queue.start, self.ssl_verify)
            # So that processing can resume in case the queue was stopped
            self._queue.stopped = False
        utils.run_coro_in_background(self.create_limiter)

    def queue_enabled_for_fn(self, fn_index: int):
        if self.dependencies[fn_index]["queue"] is None:
            return self.enable_queue
        return self.dependencies[fn_index]["queue"]<|MERGE_RESOLUTION|>--- conflicted
+++ resolved
@@ -1118,14 +1118,10 @@
         is_generating = False
         request = requests[0] if isinstance(requests, list) else requests
         start = time.time()
-<<<<<<< HEAD
 
         fn = utils.get_function_with_locals(
             block_fn.fn, self, event_id, in_event_listener
         )
-=======
-        fn = utils.get_function_with_locals(block_fn.fn, self, event_id)
->>>>>>> 46a2b600
 
         if iterator is None:  # If not a generator function that has already run
             if block_fn.inputs_as_dict:
