from __future__ import annotations

import copy
import inspect
import json
import os
import random
import secrets
import sys
import time
import warnings
import webbrowser
from abc import abstractmethod
from types import ModuleType
from typing import TYPE_CHECKING, Any, Callable, Dict, Iterator, List, Set, Tuple, Type

import anyio
import requests
from anyio import CapacityLimiter
from typing_extensions import Literal

from gradio import components, external, networking, queueing, routes, strings, utils
from gradio.context import Context
from gradio.deprecation import check_deprecated_parameters
from gradio.documentation import document, set_documentation_group
from gradio.exceptions import DuplicateBlockError, InvalidApiName
from gradio.helpers import EventData, create_tracker, skip, special_args
from gradio.themes import Default as DefaultTheme
from gradio.themes import ThemeClass as Theme
from gradio.tunneling import CURRENT_TUNNELS
from gradio.utils import (
    GRADIO_VERSION,
    TupleNoPrint,
    check_function_inputs_match,
    component_or_layout_class,
    delete_none,
    get_cancel_function,
    get_continuous_fn,
)

set_documentation_group("blocks")

if TYPE_CHECKING:  # Only import for type checking (is False at runtime).
    import comet_ml
    from fastapi.applications import FastAPI

    from gradio.components import Component


class Block:
    def __init__(
        self,
        *,
        render: bool = True,
        elem_id: str | None = None,
        elem_classes: List[str] | str | None = None,
        visible: bool = True,
        root_url: str | None = None,  # URL that is prepended to all file paths
        _skip_init_processing: bool = False,  # Used for loading from Spaces
        **kwargs,
    ):
        self._id = Context.id
        Context.id += 1
        self.visible = visible
        self.elem_id = elem_id
        self.elem_classes = (
            [elem_classes] if isinstance(elem_classes, str) else elem_classes
        )
        self.root_url = root_url
        self.share_token = secrets.token_urlsafe(32)
        self._skip_init_processing = _skip_init_processing
        self._style = {}
        self.parent: BlockContext | None = None
        self.root = ""

        if render:
            self.render()
        check_deprecated_parameters(self.__class__.__name__, **kwargs)

    def render(self):
        """
        Adds self into appropriate BlockContext
        """
        if Context.root_block is not None and self._id in Context.root_block.blocks:
            raise DuplicateBlockError(
                f"A block with id: {self._id} has already been rendered in the current Blocks."
            )
        if Context.block is not None:
            Context.block.add(self)
        if Context.root_block is not None:
            Context.root_block.blocks[self._id] = self
            if isinstance(self, components.TempFileManager):
                Context.root_block.temp_file_sets.append(self.temp_files)
        return self

    def unrender(self):
        """
        Removes self from BlockContext if it has been rendered (otherwise does nothing).
        Removes self from the layout and collection of blocks, but does not delete any event triggers.
        """
        if Context.block is not None:
            try:
                Context.block.children.remove(self)
            except ValueError:
                pass
        if Context.root_block is not None:
            try:
                del Context.root_block.blocks[self._id]
            except KeyError:
                pass
        return self

    def get_block_name(self) -> str:
        """
        Gets block's class name.

        If it is template component it gets the parent's class name.

        @return: class name
        """
        return (
            self.__class__.__base__.__name__.lower()
            if hasattr(self, "is_template")
            else self.__class__.__name__.lower()
        )

    def get_expected_parent(self) -> Type[BlockContext] | None:
        return None

    def set_event_trigger(
        self,
        event_name: str,
        fn: Callable | None,
        inputs: Component | List[Component] | Set[Component] | None,
        outputs: Component | List[Component] | None,
        preprocess: bool = True,
        postprocess: bool = True,
        scroll_to_output: bool = False,
        show_progress: bool = True,
        api_name: str | None = None,
        js: str | None = None,
        no_target: bool = False,
        queue: bool | None = None,
        batch: bool = False,
        max_batch_size: int = 4,
        cancels: List[int] | None = None,
        every: float | None = None,
        collects_event_data: bool | None = None,
        trigger_after: int | None = None,
        trigger_only_on_success: bool = False,
    ) -> Tuple[Dict[str, Any], int]:
        """
        Adds an event to the component's dependencies.
        Parameters:
            event_name: event name
            fn: Callable function
            inputs: input list
            outputs: output list
            preprocess: whether to run the preprocess methods of components
            postprocess: whether to run the postprocess methods of components
            scroll_to_output: whether to scroll to output of dependency on trigger
            show_progress: whether to show progress animation while running.
            api_name: Defining this parameter exposes the endpoint in the api docs
            js: Optional frontend js method to run before running 'fn'. Input arguments for js method are values of 'inputs' and 'outputs', return should be a list of values for output components
            no_target: if True, sets "targets" to [], used for Blocks "load" event
            batch: whether this function takes in a batch of inputs
            max_batch_size: the maximum batch size to send to the function
            cancels: a list of other events to cancel when this event is triggered. For example, setting cancels=[click_event] will cancel the click_event, where click_event is the return value of another components .click method.
            every: Run this event 'every' number of seconds while the client connection is open. Interpreted in seconds. Queue must be enabled.
            collects_event_data: whether to collect event data for this event
            trigger_after: if set, this event will be triggered after 'trigger_after' function index
            trigger_only_on_success: if True, this event will only be triggered if the previous event was successful (only applies if `trigger_after` is set)
        Returns: dependency information, dependency index
        """
        # Support for singular parameter
        if isinstance(inputs, set):
            inputs_as_dict = True
            inputs = sorted(inputs, key=lambda x: x._id)
        else:
            inputs_as_dict = False
            if inputs is None:
                inputs = []
            elif not isinstance(inputs, list):
                inputs = [inputs]

        if isinstance(outputs, set):
            outputs = sorted(outputs, key=lambda x: x._id)
        else:
            if outputs is None:
                outputs = []
            elif not isinstance(outputs, list):
                outputs = [outputs]

        if fn is not None and not cancels:
            check_function_inputs_match(fn, inputs, inputs_as_dict)

        if Context.root_block is None:
            raise AttributeError(
                f"{event_name}() and other events can only be called within a Blocks context."
            )
        if every is not None and every <= 0:
            raise ValueError("Parameter every must be positive or None")
        if every and batch:
            raise ValueError(
                f"Cannot run {event_name} event in a batch and every {every} seconds. "
                "Either batch is True or every is non-zero but not both."
            )

        if every and fn:
            fn = get_continuous_fn(fn, every)
        elif every:
            raise ValueError("Cannot set a value for `every` without a `fn`.")

        _, progress_index, event_data_index = (
            special_args(fn) if fn else (None, None, None)
        )
        Context.root_block.fns.append(
            BlockFunction(
                fn,
                inputs,
                outputs,
                preprocess,
                postprocess,
                inputs_as_dict,
                progress_index is not None,
            )
        )
        if api_name is not None:
            api_name_ = utils.append_unique_suffix(
                api_name, [dep["api_name"] for dep in Context.root_block.dependencies]
            )
            if not (api_name == api_name_):
                warnings.warn(
                    "api_name {} already exists, using {}".format(api_name, api_name_)
                )
                api_name = api_name_

        if collects_event_data is None:
            collects_event_data = event_data_index is not None

        dependency = {
            "targets": [self._id] if not no_target else [],
            "trigger": event_name,
            "inputs": [block._id for block in inputs],
            "outputs": [block._id for block in outputs],
            "backend_fn": fn is not None,
            "js": js,
            "queue": False if fn is None else queue,
            "api_name": api_name,
            "scroll_to_output": scroll_to_output,
            "show_progress": show_progress,
            "every": every,
            "batch": batch,
            "max_batch_size": max_batch_size,
            "cancels": cancels or [],
            "types": {
                "continuous": bool(every),
                "generator": inspect.isgeneratorfunction(fn) or bool(every),
            },
            "collects_event_data": collects_event_data,
            "trigger_after": trigger_after,
            "trigger_only_on_success": trigger_only_on_success,
        }
        Context.root_block.dependencies.append(dependency)
        return dependency, len(Context.root_block.dependencies) - 1

    def get_config(self):
        return {
            "visible": self.visible,
            "elem_id": self.elem_id,
            "elem_classes": self.elem_classes,
            "style": self._style,
            "root_url": self.root_url,
        }

    @staticmethod
    @abstractmethod
    def update(**kwargs) -> Dict:
        return {}

    @classmethod
    def get_specific_update(cls, generic_update: Dict[str, Any]) -> Dict:
        generic_update = generic_update.copy()
        del generic_update["__type__"]
        specific_update = cls.update(**generic_update)
        return specific_update


class BlockContext(Block):
    def __init__(
        self,
        visible: bool = True,
        render: bool = True,
        **kwargs,
    ):
        """
        Parameters:
            visible: If False, this will be hidden but included in the Blocks config file (its visibility can later be updated).
            render: If False, this will not be included in the Blocks config file at all.
        """
        self.children: List[Block] = []
        Block.__init__(self, visible=visible, render=render, **kwargs)

    def __enter__(self):
        self.parent = Context.block
        Context.block = self
        return self

    def add(self, child: Block):
        child.parent = self
        self.children.append(child)

    def fill_expected_parents(self):
        children = []
        pseudo_parent = None
        for child in self.children:
            expected_parent = child.get_expected_parent()
            if not expected_parent or isinstance(self, expected_parent):
                pseudo_parent = None
                children.append(child)
            else:
                if pseudo_parent is not None and isinstance(
                    pseudo_parent, expected_parent
                ):
                    pseudo_parent.children.append(child)
                else:
                    pseudo_parent = expected_parent(render=False)
                    children.append(pseudo_parent)
                    pseudo_parent.children = [child]
                    if Context.root_block:
                        Context.root_block.blocks[pseudo_parent._id] = pseudo_parent
                child.parent = pseudo_parent
        self.children = children

    def __exit__(self, *args):
        if getattr(self, "allow_expected_parents", True):
            self.fill_expected_parents()
        Context.block = self.parent

    def postprocess(self, y):
        """
        Any postprocessing needed to be performed on a block context.
        """
        return y


class BlockFunction:
    def __init__(
        self,
        fn: Callable | None,
        inputs: List[Component],
        outputs: List[Component],
        preprocess: bool,
        postprocess: bool,
        inputs_as_dict: bool,
        tracks_progress: bool = False,
    ):
        self.fn = fn
        self.inputs = inputs
        self.outputs = outputs
        self.preprocess = preprocess
        self.postprocess = postprocess
        self.tracks_progress = tracks_progress
        self.total_runtime = 0
        self.total_runs = 0
        self.inputs_as_dict = inputs_as_dict
        self.name = getattr(fn, "__name__", "fn") if fn is not None else None

    def __str__(self):
        return str(
            {
                "fn": self.name,
                "preprocess": self.preprocess,
                "postprocess": self.postprocess,
            }
        )

    def __repr__(self):
        return str(self)


class class_or_instancemethod(classmethod):
    def __get__(self, instance, type_):
        descr_get = super().__get__ if instance is None else self.__func__.__get__
        return descr_get(instance, type_)


def postprocess_update_dict(block: Block, update_dict: Dict, postprocess: bool = True):
    """
    Converts a dictionary of updates into a format that can be sent to the frontend.
    E.g. {"__type__": "generic_update", "value": "2", "interactive": False}
    Into -> {"__type__": "update", "value": 2.0, "mode": "static"}

    Parameters:
        block: The Block that is being updated with this update dictionary.
        update_dict: The original update dictionary
        postprocess: Whether to postprocess the "value" key of the update dictionary.
    """
    if update_dict.get("__type__", "") == "generic_update":
        update_dict = block.get_specific_update(update_dict)
    if update_dict.get("value") is components._Keywords.NO_VALUE:
        update_dict.pop("value")
    prediction_value = delete_none(update_dict, skip_value=True)
    if "value" in prediction_value and postprocess:
        assert isinstance(
            block, components.IOComponent
        ), f"Component {block.__class__} does not support value"
        prediction_value["value"] = block.postprocess(prediction_value["value"])
    return prediction_value


def convert_component_dict_to_list(
    outputs_ids: List[int], predictions: Dict
) -> List | Dict:
    """
    Converts a dictionary of component updates into a list of updates in the order of
    the outputs_ids and including every output component. Leaves other types of dictionaries unchanged.
    E.g. {"textbox": "hello", "number": {"__type__": "generic_update", "value": "2"}}
    Into -> ["hello", {"__type__": "generic_update"}, {"__type__": "generic_update", "value": "2"}]
    """
    keys_are_blocks = [isinstance(key, Block) for key in predictions.keys()]
    if all(keys_are_blocks):
        reordered_predictions = [skip() for _ in outputs_ids]
        for component, value in predictions.items():
            if component._id not in outputs_ids:
                raise ValueError(
                    f"Returned component {component} not specified as output of function."
                )
            output_index = outputs_ids.index(component._id)
            reordered_predictions[output_index] = value
        predictions = utils.resolve_singleton(reordered_predictions)
    elif any(keys_are_blocks):
        raise ValueError(
            "Returned dictionary included some keys as Components. Either all keys must be Components to assign Component values, or return a List of values to assign output values in order."
        )
    return predictions


@document("launch", "queue", "integrate", "load")
class Blocks(BlockContext):
    """
    Blocks is Gradio's low-level API that allows you to create more custom web
    applications and demos than Interfaces (yet still entirely in Python).


    Compared to the Interface class, Blocks offers more flexibility and control over:
    (1) the layout of components (2) the events that
    trigger the execution of functions (3) data flows (e.g. inputs can trigger outputs,
    which can trigger the next level of outputs). Blocks also offers ways to group
    together related demos such as with tabs.


    The basic usage of Blocks is as follows: create a Blocks object, then use it as a
    context (with the "with" statement), and then define layouts, components, or events
    within the Blocks context. Finally, call the launch() method to launch the demo.

    Example:
        import gradio as gr
        def update(name):
            return f"Welcome to Gradio, {name}!"

        with gr.Blocks() as demo:
            gr.Markdown("Start typing below and then click **Run** to see the output.")
            with gr.Row():
                inp = gr.Textbox(placeholder="What is your name?")
                out = gr.Textbox()
            btn = gr.Button("Run")
            btn.click(fn=update, inputs=inp, outputs=out)

        demo.launch()
    Demos: blocks_hello, blocks_flipper, blocks_speech_text_sentiment, generate_english_german, sound_alert
    Guides: blocks_and_event_listeners, controlling_layout, state_in_blocks, custom_CSS_and_JS, custom_interpretations_with_blocks, using_blocks_like_functions
    """

    def __init__(
        self,
        theme: Theme | None = None,
        analytics_enabled: bool | None = None,
        mode: str = "blocks",
        title: str = "Gradio",
        css: str | None = None,
        **kwargs,
    ):
        """
        Parameters:
            analytics_enabled: whether to allow basic telemetry. If None, will use GRADIO_ANALYTICS_ENABLED environment variable or default to True.
            mode: a human-friendly name for the kind of Blocks or Interface being created.
            title: The tab title to display when this is opened in a browser window.
            css: custom css or path to custom css file to apply to entire Blocks
        """
        # Cleanup shared parameters with Interface #TODO: is this part still necessary after Interface with Blocks?
        self.limiter = None
        self.save_to = None
        if theme is None:
            theme = DefaultTheme()
        elif not isinstance(theme, Theme):
            warnings.warn("Theme should be a class loaded from gradio.themes")
            theme = DefaultTheme()
        self.theme = theme
        self.theme_css = theme._get_theme_css()
        self.stylesheets = theme._stylesheets
        self.encrypt = False
        self.share = False
        self.enable_queue = None
        self.max_threads = 40
        self.show_error = True
        if css is not None and os.path.exists(css):
            with open(css) as css_file:
                self.css = css_file.read()
        else:
            self.css = css

        # For analytics_enabled and allow_flagging: (1) first check for
        # parameter, (2) check for env variable, (3) default to True/"manual"
        self.analytics_enabled = (
            analytics_enabled
            if analytics_enabled is not None
            else os.getenv("GRADIO_ANALYTICS_ENABLED", "True") == "True"
        )
        if not self.analytics_enabled:
            os.environ["HF_HUB_DISABLE_TELEMETRY"] = "True"
        super().__init__(render=False, **kwargs)
        self.blocks: Dict[int, Block] = {}
        self.fns: List[BlockFunction] = []
        self.dependencies = []
        self.mode = mode

        self.is_running = False
        self.local_url = None
        self.share_url = None
        self.width = None
        self.height = None
        self.api_open = True

        self.is_space = True if os.getenv("SYSTEM") == "spaces" else False
        self.favicon_path = None
        self.auth = None
        self.dev_mode = True
        self.app_id = random.getrandbits(64)
        self.temp_file_sets = []
        self.title = title
        self.show_api = True

        # Only used when an Interface is loaded from a config
        self.predict = None
        self.input_components = None
        self.output_components = None
        self.__name__ = None
        self.api_mode = None
        self.progress_tracking = None

        self.file_directories = []

        if self.analytics_enabled:
            data = {
                "mode": self.mode,
                "custom_css": self.css is not None,
                "theme": self.theme,
                "version": GRADIO_VERSION,
            }
            utils.initiated_analytics(data)

    @classmethod
    def from_config(
        cls,
        config: dict,
        fns: List[Callable],
        root_url: str | None = None,
    ) -> Blocks:
        """
        Factory method that creates a Blocks from a config and list of functions.

        Parameters:
        config: a dictionary containing the configuration of the Blocks.
        fns: a list of functions that are used in the Blocks. Must be in the same order as the dependencies in the config.
        root_url: an optional root url to use for the components in the Blocks. Allows serving files from an external URL.
        """
        config = copy.deepcopy(config)
        components_config = config["components"]
        original_mapping: Dict[int, Block] = {}

        def get_block_instance(id: int) -> Block:
            for block_config in components_config:
                if block_config["id"] == id:
                    break
            else:
                raise ValueError("Cannot find block with id {}".format(id))
            cls = component_or_layout_class(block_config["type"])
            block_config["props"].pop("type", None)
            block_config["props"].pop("name", None)
            style = block_config["props"].pop("style", None)
            if block_config["props"].get("root_url") is None and root_url:
                block_config["props"]["root_url"] = root_url + "/"
            # Any component has already processed its initial value, so we skip that step here
            block = cls(**block_config["props"], _skip_init_processing=True)
            if style and isinstance(block, components.IOComponent):
                block.style(**style)
            return block

        def iterate_over_children(children_list):
            for child_config in children_list:
                id = child_config["id"]
                block = get_block_instance(id)

                original_mapping[id] = block

                children = child_config.get("children")
                if children is not None:
                    assert isinstance(
                        block, BlockContext
                    ), f"Invalid config, Block with id {id} has children but is not a BlockContext."
                    with block:
                        iterate_over_children(children)

        derived_fields = ["types"]

        with Blocks() as blocks:
            # ID 0 should be the root Blocks component
            original_mapping[0] = Context.root_block or blocks

            iterate_over_children(config["layout"]["children"])

            first_dependency = None

            # add the event triggers
            for dependency, fn in zip(config["dependencies"], fns):
                # We used to add a "fake_event" to the config to cache examples
                # without removing it. This was causing bugs in calling gr.Interface.load
                # We fixed the issue by removing "fake_event" from the config in examples.py
                # but we still need to skip these events when loading the config to support
                # older demos
                if dependency["trigger"] == "fake_event":
                    continue
                for field in derived_fields:
                    dependency.pop(field, None)
                targets = dependency.pop("targets")
                trigger = dependency.pop("trigger")
                dependency.pop("backend_fn")
                dependency.pop("documentation", None)
                dependency["inputs"] = [
                    original_mapping[i] for i in dependency["inputs"]
                ]
                dependency["outputs"] = [
                    original_mapping[o] for o in dependency["outputs"]
                ]
                dependency.pop("status_tracker", None)
                dependency["preprocess"] = False
                dependency["postprocess"] = False

                for target in targets:
                    dependency = original_mapping[target].set_event_trigger(
                        event_name=trigger, fn=fn, **dependency
                    )[0]
                    if first_dependency is None:
                        first_dependency = dependency

            # Allows some use of Interface-specific methods with loaded Spaces
            if first_dependency and Context.root_block:
                blocks.predict = [fns[0]]
                blocks.input_components = [
                    Context.root_block.blocks[i] for i in first_dependency["inputs"]
                ]
                blocks.output_components = [
                    Context.root_block.blocks[o] for o in first_dependency["outputs"]
                ]
                blocks.__name__ = "Interface"
                blocks.api_mode = True

        return blocks

    def __str__(self):
        return self.__repr__()

    def __repr__(self):
        num_backend_fns = len([d for d in self.dependencies if d["backend_fn"]])
        repr = f"Gradio Blocks instance: {num_backend_fns} backend functions"
        repr += "\n" + "-" * len(repr)
        for d, dependency in enumerate(self.dependencies):
            if dependency["backend_fn"]:
                repr += f"\nfn_index={d}"
                repr += "\n inputs:"
                for input_id in dependency["inputs"]:
                    block = self.blocks[input_id]
                    repr += "\n |-{}".format(str(block))
                repr += "\n outputs:"
                for output_id in dependency["outputs"]:
                    block = self.blocks[output_id]
                    repr += "\n |-{}".format(str(block))
        return repr

    def render(self):
        if Context.root_block is not None:
            if self._id in Context.root_block.blocks:
                raise DuplicateBlockError(
                    f"A block with id: {self._id} has already been rendered in the current Blocks."
                )
            if not set(Context.root_block.blocks).isdisjoint(self.blocks):
                raise DuplicateBlockError(
                    "At least one block in this Blocks has already been rendered."
                )

            Context.root_block.blocks.update(self.blocks)
            Context.root_block.fns.extend(self.fns)
            dependency_offset = len(Context.root_block.dependencies)
            for i, dependency in enumerate(self.dependencies):
                api_name = dependency["api_name"]
                if api_name is not None:
                    api_name_ = utils.append_unique_suffix(
                        api_name,
                        [dep["api_name"] for dep in Context.root_block.dependencies],
                    )
                    if not (api_name == api_name_):
                        warnings.warn(
                            "api_name {} already exists, using {}".format(
                                api_name, api_name_
                            )
                        )
                        dependency["api_name"] = api_name_
                dependency["cancels"] = [
                    c + dependency_offset for c in dependency["cancels"]
                ]
                if dependency.get("trigger_after") is not None:
                    dependency["trigger_after"] += dependency_offset
                # Recreate the cancel function so that it has the latest
                # dependency fn indices. This is necessary to properly cancel
                # events in the backend
                if dependency["cancels"]:
                    updated_cancels = [
                        Context.root_block.dependencies[i]
                        for i in dependency["cancels"]
                    ]
                    new_fn = BlockFunction(
                        get_cancel_function(updated_cancels)[0],
                        [],
                        [],
                        False,
                        True,
                        False,
                    )
                    Context.root_block.fns[dependency_offset + i] = new_fn
                Context.root_block.dependencies.append(dependency)
            Context.root_block.temp_file_sets.extend(self.temp_file_sets)

        if Context.block is not None:
            Context.block.children.extend(self.children)
        return self

    def is_callable(self, fn_index: int = 0) -> bool:
        """Checks if a particular Blocks function is callable (i.e. not stateful or a generator)."""
        block_fn = self.fns[fn_index]
        dependency = self.dependencies[fn_index]

        if inspect.isasyncgenfunction(block_fn.fn):
            return False
        if inspect.isgeneratorfunction(block_fn.fn):
            return False
        for input_id in dependency["inputs"]:
            block = self.blocks[input_id]
            if getattr(block, "stateful", False):
                return False
        for output_id in dependency["outputs"]:
            block = self.blocks[output_id]
            if getattr(block, "stateful", False):
                return False

        return True

    def __call__(self, *inputs, fn_index: int = 0, api_name: str | None = None):
        """
        Allows Blocks objects to be called as functions. Supply the parameters to the
        function as positional arguments. To choose which function to call, use the
        fn_index parameter, which must be a keyword argument.

        Parameters:
        *inputs: the parameters to pass to the function
        fn_index: the index of the function to call (defaults to 0, which for Interfaces, is the default prediction function)
        api_name: The api_name of the dependency to call. Will take precedence over fn_index.
        """
        if api_name is not None:
            inferred_fn_index = next(
                (
                    i
                    for i, d in enumerate(self.dependencies)
                    if d.get("api_name") == api_name
                ),
                None,
            )
            if inferred_fn_index is None:
                raise InvalidApiName(f"Cannot find a function with api_name {api_name}")
            fn_index = inferred_fn_index
        if not (self.is_callable(fn_index)):
            raise ValueError(
                "This function is not callable because it is either stateful or is a generator. Please use the .launch() method instead to create an interactive user interface."
            )

        inputs = list(inputs)
        processed_inputs = self.serialize_data(fn_index, inputs)
        batch = self.dependencies[fn_index]["batch"]
        if batch:
            processed_inputs = [[inp] for inp in processed_inputs]

        outputs = utils.synchronize_async(
            self.process_api,
            fn_index=fn_index,
            inputs=processed_inputs,
            request=None,
            state={},
        )
        outputs = outputs["data"]

        if batch:
            outputs = [out[0] for out in outputs]

        processed_outputs = self.deserialize_data(fn_index, outputs)
        processed_outputs = utils.resolve_singleton(processed_outputs)

        return processed_outputs

    async def call_function(
        self,
        fn_index: int,
        processed_input: List[Any],
        iterator: Iterator[Any] | None = None,
        requests: routes.Request | List[routes.Request] | None = None,
        event_id: str | None = None,
        event_data: EventData | None = None,
    ):
        """
        Calls function with given index and preprocessed input, and measures process time.
        Parameters:
            fn_index: index of function to call
            processed_input: preprocessed input to pass to function
            iterator: iterator to use if function is a generator
            requests: requests to pass to function
            event_id: id of event in queue
            event_data: data associated with event trigger
        """
        block_fn = self.fns[fn_index]
        assert block_fn.fn, f"function with index {fn_index} not defined."
        is_generating = False

        if block_fn.inputs_as_dict:
            processed_input = [
                {
                    input_component: data
                    for input_component, data in zip(block_fn.inputs, processed_input)
                }
            ]

        if isinstance(requests, list):
            request = requests[0]
        else:
            request = requests
        processed_input, progress_index, _ = special_args(
            block_fn.fn, processed_input, request, event_data
        )
        progress_tracker = (
            processed_input[progress_index] if progress_index is not None else None
        )

        start = time.time()

        if iterator is None:  # If not a generator function that has already run
            if progress_tracker is not None and progress_index is not None:
                progress_tracker, fn = create_tracker(
                    self, event_id, block_fn.fn, progress_tracker.track_tqdm
                )
                processed_input[progress_index] = progress_tracker
            else:
                fn = block_fn.fn

            if inspect.iscoroutinefunction(fn):
                prediction = await fn(*processed_input)
            else:
                prediction = await anyio.to_thread.run_sync(
                    fn, *processed_input, limiter=self.limiter
                )
        else:
            prediction = None

        if inspect.isasyncgenfunction(block_fn.fn):
            raise ValueError("Gradio does not support async generators.")
        if inspect.isgeneratorfunction(block_fn.fn):
            if not self.enable_queue:
                raise ValueError("Need to enable queue to use generators.")
            try:
                if iterator is None:
                    iterator = prediction
                prediction = await anyio.to_thread.run_sync(
                    utils.async_iteration, iterator, limiter=self.limiter
                )
                is_generating = True
            except StopAsyncIteration:
                n_outputs = len(self.dependencies[fn_index].get("outputs"))
                prediction = (
                    components._Keywords.FINISHED_ITERATING
                    if n_outputs == 1
                    else (components._Keywords.FINISHED_ITERATING,) * n_outputs
                )
                iterator = None

        duration = time.time() - start

        return {
            "prediction": prediction,
            "duration": duration,
            "is_generating": is_generating,
            "iterator": iterator,
        }

    def serialize_data(self, fn_index: int, inputs: List[Any]) -> List[Any]:
        dependency = self.dependencies[fn_index]
        processed_input = []

        for i, input_id in enumerate(dependency["inputs"]):
            block = self.blocks[input_id]
            assert isinstance(
                block, components.IOComponent
            ), f"{block.__class__} Component with id {input_id} not a valid input component."
            serialized_input = block.serialize(inputs[i])
            processed_input.append(serialized_input)

        return processed_input

    def deserialize_data(self, fn_index: int, outputs: List[Any]) -> List[Any]:
        dependency = self.dependencies[fn_index]
        predictions = []

        for o, output_id in enumerate(dependency["outputs"]):
            block = self.blocks[output_id]
            assert isinstance(
                block, components.IOComponent
            ), f"{block.__class__} Component with id {output_id} not a valid output component."
            deserialized = block.deserialize(outputs[o], root_url=block.root_url)
            predictions.append(deserialized)

        return predictions

    def preprocess_data(self, fn_index: int, inputs: List[Any], state: Dict[int, Any]):
        block_fn = self.fns[fn_index]
        dependency = self.dependencies[fn_index]

        if block_fn.preprocess:
            processed_input = []
            for i, input_id in enumerate(dependency["inputs"]):
                block = self.blocks[input_id]
                assert isinstance(
                    block, components.Component
                ), f"{block.__class__} Component with id {input_id} not a valid input component."
                if getattr(block, "stateful", False):
                    processed_input.append(state.get(input_id))
                else:
                    processed_input.append(block.preprocess(inputs[i]))
        else:
            processed_input = inputs
        return processed_input

    def postprocess_data(
        self, fn_index: int, predictions: List | Dict, state: Dict[int, Any]
    ):
        block_fn = self.fns[fn_index]
        dependency = self.dependencies[fn_index]
        batch = dependency["batch"]

        if type(predictions) is dict and len(predictions) > 0:
            predictions = convert_component_dict_to_list(
                dependency["outputs"], predictions
            )

        if len(dependency["outputs"]) == 1 and not (batch):
            predictions = [
                predictions,
            ]

        output = []
        for i, output_id in enumerate(dependency["outputs"]):
            try:
                if predictions[i] is components._Keywords.FINISHED_ITERATING:
                    output.append(None)
                    continue
            except (IndexError, KeyError):
                raise ValueError(
                    f"Number of output components does not match number of values returned from from function {block_fn.name}"
                )
            block = self.blocks[output_id]
            if getattr(block, "stateful", False):
                if not utils.is_update(predictions[i]):
                    state[output_id] = predictions[i]
                output.append(None)
            else:
                prediction_value = predictions[i]
                if utils.is_update(prediction_value):
                    assert isinstance(prediction_value, dict)
                    prediction_value = postprocess_update_dict(
                        block=block,
                        update_dict=prediction_value,
                        postprocess=block_fn.postprocess,
                    )
                elif block_fn.postprocess:
                    assert isinstance(
                        block, components.Component
                    ), f"{block.__class__} Component with id {output_id} not a valid output component."
                    prediction_value = block.postprocess(prediction_value)
                output.append(prediction_value)

        return output

    async def process_api(
        self,
        fn_index: int,
        inputs: List[Any],
        state: Dict[int, Any],
        request: routes.Request | List[routes.Request] | None = None,
        iterators: Dict[int, Any] | None = None,
        event_id: str | None = None,
        event_data: EventData | None = None,
    ) -> Dict[str, Any]:
        """
        Processes API calls from the frontend. First preprocesses the data,
        then runs the relevant function, then postprocesses the output.
        Parameters:
            fn_index: Index of function to run.
            inputs: input data received from the frontend
            username: name of user if authentication is set up (not used)
            state: data stored from stateful components for session (key is input block id)
            iterators: the in-progress iterators for each generator function (key is function index)
            event_id: id of event that triggered this API call
            event_data: data associated with the event trigger itself
        Returns: None
        """
        block_fn = self.fns[fn_index]
        batch = self.dependencies[fn_index]["batch"]

        if batch:
            max_batch_size = self.dependencies[fn_index]["max_batch_size"]
            batch_sizes = [len(inp) for inp in inputs]
            batch_size = batch_sizes[0]
            if inspect.isasyncgenfunction(block_fn.fn) or inspect.isgeneratorfunction(
                block_fn.fn
            ):
                raise ValueError("Gradio does not support generators in batch mode.")
            if not all(x == batch_size for x in batch_sizes):
                raise ValueError(
                    f"All inputs to a batch function must have the same length but instead have sizes: {batch_sizes}."
                )
            if batch_size > max_batch_size:
                raise ValueError(
                    f"Batch size ({batch_size}) exceeds the max_batch_size for this function ({max_batch_size})"
                )

            inputs = [
                self.preprocess_data(fn_index, list(i), state) for i in zip(*inputs)
            ]
            result = await self.call_function(
                fn_index, list(zip(*inputs)), None, request, event_id, event_data
            )
            preds = result["prediction"]
            data = [
                self.postprocess_data(fn_index, list(o), state) for o in zip(*preds)
            ]
            data = list(zip(*data))
            is_generating, iterator = None, None
        else:
            inputs = self.preprocess_data(fn_index, inputs, state)
            iterator = iterators.get(fn_index, None) if iterators else None
            result = await self.call_function(
                fn_index, inputs, iterator, request, event_id, event_data
            )
            data = self.postprocess_data(fn_index, result["prediction"], state)
            is_generating, iterator = result["is_generating"], result["iterator"]

        block_fn.total_runtime += result["duration"]
        block_fn.total_runs += 1

        return {
            "data": data,
            "is_generating": is_generating,
            "iterator": iterator,
            "duration": result["duration"],
            "average_duration": block_fn.total_runtime / block_fn.total_runs,
        }

    async def create_limiter(self):
        self.limiter = (
            None
            if self.max_threads == 40
            else CapacityLimiter(total_tokens=self.max_threads)
        )

    def get_config(self):
        return {"type": "column"}

    def get_config_file(self):
        config = {
            "version": routes.VERSION,
            "mode": self.mode,
            "dev_mode": self.dev_mode,
            "analytics_enabled": self.analytics_enabled,
            "components": [],
            "css": self.css,
            "title": self.title or "Gradio",
            "is_space": self.is_space,
            "enable_queue": getattr(self, "enable_queue", False),  # launch attributes
            "show_error": getattr(self, "show_error", False),
            "show_api": self.show_api,
            "is_colab": utils.colab_check(),
<<<<<<< HEAD
            "stylesheets": self.stylesheets,
=======
            "root": self.root
>>>>>>> 79a369cc
        }

        def getLayout(block):
            if not isinstance(block, BlockContext):
                return {"id": block._id}
            children_layout = []
            for child in block.children:
                children_layout.append(getLayout(child))
            return {"id": block._id, "children": children_layout}

        config["layout"] = getLayout(self)

        for _id, block in self.blocks.items():
            config["components"].append(
                {
                    "id": _id,
                    "type": (block.get_block_name()),
                    "props": utils.delete_none(block.get_config())
                    if hasattr(block, "get_config")
                    else {},
                }
            )
        config["dependencies"] = self.dependencies
        return config

    def __enter__(self):
        if Context.block is None:
            Context.root_block = self
        self.parent = Context.block
        Context.block = self
        return self

    def __exit__(self, *args):
        super().fill_expected_parents()
        Context.block = self.parent
        # Configure the load events before root_block is reset
        self.attach_load_events()
        if self.parent is None:
            Context.root_block = None
        else:
            self.parent.children.extend(self.children)
        self.config = self.get_config_file()
        self.app = routes.App.create_app(self)
        self.progress_tracking = any(block_fn.tracks_progress for block_fn in self.fns)

    @class_or_instancemethod
    def load(
        self_or_cls,
        fn: Callable | None = None,
        inputs: List[Component] | None = None,
        outputs: List[Component] | None = None,
        api_name: str | None = None,
        scroll_to_output: bool = False,
        show_progress: bool = True,
        queue=None,
        batch: bool = False,
        max_batch_size: int = 4,
        preprocess: bool = True,
        postprocess: bool = True,
        every: float | None = None,
        _js: str | None = None,
        *,
        name: str | None = None,
        src: str | None = None,
        api_key: str | None = None,
        alias: str | None = None,
        **kwargs,
    ) -> Blocks | Dict[str, Any] | None:
        """
        For reverse compatibility reasons, this is both a class method and an instance
        method, the two of which, confusingly, do two completely different things.


        Class method: loads a demo from a Hugging Face Spaces repo and creates it locally and returns a block instance. Equivalent to gradio.Interface.load()


        Instance method: adds event that runs as soon as the demo loads in the browser. Example usage below.
        Parameters:
            name: Class Method - the name of the model (e.g. "gpt2" or "facebook/bart-base") or space (e.g. "flax-community/spanish-gpt2"), can include the `src` as prefix (e.g. "models/facebook/bart-base")
            src: Class Method - the source of the model: `models` or `spaces` (or leave empty if source is provided as a prefix in `name`)
            api_key: Class Method - optional access token for loading private Hugging Face Hub models or spaces. Find your token here: https://huggingface.co/settings/tokens
            alias: Class Method - optional string used as the name of the loaded model instead of the default name (only applies if loading a Space running Gradio 2.x)
            fn: Instance Method - the function to wrap an interface around. Often a machine learning model's prediction function. Each parameter of the function corresponds to one input component, and the function should return a single value or a tuple of values, with each element in the tuple corresponding to one output component.
            inputs: Instance Method - List of gradio.components to use as inputs. If the function takes no inputs, this should be an empty list.
            outputs: Instance Method - List of gradio.components to use as inputs. If the function returns no outputs, this should be an empty list.
            api_name: Instance Method - Defining this parameter exposes the endpoint in the api docs
            scroll_to_output: Instance Method - If True, will scroll to output component on completion
            show_progress: Instance Method - If True, will show progress animation while pending
            queue: Instance Method - If True, will place the request on the queue, if the queue exists
            batch: Instance Method - If True, then the function should process a batch of inputs, meaning that it should accept a list of input values for each parameter. The lists should be of equal length (and be up to length `max_batch_size`). The function is then *required* to return a tuple of lists (even if there is only 1 output component), with each list in the tuple corresponding to one output component.
            max_batch_size: Instance Method - Maximum number of inputs to batch together if this is called from the queue (only relevant if batch=True)
            preprocess: Instance Method - If False, will not run preprocessing of component data before running 'fn' (e.g. leaving it as a base64 string if this method is called with the `Image` component).
            postprocess: Instance Method - If False, will not run postprocessing of component data before returning 'fn' output to the browser.
            every: Instance Method - Run this event 'every' number of seconds. Interpreted in seconds. Queue must be enabled.
        Example:
            import gradio as gr
            import datetime
            with gr.Blocks() as demo:
                def get_time():
                    return datetime.datetime.now().time()
                dt = gr.Textbox(label="Current time")
                demo.load(get_time, inputs=None, outputs=dt)
            demo.launch()
        """
        # _js: Optional frontend js method to run before running 'fn'. Input arguments for js method are values of 'inputs' and 'outputs', return should be a list of values for output components.
        if isinstance(self_or_cls, type):
            if name is None:
                raise ValueError(
                    "Blocks.load() requires passing parameters as keyword arguments"
                )
            return external.load_blocks_from_repo(name, src, api_key, alias, **kwargs)
        else:
            return self_or_cls.set_event_trigger(
                event_name="load",
                fn=fn,
                inputs=inputs,
                outputs=outputs,
                api_name=api_name,
                preprocess=preprocess,
                postprocess=postprocess,
                scroll_to_output=scroll_to_output,
                show_progress=show_progress,
                js=_js,
                queue=queue,
                batch=batch,
                max_batch_size=max_batch_size,
                every=every,
                no_target=True,
            )[0]

    def clear(self):
        """Resets the layout of the Blocks object."""
        self.blocks = {}
        self.fns = []
        self.dependencies = []
        self.children = []
        return self

    @document()
    def queue(
        self,
        concurrency_count: int = 1,
        status_update_rate: float | Literal["auto"] = "auto",
        client_position_to_load_data: int | None = None,
        default_enabled: bool | None = None,
        api_open: bool = True,
        max_size: int | None = None,
    ):
        """
        You can control the rate of processed requests by creating a queue. This will allow you to set the number of requests to be processed at one time, and will let users know their position in the queue.
        Parameters:
            concurrency_count: Number of worker threads that will be processing requests from the queue concurrently. Increasing this number will increase the rate at which requests are processed, but will also increase the memory usage of the queue.
            status_update_rate: If "auto", Queue will send status estimations to all clients whenever a job is finished. Otherwise Queue will send status at regular intervals set by this parameter as the number of seconds.
            client_position_to_load_data: DEPRECATED. This parameter is deprecated and has no effect.
            default_enabled: Deprecated and has no effect.
            api_open: If True, the REST routes of the backend will be open, allowing requests made directly to those endpoints to skip the queue.
            max_size: The maximum number of events the queue will store at any given moment. If the queue is full, new events will not be added and a user will receive a message saying that the queue is full. If None, the queue size will be unlimited.
        Example: (Blocks)
            with gr.Blocks() as demo:
                button = gr.Button(label="Generate Image")
                button.click(fn=image_generator, inputs=gr.Textbox(), outputs=gr.Image())
            demo.queue(concurrency_count=3)
            demo.launch()
        Example: (Interface)
            demo = gr.Interface(image_generator, gr.Textbox(), gr.Image())
            demo.queue(concurrency_count=3)
            demo.launch()
        """
        if default_enabled is not None:
            warnings.warn(
                "The default_enabled parameter of queue has no effect and will be removed "
                "in a future version of gradio."
            )
        self.enable_queue = True
        self.api_open = api_open
        if client_position_to_load_data is not None:
            warnings.warn("The client_position_to_load_data parameter is deprecated.")
        self._queue = queueing.Queue(
            live_updates=status_update_rate == "auto",
            concurrency_count=concurrency_count,
            update_intervals=status_update_rate if status_update_rate != "auto" else 1,
            max_size=max_size,
            blocks_dependencies=self.dependencies,
        )
        self.config = self.get_config_file()
        self.app = routes.App.create_app(self)
        return self

    def launch(
        self,
        inline: bool | None = None,
        inbrowser: bool = False,
        share: bool | None = None,
        debug: bool = False,
        enable_queue: bool | None = None,
        max_threads: int = 40,
        auth: Callable | Tuple[str, str] | List[Tuple[str, str]] | None = None,
        auth_message: str | None = None,
        prevent_thread_lock: bool = False,
        show_error: bool = False,
        server_name: str | None = None,
        server_port: int | None = None,
        show_tips: bool = False,
        height: int = 500,
        width: int | str = "100%",
        encrypt: bool | None = None,
        favicon_path: str | None = None,
        ssl_keyfile: str | None = None,
        ssl_certfile: str | None = None,
        ssl_keyfile_password: str | None = None,
        quiet: bool = False,
        show_api: bool = True,
        file_directories: List[str] | None = None,
        _frontend: bool = True,
    ) -> Tuple[FastAPI, str, str]:
        """
        Launches a simple web server that serves the demo. Can also be used to create a
        public link used by anyone to access the demo from their browser by setting share=True.

        Parameters:
            inline: whether to display in the interface inline in an iframe. Defaults to True in python notebooks; False otherwise.
            inbrowser: whether to automatically launch the interface in a new tab on the default browser.
            share: whether to create a publicly shareable link for the interface. Creates an SSH tunnel to make your UI accessible from anywhere. If not provided, it is set to False by default every time, except when running in Google Colab. When localhost is not accessible (e.g. Google Colab), setting share=False is not supported.
            debug: if True, blocks the main thread from running. If running in Google Colab, this is needed to print the errors in the cell output.
            auth: If provided, username and password (or list of username-password tuples) required to access interface. Can also provide function that takes username and password and returns True if valid login.
            auth_message: If provided, HTML message provided on login page.
            prevent_thread_lock: If True, the interface will block the main thread while the server is running.
            show_error: If True, any errors in the interface will be displayed in an alert modal and printed in the browser console log
            server_port: will start gradio app on this port (if available). Can be set by environment variable GRADIO_SERVER_PORT. If None, will search for an available port starting at 7860.
            server_name: to make app accessible on local network, set this to "0.0.0.0". Can be set by environment variable GRADIO_SERVER_NAME. If None, will use "127.0.0.1".
            show_tips: if True, will occasionally show tips about new Gradio features
            enable_queue: DEPRECATED (use .queue() method instead.) if True, inference requests will be served through a queue instead of with parallel threads. Required for longer inference times (> 1min) to prevent timeout. The default option in HuggingFace Spaces is True. The default option elsewhere is False.
            max_threads: the maximum number of total threads that the Gradio app can generate in parallel. The default is inherited from the starlette library (currently 40). Applies whether the queue is enabled or not. But if queuing is enabled, this parameter is increaseed to be at least the concurrency_count of the queue.
            width: The width in pixels of the iframe element containing the interface (used if inline=True)
            height: The height in pixels of the iframe element containing the interface (used if inline=True)
            encrypt: DEPRECATED. Has no effect.
            favicon_path: If a path to a file (.png, .gif, or .ico) is provided, it will be used as the favicon for the web page.
            ssl_keyfile: If a path to a file is provided, will use this as the private key file to create a local server running on https.
            ssl_certfile: If a path to a file is provided, will use this as the signed certificate for https. Needs to be provided if ssl_keyfile is provided.
            ssl_keyfile_password: If a password is provided, will use this with the ssl certificate for https.
            quiet: If True, suppresses most print statements.
            show_api: If True, shows the api docs in the footer of the app. Default True. If the queue is enabled, then api_open parameter of .queue() will determine if the api docs are shown, independent of the value of show_api.
            file_directories: List of directories that gradio is allowed to serve files from (in addition to the directory containing the gradio python file). Must be absolute paths. Warning: any files in these directories or its children are potentially accessible to all users of your app.
        Returns:
            app: FastAPI app object that is running the demo
            local_url: Locally accessible link to the demo
            share_url: Publicly accessible link to the demo (if share=True, otherwise None)
        Example: (Blocks)
            import gradio as gr
            def reverse(text):
                return text[::-1]
            with gr.Blocks() as demo:
                button = gr.Button(value="Reverse")
                button.click(reverse, gr.Textbox(), gr.Textbox())
            demo.launch(share=True, auth=("username", "password"))
        Example:  (Interface)
            import gradio as gr
            def reverse(text):
                return text[::-1]
            demo = gr.Interface(reverse, "text", "text")
            demo.launch(share=True, auth=("username", "password"))
        """
        self.dev_mode = False
        if (
            auth
            and not callable(auth)
            and not isinstance(auth[0], tuple)
            and not isinstance(auth[0], list)
        ):
            self.auth = [auth]
        else:
            self.auth = auth
        self.auth_message = auth_message
        self.show_tips = show_tips
        self.show_error = show_error
        self.height = height
        self.width = width
        self.favicon_path = favicon_path

        if enable_queue is not None:
            self.enable_queue = enable_queue
            warnings.warn(
                "The `enable_queue` parameter has been deprecated. Please use the `.queue()` method instead.",
                DeprecationWarning,
            )
        if encrypt is not None:
            warnings.warn(
                "The `encrypt` parameter has been deprecated and has no effect.",
                DeprecationWarning,
            )

        if self.is_space:
            self.enable_queue = self.enable_queue is not False
        else:
            self.enable_queue = self.enable_queue is True
        if self.enable_queue and not hasattr(self, "_queue"):
            self.queue()
        self.show_api = self.api_open if self.enable_queue else show_api

        self.file_directories = file_directories if file_directories is not None else []
        if not isinstance(self.file_directories, list):
            raise ValueError("file_directories must be a list of directories.")

        if not self.enable_queue and self.progress_tracking:
            raise ValueError("Progress tracking requires queuing to be enabled.")

        for dep in self.dependencies:
            for i in dep["cancels"]:
                if not self.queue_enabled_for_fn(i):
                    raise ValueError(
                        "In order to cancel an event, the queue for that event must be enabled! "
                        "You may get this error by either 1) passing a function that uses the yield keyword "
                        "into an interface without enabling the queue or 2) defining an event that cancels "
                        "another event without enabling the queue. Both can be solved by calling .queue() "
                        "before .launch()"
                    )
            if dep["batch"] and (
                dep["queue"] is False
                or (dep["queue"] is None and not self.enable_queue)
            ):
                raise ValueError("In order to use batching, the queue must be enabled.")

        self.config = self.get_config_file()
        self.max_threads = max(
            self._queue.max_thread_count if self.enable_queue else 0, max_threads
        )

        if self.is_running:
            assert isinstance(
                self.local_url, str
            ), f"Invalid local_url: {self.local_url}"
            if not (quiet):
                print(
                    "Rerunning server... use `close()` to stop if you need to change `launch()` parameters.\n----"
                )
        else:
            server_name, server_port, local_url, app, server = networking.start_server(
                self,
                server_name,
                server_port,
                ssl_keyfile,
                ssl_certfile,
                ssl_keyfile_password,
            )
            self.server_name = server_name
            self.local_url = local_url
            self.server_port = server_port
            self.server_app = app
            self.server = server
            self.is_running = True
            self.is_colab = utils.colab_check()
            self.is_kaggle = utils.kaggle_check()
            self.is_sagemaker = utils.sagemaker_check()

            self.protocol = (
                "https"
                if self.local_url.startswith("https") or self.is_colab
                else "http"
            )

            if self.enable_queue:
                self._queue.set_url(self.local_url)

            # Cannot run async functions in background other than app's scope.
            # Workaround by triggering the app endpoint
            requests.get(f"{self.local_url}startup-events")

        utils.launch_counter()

        if share is None:
            if self.is_colab and self.enable_queue:
                if not quiet:
                    print(
                        "Setting queue=True in a Colab notebook requires sharing enabled. Setting `share=True` (you can turn this off by setting `share=False` in `launch()` explicitly).\n"
                    )
                self.share = True
            elif self.is_kaggle:
                if not quiet:
                    print(
                        "Kaggle notebooks require sharing enabled. Setting `share=True` (you can turn this off by setting `share=False` in `launch()` explicitly).\n"
                    )
                self.share = True
            elif self.is_sagemaker:
                if not quiet:
                    print(
                        "Sagemaker notebooks may require sharing enabled. Setting `share=True` (you can turn this off by setting `share=False` in `launch()` explicitly).\n"
                    )
                self.share = True
            else:
                self.share = False
        else:
            self.share = share

        # If running in a colab or not able to access localhost,
        # a shareable link must be created.
        if _frontend and (not networking.url_ok(self.local_url)) and (not self.share):
            raise ValueError(
                "When localhost is not accessible, a shareable link must be created. Please set share=True."
            )

        if self.is_colab:
            if not quiet:
                if debug:
                    print(strings.en["COLAB_DEBUG_TRUE"])
                else:
                    print(strings.en["COLAB_DEBUG_FALSE"])
                if not self.share:
                    print(strings.en["COLAB_WARNING"].format(self.server_port))
            if self.enable_queue and not self.share:
                raise ValueError(
                    "When using queueing in Colab, a shareable link must be created. Please set share=True."
                )
        else:
            print(
                strings.en["RUNNING_LOCALLY_SEPARATED"].format(
                    self.protocol, self.server_name, self.server_port
                )
            )

        if self.share:
            if self.is_space:
                raise RuntimeError("Share is not supported when you are in Spaces")
            try:
                if self.share_url is None:
                    self.share_url = networking.setup_tunnel(
                        self.server_name, self.server_port, self.share_token
                    )
                print(strings.en["SHARE_LINK_DISPLAY"].format(self.share_url))
                if not (quiet):
                    print(strings.en["SHARE_LINK_MESSAGE"])
            except (RuntimeError, requests.exceptions.ConnectionError):
                if self.analytics_enabled:
                    utils.error_analytics("Not able to set up tunnel")
                self.share_url = None
                self.share = False
                print(strings.en["COULD_NOT_GET_SHARE_LINK"])
        else:
            if not (quiet):
                print(strings.en["PUBLIC_SHARE_TRUE"])
            self.share_url = None

        if inbrowser:
            link = self.share_url if self.share and self.share_url else self.local_url
            webbrowser.open(link)

        # Check if running in a Python notebook in which case, display inline
        if inline is None:
            inline = utils.ipython_check() and (self.auth is None)
        if inline:
            if self.auth is not None:
                print(
                    "Warning: authentication is not supported inline. Please"
                    "click the link to access the interface in a new tab."
                )
            try:
                from IPython.display import HTML, Javascript, display  # type: ignore

                if self.share and self.share_url:
                    while not networking.url_ok(self.share_url):
                        time.sleep(0.25)
                    display(
                        HTML(
                            f'<div><iframe src="{self.share_url}" width="{self.width}" height="{self.height}" allow="autoplay; camera; microphone; clipboard-read; clipboard-write;" frameborder="0" allowfullscreen></iframe></div>'
                        )
                    )
                elif self.is_colab:
                    # modified from /usr/local/lib/python3.7/dist-packages/google/colab/output/_util.py within Colab environment
                    code = """(async (port, path, width, height, cache, element) => {
                        if (!google.colab.kernel.accessAllowed && !cache) {
                            return;
                        }
                        element.appendChild(document.createTextNode(''));
                        const url = await google.colab.kernel.proxyPort(port, {cache});

                        const external_link = document.createElement('div');
                        external_link.innerHTML = `
                            <div style="font-family: monospace; margin-bottom: 0.5rem">
                                Running on <a href=${new URL(path, url).toString()} target="_blank">
                                    https://localhost:${port}${path}
                                </a>
                            </div>
                        `;
                        element.appendChild(external_link);

                        const iframe = document.createElement('iframe');
                        iframe.src = new URL(path, url).toString();
                        iframe.height = height;
                        iframe.allow = "autoplay; camera; microphone; clipboard-read; clipboard-write;"
                        iframe.width = width;
                        iframe.style.border = 0;
                        element.appendChild(iframe);
                    })""" + "({port}, {path}, {width}, {height}, {cache}, window.element)".format(
                        port=json.dumps(self.server_port),
                        path=json.dumps("/"),
                        width=json.dumps(self.width),
                        height=json.dumps(self.height),
                        cache=json.dumps(False),
                    )

                    display(Javascript(code))
                else:
                    display(
                        HTML(
                            f'<div><iframe src="{self.local_url}" width="{self.width}" height="{self.height}" allow="autoplay; camera; microphone; clipboard-read; clipboard-write;" frameborder="0" allowfullscreen></iframe></div>'
                        )
                    )
            except ImportError:
                pass

        if getattr(self, "analytics_enabled", False):
            data = {
                "launch_method": "browser" if inbrowser else "inline",
                "is_google_colab": self.is_colab,
                "is_sharing_on": self.share,
                "share_url": self.share_url,
                "enable_queue": self.enable_queue,
                "show_tips": self.show_tips,
                "server_name": server_name,
                "server_port": server_port,
                "is_spaces": self.is_space,
                "mode": self.mode,
            }
            utils.launch_analytics(data)
            utils.launched_telemetry(self, data)

        utils.show_tip(self)

        # Block main thread if debug==True
        if debug or int(os.getenv("GRADIO_DEBUG", 0)) == 1:
            self.block_thread()
        # Block main thread if running in a script to stop script from exiting
        is_in_interactive_mode = bool(getattr(sys, "ps1", sys.flags.interactive))

        if not prevent_thread_lock and not is_in_interactive_mode:
            self.block_thread()

        return TupleNoPrint((self.server_app, self.local_url, self.share_url))

    def integrate(
        self,
        comet_ml: comet_ml.Experiment | None = None,
        wandb: ModuleType | None = None,
        mlflow: ModuleType | None = None,
    ) -> None:
        """
        A catch-all method for integrating with other libraries. This method should be run after launch()
        Parameters:
            comet_ml: If a comet_ml Experiment object is provided, will integrate with the experiment and appear on Comet dashboard
            wandb: If the wandb module is provided, will integrate with it and appear on WandB dashboard
            mlflow: If the mlflow module  is provided, will integrate with the experiment and appear on ML Flow dashboard
        """
        analytics_integration = ""
        if comet_ml is not None:
            analytics_integration = "CometML"
            comet_ml.log_other("Created from", "Gradio")
            if self.share_url is not None:
                comet_ml.log_text("gradio: " + self.share_url)
                comet_ml.end()
            elif self.local_url:
                comet_ml.log_text("gradio: " + self.local_url)
                comet_ml.end()
            else:
                raise ValueError("Please run `launch()` first.")
        if wandb is not None:
            analytics_integration = "WandB"
            if self.share_url is not None:
                wandb.log(
                    {
                        "Gradio panel": wandb.Html(
                            '<iframe src="'
                            + self.share_url
                            + '" width="'
                            + str(self.width)
                            + '" height="'
                            + str(self.height)
                            + '" frameBorder="0"></iframe>'
                        )
                    }
                )
            else:
                print(
                    "The WandB integration requires you to "
                    "`launch(share=True)` first."
                )
        if mlflow is not None:
            analytics_integration = "MLFlow"
            if self.share_url is not None:
                mlflow.log_param("Gradio Interface Share Link", self.share_url)
            else:
                mlflow.log_param("Gradio Interface Local Link", self.local_url)
        if self.analytics_enabled and analytics_integration:
            data = {"integration": analytics_integration}
            utils.integration_analytics(data)

    def close(self, verbose: bool = True) -> None:
        """
        Closes the Interface that was launched and frees the port.
        """
        try:
            if self.enable_queue:
                self._queue.close()
            self.server.close()
            self.is_running = False
            # So that the startup events (starting the queue)
            # happen the next time the app is launched
            self.app.startup_events_triggered = False
            if verbose:
                print("Closing server running on port: {}".format(self.server_port))
        except (AttributeError, OSError):  # can't close if not running
            pass

    def block_thread(
        self,
    ) -> None:
        """Block main thread until interrupted by user."""
        try:
            while True:
                time.sleep(0.1)
        except (KeyboardInterrupt, OSError):
            print("Keyboard interruption in main thread... closing server.")
            self.server.close()
            for tunnel in CURRENT_TUNNELS:
                tunnel.kill()

    def attach_load_events(self):
        """Add a load event for every component whose initial value should be randomized."""
        if Context.root_block:
            for component in Context.root_block.blocks.values():
                if (
                    isinstance(component, components.IOComponent)
                    and component.load_event_to_attach
                ):
                    load_fn, every = component.load_event_to_attach
                    # Use set_event_trigger to avoid ambiguity between load class/instance method
                    dep = self.set_event_trigger(
                        "load",
                        load_fn,
                        None,
                        component,
                        no_target=True,
                        # If every is None, for sure skip the queue
                        # else, let the enable_queue parameter take precedence
                        # this will raise a nice error message is every is used
                        # without queue
                        queue=False if every is None else None,
                        every=every,
                    )[0]
                    component.load_event = dep

    def startup_events(self):
        """Events that should be run when the app containing this block starts up."""

        if self.enable_queue:
            utils.run_coro_in_background(self._queue.start, (self.progress_tracking,))
            # So that processing can resume in case the queue was stopped
            self._queue.stopped = False
        utils.run_coro_in_background(self.create_limiter)

    def queue_enabled_for_fn(self, fn_index: int):
        if self.dependencies[fn_index]["queue"] is None:
            return self.enable_queue
        return self.dependencies[fn_index]["queue"]<|MERGE_RESOLUTION|>--- conflicted
+++ resolved
@@ -1104,11 +1104,8 @@
             "show_error": getattr(self, "show_error", False),
             "show_api": self.show_api,
             "is_colab": utils.colab_check(),
-<<<<<<< HEAD
             "stylesheets": self.stylesheets,
-=======
-            "root": self.root
->>>>>>> 79a369cc
+            "root": self.root,
         }
 
         def getLayout(block):
