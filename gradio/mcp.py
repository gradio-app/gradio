--- conflicted
+++ resolved
@@ -415,23 +415,11 @@
         for tool_name, endpoint_name in self.tool_to_endpoint.items():
             block_fn = self.get_block_fn_from_endpoint_name(endpoint_name)
             assert block_fn is not None and block_fn.fn is not None  # noqa: S101
-<<<<<<< HEAD
-            description, parameters, returns = utils.get_function_description(
-                block_fn.fn
-            )
-            if returns:
-                description += (
-                    ("" if description.endswith(".") else ".")
-                    + " Returns: "
-                    + ", ".join(returns)
-                )
+
+            description, parameters = self.get_fn_description(block_fn)
             schema, filedata_positions = self.get_input_schema(tool_name, parameters)
             if len(filedata_positions) > 0 and not file_data_present:
                 file_data_present = True
-=======
-
-            description, parameters = self.get_fn_description(block_fn)
-            schema, _ = self.get_input_schema(tool_name, parameters)
 
             type_hints = utils.get_type_hints(block_fn.fn)
             required_headers = []
@@ -443,7 +431,6 @@
             if required_headers:
                 meta = {"headers": required_headers}
 
->>>>>>> 872798a7
             info = {
                 "name": tool_name,
                 "description": description,
