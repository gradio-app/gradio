import base64
import contextlib
import copy
import os
import re
import tempfile
import warnings
from collections.abc import AsyncIterator, Sequence
from io import BytesIO
from pathlib import Path
<<<<<<< HEAD
from typing import TYPE_CHECKING, Any, cast
=======
from typing import TYPE_CHECKING, Any, Optional
>>>>>>> f5a6fa8c
from urllib.parse import unquote

import gradio_client.utils as client_utils
import httpx
from anyio.to_thread import run_sync
from gradio_client import Client, handle_file
from gradio_client.utils import Status, StatusUpdate
from mcp import types
from mcp.server import Server
from mcp.server.sse import SseServerTransport
from mcp.server.streamable_http_manager import StreamableHTTPSessionManager
from PIL import Image
from starlette.applications import Starlette
from starlette.requests import Request
from starlette.responses import JSONResponse, Response
from starlette.routing import Mount, Route
from starlette.types import Receive, Scope, Send

from gradio import processing_utils, route_utils, utils
from gradio.blocks import BlockFunction
from gradio.components import State
<<<<<<< HEAD
=======
from gradio.data_classes import FileData
from gradio.route_utils import Header
>>>>>>> f5a6fa8c

if TYPE_CHECKING:
    from gradio.blocks import BlockContext, Blocks
    from gradio.components import Component


DEFAULT_TEMP_DIR = os.environ.get("GRADIO_TEMP_DIR") or str(
    Path(tempfile.gettempdir()) / "gradio"
)


class GradioMCPServer:
    """
    A class for creating an MCP server around a Gradio app.

    Args:
        blocks: The Blocks app to create the MCP server for.
    """

    def __init__(self, blocks: "Blocks"):
        self.blocks = blocks
        self.api_info = self.blocks.get_api_info()
        self.mcp_server = self.create_mcp_server()
        self.root_path = ""
        space_id = utils.get_space()
        self.tool_prefix = space_id.split("/")[-1] + "_" if space_id else ""
        self.tool_to_endpoint = self.get_tool_to_endpoint()
        self.warn_about_state_inputs()
        self._local_url: str | None = None
        self._client_instance: Client

        manager = StreamableHTTPSessionManager(
            app=self.mcp_server, json_response=False, stateless=True
        )

        async def handle_streamable_http(
            scope: Scope, receive: Receive, send: Send
        ) -> None:
            await manager.handle_request(scope, receive, send)

        @contextlib.asynccontextmanager
        async def lifespan(app: Starlette) -> AsyncIterator[None]:  # noqa: ARG001
            """Context manager for managing session manager lifecycle."""
            async with manager.run():
                try:
                    yield
                finally:
                    pass

        self.lifespan = lifespan
        self.manager = manager
        self.handle_streamable_http = handle_streamable_http

    @property
    def local_url(self) -> str | None:
        return self._local_url

    def get_route_path(self, request: Request) -> str:
        """
        Gets the route path of the MCP server based on the incoming request.
        Can be different depending on whether the request is coming from the MCP SSE transport or the HTTP transport.
        """
        url = httpx.URL(str(request.url))
        url = url.copy_with(query=None)
        url = str(url).rstrip("/")
        if url.endswith("/gradio_api/mcp/messages"):
            return "/gradio_api/mcp/messages"
        else:
            return "/gradio_api/mcp/http"

    @staticmethod
    def valid_and_unique_tool_name(
        tool_name: str, existing_tool_names: set[str]
    ) -> str:
        """
        Sanitizes a tool name to make it a valid MCP tool name (only
        alphanumeric characters, underscores, <= 128 characters)
        and is unique among the existing tool names.
        """
        tool_name = re.sub(r"[^a-zA-Z0-9]", "_", tool_name)
        tool_name = tool_name[:120]  # Leave room for suffix if needed
        tool_name_base = tool_name
        suffix = 1
        while tool_name in existing_tool_names:
            tool_name = tool_name_base + f"_{suffix}"
            suffix += 1
        return tool_name

    def get_tool_to_endpoint(self) -> dict[str, str]:
        """
        Gets all of the tools that are exposed by the Gradio app and also
        creates a mapping from the tool names to the endpoint names in the API docs.
        """
        tool_to_endpoint = {}
        for endpoint_name, endpoint_info in self.api_info["named_endpoints"].items():
            if endpoint_info["show_api"]:
                block_fn = self.get_block_fn_from_endpoint_name(endpoint_name)
                if block_fn is None or block_fn.fn is None:
                    continue
                fn_name = (
                    getattr(block_fn.fn, "__name__", None)
                    or (
                        hasattr(block_fn.fn, "__class__")
                        and getattr(block_fn.fn.__class__, "__name__", None)
                    )
                    or endpoint_name.lstrip("/")
                )
                tool_name = self.tool_prefix + fn_name
                tool_name = self.valid_and_unique_tool_name(
                    tool_name, set(tool_to_endpoint.keys())
                )
                tool_to_endpoint[tool_name] = endpoint_name
        return tool_to_endpoint

    def warn_about_state_inputs(self) -> None:
        """
        Warn about tools that have gr.State inputs.
        """
        for _, endpoint_name in self.tool_to_endpoint.items():
            block_fn = self.get_block_fn_from_endpoint_name(endpoint_name)
            if block_fn and any(isinstance(input, State) for input in block_fn.inputs):
                warnings.warn(
                    "This MCP server includes a tool that has a gr.State input, which will not be "
                    "updated between tool calls. The original, default value of the State will be "
                    "used each time."
                )

    def _create_client(self, url):
        return Client(url, download_files=False)

    def create_mcp_server(self) -> Server:
        """
        Create an MCP server for the given Gradio Blocks app.

        Parameters:
            blocks: The Blocks app to create the MCP server for.

        Returns:
            The MCP server.
        """
        server = Server(str(self.blocks.title or "Gradio App"))

        @server.call_tool()
        async def call_tool(
            name: str, arguments: dict[str, Any]
        ) -> list[types.TextContent | types.ImageContent]:
            """
            Call a tool on the Gradio app.

            Args:
                name: The name of the tool to call.
                arguments: The arguments to pass to the tool.
            """
            context_request: Request | None = self.mcp_server.request_context.request
            print("Meta", self.mcp_server.request_context.meta)
            progress_token = None
            if self.mcp_server.request_context.meta is not None:
                progress_token = self.mcp_server.request_context.meta.progressToken
            if context_request is None:
                raise ValueError(
                    "Could not find the request object in the MCP server context. This is not expected to happen. Please raise an issue: https://github.com/gradio-app/gradio."
                )
            route_path = self.get_route_path(context_request)
            root_url = route_utils.get_root_url(
                request=context_request,
                route_path=route_path,
                root_path=self.root_path,
            )
            if not hasattr(self, "_client_instance"):
                # TODO: Per-request headers
                print("self.local_url", self.local_url)
                print("root_url", root_url)
                self._client_instance = await run_sync(
                    self._create_client, self.local_url or root_url
                )
            _, filedata_positions = self.get_input_schema(name)
            processed_kwargs = self.convert_strings_to_filedata(
                arguments, filedata_positions
            )
            endpoint_name = self.tool_to_endpoint.get(name)
            if endpoint_name is None:
                raise ValueError(f"Unknown tool for this Gradio app: {name}")

            block_fn = self.get_block_fn_from_endpoint_name(endpoint_name)
            assert block_fn is not None  # noqa: S101

            if endpoint_name in self.api_info["named_endpoints"]:
                parameters_info = self.api_info["named_endpoints"][endpoint_name][
                    "parameters"
                ]
                processed_args = client_utils.construct_args(
                    parameters_info,
                    (),
                    processed_kwargs,
                )
            else:
                processed_args = []
            request_headers = dict(context_request.headers.items())
            request_headers.pop("content-length", None)
            step = 0
            output = {"data": []}
            async for update in self._client_instance.submit(
                *processed_args, api_name=endpoint_name, headers=request_headers
            ):
                if update.type == "status" and progress_token is not None:
                    update = cast(StatusUpdate, update)

                    if update.code in [Status.JOINING_QUEUE, Status.STARTING]:
                        message = "Joined server queue."
                    elif update.code in [Status.IN_QUEUE]:
                        message = f"In queue. Position {update.rank} out of {update.queue_size}."
                        if update.eta is not None:
                            message += (
                                f" Estimated time remaining: {update.eta} seconds."
                            )
                    elif update.code in [Status.PROGRESS]:
                        for progress_unit in update.progress_data or []:
                            title = (
                                "Progress"
                                if progress_unit.desc is None
                                else f"Progress {progress_unit.desc}"
                            )
                            if (
                                progress_unit.index is not None
                                and progress_unit.length is not None
                            ):
                                message = f"{title}: Step {progress_unit.index} of {progress_unit.length}"
                            elif (
                                progress_unit.index is not None
                                and progress_unit.length is None
                            ):
                                message = f"{title}: Step {progress_unit.index}"
                    elif update.code in [Status.PROCESSING, Status.ITERATING]:
                        message = "Processing"
                    else:
                        message = None

                    await self.mcp_server.request_context.session.send_progress_notification(
                        progress_token=progress_token,
                        progress=step,
                        message=message,  # type: ignore
                    )
                    step += 1
                elif update.type == "output" and update.final:
                    if update.success:
                        output = update.outputs
                    else:
                        # Have to raise an error so that call_tool returns an error payload
                        raise RuntimeError(
                            update.outputs.get("title")
                            or update.outputs.get("error")
                            or "Error!"
                        )
            processed_args = self.pop_returned_state(block_fn.inputs, processed_args)
            return self.postprocess_output_data(output["data"], root_url)

        @server.list_tools()
        async def list_tools() -> list[types.Tool]:
            """
            List all tools on the Gradio app.
            """
            tools = []
            for tool_name, endpoint_name in self.tool_to_endpoint.items():
                block_fn = self.get_block_fn_from_endpoint_name(endpoint_name)
                assert block_fn is not None and block_fn.fn is not None  # noqa: S101

                description, parameters = self.get_fn_description(block_fn, tool_name)
                schema, _ = self.get_input_schema(tool_name, parameters)
                tools.append(
                    types.Tool(
                        name=tool_name,
                        description=description,
                        inputSchema=schema,
                    )
                )
            return tools

        return server

    def launch_mcp_on_sse(self, app: Starlette, subpath: str, root_path: str) -> None:
        """
        Launch the MCP server on the SSE transport.

        Parameters:
            app: The Gradio app to mount the MCP server on.
            subpath: The subpath to mount the MCP server on. E.g. "/gradio_api/mcp"
            root_path: The root path of the Gradio Blocks app.
        """
        messages_path = "/messages/"
        sse = SseServerTransport(messages_path)
        self.root_path = root_path

        async def handle_sse(request):
            try:
                async with sse.connect_sse(
                    request.scope, request.receive, request._send
                ) as streams:
                    await self.mcp_server.run(
                        streams[0],
                        streams[1],
                        self.mcp_server.create_initialization_options(),
                    )
                return Response()
            except Exception as e:
                print(f"MCP SSE connection error: {str(e)}")
                raise

        app.mount(
            subpath,
            Starlette(
                routes=[
                    Route(
                        "/schema",
                        endpoint=self.get_complete_schema,  # Not required for MCP but used by the Hugging Face MCP server to get the schema for MCP Spaces without needing to establish an SSE connection
                    ),
                    Route("/sse", endpoint=handle_sse),
                    Mount("/messages/", app=sse.handle_post_message),
                    Mount("/http/", app=self.handle_streamable_http),
                ],
            ),
        )

    def get_block_fn_from_endpoint_name(
        self, endpoint_name: str
    ) -> "BlockFunction | None":
        """
        Get the BlockFunction for a given endpoint name (e.g. "/predict").

        Parameters:
            endpoint_name: The name of the endpoint to get the BlockFunction for.

        Returns:
            The BlockFunction for the given endpoint name, or None if it is not found.
        """
        block_fn = next(
            (
                fn
                for fn in self.blocks.fns.values()
                if fn.api_name == endpoint_name.lstrip("/")
            ),
            None,
        )
        return block_fn

    @property
    def _file_data_tool_description(self) -> str:
        """
        Sentence prompting the agent to use the upload_file_to_gradio_or_hf tool if a file is passed as an input.
        """
        return " If a user passes a file as an input, use the upload_file_to_gradio_or_hf tool, if present, to upload the file to the gradio app, and then use the returned path as the input to the tool"

    def get_fn_description(
        self, block_fn: "BlockFunction", tool_name: str
    ) -> tuple[str, dict[str, str]]:
        """
        Get the description of a function, which is used to describe the tool in the MCP server.
        Also returns the description of each parameter of the function as a dictionary.
        """
        description, parameters, returns = utils.get_function_description(block_fn.fn)  # type: ignore
        _, filedata_positions = self.get_input_schema(tool_name, parameters)
        if block_fn.api_description is False:
            description = ""
        elif block_fn.api_description is None:
            if len(filedata_positions) > 0:
                description += self._file_data_tool_description
            if returns:
                description += (
                    ("" if description.endswith(".") else ".")
                    + " Returns: "
                    + ", ".join(returns)
                )
        else:
            description = block_fn.api_description
            if len(filedata_positions) > 0:
                description += self._file_data_tool_description  # type: ignore
        assert isinstance(description, str)  # noqa: S101
        return description, parameters

    @staticmethod
    def insert_empty_state(
        inputs: Sequence["Component | BlockContext"], data: list
    ) -> list:
        """
        Insert None placeholder values for any State input components, as State inputs
        are not included in the endpoint schema.
        """
        for i, input_component_type in enumerate(inputs):
            if isinstance(input_component_type, State):
                data.insert(i, None)
        return data

    @staticmethod
    def pop_returned_state(
        inputs: Sequence["Component | BlockContext"], data: list
    ) -> list:
        """
        Remove any values corresponding to State output components from the data
        as State outputs are not included in the endpoint schema.
        """
        for i, input_component_type in enumerate(inputs):
            if isinstance(input_component_type, State):
                data.pop(i)
        return data

    def get_input_schema(
        self,
        tool_name: str,
        parameters: dict[str, str] | None = None,
    ) -> tuple[dict[str, Any], list[list[str | int]]]:
        """
        Get the input schema of the Gradio app API, appropriately formatted for MCP.

        Parameters:
            tool_name: The name of the tool to get the schema for, e.g. "predict"
            parameters: The description and parameters of the tool to get the schema for.
        Returns:
            - The input schema of the Gradio app API.
            - A list of positions of FileData objects in the input schema.
        """
        endpoint_name = self.tool_to_endpoint.get(tool_name)
        if endpoint_name is None:
            raise ValueError(f"Unknown tool for this Gradio app: {tool_name}")
        named_endpoints = self.api_info["named_endpoints"]
        endpoint_info = named_endpoints.get(endpoint_name)
        assert endpoint_info is not None  # noqa: S101

        schema = {
            "type": "object",
            "properties": {
                p["parameter_name"]: {
                    **p["type"],
                    **(
                        {"description": parameters[p["parameter_name"]]}
                        if parameters and p["parameter_name"] in parameters
                        else {}
                    ),
                    **(
                        {"default": p["parameter_default"]}
                        if "parameter_default" in p and p["parameter_default"]
                        else {}
                    ),
                }
                for p in endpoint_info["parameters"]
            },
        }
        return self.simplify_filedata_schema(schema)

    async def get_complete_schema(self, request) -> JSONResponse:  # noqa: ARG002
        """
        Get the complete schema of the Gradio app API. For debugging purposes, also used by
        the Hugging Face MCP server to get the schema for MCP Spaces without needing to
        establish an SSE connection.

        Parameters:
            request: The Starlette request object.

        Returns:
            A JSONResponse containing a dictionary mapping tool names to their input schemas.
        """
        if not self.api_info:
            return JSONResponse({})

        file_data_present = False

        schemas = []
        for tool_name, endpoint_name in self.tool_to_endpoint.items():
            block_fn = self.get_block_fn_from_endpoint_name(endpoint_name)
            assert block_fn is not None and block_fn.fn is not None  # noqa: S101

            description, parameters = self.get_fn_description(block_fn, tool_name)
            schema, filedata_positions = self.get_input_schema(tool_name, parameters)
            if len(filedata_positions) > 0 and not file_data_present:
                file_data_present = True

            type_hints = utils.get_type_hints(block_fn.fn)
            required_headers = []
            for param_name, type_hint in type_hints.items():
                if type_hint is Header or type_hint is Optional[Header]:
                    header_name = param_name.replace("_", "-").lower()
                    required_headers.append(header_name)
            meta = None
            if required_headers:
                meta = {"headers": required_headers}

            info = {
                "name": tool_name,
                "description": description,
                "inputSchema": schema,
                "meta": {"file_data_present": file_data_present},
            }
            if meta is not None:
                info["meta"] = meta
            schemas.append(info)

        return JSONResponse(schemas)

    def simplify_filedata_schema(
        self, schema: dict[str, Any]
    ) -> tuple[dict[str, Any], list[list[str | int]]]:
        """
        Parses a schema of a Gradio app API to identify positions of FileData objects. Replaces them with base64
        strings while keeping track of their positions so that they can be converted back to FileData objects
        later.

        Parameters:
            schema: The original schema of the Gradio app API.

        Returns:
            A tuple containing the simplified schema and the positions of the FileData objects.
        """

        def is_gradio_filedata(obj: Any, defs: dict[str, Any]) -> bool:
            if not isinstance(obj, dict):
                return False

            if "$ref" in obj:
                ref = obj["$ref"]
                if ref.startswith("#/$defs/"):
                    key = ref.split("/")[-1]
                    obj = defs.get(key, {})
                else:
                    return False

            props = obj.get("properties", {})
            meta = props.get("meta", {})

            if "$ref" in meta:
                ref = meta["$ref"]
                if ref.startswith("#/$defs/"):
                    key = ref.split("/")[-1]
                    meta = defs.get(key, {})
                else:
                    return False

            type_field = meta.get("properties", {}).get("_type", {})
            default_type = meta.get("default", {}).get("_type")
            return (
                type_field.get("const") == "gradio.FileData"
                or default_type == "gradio.FileData"
            )

        def traverse(
            node: Any,
            path: list[str | int] | None = None,
            defs: dict[str, Any] | None = None,
        ) -> Any:
            if path is None:
                path = []
            if defs is None:
                defs = {}
            # Deep copy the node to avoid modifying the original node
            node = copy.deepcopy(node)

            if isinstance(node, dict):
                if "$defs" in node:
                    defs.update(node["$defs"])

                if is_gradio_filedata(node, defs):
                    filedata_positions.append(path.copy())
                    for key in ["properties", "additional_description", "$defs"]:
                        node.pop(key, None)
                    node["type"] = "string"
                    node["format"] = "a http or https url to a file"

                result = {}
                is_schema_root = "type" in node and "properties" in node
                for key, value in node.items():
                    if is_schema_root and key == "properties":
                        result[key] = traverse(value, path, defs)
                    else:
                        path.append(key)
                        result[key] = traverse(value, path, defs)
                        path.pop()
                return result

            elif isinstance(node, list):
                result = []
                for i, item in enumerate(node):
                    path.append(i)
                    result.append(traverse(item, path, defs))
                    path.pop()
                return result

            return node

        filedata_positions: list[list[str | int]] = []
        simplified_schema = traverse(schema)
        return simplified_schema, filedata_positions

    def convert_strings_to_filedata(
        self, value: Any, filedata_positions: list[list[str | int]]
    ) -> Any:
        """
        Convert specific string values back to FileData objects based on their positions.
        This is used to convert string values (as base64 encoded strings) to FileData
        dictionaries so that they can be passed into .preprocess() logic of a Gradio app.

        Parameters:
            value: The input data to process, which can be an arbitrary nested data structure
                that may or may not contain strings that should be converted to FileData objects.
            filedata_positions: List of paths to positions in the input data that should be converted to FileData objects.

        Returns:
            The processed data with strings converted to FileData objects where appropriate. Base64
            encoded strings are first saved to a temporary file and then converted to a FileData object.

        Example:
            >>> convert_strings_to_filedata(
                {"image": "data:image/jpeg;base64,..."},
                [["image"]]
            )
            >>> {'image': FileData(path='<temporary file path>')},
        """

        def traverse(node: Any, path: list[str | int] | None = None) -> Any:
            if path is None:
                path = []

            if isinstance(node, dict):
                return {
                    key: traverse(value, path + [key]) for key, value in node.items()
                }
            elif isinstance(node, list):
                return [traverse(item, path + [i]) for i, item in enumerate(node)]
            elif isinstance(node, str) and path in filedata_positions:
                if node.startswith("data:"):
                    # Even though base64 is not officially part of our schema, some MCP clients
                    # might return base64 encoded strings, so try to save it to a temporary file.
                    return handle_file(
                        processing_utils.save_base64_to_cache(node, DEFAULT_TEMP_DIR)
                    )
                elif node.startswith(("http://", "https://")):
                    return handle_file(node)
                else:
                    raise ValueError(
                        f"Invalid file data format, provide a url ('http://...' or 'https://...'). Received: {node}"
                    )
            return node

        return traverse(value)

    @staticmethod
    def get_image(file_path: str) -> Image.Image | None:
        """
        If a filepath is a valid image, returns a PIL Image object. Otherwise returns None.
        """
        if not os.path.exists(file_path):
            return None
        ext = os.path.splitext(file_path.lower())[1]
        if ext not in Image.registered_extensions():
            return None
        try:
            return Image.open(file_path)
        except Exception:
            return None

    @staticmethod
    def get_svg(file_data: Any) -> bytes | None:
        """
        If a file_data is a valid FileDataDict with a url that is a data:image/svg+xml, returns bytes of the svg. Otherwise returns None.
        """
        if isinstance(file_data, dict) and (url := file_data.get("url")):
            if isinstance(url, str) and url.startswith("data:image/svg"):
                return unquote(url.split(",", 1)[1]).encode()
            else:
                return None
        else:
            return None

    @staticmethod
    def get_base64_data(image: Image.Image, format: str) -> str:
        """
        Returns a base64 encoded string of the image.
        """
        buffer = BytesIO()
        image.save(buffer, format=format)
        return base64.b64encode(buffer.getvalue()).decode("utf-8")

    def postprocess_output_data(
        self, data: Any, root_url: str
    ) -> list[types.TextContent | types.ImageContent]:
        """
        Postprocess the output data from the Gradio app to convert FileData objects back to base64 encoded strings.

        Parameters:
            data: The output data to postprocess.
        """
        return_values = []
        data = processing_utils.add_root_url(data, root_url, None)
        for output in data:
            if svg_bytes := self.get_svg(output):
                base64_data = base64.b64encode(svg_bytes).decode("utf-8")
                mimetype = "image/svg+xml"
                svg_path = processing_utils.save_bytes_to_cache(
                    svg_bytes, f"{output['orig_name']}", DEFAULT_TEMP_DIR
                )
                svg_url = f"{root_url}/gradio_api/file={svg_path}"
                return_value = [
                    types.ImageContent(
                        type="image", data=base64_data, mimeType=mimetype
                    ),
                    types.TextContent(
                        type="text",
                        text=f"SVG Image URL: {svg_url}",
                    ),
                ]
            elif client_utils.is_file_obj_with_meta(output):
                if image := self.get_image(output["path"]):
                    image_format = image.format or "png"
                    base64_data = self.get_base64_data(image, image_format)
                    mimetype = f"image/{image_format.lower()}"
                    return_value = [
                        types.ImageContent(
                            type="image", data=base64_data, mimeType=mimetype
                        ),
                        types.TextContent(
                            type="text",
                            text=f"Image URL: {output['url'] or output['path']}",
                        ),
                    ]
                else:
                    return_value = [
                        types.TextContent(
                            type="text", text=str(output["url"] or output["path"])
                        )
                    ]
            else:
                return_value = [types.TextContent(type="text", text=str(output))]
            return_values.extend(return_value)
        return return_values<|MERGE_RESOLUTION|>--- conflicted
+++ resolved
@@ -8,11 +8,7 @@
 from collections.abc import AsyncIterator, Sequence
 from io import BytesIO
 from pathlib import Path
-<<<<<<< HEAD
-from typing import TYPE_CHECKING, Any, cast
-=======
 from typing import TYPE_CHECKING, Any, Optional
->>>>>>> f5a6fa8c
 from urllib.parse import unquote
 
 import gradio_client.utils as client_utils
@@ -34,11 +30,7 @@
 from gradio import processing_utils, route_utils, utils
 from gradio.blocks import BlockFunction
 from gradio.components import State
-<<<<<<< HEAD
-=======
-from gradio.data_classes import FileData
 from gradio.route_utils import Header
->>>>>>> f5a6fa8c
 
 if TYPE_CHECKING:
     from gradio.blocks import BlockContext, Blocks
