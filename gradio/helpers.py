"""
Defines helper methods useful for loading and caching Interface examples.
"""
from __future__ import annotations

import ast
import csv
import inspect
import os
import shutil
import subprocess
import tempfile
import warnings
from functools import partial
from pathlib import Path
from typing import TYPE_CHECKING, Any, Callable, Iterable, Literal, Optional

import matplotlib.pyplot as plt
import numpy as np
import PIL
import PIL.Image
from gradio_client import utils as client_utils
from gradio_client.documentation import document, set_documentation_group
from matplotlib import animation

<<<<<<< HEAD
from gradio import components, oauth, processing_utils, routes, utils
from gradio.context import Context
=======
from gradio import components, oauth, processing_utils, routes, utils, wasm_utils
from gradio.context import Context, LocalContext
>>>>>>> dcf13d75
from gradio.data_classes import GradioModel, GradioRootModel
from gradio.events import EventData
from gradio.exceptions import Error
from gradio.flagging import CSVLogger

if TYPE_CHECKING:  # Only import for type checking (to avoid circular imports).
    from gradio.components import Component

CACHED_FOLDER = "gradio_cached_examples"
LOG_FILE = "log.csv"

set_documentation_group("helpers")


def create_examples(
    examples: list[Any] | list[list[Any]] | str,
    inputs: Component | list[Component],
    outputs: Component | list[Component] | None = None,
    fn: Callable | None = None,
    cache_examples: bool = False,
    examples_per_page: int = 10,
    _api_mode: bool = False,
    label: str | None = None,
    elem_id: str | None = None,
    run_on_click: bool = False,
    preprocess: bool = True,
    postprocess: bool = True,
    api_name: str | None | Literal[False] = False,
    batch: bool = False,
):
    """Top-level synchronous function that creates Examples. Provided for backwards compatibility, i.e. so that gr.Examples(...) can be used to create the Examples component."""
    examples_obj = Examples(
        examples=examples,
        inputs=inputs,
        outputs=outputs,
        fn=fn,
        cache_examples=cache_examples,
        examples_per_page=examples_per_page,
        _api_mode=_api_mode,
        label=label,
        elem_id=elem_id,
        run_on_click=run_on_click,
        preprocess=preprocess,
        postprocess=postprocess,
        api_name=api_name,
        batch=batch,
        _initiated_directly=False,
    )
    examples_obj.create()
    return examples_obj


@document()
class Examples:
    """
    This class is a wrapper over the Dataset component and can be used to create Examples
    for Blocks / Interfaces. Populates the Dataset component with examples and
    assigns event listener so that clicking on an example populates the input/output
    components. Optionally handles example caching for fast inference.

    Demos: blocks_inputs, fake_gan
    Guides: more-on-examples-and-flagging, using-hugging-face-integrations, image-classification-in-pytorch, image-classification-in-tensorflow, image-classification-with-vision-transformers, create-your-own-friends-with-a-gan
    """

    def __init__(
        self,
        examples: list[Any] | list[list[Any]] | str,
        inputs: Component | list[Component],
        outputs: Component | list[Component] | None = None,
        fn: Callable | None = None,
        cache_examples: bool = False,
        examples_per_page: int = 10,
        _api_mode: bool = False,
        label: str | None = "Examples",
        elem_id: str | None = None,
        run_on_click: bool = False,
        preprocess: bool = True,
        postprocess: bool = True,
        api_name: str | None | Literal[False] = False,
        batch: bool = False,
        _initiated_directly: bool = True,
    ):
        """
        Parameters:
            examples: example inputs that can be clicked to populate specific components. Should be nested list, in which the outer list consists of samples and each inner list consists of an input corresponding to each input component. A string path to a directory of examples can also be provided but it should be within the directory with the python file running the gradio app. If there are multiple input components and a directory is provided, a log.csv file must be present in the directory to link corresponding inputs.
            inputs: the component or list of components corresponding to the examples
            outputs: optionally, provide the component or list of components corresponding to the output of the examples. Required if `cache` is True.
            fn: optionally, provide the function to run to generate the outputs corresponding to the examples. Required if `cache` is True.
            cache_examples: if True, caches examples for fast runtime. If True, then `fn` and `outputs` must be provided. If `fn` is a generator function, then the last yielded value will be used as the output.
            examples_per_page: how many examples to show per page.
            label: the label to use for the examples component (by default, "Examples")
            elem_id: an optional string that is assigned as the id of this component in the HTML DOM.
            run_on_click: if cache_examples is False, clicking on an example does not run the function when an example is clicked. Set this to True to run the function when an example is clicked. Has no effect if cache_examples is True.
            preprocess: if True, preprocesses the example input before running the prediction function and caching the output. Only applies if cache_examples is True.
            postprocess: if True, postprocesses the example output after running the prediction function and before caching. Only applies if cache_examples is True.
            api_name: Defines how the event associated with clicking on the examples appears in the API docs. Can be a string, None, or False. If False (default), the endpoint will not be exposed in the api docs. If set to None, the endpoint will be exposed in the api docs as an unnamed endpoint, although this behavior will be changed in Gradio 4.0. If set to a string, the endpoint will be exposed in the api docs with the given name.
            batch: If True, then the function should process a batch of inputs, meaning that it should accept a list of input values for each parameter. Used only if cache_examples is True.
        """
        if _initiated_directly:
            warnings.warn(
                "Please use gr.Examples(...) instead of gr.examples.Examples(...) to create the Examples.",
            )

        if cache_examples and (fn is None or outputs is None):
            raise ValueError("If caching examples, `fn` and `outputs` must be provided")

        if not isinstance(inputs, list):
            inputs = [inputs]
        if outputs and not isinstance(outputs, list):
            outputs = [outputs]

        working_directory = Path().absolute()

        if examples is None:
            raise ValueError("The parameter `examples` cannot be None")
        elif isinstance(examples, list) and (
            len(examples) == 0 or isinstance(examples[0], list)
        ):
            pass
        elif (
            isinstance(examples, list) and len(inputs) == 1
        ):  # If there is only one input component, examples can be provided as a regular list instead of a list of lists
            examples = [[e] for e in examples]
        elif isinstance(examples, str):
            if not Path(examples).exists():
                raise FileNotFoundError(
                    f"Could not find examples directory: {examples}"
                )
            working_directory = examples
            if not (Path(examples) / LOG_FILE).exists():
                if len(inputs) == 1:
                    examples = [[e] for e in os.listdir(examples)]
                else:
                    raise FileNotFoundError(
                        "Could not find log file (required for multiple inputs): "
                        + LOG_FILE
                    )
            else:
                with open(Path(examples) / LOG_FILE) as logs:
                    examples = list(csv.reader(logs))
                    examples = [
                        examples[i][: len(inputs)] for i in range(1, len(examples))
                    ]  # remove header and unnecessary columns

        else:
            raise ValueError(
                "The parameter `examples` must either be a string directory or a list"
                "(if there is only 1 input component) or (more generally), a nested "
                "list, where each sublist represents a set of inputs."
            )

        input_has_examples = [False] * len(inputs)
        for example in examples:
            for idx, example_for_input in enumerate(example):
                if example_for_input is not None:
                    try:
                        input_has_examples[idx] = True
                    except IndexError:
                        pass  # If there are more example components than inputs, ignore. This can sometimes be intentional (e.g. loading from a log file where outputs and timestamps are also logged)

        inputs_with_examples = [
            inp for (inp, keep) in zip(inputs, input_has_examples) if keep
        ]
        non_none_examples = [
            [ex for (ex, keep) in zip(example, input_has_examples) if keep]
            for example in examples
        ]

        self.examples = examples
        self.non_none_examples = non_none_examples
        self.inputs = inputs
        self.inputs_with_examples = inputs_with_examples
        self.outputs = outputs or []
        self.fn = fn
        self.cache_examples = cache_examples
        self._api_mode = _api_mode
        self.preprocess = preprocess
        self.postprocess = postprocess
        self.api_name = api_name
        self.batch = batch

        with utils.set_directory(working_directory):
            self.processed_examples = []
            for example in examples:
                sub = []
                for component, sample in zip(inputs, example):
                    prediction_value = component.postprocess(sample)
                    if isinstance(prediction_value, (GradioRootModel, GradioModel)):
                        prediction_value = prediction_value.model_dump()
                    prediction_value = processing_utils.move_files_to_cache(
                        prediction_value, component
                    )
                    sub.append(prediction_value)
                self.processed_examples.append(sub)

        self.non_none_processed_examples = [
            [ex for (ex, keep) in zip(example, input_has_examples) if keep]
            for example in self.processed_examples
        ]
        if cache_examples:
            for example in self.examples:
                if len([ex for ex in example if ex is not None]) != len(self.inputs):
                    warnings.warn(
                        "Examples are being cached but not all input components have "
                        "example values. This may result in an exception being thrown by "
                        "your function. If you do get an error while caching examples, make "
                        "sure all of your inputs have example values for all of your examples "
                        "or you provide default values for those particular parameters in your function."
                    )
                    break

        from gradio import components

        with utils.set_directory(working_directory):
            self.dataset = components.Dataset(
                components=inputs_with_examples,
                samples=non_none_examples,
                type="index",
                label=label,
                samples_per_page=examples_per_page,
                elem_id=elem_id,
            )

        self.cached_folder = Path(CACHED_FOLDER) / str(self.dataset._id)
        self.cached_file = Path(self.cached_folder) / "log.csv"
        self.cache_examples = cache_examples
        self.run_on_click = run_on_click

    def create(self) -> None:
        """Caches the examples if self.cache_examples is True and creates the Dataset
        component to hold the examples"""

        async def load_example(example_id):
            processed_example = self.non_none_processed_examples[example_id]
            return utils.resolve_singleton(processed_example)

        if Context.root_block:
            self.load_input_event = self.dataset.click(
                load_example,
                inputs=[self.dataset],
                outputs=self.inputs_with_examples,  # type: ignore
                show_progress="hidden",
                postprocess=False,
                queue=False,
                api_name=self.api_name,  # type: ignore
            )
            if self.run_on_click and not self.cache_examples:
                if self.fn is None:
                    raise ValueError("Cannot run_on_click if no function is provided")
                self.load_input_event.then(
                    self.fn,
                    inputs=self.inputs,  # type: ignore
                    outputs=self.outputs,  # type: ignore
                )

        if self.cache_examples:
            if wasm_utils.IS_WASM:
                # In the Wasm mode, the `threading` module is not supported,
                # so `client_utils.synchronize_async` is also not available.
                # And `self.cache()` should be waited for to complete before this method returns,
                # (otherwise, an error "Cannot cache examples if not in a Blocks context" will be raised anyway)
                # so `eventloop.create_task(self.cache())` is also not an option.
                raise wasm_utils.WasmUnsupportedError(
                    "Caching examples is not supported in the Wasm mode."
                )
            client_utils.synchronize_async(self.cache)

    async def cache(self) -> None:
        """
        Caches all of the examples so that their predictions can be shown immediately.
        """
        if Context.root_block is None:
            raise ValueError("Cannot cache examples if not in a Blocks context")
        if Path(self.cached_file).exists():
            print(
                f"Using cache from '{utils.abspath(self.cached_folder)}' directory. If method or examples have changed since last caching, delete this folder to clear cache.\n"
            )
        else:
            print(f"Caching examples at: '{utils.abspath(self.cached_folder)}'")
            cache_logger = CSVLogger()

            generated_values = []
            if inspect.isgeneratorfunction(self.fn):

                def get_final_item(*args):  # type: ignore
                    x = None
                    generated_values.clear()
                    for x in self.fn(*args):  # noqa: B007  # type: ignore
                        generated_values.append(x)
                    return x

                fn = get_final_item
            elif inspect.isasyncgenfunction(self.fn):

                async def get_final_item(*args):
                    x = None
                    generated_values.clear()
                    async for x in self.fn(*args):  # noqa: B007  # type: ignore
                        generated_values.append(x)
                    return x

                fn = get_final_item
            else:
                fn = self.fn

            # create a fake dependency to process the examples and get the predictions
            from gradio.events import EventListenerMethod

            dependency, fn_index = Context.root_block.set_event_trigger(
                [EventListenerMethod(Context.root_block, "load")],
                fn=fn,
                inputs=self.inputs_with_examples,  # type: ignore
                outputs=self.outputs,  # type: ignore
                preprocess=self.preprocess and not self._api_mode,
                postprocess=self.postprocess and not self._api_mode,
                batch=self.batch,
            )

            assert self.outputs is not None
            cache_logger.setup(self.outputs, self.cached_folder)
            for example_id, _ in enumerate(self.examples):
                print(f"Caching example {example_id + 1}/{len(self.examples)}")
                processed_input = self.processed_examples[example_id]
                if self.batch:
                    processed_input = [[value] for value in processed_input]
                with utils.MatplotlibBackendMananger():
                    prediction = await Context.root_block.process_api(
                        fn_index=fn_index,
                        inputs=processed_input,
                        request=None,
                    )
                output = prediction["data"]
                if len(generated_values):
                    output = merge_generated_values_into_output(
                        self.outputs, generated_values, output
                    )

                if self.batch:
                    output = [value[0] for value in output]
                cache_logger.flag(output)
            # Remove the "fake_event" to prevent bugs in loading interfaces from spaces
            Context.root_block.dependencies.remove(dependency)
            Context.root_block.fns.pop(fn_index)

        # Remove the original load_input_event and replace it with one that
        # also populates the input. We do it this way to to allow the cache()
        # method to be called independently of the create() method
        index = Context.root_block.dependencies.index(self.load_input_event)
        Context.root_block.dependencies.pop(index)
        Context.root_block.fns.pop(index)

        def load_example(example_id):
            processed_example = self.non_none_processed_examples[
                example_id
            ] + self.load_from_cache(example_id)
            return utils.resolve_singleton(processed_example)

        self.load_input_event = self.dataset.click(
            load_example,
            inputs=[self.dataset],
            outputs=self.inputs_with_examples + self.outputs,  # type: ignore
            show_progress="hidden",
            postprocess=False,
            queue=False,
            api_name=self.api_name,  # type: ignore
        )

    def load_from_cache(self, example_id: int) -> list[Any]:
        """Loads a particular cached example for the interface.
        Parameters:
            example_id: The id of the example to process (zero-indexed).
        """
        with open(self.cached_file, encoding="utf-8") as cache:
            examples = list(csv.reader(cache))
        example = examples[example_id + 1]  # +1 to adjust for header
        output = []
        assert self.outputs is not None
        for component, value in zip(self.outputs, example):
            value_to_use = value
            try:
                value_as_dict = ast.literal_eval(value)
                # File components that output multiple files get saved as a python list
                # need to pass the parsed list to serialize
                # TODO: Better file serialization in 4.0
                if isinstance(value_as_dict, list) and isinstance(
                    component, components.File
                ):
                    value_to_use = value_as_dict
                assert utils.is_update(value_as_dict)
                output.append(value_as_dict)
            except (ValueError, TypeError, SyntaxError, AssertionError):
                output.append(
                    component.read_from_flag(
                        value_to_use,
                        self.cached_folder,
                    )
                )
        return output


def merge_generated_values_into_output(
    components: list[Component], generated_values: list, output: list
):
    from gradio.components.base import StreamingOutput

    for output_index, output_component in enumerate(components):
        if isinstance(output_component, StreamingOutput) and output_component.streaming:
            binary_chunks = []
            for i, chunk in enumerate(generated_values):
                if len(components) > 1:
                    chunk = chunk[output_index]
                processed_chunk = output_component.postprocess(chunk)
                binary_chunks.append(
                    output_component.stream_output(processed_chunk, "", i == 0)[0]
                )
            binary_data = b"".join(binary_chunks)
            tempdir = os.environ.get("GRADIO_TEMP_DIR") or str(
                Path(tempfile.gettempdir()) / "gradio"
            )
            os.makedirs(tempdir, exist_ok=True)
            temp_file = tempfile.NamedTemporaryFile(dir=tempdir, delete=False)
            with open(temp_file.name, "wb") as f:
                f.write(binary_data)

            output[output_index] = {
                "name": temp_file.name,
                "is_file": True,
                "data": None,
            }

    return output


class TrackedIterable:
    def __init__(
        self,
        iterable: Iterable | None,
        index: int | None,
        length: int | None,
        desc: str | None,
        unit: str | None,
        _tqdm=None,
        progress: float | None = None,
    ) -> None:
        self.iterable = iterable
        self.index = index
        self.length = length
        self.desc = desc
        self.unit = unit
        self._tqdm = _tqdm
        self.progress = progress


@document("__call__", "tqdm")
class Progress(Iterable):
    """
    The Progress class provides a custom progress tracker that is used in a function signature.
    To attach a Progress tracker to a function, simply add a parameter right after the input parameters that has a default value set to a `gradio.Progress()` instance.
    The Progress tracker can then be updated in the function by calling the Progress object or using the `tqdm` method on an Iterable.
    The Progress tracker is currently only available with `queue()`.
    Example:
        import gradio as gr
        import time
        def my_function(x, progress=gr.Progress()):
            progress(0, desc="Starting...")
            time.sleep(1)
            for i in progress.tqdm(range(100)):
                time.sleep(0.1)
            return x
        gr.Interface(my_function, gr.Textbox(), gr.Textbox()).queue().launch()
    Demos: progress
    """

    def __init__(
        self,
        track_tqdm: bool = False,
    ):
        """
        Parameters:
            track_tqdm: If True, the Progress object will track any tqdm.tqdm iterations with the tqdm library in the function.
        """
        if track_tqdm:
            patch_tqdm()
        self.track_tqdm = track_tqdm
        self.iterables: list[TrackedIterable] = []

    def __len__(self):
        return self.iterables[-1].length

    def __iter__(self):
        return self

    def __next__(self):
        """
        Updates progress tracker with next item in iterable.
        """
        callback = self._progress_callback()
        if callback:
            current_iterable = self.iterables[-1]
            while (
                not hasattr(current_iterable.iterable, "__next__")
                and len(self.iterables) > 0
            ):
                current_iterable = self.iterables.pop()
            callback(self.iterables)
            if current_iterable.index is None:
                raise IndexError("Index not set.")
            current_iterable.index += 1
            try:
                return next(current_iterable.iterable)  # type: ignore
            except StopIteration:
                self.iterables.pop()
                raise
        else:
            return self

    def __call__(
        self,
        progress: float | tuple[int, int | None] | None,
        desc: str | None = None,
        total: int | None = None,
        unit: str = "steps",
        _tqdm=None,
    ):
        """
        Updates progress tracker with progress and message text.
        Parameters:
            progress: If float, should be between 0 and 1 representing completion. If Tuple, first number represents steps completed, and second value represents total steps or None if unknown. If None, hides progress bar.
            desc: description to display.
            total: estimated total number of steps.
            unit: unit of iterations.
        """
        callback = self._progress_callback()
        if callback:
            if isinstance(progress, tuple):
                index, total = progress
                progress = None
            else:
                index = None
            callback(
                self.iterables
                + [TrackedIterable(None, index, total, desc, unit, _tqdm, progress)]
            )
        else:
            return progress

    def tqdm(
        self,
        iterable: Iterable | None,
        desc: str | None = None,
        total: int | None = None,
        unit: str = "steps",
        _tqdm=None,
    ):
        """
        Attaches progress tracker to iterable, like tqdm.
        Parameters:
            iterable: iterable to attach progress tracker to.
            desc: description to display.
            total: estimated total number of steps.
            unit: unit of iterations.
        """
        callback = self._progress_callback()
        if callback:
            if iterable is None:
                new_iterable = TrackedIterable(None, 0, total, desc, unit, _tqdm)
                self.iterables.append(new_iterable)
                callback(self.iterables)
                return self
            length = len(iterable) if hasattr(iterable, "__len__") else None  # type: ignore
            self.iterables.append(
                TrackedIterable(iter(iterable), 0, length, desc, unit, _tqdm)
            )
        return self

    def update(self, n=1):
        """
        Increases latest iterable with specified number of steps.
        Parameters:
            n: number of steps completed.
        """
        callback = self._progress_callback()
        if callback and len(self.iterables) > 0:
            current_iterable = self.iterables[-1]
            if current_iterable.index is None:
                raise IndexError("Index not set.")
            current_iterable.index += n
            callback(self.iterables)
        else:
            return

    def close(self, _tqdm):
        """
        Removes iterable with given _tqdm.
        """
        callback = self._progress_callback()
        if callback:
            for i in range(len(self.iterables)):
                if id(self.iterables[i]._tqdm) == id(_tqdm):
                    self.iterables.pop(i)
                    break
            callback(self.iterables)
        else:
            return

    @staticmethod
    def _progress_callback():
        blocks = LocalContext.blocks.get()
        event_id = LocalContext.event_id.get()
        if not (blocks and event_id):
            return None
        return partial(blocks._queue.set_progress, event_id)


def patch_tqdm() -> None:
    try:
        _tqdm = __import__("tqdm")
    except ModuleNotFoundError:
        return

    def init_tqdm(
        self, iterable=None, desc=None, total=None, unit="steps", *args, **kwargs
    ):
        self._progress = LocalContext.progress.get()
        if self._progress is not None:
            self._progress.tqdm(iterable, desc, total, unit, _tqdm=self)
            kwargs["file"] = open(os.devnull, "w")  # noqa: SIM115
        self.__init__orig__(iterable, desc, total, *args, unit=unit, **kwargs)

    def iter_tqdm(self):
        if self._progress is not None:
            return self._progress
        return self.__iter__orig__()

    def update_tqdm(self, n=1):
        if self._progress is not None:
            self._progress.update(n)
        return self.__update__orig__(n)

    def close_tqdm(self):
        if self._progress is not None:
            self._progress.close(self)
        return self.__close__orig__()

    def exit_tqdm(self, exc_type, exc_value, traceback):
        if self._progress is not None:
            self._progress.close(self)
        return self.__exit__orig__(exc_type, exc_value, traceback)

    # Backup
    if not hasattr(_tqdm.tqdm, "__init__orig__"):
        _tqdm.tqdm.__init__orig__ = _tqdm.tqdm.__init__
    if not hasattr(_tqdm.tqdm, "__update__orig__"):
        _tqdm.tqdm.__update__orig__ = _tqdm.tqdm.update
    if not hasattr(_tqdm.tqdm, "__close__orig__"):
        _tqdm.tqdm.__close__orig__ = _tqdm.tqdm.close
    if not hasattr(_tqdm.tqdm, "__exit__orig__"):
        _tqdm.tqdm.__exit__orig__ = _tqdm.tqdm.__exit__
    if not hasattr(_tqdm.tqdm, "__iter__orig__"):
        _tqdm.tqdm.__iter__orig__ = _tqdm.tqdm.__iter__

    # Patch
    _tqdm.tqdm.__init__ = init_tqdm
    _tqdm.tqdm.update = update_tqdm
    _tqdm.tqdm.close = close_tqdm
    _tqdm.tqdm.__exit__ = exit_tqdm
    _tqdm.tqdm.__iter__ = iter_tqdm

    if hasattr(_tqdm, "auto") and hasattr(_tqdm.auto, "tqdm"):
        _tqdm.auto.tqdm = _tqdm.tqdm


def create_tracker(fn, track_tqdm):
    progress = Progress(track_tqdm=track_tqdm)
    if not track_tqdm:
        return progress, fn
    return progress, utils.function_wrapper(
        f=fn,
        before_fn=LocalContext.progress.set,
        before_args=(progress,),
        after_fn=LocalContext.progress.set,
        after_args=(None,),
    )


def special_args(
    fn: Callable,
    inputs: list[Any] | None = None,
    request: routes.Request | None = None,
    event_data: EventData | None = None,
) -> tuple[list, int | None, int | None]:
    """
    Checks if function has special arguments Request or EventData (via annotation) or Progress (via default value).
    If inputs is provided, these values will be loaded into the inputs array.
    Parameters:
        fn: function to check.
        inputs: array to load special arguments into.
        request: request to load into inputs.
        event_data: event-related data to load into inputs.
    Returns:
        updated inputs, progress index, event data index.
    """
    signature = inspect.signature(fn)
    type_hints = utils.get_type_hints(fn)
    positional_args = []
    for param in signature.parameters.values():
        if param.kind not in (param.POSITIONAL_ONLY, param.POSITIONAL_OR_KEYWORD):
            break
        positional_args.append(param)
    progress_index = None
    event_data_index = None
    for i, param in enumerate(positional_args):
        type_hint = type_hints.get(param.name)
        if isinstance(param.default, Progress):
            progress_index = i
            if inputs is not None:
                inputs.insert(i, param.default)
        elif type_hint == routes.Request:
            if inputs is not None:
                inputs.insert(i, request)
        elif (
            type_hint == Optional[oauth.OAuthProfile]
            or type_hint == oauth.OAuthProfile
            # Note: "OAuthProfile | None" is equals to Optional[OAuthProfile] in Python
            #       => it is automatically handled as well by the above condition
            #       (adding explicit "OAuthProfile | None" would break in Python3.9)
        ):
            if inputs is not None:
                # Retrieve session from gr.Request, if it exists (i.e. if user is logged in)
                session = (
                    # request.session (if fastapi.Request obj i.e. direct call)
                    getattr(request, "session", {})
                    or
                    # or request.request.session (if gr.Request obj i.e. websocket call)
                    getattr(getattr(request, "request", None), "session", {})
                )
                oauth_profile = (
                    session["oauth_profile"] if "oauth_profile" in session else None
                )
                if type_hint == oauth.OAuthProfile and oauth_profile is None:
                    raise Error(
                        "This action requires a logged in user. Please sign in and retry."
                    )
                inputs.insert(i, oauth_profile)
        elif (
            type_hint
            and inspect.isclass(type_hint)
            and issubclass(type_hint, EventData)
        ):
            event_data_index = i
            if inputs is not None and event_data is not None:
                inputs.insert(i, type_hint(event_data.target, event_data._data))
        elif (
            param.default is not param.empty and inputs is not None and len(inputs) <= i
        ):
            inputs.insert(i, param.default)
    if inputs is not None:
        while len(inputs) < len(positional_args):
            i = len(inputs)
            param = positional_args[i]
            if param.default == param.empty:
                warnings.warn("Unexpected argument. Filling with None.")
                inputs.append(None)
            else:
                inputs.append(param.default)
    return inputs or [], progress_index, event_data_index


def update(
    elem_id: str | None = None,
    elem_classes: list[str] | str | None = None,
    visible: bool | None = None,
    **kwargs,
) -> dict:
    """
    Updates a component's properties. When a function passed into a Gradio Interface or a Blocks events returns a value, it typically updates the value of the output component. But it is also possible to update the *properties* of an output component (such as the number of lines of a `Textbox` or the visibility of an `Row`) by returning a component and passing in the parameters to update in the constructor of the component. Alternatively, you can return `gr.update(...)` with any arbitrary parameters to update. (This is useful as a shorthand or if the same function can be called with different components to update.)

    Parameters:
        elem_id: Use this to update the id of the component in the HTML DOM
        elem_classes: Use this to update the classes of the component in the HTML DOM
        visible: Use this to update the visibility of the component
        kwargs: Any other keyword arguments to update the component's properties.
    Example:
        import gradio as gr
        with gr.Blocks() as demo:
            radio = gr.Radio([1, 2, 4], label="Set the value of the number")
            number = gr.Number(value=2, interactive=True)
            radio.change(fn=lambda value: gr.update(value=value), inputs=radio, outputs=number)
        demo.launch()
    """
    kwargs["__type__"] = "update"
    if elem_id is not None:
        kwargs["elem_id"] = elem_id
    if elem_classes is not None:
        kwargs["elem_classes"] = elem_classes
    if visible is not None:
        kwargs["visible"] = visible
    return kwargs


def skip() -> dict:
    return {"__type__": "update"}


@document()
def make_waveform(
    audio: str | tuple[int, np.ndarray],
    *,
    bg_color: str = "#f3f4f6",
    bg_image: str | None = None,
    fg_alpha: float = 0.75,
    bars_color: str | tuple[str, str] = ("#fbbf24", "#ea580c"),
    bar_count: int = 50,
    bar_width: float = 0.6,
    animate: bool = False,
) -> str:
    """
    Generates a waveform video from an audio file. Useful for creating an easy to share audio visualization. The output should be passed into a `gr.Video` component.
    Parameters:
        audio: Audio file path or tuple of (sample_rate, audio_data)
        bg_color: Background color of waveform (ignored if bg_image is provided)
        bg_image: Background image of waveform
        fg_alpha: Opacity of foreground waveform
        bars_color: Color of waveform bars. Can be a single color or a tuple of (start_color, end_color) of gradient
        bar_count: Number of bars in waveform
        bar_width: Width of bars in waveform. 1 represents full width, 0.5 represents half width, etc.
        animate: If true, the audio waveform overlay will be animated, if false, it will be static.
    Returns:
        A filepath to the output video in mp4 format.
    """
    if isinstance(audio, str):
        audio_file = audio
        audio = processing_utils.audio_from_file(audio)
    else:
        tmp_wav = tempfile.NamedTemporaryFile(suffix=".wav", delete=False)
        processing_utils.audio_to_file(audio[0], audio[1], tmp_wav.name, format="wav")
        audio_file = tmp_wav.name

    if not os.path.isfile(audio_file):
        raise ValueError("Audio file not found.")

    ffmpeg = shutil.which("ffmpeg")
    if not ffmpeg:
        raise RuntimeError("ffmpeg not found.")

    duration = round(len(audio[1]) / audio[0], 4)

    # Helper methods to create waveform
    def hex_to_rgb(hex_str):
        return [int(hex_str[i : i + 2], 16) for i in range(1, 6, 2)]

    def get_color_gradient(c1, c2, n):
        assert n > 1
        c1_rgb = np.array(hex_to_rgb(c1)) / 255
        c2_rgb = np.array(hex_to_rgb(c2)) / 255
        mix_pcts = [x / (n - 1) for x in range(n)]
        rgb_colors = [((1 - mix) * c1_rgb + (mix * c2_rgb)) for mix in mix_pcts]
        return [
            "#" + "".join(f"{int(round(val * 255)):02x}" for val in item)
            for item in rgb_colors
        ]

    # Reshape audio to have a fixed number of bars
    samples = audio[1]
    if len(samples.shape) > 1:
        samples = np.mean(samples, 1)
    bins_to_pad = bar_count - (len(samples) % bar_count)
    samples = np.pad(samples, [(0, bins_to_pad)])
    samples = np.reshape(samples, (bar_count, -1))
    samples = np.abs(samples)
    samples = np.max(samples, 1)

    with utils.MatplotlibBackendMananger():
        plt.clf()
        # Plot waveform
        color = (
            bars_color
            if isinstance(bars_color, str)
            else get_color_gradient(bars_color[0], bars_color[1], bar_count)
        )

        if animate:
            fig = plt.figure(figsize=(5, 1), dpi=200, frameon=False)
            fig.subplots_adjust(left=0, bottom=0, right=1, top=1)
        plt.axis("off")
        plt.margins(x=0)

        bar_alpha = fg_alpha if animate else 1.0
        barcollection = plt.bar(
            np.arange(0, bar_count),
            samples * 2,
            bottom=(-1 * samples),
            width=bar_width,
            color=color,
            alpha=bar_alpha,
        )

        tmp_img = tempfile.NamedTemporaryFile(suffix=".png", delete=False)

        savefig_kwargs: dict[str, Any] = {"bbox_inches": "tight"}
        if bg_image is not None:
            savefig_kwargs["transparent"] = True
            if animate:
                savefig_kwargs["facecolor"] = "none"
        else:
            savefig_kwargs["facecolor"] = bg_color
        plt.savefig(tmp_img.name, **savefig_kwargs)

        if not animate:
            waveform_img = PIL.Image.open(tmp_img.name)
            waveform_img = waveform_img.resize((1000, 400))

            # Composite waveform with background image
            if bg_image is not None:
                waveform_array = np.array(waveform_img)
                waveform_array[:, :, 3] = waveform_array[:, :, 3] * fg_alpha
                waveform_img = PIL.Image.fromarray(waveform_array)

                bg_img = PIL.Image.open(bg_image)
                waveform_width, waveform_height = waveform_img.size
                bg_width, bg_height = bg_img.size
                if waveform_width != bg_width:
                    bg_img = bg_img.resize(
                        (
                            waveform_width,
                            2 * int(bg_height * waveform_width / bg_width / 2),
                        )
                    )
                    bg_width, bg_height = bg_img.size
                composite_height = max(bg_height, waveform_height)
                composite = PIL.Image.new(
                    "RGBA", (waveform_width, composite_height), "#FFFFFF"
                )
                composite.paste(bg_img, (0, composite_height - bg_height))
                composite.paste(
                    waveform_img, (0, composite_height - waveform_height), waveform_img
                )
                composite.save(tmp_img.name)
                img_width, img_height = composite.size
            else:
                img_width, img_height = waveform_img.size
                waveform_img.save(tmp_img.name)
        else:

            def _animate(_):
                for idx, b in enumerate(barcollection):
                    rand_height = np.random.uniform(0.8, 1.2)
                    b.set_height(samples[idx] * rand_height * 2)
                    b.set_y((-rand_height * samples)[idx])

            frames = int(duration * 10)
            anim = animation.FuncAnimation(
                fig,  # type: ignore
                _animate,
                repeat=False,
                blit=False,
                frames=frames,
                interval=100,
            )
            anim.save(
                tmp_img.name,
                writer="pillow",
                fps=10,
                codec="png",
                savefig_kwargs=savefig_kwargs,
            )

    # Convert waveform to video with ffmpeg
    output_mp4 = tempfile.NamedTemporaryFile(suffix=".mp4", delete=False)

    if animate and bg_image is not None:
        ffmpeg_cmd = [
            ffmpeg,
            "-loop",
            "1",
            "-i",
            bg_image,
            "-i",
            tmp_img.name,
            "-i",
            audio_file,
            "-filter_complex",
            "[0:v]scale=w=trunc(iw/2)*2:h=trunc(ih/2)*2[bg];[1:v]format=rgba,colorchannelmixer=aa=1.0[ov];[bg][ov]overlay=(main_w-overlay_w*0.9)/2:main_h-overlay_h*0.9/2[output]",
            "-t",
            str(duration),
            "-map",
            "[output]",
            "-map",
            "2:a",
            "-c:v",
            "libx264",
            "-c:a",
            "aac",
            "-shortest",
            "-y",
            output_mp4.name,
        ]
    elif animate and bg_image is None:
        ffmpeg_cmd = [
            ffmpeg,
            "-i",
            tmp_img.name,
            "-i",
            audio_file,
            "-filter_complex",
            "[0:v][1:a]concat=n=1:v=1:a=1[v];[v]scale=1000:400,format=yuv420p[v_scaled]",
            "-map",
            "[v_scaled]",
            "-map",
            "1:a",
            "-c:v",
            "libx264",
            "-c:a",
            "aac",
            "-shortest",
            "-y",
            output_mp4.name,
        ]
    else:
        ffmpeg_cmd = [
            ffmpeg,
            "-loop",
            "1",
            "-i",
            tmp_img.name,
            "-i",
            audio_file,
            "-vf",
            f"color=c=#FFFFFF77:s={img_width}x{img_height}[bar];[0][bar]overlay=-w+(w/{duration})*t:H-h:shortest=1",  # type: ignore
            "-t",
            str(duration),
            "-y",
            output_mp4.name,
        ]

    subprocess.check_call(ffmpeg_cmd)
    return output_mp4.name


def log_message(message: str, level: Literal["info", "warning"] = "info"):
    from gradio.context import LocalContext

    blocks = LocalContext.blocks.get()
    event_id = LocalContext.event_id.get()
    if blocks is None or event_id is None:
        # Function called outside of Gradio if blocks is None
        # Or from /api/predict if event_id is None
        if level == "info":
            print(message)
        elif level == "warning":
            warnings.warn(message)
        return
    if not blocks.enable_queue:
        warnings.warn(
            f"Queueing must be enabled to issue {level.capitalize()}: '{message}'."
        )
        return
    blocks._queue.log_message(event_id=event_id, log=message, level=level)


set_documentation_group("modals")


@document()
def Warning(message: str = "Warning issued."):  # noqa: N802
    """
    This function allows you to pass custom warning messages to the user. You can do so simply by writing `gr.Warning('message here')` in your function, and when that line is executed the custom message will appear in a modal on the demo. The modal is yellow by default and has the heading: "Warning." Queue must be enabled for this behavior; otherwise, the warning will be printed to the console using the `warnings` library.
    Demos: blocks_chained_events
    Parameters:
        message: The warning message to be displayed to the user.
    Example:
        import gradio as gr
        def hello_world():
            gr.Warning('This is a warning message.')
            return "hello world"
        with gr.Blocks() as demo:
            md = gr.Markdown()
            demo.load(hello_world, inputs=None, outputs=[md])
        demo.queue().launch()
    """
    log_message(message, level="warning")


@document()
def Info(message: str = "Info issued."):  # noqa: N802
    """
    This function allows you to pass custom info messages to the user. You can do so simply by writing `gr.Info('message here')` in your function, and when that line is executed the custom message will appear in a modal on the demo. The modal is gray by default and has the heading: "Info." Queue must be enabled for this behavior; otherwise, the message will be printed to the console.
    Demos: blocks_chained_events
    Parameters:
        message: The info message to be displayed to the user.
    Example:
        import gradio as gr
        def hello_world():
            gr.Info('This is some info.')
            return "hello world"
        with gr.Blocks() as demo:
            md = gr.Markdown()
            demo.load(hello_world, inputs=None, outputs=[md])
        demo.queue().launch()
    """
    log_message(message, level="info")<|MERGE_RESOLUTION|>--- conflicted
+++ resolved
@@ -23,13 +23,8 @@
 from gradio_client.documentation import document, set_documentation_group
 from matplotlib import animation
 
-<<<<<<< HEAD
-from gradio import components, oauth, processing_utils, routes, utils
-from gradio.context import Context
-=======
 from gradio import components, oauth, processing_utils, routes, utils, wasm_utils
 from gradio.context import Context, LocalContext
->>>>>>> dcf13d75
 from gradio.data_classes import GradioModel, GradioRootModel
 from gradio.events import EventData
 from gradio.exceptions import Error
