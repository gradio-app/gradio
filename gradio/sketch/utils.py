--- conflicted
+++ resolved
@@ -35,28 +35,19 @@
         obj[key] = value
 
 
-<<<<<<< HEAD
-def ai(
-    prompt: str,
-=======
 def get_header(fn_name: str, inputs: list[str]):
     return f"def {fn_name}({', '.join(inputs)}):"
 
 
 def ai(
     history: list[tuple[str, str]],
->>>>>>> 3fd4e11f
     hf_token: str,
     fn_name: str,
     inputs: list[tuple[str, type, dict]],
     output_types: list[tuple[type, dict]],
 ):
     full_prompt = f"""Create a python function with the following header:
-<<<<<<< HEAD
-`def {fn_name}({", ".join(i[0] for i in inputs)}):`\n"""
-=======
 `{get_header(fn_name, [i[0] for i in inputs])}`\n"""
->>>>>>> 3fd4e11f
     if len(inputs) > 0:
         if len(inputs) == 1:
             full_prompt += f"""The value of '{inputs[0][0]}' is passed as: {get_value_description(inputs[0][1], inputs[0][2])}.\n"""
@@ -73,13 +64,9 @@
             )
             for index, o in enumerate(output_types):
                 full_prompt += f"""- index {index} should be: {get_value_description(o[0], o[1])}.\n"""
-<<<<<<< HEAD
-    full_prompt += f"""The function should perform the following task: {prompt}\n"""
-=======
     full_prompt += (
         f"""The function should perform the following task: {history[0][0]}\n"""
     )
->>>>>>> 3fd4e11f
     full_prompt += "Return only the python code of the function in your response. Do not wrap the code in backticks or include any description before the response. Return ONLY the function code. Start your response with the header provided. Include any imports inside the function.\n"
     full_prompt += """If using an LLM would help with the task, use the huggingface_hub library. For example:
 ```python
@@ -99,13 +86,6 @@
 If an LLM is not helpful for the task, there is no need to use huggingface_hub. Avoid using other 3rd party libraries (other than numpy, pandas, pydub, pillow if useful) unless necessary.
 """
 
-<<<<<<< HEAD
-    client = huggingface_hub.InferenceClient(token=hf_token)
-    content = ""
-    for token in client.chat_completion(
-        [{"role": "user", "content": full_prompt}], stream=True, model=code_model
-    ):
-=======
     prompt_history = [[full_prompt, history[0][1]]] + history[1:]
     chat_history = []
 
@@ -117,7 +97,6 @@
     client = huggingface_hub.InferenceClient(token=hf_token)
     content = ""
     for token in client.chat_completion(chat_history, stream=True, model=code_model):
->>>>>>> 3fd4e11f
         content += token.choices[0].delta.content or ""
         if "```python\n" in content:
             start = content.index("```python\n") + len("```python\n")
