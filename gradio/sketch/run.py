--- conflicted
+++ resolved
@@ -9,11 +9,7 @@
 import gradio as gr
 import gradio.utils
 from gradio.sketch.sketchbox import SketchBox
-<<<<<<< HEAD
-from gradio.sketch.utils import ai, code_model, set_kwarg
-=======
 from gradio.sketch.utils import ai, code_model, get_header, set_kwarg
->>>>>>> 3fd4e11f
 
 
 def create(app_file: str, config_file: str):
@@ -287,11 +283,7 @@
                         )
                 if _mode == "modify_function":
                     dep = _dependencies[_modify_id]
-<<<<<<< HEAD
-                    _triggers, _inputs, _outputs, var_name, _prompt, _code = dep
-=======
                     _triggers, _inputs, _outputs, var_name, _history, _code = dep
->>>>>>> 3fd4e11f
                     gr.Markdown("## Event Listeners")
                     function_name_box = gr.Textbox(var_name, label="Function Name")
 
@@ -319,13 +311,6 @@
                         submit_token_btn = gr.Button("Submit Token", size="md")
                         submit_token_btn.click(set_hf_token, input_hf_token, hf_token)
                     else:
-<<<<<<< HEAD
-                        prompt = gr.Textbox(
-                            _prompt,
-                            label="Prompt",
-                            lines=3,
-                            placeholder="Describe what the function should do.",
-=======
                         new_prompt_placeholder = "Describe what the function should do."
                         edit_prompt_placeholder = "Describe how to change the code generation. Click 'Reset Code' to start over."
                         history_exists = len(_history) > 0
@@ -335,7 +320,6 @@
                             placeholder=edit_prompt_placeholder
                             if history_exists
                             else new_prompt_placeholder,
->>>>>>> 3fd4e11f
                             interactive=True,
                         )
                         no_components_are_set = (
@@ -347,26 +331,6 @@
                             gr.Markdown(
                                 "Set **all inputs and outputs** before generating code."
                             )
-<<<<<<< HEAD
-                        generate_code_btn = gr.Button(
-                            "Generate Code",
-                            size="md",
-                            interactive=not no_components_are_set,
-                        )
-
-                        if _code is None:
-                            __inputs = [_components[c][2] for c in _inputs]
-                            __outputs = [_components[c][2] for c in _outputs]
-                            _code = f"""def {var_name}({", ".join(__inputs)}):
-    ...
-    return {", ".join(["..." for _ in __outputs])}"""
-                        fn_code = gr.Code(_code, lines=4, language="python")
-                        save_code_btn = gr.Button("Save Code", size="md")
-
-                        def generate(_prompt):
-                            yield from ai(
-                                _prompt,
-=======
                         new_generate_text = "Generate Code"
                         update_generate_text = "Update Code"
                         generate_code_btn = gr.Button(
@@ -396,7 +360,6 @@
                         def generate(_prompt, _history):
                             yield from ai(
                                 _history + [[_prompt, None]],
->>>>>>> 3fd4e11f
                                 _hf_token,
                                 var_name,
                                 [
@@ -416,13 +379,6 @@
                                 ],
                             )
 
-<<<<<<< HEAD
-                        generate_code_btn.click(generate, prompt, fn_code)
-
-                        def save_code(prompt, code):
-                            try:
-                                exec(code, created_fns_namespace)
-=======
                         def append_to_history(
                             history: list[tuple[str, str]], prompt: str, code: str
                         ):
@@ -473,21 +429,12 @@
                         def save_code(_history, _code):
                             try:
                                 exec(_code, created_fns_namespace)
->>>>>>> 3fd4e11f
                             except BaseException as e:
                                 raise gr.Error(f"Error saving function: {e}") from e
                             if var_name not in created_fns_namespace:
                                 raise gr.Error(
                                     f"Function '{var_name}' not found in code."
                                 )
-<<<<<<< HEAD
-                            dep[4] = prompt
-                            dep[5] = code
-                            gr.Success("Function saved.", duration=2)
-                            return _dependencies
-
-                        save_code_btn.click(save_code, [prompt, fn_code], dependencies)
-=======
                             dep[4] = (
                                 []
                                 if len(_history) == 0
@@ -498,7 +445,6 @@
                             return _dependencies
 
                         save_code_btn.click(save_code, [history, fn_code], dependencies)
->>>>>>> 3fd4e11f
 
                     done_function_btn = gr.Button("Done", variant="primary", size="md")
                     done_function_btn.click(
@@ -756,11 +702,7 @@
 
             def add_fn(_dependencies):
                 _dependencies.append(
-<<<<<<< HEAD
-                    [[], [], [], f"fn_{len(_dependencies) + 1}", None, None]
-=======
                     [[], [], [], f"fn_{len(_dependencies) + 1}", [], None]
->>>>>>> 3fd4e11f
                 )
                 return (
                     _dependencies,
