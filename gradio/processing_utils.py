from __future__ import annotations

import base64
import hashlib
import json
import logging
import os
import shutil
import subprocess
import tempfile
import warnings
from io import BytesIO
from pathlib import Path
from typing import TYPE_CHECKING, Any, Literal

import httpx
import numpy as np
from gradio_client import utils as client_utils
from PIL import Image, ImageOps, PngImagePlugin

from gradio import wasm_utils
from gradio.data_classes import FileData, GradioModel, GradioRootModel
from gradio.utils import abspath, get_upload_folder

with warnings.catch_warnings():
    warnings.simplefilter("ignore")  # Ignore pydub warning if ffmpeg is not installed
    from pydub import AudioSegment

log = logging.getLogger(__name__)

if TYPE_CHECKING:
    from gradio.components.base import Component

#########################
# GENERAL
#########################


def to_binary(x: str | dict) -> bytes:
    """Converts a base64 string or dictionary to a binary string that can be sent in a POST."""
    if isinstance(x, dict):
        if x.get("data"):
            base64str = x["data"]
        else:
            base64str = client_utils.encode_url_or_file_to_base64(x["path"])
    else:
        base64str = x
    return base64.b64decode(extract_base64_data(base64str))


def extract_base64_data(x: str) -> str:
    """Just extracts the base64 data from a general base64 string."""
    return x.rsplit(",", 1)[-1]


#########################
# IMAGE PRE-PROCESSING
#########################


def encode_plot_to_base64(plt):
    with BytesIO() as output_bytes:
        plt.savefig(output_bytes, format="png")
        bytes_data = output_bytes.getvalue()
    base64_str = str(base64.b64encode(bytes_data), "utf-8")
    return "data:image/png;base64," + base64_str


def get_pil_metadata(pil_image):
    # Copy any text-only metadata
    metadata = PngImagePlugin.PngInfo()
    for key, value in pil_image.info.items():
        if isinstance(key, str) and isinstance(value, str):
            metadata.add_text(key, value)

    return metadata


def encode_pil_to_bytes(pil_image, format="png"):
    with BytesIO() as output_bytes:
        pil_image.save(output_bytes, format, pnginfo=get_pil_metadata(pil_image))
        return output_bytes.getvalue()


def encode_pil_to_base64(pil_image):
    bytes_data = encode_pil_to_bytes(pil_image)
    base64_str = str(base64.b64encode(bytes_data), "utf-8")
    return "data:image/png;base64," + base64_str


def encode_array_to_base64(image_array):
    with BytesIO() as output_bytes:
        pil_image = Image.fromarray(_convert(image_array, np.uint8, force_copy=False))
        pil_image.save(output_bytes, "PNG")
        bytes_data = output_bytes.getvalue()
    base64_str = str(base64.b64encode(bytes_data), "utf-8")
    return "data:image/png;base64," + base64_str


def hash_file(file_path: str | Path, chunk_num_blocks: int = 128) -> str:
    sha1 = hashlib.sha1()
    with open(file_path, "rb") as f:
        for chunk in iter(lambda: f.read(chunk_num_blocks * sha1.block_size), b""):
            sha1.update(chunk)
    return sha1.hexdigest()


def hash_url(url: str) -> str:
    sha1 = hashlib.sha1()
    sha1.update(url.encode("utf-8"))
    return sha1.hexdigest()


def hash_bytes(bytes: bytes):
    sha1 = hashlib.sha1()
    sha1.update(bytes)
    return sha1.hexdigest()


def hash_base64(base64_encoding: str, chunk_num_blocks: int = 128) -> str:
    sha1 = hashlib.sha1()
    for i in range(0, len(base64_encoding), chunk_num_blocks * sha1.block_size):
        data = base64_encoding[i : i + chunk_num_blocks * sha1.block_size]
        sha1.update(data.encode("utf-8"))
    return sha1.hexdigest()


def save_pil_to_cache(
    img: Image.Image,
    cache_dir: str,
    name: str = "image",
    format: Literal["png", "jpeg"] = "png",
) -> str:
    bytes_data = encode_pil_to_bytes(img, format)
    temp_dir = Path(cache_dir) / hash_bytes(bytes_data)
    temp_dir.mkdir(exist_ok=True, parents=True)
    filename = str((temp_dir / f"{name}.{format}").resolve())
    (temp_dir / f"{name}.{format}").resolve().write_bytes(bytes_data)
    return filename


def save_img_array_to_cache(
    arr: np.ndarray, cache_dir: str, format: Literal["png", "jpeg"] = "png"
) -> str:
    pil_image = Image.fromarray(_convert(arr, np.uint8, force_copy=False))
    return save_pil_to_cache(pil_image, cache_dir, format=format)


def save_audio_to_cache(
    data: np.ndarray, sample_rate: int, format: str, cache_dir: str
) -> str:
    temp_dir = Path(cache_dir) / hash_bytes(data.tobytes())
    temp_dir.mkdir(exist_ok=True, parents=True)
    filename = str((temp_dir / f"audio.{format}").resolve())
    audio_to_file(sample_rate, data, filename, format=format)
    return filename


def save_bytes_to_cache(data: bytes, file_name: str, cache_dir: str) -> str:
    path = Path(cache_dir) / hash_bytes(data)
    path.mkdir(exist_ok=True, parents=True)
    path = path / Path(file_name).name
    path.write_bytes(data)
    return str(path.resolve())


def save_file_to_cache(file_path: str | Path, cache_dir: str) -> str:
    """Returns a temporary file path for a copy of the given file path if it does
    not already exist. Otherwise returns the path to the existing temp file."""
    temp_dir = hash_file(file_path)
    temp_dir = Path(cache_dir) / temp_dir
    temp_dir.mkdir(exist_ok=True, parents=True)

    name = client_utils.strip_invalid_filename_characters(Path(file_path).name)
    full_temp_file_path = str(abspath(temp_dir / name))

    if not Path(full_temp_file_path).exists():
        shutil.copy2(file_path, full_temp_file_path)

    return full_temp_file_path


def save_url_to_cache(url: str, cache_dir: str) -> str:
    """Downloads a file and makes a temporary file path for a copy if does not already
    exist. Otherwise returns the path to the existing temp file."""
    temp_dir = hash_url(url)
    temp_dir = Path(cache_dir) / temp_dir
    temp_dir.mkdir(exist_ok=True, parents=True)
    name = client_utils.strip_invalid_filename_characters(Path(url).name)
    full_temp_file_path = str(abspath(temp_dir / name))

    if not Path(full_temp_file_path).exists():
        with httpx.stream("GET", url, follow_redirects=True) as r, open(
            full_temp_file_path, "wb"
        ) as f:
            for chunk in r.iter_raw():
                f.write(chunk)

    return full_temp_file_path


def save_base64_to_cache(
    base64_encoding: str, cache_dir: str, file_name: str | None = None
) -> str:
    """Converts a base64 encoding to a file and returns the path to the file if
    the file doesn't already exist. Otherwise returns the path to the existing file.
    """
    temp_dir = hash_base64(base64_encoding)
    temp_dir = Path(cache_dir) / temp_dir
    temp_dir.mkdir(exist_ok=True, parents=True)

    guess_extension = client_utils.get_extension(base64_encoding)
    if file_name:
        file_name = client_utils.strip_invalid_filename_characters(file_name)
    elif guess_extension:
        file_name = f"file.{guess_extension}"
    else:
        file_name = "file"

    full_temp_file_path = str(abspath(temp_dir / file_name))  # type: ignore

    if not Path(full_temp_file_path).exists():
        data, _ = client_utils.decode_base64_to_binary(base64_encoding)
        with open(full_temp_file_path, "wb") as fb:
            fb.write(data)

    return full_temp_file_path


def move_resource_to_block_cache(
    url_or_file_path: str | Path | None, block: Component
) -> str | None:
    """This method has been replaced by Block.move_resource_to_block_cache(), but is
    left here for backwards compatibility for any custom components created in Gradio 4.2.0 or earlier.
    """
    return block.move_resource_to_block_cache(url_or_file_path)


def move_files_to_cache(
    data: Any,
    block: Component,
    postprocess: bool = False,
    add_urls=False,
    check_in_upload_folder=False,
) -> dict:
    """Move any files in `data` to cache and (optionally), adds URL prefixes (/file=...) needed to access the cached file.
    Also handles the case where the file is on an external Gradio app (/proxy=...).

    Runs after .postprocess() and before .preprocess().

    Args:
        data: The input or output data for a component. Can be a dictionary or a dataclass
        block: The component whose data is being processed
        postprocess: Whether its running from postprocessing
        root_url: The root URL of the local server, if applicable
        add_urls: Whether to add URLs to the payload
        check_in_upload_folder: If True, instead of moving the file to cache, checks if the file is in upload folder.
    """

    def _move_to_cache(d: dict):
        payload = FileData(**d)
        # If the gradio app developer is returning a URL from
        # postprocess, it means the component can display a URL
        # without it being served from the gradio server
        # This makes it so that the URL is not downloaded and speeds up event processing
        if payload.url and postprocess:
            payload.path = payload.url
        elif not block.proxy_url:
            # If the file is on a remote server, do not move it to cache.
<<<<<<< HEAD
            if check_in_upload_folder:
                path = os.path.abspath(payload.path)
                assert path.startswith(get_upload_folder()), "File not in upload folder"
            temp_file_path = move_resource_to_block_cache(payload.path, block)
            assert temp_file_path is not None
=======
            temp_file_path = block.move_resource_to_block_cache(payload.path)
            if temp_file_path is None:
                raise ValueError("Did not determine a file path for the resource.")
>>>>>>> ba3ec130
            payload.path = temp_file_path

        if add_urls:
            url_prefix = "/stream/" if payload.is_stream else "/file="
            if block.proxy_url:
                proxy_url = block.proxy_url.rstrip("/")
                url = f"/proxy={proxy_url}{url_prefix}{payload.path}"
            elif client_utils.is_http_url_like(payload.path) or payload.path.startswith(
                f"{url_prefix}"
            ):
                url = payload.path
            else:
                url = f"{url_prefix}{payload.path}"
            payload.url = url

        return payload.model_dump()

    if isinstance(data, (GradioRootModel, GradioModel)):
        data = data.model_dump()

    return client_utils.traverse(data, _move_to_cache, client_utils.is_file_obj)


def add_root_url(data: dict, root_url: str, previous_root_url: str | None) -> dict:
    def _add_root_url(file_dict: dict):
        if not client_utils.is_http_url_like(file_dict["url"]):
            if previous_root_url and file_dict["url"].startswith(previous_root_url):
                file_dict["url"] = file_dict["url"][len(previous_root_url) :]
            file_dict["url"] = f'{root_url}{file_dict["url"]}'
        return file_dict

    return client_utils.traverse(data, _add_root_url, client_utils.is_file_obj_with_url)


def resize_and_crop(img, size, crop_type="center"):
    """
    Resize and crop an image to fit the specified size.
    args:
        size: `(width, height)` tuple. Pass `None` for either width or height
        to only crop and resize the other.
        crop_type: can be 'top', 'middle' or 'bottom', depending on this
            value, the image will cropped getting the 'top/left', 'middle' or
            'bottom/right' of the image to fit the size.
    raises:
        ValueError: if an invalid `crop_type` is provided.
    """
    if crop_type == "top":
        center = (0, 0)
    elif crop_type == "center":
        center = (0.5, 0.5)
    else:
        raise ValueError

    resize = list(size)
    if size[0] is None:
        resize[0] = img.size[0]
    if size[1] is None:
        resize[1] = img.size[1]
    return ImageOps.fit(img, resize, centering=center)  # type: ignore


##################
# Audio
##################


def audio_from_file(filename, crop_min=0, crop_max=100):
    try:
        audio = AudioSegment.from_file(filename)
    except FileNotFoundError as e:
        isfile = Path(filename).is_file()
        msg = (
            f"Cannot load audio from file: `{'ffprobe' if isfile else filename}` not found."
            + " Please install `ffmpeg` in your system to use non-WAV audio file formats"
            " and make sure `ffprobe` is in your PATH."
            if isfile
            else ""
        )
        raise RuntimeError(msg) from e
    if crop_min != 0 or crop_max != 100:
        audio_start = len(audio) * crop_min / 100
        audio_end = len(audio) * crop_max / 100
        audio = audio[audio_start:audio_end]
    data = np.array(audio.get_array_of_samples())
    if audio.channels > 1:
        data = data.reshape(-1, audio.channels)
    return audio.frame_rate, data


def audio_to_file(sample_rate, data, filename, format="wav"):
    if format == "wav":
        data = convert_to_16_bit_wav(data)
    audio = AudioSegment(
        data.tobytes(),
        frame_rate=sample_rate,
        sample_width=data.dtype.itemsize,
        channels=(1 if len(data.shape) == 1 else data.shape[1]),
    )
    file = audio.export(filename, format=format)
    file.close()  # type: ignore


def convert_to_16_bit_wav(data):
    # Based on: https://docs.scipy.org/doc/scipy/reference/generated/scipy.io.wavfile.write.html
    warning = "Trying to convert audio automatically from {} to 16-bit int format."
    if data.dtype in [np.float64, np.float32, np.float16]:
        warnings.warn(warning.format(data.dtype))
        data = data / np.abs(data).max()
        data = data * 32767
        data = data.astype(np.int16)
    elif data.dtype == np.int32:
        warnings.warn(warning.format(data.dtype))
        data = data / 65536
        data = data.astype(np.int16)
    elif data.dtype == np.int16:
        pass
    elif data.dtype == np.uint16:
        warnings.warn(warning.format(data.dtype))
        data = data - 32768
        data = data.astype(np.int16)
    elif data.dtype == np.uint8:
        warnings.warn(warning.format(data.dtype))
        data = data * 257 - 32768
        data = data.astype(np.int16)
    elif data.dtype == np.int8:
        warnings.warn(warning.format(data.dtype))
        data = data * 256
        data = data.astype(np.int16)
    else:
        raise ValueError(
            "Audio data cannot be converted automatically from "
            f"{data.dtype} to 16-bit int format."
        )
    return data


##################
# OUTPUT
##################


def _convert(image, dtype, force_copy=False, uniform=False):
    """
    Adapted from: https://github.com/scikit-image/scikit-image/blob/main/skimage/util/dtype.py#L510-L531

    Convert an image to the requested data-type.
    Warnings are issued in case of precision loss, or when negative values
    are clipped during conversion to unsigned integer types (sign loss).
    Floating point values are expected to be normalized and will be clipped
    to the range [0.0, 1.0] or [-1.0, 1.0] when converting to unsigned or
    signed integers respectively.
    Numbers are not shifted to the negative side when converting from
    unsigned to signed integer types. Negative values will be clipped when
    converting to unsigned integers.
    Parameters
    ----------
    image : ndarray
        Input image.
    dtype : dtype
        Target data-type.
    force_copy : bool, optional
        Force a copy of the data, irrespective of its current dtype.
    uniform : bool, optional
        Uniformly quantize the floating point range to the integer range.
        By default (uniform=False) floating point values are scaled and
        rounded to the nearest integers, which minimizes back and forth
        conversion errors.
    .. versionchanged :: 0.15
        ``_convert`` no longer warns about possible precision or sign
        information loss. See discussions on these warnings at:
        https://github.com/scikit-image/scikit-image/issues/2602
        https://github.com/scikit-image/scikit-image/issues/543#issuecomment-208202228
        https://github.com/scikit-image/scikit-image/pull/3575
    References
    ----------
    .. [1] DirectX data conversion rules.
           https://msdn.microsoft.com/en-us/library/windows/desktop/dd607323%28v=vs.85%29.aspx
    .. [2] Data Conversions. In "OpenGL ES 2.0 Specification v2.0.25",
           pp 7-8. Khronos Group, 2010.
    .. [3] Proper treatment of pixels as integers. A.W. Paeth.
           In "Graphics Gems I", pp 249-256. Morgan Kaufmann, 1990.
    .. [4] Dirty Pixels. J. Blinn. In "Jim Blinn's corner: Dirty Pixels",
           pp 47-57. Morgan Kaufmann, 1998.
    """
    dtype_range = {
        bool: (False, True),
        np.bool_: (False, True),
        np.bool8: (False, True),  # type: ignore
        float: (-1, 1),
        np.float_: (-1, 1),
        np.float16: (-1, 1),
        np.float32: (-1, 1),
        np.float64: (-1, 1),
    }

    def _dtype_itemsize(itemsize, *dtypes):
        """Return first of `dtypes` with itemsize greater than `itemsize`
        Parameters
        ----------
        itemsize: int
            The data type object element size.
        Other Parameters
        ----------------
        *dtypes:
            Any Object accepted by `np.dtype` to be converted to a data
            type object
        Returns
        -------
        dtype: data type object
            First of `dtypes` with itemsize greater than `itemsize`.
        """
        return next(dt for dt in dtypes if np.dtype(dt).itemsize >= itemsize)

    def _dtype_bits(kind, bits, itemsize=1):
        """Return dtype of `kind` that can store a `bits` wide unsigned int
        Parameters:
        kind: str
            Data type kind.
        bits: int
            Desired number of bits.
        itemsize: int
            The data type object element size.
        Returns
        -------
        dtype: data type object
            Data type of `kind` that can store a `bits` wide unsigned int
        """

        s = next(
            i
            for i in (itemsize,) + (2, 4, 8)
            if bits < (i * 8) or (bits == (i * 8) and kind == "u")
        )

        return np.dtype(kind + str(s))

    def _scale(a, n, m, copy=True):
        """Scale an array of unsigned/positive integers from `n` to `m` bits.
        Numbers can be represented exactly only if `m` is a multiple of `n`.
        Parameters
        ----------
        a : ndarray
            Input image array.
        n : int
            Number of bits currently used to encode the values in `a`.
        m : int
            Desired number of bits to encode the values in `out`.
        copy : bool, optional
            If True, allocates and returns new array. Otherwise, modifies
            `a` in place.
        Returns
        -------
        out : array
            Output image array. Has the same kind as `a`.
        """
        kind = a.dtype.kind
        if n > m and a.max() < 2**m:
            return a.astype(_dtype_bits(kind, m))
        elif n == m:
            return a.copy() if copy else a
        elif n > m:
            # downscale with precision loss
            if copy:
                b = np.empty(a.shape, _dtype_bits(kind, m))
                np.floor_divide(a, 2 ** (n - m), out=b, dtype=a.dtype, casting="unsafe")
                return b
            else:
                a //= 2 ** (n - m)
                return a
        elif m % n == 0:
            # exact upscale to a multiple of `n` bits
            if copy:
                b = np.empty(a.shape, _dtype_bits(kind, m))
                np.multiply(a, (2**m - 1) // (2**n - 1), out=b, dtype=b.dtype)
                return b
            else:
                a = a.astype(_dtype_bits(kind, m, a.dtype.itemsize), copy=False)
                a *= (2**m - 1) // (2**n - 1)
                return a
        else:
            # upscale to a multiple of `n` bits,
            # then downscale with precision loss
            o = (m // n + 1) * n
            if copy:
                b = np.empty(a.shape, _dtype_bits(kind, o))
                np.multiply(a, (2**o - 1) // (2**n - 1), out=b, dtype=b.dtype)
                b //= 2 ** (o - m)
                return b
            else:
                a = a.astype(_dtype_bits(kind, o, a.dtype.itemsize), copy=False)
                a *= (2**o - 1) // (2**n - 1)
                a //= 2 ** (o - m)
                return a

    image = np.asarray(image)
    dtypeobj_in = image.dtype
    dtypeobj_out = np.dtype("float64") if dtype is np.floating else np.dtype(dtype)
    dtype_in = dtypeobj_in.type
    dtype_out = dtypeobj_out.type
    kind_in = dtypeobj_in.kind
    kind_out = dtypeobj_out.kind
    itemsize_in = dtypeobj_in.itemsize
    itemsize_out = dtypeobj_out.itemsize

    # Below, we do an `issubdtype` check.  Its purpose is to find out
    # whether we can get away without doing any image conversion.  This happens
    # when:
    #
    # - the output and input dtypes are the same or
    # - when the output is specified as a type, and the input dtype
    #   is a subclass of that type (e.g. `np.floating` will allow
    #   `float32` and `float64` arrays through)

    if np.issubdtype(dtype_in, np.obj2sctype(dtype)):
        if force_copy:
            image = image.copy()
        return image

    if kind_in in "ui":
        imin_in = np.iinfo(dtype_in).min
        imax_in = np.iinfo(dtype_in).max
    if kind_out in "ui":
        imin_out = np.iinfo(dtype_out).min  # type: ignore
        imax_out = np.iinfo(dtype_out).max  # type: ignore

    # any -> binary
    if kind_out == "b":
        return image > dtype_in(dtype_range[dtype_in][1] / 2)

    # binary -> any
    if kind_in == "b":
        result = image.astype(dtype_out)
        if kind_out != "f":
            result *= dtype_out(dtype_range[dtype_out][1])
        return result

    # float -> any
    if kind_in == "f":
        if kind_out == "f":
            # float -> float
            return image.astype(dtype_out)

        if np.min(image) < -1.0 or np.max(image) > 1.0:
            raise ValueError("Images of type float must be between -1 and 1.")
        # floating point -> integer
        # use float type that can represent output integer type
        computation_type = _dtype_itemsize(
            itemsize_out, dtype_in, np.float32, np.float64
        )

        if not uniform:
            if kind_out == "u":
                image_out = np.multiply(image, imax_out, dtype=computation_type)  # type: ignore
            else:
                image_out = np.multiply(
                    image,
                    (imax_out - imin_out) / 2,  # type: ignore
                    dtype=computation_type,
                )
                image_out -= 1.0 / 2.0
            np.rint(image_out, out=image_out)
            np.clip(image_out, imin_out, imax_out, out=image_out)  # type: ignore
        elif kind_out == "u":
            image_out = np.multiply(image, imax_out + 1, dtype=computation_type)  # type: ignore
            np.clip(image_out, 0, imax_out, out=image_out)  # type: ignore
        else:
            image_out = np.multiply(
                image,
                (imax_out - imin_out + 1.0) / 2.0,  # type: ignore
                dtype=computation_type,
            )
            np.floor(image_out, out=image_out)
            np.clip(image_out, imin_out, imax_out, out=image_out)  # type: ignore
        return image_out.astype(dtype_out)

    # signed/unsigned int -> float
    if kind_out == "f":
        # use float type that can exactly represent input integers
        computation_type = _dtype_itemsize(
            itemsize_in, dtype_out, np.float32, np.float64
        )

        if kind_in == "u":
            # using np.divide or np.multiply doesn't copy the data
            # until the computation time
            image = np.multiply(image, 1.0 / imax_in, dtype=computation_type)  # type: ignore
            # DirectX uses this conversion also for signed ints
            # if imin_in:
            #     np.maximum(image, -1.0, out=image)
        else:
            image = np.add(image, 0.5, dtype=computation_type)
            image *= 2 / (imax_in - imin_in)  # type: ignore

        return np.asarray(image, dtype_out)

    # unsigned int -> signed/unsigned int
    if kind_in == "u":
        if kind_out == "i":
            # unsigned int -> signed int
            image = _scale(image, 8 * itemsize_in, 8 * itemsize_out - 1)
            return image.view(dtype_out)
        else:
            # unsigned int -> unsigned int
            return _scale(image, 8 * itemsize_in, 8 * itemsize_out)

    # signed int -> unsigned int
    if kind_out == "u":
        image = _scale(image, 8 * itemsize_in - 1, 8 * itemsize_out)
        result = np.empty(image.shape, dtype_out)
        np.maximum(image, 0, out=result, dtype=image.dtype, casting="unsafe")
        return result

    # signed int -> signed int
    if itemsize_in > itemsize_out:
        return _scale(image, 8 * itemsize_in - 1, 8 * itemsize_out - 1)

    image = image.astype(_dtype_bits("i", itemsize_out * 8))
    image -= imin_in  # type: ignore
    image = _scale(image, 8 * itemsize_in, 8 * itemsize_out, copy=False)
    image += imin_out  # type: ignore
    return image.astype(dtype_out)


def ffmpeg_installed() -> bool:
    if wasm_utils.IS_WASM:
        # TODO: Support ffmpeg in WASM
        return False

    return shutil.which("ffmpeg") is not None


def video_is_playable(video_filepath: str) -> bool:
    """Determines if a video is playable in the browser.

    A video is playable if it has a playable container and codec.
        .mp4 -> h264
        .webm -> vp9
        .ogg -> theora
    """
    from ffmpy import FFprobe, FFRuntimeError

    try:
        container = Path(video_filepath).suffix.lower()
        probe = FFprobe(
            global_options="-show_format -show_streams -select_streams v -print_format json",
            inputs={video_filepath: None},
        )
        output = probe.run(stderr=subprocess.PIPE, stdout=subprocess.PIPE)
        output = json.loads(output[0])
        video_codec = output["streams"][0]["codec_name"]
        return (container, video_codec) in [
            (".mp4", "h264"),
            (".ogg", "theora"),
            (".webm", "vp9"),
        ]
    # If anything goes wrong, assume the video can be played to not convert downstream
    except (FFRuntimeError, IndexError, KeyError):
        return True


def convert_video_to_playable_mp4(video_path: str) -> str:
    """Convert the video to mp4. If something goes wrong return the original video."""
    from ffmpy import FFmpeg, FFRuntimeError

    try:
        with tempfile.NamedTemporaryFile(delete=False) as tmp_file:
            output_path = Path(video_path).with_suffix(".mp4")
            shutil.copy2(video_path, tmp_file.name)
            # ffmpeg will automatically use h264 codec (playable in browser) when converting to mp4
            ff = FFmpeg(
                inputs={str(tmp_file.name): None},
                outputs={str(output_path): None},
                global_options="-y -loglevel quiet",
            )
            ff.run()
    except FFRuntimeError as e:
        print(f"Error converting video to browser-playable format {str(e)}")
        output_path = video_path
    finally:
        # Remove temp file
        os.remove(tmp_file.name)  # type: ignore
    return str(output_path)


def get_video_length(video_path: str | Path):
    if wasm_utils.IS_WASM:
        raise wasm_utils.WasmUnsupportedError(
            "Video duration is not supported in the Wasm mode."
        )
    duration = subprocess.check_output(
        [
            "ffprobe",
            "-i",
            str(video_path),
            "-show_entries",
            "format=duration",
            "-v",
            "quiet",
            "-of",
            "csv={}".format("p=0"),
        ]
    )
    duration_str = duration.decode("utf-8").strip()
    duration_float = float(duration_str)

    return duration_float<|MERGE_RESOLUTION|>--- conflicted
+++ resolved
@@ -267,17 +267,12 @@
             payload.path = payload.url
         elif not block.proxy_url:
             # If the file is on a remote server, do not move it to cache.
-<<<<<<< HEAD
             if check_in_upload_folder:
                 path = os.path.abspath(payload.path)
                 assert path.startswith(get_upload_folder()), "File not in upload folder"
-            temp_file_path = move_resource_to_block_cache(payload.path, block)
-            assert temp_file_path is not None
-=======
             temp_file_path = block.move_resource_to_block_cache(payload.path)
             if temp_file_path is None:
                 raise ValueError("Did not determine a file path for the resource.")
->>>>>>> ba3ec130
             payload.path = temp_file_path
 
         if add_urls:
