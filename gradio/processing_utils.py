--- conflicted
+++ resolved
@@ -295,22 +295,13 @@
                     raise ValueError(
                         f"File {path} is not in the upload folder and cannot be accessed."
                     )
-<<<<<<< HEAD
-            temp_file_path = await block.move_resource_to_block_cache(payload.path)
-            if temp_file_path is None:
-                raise ValueError("Did not determine a file path for the resource.")
-            payload.path = temp_file_path
-            if keep_in_cache:
-                block.keep_in_cache.add(payload.path)
-=======
             if not payload.is_stream:
-                temp_file_path = block.move_resource_to_block_cache(payload.path)
+                temp_file_path = await block.move_resource_to_block_cache(payload.path)
                 if temp_file_path is None:
                     raise ValueError("Did not determine a file path for the resource.")
                 payload.path = temp_file_path
                 if keep_in_cache:
                     block.keep_in_cache.add(payload.path)
->>>>>>> 5e66e01a
 
         url_prefix = "/stream/" if payload.is_stream else "/file="
         if block.proxy_url:
