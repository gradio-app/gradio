import pkgutil

import gradio.components as components
import gradio.inputs as inputs
import gradio.outputs as outputs
import gradio.processing_utils
import gradio.templates
from gradio.blocks import Blocks, skip, update
from gradio.components import (
    HTML,
    JSON,
    Audio,
    Button,
    Carousel,
    Chatbot,
    Checkbox,
    Checkboxgroup,
    CheckboxGroup,
    ColorPicker,
    DataFrame,
    Dataframe,
    Dataset,
    Dropdown,
    File,
    Gallery,
    Highlight,
    Highlightedtext,
    HighlightedText,
    Image,
    Interpretation,
    Json,
    Label,
    Markdown,
    Model3D,
    Number,
    Plot,
    Radio,
    ScatterPlot,
    Slider,
    State,
    StatusTracker,
    Text,
    Textbox,
    TimeSeries,
    Timeseries,
    UploadButton,
    Variable,
    Video,
    component,
)
from gradio.examples import create_examples as Examples
from gradio.exceptions import Error
from gradio.flagging import (
    CSVLogger,
    FlaggingCallback,
    HuggingFaceDatasetJSONSaver,
    HuggingFaceDatasetSaver,
    SimpleCSVLogger,
)
from gradio.interface import Interface, TabbedInterface, close_all
from gradio.ipython_ext import load_ipython_extension
from gradio.layouts import Accordion, Box, Column, Group, Row, Tab, TabItem, Tabs
from gradio.mix import Parallel, Series
from gradio.routes import Request, mount_gradio_app
from gradio.templates import (
    Files,
    ImageMask,
    ImagePaint,
    List,
    Matrix,
    Mic,
    Microphone,
    Numpy,
    Paint,
    Pil,
    PlayableVideo,
    Sketchpad,
    TextArea,
    Webcam,
)
<<<<<<< HEAD
from gradio.utils import Progress
=======
from gradio.utils import make_waveform
>>>>>>> 714ab2cc

current_pkg_version = pkgutil.get_data(__name__, "version.txt").decode("ascii").strip()
__version__ = current_pkg_version<|MERGE_RESOLUTION|>--- conflicted
+++ resolved
@@ -78,11 +78,7 @@
     TextArea,
     Webcam,
 )
-<<<<<<< HEAD
-from gradio.utils import Progress
-=======
-from gradio.utils import make_waveform
->>>>>>> 714ab2cc
+from gradio.utils import Progress, make_waveform
 
 current_pkg_version = pkgutil.get_data(__name__, "version.txt").decode("ascii").strip()
 __version__ = current_pkg_version