try:
    from setuptools import setup
except ImportError:
    from distutils.core import setup
from pathlib import Path
import re

this_directory = Path(__file__).parent

long_description = (this_directory / "README.md").read_text(encoding='utf8')
# Replace relative paths to images with absolute paths
long_description = re.sub("website/homepage/", "https://raw.githubusercontent.com/gradio-app/gradio/main/website/homepage/", long_description)
long_description = re.sub(r"demo/([\S]*.gif)", r"https://raw.githubusercontent.com/gradio-app/gradio/main/demo/\g<1>", long_description)

version = (this_directory / "gradio" / "version.txt").read_text(
    encoding='utf8').strip()

with open("requirements.txt") as reqs:
    requirements = reqs.readlines()

setup(
    name="gradio",
    version=version,
    include_package_data=True,
    description="Python library for easily interacting with trained machine learning models",
    long_description=long_description,
    long_description_content_type='text/markdown',
    author="Abubakar Abid, Ali Abid, Ali Abdalla, Dawood Khan, Ahsen Khaliq, Pete Allen, Ömer Faruk Özdemir",
    author_email="team@gradio.app",
    url="https://github.com/gradio-app/gradio",
    packages=["gradio", "gradio.test_data"],
    license="Apache License 2.0",
    keywords=["machine learning", "visualization", "reproducibility"],
<<<<<<< HEAD
    install_requires=[
        "analytics-python",
        "aiohttp",
        "fastapi",
        "ffmpy",
        "markdown-it-py[linkify,plugins]",
        "matplotlib",
        "numpy",
        "orjson",
        "pandas",
        "paramiko",
        "pillow",
        "pycryptodome",
        "python-multipart",
        "pydub",
        "requests",
        "uvicorn",
        "Jinja2",
        "fsspec",
        "h11==0.12.0",
        "httpx",
        "pydantic",
    ],
=======
    install_requires=requirements,
>>>>>>> a1c39166
    entry_points={
        'console_scripts': ['gradio=gradio.reload:run_in_reload_mode']
    },
    python_requires='>=3.7',
)<|MERGE_RESOLUTION|>--- conflicted
+++ resolved
@@ -31,33 +31,7 @@
     packages=["gradio", "gradio.test_data"],
     license="Apache License 2.0",
     keywords=["machine learning", "visualization", "reproducibility"],
-<<<<<<< HEAD
-    install_requires=[
-        "analytics-python",
-        "aiohttp",
-        "fastapi",
-        "ffmpy",
-        "markdown-it-py[linkify,plugins]",
-        "matplotlib",
-        "numpy",
-        "orjson",
-        "pandas",
-        "paramiko",
-        "pillow",
-        "pycryptodome",
-        "python-multipart",
-        "pydub",
-        "requests",
-        "uvicorn",
-        "Jinja2",
-        "fsspec",
-        "h11==0.12.0",
-        "httpx",
-        "pydantic",
-    ],
-=======
     install_requires=requirements,
->>>>>>> a1c39166
     entry_points={
         'console_scripts': ['gradio=gradio.reload:run_in_reload_mode']
     },
