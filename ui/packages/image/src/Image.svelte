<script lang="ts">
	import { createEventDispatcher, tick } from "svelte";
	import { BlockLabel } from "@gradio/atoms";
	import { Image, Sketch as SketchIcon } from "@gradio/icons";

	import Cropper from "./Cropper.svelte";
	import Sketch from "./Sketch.svelte";
	import Webcam from "./Webcam.svelte";
	import ModifySketch from "./ModifySketch.svelte";

	import { Upload, ModifyUpload } from "@gradio/upload";

	export let value:
		| null
		| string
		| { image: string | null; mask: string | null };
	export let label: string | undefined = undefined;
	export let show_label: boolean;

	export let source: "canvas" | "webcam" | "upload" = "upload";
	export let tool: "editor" | "select" | "sketch" = "editor";

	export let drop_text: string = "Drop an image file";
	export let or_text: string = "or";
	export let upload_text: string = "click to upload";
	export let streaming: boolean = false;
	export let pending: boolean = false;

	let sketch: Sketch;

	if (
		value &&
		(source === "upload" || source === "webcam") &&
		tool === "sketch"
	) {
		value = { image: value, mask: null };
	}

	function handle_upload({ detail }: CustomEvent<string>) {
		value =
			(source === "upload" || source === "webcam") && tool === "sketch"
				? { image: detail, mask: null }
				: detail;
	}

	function handle_clear({ detail }: CustomEvent<null>) {
		value = null;
		dispatch("clear");
	}

	async function handle_save({ detail }: { detail: string }) {
		value =
			(source === "upload" || source === "webcam") && tool === "sketch"
				? { image: detail, mask: null }
				: detail;

		await tick();

		dispatch(streaming ? "stream" : "edit");
	}

	const dispatch = createEventDispatcher<{
		change: string | null;
		stream: string | null;
		edit: undefined;
		clear: undefined;
		drag: boolean;
	}>();

	$: dispatch("change", value);

	let dragging = false;

	$: dispatch("drag", dragging);

	function handle_image_load(event: Event) {
		const element = event.composedPath()[0] as HTMLImageElement;
		img_width = element.naturalWidth;
		img_height = element.naturalHeight;
	}

	function handle_mask_save({ detail }: { detail: string }) {
		value = {
			image: typeof value === "string" ? value : value?.image || null,
			mask: detail
		};
	}

	async function handle_mask_clear() {
		sketch.clear();
		await tick();
		value = null;
	}

	let img_height = 0;
	let img_width = 0;
</script>

<BlockLabel
	{show_label}
	Icon={source === "canvas" ? SketchIcon : Image}
	label={label || (source === "canvas" ? "Sketch" : "Image")}
/>

<div
	class:bg-gray-200={value}
<<<<<<< HEAD
	class:h-60={source !== "webcam"}
	data-testid="image"
=======
	class:h-60={source !== "webcam" || tool === "sketch"}
>>>>>>> 3026b8f5
>
	{#if source === "canvas"}
		<ModifySketch
			on:undo={() => sketch.undo()}
			on:clear={() => sketch.clear()}
		/>
		<Sketch {value} bind:this={sketch} on:change={handle_save} />
	{:else if value === null || streaming}
		{#if source === "upload"}
			<Upload
				bind:dragging
				filetype="image/x-png,image/gif,image/jpeg"
				on:load={handle_upload}
				include_file_metadata={false}
			>
				<div class="flex flex-col">
					{drop_text}
					<span class="text-gray-300">- {or_text} -</span>
					{upload_text}
				</div>
			</Upload>
		{:else if source === "webcam"}
			<Webcam
				on:capture={handle_save}
				on:stream={handle_save}
				{streaming}
				{pending}
			/>
		{/if}
	{:else if tool === "select"}
		<Cropper image={value} on:crop={handle_save} />
		<ModifyUpload on:clear={(e) => (handle_clear(e), (tool = "editor"))} />
	{:else if tool === "editor"}
		<ModifyUpload
			on:edit={() => (tool = "select")}
			on:clear={handle_clear}
			editable
		/>

		<img class="w-full h-full object-contain" src={value} alt="" />
	{:else if tool === "sketch" && value !== null}
		<img
			class="absolute w-full h-full object-contain"
			src={value.image}
			alt=""
			on:load={handle_image_load}
		/>
		{#if img_width > 0}
			<Sketch
				{value}
				bind:this={sketch}
				brush_radius={25}
				brush_color="rgba(255, 255, 255, 0.65)"
				on:change={handle_mask_save}
				mode="mask"
				width={img_width}
				height={img_height}
			/>
			<ModifySketch
				on:undo={() => sketch.undo()}
				on:clear={handle_mask_clear}
			/>
		{/if}
	{:else}
		<img class="w-full h-full object-contain" src={value} alt="" />
	{/if}
</div><|MERGE_RESOLUTION|>--- conflicted
+++ resolved
@@ -104,12 +104,8 @@
 
 <div
 	class:bg-gray-200={value}
-<<<<<<< HEAD
-	class:h-60={source !== "webcam"}
+	class:h-60={source !== "webcam" || tool === "sketch"}
 	data-testid="image"
-=======
-	class:h-60={source !== "webcam" || tool === "sketch"}
->>>>>>> 3026b8f5
 >
 	{#if source === "canvas"}
 		<ModifySketch
