<script lang="ts">
	import { createEventDispatcher } from "svelte";
	import { Block, BlockLabel } from "@gradio/atoms";

	import image_icon from "./image.svg";

	export let value: null | string;
	export let label: string | undefined = undefined;
	export let style: string = "";
	export let show_label: boolean;

	const dispatch = createEventDispatcher<{
		change: string;
	}>();

	$: value && dispatch("change", value);
</script>

<<<<<<< HEAD
<Block variant={"solid"} color={"grey"} padding={false}>
	<BlockLabel image={image_icon} label={label || "Image"} />
	{#if value === null}
		<div class="min-h-[16rem] flex justify-center items-center">
			<img src={image_icon} alt="" class="h-6 opacity-20" />
		</div>
	{:else}
		<img class="w-full h-full object-contain" src={value} {style} alt="" />
	{/if}
</Block>
=======
<BlockLabel {show_label} image={image_icon} label={label || "Image"} />
{#if value === null}
	<div class="min-h-[16rem] flex justify-center items-center">
		<img src={image_icon} alt="" class="h-6 opacity-20" />
	</div>
{:else}
	<img class="w-full h-full object-contain" src={value} {style} alt="" />
{/if}
>>>>>>> 4bd609bc
<|MERGE_RESOLUTION|>--- conflicted
+++ resolved
@@ -16,18 +16,6 @@
 	$: value && dispatch("change", value);
 </script>
 
-<<<<<<< HEAD
-<Block variant={"solid"} color={"grey"} padding={false}>
-	<BlockLabel image={image_icon} label={label || "Image"} />
-	{#if value === null}
-		<div class="min-h-[16rem] flex justify-center items-center">
-			<img src={image_icon} alt="" class="h-6 opacity-20" />
-		</div>
-	{:else}
-		<img class="w-full h-full object-contain" src={value} {style} alt="" />
-	{/if}
-</Block>
-=======
 <BlockLabel {show_label} image={image_icon} label={label || "Image"} />
 {#if value === null}
 	<div class="min-h-[16rem] flex justify-center items-center">
@@ -35,5 +23,4 @@
 	</div>
 {:else}
 	<img class="w-full h-full object-contain" src={value} {style} alt="" />
-{/if}
->>>>>>> 4bd609bc
+{/if}