import type { FileData } from "@gradio/upload";

export const prettyBytes = (bytes: number): string => {
	let units = ["B", "KB", "MB", "GB", "PB"];
	let i = 0;
	while (bytes > 1024) {
		bytes /= 1024;
		i++;
	}
	let unit = units[i];
	return bytes.toFixed(1) + " " + unit;
};

export const display_file_name = (
	value: FileData | Array<FileData>
): string => {
	var str: string;
	str = value.name;
	if (str.length > 30) {
		return `${str.substr(0, 30)}...`;
	} else return str;
};

export const download_files = (value: FileData | Array<FileData>): string => {
	return value.data;
};

export const display_file_size = (
	value: FileData | Array<FileData>
): string => {
<<<<<<< HEAD
	var total_size = 0;
	if (Array.isArray(value)) {
		for (var file of value) {
			if (file.size !== undefined) total_size += file.size;
		}
	} else {
		total_size = value.size || 0;
	}
	return prettyBytes(total_size);
=======
	return prettyBytes(value.size || 0);
>>>>>>> 493cf7c0
};<|MERGE_RESOLUTION|>--- conflicted
+++ resolved
@@ -28,7 +28,6 @@
 export const display_file_size = (
 	value: FileData | Array<FileData>
 ): string => {
-<<<<<<< HEAD
 	var total_size = 0;
 	if (Array.isArray(value)) {
 		for (var file of value) {
@@ -38,7 +37,4 @@
 		total_size = value.size || 0;
 	}
 	return prettyBytes(total_size);
-=======
-	return prettyBytes(value.size || 0);
->>>>>>> 493cf7c0
 };