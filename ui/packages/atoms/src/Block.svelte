<script lang="ts">
	import { create_classes, get_styles } from "../../utils";
	import type { Styles } from "@gradio/utils";

	import { getContext } from "svelte";

	export let style: Styles = {};
	export let elem_id: string = "";
	export let visible: boolean = true;
	export let variant: "solid" | "dashed" | "none" = "solid";
	export let color: "grey" | "green" = "grey";
	export let padding: boolean = true;
	export let form_position: "first" | "last" | "mid" | "single" | undefined =
		undefined;
	export let type: "normal" | "fieldset" = "normal";
	export let test_id: string | undefined = undefined;
	export let disable: boolean = false;
	export let explicit_call: boolean = false;

	const styles = {
		dashed: "border-dashed border border-gray-300",
		solid: "border-solid border",
		grey: "border-gray-200",
		green: "border-green-400",
		none: "!border-0"
	};

	const form_styles = {
		column: {
			first: "rounded-t-lg",
			last: "rounded-b-lg",
			mid: "",
			single: "rounded-lg"
		},
		row: {
			first: "rounded-t-lg md:rounded-t-none md:rounded-l-lg ",
			last: "rounded-b-lg md:rounded-b-none md:rounded-r-lg",
			mid: "",
			single: "rounded-lg"
		}
	};

	let tag = type === "fieldset" ? "fieldset" : "div";

	const parent = getContext<string | null>("BLOCK_KEY");

	$: _parent = parent === "column" || parent == "row" ? parent : "column";

	$: form_class = form_position
		? form_styles?.[(_parent as "column" | "row") || "column"][form_position]
		: "";

	$: ({ classes } = explicit_call
		? get_styles(style, ["rounded", "border"])
		: disable
		? get_styles({ container: false }, ["container"])
		: { classes: "" });

	$: rounded =
		typeof style.rounded !== "boolean" ||
		(typeof style.rounded === "boolean" && style.rounded);

	$: rounded_style =
		typeof style.rounded === "boolean"
			? get_styles({ rounded: rounded }, ["rounded"]).classes
			: "";
	$: visible_style = get_styles({ visible }, ["visible"]).classes;
	$: size_style =
		"" +
		(typeof style.width === "number" ? `height: ${style.width}px; ` : "") +
		(typeof style.width === "number" ? `width: ${style.width}px;` : "");
</script>

<svelte:element
	this={tag}
	data-testid={test_id}
	id={elem_id}
<<<<<<< HEAD
	class="relative w-full overflow-hidden {styles[variant]} {rounded
=======
	class="overflow-hidden {styles[variant]} {rounded
>>>>>>> 57239edc
		? styles[color]
		: ''} {form_class} {classes} {rounded_style} {visible_style}"
	class:w-full={!style.width}
	class:gr-panel={padding}
	class:form={form_position}
	class:gr-box-unrounded={!rounded && form_position}
	class:gr-box={!form_position}
	style={size_style || null}
>
	<slot />
</svelte:element><|MERGE_RESOLUTION|>--- conflicted
+++ resolved
@@ -75,11 +75,7 @@
 	this={tag}
 	data-testid={test_id}
 	id={elem_id}
-<<<<<<< HEAD
 	class="relative w-full overflow-hidden {styles[variant]} {rounded
-=======
-	class="overflow-hidden {styles[variant]} {rounded
->>>>>>> 57239edc
 		? styles[color]
 		: ''} {form_class} {classes} {rounded_style} {visible_style}"
 	class:w-full={!style.width}
