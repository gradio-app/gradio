--- conflicted
+++ resolved
@@ -114,15 +114,9 @@
 		margin-bottom: var(--size-0-5);
 		box-shadow: 0 0 0 var(--shadow-spread) var(--ring-color);
 		border: 1px solid var(--input-border-color-base);
-<<<<<<< HEAD
-		border-radius: var(--rounded);
-		background: var(--input-background-base);
-		padding: var(--size-0-5) var(--size-1);
-=======
 		border-radius: var(--radius-sm);
 		background: var(--input-background-base) !important;
 		padding: var(--size-0-5) var(--size-1) !important;
->>>>>>> 170ad3d7
 		width: var(--size-40);
 		font-size: var(--scale-000);
 	}
