<script lang="ts">
	import { getSaliencyColor } from "../utils";
	import { BlockTitle } from "@gradio/atoms";

	export let original: string;
	export let interpretation: Array<number>;
	export let choices: Array<string>;
	export let label: string = "";
</script>

<div class="input-radio">
	<BlockTitle>{label}</BlockTitle>
	{#each choices as choice, i}
		<button class="radio-item" class:selected={original === choice}>
			<div
				class="radio-circle"
				style={"background-color: " + getSaliencyColor(interpretation[i])}
			/>
			{choice}
		</button>
	{/each}
</div>

<style>
	.input-radio {
		display: flex;
		flex-wrap: wrap;
		gap: var(--size-2);
	}

	.radio-item {
		display: flex;
		align-items: center;
		gap: var(--size-2);
		transition: 150ms;
		cursor: pointer;
		border-radius: var(--radius-md);
<<<<<<< HEAD
		background: var(--background-fill-primary);
=======
		background: var(--background-primary);
>>>>>>> de3254fd
		padding: var(--size-2) var(--size-3);
		font-weight: var(--weight-semibold);
	}

	.radio-item:hover {
		box-shadow: var(--shadow-drop-lg);
	}
	.radio-circle {
		box-sizing: border-box;
		border-radius: var(--radius-full);
		width: var(--size-4);
		height: var(--size-4);
	}
	.radio-item.selected {
		box-shadow: var(--shadow-drop);
		background: var(--background-accent-base);
		color: white;
	}
</style><|MERGE_RESOLUTION|>--- conflicted
+++ resolved
@@ -35,11 +35,7 @@
 		transition: 150ms;
 		cursor: pointer;
 		border-radius: var(--radius-md);
-<<<<<<< HEAD
 		background: var(--background-fill-primary);
-=======
-		background: var(--background-primary);
->>>>>>> de3254fd
 		padding: var(--size-2) var(--size-3);
 		font-weight: var(--weight-semibold);
 	}
