--- conflicted
+++ resolved
@@ -32,11 +32,8 @@
 	color={dragging ? "green" : "grey"}
 	padding={false}
 	{elem_id}
-<<<<<<< HEAD
 	style={{ rounded: style.rounded }}
-=======
 	{visible}
->>>>>>> 97c85026
 >
 	<StatusTracker {...loading_status} />
 
