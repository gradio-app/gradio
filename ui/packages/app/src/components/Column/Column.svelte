--- conflicted
+++ resolved
@@ -1,13 +1,8 @@
 <script lang="ts">
+	export let value: boolean = true;
 	export let style: string = "";
-<<<<<<< HEAD
-</script>
-
-<div {style} class="flex flex-1 flex-col gap-2 relative">
-=======
 	export let variant: "default" | "panel" = "default";
 
-	if (default_value) value = default_value;
 </script>
 
 <div
@@ -18,6 +13,5 @@
 	class:rounded-lg={variant === "panel"}
 	class="flex flex-1 flex-col gr-gap gr-form-gap relative"
 >
->>>>>>> 4bd609bc
 	<slot />
 </div>