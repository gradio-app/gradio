<script lang="ts">
	import { CheckboxGroup } from "@gradio/form";
	import { Block } from "@gradio/atoms";
	import StatusTracker from "../StatusTracker/StatusTracker.svelte";
	import type { LoadingStatus } from "../StatusTracker/types";

	export let value: Array<string> = [];
	export let choices: Array<string>;

	export let mode: "static" | "dynamic";
	export let style: string = "";
	export let label: string = "Checkbox Group";
<<<<<<< HEAD
=======
	export let form_position: "first" | "last" | "mid" | "single" = "single";
	export let show_label: boolean;

	export let loading_status: LoadingStatus;

	if (default_value) value = default_value;
>>>>>>> 4bd609bc
</script>

<Block {form_position} type="fieldset">
	<StatusTracker {...loading_status} />

	<CheckboxGroup
		bind:value
		{choices}
		{style}
		{label}
		{show_label}
		on:change
		disabled={mode === "static"}
	/>
</Block><|MERGE_RESOLUTION|>--- conflicted
+++ resolved
@@ -10,15 +10,10 @@
 	export let mode: "static" | "dynamic";
 	export let style: string = "";
 	export let label: string = "Checkbox Group";
-<<<<<<< HEAD
-=======
 	export let form_position: "first" | "last" | "mid" | "single" = "single";
 	export let show_label: boolean;
 
 	export let loading_status: LoadingStatus;
-
-	if (default_value) value = default_value;
->>>>>>> 4bd609bc
 </script>
 
 <Block {form_position} type="fieldset">
