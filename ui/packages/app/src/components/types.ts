--- conflicted
+++ resolved
@@ -37,14 +37,9 @@
 	api_name: string | null;
 	cancels: Array<number>;
 	types: DependencyTypes;
-<<<<<<< HEAD
 	collects_event_data: boolean;
-	triggered_after?: number;
-	triggered_only_on_success?: boolean;
-=======
 	trigger_after?: number;
 	trigger_only_on_success?: boolean;
->>>>>>> 092b7448
 }
 
 interface TypeDescription {
