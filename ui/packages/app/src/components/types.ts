--- conflicted
+++ resolved
@@ -37,12 +37,9 @@
 	api_name: string | null;
 	cancels: Array<number>;
 	types: DependencyTypes;
-<<<<<<< HEAD
 	collects_event_data: boolean;
-=======
 	triggered_after?: number;
 	triggered_only_on_success?: boolean;
->>>>>>> 7d76e1c3
 }
 
 interface TypeDescription {
