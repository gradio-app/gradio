<script lang="ts">
	import type { FileData } from "@gradio/upload";
	import { normalise_file } from "@gradio/upload";
	import { playable } from "../utils/helpers";
	import { setFilenameSource } from "../utils/utils";

	import { Video } from "@gradio/video";
	import { _ } from "svelte-i18n";

	export let value: FileData | null | string = null;
	export let label: string;
	export let default_value: FileData | null;
	export let theme: string;
	export let style: string = "";
	export let source: string;
	export let root: string;

	export let mode: "static" | "dynamic";

	if (default_value) value = default_value;
<<<<<<< HEAD
	$: valueWithSource = value === null ? null : setFilenameSource(value, root);
</script>

{#if mode === "static" && valueWithSource}
	<div
		class="output-video w-full h-60 flex justify-center items-center bg-gray-200 dark:bg-gray-600 relative"
	>
		{#if playable(valueWithSource.name)}
=======

	let _value: null | FileData;
	$: _value = normalise_file(value);
</script>

{#if mode === "static" && _value}
	<div
		class="output-video w-full h-60 flex justify-center items-center bg-gray-200 dark:bg-gray-600 relative"
	>
		{#if playable(_value.data)}
>>>>>>> 48fc3f90
			<!-- svelte-ignore a11y-media-has-caption -->
			<video
				class="video_preview w-full h-full object-contain"
				controls
				playsInline
				preload="auto"
<<<<<<< HEAD
				src={valueWithSource.name}
			/>
		{:else}
			<a
				href={valueWithSource.data}
				download={valueWithSource.name}
				class="file-preview h-60 w-full flex flex-col justify-center items-center relative"
			>
				<div class="file-name text-4xl p-6 break-all">{valueWithSource.name}</div>
=======
				src={_value.data}
			/>
		{:else}
			<a
				href={_value.data}
				download={_value.name}
				class="file-preview h-60 w-full flex flex-col justify-center items-center relative"
			>
				<div class="file-name text-4xl p-6 break-all">{_value.name}</div>
>>>>>>> 48fc3f90
			</a>
		{/if}
	</div>
{:else}
	<Video
<<<<<<< HEAD
		bind:value={valueWithSource}
		{theme}
=======
		value={_value}
		on:change={({ detail }) => (value = detail)}
		{label}
>>>>>>> 48fc3f90
		{style}
		{source}
		drop_text={$_("interface.drop_video")}
		or_text={$_("interface.or")}
		upload_text={$_("interface.click_to_upload")}
		on:change
		on:clear
		on:play
		on:pause
	/>
{/if}<|MERGE_RESOLUTION|>--- conflicted
+++ resolved
@@ -2,7 +2,6 @@
 	import type { FileData } from "@gradio/upload";
 	import { normalise_file } from "@gradio/upload";
 	import { playable } from "../utils/helpers";
-	import { setFilenameSource } from "../utils/utils";
 
 	import { Video } from "@gradio/video";
 	import { _ } from "svelte-i18n";
@@ -18,19 +17,9 @@
 	export let mode: "static" | "dynamic";
 
 	if (default_value) value = default_value;
-<<<<<<< HEAD
-	$: valueWithSource = value === null ? null : setFilenameSource(value, root);
-</script>
-
-{#if mode === "static" && valueWithSource}
-	<div
-		class="output-video w-full h-60 flex justify-center items-center bg-gray-200 dark:bg-gray-600 relative"
-	>
-		{#if playable(valueWithSource.name)}
-=======
 
 	let _value: null | FileData;
-	$: _value = normalise_file(value);
+	$: _value = normalise_file(value, root);
 </script>
 
 {#if mode === "static" && _value}
@@ -38,24 +27,12 @@
 		class="output-video w-full h-60 flex justify-center items-center bg-gray-200 dark:bg-gray-600 relative"
 	>
 		{#if playable(_value.data)}
->>>>>>> 48fc3f90
 			<!-- svelte-ignore a11y-media-has-caption -->
 			<video
 				class="video_preview w-full h-full object-contain"
 				controls
 				playsInline
 				preload="auto"
-<<<<<<< HEAD
-				src={valueWithSource.name}
-			/>
-		{:else}
-			<a
-				href={valueWithSource.data}
-				download={valueWithSource.name}
-				class="file-preview h-60 w-full flex flex-col justify-center items-center relative"
-			>
-				<div class="file-name text-4xl p-6 break-all">{valueWithSource.name}</div>
-=======
 				src={_value.data}
 			/>
 		{:else}
@@ -65,20 +42,14 @@
 				class="file-preview h-60 w-full flex flex-col justify-center items-center relative"
 			>
 				<div class="file-name text-4xl p-6 break-all">{_value.name}</div>
->>>>>>> 48fc3f90
 			</a>
 		{/if}
 	</div>
 {:else}
 	<Video
-<<<<<<< HEAD
-		bind:value={valueWithSource}
-		{theme}
-=======
 		value={_value}
 		on:change={({ detail }) => (value = detail)}
 		{label}
->>>>>>> 48fc3f90
 		{style}
 		{source}
 		drop_text={$_("interface.drop_video")}
