<script lang="ts">
	import { createEventDispatcher } from "svelte";
	import { Label } from "@gradio/label";
	import { LineChart as LabelIcon } from "@gradio/icons";
	import { Block, BlockLabel } from "@gradio/atoms";
	import StatusTracker from "../StatusTracker/StatusTracker.svelte";
	import type { LoadingStatus } from "../StatusTracker/types";
	import type { Styles } from "@gradio/utils";

	export let elem_id: string = "";
	export let value: {
		label: string;
		confidences?: Array<{ label: string; confidence: number }>;
	};
	export let label: string = "Label";
	export let style: Styles = {};

	export let loading_status: LoadingStatus;
	export let show_label: boolean;

	const dispatch = createEventDispatcher<{ change: undefined }>();

	$: value, dispatch("change");
</script>

<Block
<<<<<<< HEAD
=======
	test_id="label"
	{visible}
>>>>>>> a18c7ddf
	{elem_id}
	disable={typeof style.container === "boolean" && !style.container}
>
	<StatusTracker {...loading_status} />
	{#if show_label}
		<BlockLabel
			Icon={LabelIcon}
			{label}
			disable={typeof style.container === "boolean" && !style.container}
		/>
	{/if}
	{#if typeof value === "object" && value !== undefined && value !== null}
		<Label {value} {show_label} />
	{:else}
		<div class="h-full min-h-[6rem] flex justify-center items-center">
			<div class="h-5 dark:text-white opacity-50"><LabelIcon /></div>
		</div>
	{/if}
</Block><|MERGE_RESOLUTION|>--- conflicted
+++ resolved
@@ -24,11 +24,7 @@
 </script>
 
 <Block
-<<<<<<< HEAD
-=======
 	test_id="label"
-	{visible}
->>>>>>> a18c7ddf
 	{elem_id}
 	disable={typeof style.container === "boolean" && !style.container}
 >
