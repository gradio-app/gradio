<script lang="ts">
	import { createEventDispatcher } from "svelte";
	import { Upload } from "@gradio/upload";
	import type { FileData } from "@gradio/upload";
	import { Block, BlockLabel } from "@gradio/atoms";
	import { Chart } from "@gradio/chart";

	import StatusTracker from "../StatusTracker/StatusTracker.svelte";
	import type { LoadingStatus } from "../StatusTracker/types";
	import { _ } from "svelte-i18n";

	import { Chart as ChartIcon } from "@gradio/icons";

	import type { Styles } from "@gradio/utils";
	export let style: Styles = {};

	function format_value(val: StaticData) {
		return val.data.map((r) =>
			r.reduce((acc, next, i) => ({ ...acc, [val.headers[i]]: next }), {})
		);
	}

	const dispatch = createEventDispatcher<{ change: undefined }>();

	interface StaticData {
		data: Array<Array<number>>;
		headers: Array<string>;
	}
	interface Data {
		data: Array<Array<number>> | string;
		headers?: Array<string>;
	}

	export let elem_id: string = "";
	export let visible: boolean = true;
	export let value: null | Data;
	export let y: Array<string>;
	export let x: string;
	export let mode: "static" | "dynamic";
	export let label: string;
	export let show_label: boolean;
	export let colors: Array<string>;

	export let loading_status: LoadingStatus;

	let _value: string | null;

	function data_uri_to_blob(data_uri: string) {
		const byte_str = atob(data_uri.split(",")[1]);
		const mime_str = data_uri.split(",")[0].split(":")[1].split(";")[0];

		const ab = new ArrayBuffer(byte_str.length);
		const ia = new Uint8Array(ab);

		for (let i = 0; i < byte_str.length; i++) {
			ia[i] = byte_str.charCodeAt(i);
		}

		return new Blob([ab], { type: mime_str });
	}

	function blob_to_string(blob: Blob) {
		const reader = new FileReader();

		reader.addEventListener("loadend", (e) => {
			//@ts-ignore
			_value = e.srcElement.result;
		});

		reader.readAsText(blob);
	}

	$: {
		if (value && value.data && typeof value.data === "string") {
			if (!value) _value = null;
			else blob_to_string(data_uri_to_blob(value.data));
		}
	}

	interface XRow {
		name: string;
		values: Array<number>;
	}

	interface YRow {
		name: string;
		values: Array<{ x: number; y: number }>;
	}

	function make_dict(x: XRow, y: Array<YRow>): Data {
		const headers = [];
		const data = [];

		headers.push(x.name);
		y.forEach(({ name }) => headers.push(name));

		for (let i = 0; i < x.values.length; i++) {
			let _data = [];
			_data.push(x.values[i]);
			y.forEach(({ values }) => _data.push(values[i].y));

			data.push(_data);
		}
		return { headers, data };
	}

	function handle_load(v: string | FileData | (string | FileData)[] | null) {
		value = { data: v as string };
		// setValue({ data: v as string });
		return v;
	}

	$: _value = value == null ? null : _value;
	$: static_data =
		mode === "static" && value && format_value(value as StaticData);

	$: value, dispatch("change");
</script>

<Block
	variant={mode === "dynamic" && !_value ? "dashed" : "solid"}
	color={"grey"}
	padding={false}
	{elem_id}
<<<<<<< HEAD
	style={{ rounded: style.rounded }}
=======
	{visible}
>>>>>>> 97c85026
>
	<BlockLabel {show_label} Icon={ChartIcon} label={label || "TimeSeries"} />
	<StatusTracker {...loading_status} />

	{#if mode === "static"}
		{#if static_data}
			<Chart value={static_data} {colors} />
		{:else}
			<div class="h-full min-h-[15rem] flex justify-center items-center">
				<div class="h-5 dark:text-white opacity-50"><ChartIcon /></div>
			</div>
		{/if}
	{:else if _value}
		<Chart
			value={_value}
			{y}
			{x}
			on:process={({ detail: { x, y } }) => (value = make_dict(x, y))}
			{colors}
		/>
	{:else if value === undefined}
		<div class="h-full min-h-[8rem]">
			<Upload
				filetype="text/csv"
				on:load={({ detail }) => handle_load(detail)}
				include_file_metadata={false}
			>
				{$_("interface.drop_csv")}
				<br />- {$_("or")} -<br />
				{$_("interface.click_to_upload")}
			</Upload>
		</div>
	{/if}
</Block><|MERGE_RESOLUTION|>--- conflicted
+++ resolved
@@ -122,11 +122,8 @@
 	color={"grey"}
 	padding={false}
 	{elem_id}
-<<<<<<< HEAD
 	style={{ rounded: style.rounded }}
-=======
 	{visible}
->>>>>>> 97c85026
 >
 	<BlockLabel {show_label} Icon={ChartIcon} label={label || "TimeSeries"} />
 	<StatusTracker {...loading_status} />
