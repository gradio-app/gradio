<script lang="ts">
	import { ChatBot } from "@gradio/chatbot";
	import { Block } from "@gradio/atoms";
	import StatusTracker from "../StatusTracker/StatusTracker.svelte";

	export let value: Array<[string, string]> = [];
	export let default_value: Array<[string, string]>;
	export let style: string = "";
	export let color_map: Array<[string, string]>;

	export let loading_status: "complete" | "pending" | "error";


	export let loading_status: "complete" | "pending" | "error";

	if (default_value) value = default_value;
</script>
<Block padding={false}>
	<StatusTracker tracked_status={loading_status} />

<<<<<<< HEAD
	<ChatBot {value} {style} {color_map} on:change />
=======
<Block padding={false}>
	<StatusTracker tracked_status={loading_status} />

	<ChatBot {value} {style} on:change />
>>>>>>> f8568697
</Block><|MERGE_RESOLUTION|>--- conflicted
+++ resolved
@@ -10,20 +10,10 @@
 
 	export let loading_status: "complete" | "pending" | "error";
 
-
-	export let loading_status: "complete" | "pending" | "error";
-
 	if (default_value) value = default_value;
 </script>
+
 <Block padding={false}>
 	<StatusTracker tracked_status={loading_status} />
-
-<<<<<<< HEAD
 	<ChatBot {value} {style} {color_map} on:change />
-=======
-<Block padding={false}>
-	<StatusTracker tracked_status={loading_status} />
-
-	<ChatBot {value} {style} on:change />
->>>>>>> f8568697
 </Block>