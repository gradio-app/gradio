--- conflicted
+++ resolved
@@ -1,11 +1,7 @@
 <script lang="ts">
 	import { Audio } from "@gradio/audio";
 	import type { FileData } from "@gradio/upload";
-<<<<<<< HEAD
-	import { setFilenameSource } from "../utils/utils";
-=======
 	import { normalise_file } from "@gradio/upload";
->>>>>>> 48fc3f90
 
 	export let mode: "static" | "dynamic";
 	export let value: null | FileData | string = null;
@@ -15,29 +11,19 @@
 	export let source: "microphone" | "upload";
 	export let type: "normal" | "numpy" = "normal";
 	export let label: string;
-<<<<<<< HEAD
 	export let root: string;
-
-	$: valueWithSource = value === null ? null : setFilenameSource(value, root);
-=======
 
 	if (default_value) value = default_value;
 
 	let _value: null | FileData;
-	$: _value = normalise_file(value);
->>>>>>> 48fc3f90
+	$: _value = normalise_file(value, root);
 </script>
 
 {#if mode === "dynamic"}
 	<Audio
-<<<<<<< HEAD
-		value={valueWithSource}
-		{theme}
-=======
 		{label}
 		value={_value}
 		on:change={({ detail }) => (value = detail)}
->>>>>>> 48fc3f90
 		{style}
 		{name}
 		{source}
@@ -47,14 +33,8 @@
 		on:pause
 		on:ended
 	/>
-<<<<<<< HEAD
-{:else if valueWithSource}
-	<audio {theme} {style} controls>
-		<source src={valueWithSource.name} />
-=======
 {:else if _value}
 	<audio {style} controls>
 		<source src={_value.data} />
->>>>>>> 48fc3f90
 	</audio>
 {/if}