<script lang="ts">
	import { onMount, createEventDispatcher, setContext } from "svelte";

	export let root: string;
	export let component;
	export let instance_map;
	export let id: number;
	export let props: {
		style: Record<string, unknown>;
		visible: boolean;
		[key: string]: unknown;
	};
	interface LayoutNode {
		id: number;
		children: Array<LayoutNode>;
	}
	export let children: Array<LayoutNode>;
	export let dynamic_ids: Set<number>;
	export let has_modes: boolean | undefined;
	export let status_tracker_values: Record<number, string>;
	export let parent: string | null = null;

	const dispatch = createEventDispatcher<{ mount: number; destroy: number }>();

	if (has_modes) {
		if (props.interactive === false) {
			props.mode = "static";
		} else if (props.interactive === true) {
			props.mode = "dynamic";
		} else if (dynamic_ids.has(id)) {
			props.mode = "dynamic";
		} else {
			props.mode = "static";
		}
	}

	onMount(() => {
		dispatch("mount", id);

		return () => dispatch("destroy", id);
	});

	const forms = [
		"textbox",
		"number",
		"slider",
		"checkbox",
		"checkboxgroup",
		"radio",
		"dropdown"
	];

	function get_types(i) {
		const current =
			children[i]?.id != undefined && instance_map[children[i].id];
		const next =
			children[i + 1]?.id != undefined && instance_map[children[i + 1].id];
		const prev =
			children[i - 1]?.id != undefined && instance_map[children[i - 1].id];

		return {
			current: current?.type && forms.includes(current.type),
			next: next?.type && forms.includes(next.type),
			prev: prev?.type && forms.includes(prev.type)
		};
	}

	if (children) {
		children.forEach((c, i) => {
			get_form_context(c, i);
		});
	}

	function get_form_context(node, i) {
		const { current, next, prev } = get_types(i);

		if (current && next && prev) {
			node.props.form_position = "mid";
		} else if (current && next && !prev) {
			node.props.form_position = "first";
		} else if (current && prev && !next) {
			node.props.form_position = "last";
		} else if (current && !prev && !next) {
			node.props.form_position = "single";
		}
	}

	$: children =
		children &&
		children.filter((v) => instance_map[v.id].type !== "statustracker");

	setContext("BLOCK_KEY", parent);

	function handle_prop_change(e: { detail: Record<string, any> }) {
		for (const k in e.detail) {
			instance_map[id].props[k] = e.detail[k];
		}
	}
</script>

<<<<<<< HEAD
<div class:apply-hidden={props.visible === false}>
	<svelte:component
		this={component}
		bind:this={instance_map[id].instance}
		bind:value={instance_map[id].props.value}
		elem_id={props.elem_id || id}
		{...props}
		{root}
	>
		{#if children && children.length}
			{#each children as { component, id: each_id, props, children, has_modes } (each_id)}
				<svelte:self
					parent={instance_map[id].type}
					{component}
					id={each_id}
					{props}
					{root}
					{instance_map}
					{children}
					{dynamic_ids}
					{has_modes}
					on:destroy
					on:mount
				/>
			{/each}
		{/if}
	</svelte:component>
</div>
=======
<svelte:component
	this={component}
	bind:this={instance_map[id].instance}
	bind:value={instance_map[id].props.value}
	elem_id={props.elem_id || id}
	on:prop_change={handle_prop_change}
	{...props}
	{root}
>
	{#if children && children.length}
		{#each children as { component, id: each_id, props, children, has_modes } (each_id)}
			<svelte:self
				parent={instance_map[id].type}
				{component}
				id={each_id}
				{props}
				{root}
				{instance_map}
				{children}
				{dynamic_ids}
				{has_modes}
				on:destroy
				on:mount
			/>
		{/each}
	{/if}
</svelte:component>
>>>>>>> a18c7ddf
<|MERGE_RESOLUTION|>--- conflicted
+++ resolved
@@ -98,13 +98,13 @@
 	}
 </script>
 
-<<<<<<< HEAD
 <div class:apply-hidden={props.visible === false}>
 	<svelte:component
 		this={component}
 		bind:this={instance_map[id].instance}
 		bind:value={instance_map[id].props.value}
 		elem_id={props.elem_id || id}
+		on:prop_change={handle_prop_change}
 		{...props}
 		{root}
 	>
@@ -126,33 +126,4 @@
 			{/each}
 		{/if}
 	</svelte:component>
-</div>
-=======
-<svelte:component
-	this={component}
-	bind:this={instance_map[id].instance}
-	bind:value={instance_map[id].props.value}
-	elem_id={props.elem_id || id}
-	on:prop_change={handle_prop_change}
-	{...props}
-	{root}
->
-	{#if children && children.length}
-		{#each children as { component, id: each_id, props, children, has_modes } (each_id)}
-			<svelte:self
-				parent={instance_map[id].type}
-				{component}
-				id={each_id}
-				{props}
-				{root}
-				{instance_map}
-				{children}
-				{dynamic_ids}
-				{has_modes}
-				on:destroy
-				on:mount
-			/>
-		{/each}
-	{/if}
-</svelte:component>
->>>>>>> a18c7ddf
+</div>