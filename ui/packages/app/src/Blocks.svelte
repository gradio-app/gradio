--- conflicted
+++ resolved
@@ -237,17 +237,10 @@
 		if (status === "complete" || status === "error") {
 			dependencies.forEach((dep, i) => {
 				if (
-<<<<<<< HEAD
-					dep.triggered_after === fn_index &&
-					(!dep.triggered_only_on_success || status === "complete")
-				) {
-					trigger_api_call(i, null);
-=======
 					dep.trigger_after === fn_index &&
 					(!dep.trigger_only_on_success || status === "complete")
 				) {
-					trigger_api_call(i);
->>>>>>> 092b7448
+					trigger_api_call(i, null);
 				}
 			});
 		}
@@ -266,11 +259,7 @@
 	}
 	let handled_dependencies: Array<number[]> = [];
 
-<<<<<<< HEAD
 	const trigger_api_call = (dep_index: number, event_data: unknown) => {
-=======
-	const trigger_api_call = (dep_index: number) => {
->>>>>>> 092b7448
 		let dep = dependencies[dep_index];
 		const current_status = loading_status.get_status_for_fn(dep_index);
 		if (current_status === "pending" || current_status === "generating") {
@@ -285,12 +274,8 @@
 
 		let payload = {
 			fn_index: dep_index,
-<<<<<<< HEAD
 			data: dep.inputs.map((id) => instance_map[id].props.value),
 			event_data: dep.collects_event_data ? event_data : null
-=======
-			data: dep.inputs.map((id) => instance_map[id].props.value)
->>>>>>> 092b7448
 		};
 
 		if (dep.frontend_fn) {
@@ -345,11 +330,7 @@
 				outputs.every((v) => instance_map?.[v].instance) &&
 				inputs.every((v) => instance_map?.[v].instance)
 			) {
-<<<<<<< HEAD
 				trigger_api_call(i, null);
-=======
-				trigger_api_call(i);
->>>>>>> 092b7448
 				handled_dependencies[i] = [-1];
 			}
 
@@ -357,13 +338,8 @@
 				.filter((v) => !!v && !!v[1])
 				.forEach(([id, { instance }]: [number, ComponentMeta]) => {
 					if (handled_dependencies[i]?.includes(id) || !instance) return;
-<<<<<<< HEAD
 					instance?.$on(trigger, (event_data) => {
 						trigger_api_call(i, event_data.detail);
-=======
-					instance?.$on(trigger, () => {
-						trigger_api_call(i);
->>>>>>> 092b7448
 					});
 
 					if (!handled_dependencies[i]) handled_dependencies[i] = [];
