<script lang="ts">
	import type { SvelteComponentTyped } from "svelte";
	import { component_map } from "./components/directory";
	import { _ } from "svelte-i18n";
	import { setupi18n } from "./i18n";
	import Render from "./Render.svelte";
	import { tick } from "svelte";
	setupi18n();

	interface Component {
		id: string;
		type: string;
		props: {
			name: keyof typeof component_map;
			css: Record<string, string>;
			[key: string]: unknown;
		};
	}

	interface Layout {
		name: string;
		type: string;
		children: Layout | number;
	}

	interface Dependency {
		trigger: string;
		targets: Array<number>;
		inputs: Array<number>;
		outputs: Array<number>;
		queue: boolean;
		status_tracker: number | null;
		status?: string;
	}

	export let root: string;
	export let fn: (...args: any) => Promise<unknown>;
	export let components: Array<Component>;
	export let layout: Layout;
	export let dependencies: Array<Dependency>;
	export let theme: string;
	export let style: string | null;
	export let static_src: string;

	const dynamic_ids = dependencies.reduce((acc, next) => {
		next.inputs.forEach((i) => acc.add(i));
		return acc;
	}, new Set());

	interface Instance {
		props?: Record<string, unknown>;
		id: number;
		type: string;
		instance?: SvelteComponentTyped;
		value?: unknown;
	}

	const instance_map = components.reduce((acc, next) => {
		return {
			...acc,
			[next.id]: {
				...next
			}
		};
	}, {} as { [id: number]: Instance });

	function load_component<T extends keyof typeof component_map>(
		name: T
	): Promise<{ name: T; component: SvelteComponentTyped }> {
		return new Promise(async (res, rej) => {
			try {
				const c = await component_map[name]();
				res({ name, component: c });
			} catch (e) {
				console.log(name);
				rej(e);
			}
		});
	}

	async function walk_layout(node) {
		const _n = { id: node.id };

		const meta = instance_map[_n.id];
		_n.props = meta.props || {};
		const _module = (await _component_map.get(meta.type)).component;
		_n.component = _module.Component;
		if (_module.modes.length > 1) {
			_n.has_modes = true;
		}

		// console.log(await _component_map.get(meta.type));

		if (node.children) {
			_n.children = await Promise.all(node.children.map((v) => walk_layout(v)));
		}

		return _n;
	}

	const component_set = new Set();
	const _component_map = new Map();
	components.forEach((c) => {
		const _c = load_component(c.type);
		component_set.add(_c);
		_component_map.set(c.type, _c);
	});

	let tree;
	Promise.all(Array.from(component_set)).then((v) => {
		Promise.all(layout.children.map((c) => walk_layout(c))).then((v) => {
			console.log(v);
			tree = v;
		});
	});

	let handled_dependencies: Array<number[]> = [];
	let status_tracker_values: Record<number, string> = {};

	let set_status = (dependency_index: number, status: string) => {
		dependencies[dependency_index].status = status;
		let status_tracker_id = dependencies[dependency_index].status_tracker;
		if (status_tracker_id !== null) {
			status_tracker_values[status_tracker_id] = status;
		}
	};

	async function handle_mount({ detail }) {
		await tick();
		dependencies.forEach(({ targets, trigger, inputs, outputs, queue }, i) => {
			const target_instances: [number, Instance][] = targets.map((t) => [
				t,
				instance_map[t]
			]);

			// page events
			if (
				targets.length === 0 &&
				!handled_dependencies[i]?.includes(-1) &&
				trigger === "load" &&
				// check all input + output elements are on the page
				outputs.every((v) => instance_map[v].instance) &&
				inputs.every((v) => instance_map[v].instance)
			) {
				fn(
					"predict",
					{
						fn_index: i,
						data: inputs.map((id) => instance_map[id].value)
					},
					queue,
					() => {}
				)
					.then((output) => {
						output.data.forEach((value, i) => {
							instance_map[outputs[i]].value = value;
						});
					})
					.catch((error) => {
						console.error(error);
					});

				handled_dependencies[i] = [-1];
			}

			target_instances.forEach(([id, { instance }]: [number, Instance]) => {
				// console.log(id, handled_dependencies[i]?.includes(id) || !instance);
				if (handled_dependencies[i]?.includes(id) || !instance) return;
				// console.log(trigger, target_instances, instance);
				instance?.$on(trigger, () => {
					if (status === "pending") {
						return;
					}
					set_status(i, "pending");
					fn(
						"predict",
						{
							fn_index: i,
							data: inputs.map((id) => instance_map[id].value)
						},
						queue,
						() => {}
					)
						.then((output) => {
							set_status(i, "complete");
							output.data.forEach((value, i) => {
								instance_map[outputs[i]].value = value;
							});
						})
						.catch((error) => {
							set_status(i, "error");
							console.error(error);
						});
				});

				if (!handled_dependencies[i]) handled_dependencies[i] = [];
				handled_dependencies[i].push(id);
			});
		});
	}

	function handle_destroy(id: number) {
		handled_dependencies = handled_dependencies.map((dep) => {
			return dep.filter((_id) => _id !== id);
		});
	}
</script>

<<<<<<< HEAD
<div class="mx-auto container p-4 dark:bg-gray-950">
=======
<div class="mx-auto container space-y-4 px-4 py-6">
>>>>>>> 4c1c7353
	{#if tree}
		{#each tree as { component, id, props, children, has_modes }}
			<Render
				{has_modes}
				{dynamic_ids}
				{component}
				{id}
				{props}
				{children}
				{instance_map}
				{theme}
				{root}
				{status_tracker_values}
				on:mount={handle_mount}
				on:destroy={({ detail }) => handle_destroy(detail)}
			/>
		{/each}
	{/if}
</div>
<div
	class="gradio-page container mx-auto flex flex-col box-border flex-grow text-gray-700 dark:text-gray-50"
>
	<div
<<<<<<< HEAD
		class="footer flex-shrink-0 inline-flex gap-2.5 items-center text-gray-400 dark:text-gray-300 justify-center py-2"
=======
		class="footer flex-shrink-0 inline-flex gap-2.5 items-center text-gray-600 justify-center py-2"
>>>>>>> 4c1c7353
	>
		<a href="https://gradio.app" target="_blank" rel="noreferrer">
			{$_("interface.built_with_Gradio")}
			<img
				class="h-5 inline-block pb-0.5"
				src="{static_src}/static/img/logo.svg"
				alt="logo"
			/>
		</a>
	</div>
</div><|MERGE_RESOLUTION|>--- conflicted
+++ resolved
@@ -206,11 +206,7 @@
 	}
 </script>
 
-<<<<<<< HEAD
-<div class="mx-auto container p-4 dark:bg-gray-950">
-=======
-<div class="mx-auto container space-y-4 px-4 py-6">
->>>>>>> 4c1c7353
+<div class="mx-auto container space-y-4 px-4 py-6 dark:bg-gray-950">
 	{#if tree}
 		{#each tree as { component, id, props, children, has_modes }}
 			<Render
@@ -234,11 +230,7 @@
 	class="gradio-page container mx-auto flex flex-col box-border flex-grow text-gray-700 dark:text-gray-50"
 >
 	<div
-<<<<<<< HEAD
-		class="footer flex-shrink-0 inline-flex gap-2.5 items-center text-gray-400 dark:text-gray-300 justify-center py-2"
-=======
-		class="footer flex-shrink-0 inline-flex gap-2.5 items-center text-gray-600 justify-center py-2"
->>>>>>> 4c1c7353
+		class="footer flex-shrink-0 inline-flex gap-2.5 items-center text-gray-600 dark:text-gray-300 justify-center py-2"
 	>
 		<a href="https://gradio.app" target="_blank" rel="noreferrer">
 			{$_("interface.built_with_Gradio")}
