--- conflicted
+++ resolved
@@ -313,76 +313,12 @@
 			if (_target !== "_blank") a[i].setAttribute("target", "_blank");
 		}
 
-<<<<<<< HEAD
-		dependencies.forEach(
-			(
-				{
-					targets,
-					trigger,
-					inputs,
-					outputs,
-					queue,
-					backend_fn,
-					frontend_fn,
-					cancels,
-					collects_event_data,
-					...rest
-				},
-				i
-			) => {
-				const target_instances: [number, ComponentMeta][] = targets.map((t) => [
-					t,
-					instance_map[t]
-				]);
-
-				// page events
-				if (
-					targets.length === 0 &&
-					!handled_dependencies[i]?.includes(-1) &&
-					trigger === "load" &&
-					// check all input + output elements are on the page
-					outputs.every((v) => instance_map?.[v].instance) &&
-					inputs.every((v) => instance_map?.[v].instance)
-				) {
-					cancels &&
-						cancels.forEach((fn_index) => {
-							app.cancel("/predict", fn_index);
-						});
-
-					let payload = {
-						fn_index: i,
-						data: inputs.map((id) => instance_map[id].props.value)
-					};
-
-					if (frontend_fn) {
-						frontend_fn(
-							payload.data.concat(
-								outputs.map((id) => instance_map[id].props.value)
-							)
-						).then((v: []) => {
-							if (backend_fn) {
-								payload.data = v;
-								make_prediction();
-							} else {
-								handle_update(v, i);
-							}
-						});
-					} else {
-						if (backend_fn) {
-							make_prediction();
-						}
-					}
-					function make_prediction() {
-						app.predict("/predict", payload);
-					}
-=======
 		dependencies.forEach((dep, i) => {
 			let { targets, trigger, inputs, outputs } = dep;
 			const target_instances: [number, ComponentMeta][] = targets.map((t) => [
 				t,
 				instance_map[t]
 			]);
->>>>>>> 7d76e1c3
 
 			// page events
 			if (
