--- conflicted
+++ resolved
@@ -6,11 +6,8 @@
 	let old_value: Array<[string | null, string | null]> | null;
 	export let pending_message: boolean = false;
 	export let root: string;
-<<<<<<< HEAD
 	export let feedback: Array<string> | null = null;
-=======
 	export let style: Styles = {};
->>>>>>> a2076441
 
 	let div: HTMLDivElement;
 	let autoscroll: Boolean;
