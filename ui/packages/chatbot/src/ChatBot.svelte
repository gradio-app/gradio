--- conflicted
+++ resolved
@@ -10,30 +10,14 @@
 		[string | FileData | null, string | FileData | null]
 	> | null;
 	export let pending_message: boolean = false;
-<<<<<<< HEAD
-=======
-	export let root: string;
 	export let feedback: Array<string> | null = null;
->>>>>>> 952da337
 	export let style: Styles = {};
 
 	let div: HTMLDivElement;
 	let autoscroll: Boolean;
 
 	const dispatch = createEventDispatcher<{ change: undefined }>();
-<<<<<<< HEAD
-
-=======
-	const redirect_src_url = (src: string) =>
-		src.replace('src="/file', `src="${root}/file`);
-
-	$: _value = value
-		? value.map(([user_msg, bot_msg]) => [
-				user_msg ? redirect_src_url(user_msg) : null,
-				bot_msg ? redirect_src_url(bot_msg) : null
-		  ])
-		: [];
->>>>>>> 952da337
+
 	beforeUpdate(() => {
 		autoscroll =
 			div && div.offsetHeight + div.scrollTop > div.scrollHeight - 20;
@@ -65,7 +49,6 @@
 	bind:this={div}
 >
 	<div class="message-wrap">
-<<<<<<< HEAD
 		{#if value !== null}
 			{#each value as message_pair, i}
 				{#each message_pair as message, j}
@@ -77,6 +60,13 @@
 					>
 						{#if typeof message === "string"}
 							{@html message}
+							{#if feedback && j == 1}
+								<div class="feedback">
+									{#each feedback as f}
+										<button>{f}</button>
+									{/each}
+								</div>
+							{/if}
 						{:else if message !== null && message.mime_type.includes("audio")}
 							<audio
 								controls
@@ -104,31 +94,6 @@
 				{/each}
 			{/each}
 		{/if}
-=======
-		{#each _value as message, i}
-			<div
-				data-testid="user"
-				class="message user"
-				class:hide={message[0] === null}
-			>
-				{@html message[0]}
-			</div>
-			<div
-				data-testid="bot"
-				class="message bot"
-				class:hide={message[1] === null}
-			>
-				{@html message[1]}
-				{#if feedback}
-					<div class="feedback">
-						{#each feedback as f}
-							<button>{f}</button>
-						{/each}
-					</div>
-				{/if}
-			</div>
-		{/each}
->>>>>>> 952da337
 		{#if pending_message}
 			<div class="message pending">
 				<div class="dot-flashing" />
