<script context="module">
	let _id = 0;
</script>

<script lang="ts">
	import { createEventDispatcher } from "svelte";
	import { BlockTitle } from "@gradio/atoms";
	import { get_styles } from "@gradio/utils";
	import type { Styles } from "@gradio/utils";

	export let value: number = 0;
	export let style: Styles = {};
	export let minimum: number = 0;
	export let maximum: number = 100;
	export let step: number = 1;
	export let disabled: boolean = false;
	export let label: string;
	export let show_label: boolean;

	const id = `range_id_${_id++}`;
	const dispatch = createEventDispatcher<{ change: number }>();

	$: dispatch("change", value);
<<<<<<< HEAD
	$: ({ classes } = get_styles(style, ["rounded", "border"]));

	const clamp = () => (value = Math.min(Math.max(value, minimum), maximum));
=======
>>>>>>> a03d0ebe
</script>

<div class="w-full flex flex-col ">
	<div class="flex justify-between">
		<label for={id}>
			<BlockTitle {show_label}>{label}</BlockTitle>
		</label>
		<input
			type="number"
			class="gr-box gr-input gr-text-input text-center h-6"
			bind:value
			min={minimum}
			max={maximum}
			on:blur={clamp}
			{step}
			{disabled}
		/>
	</div>
</div>

<input
	type="range"
	{id}
	name="cowbell"
	class="w-full disabled:cursor-not-allowed"
	bind:value
	min={minimum}
	max={maximum}
	{step}
	{disabled}
/><|MERGE_RESOLUTION|>--- conflicted
+++ resolved
@@ -21,12 +21,9 @@
 	const dispatch = createEventDispatcher<{ change: number }>();
 
 	$: dispatch("change", value);
-<<<<<<< HEAD
 	$: ({ classes } = get_styles(style, ["rounded", "border"]));
 
 	const clamp = () => (value = Math.min(Math.max(value, minimum), maximum));
-=======
->>>>>>> a03d0ebe
 </script>
 
 <div class="w-full flex flex-col ">
