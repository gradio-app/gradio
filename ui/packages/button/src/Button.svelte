--- conflicted
+++ resolved
@@ -33,17 +33,11 @@
 		text-align: center;
 	}
 
-<<<<<<< HEAD
-	button:hover {
+	button:hover, button[disabled] {
 		box-shadow: var(--button-shadow-hover);
 	}
 	button:active {
 		box-shadow: var(--button-shadow-active);
-=======
-	button:hover,
-	button[disabled] {
-		box-shadow: var(--shadow-drop-lg);
->>>>>>> 5df113a4
 	}
 
 	button[disabled] {
@@ -59,13 +53,8 @@
 		background: var(--button-plain-background-base);
 		color: var(--button-plain-text-color-base);
 	}
-<<<<<<< HEAD
-	.plain:hover {
-=======
-
 	.plain:hover,
 	.plain[disabled] {
->>>>>>> 5df113a4
 		border: 1px solid var(--button-plain-border-color-hover);
 		background: var(--button-plain-background-hover);
 		color: var(--button-plain-text-color-hover);
@@ -98,13 +87,9 @@
 		background: var(--button-secondary-background-base);
 		color: var(--button-secondary-text-color-base);
 	}
-<<<<<<< HEAD
-	.secondary:hover {
-=======
 
 	.secondary:hover,
 	.secondary[disabled] {
->>>>>>> 5df113a4
 		border-color: var(--button-secondary-border-color-hover);
 		background: var(--button-secondary-background-hover);
 		color: var(--button-secondary-text-color-hover);
@@ -120,13 +105,9 @@
 		background: var(--button-cancel-background-base);
 		color: var(--button-cancel-text-color-base);
 	}
-<<<<<<< HEAD
-	.stop:hover {
-=======
 
 	.stop:hover,
 	.stop[disabled] {
->>>>>>> 5df113a4
 		border-color: var(--button-cancel-border-color-hover);
 		background: var(--button-cancel-background-hover);
 		color: var(--button-cancel-text-color-hover);
