lockfileVersion: 5.3

importers:

  .:
    specifiers:
      '@gradio/tootils': workspace:^0.0.1
      '@playwright/test': ^1.24.2
      '@sveltejs/vite-plugin-svelte': ^1.0.0-next.44
      '@tailwindcss/forms': ^0.5.0
      '@testing-library/dom': ^8.11.3
      '@testing-library/svelte': ^3.1.0
      '@testing-library/user-event': ^13.5.0
      '@types/three': ^0.138.0
      autoprefixer: ^10.4.4
      babylonjs: ^5.17.1
      babylonjs-loaders: ^5.17.1
      happy-dom: ^2.49.0
      node-html-parser: ^5.3.3
      npm-run-all: ^4.1.5
      playwright: ^1.24.2
      plotly.js-dist-min: ^2.10.1
      polka: ^1.0.0-next.22
      postcss: ^8.4.5
      postcss-nested: ^5.0.6
      prettier: ^2.6.2
      prettier-plugin-svelte: ^2.7.0
      sirv: ^2.0.2
      sirv-cli: ^2.0.2
      svelte: ^3.49.0
      svelte-check: ^2.8.0
      svelte-i18n: ^3.3.13
      svelte-preprocess: ^4.10.6
      tailwindcss: ^3.1.6
      tinyspy: ^0.3.0
      typescript: ^4.7.4
      vite: ^2.9.5
      vitest: ^0.12.7
    dependencies:
      '@gradio/tootils': link:packages/tootils
      '@playwright/test': 1.24.2
      '@sveltejs/vite-plugin-svelte': 1.0.0-next.44_svelte@3.49.0+vite@2.9.5
      '@tailwindcss/forms': 0.5.0_tailwindcss@3.1.6
      '@testing-library/dom': 8.11.3
      '@testing-library/svelte': 3.1.0_svelte@3.49.0
      '@testing-library/user-event': 13.5.0_@testing-library+dom@8.11.3
      autoprefixer: 10.4.4_postcss@8.4.6
      babylonjs: 5.18.0
      babylonjs-loaders: 5.18.0
      happy-dom: 2.49.0
      node-html-parser: 5.3.3
      npm-run-all: 4.1.5
      playwright: 1.24.2
      plotly.js-dist-min: 2.11.1
      polka: 1.0.0-next.22
      postcss: 8.4.6
      postcss-nested: 5.0.6_postcss@8.4.6
      prettier: 2.6.2
      prettier-plugin-svelte: 2.7.0_prettier@2.6.2+svelte@3.49.0
      sirv: 2.0.2
      sirv-cli: 2.0.2
      svelte: 3.49.0
      svelte-check: 2.8.0_postcss@8.4.6+svelte@3.49.0
      svelte-i18n: 3.3.13_svelte@3.49.0
      svelte-preprocess: 4.10.6_62d50a01257de5eec5be08cad9d3ed66
      tailwindcss: 3.1.6
      tinyspy: 0.3.0
      typescript: 4.7.4
      vite: 2.9.5
      vitest: 0.12.7_happy-dom@2.49.0
    devDependencies:
      '@types/three': 0.138.0

  packages/_cdn-test:
    specifiers:
      vite: ^2.9.9
    devDependencies:
      vite: 2.9.9

  packages/app:
    specifiers:
      '@gradio/atoms': workspace:^0.0.1
      '@gradio/audio': workspace:^0.0.1
      '@gradio/button': workspace:^0.0.1
      '@gradio/carousel': workspace:^0.0.1
      '@gradio/chart': workspace:^0.0.1
      '@gradio/chatbot': workspace:^0.0.1
      '@gradio/file': workspace:^0.0.1
      '@gradio/form': workspace:^0.0.1
      '@gradio/highlighted-text': workspace:^0.0.1
      '@gradio/html': workspace:^0.0.1
      '@gradio/icons': workspace:^0.0.1
      '@gradio/image': workspace:^0.0.1
      '@gradio/json': workspace:^0.0.1
      '@gradio/label': workspace:^0.0.1
      '@gradio/markdown': workspace:^0.0.1
      '@gradio/model3D': workspace:^0.0.1
      '@gradio/plot': workspace:^0.0.1
      '@gradio/table': workspace:^0.0.1
      '@gradio/tabs': workspace:^0.0.1
      '@gradio/theme': workspace:^0.0.1
      '@gradio/upload': workspace:^0.0.1
      '@gradio/utils': workspace:^0.0.1
      '@gradio/video': workspace:^0.0.1
      mime-types: ^2.1.34
      playwright: ^1.22.2
      svelte-i18n: ^3.3.13
    dependencies:
      '@gradio/atoms': link:../atoms
      '@gradio/audio': link:../audio
      '@gradio/button': link:../button
      '@gradio/carousel': link:../carousel
      '@gradio/chart': link:../chart
      '@gradio/chatbot': link:../chatbot
      '@gradio/file': link:../file
      '@gradio/form': link:../form
      '@gradio/highlighted-text': link:../highlighted-text
      '@gradio/html': link:../html
      '@gradio/icons': link:../icons
      '@gradio/image': link:../image
      '@gradio/json': link:../json
      '@gradio/label': link:../label
      '@gradio/markdown': link:../markdown
      '@gradio/model3D': link:../model3D
      '@gradio/plot': link:../plot
      '@gradio/table': link:../table
      '@gradio/tabs': link:../tabs
      '@gradio/theme': link:../theme
      '@gradio/upload': link:../upload
      '@gradio/utils': link:../utils
      '@gradio/video': link:../video
      mime-types: 2.1.34
      playwright: 1.22.2
      svelte-i18n: 3.3.13_svelte@3.49.0

  packages/atoms:
    specifiers:
      '@gradio/utils': workspace:^0.0.1
    dependencies:
      '@gradio/utils': link:../utils

  packages/audio:
    specifiers:
      '@gradio/atoms': workspace:^0.0.1
      '@gradio/icons': workspace:^0.0.1
      '@gradio/upload': workspace:^0.0.1
      svelte-range-slider-pips: ^2.0.1
    dependencies:
      '@gradio/atoms': link:../atoms
      '@gradio/icons': link:../icons
      '@gradio/upload': link:../upload
      svelte-range-slider-pips: 2.0.2

  packages/button:
    specifiers:
      '@gradio/utils': workspace:^0.0.1
    dependencies:
      '@gradio/utils': link:../utils

  packages/carousel:
    specifiers: {}

  packages/chart:
    specifiers:
      '@gradio/icons': workspace:^0.0.1
      '@gradio/theme': workspace:^0.0.1
      '@gradio/tooltip': workspace:^0.0.1
      '@gradio/utils': workspace:^0.0.1
      '@types/d3-dsv': ^3.0.0
      '@types/d3-scale': ^4.0.2
      '@types/d3-shape': ^3.0.2
      d3-dsv: ^3.0.1
      d3-scale: ^4.0.2
      d3-shape: ^3.1.0
    dependencies:
      '@gradio/icons': link:../icons
      '@gradio/theme': link:../theme
      '@gradio/tooltip': link:../tooltip
      '@gradio/utils': link:../utils
      d3-dsv: 3.0.1
      d3-scale: 4.0.2
      d3-shape: 3.1.0
    devDependencies:
      '@types/d3-dsv': 3.0.0
      '@types/d3-scale': 4.0.2
      '@types/d3-shape': 3.0.2

  packages/chatbot:
    specifiers:
      '@gradio/theme': workspace:^0.0.1
      '@gradio/utils': workspace:^0.0.1
    dependencies:
      '@gradio/theme': link:../theme
      '@gradio/utils': link:../utils

  packages/file:
    specifiers:
      '@gradio/atoms': workspace:^0.0.1
      '@gradio/icons': workspace:^0.0.1
      '@gradio/upload': workspace:^0.0.1
    dependencies:
      '@gradio/atoms': link:../atoms
      '@gradio/icons': link:../icons
      '@gradio/upload': link:../upload

  packages/form:
    specifiers:
      '@gradio/atoms': workspace:^0.0.1
      '@gradio/utils': workspace:^0.0.1
    dependencies:
      '@gradio/atoms': link:../atoms
      '@gradio/utils': link:../utils

  packages/highlighted-text:
    specifiers:
      '@gradio/theme': workspace:^0.0.1
      '@gradio/utils': workspace:^0.0.1
    dependencies:
      '@gradio/theme': link:../theme
      '@gradio/utils': link:../utils

  packages/html:
    specifiers: {}

  packages/icons:
    specifiers: {}

  packages/image:
    specifiers:
      '@gradio/atoms': workspace:^0.0.1
      '@gradio/icons': workspace:^0.0.1
      '@gradio/upload': workspace:^0.0.1
      cropperjs: ^1.5.12
      lazy-brush: ^1.0.1
      resize-observer-polyfill: ^1.5.1
    dependencies:
      '@gradio/atoms': link:../atoms
      '@gradio/icons': link:../icons
      '@gradio/upload': link:../upload
      cropperjs: 1.5.12
      lazy-brush: 1.0.1
      resize-observer-polyfill: 1.5.1

  packages/json:
    specifiers: {}

  packages/label:
    specifiers:
      '@gradio/utils': workspace:^0.0.1
    dependencies:
      '@gradio/utils': link:../utils

  packages/markdown:
    specifiers: {}

  packages/model3D:
    specifiers:
      '@gradio/atoms': workspace:^0.0.1
      '@gradio/icons': workspace:^0.0.1
      '@gradio/upload': workspace:^0.0.1
      babylonjs: ^4.2.1
      babylonjs-loaders: ^4.2.1
    dependencies:
      '@gradio/atoms': link:../atoms
      '@gradio/icons': link:../icons
      '@gradio/upload': link:../upload
      babylonjs: 4.2.2
      babylonjs-loaders: 4.2.2

  packages/plot:
    specifiers:
      '@gradio/icons': workspace:^0.0.1
      '@gradio/utils': workspace:^0.0.1
      plotly.js-dist-min: ^2.10.1
    dependencies:
      '@gradio/icons': link:../icons
      '@gradio/utils': link:../utils
      plotly.js-dist-min: 2.11.1

  packages/table:
    specifiers:
      '@gradio/upload': workspace:^0.0.1
      '@gradio/utils': workspace:^0.0.1
      '@types/d3-dsv': ^3.0.0
      d3-dsv: ^3.0.1
      dequal: ^2.0.2
    dependencies:
      '@gradio/upload': link:../upload
      '@gradio/utils': link:../utils
      '@types/d3-dsv': 3.0.0
      d3-dsv: 3.0.1
      dequal: 2.0.2

  packages/tabs:
    specifiers: {}

  packages/theme:
    specifiers: {}

  packages/tooltip:
    specifiers: {}

  packages/tootils:
    specifiers: {}

  packages/upload:
    specifiers:
      '@gradio/atoms': workspace:^0.0.1
      '@gradio/icons': workspace:^0.0.1
    dependencies:
      '@gradio/atoms': link:../atoms
      '@gradio/icons': link:../icons

  packages/utils:
    specifiers:
      '@gradio/theme': workspace:^0.0.1
    dependencies:
      '@gradio/theme': link:../theme

  packages/video:
    specifiers:
      '@gradio/atoms': workspace:^0.0.1
      '@gradio/icons': workspace:^0.0.1
      '@gradio/image': workspace:^0.0.1
      '@gradio/upload': workspace:^0.0.1
    dependencies:
      '@gradio/atoms': link:../atoms
      '@gradio/icons': link:../icons
      '@gradio/image': link:../image
      '@gradio/upload': link:../upload

  packages/workbench:
    specifiers:
      '@gradio/atoms': workspace:^0.0.1
      '@gradio/audio': workspace:^0.0.1
      '@gradio/button': workspace:^0.0.1
      '@gradio/carousel': workspace:^0.0.1
      '@gradio/chart': workspace:^0.0.1
      '@gradio/chatbot': workspace:^0.0.1
      '@gradio/file': workspace:^0.0.1
      '@gradio/form': workspace:^0.0.1
      '@gradio/highlighted-text': workspace:^0.0.1
      '@gradio/html': workspace:^0.0.1
      '@gradio/image': workspace:^0.0.1
      '@gradio/json': workspace:^0.0.1
      '@gradio/label': workspace:^0.0.1
      '@gradio/markdown': workspace:^0.0.1
      '@gradio/model3D': workspace:^0.0.1
      '@gradio/plot': workspace:^0.0.1
      '@gradio/table': workspace:^0.0.1
      '@gradio/tabs': workspace:^0.0.1
      '@gradio/theme': workspace:^0.0.1
      '@gradio/upload': workspace:^0.0.1
      '@gradio/video': workspace:^0.0.1
      '@sveltejs/adapter-auto': next
      '@sveltejs/kit': ^1.0.0-next.318
      autoprefixer: ^10.4.2
      postcss: ^8.4.5
      postcss-load-config: ^3.1.1
      svelte-check: ^2.2.6
      svelte-preprocess: ^4.10.1
      tailwindcss: ^3.0.12
      tslib: ^2.3.1
      typescript: ~4.5.4
    dependencies:
      '@gradio/atoms': link:../atoms
      '@gradio/audio': link:../audio
      '@gradio/button': link:../button
      '@gradio/carousel': link:../carousel
      '@gradio/chart': link:../chart
      '@gradio/chatbot': link:../chatbot
      '@gradio/file': link:../file
      '@gradio/form': link:../form
      '@gradio/highlighted-text': link:../highlighted-text
      '@gradio/html': link:../html
      '@gradio/image': link:../image
      '@gradio/json': link:../json
      '@gradio/label': link:../label
      '@gradio/markdown': link:../markdown
      '@gradio/model3D': link:../model3D
      '@gradio/plot': link:../plot
      '@gradio/table': link:../table
      '@gradio/tabs': link:../tabs
      '@gradio/theme': link:../theme
      '@gradio/upload': link:../upload
      '@gradio/video': link:../video
    devDependencies:
<<<<<<< HEAD
      '@sveltejs/adapter-auto': 1.0.0-next.66
=======
      '@sveltejs/adapter-auto': 1.0.0-next.67
>>>>>>> 4816e3fb
      '@sveltejs/kit': 1.0.0-next.318_svelte@3.49.0
      autoprefixer: 10.4.2_postcss@8.4.6
      postcss: 8.4.6
      postcss-load-config: 3.1.1
      svelte-check: 2.4.1_736abba5ed1eb6f8ecf70b1d49ead14b
      svelte-preprocess: 4.10.2_d50790bb30dd88cc44babe7efa52bace
      tailwindcss: 3.0.23_autoprefixer@10.4.2
      tslib: 2.3.1
      typescript: 4.5.5

packages:

  /@babel/code-frame/7.16.7:
    resolution: {integrity: sha512-iAXqUn8IIeBTNd72xsFlgaXHkMBMt6y4HJp1tIaK465CWLT/fG1aqB7ykr95gHHmlBdGbFeWWfyB4NJJ0nmeIg==}
    engines: {node: '>=6.9.0'}
    dependencies:
      '@babel/highlight': 7.16.10

  /@babel/helper-validator-identifier/7.16.7:
    resolution: {integrity: sha512-hsEnFemeiW4D08A5gUAZxLBTXpZ39P+a+DGDsHw1yxqyQ/jzFEnxf5uTEGp+3bzAbNOxU1paTgYS4ECU/IgfDw==}
    engines: {node: '>=6.9.0'}

  /@babel/highlight/7.16.10:
    resolution: {integrity: sha512-5FnTQLSLswEj6IkgVw5KusNUUFY9ZGqe/TRFnP/BKYHYgfh7tc+C7mwiy95/yNP7Dh9x580Vv8r7u7ZfTBFxdw==}
    engines: {node: '>=6.9.0'}
    dependencies:
      '@babel/helper-validator-identifier': 7.16.7
      chalk: 2.4.2
      js-tokens: 4.0.0

  /@babel/runtime-corejs3/7.17.7:
    resolution: {integrity: sha512-TvliGJjhxis5m7xIMvlXH/xG8Oa/LK0SCUCyfKD6nLi42n5fB4WibDJ0g9trmmBB6hwpMNx+Lzbxy9/4gpMaVw==}
    engines: {node: '>=6.9.0'}
    dependencies:
      core-js-pure: 3.21.1
      regenerator-runtime: 0.13.9
    dev: false

  /@babel/runtime/7.17.7:
    resolution: {integrity: sha512-L6rvG9GDxaLgFjg41K+5Yv9OMrU98sWe+Ykmc6FDJW/+vYZMhdOMKkISgzptMaERHvS2Y2lw9MDRm2gHhlQQoA==}
    engines: {node: '>=6.9.0'}
    dependencies:
      regenerator-runtime: 0.13.9
    dev: false

  /@cloudflare/workers-types/3.14.1:
    resolution: {integrity: sha512-B1/plF62pt+H2IJHvApK8fdOJAVsvojvacuac8x8s+JIyqbropMyqNqHTKLm3YD8ZFLGwYeFTudU+PQ7vGvBdA==}
    dev: true

  /@esbuild/linux-loong64/0.14.53:
    resolution: {integrity: sha512-W2dAL6Bnyn4xa/QRSU3ilIK4EzD5wgYXKXJiS1HDF5vU3675qc2bvFyLwbUcdmssDveyndy7FbitrCoiV/eMLg==}
    engines: {node: '>=12'}
    cpu: [loong64]
    os: [linux]
    requiresBuild: true
    dev: true
    optional: true

  /@formatjs/ecma402-abstract/1.11.3:
    resolution: {integrity: sha512-kP/Buv5vVFMAYLHNvvUzr0lwRTU0u2WTy44Tqwku1X3C3lJ5dKqDCYVqA8wL+Y19Bq+MwHgxqd5FZJRCIsLRyQ==}
    dependencies:
      '@formatjs/intl-localematcher': 0.2.24
      tslib: 2.3.1
    dev: false

  /@formatjs/fast-memoize/1.2.1:
    resolution: {integrity: sha512-Rg0e76nomkz3vF9IPlKeV+Qynok0r7YZjL6syLz4/urSg0IbjPZCB/iYUMNsYA643gh4mgrX3T7KEIFIxJBQeg==}
    dependencies:
      tslib: 2.3.1
    dev: false

  /@formatjs/icu-messageformat-parser/2.0.18:
    resolution: {integrity: sha512-vquIzsAJJmZ5jWVH8dEgUKcbG4yu3KqtyPet+q35SW5reLOvblkfeCXTRW2TpIwNXzdVqsJBwjbTiRiSU9JxwQ==}
    dependencies:
      '@formatjs/ecma402-abstract': 1.11.3
      '@formatjs/icu-skeleton-parser': 1.3.5
      tslib: 2.3.1
    dev: false

  /@formatjs/icu-skeleton-parser/1.3.5:
    resolution: {integrity: sha512-Nhyo2/6kG7ZfgeEfo02sxviOuBcvtzH6SYUharj3DLCDJH3A/4OxkKcmx/2PWGX4bc6iSieh+FA94CsKDxnZBQ==}
    dependencies:
      '@formatjs/ecma402-abstract': 1.11.3
      tslib: 2.3.1
    dev: false

  /@formatjs/intl-localematcher/0.2.24:
    resolution: {integrity: sha512-K/HRGo6EMnCbhpth/y3u4rW4aXkmQNqRe1L2G+Y5jNr3v0gYhvaucV8WixNju/INAMbPBlbsRBRo/nfjnoOnxQ==}
    dependencies:
      tslib: 2.3.1
    dev: false

  /@iarna/toml/2.2.5:
    resolution: {integrity: sha512-trnsAYxU3xnS1gPHPyU961coFyLkh4gAD/0zQ5mymY4yOZ+CYvsPqUbOFSw0aDM4y0tV7tiFxL/1XfXPNC6IPg==}
    dev: true

  /@jest/types/26.6.2:
    resolution: {integrity: sha512-fC6QCp7Sc5sX6g8Tvbmj4XUTbyrik0akgRy03yjXbQaBWWNWGE7SGtJk98m0N8nzegD/7SggrUlivxo5ax4KWQ==}
    engines: {node: '>= 10.14.2'}
    dependencies:
      '@types/istanbul-lib-coverage': 2.0.4
      '@types/istanbul-reports': 3.0.1
      '@types/node': 17.0.14
      '@types/yargs': 15.0.14
      chalk: 4.1.2
    dev: false

  /@jridgewell/resolve-uri/3.1.0:
    resolution: {integrity: sha512-F2msla3tad+Mfht5cJq7LSXcdudKTWCVYUgw6pLFOOHSTtZlj6SWNYAp+AhuqLmWdBO2X5hPrLcu8cVP8fy28w==}
    engines: {node: '>=6.0.0'}
    dev: false

  /@jridgewell/sourcemap-codec/1.4.14:
    resolution: {integrity: sha512-XPSJHWmi394fuUuzDnGz1wiKqWfo1yXecHQMRf2l6hztTO+nPru658AyDngaBe7isIxEkRsPR3FZh+s7iVa4Uw==}
    dev: false

  /@jridgewell/trace-mapping/0.3.14:
    resolution: {integrity: sha512-bJWEfQ9lPTvm3SneWwRFVLzrh6nhjwqw7TUFFBEMzwvg7t7PCDenf2lDwqo4NQXzdpgBXyFgDWnQA+2vkruksQ==}
    dependencies:
      '@jridgewell/resolve-uri': 3.1.0
      '@jridgewell/sourcemap-codec': 1.4.14
    dev: false

  /@mapbox/node-pre-gyp/1.0.9:
    resolution: {integrity: sha512-aDF3S3rK9Q2gey/WAttUlISduDItz5BU3306M9Eyv6/oS40aMprnopshtlKTykxRNIBEZuRMaZAnbrQ4QtKGyw==}
    hasBin: true
    dependencies:
      detect-libc: 2.0.1
      https-proxy-agent: 5.0.0
      make-dir: 3.1.0
      node-fetch: 2.6.7
      nopt: 5.0.0
      npmlog: 5.0.1
      rimraf: 3.0.2
      semver: 7.3.7
      tar: 6.1.11
    transitivePeerDependencies:
      - encoding
      - supports-color
    dev: true

  /@nodelib/fs.scandir/2.1.5:
    resolution: {integrity: sha512-vq24Bq3ym5HEQm2NKCr3yXDwjc7vTsEThRDnkp2DK9p1uqLR+DHurm/NOTo0KG7HYHU7eppKZj3MyqYuMBf62g==}
    engines: {node: '>= 8'}
    dependencies:
      '@nodelib/fs.stat': 2.0.5
      run-parallel: 1.2.0

  /@nodelib/fs.stat/2.0.5:
    resolution: {integrity: sha512-RkhPPp2zrqDAQA/2jNhnztcPAlv64XdhIp7a7454A5ovI7Bukxgt7MX7udwAu3zg1DcpPU0rz3VV1SeaqvY4+A==}
    engines: {node: '>= 8'}

  /@nodelib/fs.walk/1.2.8:
    resolution: {integrity: sha512-oGB+UxlgWcgQkgwo8GcEGwemoTFt3FIO9ababBmaGwXIoBKZ+GTy0pP185beGg7Llih/NSHSV2XAs1lnznocSg==}
    engines: {node: '>= 8'}
    dependencies:
      '@nodelib/fs.scandir': 2.1.5
      fastq: 1.13.0

  /@playwright/test/1.24.2:
    resolution: {integrity: sha512-Q4X224pRHw4Dtkk5PoNJplZCokLNvVbXD9wDQEMrHcEuvWpJWEQDeJ9gEwkZ3iCWSFSWBshIX177B231XW4wOQ==}
    engines: {node: '>=14'}
    hasBin: true
    dependencies:
      '@types/node': 17.0.14
      playwright-core: 1.24.2
    dev: false

  /@polka/url/1.0.0-next.21:
    resolution: {integrity: sha512-a5Sab1C4/icpTZVzZc5Ghpz88yQtGOyNqYXcZgOssB2uuAr+wF/MvN6bgtW32q7HHrvBki+BsZ0OuNv6EV3K9g==}
    dev: false

  /@rollup/pluginutils/4.2.1:
    resolution: {integrity: sha512-iKnFXr7NkdZAIHiIWE+BX5ULi/ucVFYWD6TbAV+rZctiRTY2PL6tsIKhoIOaoskiWAkgu+VsbXgUVDNLHf+InQ==}
    engines: {node: '>= 8.0.0'}
    dependencies:
      estree-walker: 2.0.2
      picomatch: 2.3.1

<<<<<<< HEAD
  /@sveltejs/adapter-auto/1.0.0-next.66:
    resolution: {integrity: sha512-p78AQaSDHkLS5EFGqCF2xrLHMjKxx6wTLUvnP26cu2llh/VV4NihQ0rheVNgPWL+tGZpVznhrUG8fWmJxPciug==}
    dependencies:
      '@sveltejs/adapter-cloudflare': 1.0.0-next.32
      '@sveltejs/adapter-netlify': 1.0.0-next.72
      '@sveltejs/adapter-vercel': 1.0.0-next.68
=======
  /@sveltejs/adapter-auto/1.0.0-next.67:
    resolution: {integrity: sha512-nLwdMIRK0igwoOTCwLW3bDr6VofT+8bFF/Nsvd+5t77X/AeS4cE667HOH1XcL4Is3JRKyWmBaE1iJnVhbbKfEg==}
    dependencies:
      '@sveltejs/adapter-cloudflare': 1.0.0-next.32
      '@sveltejs/adapter-netlify': 1.0.0-next.73
      '@sveltejs/adapter-vercel': 1.0.0-next.69
>>>>>>> 4816e3fb
    transitivePeerDependencies:
      - encoding
      - supports-color
    dev: true

  /@sveltejs/adapter-cloudflare/1.0.0-next.32:
    resolution: {integrity: sha512-tzkUsdQlBk9xUjcGUOBYos4HKaeaXvz9v4TQ1QS2yIHEtL5xvMEDPZ94/DB2gPL4LZCnYbdY2lsy5HCsoN0hkQ==}
    dependencies:
      '@cloudflare/workers-types': 3.14.1
      esbuild: 0.14.53
      worktop: 0.8.0-next.14
    dev: true

<<<<<<< HEAD
  /@sveltejs/adapter-netlify/1.0.0-next.72:
    resolution: {integrity: sha512-g570hYAMkgrJfo/TRg3DZFmlR7bNFHECFPOMgc8R+f28ROap/nXA8ICbiSBF7+zJ5JXvJbqHGjERSsyhEq+59g==}
=======
  /@sveltejs/adapter-netlify/1.0.0-next.73:
    resolution: {integrity: sha512-dPsSPHbihycOvqfwNX6X2jfmdqYaZUKkDgky5vxR2sraTlMEwSo97s9N/fwRWwy9ORZi6DT5Ty0i0G+xJWiKPg==}
>>>>>>> 4816e3fb
    dependencies:
      '@iarna/toml': 2.2.5
      esbuild: 0.14.53
      set-cookie-parser: 2.4.8
      tiny-glob: 0.2.9
    dev: true

<<<<<<< HEAD
  /@sveltejs/adapter-vercel/1.0.0-next.68:
    resolution: {integrity: sha512-ImM+fDwGkVaf920Wzh284nfAfu/WoPXCpMwog0kveIODVgCozbpJY55fO860LccqdS0YDyeFqOUrZJCqcYNx4w==}
=======
  /@sveltejs/adapter-vercel/1.0.0-next.69:
    resolution: {integrity: sha512-E5mSkD3x3zYuJU5hPRmoqblrKZtEj2lRwhObnXf4OSFsMej2VUzoogbhaXHcVt57j0Ja5HgO07u7v9VUGOhi+w==}
>>>>>>> 4816e3fb
    dependencies:
      '@vercel/nft': 0.22.0
      esbuild: 0.14.53
    transitivePeerDependencies:
      - encoding
      - supports-color
    dev: true

  /@sveltejs/kit/1.0.0-next.318_svelte@3.49.0:
    resolution: {integrity: sha512-/M/XNvEqK71KCGro1xLuiUuklsMPe+G5DiVMs39tpfFIFhH4oCzAt+YBaIZDKORogGz3QDaYc5BV+eFv9E5cyw==}
    engines: {node: '>=14.13'}
    hasBin: true
    peerDependencies:
      svelte: ^3.44.0
    dependencies:
      '@sveltejs/vite-plugin-svelte': 1.0.0-next.41_svelte@3.49.0+vite@2.9.5
      sade: 1.8.1
      svelte: 3.49.0
      vite: 2.9.5
    transitivePeerDependencies:
      - diff-match-patch
      - less
      - sass
      - stylus
      - supports-color
    dev: true

  /@sveltejs/vite-plugin-svelte/1.0.0-next.41_svelte@3.49.0+vite@2.9.5:
    resolution: {integrity: sha512-2kZ49mpi/YW1PIPvKaJNSSwIFgmw9QUf1+yaNa4U8yJD6AsfSHXAU3goscWbi1jfWnSg2PhvwAf+bvLCdp2F9g==}
    engines: {node: ^14.13.1 || >= 16}
    peerDependencies:
      diff-match-patch: ^1.0.5
      svelte: ^3.44.0
      vite: ^2.9.0
    peerDependenciesMeta:
      diff-match-patch:
        optional: true
    dependencies:
      '@rollup/pluginutils': 4.2.1
      debug: 4.3.4
      kleur: 4.1.4
      magic-string: 0.26.1
      svelte: 3.49.0
      svelte-hmr: 0.14.11_svelte@3.49.0
      vite: 2.9.5
    transitivePeerDependencies:
      - supports-color
    dev: true

  /@sveltejs/vite-plugin-svelte/1.0.0-next.44_svelte@3.49.0+vite@2.9.5:
    resolution: {integrity: sha512-n+sssEWbzykPS447FmnNyU5GxEhrBPDVd0lxNZnxRGz9P6651LjjwAnISKr3CKgT9v8IybP8VD0n2i5XzbqExg==}
    engines: {node: ^14.13.1 || >= 16}
    peerDependencies:
      diff-match-patch: ^1.0.5
      svelte: ^3.44.0
      vite: ^2.9.0
    peerDependenciesMeta:
      diff-match-patch:
        optional: true
    dependencies:
      '@rollup/pluginutils': 4.2.1
      debug: 4.3.4
      deepmerge: 4.2.2
      kleur: 4.1.4
      magic-string: 0.26.1
      svelte: 3.49.0
      svelte-hmr: 0.14.11_svelte@3.49.0
      vite: 2.9.5
    transitivePeerDependencies:
      - supports-color
    dev: false

  /@tailwindcss/forms/0.5.0_tailwindcss@3.1.6:
    resolution: {integrity: sha512-KzWugryEBFkmoaYcBE18rs6gthWCFHHO7cAZm2/hv3hwD67AzwP7udSCa22E7R1+CEJL/FfhYsJWrc0b1aeSzw==}
    peerDependencies:
      tailwindcss: '>=3.0.0 || >= 3.0.0-alpha.1'
    dependencies:
      mini-svg-data-uri: 1.4.4
      tailwindcss: 3.1.6
    dev: false

  /@testing-library/dom/7.31.2:
    resolution: {integrity: sha512-3UqjCpey6HiTZT92vODYLPxTBWlM8ZOOjr3LX5F37/VRipW2M1kX6I/Cm4VXzteZqfGfagg8yXywpcOgQBlNsQ==}
    engines: {node: '>=10'}
    dependencies:
      '@babel/code-frame': 7.16.7
      '@babel/runtime': 7.17.7
      '@types/aria-query': 4.2.2
      aria-query: 4.2.2
      chalk: 4.1.2
      dom-accessibility-api: 0.5.13
      lz-string: 1.4.4
      pretty-format: 26.6.2
    dev: false

  /@testing-library/dom/8.11.3:
    resolution: {integrity: sha512-9LId28I+lx70wUiZjLvi1DB/WT2zGOxUh46glrSNMaWVx849kKAluezVzZrXJfTKKoQTmEOutLes/bHg4Bj3aA==}
    engines: {node: '>=12'}
    dependencies:
      '@babel/code-frame': 7.16.7
      '@babel/runtime': 7.17.7
      '@types/aria-query': 4.2.2
      aria-query: 5.0.0
      chalk: 4.1.2
      dom-accessibility-api: 0.5.13
      lz-string: 1.4.4
      pretty-format: 27.5.1
    dev: false

  /@testing-library/svelte/3.1.0_svelte@3.49.0:
    resolution: {integrity: sha512-xTN6v4xRLQb75GTJn2mrjSUJN4PkhpNZFjwvtdzbOTS6OvxMrkRdm6hFRGauwiFd0LPV7/SqdWbbtMAOC7a+Dg==}
    engines: {node: '>= 8'}
    peerDependencies:
      svelte: 3.x
    dependencies:
      '@testing-library/dom': 7.31.2
      svelte: 3.49.0
    dev: false

  /@testing-library/user-event/13.5.0_@testing-library+dom@8.11.3:
    resolution: {integrity: sha512-5Kwtbo3Y/NowpkbRuSepbyMFkZmHgD+vPzYB/RJ4oxt5Gj/avFFBYjhw27cqSVPVw/3a67NK1PbiIr9k4Gwmdg==}
    engines: {node: '>=10', npm: '>=6'}
    peerDependencies:
      '@testing-library/dom': '>=7.21.4'
    dependencies:
      '@babel/runtime': 7.17.7
      '@testing-library/dom': 8.11.3
    dev: false

  /@types/aria-query/4.2.2:
    resolution: {integrity: sha512-HnYpAE1Y6kRyKM/XkEuiRQhTHvkzMBurTHnpFLYLBGPIylZNPs9jJcuOOYWxPLJCSEtmZT0Y8rHDokKN7rRTig==}
    dev: false

  /@types/chai-subset/1.3.3:
    resolution: {integrity: sha512-frBecisrNGz+F4T6bcc+NLeolfiojh5FxW2klu669+8BARtyQv2C/GkNW6FUodVe4BroGMP/wER/YDGc7rEllw==}
    dependencies:
      '@types/chai': 4.3.1
    dev: false

  /@types/chai/4.3.1:
    resolution: {integrity: sha512-/zPMqDkzSZ8t3VtxOa4KPq7uzzW978M9Tvh+j7GHKuo6k6GTLxPJ4J5gE5cjfJ26pnXst0N5Hax8Sr0T2Mi9zQ==}
    dev: false

  /@types/concat-stream/1.6.1:
    resolution: {integrity: sha512-eHE4cQPoj6ngxBZMvVf6Hw7Mh4jMW4U9lpGmS5GBPB9RYxlFg+CHaVN7ErNY4W9XfLIEn20b4VDYaIrbq0q4uA==}
    dependencies:
      '@types/node': 17.0.14
    dev: false

  /@types/d3-dsv/3.0.0:
    resolution: {integrity: sha512-o0/7RlMl9p5n6FQDptuJVMxDf/7EDEv2SYEO/CwdG2tr1hTfUVi0Iavkk2ax+VpaQ/1jVhpnj5rq1nj8vwhn2A==}

  /@types/d3-path/3.0.0:
    resolution: {integrity: sha512-0g/A+mZXgFkQxN3HniRDbXMN79K3CdTpLsevj+PXiTcb2hVyvkZUBg37StmgCQkaD84cUJ4uaDAWq7UJOQy2Tg==}
    dev: true

  /@types/d3-scale/4.0.2:
    resolution: {integrity: sha512-Yk4htunhPAwN0XGlIwArRomOjdoBFXC3+kCxK2Ubg7I9shQlVSJy/pG/Ht5ASN+gdMIalpk8TJ5xV74jFsetLA==}
    dependencies:
      '@types/d3-time': 3.0.0
    dev: true

  /@types/d3-shape/3.0.2:
    resolution: {integrity: sha512-5+ButCmIfNX8id5seZ7jKj3igdcxx+S9IDBiT35fQGTLZUfkFgTv+oBH34xgeoWDKpWcMITSzBILWQtBoN5Piw==}
    dependencies:
      '@types/d3-path': 3.0.0
    dev: true

  /@types/d3-time/3.0.0:
    resolution: {integrity: sha512-sZLCdHvBUcNby1cB6Fd3ZBrABbjz3v1Vm90nysCQ6Vt7vd6e/h9Lt7SiJUoEX0l4Dzc7P5llKyhqSi1ycSf1Hg==}
    dev: true

  /@types/form-data/0.0.33:
    resolution: {integrity: sha1-yayFsqX9GENbjIXZ7LUObWyJP/g=}
    dependencies:
      '@types/node': 17.0.14
    dev: false

  /@types/istanbul-lib-coverage/2.0.4:
    resolution: {integrity: sha512-z/QT1XN4K4KYuslS23k62yDIDLwLFkzxOuMplDtObz0+y7VqJCaO2o+SPwHCvLFZh7xazvvoor2tA/hPz9ee7g==}
    dev: false

  /@types/istanbul-lib-report/3.0.0:
    resolution: {integrity: sha512-plGgXAPfVKFoYfa9NpYDAkseG+g6Jr294RqeqcqDixSbU34MZVJRi/P+7Y8GDpzkEwLaGZZOpKIEmeVZNtKsrg==}
    dependencies:
      '@types/istanbul-lib-coverage': 2.0.4
    dev: false

  /@types/istanbul-reports/3.0.1:
    resolution: {integrity: sha512-c3mAZEuK0lvBp8tmuL74XRKn1+y2dcwOUpH7x4WrF6gk1GIgiluDRgMYQtw2OFcBvAJWlt6ASU3tSqxp0Uu0Aw==}
    dependencies:
      '@types/istanbul-lib-report': 3.0.0
    dev: false

  /@types/node/10.17.60:
    resolution: {integrity: sha512-F0KIgDJfy2nA3zMLmWGKxcH2ZVEtCZXHHdOQs2gSaQ27+lNeEfGxzkIw90aXswATX7AZ33tahPbzy6KAfUreVw==}
    dev: false

  /@types/node/17.0.14:
    resolution: {integrity: sha512-SbjLmERksKOGzWzPNuW7fJM7fk3YXVTFiZWB/Hs99gwhk+/dnrQRPBQjPW9aO+fi1tAffi9PrwFvsmOKmDTyng==}

  /@types/node/8.10.66:
    resolution: {integrity: sha512-tktOkFUA4kXx2hhhrB8bIFb5TbwzS4uOhKEmwiD+NoiL0qtP2OQ9mFldbgD4dV1djrlBYP6eBuQZiWjuHUpqFw==}
    dev: false

  /@types/parse-json/4.0.0:
    resolution: {integrity: sha512-//oorEZjL6sbPcKUaCdIGlIUeH26mgzimjBB77G6XRgnDl/L5wOnpyBGRe/Mmf5CVW3PwEBE1NjiMZ/ssFh4wA==}
    dev: true

  /@types/pug/2.0.6:
    resolution: {integrity: sha512-SnHmG9wN1UVmagJOnyo/qkk0Z7gejYxOYYmaAwr5u2yFYfsupN3sg10kyzN8Hep/2zbHxCnsumxOoRIRMBwKCg==}

  /@types/qs/6.9.7:
    resolution: {integrity: sha512-FGa1F62FT09qcrueBA6qYTrJPVDzah9a+493+o2PCXsesWHIn27G98TsSMs3WPNbZIEj4+VJf6saSFpvD+3Zsw==}
    dev: false

  /@types/sass/1.43.1:
    resolution: {integrity: sha512-BPdoIt1lfJ6B7rw35ncdwBZrAssjcwzI5LByIrYs+tpXlj/CAkuVdRsgZDdP4lq5EjyWzwxZCqAoFyHKFwp32g==}
    dependencies:
      '@types/node': 17.0.14

  /@types/three/0.138.0:
    resolution: {integrity: sha512-D8AoV7h2kbCfrv/DcebHOFh1WDwyus3HdooBkAwcBikXArdqnsQ38PQ85JCunnvun160oA9jz53GszF3zch3tg==}
    dev: true

  /@types/yargs-parser/21.0.0:
    resolution: {integrity: sha512-iO9ZQHkZxHn4mSakYV0vFHAVDyEOIJQrV2uZ06HxEPcx+mt8swXoZHIbaaJ2crJYFfErySgktuTZ3BeLz+XmFA==}
    dev: false

  /@types/yargs/15.0.14:
    resolution: {integrity: sha512-yEJzHoxf6SyQGhBhIYGXQDSCkJjB6HohDShto7m8vaKg9Yp0Yn8+71J9eakh2bnPg6BfsH9PRMhiRTZnd4eXGQ==}
    dependencies:
      '@types/yargs-parser': 21.0.0
    dev: false

  /@vercel/nft/0.22.0:
    resolution: {integrity: sha512-hB80/093PPiCefN2gVbqv6J93MH+63Zr7uDCwkiS/U4W07DXkLoftbnkBmZoS0Q84LiTSl9DRVSHU4XYCX+sJA==}
    hasBin: true
    dependencies:
      '@mapbox/node-pre-gyp': 1.0.9
      acorn: 8.7.1
      async-sema: 3.1.1
      bindings: 1.5.0
      estree-walker: 2.0.2
      glob: 7.2.0
      graceful-fs: 4.2.9
      micromatch: 4.0.4
      node-gyp-build: 4.4.0
      resolve-from: 5.0.0
      rollup-pluginutils: 2.8.2
    transitivePeerDependencies:
      - encoding
      - supports-color
    dev: true

  /abbrev/1.1.1:
    resolution: {integrity: sha512-nne9/IiQ/hzIhY6pdDnbBtz7DjPTKrY00P/zvPSm5pOFkl6xuGrGnXn/VtTNNfNtAfZ9/1RtehkszU9qcTii0Q==}
    dev: true

  /acorn-node/1.8.2:
    resolution: {integrity: sha512-8mt+fslDufLYntIoPAaIMUe/lrbrehIiwmR3t2k9LljIzoigEPF27eLk2hy8zSGzmR/ogr7zbRKINMo1u0yh5A==}
    dependencies:
      acorn: 7.4.1
      acorn-walk: 7.2.0
      xtend: 4.0.2

  /acorn-walk/7.2.0:
    resolution: {integrity: sha512-OPdCF6GsMIP+Az+aWfAAOEt2/+iVDKE7oy6lJ098aoe59oAmK76qV6Gw60SbZ8jHuG2wH058GF4pLFbYamYrVA==}
    engines: {node: '>=0.4.0'}

  /acorn/7.4.1:
    resolution: {integrity: sha512-nQyp0o1/mNdbTO1PO6kHkwSrmgZ0MT/jCCpNiwbUjGoRN4dlBhqJtoQuCnEOKzgTVwg0ZWiCoQy6SxMebQVh8A==}
    engines: {node: '>=0.4.0'}
    hasBin: true

  /acorn/8.7.1:
    resolution: {integrity: sha512-Xx54uLJQZ19lKygFXOWsscKUbsBZW0CPykPhVQdhIeIwrbPmJzqeASDInc8nKBnp/JT6igTs82qPXz069H8I/A==}
    engines: {node: '>=0.4.0'}
    hasBin: true
    dev: true

  /agent-base/6.0.2:
    resolution: {integrity: sha512-RZNwNclF7+MS/8bDg70amg32dyeZGZxiDuQmZxKLAlQjr3jGyLx+4Kkk58UO7D2QdgFIQCovuSuZESne6RG6XQ==}
    engines: {node: '>= 6.0.0'}
    dependencies:
      debug: 4.3.4
    transitivePeerDependencies:
      - supports-color
    dev: true

  /ansi-regex/5.0.1:
    resolution: {integrity: sha512-quJQXlTSUGL2LH9SUXo8VwsY4soanhgo6LNSm84E1LBcE8s3O0wpdiRzyR9z/ZZJMlMWv37qOOb9pdJlMUEKFQ==}
    engines: {node: '>=8'}

  /ansi-styles/3.2.1:
    resolution: {integrity: sha512-VT0ZI6kZRdTh8YyJw3SMbYm/u+NqfsAxEpWO0Pf9sq8/e94WxxOpPKx9FR1FlyCtOVDNOQ+8ntlqFxiRc+r5qA==}
    engines: {node: '>=4'}
    dependencies:
      color-convert: 1.9.3

  /ansi-styles/4.3.0:
    resolution: {integrity: sha512-zbB9rCJAT1rbjiVDb2hqKFHNYLxgtk8NURxZ3IZwD3F6NtxbXZQCnnSi1Lkx+IDohdPlFp222wVALIheZJQSEg==}
    engines: {node: '>=8'}
    dependencies:
      color-convert: 2.0.1

  /ansi-styles/5.2.0:
    resolution: {integrity: sha512-Cxwpt2SfTzTtXcfOlzGEee8O+c+MmUgGrNiBcXnuWxuFJHe6a5Hz7qwhwe5OgaSYI0IJvkLqWX1ASG+cJOkEiA==}
    engines: {node: '>=10'}
    dev: false

  /anymatch/3.1.2:
    resolution: {integrity: sha512-P43ePfOAIupkguHUycrc4qJ9kz8ZiuOUijaETwX7THt0Y/GNK7v0aa8rY816xWjZ7rJdA5XdMcpVFTKMq+RvWg==}
    engines: {node: '>= 8'}
    dependencies:
      normalize-path: 3.0.0
      picomatch: 2.3.1

  /aproba/2.0.0:
    resolution: {integrity: sha512-lYe4Gx7QT+MKGbDsA+Z+he/Wtef0BiwDOlK/XkBrdfsh9J/jPPXbX0tE9x9cl27Tmu5gg3QUbUrQYa/y+KOHPQ==}
    dev: true

  /are-we-there-yet/2.0.0:
    resolution: {integrity: sha512-Ci/qENmwHnsYo9xKIcUJN5LeDKdJ6R1Z1j9V/J5wyq8nh/mYPEpIKJbBZXtZjG04HiK7zV/p6Vs9952MrMeUIw==}
    engines: {node: '>=10'}
    dependencies:
      delegates: 1.0.0
      readable-stream: 3.6.0
    dev: true

  /arg/5.0.1:
    resolution: {integrity: sha512-e0hDa9H2Z9AwFkk2qDlwhoMYE4eToKarchkQHovNdLTCYMHZHeRjI71crOh+dio4K6u1IcwubQqo79Ga4CyAQA==}
    dev: true

  /arg/5.0.2:
    resolution: {integrity: sha512-PYjyFOLKQ9y57JvQ6QLo8dAgNqswh8M1RMJYdQduT6xbWSgK36P/Z/v+p888pM69jMMfS8Xd8F6I1kQ/I9HUGg==}
    dev: false

  /aria-query/4.2.2:
    resolution: {integrity: sha512-o/HelwhuKpTj/frsOsbNLNgnNGVIFsVP/SW2BSF14gVl7kAfMOJ6/8wUAUvG1R1NHKrfG+2sHZTu0yauT1qBrA==}
    engines: {node: '>=6.0'}
    dependencies:
      '@babel/runtime': 7.17.7
      '@babel/runtime-corejs3': 7.17.7
    dev: false

  /aria-query/5.0.0:
    resolution: {integrity: sha512-V+SM7AbUwJ+EBnB8+DXs0hPZHO0W6pqBcc0dW90OwtVG02PswOu/teuARoLQjdDOH+t9pJgGnW5/Qmouf3gPJg==}
    engines: {node: '>=6.0'}
    dev: false

  /asap/2.0.6:
    resolution: {integrity: sha1-5QNHYR1+aQlDIIu9r+vLwvuGbUY=}
    dev: false

  /assertion-error/1.1.0:
    resolution: {integrity: sha512-jgsaNduz+ndvGyFt3uSuWqvy4lCnIJiovtouQN5JZHOKCS2QuhEdbcQHFhVksz2N2U9hXJo8odG7ETyWlEeuDw==}
    dev: false

  /async-sema/3.1.1:
    resolution: {integrity: sha512-tLRNUXati5MFePdAk8dw7Qt7DpxPB60ofAgn8WRhW6a2rcimZnYBP9oxHiv0OHy+Wz7kPMG+t4LGdt31+4EmGg==}
    dev: true

  /asynckit/0.4.0:
    resolution: {integrity: sha1-x57Zf380y48robyXkLzDZkdLS3k=}
    dev: false

  /autoprefixer/10.4.2_postcss@8.4.6:
    resolution: {integrity: sha512-9fOPpHKuDW1w/0EKfRmVnxTDt8166MAnLI3mgZ1JCnhNtYWxcJ6Ud5CO/AVOZi/AvFa8DY9RTy3h3+tFBlrrdQ==}
    engines: {node: ^10 || ^12 || >=14}
    hasBin: true
    peerDependencies:
      postcss: ^8.1.0
    dependencies:
      browserslist: 4.19.1
      caniuse-lite: 1.0.30001304
      fraction.js: 4.1.3
      normalize-range: 0.1.2
      picocolors: 1.0.0
      postcss: 8.4.6
      postcss-value-parser: 4.2.0
    dev: true

  /autoprefixer/10.4.4_postcss@8.4.6:
    resolution: {integrity: sha512-Tm8JxsB286VweiZ5F0anmbyGiNI3v3wGv3mz9W+cxEDYB/6jbnj6GM9H9mK3wIL8ftgl+C07Lcwb8PG5PCCPzA==}
    engines: {node: ^10 || ^12 || >=14}
    hasBin: true
    peerDependencies:
      postcss: ^8.1.0
    dependencies:
      browserslist: 4.20.2
      caniuse-lite: 1.0.30001317
      fraction.js: 4.2.0
      normalize-range: 0.1.2
      picocolors: 1.0.0
      postcss: 8.4.6
      postcss-value-parser: 4.2.0
    dev: false

  /babylonjs-gltf2interface/4.2.2:
    resolution: {integrity: sha512-LCQgW1lM+EpKK4yWMiPEgi6ONwJ7W4JrSu3t9JixNRgvnic72OnN2f0bt91rE30EJr1ZaokvkXD/aEiBp/Juyg==}
    dev: false

  /babylonjs-gltf2interface/5.18.0:
    resolution: {integrity: sha512-VucYtbedtHv89lEhgrD5ULoXTCcU8ZjyBygdh06VybiVSaCzQqTxam6ZFibazpkzB6maSHe8yAm3wE1EPfOxhg==}
    dev: false

  /babylonjs-loaders/4.2.2:
    resolution: {integrity: sha512-IuShR5N4zkDMzKEGsCZ0uZDCn07BLLj8LlKwyiSwFR1V9KxAALkt2INTMCdXjuWELTcZEALZlyO85mKJ2pDPHw==}
    dependencies:
      babylonjs: 4.2.2
      babylonjs-gltf2interface: 4.2.2
    dev: false

  /babylonjs-loaders/5.18.0:
    resolution: {integrity: sha512-O4v8kGylkWlcHJfhToKiyQprkhcIWe0PiT5yudfTSkpXrWy7YXb1VzssxilfkLRFOr7MWHlNvW+zZNcTs+Sk8Q==}
    dependencies:
      babylonjs: 5.18.0
      babylonjs-gltf2interface: 5.18.0
    dev: false

  /babylonjs/4.2.2:
    resolution: {integrity: sha512-p7mTi6+nLuWJTLbwxEJxLOh/QMHMV2KA0bviEoQSK5VtsAq1F0JghoOZYRs4aEqAZF/deFPWvMQk1vbXJ+4eEA==}
    dev: false

  /babylonjs/5.18.0:
    resolution: {integrity: sha512-d4WrcR3e1FOnOlEtOofRH+OniZT4cx6EuDvKB0OkqnPnjD7ALuo5cmJDQmILWnDTOJRqojK7Psz9etEeNDionA==}
    requiresBuild: true
    dev: false

  /balanced-match/1.0.2:
    resolution: {integrity: sha512-3oSeUO0TMV67hN1AmbXsK4yaqU7tjiHlbxRDZOpH0KW9+CeX4bRAaX0Anxt0tx2MrpRpWwQaPwIlISEJhYU5Pw==}

  /binary-extensions/2.2.0:
    resolution: {integrity: sha512-jDctJ/IVQbZoJykoeHbhXpOlNBqGNcwXJKJog42E5HDPUwQTSdjCHdihjj0DlnheQ7blbT6dHOafNAiS8ooQKA==}
    engines: {node: '>=8'}

  /bindings/1.5.0:
    resolution: {integrity: sha512-p2q/t/mhvuOj/UeLlV6566GD/guowlr0hHxClI0W9m7MWYkL1F0hLo+0Aexs9HSPCtR1SXQ0TD3MMKrXZajbiQ==}
    dependencies:
      file-uri-to-path: 1.0.0
    dev: true

  /boolbase/1.0.0:
    resolution: {integrity: sha512-JZOSA7Mo9sNGB8+UjSgzdLtokWAky1zbztM3WRLCbZ70/3cTANmQmOdR7y2g+J0e2WXywy1yS468tY+IruqEww==}
    dev: false

  /brace-expansion/1.1.11:
    resolution: {integrity: sha512-iCuPHDFgrHX7H2vEI/5xpz07zSHB00TpugqhmYtVmMO6518mCuRMoOYFldEBl0g187ufozdaHgWKcYFb61qGiA==}
    dependencies:
      balanced-match: 1.0.2
      concat-map: 0.0.1

  /braces/3.0.2:
    resolution: {integrity: sha512-b8um+L1RzM3WDSzvhm6gIz1yfTbBt6YTlcEKAvsmqCZZFw46z626lVj9j1yEPW33H5H+lBQpZMP1k8l+78Ha0A==}
    engines: {node: '>=8'}
    dependencies:
      fill-range: 7.0.1

  /browserslist/4.19.1:
    resolution: {integrity: sha512-u2tbbG5PdKRTUoctO3NBD8FQ5HdPh1ZXPHzp1rwaa5jTc+RV9/+RlWiAIKmjRPQF+xbGM9Kklj5bZQFa2s/38A==}
    engines: {node: ^6 || ^7 || ^8 || ^9 || ^10 || ^11 || ^12 || >=13.7}
    hasBin: true
    dependencies:
      caniuse-lite: 1.0.30001304
      electron-to-chromium: 1.4.59
      escalade: 3.1.1
      node-releases: 2.0.1
      picocolors: 1.0.0
    dev: true

  /browserslist/4.20.2:
    resolution: {integrity: sha512-CQOBCqp/9pDvDbx3xfMi+86pr4KXIf2FDkTTdeuYw8OxS9t898LA1Khq57gtufFILXpfgsSx5woNgsBgvGjpsA==}
    engines: {node: ^6 || ^7 || ^8 || ^9 || ^10 || ^11 || ^12 || >=13.7}
    hasBin: true
    dependencies:
      caniuse-lite: 1.0.30001317
      electron-to-chromium: 1.4.86
      escalade: 3.1.1
      node-releases: 2.0.2
      picocolors: 1.0.0
    dev: false

  /buffer-crc32/0.2.13:
    resolution: {integrity: sha1-DTM+PwDqxQqhRUq9MO+MKl2ackI=}

  /buffer-from/1.1.2:
    resolution: {integrity: sha512-E+XQCRwSbaaiChtv6k6Dwgc+bx+Bs6vuKJHHl5kox/BaKbhiXzqQOwK4cO22yElGp2OCmjwVhT3HmxgyPGnJfQ==}
    dev: false

  /call-bind/1.0.2:
    resolution: {integrity: sha512-7O+FbCihrB5WGbFYesctwmTKae6rOiIzmz1icreWJ+0aA7LJfuqhEso2T9ncpcFtzMQtzXf2QGGueWJGTYsqrA==}
    dependencies:
      function-bind: 1.1.1
      get-intrinsic: 1.1.1
    dev: false

  /callsites/3.1.0:
    resolution: {integrity: sha512-P8BjAsXvZS+VIDUI11hHCQEv74YT67YUi5JJFNWIqL235sBmjX4+qx9Muvls5ivyNENctx46xQLQ3aTuE7ssaQ==}
    engines: {node: '>=6'}

  /camelcase-css/2.0.1:
    resolution: {integrity: sha512-QOSvevhslijgYwRx6Rv7zKdMF8lbRmx+uQGx2+vDc+KI/eBnsy9kit5aj23AgGu3pa4t9AgwbnXWqS+iOY+2aA==}
    engines: {node: '>= 6'}

  /caniuse-lite/1.0.30001304:
    resolution: {integrity: sha512-bdsfZd6K6ap87AGqSHJP/s1V+U6Z5lyrcbBu3ovbCCf8cSYpwTtGrCBObMpJqwxfTbLW6YTIdbb1jEeTelcpYQ==}
    dev: true

  /caniuse-lite/1.0.30001317:
    resolution: {integrity: sha512-xIZLh8gBm4dqNX0gkzrBeyI86J2eCjWzYAs40q88smG844YIrN4tVQl/RhquHvKEKImWWFIVh1Lxe5n1G/N+GQ==}
    dev: false

  /caseless/0.12.0:
    resolution: {integrity: sha1-G2gcIf+EAzyCZUMJBolCDRhxUdw=}
    dev: false

  /chai/4.3.6:
    resolution: {integrity: sha512-bbcp3YfHCUzMOvKqsztczerVgBKSsEijCySNlHHbX3VG1nskvqjz5Rfso1gGwD6w6oOV3eI60pKuMOV5MV7p3Q==}
    engines: {node: '>=4'}
    dependencies:
      assertion-error: 1.1.0
      check-error: 1.0.2
      deep-eql: 3.0.1
      get-func-name: 2.0.0
      loupe: 2.3.4
      pathval: 1.1.1
      type-detect: 4.0.8
    dev: false

  /chalk/2.4.2:
    resolution: {integrity: sha512-Mti+f9lpJNcwF4tWV8/OrTTtF1gZi+f8FqlyAdouralcFWFQWF2+NgCHShjkCb+IFBLq9buZwE1xckQU4peSuQ==}
    engines: {node: '>=4'}
    dependencies:
      ansi-styles: 3.2.1
      escape-string-regexp: 1.0.5
      supports-color: 5.5.0

  /chalk/4.1.2:
    resolution: {integrity: sha512-oKnbhFyRIXpUuez8iBMmyEa4nbj4IOQyuhc/wy9kY7/WVPcwIO9VA668Pu8RkO7+0G76SLROeyw9CpQ061i4mA==}
    engines: {node: '>=10'}
    dependencies:
      ansi-styles: 4.3.0
      supports-color: 7.2.0

  /check-error/1.0.2:
    resolution: {integrity: sha512-BrgHpW9NURQgzoNyjfq0Wu6VFO6D7IZEmJNdtgNqpzGG8RuNFHt2jQxWlAs4HMe119chBnv+34syEZtc6IhLtA==}
    dev: false

  /chokidar/3.5.3:
    resolution: {integrity: sha512-Dr3sfKRP6oTcjf2JmUmFJfeVMvXBdegxB0iVQ5eb2V10uFJUCAS8OByZdVAyVb8xXNz3GjjTgj9kLWsZTqE6kw==}
    engines: {node: '>= 8.10.0'}
    dependencies:
      anymatch: 3.1.2
      braces: 3.0.2
      glob-parent: 5.1.2
      is-binary-path: 2.1.0
      is-glob: 4.0.3
      normalize-path: 3.0.0
      readdirp: 3.6.0
    optionalDependencies:
      fsevents: 2.3.2

  /chownr/2.0.0:
    resolution: {integrity: sha512-bIomtDF5KGpdogkLd9VspvFzk9KfpyyGlS8YFVZl7TGPBHL5snIOnxeshwVgPteQ9b4Eydl+pVbIyE1DcvCWgQ==}
    engines: {node: '>=10'}
    dev: true

  /color-convert/1.9.3:
    resolution: {integrity: sha512-QfAUtd+vFdAtFQcC8CCyYt1fYWxSqAiK2cSD6zDB8N3cpsEBAvRxp9zOGg6G/SHHJYAT88/az/IuDGALsNVbGg==}
    dependencies:
      color-name: 1.1.3

  /color-convert/2.0.1:
    resolution: {integrity: sha512-RRECPsj7iu/xb5oKYcsFHSppFNnsj/52OVTRKb4zP5onXwVF3zVmmToNcOfGC+CRDpfK/U584fMg38ZHCaElKQ==}
    engines: {node: '>=7.0.0'}
    dependencies:
      color-name: 1.1.4

  /color-name/1.1.3:
    resolution: {integrity: sha1-p9BVi9icQveV3UIyj3QIMcpTvCU=}

  /color-name/1.1.4:
    resolution: {integrity: sha512-dOy+3AuW3a2wNbZHIuMZpTcgjGuLU/uBL/ubcZF9OXbDo8ff4O8yVp5Bf0efS8uEoYo5q4Fx7dY9OgQGXgAsQA==}

  /color-support/1.1.3:
    resolution: {integrity: sha512-qiBjkpbMLO/HL68y+lh4q0/O1MZFj2RX6X/KmMa3+gJD3z+WwI1ZzDHysvqHGS3mP6mznPckpXmw1nI9cJjyRg==}
    hasBin: true
    dev: true

  /combined-stream/1.0.8:
    resolution: {integrity: sha512-FQN4MRfuJeHf7cBbBMJFXhKSDq+2kAArBlmRBvcvFE5BB1HZKXtSFASDhdlz9zOYwxh8lDdnvmMOe/+5cdoEdg==}
    engines: {node: '>= 0.8'}
    dependencies:
      delayed-stream: 1.0.0
    dev: false

  /commander/7.2.0:
    resolution: {integrity: sha512-QrWXB+ZQSVPmIWIhtEO9H+gwHaMGYiF5ChvoJ+K9ZGHG/sVsa6yiesAD1GC/x46sET00Xlwo1u49RVVVzvcSkw==}
    engines: {node: '>= 10'}
    dev: false

  /concat-map/0.0.1:
    resolution: {integrity: sha512-/Srv4dswyQNBfohGpz9o6Yb3Gz3SrUDqBH5rTuhGR7ahtlbYKnVxw2bCFMRljaA7EXHaXZ8wsHdodFvbkhKmqg==}

  /concat-stream/1.6.2:
    resolution: {integrity: sha512-27HBghJxjiZtIk3Ycvn/4kbJk/1uZuJFfuPEns6LaEvpvG1f0hTea8lilrouyo9mVc2GWdcEZ8OLoGmSADlrCw==}
    engines: {'0': node >= 0.8}
    dependencies:
      buffer-from: 1.1.2
      inherits: 2.0.4
      readable-stream: 2.3.7
      typedarray: 0.0.6
    dev: false

  /console-clear/1.1.1:
    resolution: {integrity: sha512-pMD+MVR538ipqkG5JXeOEbKWS5um1H4LUUccUQG68qpeqBYbzYy79Gh55jkd2TtPdRfUaLWdv6LPP//5Zt0aPQ==}
    engines: {node: '>=4'}
    dev: false

  /console-control-strings/1.1.0:
    resolution: {integrity: sha512-ty/fTekppD2fIwRvnZAVdeOiGd1c7YXEixbgJTNzqcxJWKQnjJ/V1bNEEE6hygpM3WjwHFUVK6HTjWSzV4a8sQ==}
    dev: true

  /core-js-pure/3.21.1:
    resolution: {integrity: sha512-12VZfFIu+wyVbBebyHmRTuEE/tZrB4tJToWcwAMcsp3h4+sHR+fMJWbKpYiCRWlhFBq+KNyO8rIV9rTkeVmznQ==}
    requiresBuild: true
    dev: false

  /core-util-is/1.0.2:
    resolution: {integrity: sha1-tf1UIgqivFq1eqtxQMlAdUUDwac=}
    dev: false

  /cosmiconfig/7.0.1:
    resolution: {integrity: sha512-a1YWNUV2HwGimB7dU2s1wUMurNKjpx60HxBB6xUM8Re+2s1g1IIfJvFR0/iCF+XHdE0GMTKTuLR32UQff4TEyQ==}
    engines: {node: '>=10'}
    dependencies:
      '@types/parse-json': 4.0.0
      import-fresh: 3.3.0
      parse-json: 5.2.0
      path-type: 4.0.0
      yaml: 1.10.2
    dev: true

  /cropperjs/1.5.12:
    resolution: {integrity: sha512-re7UdjE5UnwdrovyhNzZ6gathI4Rs3KGCBSc8HCIjUo5hO42CtzyblmWLj6QWVw7huHyDMfpKxhiO2II77nhDw==}
    dev: false

  /cross-spawn/6.0.5:
    resolution: {integrity: sha512-eTVLrBSt7fjbDygz805pMnstIs2VTBNkRm0qxZd+M7A5XDdxVRWO5MxGBXZhjY4cqLYLdtrGqRf8mBPmzwSpWQ==}
    engines: {node: '>=4.8'}
    dependencies:
      nice-try: 1.0.5
      path-key: 2.0.1
      semver: 5.7.1
      shebang-command: 1.2.0
      which: 1.3.1
    dev: false

  /css-select/4.3.0:
    resolution: {integrity: sha512-wPpOYtnsVontu2mODhA19JrqWxNsfdatRKd64kmpRbQgh1KtItko5sTnEpPdpSaJszTOhEMlF/RPz28qj4HqhQ==}
    dependencies:
      boolbase: 1.0.0
      css-what: 6.1.0
      domhandler: 4.3.1
      domutils: 2.8.0
      nth-check: 2.1.1
    dev: false

  /css-what/6.1.0:
    resolution: {integrity: sha512-HTUrgRJ7r4dsZKU6GjmpfRK1O76h97Z8MfS1G0FozR+oF2kG6Vfe8JE6zwrkbxigziPHinCJ+gCPjA9EaBDtRw==}
    engines: {node: '>= 6'}
    dev: false

  /css.escape/1.5.1:
    resolution: {integrity: sha1-QuJ9T6BK4y+TGktNQZH6nN3ul8s=}
    dev: false

  /cssesc/3.0.0:
    resolution: {integrity: sha512-/Tb/JcjK111nNScGob5MNtsntNM1aCNUDipB/TkwZFhyDrrE47SOx/18wF2bbjgc3ZzCSKW1T5nt5EbFoAz/Vg==}
    engines: {node: '>=4'}
    hasBin: true

  /d3-array/3.1.1:
    resolution: {integrity: sha512-33qQ+ZoZlli19IFiQx4QEpf2CBEayMRzhlisJHSCsSUbDXv6ZishqS1x7uFVClKG4Wr7rZVHvaAttoLow6GqdQ==}
    engines: {node: '>=12'}
    dependencies:
      internmap: 2.0.3
    dev: false

  /d3-color/3.0.1:
    resolution: {integrity: sha512-6/SlHkDOBLyQSJ1j1Ghs82OIUXpKWlR0hCsw0XrLSQhuUPuCSmLQ1QPH98vpnQxMUQM2/gfAkUEWsupVpd9JGw==}
    engines: {node: '>=12'}
    dev: false

  /d3-dsv/3.0.1:
    resolution: {integrity: sha512-UG6OvdI5afDIFP9w4G0mNq50dSOsXHJaRE8arAS5o9ApWnIElp8GZw1Dun8vP8OyHOZ/QJUKUJwxiiCCnUwm+Q==}
    engines: {node: '>=12'}
    hasBin: true
    dependencies:
      commander: 7.2.0
      iconv-lite: 0.6.3
      rw: 1.3.3
    dev: false

  /d3-format/3.1.0:
    resolution: {integrity: sha512-YyUI6AEuY/Wpt8KWLgZHsIU86atmikuoOmCfommt0LYHiQSPjvX2AcFc38PX0CBpr2RCyZhjex+NS/LPOv6YqA==}
    engines: {node: '>=12'}
    dev: false

  /d3-interpolate/3.0.1:
    resolution: {integrity: sha512-3bYs1rOD33uo8aqJfKP3JWPAibgw8Zm2+L9vBKEHJ2Rg+viTR7o5Mmv5mZcieN+FRYaAOWX5SJATX6k1PWz72g==}
    engines: {node: '>=12'}
    dependencies:
      d3-color: 3.0.1
    dev: false

  /d3-path/3.0.1:
    resolution: {integrity: sha512-gq6gZom9AFZby0YLduxT1qmrp4xpBA1YZr19OI717WIdKE2OM5ETq5qrHLb301IgxhLwcuxvGZVLeeWc/k1I6w==}
    engines: {node: '>=12'}
    dev: false

  /d3-scale/4.0.2:
    resolution: {integrity: sha512-GZW464g1SH7ag3Y7hXjf8RoUuAFIqklOAq3MRl4OaWabTFJY9PN/E1YklhXLh+OQ3fM9yS2nOkCoS+WLZ6kvxQ==}
    engines: {node: '>=12'}
    dependencies:
      d3-array: 3.1.1
      d3-format: 3.1.0
      d3-interpolate: 3.0.1
      d3-time: 3.0.0
      d3-time-format: 4.1.0
    dev: false

  /d3-shape/3.1.0:
    resolution: {integrity: sha512-tGDh1Muf8kWjEDT/LswZJ8WF85yDZLvVJpYU9Nq+8+yW1Z5enxrmXOhTArlkaElU+CTn0OTVNli+/i+HP45QEQ==}
    engines: {node: '>=12'}
    dependencies:
      d3-path: 3.0.1
    dev: false

  /d3-time-format/4.1.0:
    resolution: {integrity: sha512-dJxPBlzC7NugB2PDLwo9Q8JiTR3M3e4/XANkreKSUxF8vvXKqm1Yfq4Q5dl8budlunRVlUUaDUgFt7eA8D6NLg==}
    engines: {node: '>=12'}
    dependencies:
      d3-time: 3.0.0
    dev: false

  /d3-time/3.0.0:
    resolution: {integrity: sha512-zmV3lRnlaLI08y9IMRXSDshQb5Nj77smnfpnd2LrBa/2K281Jijactokeak14QacHs/kKq0AQ121nidNYlarbQ==}
    engines: {node: '>=12'}
    dependencies:
      d3-array: 3.1.1
    dev: false

  /debug/4.3.4:
    resolution: {integrity: sha512-PRWFHuSU3eDtQJPvnNY7Jcket1j0t5OuOsFzPPzsekD52Zl8qUfFIPEiswXqIvHWGVHOgX+7G/vCNNhehwxfkQ==}
    engines: {node: '>=6.0'}
    peerDependencies:
      supports-color: '*'
    peerDependenciesMeta:
      supports-color:
        optional: true
    dependencies:
      ms: 2.1.2

  /deep-eql/3.0.1:
    resolution: {integrity: sha512-+QeIQyN5ZuO+3Uk5DYh6/1eKO0m0YmJFGNmFHGACpf1ClL1nmlV/p4gNgbl2pJGxgXb4faqo6UE+M5ACEMyVcw==}
    engines: {node: '>=0.12'}
    dependencies:
      type-detect: 4.0.8
    dev: false

  /deepmerge/4.2.2:
    resolution: {integrity: sha512-FJ3UgI4gIl+PHZm53knsuSFpE+nESMr7M4v9QcgB7S63Kj/6WqMiFQJpBBYz1Pt+66bZpP3Q7Lye0Oo9MPKEdg==}
    engines: {node: '>=0.10.0'}
    dev: false

  /define-properties/1.1.3:
    resolution: {integrity: sha512-3MqfYKj2lLzdMSf8ZIZE/V+Zuy+BgD6f164e8K2w7dgnpKArBDerGYpM46IYYcjnkdPNMjPk9A6VFB8+3SKlXQ==}
    engines: {node: '>= 0.4'}
    dependencies:
      object-keys: 1.1.1
    dev: false

  /defined/1.0.0:
    resolution: {integrity: sha512-Y2caI5+ZwS5c3RiNDJ6u53VhQHv+hHKwhkI1iHvceKUHw9Df6EK2zRLfjejRgMuCuxK7PfSWIMwWecceVvThjQ==}

  /delayed-stream/1.0.0:
    resolution: {integrity: sha1-3zrhmayt+31ECqrgsp4icrJOxhk=}
    engines: {node: '>=0.4.0'}
    dev: false

  /delegates/1.0.0:
    resolution: {integrity: sha512-bd2L678uiWATM6m5Z1VzNCErI3jiGzt6HGY8OVICs40JQq/HALfbyNJmp0UDakEY4pMMaN0Ly5om/B1VI/+xfQ==}
    dev: true

  /dequal/2.0.2:
    resolution: {integrity: sha512-q9K8BlJVxK7hQYqa6XISGmBZbtQQWVXSrRrWreHC94rMt1QL/Impruc+7p2CYSYuVIUr+YCt6hjrs1kkdJRTug==}
    engines: {node: '>=6'}
    dev: false

  /detect-indent/6.1.0:
    resolution: {integrity: sha512-reYkTUJAZb9gUuZ2RvVCNhVHdg62RHnJ7WJl8ftMi4diZ6NWlciOzQN88pUhSELEwflJht4oQDv0F0BMlwaYtA==}
    engines: {node: '>=8'}

  /detect-libc/2.0.1:
    resolution: {integrity: sha512-463v3ZeIrcWtdgIg6vI6XUncguvr2TnGl4SzDXinkt9mSLpBJKXT3mW6xT3VQdDN11+WVs29pgvivTc4Lp8v+w==}
    engines: {node: '>=8'}
    dev: true

  /detective/5.2.0:
    resolution: {integrity: sha512-6SsIx+nUUbuK0EthKjv0zrdnajCCXVYGmbYYiYjFVpzcjwEs/JMDZ8tPRG29J/HhN56t3GJp2cGSWDRjjot8Pg==}
    engines: {node: '>=0.8.0'}
    hasBin: true
    dependencies:
      acorn-node: 1.8.2
      defined: 1.0.0
      minimist: 1.2.5
    dev: true

  /detective/5.2.1:
    resolution: {integrity: sha512-v9XE1zRnz1wRtgurGu0Bs8uHKFSTdteYZNbIPFVhUZ39L/S79ppMpdmVOZAnoz1jfEFodc48n6MX483Xo3t1yw==}
    engines: {node: '>=0.8.0'}
    hasBin: true
    dependencies:
      acorn-node: 1.8.2
      defined: 1.0.0
      minimist: 1.2.6
    dev: false

  /didyoumean/1.2.2:
    resolution: {integrity: sha512-gxtyfqMg7GKyhQmb056K7M3xszy/myH8w+B4RT+QXBQsvAOdc3XymqDDPHx1BgPgsdAA5SIifona89YtRATDzw==}

  /dlv/1.1.3:
    resolution: {integrity: sha512-+HlytyjlPKnIG8XuRG8WvmBP8xs8P71y+SKKS6ZXWoEgLuePxtDoUEiH7WkdePWrQ5JBpE6aoVqfZfJUQkjXwA==}

  /dom-accessibility-api/0.5.13:
    resolution: {integrity: sha512-R305kwb5CcMDIpSHUnLyIAp7SrSPBx6F0VfQFB3M75xVMHhXJJIdePYgbPPh1o57vCHNu5QztokWUPsLjWzFqw==}
    dev: false

  /dom-serializer/1.4.1:
    resolution: {integrity: sha512-VHwB3KfrcOOkelEG2ZOfxqLZdfkil8PtJi4P8N2MMXucZq2yLp75ClViUlOVwyoHEDjYU433Aq+5zWP61+RGag==}
    dependencies:
      domelementtype: 2.3.0
      domhandler: 4.3.1
      entities: 2.2.0
    dev: false

  /domelementtype/2.3.0:
    resolution: {integrity: sha512-OLETBj6w0OsagBwdXnPdN0cnMfF9opN69co+7ZrbfPGrdpPVNBUj02spi6B1N7wChLQiPn4CSH/zJvXw56gmHw==}
    dev: false

  /domhandler/4.3.1:
    resolution: {integrity: sha512-GrwoxYN+uWlzO8uhUXRl0P+kHE4GtVPfYzVLcUxPL7KNdHKj66vvlhiweIHqYYXWlw+T8iLMp42Lm67ghw4WMQ==}
    engines: {node: '>= 4'}
    dependencies:
      domelementtype: 2.3.0
    dev: false

  /domutils/2.8.0:
    resolution: {integrity: sha512-w96Cjofp72M5IIhpjgobBimYEfoPjx1Vx0BSX9P30WBdZW2WIKU0T1Bd0kz2eNZ9ikjKgHbEyKx8BB6H1L3h3A==}
    dependencies:
      dom-serializer: 1.4.1
      domelementtype: 2.3.0
      domhandler: 4.3.1
    dev: false

  /electron-to-chromium/1.4.59:
    resolution: {integrity: sha512-AOJ3cAE0TWxz4fQ9zkND5hWrQg16nsZKVz9INOot1oV//u4wWu5xrj9CQMmPTYskkZRunSRc9sAnr4EkexXokg==}
    dev: true

  /electron-to-chromium/1.4.86:
    resolution: {integrity: sha512-EVTZ+igi8x63pK4bPuA95PXIs2b2Cowi3WQwI9f9qManLiZJOD1Lash1J3W4TvvcUCcIR4o/rgi9o8UicXSO+w==}
    dev: false

  /emoji-regex/8.0.0:
    resolution: {integrity: sha512-MSjYzcWNOA0ewAHpz0MxpYFvwg6yjy1NG3xteoqz644VCo/RPgnr1/GGt+ic3iJTzQ8Eu3TdM14SawnVUmGE6A==}
    dev: true

  /entities/2.2.0:
    resolution: {integrity: sha512-p92if5Nz619I0w+akJrLZH0MX0Pb5DX39XOwQTtXSdQQOaYH03S1uIQp4mhOZtAXrxq4ViO67YTiLBo2638o9A==}
    dev: false

  /error-ex/1.3.2:
    resolution: {integrity: sha512-7dFHNmqeFSEt2ZBsCriorKnn3Z2pj+fd9kmI6QoWw4//DL+icEBfc0U7qJCisqrTsKTjw4fNFy2pW9OqStD84g==}
    dependencies:
      is-arrayish: 0.2.1

  /es-abstract/1.19.1:
    resolution: {integrity: sha512-2vJ6tjA/UfqLm2MPs7jxVybLoB8i1t1Jd9R3kISld20sIxPcTbLuggQOUxeWeAvIUkduv/CfMjuh4WmiXr2v9w==}
    engines: {node: '>= 0.4'}
    dependencies:
      call-bind: 1.0.2
      es-to-primitive: 1.2.1
      function-bind: 1.1.1
      get-intrinsic: 1.1.1
      get-symbol-description: 1.0.0
      has: 1.0.3
      has-symbols: 1.0.3
      internal-slot: 1.0.3
      is-callable: 1.2.4
      is-negative-zero: 2.0.2
      is-regex: 1.1.4
      is-shared-array-buffer: 1.0.1
      is-string: 1.0.7
      is-weakref: 1.0.2
      object-inspect: 1.12.0
      object-keys: 1.1.1
      object.assign: 4.1.2
      string.prototype.trimend: 1.0.4
      string.prototype.trimstart: 1.0.4
      unbox-primitive: 1.0.1
    dev: false

  /es-to-primitive/1.2.1:
    resolution: {integrity: sha512-QCOllgZJtaUo9miYBcLChTUaHNjJF3PYs1VidD7AwiEj1kYxKeQTctLAezAOH5ZKRH0g2IgPn6KwB4IT8iRpvA==}
    engines: {node: '>= 0.4'}
    dependencies:
      is-callable: 1.2.4
      is-date-object: 1.0.5
      is-symbol: 1.0.4
    dev: false

  /es6-promise/3.3.1:
    resolution: {integrity: sha1-oIzd6EzNvzTQJ6FFG8kdS80ophM=}

  /esbuild-android-64/0.14.31:
    resolution: {integrity: sha512-MYkuJ91w07nGmr4EouejOZK2j/f5TCnsKxY8vRr2+wpKKfHD1LTJK28VbZa+y1+AL7v1V9G98ezTUwsV3CmXNw==}
    engines: {node: '>=12'}
    cpu: [x64]
    os: [android]
    requiresBuild: true
    optional: true

  /esbuild-android-64/0.14.53:
    resolution: {integrity: sha512-fIL93sOTnEU+NrTAVMIKiAw0YH22HWCAgg4N4Z6zov2t0kY9RAJ50zY9ZMCQ+RT6bnOfDt8gCTnt/RaSNA2yRA==}
    engines: {node: '>=12'}
    cpu: [x64]
    os: [android]
    requiresBuild: true
    dev: true
    optional: true

  /esbuild-android-arm64/0.14.31:
    resolution: {integrity: sha512-0rkH/35s7ZVcsw6nS0IAkR0dekSbjZGWdlOAf3jV0lGoPqqw0x6/TmaV9w7DQgUERTH1ApmPlpAMU4kVkCq9Jg==}
    engines: {node: '>=12'}
    cpu: [arm64]
    os: [android]
    requiresBuild: true
    optional: true

  /esbuild-android-arm64/0.14.53:
    resolution: {integrity: sha512-PC7KaF1v0h/nWpvlU1UMN7dzB54cBH8qSsm7S9mkwFA1BXpaEOufCg8hdoEI1jep0KeO/rjZVWrsH8+q28T77A==}
    engines: {node: '>=12'}
    cpu: [arm64]
    os: [android]
    requiresBuild: true
    dev: true
    optional: true

  /esbuild-darwin-64/0.14.31:
    resolution: {integrity: sha512-kP6xPZHxtJa36Hb0jC05L3VzQSZBW2f3bpnQS20czXTRGEmM2GDiYpGdI5g2QYaw6vC4PYXjnigq8usd9g9jnQ==}
    engines: {node: '>=12'}
    cpu: [x64]
    os: [darwin]
    requiresBuild: true
    optional: true

  /esbuild-darwin-64/0.14.53:
    resolution: {integrity: sha512-gE7P5wlnkX4d4PKvLBUgmhZXvL7lzGRLri17/+CmmCzfncIgq8lOBvxGMiQ4xazplhxq+72TEohyFMZLFxuWvg==}
    engines: {node: '>=12'}
    cpu: [x64]
    os: [darwin]
    requiresBuild: true
    dev: true
    optional: true

  /esbuild-darwin-arm64/0.14.31:
    resolution: {integrity: sha512-1ZMog4hkNsdBGtDDtsftUqX6S9N52gEx4vX5aVehsSptgoBFIar1XrPiBTQty7YNH+bJasTpSVaZQgElCVvPKQ==}
    engines: {node: '>=12'}
    cpu: [arm64]
    os: [darwin]
    requiresBuild: true
    optional: true

  /esbuild-darwin-arm64/0.14.53:
    resolution: {integrity: sha512-otJwDU3hnI15Q98PX4MJbknSZ/WSR1I45il7gcxcECXzfN4Mrpft5hBDHXNRnCh+5858uPXBXA1Vaz2jVWLaIA==}
    engines: {node: '>=12'}
    cpu: [arm64]
    os: [darwin]
    requiresBuild: true
    dev: true
    optional: true

  /esbuild-freebsd-64/0.14.31:
    resolution: {integrity: sha512-Zo0BYj7QpVFWoUpkv6Ng0RO2eJ4zk/WDaHMO88+jr5HuYmxsOre0imgwaZVPquTuJnCvL1G48BFucJ3tFflSeQ==}
    engines: {node: '>=12'}
    cpu: [x64]
    os: [freebsd]
    requiresBuild: true
    optional: true

  /esbuild-freebsd-64/0.14.53:
    resolution: {integrity: sha512-WkdJa8iyrGHyKiPF4lk0MiOF87Q2SkE+i+8D4Cazq3/iqmGPJ6u49je300MFi5I2eUsQCkaOWhpCVQMTKGww2w==}
    engines: {node: '>=12'}
    cpu: [x64]
    os: [freebsd]
    requiresBuild: true
    dev: true
    optional: true

  /esbuild-freebsd-arm64/0.14.31:
    resolution: {integrity: sha512-t85bS6jbRpmdjr4pdr/FY/fpx8lo1vv9S7BAs2EsXKJQhRDMIiC3QW+k2acYJoRuqirlvJcJVFQGCq/PfyC1kA==}
    engines: {node: '>=12'}
    cpu: [arm64]
    os: [freebsd]
    requiresBuild: true
    optional: true

  /esbuild-freebsd-arm64/0.14.53:
    resolution: {integrity: sha512-9T7WwCuV30NAx0SyQpw8edbKvbKELnnm1FHg7gbSYaatH+c8WJW10g/OdM7JYnv7qkimw2ZTtSA+NokOLd2ydQ==}
    engines: {node: '>=12'}
    cpu: [arm64]
    os: [freebsd]
    requiresBuild: true
    dev: true
    optional: true

  /esbuild-linux-32/0.14.31:
    resolution: {integrity: sha512-XYtOk/GodSkv+UOYVwryGpGPuFnszsMvRMKq6cIUfFfdssHuKDsU9IZveyCG44J106J39ABenQ5EetbYtVJHUw==}
    engines: {node: '>=12'}
    cpu: [ia32]
    os: [linux]
    requiresBuild: true
    optional: true

  /esbuild-linux-32/0.14.53:
    resolution: {integrity: sha512-VGanLBg5en2LfGDgLEUxQko2lqsOS7MTEWUi8x91YmsHNyzJVT/WApbFFx3MQGhkf+XdimVhpyo5/G0PBY91zg==}
    engines: {node: '>=12'}
    cpu: [ia32]
    os: [linux]
    requiresBuild: true
    dev: true
    optional: true

  /esbuild-linux-64/0.14.31:
    resolution: {integrity: sha512-Zf9CZxAxaXWHLqCg/QZ/hs0RU0XV3IBxV+ENQzy00S4QOTnZAvSLgPciILHHrVJ0lPIlb4XzAqlLM5y6iI2LIw==}
    engines: {node: '>=12'}
    cpu: [x64]
    os: [linux]
    requiresBuild: true
    optional: true

  /esbuild-linux-64/0.14.53:
    resolution: {integrity: sha512-pP/FA55j/fzAV7N9DF31meAyjOH6Bjuo3aSKPh26+RW85ZEtbJv9nhoxmGTd9FOqjx59Tc1ZbrJabuiXlMwuZQ==}
    engines: {node: '>=12'}
    cpu: [x64]
    os: [linux]
    requiresBuild: true
    dev: true
    optional: true

  /esbuild-linux-arm/0.14.31:
    resolution: {integrity: sha512-RpiaeHPRlgCCDskxoyIsI49BhcDtZ4cl8+SLffizDm0yMNWP538SUg0ezQ2TTOPj3/svaGIbkRDwYtAon0Sjkg==}
    engines: {node: '>=12'}
    cpu: [arm]
    os: [linux]
    requiresBuild: true
    optional: true

  /esbuild-linux-arm/0.14.53:
    resolution: {integrity: sha512-/u81NGAVZMopbmzd21Nu/wvnKQK3pT4CrvQ8BTje1STXcQAGnfyKgQlj3m0j2BzYbvQxSy+TMck4TNV2onvoPA==}
    engines: {node: '>=12'}
    cpu: [arm]
    os: [linux]
    requiresBuild: true
    dev: true
    optional: true

  /esbuild-linux-arm64/0.14.31:
    resolution: {integrity: sha512-V/H0tv+xpQ9IOHM+o85oCKNNidIEc5CcnDWl0V+hPd2F03dqdbFkWPBGphx8rD4JSQn6UefUQ1iH7y1qIzO8Fw==}
    engines: {node: '>=12'}
    cpu: [arm64]
    os: [linux]
    requiresBuild: true
    optional: true

  /esbuild-linux-arm64/0.14.53:
    resolution: {integrity: sha512-GDmWITT+PMsjCA6/lByYk7NyFssW4Q6in32iPkpjZ/ytSyH+xeEx8q7HG3AhWH6heemEYEWpTll/eui3jwlSnw==}
    engines: {node: '>=12'}
    cpu: [arm64]
    os: [linux]
    requiresBuild: true
    dev: true
    optional: true

  /esbuild-linux-mips64le/0.14.31:
    resolution: {integrity: sha512-9/oBfAckInRuUg6AEgdCLLn6KJ6UOJDOLmUinTsReVSg6AfV6wxYQJq9iQM2idRogP7GUpomJ+bvCdWXpotQRQ==}
    engines: {node: '>=12'}
    cpu: [mips64el]
    os: [linux]
    requiresBuild: true
    optional: true

  /esbuild-linux-mips64le/0.14.53:
    resolution: {integrity: sha512-d6/XHIQW714gSSp6tOOX2UscedVobELvQlPMkInhx1NPz4ThZI9uNLQ4qQJHGBGKGfu+rtJsxM4NVHLhnNRdWQ==}
    engines: {node: '>=12'}
    cpu: [mips64el]
    os: [linux]
    requiresBuild: true
    dev: true
    optional: true

  /esbuild-linux-ppc64le/0.14.31:
    resolution: {integrity: sha512-NMcb14Pg+8q8raGkzor9/R3vQwKzgxE3694BtO2SDLBwJuL2C1dQ1ZtM1t7ZvArQBgT8RiZVxb0/3fD+qGNk7g==}
    engines: {node: '>=12'}
    cpu: [ppc64]
    os: [linux]
    requiresBuild: true
    optional: true

  /esbuild-linux-ppc64le/0.14.53:
    resolution: {integrity: sha512-ndnJmniKPCB52m+r6BtHHLAOXw+xBCWIxNnedbIpuREOcbSU/AlyM/2dA3BmUQhsHdb4w3amD5U2s91TJ3MzzA==}
    engines: {node: '>=12'}
    cpu: [ppc64]
    os: [linux]
    requiresBuild: true
    dev: true
    optional: true

  /esbuild-linux-riscv64/0.14.31:
    resolution: {integrity: sha512-l13yvmsVfawAnoYfcpuvml+nTlrOmtdceXYufSkXl2DOb0JKcuR6ARlAzuQCDcpo49SOJy1cCxpwlOIsUQBfzA==}
    engines: {node: '>=12'}
    cpu: [riscv64]
    os: [linux]
    requiresBuild: true
    optional: true

  /esbuild-linux-riscv64/0.14.53:
    resolution: {integrity: sha512-yG2sVH+QSix6ct4lIzJj329iJF3MhloLE6/vKMQAAd26UVPVkhMFqFopY+9kCgYsdeWvXdPgmyOuKa48Y7+/EQ==}
    engines: {node: '>=12'}
    cpu: [riscv64]
    os: [linux]
    requiresBuild: true
    dev: true
    optional: true

  /esbuild-linux-s390x/0.14.31:
    resolution: {integrity: sha512-GIwV9mY3koYja9MCSkKLk1P7rj+MkPV0UsGsZ575hEcIBrXeKN9jBi6X/bxDDPEN/SUAH35cJhBNrZU4x9lEfg==}
    engines: {node: '>=12'}
    cpu: [s390x]
    os: [linux]
    requiresBuild: true
    optional: true

  /esbuild-linux-s390x/0.14.53:
    resolution: {integrity: sha512-OCJlgdkB+XPYndHmw6uZT7jcYgzmx9K+28PVdOa/eLjdoYkeAFvH5hTwX4AXGLZLH09tpl4bVsEtvuyUldaNCg==}
    engines: {node: '>=12'}
    cpu: [s390x]
    os: [linux]
    requiresBuild: true
    dev: true
    optional: true

  /esbuild-netbsd-64/0.14.31:
    resolution: {integrity: sha512-bJ+pyLvKQm+Obp5k7/Wk8e9Gdkls56F1aiI3uptoIfOIUqsZImH7pDyTrSufwqsFp62kO9LRuwXnjDwQtPyhFQ==}
    engines: {node: '>=12'}
    cpu: [x64]
    os: [netbsd]
    requiresBuild: true
    optional: true

  /esbuild-netbsd-64/0.14.53:
    resolution: {integrity: sha512-gp2SB+Efc7MhMdWV2+pmIs/Ja/Mi5rjw+wlDmmbIn68VGXBleNgiEZG+eV2SRS0kJEUyHNedDtwRIMzaohWedQ==}
    engines: {node: '>=12'}
    cpu: [x64]
    os: [netbsd]
    requiresBuild: true
    dev: true
    optional: true

  /esbuild-openbsd-64/0.14.31:
    resolution: {integrity: sha512-NRAAPPca05H9j9Xab0kVXK0V6/pyZGGy8d2Y8KS0BMwWEydlD4KCJDmH8/7bWCKYLRGOOCE9/GPBJyPWHFW3sg==}
    engines: {node: '>=12'}
    cpu: [x64]
    os: [openbsd]
    requiresBuild: true
    optional: true

  /esbuild-openbsd-64/0.14.53:
    resolution: {integrity: sha512-eKQ30ZWe+WTZmteDYg8S+YjHV5s4iTxeSGhJKJajFfQx9TLZJvsJX0/paqwP51GicOUruFpSUAs2NCc0a4ivQQ==}
    engines: {node: '>=12'}
    cpu: [x64]
    os: [openbsd]
    requiresBuild: true
    dev: true
    optional: true

  /esbuild-sunos-64/0.14.31:
    resolution: {integrity: sha512-9uA+V8w9Eehu4ldb95lPWdgCMcMO5HH6pXmfkk5usn3JsSZxKdLKsXB4hYgP80wscZvVYXJl2G+KNxsUTfPhZw==}
    engines: {node: '>=12'}
    cpu: [x64]
    os: [sunos]
    requiresBuild: true
    optional: true

  /esbuild-sunos-64/0.14.53:
    resolution: {integrity: sha512-OWLpS7a2FrIRukQqcgQqR1XKn0jSJoOdT+RlhAxUoEQM/IpytS3FXzCJM6xjUYtpO5GMY0EdZJp+ur2pYdm39g==}
    engines: {node: '>=12'}
    cpu: [x64]
    os: [sunos]
    requiresBuild: true
    dev: true
    optional: true

  /esbuild-windows-32/0.14.31:
    resolution: {integrity: sha512-VGdncQTqoxD9q3v/dk0Yugbmx2FzOkcs0OemBYc1X9KXOLQYH0uQbLJIckZdZOC3J+JKSExbYFrzYCOwWPuNyA==}
    engines: {node: '>=12'}
    cpu: [ia32]
    os: [win32]
    requiresBuild: true
    optional: true

  /esbuild-windows-32/0.14.53:
    resolution: {integrity: sha512-m14XyWQP5rwGW0tbEfp95U6A0wY0DYPInWBB7D69FAXUpBpBObRoGTKRv36lf2RWOdE4YO3TNvj37zhXjVL5xg==}
    engines: {node: '>=12'}
    cpu: [ia32]
    os: [win32]
    requiresBuild: true
    dev: true
    optional: true

  /esbuild-windows-64/0.14.31:
    resolution: {integrity: sha512-v/2ye5zBqpmCzi3bLCagStbNQlnOsY7WtMrD2Q0xZxeSIXONxji15KYtVee5o7nw4lXWbQSS1BL8G6BBMvtq4A==}
    engines: {node: '>=12'}
    cpu: [x64]
    os: [win32]
    requiresBuild: true
    optional: true

  /esbuild-windows-64/0.14.53:
    resolution: {integrity: sha512-s9skQFF0I7zqnQ2K8S1xdLSfZFsPLuOGmSx57h2btSEswv0N0YodYvqLcJMrNMXh6EynOmWD7rz+0rWWbFpIHQ==}
    engines: {node: '>=12'}
    cpu: [x64]
    os: [win32]
    requiresBuild: true
    dev: true
    optional: true

  /esbuild-windows-arm64/0.14.31:
    resolution: {integrity: sha512-RXeU42FJoG1sriNHg73h4S+5B7L/gw+8T7U9u8IWqSSEbY6fZvBh4uofugiU1szUDqqP00GHwZ09WgYe3lGZiw==}
    engines: {node: '>=12'}
    cpu: [arm64]
    os: [win32]
    requiresBuild: true
    optional: true

  /esbuild-windows-arm64/0.14.53:
    resolution: {integrity: sha512-E+5Gvb+ZWts+00T9II6wp2L3KG2r3iGxByqd/a1RmLmYWVsSVUjkvIxZuJ3hYTIbhLkH5PRwpldGTKYqVz0nzQ==}
    engines: {node: '>=12'}
    cpu: [arm64]
    os: [win32]
    requiresBuild: true
    dev: true
    optional: true

  /esbuild/0.14.31:
    resolution: {integrity: sha512-QA0fUM13+JZzcvg1bdrhi7wo8Lr5IRHA9ypNn2znqxGqb66dSK6pAh01TjyBOhzZGazPQJZ1K26VrCAQJ715qA==}
    engines: {node: '>=12'}
    hasBin: true
    requiresBuild: true
    optionalDependencies:
      esbuild-android-64: 0.14.31
      esbuild-android-arm64: 0.14.31
      esbuild-darwin-64: 0.14.31
      esbuild-darwin-arm64: 0.14.31
      esbuild-freebsd-64: 0.14.31
      esbuild-freebsd-arm64: 0.14.31
      esbuild-linux-32: 0.14.31
      esbuild-linux-64: 0.14.31
      esbuild-linux-arm: 0.14.31
      esbuild-linux-arm64: 0.14.31
      esbuild-linux-mips64le: 0.14.31
      esbuild-linux-ppc64le: 0.14.31
      esbuild-linux-riscv64: 0.14.31
      esbuild-linux-s390x: 0.14.31
      esbuild-netbsd-64: 0.14.31
      esbuild-openbsd-64: 0.14.31
      esbuild-sunos-64: 0.14.31
      esbuild-windows-32: 0.14.31
      esbuild-windows-64: 0.14.31
      esbuild-windows-arm64: 0.14.31

  /esbuild/0.14.53:
    resolution: {integrity: sha512-ohO33pUBQ64q6mmheX1mZ8mIXj8ivQY/L4oVuAshr+aJI+zLl+amrp3EodrUNDNYVrKJXGPfIHFGhO8slGRjuw==}
    engines: {node: '>=12'}
    hasBin: true
    requiresBuild: true
    optionalDependencies:
      '@esbuild/linux-loong64': 0.14.53
      esbuild-android-64: 0.14.53
      esbuild-android-arm64: 0.14.53
      esbuild-darwin-64: 0.14.53
      esbuild-darwin-arm64: 0.14.53
      esbuild-freebsd-64: 0.14.53
      esbuild-freebsd-arm64: 0.14.53
      esbuild-linux-32: 0.14.53
      esbuild-linux-64: 0.14.53
      esbuild-linux-arm: 0.14.53
      esbuild-linux-arm64: 0.14.53
      esbuild-linux-mips64le: 0.14.53
      esbuild-linux-ppc64le: 0.14.53
      esbuild-linux-riscv64: 0.14.53
      esbuild-linux-s390x: 0.14.53
      esbuild-netbsd-64: 0.14.53
      esbuild-openbsd-64: 0.14.53
      esbuild-sunos-64: 0.14.53
      esbuild-windows-32: 0.14.53
      esbuild-windows-64: 0.14.53
      esbuild-windows-arm64: 0.14.53
    dev: true

  /escalade/3.1.1:
    resolution: {integrity: sha512-k0er2gUkLf8O0zKJiAhmkTnJlTvINGv7ygDNPbeIsX/TJjGJZHuh9B2UxbsaEkmlEo9MfhrSzmhIlhRlI2GXnw==}
    engines: {node: '>=6'}

  /escape-string-regexp/1.0.5:
    resolution: {integrity: sha1-G2HAViGQqN/2rjuyzwIAyhMLhtQ=}
    engines: {node: '>=0.8.0'}

  /estree-walker/0.6.1:
    resolution: {integrity: sha512-SqmZANLWS0mnatqbSfRP5g8OXZC12Fgg1IwNtLsyHDzJizORW4khDfjPqJZsemPWBB2uqykUah5YpQ6epsqC/w==}
    dev: true

  /estree-walker/2.0.2:
    resolution: {integrity: sha512-Rfkk/Mp/DL7JVje3u18FxFujQlTNR2q6QfMSMB7AvCBx91NGj/ba3kCfza0f6dVDbw7YlRf/nDrn7pQrCCyQ/w==}

  /fast-glob/3.2.11:
    resolution: {integrity: sha512-xrO3+1bxSo3ZVHAnqzyuewYT6aMFHRAd4Kcs92MAonjwQZLsK9d0SF1IyQ3k5PoirxTW0Oe/RqFgMQ6TcNE5Ew==}
    engines: {node: '>=8.6.0'}
    dependencies:
      '@nodelib/fs.stat': 2.0.5
      '@nodelib/fs.walk': 1.2.8
      glob-parent: 5.1.2
      merge2: 1.4.1
      micromatch: 4.0.4

  /fastq/1.13.0:
    resolution: {integrity: sha512-YpkpUnK8od0o1hmeSc7UUs/eB/vIPWJYjKck2QKIzAf71Vm1AAQ3EbuZB3g2JIy+pg+ERD0vqI79KyZiB2e2Nw==}
    dependencies:
      reusify: 1.0.4

  /file-uri-to-path/1.0.0:
    resolution: {integrity: sha512-0Zt+s3L7Vf1biwWZ29aARiVYLx7iMGnEUl9x33fbB/j3jR81u/O2LbqK+Bm1CDSNDKVtJ/YjwY7TUd5SkeLQLw==}
    dev: true

  /fill-range/7.0.1:
    resolution: {integrity: sha512-qOo9F+dMUmC2Lcb4BbVvnKJxTPjCm+RRpe4gDuGrzkL7mEVl/djYSu2OdQ2Pa302N4oqkSg9ir6jaLWJ2USVpQ==}
    engines: {node: '>=8'}
    dependencies:
      to-regex-range: 5.0.1

  /form-data/2.3.3:
    resolution: {integrity: sha512-1lLKB2Mu3aGP1Q/2eCOx0fNbRMe7XdwktwOruhfqqd0rIJWwN4Dh+E3hrPSlDCXnSR7UtZ1N38rVXm+6+MEhJQ==}
    engines: {node: '>= 0.12'}
    dependencies:
      asynckit: 0.4.0
      combined-stream: 1.0.8
      mime-types: 2.1.34
    dev: false

  /fraction.js/4.1.3:
    resolution: {integrity: sha512-pUHWWt6vHzZZiQJcM6S/0PXfS+g6FM4BF5rj9wZyreivhQPdsh5PpE25VtSNxq80wHS5RfY51Ii+8Z0Zl/pmzg==}
    dev: true

  /fraction.js/4.2.0:
    resolution: {integrity: sha512-MhLuK+2gUcnZe8ZHlaaINnQLl0xRIGRfcGk2yl8xoQAfHrSsL3rYu6FCmBdkdbhc9EPlwyGHewaRsvwRMJtAlA==}
    dev: false

  /fs-minipass/2.1.0:
    resolution: {integrity: sha512-V/JgOLFCS+R6Vcq0slCuaeWEdNC3ouDlJMNIsacH2VtALiu9mV4LPrHc5cDl8k5aw6J8jwgWWpiTo5RYhmIzvg==}
    engines: {node: '>= 8'}
    dependencies:
      minipass: 3.1.6
    dev: true

  /fs.realpath/1.0.0:
    resolution: {integrity: sha512-OO0pH2lK6a0hZnAdau5ItzHPI6pUlvI7jMVnxUQRtw4owF2wk8lOSabtGDCTP4Ggrg2MbGnWO9X8K1t4+fGMDw==}

  /fsevents/2.3.2:
    resolution: {integrity: sha512-xiqMQR4xAeHTuB9uWm+fFRcIOgKBMiOBP+eXiyT7jsgVCq1bkVygt00oASowB7EdtpOHaaPgKt812P9ab+DDKA==}
    engines: {node: ^8.16.0 || ^10.6.0 || >=11.0.0}
    os: [darwin]
    requiresBuild: true
    optional: true

  /function-bind/1.1.1:
    resolution: {integrity: sha512-yIovAzMX49sF8Yl58fSCWJ5svSLuaibPxXQJFLmBObTuCr0Mf1KiPopGM9NiFjiYBCbfaa2Fh6breQ6ANVTI0A==}

  /gauge/3.0.2:
    resolution: {integrity: sha512-+5J6MS/5XksCuXq++uFRsnUd7Ovu1XenbeuIuNRJxYWjgQbPuFhT14lAvsWfqfAmnwluf1OwMjz39HjfLPci0Q==}
    engines: {node: '>=10'}
    dependencies:
      aproba: 2.0.0
      color-support: 1.1.3
      console-control-strings: 1.1.0
      has-unicode: 2.0.1
      object-assign: 4.1.1
      signal-exit: 3.0.6
      string-width: 4.2.3
      strip-ansi: 6.0.1
      wide-align: 1.1.5
    dev: true

  /get-func-name/2.0.0:
    resolution: {integrity: sha1-6td0q+5y4gQJQzoGY2YCPdaIekE=}
    dev: false

  /get-intrinsic/1.1.1:
    resolution: {integrity: sha512-kWZrnVM42QCiEA2Ig1bG8zjoIMOgxWwYCEeNdwY6Tv/cOSeGpcoX4pXHfKUxNKVoArnrEr2e9srnAxxGIraS9Q==}
    dependencies:
      function-bind: 1.1.1
      has: 1.0.3
      has-symbols: 1.0.3
    dev: false

  /get-port/3.2.0:
    resolution: {integrity: sha1-3Xzn3hh8Bsi/NTeWrHHgmfCYDrw=}
    engines: {node: '>=4'}
    dev: false

  /get-symbol-description/1.0.0:
    resolution: {integrity: sha512-2EmdH1YvIQiZpltCNgkuiUnyukzxM/R6NDJX31Ke3BG1Nq5b0S2PhX59UKi9vZpPDQVdqn+1IcaAwnzTT5vCjw==}
    engines: {node: '>= 0.4'}
    dependencies:
      call-bind: 1.0.2
      get-intrinsic: 1.1.1
    dev: false

  /glob-parent/5.1.2:
    resolution: {integrity: sha512-AOIgSQCepiJYwP3ARnGx+5VnTu2HBYdzbGP45eLw1vr3zB3vZLeyed1sC9hnbcOc9/SrMyM5RPQrkGz4aS9Zow==}
    engines: {node: '>= 6'}
    dependencies:
      is-glob: 4.0.3

  /glob-parent/6.0.2:
    resolution: {integrity: sha512-XxwI8EOhVQgWp6iDL+3b0r86f4d6AX6zSU55HfB4ydCEuXLXc5FcYeOu+nnGftS4TEju/11rt4KJPTMgbfmv4A==}
    engines: {node: '>=10.13.0'}
    dependencies:
      is-glob: 4.0.3

  /glob/7.2.0:
    resolution: {integrity: sha512-lmLf6gtyrPq8tTjSmrO94wBeQbFR3HbLHbuyD69wuyQkImp2hWqMGB47OX65FBkPffO641IP9jWa1z4ivqG26Q==}
    dependencies:
      fs.realpath: 1.0.0
      inflight: 1.0.6
      inherits: 2.0.4
      minimatch: 3.0.4
      once: 1.4.0
      path-is-absolute: 1.0.1

  /globalyzer/0.1.0:
    resolution: {integrity: sha512-40oNTM9UfG6aBmuKxk/giHn5nQ8RVz/SS4Ir6zgzOv9/qC3kKZ9v4etGTcJbEl/NyVQH7FGU7d+X1egr57Md2Q==}

  /globrex/0.1.2:
    resolution: {integrity: sha512-uHJgbwAMwNFf5mLst7IWLNg14x1CkeqglJb/K3doi4dw6q2IvAAmM/Y81kevy83wP+Sst+nutFTYOGg3d1lsxg==}

  /graceful-fs/4.2.9:
    resolution: {integrity: sha512-NtNxqUcXgpW2iMrfqSfR73Glt39K+BLwWsPs94yR63v45T0Wbej7eRmL5cWfwEgqXnmjQp3zaJTshdRW/qC2ZQ==}

  /happy-dom/2.49.0:
    resolution: {integrity: sha512-mnPY9LmumUs8EmKyAQjutmFn/XzafvQeQ65w7MsZlHqG6OH3MratBzS0N4AAmuB3+F51KFUbUKNF763i3ZV19Q==}
    dependencies:
      css.escape: 1.5.1
      he: 1.2.0
      node-fetch: 2.6.7
      sync-request: 6.1.0
      webidl-conversions: 7.0.0
      whatwg-encoding: 1.0.5
      whatwg-mimetype: 2.3.0
    transitivePeerDependencies:
      - encoding
    dev: false

  /has-bigints/1.0.1:
    resolution: {integrity: sha512-LSBS2LjbNBTf6287JEbEzvJgftkF5qFkmCo9hDRpAzKhUOlJ+hx8dd4USs00SgsUNwc4617J9ki5YtEClM2ffA==}
    dev: false

  /has-flag/3.0.0:
    resolution: {integrity: sha1-tdRU3CGZriJWmfNGfloH87lVuv0=}
    engines: {node: '>=4'}

  /has-flag/4.0.0:
    resolution: {integrity: sha512-EykJT/Q1KjTWctppgIAgfSO0tKVuZUjhgMr17kqTumMl6Afv3EISleU7qZUzoXDFTAHTDC4NOoG/ZxU3EvlMPQ==}
    engines: {node: '>=8'}

  /has-symbols/1.0.3:
    resolution: {integrity: sha512-l3LCuF6MgDNwTDKkdYGEihYjt5pRPbEg46rtlmnSPlUbgmB8LOIrKJbYYFBSbnPaJexMKtiPO8hmeRjRz2Td+A==}
    engines: {node: '>= 0.4'}
    dev: false

  /has-tostringtag/1.0.0:
    resolution: {integrity: sha512-kFjcSNhnlGV1kyoGk7OXKSawH5JOb/LzUc5w9B02hOTO0dfFRjbHQKvg1d6cf3HbeUmtU9VbbV3qzZ2Teh97WQ==}
    engines: {node: '>= 0.4'}
    dependencies:
      has-symbols: 1.0.3
    dev: false

  /has-unicode/2.0.1:
    resolution: {integrity: sha512-8Rf9Y83NBReMnx0gFzA8JImQACstCYWUplepDa9xprwwtmgEZUF0h/i5xSA625zB/I37EtrswSST6OXxwaaIJQ==}
    dev: true

  /has/1.0.3:
    resolution: {integrity: sha512-f2dvO0VU6Oej7RkWJGrehjbzMAjFp5/VKPp5tTpWIV4JHHZK1/BxbFRtf/siA2SWTe09caDmVtYYzWEIbBS4zw==}
    engines: {node: '>= 0.4.0'}
    dependencies:
      function-bind: 1.1.1

  /he/1.2.0:
    resolution: {integrity: sha512-F/1DnUGPopORZi0ni+CvrCgHQ5FyEAHRLSApuYWMmrbSwoN2Mn/7k+Gl38gJnR7yyDZk6WLXwiGod1JOWNDKGw==}
    hasBin: true
    dev: false

  /hosted-git-info/2.8.9:
    resolution: {integrity: sha512-mxIDAb9Lsm6DoOJ7xH+5+X4y1LU/4Hi50L9C5sIswK3JzULS4bwk1FvjdBgvYR4bzT4tuUQiC15FE2f5HbLvYw==}
    dev: false

  /http-basic/8.1.3:
    resolution: {integrity: sha512-/EcDMwJZh3mABI2NhGfHOGOeOZITqfkEO4p/xK+l3NpyncIHUQBoMvCSF/b5GqvKtySC2srL/GGG3+EtlqlmCw==}
    engines: {node: '>=6.0.0'}
    dependencies:
      caseless: 0.12.0
      concat-stream: 1.6.2
      http-response-object: 3.0.2
      parse-cache-control: 1.0.1
    dev: false

  /http-response-object/3.0.2:
    resolution: {integrity: sha512-bqX0XTF6fnXSQcEJ2Iuyr75yVakyjIDCqroJQ/aHfSdlM743Cwqoi2nDYMzLGWUcuTWGWy8AAvOKXTfiv6q9RA==}
    dependencies:
      '@types/node': 10.17.60
    dev: false

  /https-proxy-agent/5.0.0:
    resolution: {integrity: sha512-EkYm5BcKUGiduxzSt3Eppko+PiNWNEpa4ySk9vTC6wDsQJW9rHSa+UhGNJoRYp7bz6Ht1eaRIa6QaJqO5rCFbA==}
    engines: {node: '>= 6'}
    dependencies:
      agent-base: 6.0.2
      debug: 4.3.4
    transitivePeerDependencies:
      - supports-color
    dev: true

  /iconv-lite/0.4.24:
    resolution: {integrity: sha512-v3MXnZAcvnywkTUEZomIActle7RXXeedOR31wwl7VlyoXO4Qi9arvSenNQWne1TcRwhCL1HwLI21bEqdpj8/rA==}
    engines: {node: '>=0.10.0'}
    dependencies:
      safer-buffer: 2.1.2
    dev: false

  /iconv-lite/0.6.3:
    resolution: {integrity: sha512-4fCk79wshMdzMp2rH06qWrJE4iolqLhCUH+OiuIgU++RB0+94NlDL81atO7GX55uUKueo0txHNtvEyI6D7WdMw==}
    engines: {node: '>=0.10.0'}
    dependencies:
      safer-buffer: 2.1.2
    dev: false

  /import-fresh/3.3.0:
    resolution: {integrity: sha512-veYYhQa+D1QBKznvhUHxb8faxlrwUnxseDAbAp457E0wLNio2bOSKnjYDhMj+YiAq61xrMGhQk9iXVk5FzgQMw==}
    engines: {node: '>=6'}
    dependencies:
      parent-module: 1.0.1
      resolve-from: 4.0.0

  /inflight/1.0.6:
    resolution: {integrity: sha512-k92I/b08q4wvFscXCLvqfsHCrjrF7yiXsQuIVvVE7N82W3+aqpzuUdBbfhWcy/FZR3/4IgflMgKLOsvPDrGCJA==}
    dependencies:
      once: 1.4.0
      wrappy: 1.0.2

  /inherits/2.0.4:
    resolution: {integrity: sha512-k/vGaX4/Yla3WzyMCvTQOXYeIHvqOKtnqBduzTHpzpQZzAskKMhZ2K+EnBiSM9zGSoIFeMpXKxa4dYeZIQqewQ==}

  /internal-slot/1.0.3:
    resolution: {integrity: sha512-O0DB1JC/sPyZl7cIo78n5dR7eUSwwpYPiXRhTzNxZVAMUuB8vlnRFyLxdrVToks6XPLVnFfbzaVd5WLjhgg+vA==}
    engines: {node: '>= 0.4'}
    dependencies:
      get-intrinsic: 1.1.1
      has: 1.0.3
      side-channel: 1.0.4
    dev: false

  /internmap/2.0.3:
    resolution: {integrity: sha512-5Hh7Y1wQbvY5ooGgPbDaL5iYLAPzMTUrjMulskHLH6wnv/A+1q5rgEaiuqEjB+oxGXIVZs1FF+R/KPN3ZSQYYg==}
    engines: {node: '>=12'}
    dev: false

  /intl-messageformat/9.11.4:
    resolution: {integrity: sha512-77TSkNubIy/hsapz6LQpyR6OADcxhWdhSaboPb5flMaALCVkPvAIxr48AlPqaMl4r1anNcvR9rpLWVdwUY1IKg==}
    dependencies:
      '@formatjs/ecma402-abstract': 1.11.3
      '@formatjs/fast-memoize': 1.2.1
      '@formatjs/icu-messageformat-parser': 2.0.18
      tslib: 2.3.1
    dev: false

  /is-arrayish/0.2.1:
    resolution: {integrity: sha1-d8mYQFJ6qOyxqLppe4BkWnqSap0=}

  /is-bigint/1.0.4:
    resolution: {integrity: sha512-zB9CruMamjym81i2JZ3UMn54PKGsQzsJeo6xvN3HJJ4CAsQNB6iRutp2To77OfCNuoxspsIhzaPoO1zyCEhFOg==}
    dependencies:
      has-bigints: 1.0.1
    dev: false

  /is-binary-path/2.1.0:
    resolution: {integrity: sha512-ZMERYes6pDydyuGidse7OsHxtbI7WVeUEozgR/g7rd0xUimYNlvZRE/K2MgZTjWy725IfelLeVcEM97mmtRGXw==}
    engines: {node: '>=8'}
    dependencies:
      binary-extensions: 2.2.0

  /is-boolean-object/1.1.2:
    resolution: {integrity: sha512-gDYaKHJmnj4aWxyj6YHyXVpdQawtVLHU5cb+eztPGczf6cjuTdwve5ZIEfgXqH4e57An1D1AKf8CZ3kYrQRqYA==}
    engines: {node: '>= 0.4'}
    dependencies:
      call-bind: 1.0.2
      has-tostringtag: 1.0.0
    dev: false

  /is-callable/1.2.4:
    resolution: {integrity: sha512-nsuwtxZfMX67Oryl9LCQ+upnC0Z0BgpwntpS89m1H/TLF0zNfzfLMV/9Wa/6MZsj0acpEjAO0KF1xT6ZdLl95w==}
    engines: {node: '>= 0.4'}
    dev: false

  /is-core-module/2.8.1:
    resolution: {integrity: sha512-SdNCUs284hr40hFTFP6l0IfZ/RSrMXF3qgoRHd3/79unUTvrFO/JoXwkGm+5J/Oe3E/b5GsnG330uUNgRpu1PA==}
    dependencies:
      has: 1.0.3

  /is-core-module/2.9.0:
    resolution: {integrity: sha512-+5FPy5PnwmO3lvfMb0AsoPaBG+5KHUI0wYFXOtYPnVVVspTFUuMZNfNaNVRt3FZadstu2c8x23vykRW/NBoU6A==}
    dependencies:
      has: 1.0.3
    dev: false

  /is-date-object/1.0.5:
    resolution: {integrity: sha512-9YQaSxsAiSwcvS33MBk3wTCVnWK+HhF8VZR2jRxehM16QcVOdHqPn4VPHmRK4lSr38n9JriurInLcP90xsYNfQ==}
    engines: {node: '>= 0.4'}
    dependencies:
      has-tostringtag: 1.0.0
    dev: false

  /is-extglob/2.1.1:
    resolution: {integrity: sha512-SbKbANkN603Vi4jEZv49LeVJMn4yGwsbzZworEoyEiutsN3nJYdbO36zfhGJ6QEDpOZIFkDtnq5JRxmvl3jsoQ==}
    engines: {node: '>=0.10.0'}

  /is-fullwidth-code-point/3.0.0:
    resolution: {integrity: sha512-zymm5+u+sCsSWyD9qNaejV3DFvhCKclKdizYaJUuHA83RLjb7nSuGnddCHGv0hk+KY7BMAlsWeK4Ueg6EV6XQg==}
    engines: {node: '>=8'}
    dev: true

  /is-glob/4.0.3:
    resolution: {integrity: sha512-xelSayHH36ZgE7ZWhli7pW34hNbNl8Ojv5KVmkJD4hBdD3th8Tfk9vYasLM+mXWOZhFkgZfxhLSnrwRr4elSSg==}
    engines: {node: '>=0.10.0'}
    dependencies:
      is-extglob: 2.1.1

  /is-negative-zero/2.0.2:
    resolution: {integrity: sha512-dqJvarLawXsFbNDeJW7zAz8ItJ9cd28YufuuFzh0G8pNHjJMnY08Dv7sYX2uF5UpQOwieAeOExEYAWWfu7ZZUA==}
    engines: {node: '>= 0.4'}
    dev: false

  /is-number-object/1.0.6:
    resolution: {integrity: sha512-bEVOqiRcvo3zO1+G2lVMy+gkkEm9Yh7cDMRusKKu5ZJKPUYSJwICTKZrNKHA2EbSP0Tu0+6B/emsYNHZyn6K8g==}
    engines: {node: '>= 0.4'}
    dependencies:
      has-tostringtag: 1.0.0
    dev: false

  /is-number/7.0.0:
    resolution: {integrity: sha512-41Cifkg6e8TylSpdtTpeLVMqvSBEVzTttHvERD741+pnZ8ANv0004MRL43QKPDlK9cGvNp6NZWZUBlbGXYxxng==}
    engines: {node: '>=0.12.0'}

  /is-regex/1.1.4:
    resolution: {integrity: sha512-kvRdxDsxZjhzUX07ZnLydzS1TU/TJlTUHHY4YLL87e37oUA49DfkLqgy+VjFocowy29cKvcSiu+kIv728jTTVg==}
    engines: {node: '>= 0.4'}
    dependencies:
      call-bind: 1.0.2
      has-tostringtag: 1.0.0
    dev: false

  /is-shared-array-buffer/1.0.1:
    resolution: {integrity: sha512-IU0NmyknYZN0rChcKhRO1X8LYz5Isj/Fsqh8NJOSf+N/hCOTwy29F32Ik7a+QszE63IdvmwdTPDd6cZ5pg4cwA==}
    dev: false

  /is-string/1.0.7:
    resolution: {integrity: sha512-tE2UXzivje6ofPW7l23cjDOMa09gb7xlAqG6jG5ej6uPV32TlWP3NKPigtaGeHNu9fohccRYvIiZMfOOnOYUtg==}
    engines: {node: '>= 0.4'}
    dependencies:
      has-tostringtag: 1.0.0
    dev: false

  /is-symbol/1.0.4:
    resolution: {integrity: sha512-C/CPBqKWnvdcxqIARxyOh4v1UUEOCHpgDa0WYgpKDFMszcrPcffg5uhwSgPCLD2WWxmq6isisz87tzT01tuGhg==}
    engines: {node: '>= 0.4'}
    dependencies:
      has-symbols: 1.0.3
    dev: false

  /is-weakref/1.0.2:
    resolution: {integrity: sha512-qctsuLZmIQ0+vSSMfoVvyFe2+GSEvnmZ2ezTup1SBse9+twCCeial6EEi3Nc2KFcf6+qz2FBPnjXsk8xhKSaPQ==}
    dependencies:
      call-bind: 1.0.2
    dev: false

  /isarray/1.0.0:
    resolution: {integrity: sha1-u5NdSFgsuhaMBoNJV6VKPgcSTxE=}
    dev: false

  /isexe/2.0.0:
    resolution: {integrity: sha1-6PvzdNxVb/iUehDcsFctYz8s+hA=}
    dev: false

  /js-tokens/4.0.0:
    resolution: {integrity: sha512-RdJUflcE3cUzKiMqQgsCu06FPu9UdIJO0beYbPhHN4k6apgJtifcoCtT9bcxOpYBtpD2kCM6Sbzg4CausW/PKQ==}

  /json-parse-better-errors/1.0.2:
    resolution: {integrity: sha512-mrqyZKfX5EhL7hvqcV6WG1yYjnjeuYDzDhhcAAUrq8Po85NBQBJP+ZDUT75qZQ98IkUoBqdkExkukOU7Ts2wrw==}
    dev: false

  /json-parse-even-better-errors/2.3.1:
    resolution: {integrity: sha512-xyFwyhro/JEof6Ghe2iz2NcXoj2sloNsWr/XsERDK/oiPCfaNhl5ONfp+jQdAZRQQ0IJWNzH9zIZF7li91kh2w==}
    dev: true

  /kleur/4.1.4:
    resolution: {integrity: sha512-8QADVssbrFjivHWQU7KkMgptGTl6WAcSdlbBPY4uNF+mWr6DGcKrvY2w4FQJoXch7+fKMjj0dRrL75vk3k23OA==}
    engines: {node: '>=6'}

  /lazy-brush/1.0.1:
    resolution: {integrity: sha512-xT/iSClTVi7vLoF8dCWTBhCuOWqsLXCMPa6ucVmVAk6hyNCM5JeS1NLhXqIrJktUg+caEYKlqSOUU4u3cpXzKg==}
    dev: false

  /lilconfig/2.0.4:
    resolution: {integrity: sha512-bfTIN7lEsiooCocSISTWXkiWJkRqtL9wYtYy+8EK3Y41qh3mpwPU0ycTOgjdY9ErwXCc8QyrQp82bdL0Xkm9yA==}
    engines: {node: '>=10'}
    dev: true

  /lilconfig/2.0.6:
    resolution: {integrity: sha512-9JROoBW7pobfsx+Sq2JsASvCo6Pfo6WWoUW79HuB1BCoBXD4PLWJPqDF6fNj67pqBYTbAHkE57M1kS/+L1neOg==}
    engines: {node: '>=10'}
    dev: false

  /lines-and-columns/1.2.4:
    resolution: {integrity: sha512-7ylylesZQ/PV29jhEDl3Ufjo6ZX7gCqJr5F7PKrqc93v7fzSymt1BpwEU8nAUXs8qzzvqhbjhK5QZg6Mt/HkBg==}
    dev: true

  /load-json-file/4.0.0:
    resolution: {integrity: sha1-L19Fq5HjMhYjT9U62rZo607AmTs=}
    engines: {node: '>=4'}
    dependencies:
      graceful-fs: 4.2.9
      parse-json: 4.0.0
      pify: 3.0.0
      strip-bom: 3.0.0
    dev: false

  /local-access/1.1.0:
    resolution: {integrity: sha512-XfegD5pyTAfb+GY6chk283Ox5z8WexG56OvM06RWLpAc/UHozO8X6xAxEkIitZOtsSMM1Yr3DkHgW5W+onLhCw==}
    engines: {node: '>=6'}
    dev: false

  /local-pkg/0.4.1:
    resolution: {integrity: sha512-lL87ytIGP2FU5PWwNDo0w3WhIo2gopIAxPg9RxDYF7m4rr5ahuZxP22xnJHIvaLTe4Z9P6uKKY2UHiwyB4pcrw==}
    engines: {node: '>=14'}
    dev: false

  /loupe/2.3.4:
    resolution: {integrity: sha512-OvKfgCC2Ndby6aSTREl5aCCPTNIzlDfQZvZxNUrBrihDhL3xcrYegTblhmEiCrg2kKQz4XsFIaemE5BF4ybSaQ==}
    dependencies:
      get-func-name: 2.0.0
    dev: false

  /lru-cache/6.0.0:
    resolution: {integrity: sha512-Jo6dJ04CmSjuznwJSS3pUeWmd/H0ffTlkXXgwZi+eq1UCmqQwCh+eLsYOYCwY991i2Fah4h1BEMCx4qThGbsiA==}
    engines: {node: '>=10'}
    dependencies:
      yallist: 4.0.0
    dev: true

  /lz-string/1.4.4:
    resolution: {integrity: sha1-wNjq82BZ9wV5bh40SBHPTEmNOiY=}
    hasBin: true
    dev: false

  /magic-string/0.25.7:
    resolution: {integrity: sha512-4CrMT5DOHTDk4HYDlzmwu4FVCcIYI8gauveasrdCu2IKIFOJ3f0v/8MDGJCDL9oD2ppz/Av1b0Nj345H9M+XIA==}
    dependencies:
      sourcemap-codec: 1.4.8

  /magic-string/0.26.1:
    resolution: {integrity: sha512-ndThHmvgtieXe8J/VGPjG+Apu7v7ItcD5mhEIvOscWjPF/ccOiLxHaSuCAS2G+3x4GKsAbT8u7zdyamupui8Tg==}
    engines: {node: '>=12'}
    dependencies:
      sourcemap-codec: 1.4.8

  /make-dir/3.1.0:
    resolution: {integrity: sha512-g3FeP20LNwhALb/6Cz6Dd4F2ngze0jz7tbzrD2wAV+o9FeNHe4rL+yK2md0J/fiSf1sa1ADhXqi5+oVwOM/eGw==}
    engines: {node: '>=8'}
    dependencies:
      semver: 6.3.0
    dev: true

  /memorystream/0.3.1:
    resolution: {integrity: sha1-htcJCzDORV1j+64S3aUaR93K+bI=}
    engines: {node: '>= 0.10.0'}
    dev: false

  /merge2/1.4.1:
    resolution: {integrity: sha512-8q7VEgMJW4J8tcfVPy8g09NcQwZdbwFEqhe/WZkoIzjn/3TGDwtOCYtXGxA3O8tPzpczCCDgv+P2P5y00ZJOOg==}
    engines: {node: '>= 8'}

  /micromatch/4.0.4:
    resolution: {integrity: sha512-pRmzw/XUcwXGpD9aI9q/0XOwLNygjETJ8y0ao0wdqprrzDa4YnxLcz7fQRZr8voh8V10kGhABbNcHVk5wHgWwg==}
    engines: {node: '>=8.6'}
    dependencies:
      braces: 3.0.2
      picomatch: 2.3.1

  /mime-db/1.51.0:
    resolution: {integrity: sha512-5y8A56jg7XVQx2mbv1lu49NR4dokRnhZYTtL+KGfaa27uq4pSTXkwQkFJl4pkRMyNFz/EtYDSkiiEHx3F7UN6g==}
    engines: {node: '>= 0.6'}
    dev: false

  /mime-types/2.1.34:
    resolution: {integrity: sha512-6cP692WwGIs9XXdOO4++N+7qjqv0rqxxVvJ3VHPh/Sc9mVZcQP+ZGhkKiTvWMQRr2tbHkJP/Yn7Y0npb3ZBs4A==}
    engines: {node: '>= 0.6'}
    dependencies:
      mime-db: 1.51.0
    dev: false

  /min-indent/1.0.1:
    resolution: {integrity: sha512-I9jwMn07Sy/IwOj3zVkVik2JTvgpaykDZEigL6Rx6N9LbMywwUSMtxET+7lVoDLLd3O3IXwJwvuuns8UB/HeAg==}
    engines: {node: '>=4'}

  /mini-svg-data-uri/1.4.4:
    resolution: {integrity: sha512-r9deDe9p5FJUPZAk3A59wGH7Ii9YrjjWw0jmw/liSbHl2CHiyXj6FcDXDu2K3TjVAXqiJdaw3xxwlZZr9E6nHg==}
    hasBin: true
    dev: false

  /minimatch/3.0.4:
    resolution: {integrity: sha512-yJHVQEhyqPLUTgt9B83PXu6W3rx4MvvHvSUvToogpwoGDOUQ+yDrR0HRot+yOCdCO7u4hX3pWft6kWBBcqh0UA==}
    dependencies:
      brace-expansion: 1.1.11

  /minimist/1.2.5:
    resolution: {integrity: sha512-FM9nNUYrRBAELZQT3xeZQ7fmMOBg6nWNmJKTcgsJeaLstP/UODVpGsr5OhXhhXg6f+qtJ8uiZ+PUxkDWcgIXLw==}

  /minimist/1.2.6:
    resolution: {integrity: sha512-Jsjnk4bw3YJqYzbdyBiNsPWHPfO++UGG749Cxs6peCu5Xg4nrena6OVxOYxrQTqww0Jmwt+Ref8rggumkTLz9Q==}
    dev: false

  /minipass/3.1.6:
    resolution: {integrity: sha512-rty5kpw9/z8SX9dmxblFA6edItUmwJgMeYDZRrwlIVN27i8gysGbznJwUggw2V/FVqFSDdWy040ZPS811DYAqQ==}
    engines: {node: '>=8'}
    dependencies:
      yallist: 4.0.0
    dev: true

  /minizlib/2.1.2:
    resolution: {integrity: sha512-bAxsR8BVfj60DWXHE3u30oHzfl4G7khkSuPW+qvpd7jFRHm7dLxOjUk1EHACJ/hxLY8phGJ0YhYHZo7jil7Qdg==}
    engines: {node: '>= 8'}
    dependencies:
      minipass: 3.1.6
      yallist: 4.0.0
    dev: true

  /mkdirp/0.5.5:
    resolution: {integrity: sha512-NKmAlESf6jMGym1++R0Ra7wvhV+wFW63FaSOFPwRahvea0gMUcGUhVeAg/0BC0wiv9ih5NYPB1Wn1UEI1/L+xQ==}
    hasBin: true
    dependencies:
      minimist: 1.2.5

  /mkdirp/1.0.4:
    resolution: {integrity: sha512-vVqVZQyf3WLx2Shd0qJ9xuvqgAyKPLAiqITEtqW0oIUjzo3PePDd6fW9iFz30ef7Ysp/oiWqbhszeGWW2T6Gzw==}
    engines: {node: '>=10'}
    hasBin: true
    dev: true

  /mri/1.2.0:
    resolution: {integrity: sha512-tzzskb3bG8LvYGFF/mDTpq3jpI6Q9wc3LEmBaghu+DdCssd1FakN7Bc0hVNmEyGq1bq3RgfkCb3cmQLpNPOroA==}
    engines: {node: '>=4'}

  /mrmime/1.0.0:
    resolution: {integrity: sha512-a70zx7zFfVO7XpnQ2IX1Myh9yY4UYvfld/dikWRnsXxbyvMcfz+u6UfgNAtH+k2QqtJuzVpv6eLTx1G2+WKZbQ==}
    engines: {node: '>=10'}

  /ms/2.1.2:
    resolution: {integrity: sha512-sGkPx+VjMtmA6MX27oA4FBFELFCZZ4S4XqeGOXCv68tT+jb3vk/RyaKWP0PTKyWtmLSM0b+adUTEvbs1PEaH2w==}

  /nanoid/3.2.0:
    resolution: {integrity: sha512-fmsZYa9lpn69Ad5eDn7FMcnnSR+8R34W9qJEijxYhTbfOWzr22n1QxCMzXLK+ODyW2973V3Fux959iQoUxzUIA==}
    engines: {node: ^10 || ^12 || ^13.7 || ^14 || >=15.0.1}
    hasBin: true

  /nanoid/3.3.2:
    resolution: {integrity: sha512-CuHBogktKwpm5g2sRgv83jEy2ijFzBwMoYA60orPDR7ynsLijJDqgsi4RDGj3OJpy3Ieb+LYwiRmIOGyytgITA==}
    engines: {node: ^10 || ^12 || ^13.7 || ^14 || >=15.0.1}
    hasBin: true

  /nanoid/3.3.4:
    resolution: {integrity: sha512-MqBkQh/OHTS2egovRtLk45wEyNXwF+cokD+1YPf9u5VfJiRdAiRwB2froX5Co9Rh20xs4siNPm8naNotSD6RBw==}
    engines: {node: ^10 || ^12 || ^13.7 || ^14 || >=15.0.1}
    hasBin: true

  /nice-try/1.0.5:
    resolution: {integrity: sha512-1nh45deeb5olNY7eX82BkPO7SSxR5SSYJiPTrTdFUVYwAl8CKMA5N9PjTYkHiRjisVcxcQ1HXdLhx2qxxJzLNQ==}
    dev: false

  /node-fetch/2.6.7:
    resolution: {integrity: sha512-ZjMPFEfVx5j+y2yF35Kzx5sF7kDzxuDj6ziH4FFbOp87zKDZNx8yExJIb05OGF4Nlt9IHFIMBkRl41VdvcNdbQ==}
    engines: {node: 4.x || >=6.0.0}
    peerDependencies:
      encoding: ^0.1.0
    peerDependenciesMeta:
      encoding:
        optional: true
    dependencies:
      whatwg-url: 5.0.0

  /node-gyp-build/4.4.0:
    resolution: {integrity: sha512-amJnQCcgtRVw9SvoebO3BKGESClrfXGCUTX9hSn1OuGQTQBOZmVd0Z0OlecpuRksKvbsUqALE8jls/ErClAPuQ==}
    hasBin: true
    dev: true

  /node-html-parser/5.3.3:
    resolution: {integrity: sha512-ncg1033CaX9UexbyA7e1N0aAoAYRDiV8jkTvzEnfd1GDvzFdrsXLzR4p4ik8mwLgnaKP/jyUFWDy9q3jvRT2Jw==}
    dependencies:
      css-select: 4.3.0
      he: 1.2.0
    dev: false

  /node-releases/2.0.1:
    resolution: {integrity: sha512-CqyzN6z7Q6aMeF/ktcMVTzhAHCEpf8SOarwpzpf8pNBY2k5/oM34UHldUwp8VKI7uxct2HxSRdJjBaZeESzcxA==}
    dev: true

  /node-releases/2.0.2:
    resolution: {integrity: sha512-XxYDdcQ6eKqp/YjI+tb2C5WM2LgjnZrfYg4vgQt49EK268b6gYCHsBLrK2qvJo4FmCtqmKezb0WZFK4fkrZNsg==}
    dev: false

  /nopt/5.0.0:
    resolution: {integrity: sha512-Tbj67rffqceeLpcRXrT7vKAN8CwfPeIBgM7E6iBkmKLV7bEMwpGgYLGv0jACUsECaa/vuxP0IjEont6umdMgtQ==}
    engines: {node: '>=6'}
    hasBin: true
    dependencies:
      abbrev: 1.1.1
    dev: true

  /normalize-package-data/2.5.0:
    resolution: {integrity: sha512-/5CMN3T0R4XTj4DcGaexo+roZSdSFW/0AOOTROrjxzCG1wrWXEsGbRKevjlIL+ZDE4sZlJr5ED4YW0yqmkK+eA==}
    dependencies:
      hosted-git-info: 2.8.9
      resolve: 1.22.0
      semver: 5.7.1
      validate-npm-package-license: 3.0.4
    dev: false

  /normalize-path/3.0.0:
    resolution: {integrity: sha512-6eZs5Ls3WtCisHWp9S2GUy8dqkpGi4BVSz3GaqiE6ezub0512ESztXUwUB6C6IKbQkY2Pnb/mD4WYojCRwcwLA==}
    engines: {node: '>=0.10.0'}

  /normalize-range/0.1.2:
    resolution: {integrity: sha1-LRDAa9/TEuqXd2laTShDlFa3WUI=}
    engines: {node: '>=0.10.0'}

  /npm-run-all/4.1.5:
    resolution: {integrity: sha512-Oo82gJDAVcaMdi3nuoKFavkIHBRVqQ1qvMb+9LHk/cF4P6B2m8aP04hGf7oL6wZ9BuGwX1onlLhpuoofSyoQDQ==}
    engines: {node: '>= 4'}
    hasBin: true
    dependencies:
      ansi-styles: 3.2.1
      chalk: 2.4.2
      cross-spawn: 6.0.5
      memorystream: 0.3.1
      minimatch: 3.0.4
      pidtree: 0.3.1
      read-pkg: 3.0.0
      shell-quote: 1.7.3
      string.prototype.padend: 3.1.3
    dev: false

  /npmlog/5.0.1:
    resolution: {integrity: sha512-AqZtDUWOMKs1G/8lwylVjrdYgqA4d9nu8hc+0gzRxlDb1I10+FHBGMXs6aiQHFdCUUlqH99MUMuLfzWDNDtfxw==}
    dependencies:
      are-we-there-yet: 2.0.0
      console-control-strings: 1.1.0
      gauge: 3.0.2
      set-blocking: 2.0.0
    dev: true

  /nth-check/2.1.1:
    resolution: {integrity: sha512-lqjrjmaOoAnWfMmBPL+XNnynZh2+swxiX3WUE0s4yEHI6m+AwrK2UZOimIRl3X/4QctVqS8AiZjFqyOGrMXb/w==}
    dependencies:
      boolbase: 1.0.0
    dev: false

  /object-assign/4.1.1:
    resolution: {integrity: sha512-rJgTQnkUnH1sFw8yT6VSU3zD3sWmu6sZhIseY8VX+GRu3P6F7Fu+JNDoXfklElbLJSnc3FUQHVe4cU5hj+BcUg==}
    engines: {node: '>=0.10.0'}
    dev: true

  /object-hash/2.2.0:
    resolution: {integrity: sha512-gScRMn0bS5fH+IuwyIFgnh9zBdo4DV+6GhygmWM9HyNJSgS0hScp1f5vjtm7oIIOiT9trXrShAkLFSc2IqKNgw==}
    engines: {node: '>= 6'}
    dev: true

  /object-hash/3.0.0:
    resolution: {integrity: sha512-RSn9F68PjH9HqtltsSnqYC1XXoWe9Bju5+213R98cNGttag9q9yAOTzdbsqvIa7aNm5WffBZFpWYr2aWrklWAw==}
    engines: {node: '>= 6'}
    dev: false

  /object-inspect/1.12.0:
    resolution: {integrity: sha512-Ho2z80bVIvJloH+YzRmpZVQe87+qASmBUKZDWgx9cu+KDrX2ZDH/3tMy+gXbZETVGs2M8YdxObOh7XAtim9Y0g==}
    dev: false

  /object-keys/1.1.1:
    resolution: {integrity: sha512-NuAESUOUMrlIXOfHKzD6bpPu3tYt3xvjNdRIQ+FeT0lNb4K8WR70CaDxhuNguS2XG+GjkyMwOzsN5ZktImfhLA==}
    engines: {node: '>= 0.4'}
    dev: false

  /object.assign/4.1.2:
    resolution: {integrity: sha512-ixT2L5THXsApyiUPYKmW+2EHpXXe5Ii3M+f4e+aJFAHao5amFRW6J0OO6c/LU8Be47utCx2GL89hxGB6XSmKuQ==}
    engines: {node: '>= 0.4'}
    dependencies:
      call-bind: 1.0.2
      define-properties: 1.1.3
      has-symbols: 1.0.3
      object-keys: 1.1.1
    dev: false

  /once/1.4.0:
    resolution: {integrity: sha512-lNaJgI+2Q5URQBkccEKHTQOPaXdUxnZZElQTZY0MFUAuaEqe1E+Nyvgdz/aIyNi6Z9MzO5dv1H8n58/GELp3+w==}
    dependencies:
      wrappy: 1.0.2

  /parent-module/1.0.1:
    resolution: {integrity: sha512-GQ2EWRpQV8/o+Aw8YqtfZZPfNRWZYkbidE9k5rpl/hC3vtHHBfGm2Ifi6qWV+coDGkrUKZAxE3Lot5kcsRlh+g==}
    engines: {node: '>=6'}
    dependencies:
      callsites: 3.1.0

  /parse-cache-control/1.0.1:
    resolution: {integrity: sha1-juqz5U+laSD+Fro493+iGqzC104=}
    dev: false

  /parse-json/4.0.0:
    resolution: {integrity: sha1-vjX1Qlvh9/bHRxhPmKeIy5lHfuA=}
    engines: {node: '>=4'}
    dependencies:
      error-ex: 1.3.2
      json-parse-better-errors: 1.0.2
    dev: false

  /parse-json/5.2.0:
    resolution: {integrity: sha512-ayCKvm/phCGxOkYRSCM82iDwct8/EonSEgCSxWxD7ve6jHggsFl4fZVQBPRNgQoKiuV/odhFrGzQXZwbifC8Rg==}
    engines: {node: '>=8'}
    dependencies:
      '@babel/code-frame': 7.16.7
      error-ex: 1.3.2
      json-parse-even-better-errors: 2.3.1
      lines-and-columns: 1.2.4
    dev: true

  /path-is-absolute/1.0.1:
    resolution: {integrity: sha512-AVbw3UJ2e9bq64vSaS9Am0fje1Pa8pbGqTTsmXfaIiMpnr5DlDhfJOuLj9Sf95ZPVDAUerDfEk88MPmPe7UCQg==}
    engines: {node: '>=0.10.0'}

  /path-key/2.0.1:
    resolution: {integrity: sha1-QRyttXTFoUDTpLGRDUDYDMn0C0A=}
    engines: {node: '>=4'}
    dev: false

  /path-parse/1.0.7:
    resolution: {integrity: sha512-LDJzPVEEEPR+y48z93A0Ed0yXb8pAByGWo/k5YYdYgpY2/2EsOsksJrq7lOHxryrVOn1ejG6oAp8ahvOIQD8sw==}

  /path-type/3.0.0:
    resolution: {integrity: sha512-T2ZUsdZFHgA3u4e5PfPbjd7HDDpxPnQb5jN0SrDsjNSuVXHJqtwTnWqG0B1jZrgmJ/7lj1EmVIByWt1gxGkWvg==}
    engines: {node: '>=4'}
    dependencies:
      pify: 3.0.0
    dev: false

  /path-type/4.0.0:
    resolution: {integrity: sha512-gDKb8aZMDeD/tZWs9P6+q0J9Mwkdl6xMV8TjnGP3qJVJ06bdMgkbBlLU8IdfOsIsFz2BW1rNVT3XuNEl8zPAvw==}
    engines: {node: '>=8'}
    dev: true

  /pathval/1.1.1:
    resolution: {integrity: sha512-Dp6zGqpTdETdR63lehJYPeIOqpiNBNtc7BpWSLrOje7UaIsE5aY92r/AunQA7rsXvet3lrJ3JnZX29UPTKXyKQ==}
    dev: false

  /picocolors/1.0.0:
    resolution: {integrity: sha512-1fygroTLlHu66zi26VoTDv8yRgm0Fccecssto+MhsZ0D/DGW2sm8E8AjW7NU5VVTRt5GxbeZ5qBuJr+HyLYkjQ==}

  /picomatch/2.3.1:
    resolution: {integrity: sha512-JU3teHTNjmE2VCGFzuY8EXzCDVwEqB2a8fsIvwaStHhAWJEeVd1o1QD80CU6+ZdEXXSLbSsuLwJjkCBWqRQUVA==}
    engines: {node: '>=8.6'}

  /pidtree/0.3.1:
    resolution: {integrity: sha512-qQbW94hLHEqCg7nhby4yRC7G2+jYHY4Rguc2bjw7Uug4GIJuu1tvf2uHaZv5Q8zdt+WKJ6qK1FOI6amaWUo5FA==}
    engines: {node: '>=0.10'}
    hasBin: true
    dev: false

  /pify/2.3.0:
    resolution: {integrity: sha512-udgsAY+fTnvv7kI7aaxbqwWNb0AHiB0qBO89PZKPkoTmGOgdbrHDKD+0B2X4uTfJ/FT1R09r9gTsjUjNJotuog==}
    engines: {node: '>=0.10.0'}
    dev: false

  /pify/3.0.0:
    resolution: {integrity: sha1-5aSs0sEB/fPZpNB/DbxNtJ3SgXY=}
    engines: {node: '>=4'}
    dev: false

  /playwright-core/1.22.2:
    resolution: {integrity: sha512-w/hc/Ld0RM4pmsNeE6aL/fPNWw8BWit2tg+TfqJ3+p59c6s3B6C8mXvXrIPmfQEobkcFDc+4KirNzOQ+uBSP1Q==}
    engines: {node: '>=14'}
    hasBin: true
    dev: false

  /playwright-core/1.24.2:
    resolution: {integrity: sha512-zfAoDoPY/0sDLsgSgLZwWmSCevIg1ym7CppBwllguVBNiHeixZkc1AdMuYUPZC6AdEYc4CxWEyLMBTw2YcmRrA==}
    engines: {node: '>=14'}
    hasBin: true
    dev: false

  /playwright/1.22.2:
    resolution: {integrity: sha512-hUTpg7LytIl3/O4t0AQJS1V6hWsaSY5uZ7w1oCC8r3a1AQN5d6otIdCkiB3cbzgQkcMaRxisinjMFMVqZkybdQ==}
    engines: {node: '>=14'}
    hasBin: true
    requiresBuild: true
    dependencies:
      playwright-core: 1.22.2
    dev: false

  /playwright/1.24.2:
    resolution: {integrity: sha512-iMWDLgaFRT+7dXsNeYwgl8nhLHsUrzFyaRVC+ftr++P1dVs70mPrFKBZrGp1fOKigHV9d1syC03IpPbqLKlPsg==}
    engines: {node: '>=14'}
    hasBin: true
    requiresBuild: true
    dependencies:
      playwright-core: 1.24.2
    dev: false

  /plotly.js-dist-min/2.11.1:
    resolution: {integrity: sha512-F9WWNht0D3yBLZGHbLoJNfvplXvy+GUPSsA/lCbMuYd/UwzSu6Vmyprxlps9Einw1LDS1hYBrJeioK0lE3ieXA==}
    dev: false

  /polka/1.0.0-next.22:
    resolution: {integrity: sha512-a7tsZy5gFbJr0aUltZS97xCkbPglXuD67AMvTyZX7BTDBH384FWf0ZQF6rPvdutSxnO1vUlXM2zSLf5tCKk5RA==}
    engines: {node: '>=8'}
    dependencies:
      '@polka/url': 1.0.0-next.21
      trouter: 3.2.0
    dev: false

  /postcss-import/14.1.0_postcss@8.4.14:
    resolution: {integrity: sha512-flwI+Vgm4SElObFVPpTIT7SU7R3qk2L7PyduMcokiaVKuWv9d/U+Gm/QAd8NDLuykTWTkcrjOeD2Pp1rMeBTGw==}
    engines: {node: '>=10.0.0'}
    peerDependencies:
      postcss: ^8.0.0
    dependencies:
      postcss: 8.4.14
      postcss-value-parser: 4.2.0
      read-cache: 1.0.0
      resolve: 1.22.1
    dev: false

  /postcss-js/4.0.0_postcss@8.4.14:
    resolution: {integrity: sha512-77QESFBwgX4irogGVPgQ5s07vLvFqWr228qZY+w6lW599cRlK/HmnlivnnVUxkjHnCu4J16PDMHcH+e+2HbvTQ==}
    engines: {node: ^12 || ^14 || >= 16}
    peerDependencies:
      postcss: ^8.3.3
    dependencies:
      camelcase-css: 2.0.1
      postcss: 8.4.14
    dev: false

  /postcss-js/4.0.0_postcss@8.4.6:
    resolution: {integrity: sha512-77QESFBwgX4irogGVPgQ5s07vLvFqWr228qZY+w6lW599cRlK/HmnlivnnVUxkjHnCu4J16PDMHcH+e+2HbvTQ==}
    engines: {node: ^12 || ^14 || >= 16}
    peerDependencies:
      postcss: ^8.3.3
    dependencies:
      camelcase-css: 2.0.1
      postcss: 8.4.6
    dev: true

  /postcss-load-config/3.1.1:
    resolution: {integrity: sha512-c/9XYboIbSEUZpiD1UQD0IKiUe8n9WHYV7YFe7X7J+ZwCsEKkUJSFWjS9hBU1RR9THR7jMXst8sxiqP0jjo2mg==}
    engines: {node: '>= 10'}
    peerDependencies:
      ts-node: '>=9.0.0'
    peerDependenciesMeta:
      ts-node:
        optional: true
    dependencies:
      lilconfig: 2.0.4
      yaml: 1.10.2
    dev: true

  /postcss-load-config/3.1.4_postcss@8.4.14:
    resolution: {integrity: sha512-6DiM4E7v4coTE4uzA8U//WhtPwyhiim3eyjEMFCnUpzbrkK9wJHgKDT2mR+HbtSrd/NubVaYTOpSpjUl8NQeRg==}
    engines: {node: '>= 10'}
    peerDependencies:
      postcss: '>=8.0.9'
      ts-node: '>=9.0.0'
    peerDependenciesMeta:
      postcss:
        optional: true
      ts-node:
        optional: true
    dependencies:
      lilconfig: 2.0.6
      postcss: 8.4.14
      yaml: 1.10.2
    dev: false

  /postcss-nested/5.0.6_postcss@8.4.14:
    resolution: {integrity: sha512-rKqm2Fk0KbA8Vt3AdGN0FB9OBOMDVajMG6ZCf/GoHgdxUJ4sBFp0A/uMIRm+MJUdo33YXEtjqIz8u7DAp8B7DA==}
    engines: {node: '>=12.0'}
    peerDependencies:
      postcss: ^8.2.14
    dependencies:
      postcss: 8.4.14
      postcss-selector-parser: 6.0.9
    dev: false

  /postcss-nested/5.0.6_postcss@8.4.6:
    resolution: {integrity: sha512-rKqm2Fk0KbA8Vt3AdGN0FB9OBOMDVajMG6ZCf/GoHgdxUJ4sBFp0A/uMIRm+MJUdo33YXEtjqIz8u7DAp8B7DA==}
    engines: {node: '>=12.0'}
    peerDependencies:
      postcss: ^8.2.14
    dependencies:
      postcss: 8.4.6
      postcss-selector-parser: 6.0.9

  /postcss-selector-parser/6.0.10:
    resolution: {integrity: sha512-IQ7TZdoaqbT+LCpShg46jnZVlhWD2w6iQYAcYXfHARZ7X1t/UGhhceQDs5X0cGqKvYlHNOuv7Oa1xmb0oQuA3w==}
    engines: {node: '>=4'}
    dependencies:
      cssesc: 3.0.0
      util-deprecate: 1.0.2
    dev: false

  /postcss-selector-parser/6.0.9:
    resolution: {integrity: sha512-UO3SgnZOVTwu4kyLR22UQ1xZh086RyNZppb7lLAKBFK8a32ttG5i87Y/P3+2bRSjZNyJ1B7hfFNo273tKe9YxQ==}
    engines: {node: '>=4'}
    dependencies:
      cssesc: 3.0.0
      util-deprecate: 1.0.2

  /postcss-value-parser/4.2.0:
    resolution: {integrity: sha512-1NNCs6uurfkVbeXG4S8JFT9t19m45ICnif8zWLd5oPSZ50QnwMfK+H3jv408d4jw/7Bttv5axS5IiHoLaVNHeQ==}

  /postcss/8.4.12:
    resolution: {integrity: sha512-lg6eITwYe9v6Hr5CncVbK70SoioNQIq81nsaG86ev5hAidQvmOeETBqs7jm43K2F5/Ley3ytDtriImV6TpNiSg==}
    engines: {node: ^10 || ^12 || >=14}
    dependencies:
      nanoid: 3.3.2
      picocolors: 1.0.0
      source-map-js: 1.0.2

  /postcss/8.4.14:
    resolution: {integrity: sha512-E398TUmfAYFPBSdzgeieK2Y1+1cpdxJx8yXbK/m57nRhKSmk1GB2tO4lbLBtlkfPQTDKfe4Xqv1ASWPpayPEig==}
    engines: {node: ^10 || ^12 || >=14}
    dependencies:
      nanoid: 3.3.4
      picocolors: 1.0.0
      source-map-js: 1.0.2

  /postcss/8.4.6:
    resolution: {integrity: sha512-OovjwIzs9Te46vlEx7+uXB0PLijpwjXGKXjVGGPIGubGpq7uh5Xgf6D6FiJ/SzJMBosHDp6a2hiXOS97iBXcaA==}
    engines: {node: ^10 || ^12 || >=14}
    dependencies:
      nanoid: 3.2.0
      picocolors: 1.0.0
      source-map-js: 1.0.2

  /prettier-plugin-svelte/2.7.0_prettier@2.6.2+svelte@3.49.0:
    resolution: {integrity: sha512-fQhhZICprZot2IqEyoiUYLTRdumULGRvw0o4dzl5jt0jfzVWdGqeYW27QTWAeXhoupEZJULmNoH3ueJwUWFLIA==}
    peerDependencies:
      prettier: ^1.16.4 || ^2.0.0
      svelte: ^3.2.0
    dependencies:
      prettier: 2.6.2
      svelte: 3.49.0
    dev: false

  /prettier/2.6.2:
    resolution: {integrity: sha512-PkUpF+qoXTqhOeWL9fu7As8LXsIUZ1WYaJiY/a7McAQzxjk82OF0tibkFXVCDImZtWxbvojFjerkiLb0/q8mew==}
    engines: {node: '>=10.13.0'}
    hasBin: true
    dev: false

  /pretty-format/26.6.2:
    resolution: {integrity: sha512-7AeGuCYNGmycyQbCqd/3PWH4eOoX/OiCa0uphp57NVTeAGdJGaAliecxwBDHYQCIvrW7aDBZCYeNTP/WX69mkg==}
    engines: {node: '>= 10'}
    dependencies:
      '@jest/types': 26.6.2
      ansi-regex: 5.0.1
      ansi-styles: 4.3.0
      react-is: 17.0.2
    dev: false

  /pretty-format/27.5.1:
    resolution: {integrity: sha512-Qb1gy5OrP5+zDf2Bvnzdl3jsTf1qXVMazbvCoKhtKqVs4/YK4ozX4gKQJJVyNe+cajNPn0KoC0MC3FUmaHWEmQ==}
    engines: {node: ^10.13.0 || ^12.13.0 || ^14.15.0 || >=15.0.0}
    dependencies:
      ansi-regex: 5.0.1
      ansi-styles: 5.2.0
      react-is: 17.0.2
    dev: false

  /process-nextick-args/2.0.1:
    resolution: {integrity: sha512-3ouUOpQhtgrbOa17J7+uxOTpITYWaGP7/AhoR3+A+/1e9skrzelGi/dXzEYyvbxubEF6Wn2ypscTKiKJFFn1ag==}
    dev: false

  /promise/8.1.0:
    resolution: {integrity: sha512-W04AqnILOL/sPRXziNicCjSNRruLAuIHEOVBazepu0545DDNGYHz7ar9ZgZ1fMU8/MA4mVxp5rkBWRi6OXIy3Q==}
    dependencies:
      asap: 2.0.6
    dev: false

  /qs/6.5.3:
    resolution: {integrity: sha512-qxXIEh4pCGfHICj1mAJQ2/2XVZkjCDTcEgfoSQxc/fYivUZxTkk7L3bDBJSoNrEzXI17oUO5Dp07ktqE5KzczA==}
    engines: {node: '>=0.6'}
    dev: false

  /queue-microtask/1.2.3:
    resolution: {integrity: sha512-NuaNSa6flKT5JaSYQzJok04JzTL1CA6aGhv5rfLW3PgqA+M2ChpZQnAC8h8i4ZFkBS8X5RqkDBHA7r4hej3K9A==}

  /quick-lru/5.1.1:
    resolution: {integrity: sha512-WuyALRjWPDGtt/wzJiadO5AXY+8hZ80hVpe6MyivgraREW751X3SbhRvG3eLKOYN+8VEvqLcf3wdnt44Z4S4SA==}
    engines: {node: '>=10'}

  /react-is/17.0.2:
    resolution: {integrity: sha512-w2GsyukL62IJnlaff/nRegPQR94C/XXamvMWmSHRJ4y7Ts/4ocGRmTHvOs8PSE6pB3dWOrD/nueuU5sduBsQ4w==}
    dev: false

  /read-cache/1.0.0:
    resolution: {integrity: sha512-Owdv/Ft7IjOgm/i0xvNDZ1LrRANRfew4b2prF3OWMQLxLfu3bS8FVhCsrSCMK4lR56Y9ya+AThoTpDCTxCmpRA==}
    dependencies:
      pify: 2.3.0
    dev: false

  /read-pkg/3.0.0:
    resolution: {integrity: sha1-nLxoaXj+5l0WwA4rGcI3/Pbjg4k=}
    engines: {node: '>=4'}
    dependencies:
      load-json-file: 4.0.0
      normalize-package-data: 2.5.0
      path-type: 3.0.0
    dev: false

  /readable-stream/2.3.7:
    resolution: {integrity: sha512-Ebho8K4jIbHAxnuxi7o42OrZgF/ZTNcsZj6nRKyUmkhLFq8CHItp/fy6hQZuZmP/n3yZ9VBUbp4zz/mX8hmYPw==}
    dependencies:
      core-util-is: 1.0.2
      inherits: 2.0.4
      isarray: 1.0.0
      process-nextick-args: 2.0.1
      safe-buffer: 5.1.2
      string_decoder: 1.1.1
      util-deprecate: 1.0.2
    dev: false

  /readable-stream/3.6.0:
    resolution: {integrity: sha512-BViHy7LKeTz4oNnkcLJ+lVSL6vpiFeX6/d3oSH8zCW7UxP2onchk+vTGB143xuFjHS3deTgkKoXXymXqymiIdA==}
    engines: {node: '>= 6'}
    dependencies:
      inherits: 2.0.4
      string_decoder: 1.1.1
      util-deprecate: 1.0.2
    dev: true

  /readdirp/3.6.0:
    resolution: {integrity: sha512-hOS089on8RduqdbhvQ5Z37A0ESjsqz6qnRcffsMU3495FuTdqSm+7bhJ29JvIOsBDEEnan5DPu9t3To9VRlMzA==}
    engines: {node: '>=8.10.0'}
    dependencies:
      picomatch: 2.3.1

  /regenerator-runtime/0.13.9:
    resolution: {integrity: sha512-p3VT+cOEgxFsRRA9X4lkI1E+k2/CtnKtU4gcxyaCUreilL/vqI6CdZ3wxVUx3UOUg+gnUOQQcRI7BmSI656MYA==}
    dev: false

  /regexparam/1.3.0:
    resolution: {integrity: sha512-6IQpFBv6e5vz1QAqI+V4k8P2e/3gRrqfCJ9FI+O1FLQTO+Uz6RXZEZOPmTJ6hlGj7gkERzY5BRCv09whKP96/g==}
    engines: {node: '>=6'}
    dev: false

  /regexparam/2.0.0:
    resolution: {integrity: sha512-gJKwd2MVPWHAIFLsaYDZfyKzHNS4o7E/v8YmNf44vmeV2e4YfVoDToTOKTvE7ab68cRJ++kLuEXJBaEeJVt5ow==}
    engines: {node: '>=8'}
    dev: true

  /resize-observer-polyfill/1.5.1:
    resolution: {integrity: sha512-LwZrotdHOo12nQuZlHEmtuXdqGoOD0OhaxopaNFxWzInpEgaLWoVuAMbTzixuosCx2nEG58ngzW3vxdWoxIgdg==}
    dev: false

  /resolve-from/4.0.0:
    resolution: {integrity: sha512-pb/MYmXstAkysRFx8piNI1tGFNQIFA3vkE3Gq4EuA1dF6gHp/+vgZqsCGJapvy8N3Q+4o7FwvquPJcnZ7RYy4g==}
    engines: {node: '>=4'}

  /resolve-from/5.0.0:
    resolution: {integrity: sha512-qYg9KP24dD5qka9J47d0aVky0N+b4fTU89LN9iDnjB5waksiC49rvMB0PrUJQGoTmH50XPiqOvAjDfaijGxYZw==}
    engines: {node: '>=8'}
    dev: true

  /resolve/1.22.0:
    resolution: {integrity: sha512-Hhtrw0nLeSrFQ7phPp4OOcVjLPIeMnRlr5mcnVuMe7M/7eBn98A3hmFRLoFo3DLZkivSYwhRUJTyPyWAk56WLw==}
    hasBin: true
    dependencies:
      is-core-module: 2.8.1
      path-parse: 1.0.7
      supports-preserve-symlinks-flag: 1.0.0

  /resolve/1.22.1:
    resolution: {integrity: sha512-nBpuuYuY5jFsli/JIs1oldw6fOQCBioohqWZg/2hiaOybXOft4lonv85uDOKXdf8rhyK159cxU5cDcK/NKk8zw==}
    hasBin: true
    dependencies:
      is-core-module: 2.9.0
      path-parse: 1.0.7
      supports-preserve-symlinks-flag: 1.0.0
    dev: false

  /reusify/1.0.4:
    resolution: {integrity: sha512-U9nH88a3fc/ekCF1l0/UP1IosiuIjyTh7hBvXVMHYgVcfGvt897Xguj2UOLDeI5BG2m7/uwyaLVT6fbtCwTyzw==}
    engines: {iojs: '>=1.0.0', node: '>=0.10.0'}

  /rimraf/2.7.1:
    resolution: {integrity: sha512-uWjbaKIK3T1OSVptzX7Nl6PvQ3qAGtKEtVRjRuazjfL3Bx5eI409VZSqgND+4UNnmzLVdPj9FqFJNPqBZFve4w==}
    hasBin: true
    dependencies:
      glob: 7.2.0

  /rimraf/3.0.2:
    resolution: {integrity: sha512-JZkJMZkAGFFPP2YqXZXPbMlMBgsxzE8ILs4lMIX/2o0L9UBw9O/Y3o6wFw/i9YLapcUJWwqbi3kdxIPdC62TIA==}
    hasBin: true
    dependencies:
      glob: 7.2.0
    dev: true

  /rollup-pluginutils/2.8.2:
    resolution: {integrity: sha512-EEp9NhnUkwY8aif6bxgovPHMoMoNr2FulJziTndpt5H9RdwC47GSGuII9XxpSdzVGM0GWrNPHV6ie1LTNJPaLQ==}
    dependencies:
      estree-walker: 0.6.1
    dev: true

  /rollup/2.66.1:
    resolution: {integrity: sha512-crSgLhSkLMnKr4s9iZ/1qJCplgAgrRY+igWv8KhG/AjKOJ0YX/WpmANyn8oxrw+zenF3BXWDLa7Xl/QZISH+7w==}
    engines: {node: '>=10.0.0'}
    hasBin: true
    optionalDependencies:
      fsevents: 2.3.2

  /run-parallel/1.2.0:
    resolution: {integrity: sha512-5l4VyZR86LZ/lDxZTR6jqL8AFE2S0IFLMP26AbjsLVADxHdhB/c0GUsH+y39UfCi3dzz8OlQuPmnaJOMoDHQBA==}
    dependencies:
      queue-microtask: 1.2.3

  /rw/1.3.3:
    resolution: {integrity: sha1-P4Yt+pGrdmsUiF700BEkv9oHT7Q=}
    dev: false

  /sade/1.8.1:
    resolution: {integrity: sha512-xal3CZX1Xlo/k4ApwCFrHVACi9fBqJ7V+mwhBsuf/1IOKbBy098Fex+Wa/5QMubw09pSZ/u8EY8PWgevJsXp1A==}
    engines: {node: '>=6'}
    dependencies:
      mri: 1.2.0

  /safe-buffer/5.1.2:
    resolution: {integrity: sha512-Gd2UZBJDkXlY7GbJxfsE8/nvKkUEU1G38c1siN6QP6a9PT9MmHB8GnpscSmMJSoF8LOIrt8ud/wPtojys4G6+g==}

  /safer-buffer/2.1.2:
    resolution: {integrity: sha512-YZo3K82SD7Riyi0E1EQPojLz7kpepnSQI9IyPbHHg1XXXevb5dJI7tpyN2ADxGcQbHG7vcyRHk0cbwqcQriUtg==}
    dev: false

  /sander/0.5.1:
    resolution: {integrity: sha1-dB4kXiMfB8r7b98PEzrfohalAq0=}
    dependencies:
      es6-promise: 3.3.1
      graceful-fs: 4.2.9
      mkdirp: 0.5.5
      rimraf: 2.7.1

  /semiver/1.1.0:
    resolution: {integrity: sha512-QNI2ChmuioGC1/xjyYwyZYADILWyW6AmS1UH6gDj/SFUUUS4MBAWs/7mxnkRPc/F4iHezDP+O8t0dO8WHiEOdg==}
    engines: {node: '>=6'}
    dev: false

  /semver/5.7.1:
    resolution: {integrity: sha512-sauaDf/PZdVgrLTNYHRtpXa1iRiKcaebiKQ1BJdpQlWH2lCvexQdX55snPFyK7QzpudqbCI0qXFfOasHdyNDGQ==}
    hasBin: true
    dev: false

  /semver/6.3.0:
    resolution: {integrity: sha512-b39TBaTSfV6yBrapU89p5fKekE2m/NwnDocOVruQFS1/veMgdzuPcnOM34M6CwxW8jH/lxEa5rBoDeUwu5HHTw==}
    hasBin: true
    dev: true

  /semver/7.3.7:
    resolution: {integrity: sha512-QlYTucUYOews+WeEujDoEGziz4K6c47V/Bd+LjSSYcA94p+DmINdf7ncaUinThfvZyu13lN9OY1XDxt8C0Tw0g==}
    engines: {node: '>=10'}
    hasBin: true
    dependencies:
      lru-cache: 6.0.0
    dev: true

  /set-blocking/2.0.0:
    resolution: {integrity: sha512-KiKBS8AnWGEyLzofFfmvKwpdPzqiy16LvQfK3yv/fVH7Bj13/wl3JSR1J+rfgRE9q7xUJK4qvgS8raSOeLUehw==}
    dev: true

  /set-cookie-parser/2.4.8:
    resolution: {integrity: sha512-edRH8mBKEWNVIVMKejNnuJxleqYE/ZSdcT8/Nem9/mmosx12pctd80s2Oy00KNZzrogMZS5mauK2/ymL1bvlvg==}
    dev: true

  /shebang-command/1.2.0:
    resolution: {integrity: sha1-RKrGW2lbAzmJaMOfNj/uXer98eo=}
    engines: {node: '>=0.10.0'}
    dependencies:
      shebang-regex: 1.0.0
    dev: false

  /shebang-regex/1.0.0:
    resolution: {integrity: sha1-2kL0l0DAtC2yypcoVxyxkMmO/qM=}
    engines: {node: '>=0.10.0'}
    dev: false

  /shell-quote/1.7.3:
    resolution: {integrity: sha512-Vpfqwm4EnqGdlsBFNmHhxhElJYrdfcxPThu+ryKS5J8L/fhAwLazFZtq+S+TWZ9ANj2piSQLGj6NQg+lKPmxrw==}
    dev: false

  /side-channel/1.0.4:
    resolution: {integrity: sha512-q5XPytqFEIKHkGdiMIrY10mvLRvnQh42/+GoBlFW3b2LXLE2xxJpZFdm94we0BaoV3RwJyGqg5wS7epxTv0Zvw==}
    dependencies:
      call-bind: 1.0.2
      get-intrinsic: 1.1.1
      object-inspect: 1.12.0
    dev: false

  /signal-exit/3.0.6:
    resolution: {integrity: sha512-sDl4qMFpijcGw22U5w63KmD3cZJfBuFlVNbVMKje2keoKML7X2UzWbc4XrmEbDwg0NXJc3yv4/ox7b+JWb57kQ==}
    dev: true

  /sirv-cli/2.0.2:
    resolution: {integrity: sha512-OtSJDwxsF1NWHc7ps3Sa0s+dPtP15iQNJzfKVz+MxkEo3z72mCD+yu30ct79rPr0CaV1HXSOBp+MIY5uIhHZ1A==}
    engines: {node: '>= 10'}
    hasBin: true
    dependencies:
      console-clear: 1.1.1
      get-port: 3.2.0
      kleur: 4.1.4
      local-access: 1.1.0
      sade: 1.8.1
      semiver: 1.1.0
      sirv: 2.0.2
      tinydate: 1.3.0
    dev: false

  /sirv/2.0.2:
    resolution: {integrity: sha512-4Qog6aE29nIjAOKe/wowFTxOdmbEZKb+3tsLljaBRzJwtqto0BChD2zzH0LhgCSXiI+V7X+Y45v14wBZQ1TK3w==}
    engines: {node: '>= 10'}
    dependencies:
      '@polka/url': 1.0.0-next.21
      mrmime: 1.0.0
      totalist: 3.0.0
    dev: false

  /sorcery/0.10.0:
    resolution: {integrity: sha1-iukK19fLBfxZ8asMY3hF1cFaUrc=}
    hasBin: true
    dependencies:
      buffer-crc32: 0.2.13
      minimist: 1.2.5
      sander: 0.5.1
      sourcemap-codec: 1.4.8

  /source-map-js/1.0.2:
    resolution: {integrity: sha512-R0XvVJ9WusLiqTCEiGCmICCMplcCkIwwR11mOSD9CR5u+IXYdiseeEuXCVAjS54zqwkLcPNnmU4OeJ6tUrWhDw==}
    engines: {node: '>=0.10.0'}

  /source-map/0.7.3:
    resolution: {integrity: sha512-CkCj6giN3S+n9qrYiBTX5gystlENnRW5jZeNLHpe6aue+SrHcG5VYwujhW9s4dY31mEGsxBDrHR6oI69fTXsaQ==}
    engines: {node: '>= 8'}
    dev: true

  /sourcemap-codec/1.4.8:
    resolution: {integrity: sha512-9NykojV5Uih4lgo5So5dtw+f0JgJX30KCNI8gwhz2J9A15wD0Ml6tjHKwf6fTSa6fAdVBdZeNOs9eJ71qCk8vA==}

  /spdx-correct/3.1.1:
    resolution: {integrity: sha512-cOYcUWwhCuHCXi49RhFRCyJEK3iPj1Ziz9DpViV3tbZOwXD49QzIN3MpOLJNxh2qwq2lJJZaKMVw9qNi4jTC0w==}
    dependencies:
      spdx-expression-parse: 3.0.1
      spdx-license-ids: 3.0.11
    dev: false

  /spdx-exceptions/2.3.0:
    resolution: {integrity: sha512-/tTrYOC7PPI1nUAgx34hUpqXuyJG+DTHJTnIULG4rDygi4xu/tfgmq1e1cIRwRzwZgo4NLySi+ricLkZkw4i5A==}
    dev: false

  /spdx-expression-parse/3.0.1:
    resolution: {integrity: sha512-cbqHunsQWnJNE6KhVSMsMeH5H/L9EpymbzqTQ3uLwNCLZ1Q481oWaofqH7nO6V07xlXwY6PhQdQ2IedWx/ZK4Q==}
    dependencies:
      spdx-exceptions: 2.3.0
      spdx-license-ids: 3.0.11
    dev: false

  /spdx-license-ids/3.0.11:
    resolution: {integrity: sha512-Ctl2BrFiM0X3MANYgj3CkygxhRmr9mi6xhejbdO960nF6EDJApTYpn0BQnDKlnNBULKiCN1n3w9EBkHK8ZWg+g==}
    dev: false

  /string-width/4.2.3:
    resolution: {integrity: sha512-wKyQRQpjJ0sIp62ErSZdGsjMJWsap5oRNihHhu6G7JVO/9jIB6UyevL+tXuOqrng8j/cxKTWyWUwvSTriiZz/g==}
    engines: {node: '>=8'}
    dependencies:
      emoji-regex: 8.0.0
      is-fullwidth-code-point: 3.0.0
      strip-ansi: 6.0.1
    dev: true

  /string.prototype.padend/3.1.3:
    resolution: {integrity: sha512-jNIIeokznm8SD/TZISQsZKYu7RJyheFNt84DUPrh482GC8RVp2MKqm2O5oBRdGxbDQoXrhhWtPIWQOiy20svUg==}
    engines: {node: '>= 0.4'}
    dependencies:
      call-bind: 1.0.2
      define-properties: 1.1.3
      es-abstract: 1.19.1
    dev: false

  /string.prototype.trimend/1.0.4:
    resolution: {integrity: sha512-y9xCjw1P23Awk8EvTpcyL2NIr1j7wJ39f+k6lvRnSMz+mz9CGz9NYPelDk42kOz6+ql8xjfK8oYzy3jAP5QU5A==}
    dependencies:
      call-bind: 1.0.2
      define-properties: 1.1.3
    dev: false

  /string.prototype.trimstart/1.0.4:
    resolution: {integrity: sha512-jh6e984OBfvxS50tdY2nRZnoC5/mLFKOREQfw8t5yytkoUsJRNxvI/E39qu1sD0OtWI3OC0XgKSmcWwziwYuZw==}
    dependencies:
      call-bind: 1.0.2
      define-properties: 1.1.3
    dev: false

  /string_decoder/1.1.1:
    resolution: {integrity: sha512-n/ShnvDi6FHbbVfviro+WojiFzv+s8MPMHBczVePfUpDJLwoLT0ht1l4YwBCbi8pJAveEEdnkHyPyTP/mzRfwg==}
    dependencies:
      safe-buffer: 5.1.2

  /strip-ansi/6.0.1:
    resolution: {integrity: sha512-Y38VPSHcqkFrCpFnQ9vuSXmquuv5oXOKpGeT6aGrr3o3Gc9AlVa6JBfUSOCnbxGGZF+/0ooI7KrPuUSztUdU5A==}
    engines: {node: '>=8'}
    dependencies:
      ansi-regex: 5.0.1
    dev: true

  /strip-bom/3.0.0:
    resolution: {integrity: sha1-IzTBjpx1n3vdVv3vfprj1YjmjtM=}
    engines: {node: '>=4'}
    dev: false

  /strip-indent/3.0.0:
    resolution: {integrity: sha512-laJTa3Jb+VQpaC6DseHhF7dXVqHTfJPCRDaEbid/drOhgitgYku/letMUqOXFoWV0zIIUbjpdH2t+tYj4bQMRQ==}
    engines: {node: '>=8'}
    dependencies:
      min-indent: 1.0.1

  /supports-color/5.5.0:
    resolution: {integrity: sha512-QjVjwdXIt408MIiAqCX4oUKsgU2EqAGzs2Ppkm4aQYbjm+ZEWEcW4SfFNTr4uMNZma0ey4f5lgLrkB0aX0QMow==}
    engines: {node: '>=4'}
    dependencies:
      has-flag: 3.0.0

  /supports-color/7.2.0:
    resolution: {integrity: sha512-qpCAvRl9stuOHveKsn7HncJRvv501qIacKzQlO/+Lwxc9+0q2wLyv4Dfvt80/DPn2pqOBsJdDiogXGR9+OvwRw==}
    engines: {node: '>=8'}
    dependencies:
      has-flag: 4.0.0

  /supports-preserve-symlinks-flag/1.0.0:
    resolution: {integrity: sha512-ot0WnXS9fgdkgIcePe6RHNk1WA8+muPa6cSjeR3V8K27q9BB1rTE3R1p7Hv0z1ZyAc8s6Vvv8DIyWf681MAt0w==}
    engines: {node: '>= 0.4'}

  /svelte-check/2.4.1_736abba5ed1eb6f8ecf70b1d49ead14b:
    resolution: {integrity: sha512-xhf3ShP5rnRwBokrgTBJ/0cO9QIc1DAVu1NWNRTfCDsDBNjGmkS3HgitgUadRuoMKj1+irZR/yHJ+Uqobnkbrw==}
    hasBin: true
    peerDependencies:
      svelte: ^3.24.0
    dependencies:
      chokidar: 3.5.3
      fast-glob: 3.2.11
      import-fresh: 3.3.0
      minimist: 1.2.5
      picocolors: 1.0.0
      sade: 1.8.1
      source-map: 0.7.3
      svelte: 3.49.0
      svelte-preprocess: 4.10.2_d50790bb30dd88cc44babe7efa52bace
      typescript: 4.5.5
    transitivePeerDependencies:
      - '@babel/core'
      - coffeescript
      - less
      - node-sass
      - postcss
      - postcss-load-config
      - pug
      - sass
      - stylus
      - sugarss
    dev: true

  /svelte-check/2.8.0_postcss@8.4.6+svelte@3.49.0:
    resolution: {integrity: sha512-HRL66BxffMAZusqe5I5k26mRWQ+BobGd9Rxm3onh7ZVu0nTk8YTKJ9vu3LVPjUGLU9IX7zS+jmwPVhJYdXJ8vg==}
    hasBin: true
    peerDependencies:
      svelte: ^3.24.0
    dependencies:
      '@jridgewell/trace-mapping': 0.3.14
      chokidar: 3.5.3
      fast-glob: 3.2.11
      import-fresh: 3.3.0
      picocolors: 1.0.0
      sade: 1.8.1
      svelte: 3.49.0
      svelte-preprocess: 4.10.6_62d50a01257de5eec5be08cad9d3ed66
      typescript: 4.7.4
    transitivePeerDependencies:
      - '@babel/core'
      - coffeescript
      - less
      - node-sass
      - postcss
      - postcss-load-config
      - pug
      - sass
      - stylus
      - sugarss
    dev: false

  /svelte-hmr/0.14.11_svelte@3.49.0:
    resolution: {integrity: sha512-R9CVfX6DXxW1Kn45Jtmx+yUe+sPhrbYSUp7TkzbW0jI5fVPn6lsNG9NEs5dFg5qRhFNAoVdRw5qQDLALNKhwbQ==}
    engines: {node: ^12.20 || ^14.13.1 || >= 16}
    peerDependencies:
      svelte: '>=3.19.0'
    dependencies:
      svelte: 3.49.0

  /svelte-i18n/3.3.13_svelte@3.49.0:
    resolution: {integrity: sha512-RQM+ys4+Y9ztH//tX22H1UL2cniLNmIR+N4xmYygV6QpQ6EyQvloZiENRew8XrVzfvJ8HaE8NU6/yurLkl7z3g==}
    engines: {node: '>= 11.15.0'}
    hasBin: true
    peerDependencies:
      svelte: ^3.25.1
    dependencies:
      deepmerge: 4.2.2
      estree-walker: 2.0.2
      intl-messageformat: 9.11.4
      sade: 1.8.1
      svelte: 3.49.0
      tiny-glob: 0.2.9
    dev: false

  /svelte-preprocess/4.10.2_d50790bb30dd88cc44babe7efa52bace:
    resolution: {integrity: sha512-aPpkCreSo8EL/y8kJSa1trhiX0oyAtTjlNNM7BNjRAsMJ8Yy2LtqHt0zyd4pQPXt+D4PzbO3qTjjio3kwOxDlA==}
    engines: {node: '>= 9.11.2'}
    requiresBuild: true
    peerDependencies:
      '@babel/core': ^7.10.2
      coffeescript: ^2.5.1
      less: ^3.11.3 || ^4.0.0
      node-sass: '*'
      postcss: ^7 || ^8
      postcss-load-config: ^2.1.0 || ^3.0.0
      pug: ^3.0.0
      sass: ^1.26.8
      stylus: ^0.55.0
      sugarss: ^2.0.0
      svelte: ^3.23.0
      typescript: ^4.5.2
    peerDependenciesMeta:
      '@babel/core':
        optional: true
      coffeescript:
        optional: true
      less:
        optional: true
      node-sass:
        optional: true
      postcss:
        optional: true
      postcss-load-config:
        optional: true
      pug:
        optional: true
      sass:
        optional: true
      stylus:
        optional: true
      sugarss:
        optional: true
      typescript:
        optional: true
    dependencies:
      '@types/pug': 2.0.6
      '@types/sass': 1.43.1
      detect-indent: 6.1.0
      magic-string: 0.25.7
      postcss: 8.4.6
      postcss-load-config: 3.1.1
      sorcery: 0.10.0
      strip-indent: 3.0.0
      svelte: 3.49.0
      typescript: 4.5.5
    dev: true

  /svelte-preprocess/4.10.6_62d50a01257de5eec5be08cad9d3ed66:
    resolution: {integrity: sha512-I2SV1w/AveMvgIQlUF/ZOO3PYVnhxfcpNyGt8pxpUVhPfyfL/CZBkkw/KPfuFix5FJ9TnnNYMhACK3DtSaYVVQ==}
    engines: {node: '>= 9.11.2'}
    requiresBuild: true
    peerDependencies:
      '@babel/core': ^7.10.2
      coffeescript: ^2.5.1
      less: ^3.11.3 || ^4.0.0
      node-sass: '*'
      postcss: ^7 || ^8
      postcss-load-config: ^2.1.0 || ^3.0.0
      pug: ^3.0.0
      sass: ^1.26.8
      stylus: ^0.55.0
      sugarss: ^2.0.0
      svelte: ^3.23.0
      typescript: ^3.9.5 || ^4.0.0
    peerDependenciesMeta:
      '@babel/core':
        optional: true
      coffeescript:
        optional: true
      less:
        optional: true
      node-sass:
        optional: true
      postcss:
        optional: true
      postcss-load-config:
        optional: true
      pug:
        optional: true
      sass:
        optional: true
      stylus:
        optional: true
      sugarss:
        optional: true
      typescript:
        optional: true
    dependencies:
      '@types/pug': 2.0.6
      '@types/sass': 1.43.1
      detect-indent: 6.1.0
      magic-string: 0.25.7
      postcss: 8.4.6
      sorcery: 0.10.0
      strip-indent: 3.0.0
      svelte: 3.49.0
      typescript: 4.7.4
    dev: false

  /svelte-range-slider-pips/2.0.2:
    resolution: {integrity: sha512-VTWHOdwDyWbndGZnI0PQJY9DO7hgQlNubtCcCL6Wlypv5dU4vEsc4A1sX9TWMuvebEe4332SgsQQHzOdZ+guhQ==}
    dev: false

  /svelte/3.49.0:
    resolution: {integrity: sha512-+lmjic1pApJWDfPCpUUTc1m8azDqYCG1JN9YEngrx/hUyIcFJo6VZhj0A1Ai0wqoHcEIuQy+e9tk+4uDgdtsFA==}
    engines: {node: '>= 8'}

  /sync-request/6.1.0:
    resolution: {integrity: sha512-8fjNkrNlNCrVc/av+Jn+xxqfCjYaBoHqCsDz6mt030UMxJGr+GSfCV1dQt2gRtlL63+VPidwDVLr7V2OcTSdRw==}
    engines: {node: '>=8.0.0'}
    dependencies:
      http-response-object: 3.0.2
      sync-rpc: 1.3.6
      then-request: 6.0.2
    dev: false

  /sync-rpc/1.3.6:
    resolution: {integrity: sha512-J8jTXuZzRlvU7HemDgHi3pGnh/rkoqR/OZSjhTyyZrEkkYQbk7Z33AXp37mkPfPpfdOuj7Ex3H/TJM1z48uPQw==}
    dependencies:
      get-port: 3.2.0
    dev: false

  /tailwindcss/3.0.23_autoprefixer@10.4.2:
    resolution: {integrity: sha512-+OZOV9ubyQ6oI2BXEhzw4HrqvgcARY38xv3zKcjnWtMIZstEsXdI9xftd1iB7+RbOnj2HOEzkA0OyB5BaSxPQA==}
    engines: {node: '>=12.13.0'}
    hasBin: true
    peerDependencies:
      autoprefixer: ^10.0.2
    dependencies:
      arg: 5.0.1
      autoprefixer: 10.4.2_postcss@8.4.6
      chalk: 4.1.2
      chokidar: 3.5.3
      color-name: 1.1.4
      cosmiconfig: 7.0.1
      detective: 5.2.0
      didyoumean: 1.2.2
      dlv: 1.1.3
      fast-glob: 3.2.11
      glob-parent: 6.0.2
      is-glob: 4.0.3
      normalize-path: 3.0.0
      object-hash: 2.2.0
      postcss: 8.4.6
      postcss-js: 4.0.0_postcss@8.4.6
      postcss-load-config: 3.1.1
      postcss-nested: 5.0.6_postcss@8.4.6
      postcss-selector-parser: 6.0.9
      postcss-value-parser: 4.2.0
      quick-lru: 5.1.1
      resolve: 1.22.0
    transitivePeerDependencies:
      - ts-node
    dev: true

  /tailwindcss/3.1.6:
    resolution: {integrity: sha512-7skAOY56erZAFQssT1xkpk+kWt2NrO45kORlxFPXUt3CiGsVPhH1smuH5XoDH6sGPXLyBv+zgCKA2HWBsgCytg==}
    engines: {node: '>=12.13.0'}
    hasBin: true
    dependencies:
      arg: 5.0.2
      chokidar: 3.5.3
      color-name: 1.1.4
      detective: 5.2.1
      didyoumean: 1.2.2
      dlv: 1.1.3
      fast-glob: 3.2.11
      glob-parent: 6.0.2
      is-glob: 4.0.3
      lilconfig: 2.0.6
      normalize-path: 3.0.0
      object-hash: 3.0.0
      picocolors: 1.0.0
      postcss: 8.4.14
      postcss-import: 14.1.0_postcss@8.4.14
      postcss-js: 4.0.0_postcss@8.4.14
      postcss-load-config: 3.1.4_postcss@8.4.14
      postcss-nested: 5.0.6_postcss@8.4.14
      postcss-selector-parser: 6.0.10
      postcss-value-parser: 4.2.0
      quick-lru: 5.1.1
      resolve: 1.22.1
    transitivePeerDependencies:
      - ts-node
    dev: false

  /tar/6.1.11:
    resolution: {integrity: sha512-an/KZQzQUkZCkuoAA64hM92X0Urb6VpRhAFllDzz44U2mcD5scmT3zBc4VgVpkugF580+DQn8eAFSyoQt0tznA==}
    engines: {node: '>= 10'}
    dependencies:
      chownr: 2.0.0
      fs-minipass: 2.1.0
      minipass: 3.1.6
      minizlib: 2.1.2
      mkdirp: 1.0.4
      yallist: 4.0.0
    dev: true

  /then-request/6.0.2:
    resolution: {integrity: sha512-3ZBiG7JvP3wbDzA9iNY5zJQcHL4jn/0BWtXIkagfz7QgOL/LqjCEOBQuJNZfu0XYnv5JhKh+cDxCPM4ILrqruA==}
    engines: {node: '>=6.0.0'}
    dependencies:
      '@types/concat-stream': 1.6.1
      '@types/form-data': 0.0.33
      '@types/node': 8.10.66
      '@types/qs': 6.9.7
      caseless: 0.12.0
      concat-stream: 1.6.2
      form-data: 2.3.3
      http-basic: 8.1.3
      http-response-object: 3.0.2
      promise: 8.1.0
      qs: 6.5.3
    dev: false

  /tiny-glob/0.2.9:
    resolution: {integrity: sha512-g/55ssRPUjShh+xkfx9UPDXqhckHEsHr4Vd9zX55oSdGZc/MD0m3sferOkwWtp98bv+kcVfEHtRJgBVJzelrzg==}
    dependencies:
      globalyzer: 0.1.0
      globrex: 0.1.2

  /tinydate/1.3.0:
    resolution: {integrity: sha512-7cR8rLy2QhYHpsBDBVYnnWXm8uRTr38RoZakFSW7Bs7PzfMPNZthuMLkwqZv7MTu8lhQ91cOFYS5a7iFj2oR3w==}
    engines: {node: '>=4'}
    dev: false

  /tinypool/0.1.3:
    resolution: {integrity: sha512-2IfcQh7CP46XGWGGbdyO4pjcKqsmVqFAPcXfPxcPXmOWt9cYkTP9HcDmGgsfijYoAEc4z9qcpM/BaBz46Y9/CQ==}
    engines: {node: '>=14.0.0'}
    dev: false

  /tinyspy/0.3.0:
    resolution: {integrity: sha512-c5uFHqtUp74R2DJE3/Efg0mH5xicmgziaQXMm/LvuuZn3RdpADH32aEGDRyCzObXT1DNfwDMqRQ/Drh1MlO12g==}
    engines: {node: '>=14.0.0'}
    dev: false

  /tinyspy/0.3.2:
    resolution: {integrity: sha512-2+40EP4D3sFYy42UkgkFFB+kiX2Tg3URG/lVvAZFfLxgGpnWl5qQJuBw1gaLttq8UOS+2p3C0WrhJnQigLTT2Q==}
    engines: {node: '>=14.0.0'}
    dev: false

  /to-regex-range/5.0.1:
    resolution: {integrity: sha512-65P7iz6X5yEr1cwcgvQxbbIw7Uk3gOy5dIdtZ4rDveLqhrdJP+Li/Hx6tyK0NEb+2GCyneCMJiGqrADCSNk8sQ==}
    engines: {node: '>=8.0'}
    dependencies:
      is-number: 7.0.0

  /totalist/3.0.0:
    resolution: {integrity: sha512-eM+pCBxXO/njtF7vdFsHuqb+ElbxqtI4r5EAvk6grfAFyJ6IvWlSkfZ5T9ozC6xWw3Fj1fGoSmrl0gUs46JVIw==}
    engines: {node: '>=6'}
    dev: false

  /tr46/0.0.3:
    resolution: {integrity: sha512-N3WMsuqV66lT30CrXNbEjx4GEwlow3v6rr4mCcv6prnfwhS01rkgyFdjPNBYd9br7LpXV1+Emh01fHnq2Gdgrw==}

  /trouter/3.2.0:
    resolution: {integrity: sha512-rLLXbhTObLy2MBVjLC+jTnoIKw99n0GuJs9ov10J870vDw5qhTurPzsDrudNtBf5w/CZ9ctZy2p2IMmhGcel2w==}
    engines: {node: '>=6'}
    dependencies:
      regexparam: 1.3.0
    dev: false

  /tslib/2.3.1:
    resolution: {integrity: sha512-77EbyPPpMz+FRFRuAFlWMtmgUWGe9UOG2Z25NqCwiIjRhOf5iKGuzSe5P2w1laq+FkRy4p+PCuVkJSGkzTEKVw==}

  /type-detect/4.0.8:
    resolution: {integrity: sha512-0fr/mIH1dlO+x7TlcMy+bIDqKPsw/70tVyeHW787goQjhmqaZe10uwLujubK9q9Lg6Fiho1KUKDYz0Z7k7g5/g==}
    engines: {node: '>=4'}
    dev: false

  /typedarray/0.0.6:
    resolution: {integrity: sha1-hnrHTjhkGHsdPUfZlqeOxciDB3c=}
    dev: false

  /typescript/4.5.5:
    resolution: {integrity: sha512-TCTIul70LyWe6IJWT8QSYeA54WQe8EjQFU4wY52Fasj5UKx88LNYKCgBEHcOMOrFF1rKGbD8v/xcNWVUq9SymA==}
    engines: {node: '>=4.2.0'}
    hasBin: true
    dev: true

  /typescript/4.7.4:
    resolution: {integrity: sha512-C0WQT0gezHuw6AdY1M2jxUO83Rjf0HP7Sk1DtXj6j1EwkQNZrHAg2XPWlq62oqEhYvONq5pkC2Y9oPljWToLmQ==}
    engines: {node: '>=4.2.0'}
    hasBin: true
    dev: false

  /unbox-primitive/1.0.1:
    resolution: {integrity: sha512-tZU/3NqK3dA5gpE1KtyiJUrEB0lxnGkMFHptJ7q6ewdZ8s12QrODwNbhIJStmJkd1QDXa1NRA8aF2A1zk/Ypyw==}
    dependencies:
      function-bind: 1.1.1
      has-bigints: 1.0.1
      has-symbols: 1.0.3
      which-boxed-primitive: 1.0.2
    dev: false

  /util-deprecate/1.0.2:
    resolution: {integrity: sha512-EPD5q1uXyFxJpCrLnCc1nHnq3gOa6DZBocAIiI2TaSCA7VCJ1UJDMagCzIkXNsUYfD1daK//LTEQ8xiIbrHtcw==}

  /validate-npm-package-license/3.0.4:
    resolution: {integrity: sha512-DpKm2Ui/xN7/HQKCtpZxoRWBhZ9Z0kqtygG8XCgNQ8ZlDnxuQmWhj566j8fN4Cu3/JmbhsDo7fcAJq4s9h27Ew==}
    dependencies:
      spdx-correct: 3.1.1
      spdx-expression-parse: 3.0.1
    dev: false

  /vite/2.9.5:
    resolution: {integrity: sha512-dvMN64X2YEQgSXF1lYabKXw3BbN6e+BL67+P3Vy4MacnY+UzT1AfkHiioFSi9+uiDUiaDy7Ax/LQqivk6orilg==}
    engines: {node: '>=12.2.0'}
    hasBin: true
    peerDependencies:
      less: '*'
      sass: '*'
      stylus: '*'
    peerDependenciesMeta:
      less:
        optional: true
      sass:
        optional: true
      stylus:
        optional: true
    dependencies:
      esbuild: 0.14.31
      postcss: 8.4.12
      resolve: 1.22.0
      rollup: 2.66.1
    optionalDependencies:
      fsevents: 2.3.2

  /vite/2.9.9:
    resolution: {integrity: sha512-ffaam+NgHfbEmfw/Vuh6BHKKlI/XIAhxE5QSS7gFLIngxg171mg1P3a4LSRME0z2ZU1ScxoKzphkipcYwSD5Ew==}
    engines: {node: '>=12.2.0'}
    hasBin: true
    peerDependencies:
      less: '*'
      sass: '*'
      stylus: '*'
    peerDependenciesMeta:
      less:
        optional: true
      sass:
        optional: true
      stylus:
        optional: true
    dependencies:
      esbuild: 0.14.31
      postcss: 8.4.14
      resolve: 1.22.0
      rollup: 2.66.1
    optionalDependencies:
      fsevents: 2.3.2

  /vitest/0.12.7_happy-dom@2.49.0:
    resolution: {integrity: sha512-rQsb9i/zEw+HtiTNr+5p+tOUMu0Ojp0jtZc/6FfE4T1xL2bhMq74tfUgu7hav3rFF9eGKpJeZBVlEszjdCuYQg==}
    engines: {node: '>=v14.16.0'}
    hasBin: true
    peerDependencies:
      '@vitest/ui': '*'
      c8: '*'
      happy-dom: '*'
      jsdom: '*'
    peerDependenciesMeta:
      '@vitest/ui':
        optional: true
      c8:
        optional: true
      happy-dom:
        optional: true
      jsdom:
        optional: true
    dependencies:
      '@types/chai': 4.3.1
      '@types/chai-subset': 1.3.3
      chai: 4.3.6
      debug: 4.3.4
      happy-dom: 2.49.0
      local-pkg: 0.4.1
      tinypool: 0.1.3
      tinyspy: 0.3.2
      vite: 2.9.9
    transitivePeerDependencies:
      - less
      - sass
      - stylus
      - supports-color
    dev: false

  /webidl-conversions/3.0.1:
    resolution: {integrity: sha512-2JAn3z8AR6rjK8Sm8orRC0h/bcl/DqL7tRPdGZ4I1CjdF+EaMLmYxBHyXuKL849eucPFhvBoxMsflfOb8kxaeQ==}

  /webidl-conversions/7.0.0:
    resolution: {integrity: sha512-VwddBukDzu71offAQR975unBIGqfKZpM+8ZX6ySk8nYhVoo5CYaZyzt3YBvYtRtO+aoGlqxPg/B87NGVZ/fu6g==}
    engines: {node: '>=12'}
    dev: false

  /whatwg-encoding/1.0.5:
    resolution: {integrity: sha512-b5lim54JOPN9HtzvK9HFXvBma/rnfFeqsic0hSpjtDbVxR3dJKLc+KB4V6GgiGOvl7CY/KNh8rxSo9DKQrnUEw==}
    dependencies:
      iconv-lite: 0.4.24
    dev: false

  /whatwg-mimetype/2.3.0:
    resolution: {integrity: sha512-M4yMwr6mAnQz76TbJm914+gPpB/nCwvZbJU28cUD6dR004SAxDLOOSUaB1JDRqLtaOV/vi0IC5lEAGFgrjGv/g==}
    dev: false

  /whatwg-url/5.0.0:
    resolution: {integrity: sha512-saE57nupxk6v3HY35+jzBwYa0rKSy0XR8JSxZPwgLr7ys0IBzhGviA1/TUGJLmSVqs8pb9AnvICXEuOHLprYTw==}
    dependencies:
      tr46: 0.0.3
      webidl-conversions: 3.0.1

  /which-boxed-primitive/1.0.2:
    resolution: {integrity: sha512-bwZdv0AKLpplFY2KZRX6TvyuN7ojjr7lwkg6ml0roIy9YeuSr7JS372qlNW18UQYzgYK9ziGcerWqZOmEn9VNg==}
    dependencies:
      is-bigint: 1.0.4
      is-boolean-object: 1.1.2
      is-number-object: 1.0.6
      is-string: 1.0.7
      is-symbol: 1.0.4
    dev: false

  /which/1.3.1:
    resolution: {integrity: sha512-HxJdYWq1MTIQbJ3nw0cqssHoTNU267KlrDuGZ1WYlxDStUtKUhOaJmh112/TZmHxxUfuJqPXSOm7tDyas0OSIQ==}
    hasBin: true
    dependencies:
      isexe: 2.0.0
    dev: false

  /wide-align/1.1.5:
    resolution: {integrity: sha512-eDMORYaPNZ4sQIuuYPDHdQvf4gyCF9rEEV/yPxGfwPkRodwEgiMUUXTx/dex+Me0wxx53S+NgUHaP7y3MGlDmg==}
    dependencies:
      string-width: 4.2.3
    dev: true

  /worktop/0.8.0-next.14:
    resolution: {integrity: sha512-RZgqHu1w/JcUdWOE/BUEAzarrUUHh39eWkLdX8XpA6MfgLJF6X5Vl26CV7/wcm4O/UpZvHMGJUtB9eYTqDjc9g==}
    engines: {node: '>=12'}
    dependencies:
      mrmime: 1.0.0
      regexparam: 2.0.0
    dev: true

  /wrappy/1.0.2:
    resolution: {integrity: sha512-l4Sp/DRseor9wL6EvV2+TuQn63dMkPjZ/sp9XkghTEbV9KlPS1xUsZ3u7/IQO4wxtcFB4bgpQPRcR3QCvezPcQ==}

  /xtend/4.0.2:
    resolution: {integrity: sha512-LKYU1iAXJXUgAXn9URjiu+MWhyUXHsvfp7mcuYm9dSUKK0/CjtrUwFAxD82/mCWbtLsGjFIad0wIsod4zrTAEQ==}
    engines: {node: '>=0.4'}

  /yallist/4.0.0:
    resolution: {integrity: sha512-3wdGidZyq5PB084XLES5TpOSRA3wjXAlIWMhum2kRcv/41Sn2emQ0dycQW4uZXLejwKvg6EsvbdlVL+FYEct7A==}
    dev: true

  /yaml/1.10.2:
    resolution: {integrity: sha512-r3vXyErRCYJ7wg28yvBY5VSoAF8ZvlcW9/BwUzEtUsjvX/DKs24dIkuwjtuprwJJHsbyUbLApepYTR1BN4uHrg==}
    engines: {node: '>= 6'}<|MERGE_RESOLUTION|>--- conflicted
+++ resolved
@@ -385,11 +385,7 @@
       '@gradio/upload': link:../upload
       '@gradio/video': link:../video
     devDependencies:
-<<<<<<< HEAD
-      '@sveltejs/adapter-auto': 1.0.0-next.66
-=======
-      '@sveltejs/adapter-auto': 1.0.0-next.67
->>>>>>> 4816e3fb
+      '@sveltejs/adapter-auto': 1.0.0-next.69
       '@sveltejs/kit': 1.0.0-next.318_svelte@3.49.0
       autoprefixer: 10.4.2_postcss@8.4.6
       postcss: 8.4.6
@@ -569,21 +565,12 @@
       estree-walker: 2.0.2
       picomatch: 2.3.1
 
-<<<<<<< HEAD
-  /@sveltejs/adapter-auto/1.0.0-next.66:
-    resolution: {integrity: sha512-p78AQaSDHkLS5EFGqCF2xrLHMjKxx6wTLUvnP26cu2llh/VV4NihQ0rheVNgPWL+tGZpVznhrUG8fWmJxPciug==}
+  /@sveltejs/adapter-auto/1.0.0-next.69:
+    resolution: {integrity: sha512-DSrcYgrJ1YFnxJecTiktV4A01B2Avn5t6HvO49YJiGp2mdSxCxJbvqn6I4tPB1T64AInBLFUMmKBK9o9ZJbBMA==}
     dependencies:
       '@sveltejs/adapter-cloudflare': 1.0.0-next.32
-      '@sveltejs/adapter-netlify': 1.0.0-next.72
-      '@sveltejs/adapter-vercel': 1.0.0-next.68
-=======
-  /@sveltejs/adapter-auto/1.0.0-next.67:
-    resolution: {integrity: sha512-nLwdMIRK0igwoOTCwLW3bDr6VofT+8bFF/Nsvd+5t77X/AeS4cE667HOH1XcL4Is3JRKyWmBaE1iJnVhbbKfEg==}
-    dependencies:
-      '@sveltejs/adapter-cloudflare': 1.0.0-next.32
-      '@sveltejs/adapter-netlify': 1.0.0-next.73
-      '@sveltejs/adapter-vercel': 1.0.0-next.69
->>>>>>> 4816e3fb
+      '@sveltejs/adapter-netlify': 1.0.0-next.75
+      '@sveltejs/adapter-vercel': 1.0.0-next.71
     transitivePeerDependencies:
       - encoding
       - supports-color
@@ -597,13 +584,8 @@
       worktop: 0.8.0-next.14
     dev: true
 
-<<<<<<< HEAD
-  /@sveltejs/adapter-netlify/1.0.0-next.72:
-    resolution: {integrity: sha512-g570hYAMkgrJfo/TRg3DZFmlR7bNFHECFPOMgc8R+f28ROap/nXA8ICbiSBF7+zJ5JXvJbqHGjERSsyhEq+59g==}
-=======
-  /@sveltejs/adapter-netlify/1.0.0-next.73:
-    resolution: {integrity: sha512-dPsSPHbihycOvqfwNX6X2jfmdqYaZUKkDgky5vxR2sraTlMEwSo97s9N/fwRWwy9ORZi6DT5Ty0i0G+xJWiKPg==}
->>>>>>> 4816e3fb
+  /@sveltejs/adapter-netlify/1.0.0-next.75:
+    resolution: {integrity: sha512-1zTR/U/ceEAyqIGJ74v54G+JbIR+fSmTN9qfqGOM0gBwVoBVRUujGm4tDFJQNYzvuGzVnC7br/rhYMLZd2JluQ==}
     dependencies:
       '@iarna/toml': 2.2.5
       esbuild: 0.14.53
@@ -611,13 +593,8 @@
       tiny-glob: 0.2.9
     dev: true
 
-<<<<<<< HEAD
-  /@sveltejs/adapter-vercel/1.0.0-next.68:
-    resolution: {integrity: sha512-ImM+fDwGkVaf920Wzh284nfAfu/WoPXCpMwog0kveIODVgCozbpJY55fO860LccqdS0YDyeFqOUrZJCqcYNx4w==}
-=======
-  /@sveltejs/adapter-vercel/1.0.0-next.69:
-    resolution: {integrity: sha512-E5mSkD3x3zYuJU5hPRmoqblrKZtEj2lRwhObnXf4OSFsMej2VUzoogbhaXHcVt57j0Ja5HgO07u7v9VUGOhi+w==}
->>>>>>> 4816e3fb
+  /@sveltejs/adapter-vercel/1.0.0-next.71:
+    resolution: {integrity: sha512-Tj8za7fMXheaiB6hNqv61jr/AmAUm+G8huoY1cIvtSqqBHzGmiZH+GFK1Tq/e8e0XR2Xb/ZpZCQSyrFLU2grIQ==}
     dependencies:
       '@vercel/nft': 0.22.0
       esbuild: 0.14.53
