lockfileVersion: 5.4

importers:

  .:
    specifiers:
      '@gradio/tootils': workspace:^0.0.1
      '@playwright/test': ^1.27.1
      '@sveltejs/vite-plugin-svelte': ^1.0.0-next.44
      '@tailwindcss/forms': ^0.5.0
      '@testing-library/dom': ^8.11.3
      '@testing-library/svelte': ^3.1.0
      '@testing-library/user-event': ^13.5.0
      '@types/three': ^0.138.0
      autoprefixer: ^10.4.4
      babylonjs: ^5.17.1
      babylonjs-loaders: ^5.17.1
      happy-dom: ^2.49.0
      msw: ^1.0.0
      node-html-parser: ^5.3.3
      npm-run-all: ^4.1.5
      playwright: ^1.27.1
      plotly.js-dist-min: ^2.10.1
      polka: ^1.0.0-next.22
      pollen-css: ^4.6.1
      postcss: ^8.4.6
      postcss-custom-media: '8'
      postcss-nested: ^5.0.6
      postcss-prefix-selector: ^1.16.0
      prettier: ^2.6.2
      prettier-plugin-css-order: ^1.3.0
      prettier-plugin-svelte: ^2.7.0
      sirv: ^2.0.2
      sirv-cli: ^2.0.2
      svelte: ^3.49.0
      svelte-check: ^2.8.0
      svelte-i18n: ^3.3.13
      svelte-preprocess: ^4.10.6
      tailwindcss: ^3.1.6
      tinyspy: ^0.3.0
      typescript: ^4.7.4
      vite: ^2.9.5
      vitest: ^0.12.7
    dependencies:
      '@gradio/tootils': link:packages/tootils
      '@playwright/test': 1.27.1
      '@sveltejs/vite-plugin-svelte': 1.0.0-next.44_svelte@3.49.0+vite@2.9.9
      '@tailwindcss/forms': 0.5.0_tailwindcss@3.1.6
      '@testing-library/dom': 8.11.3
      '@testing-library/svelte': 3.1.0_svelte@3.49.0
      '@testing-library/user-event': 13.5.0_gzufz4q333be4gqfrvipwvqt6a
      autoprefixer: 10.4.4_postcss@8.4.6
      babylonjs: 5.18.0
      babylonjs-loaders: 5.18.0
      happy-dom: 2.49.0
      msw: 1.0.0_typescript@4.7.4
      node-html-parser: 5.3.3
      npm-run-all: 4.1.5
      playwright: 1.27.1
      plotly.js-dist-min: 2.11.1
      polka: 1.0.0-next.22
      pollen-css: 4.6.1
      postcss: 8.4.6
      postcss-custom-media: 8.0.2_postcss@8.4.6
      postcss-nested: 5.0.6_postcss@8.4.6
      postcss-prefix-selector: 1.16.0_postcss@8.4.6
      prettier: 2.6.2
      prettier-plugin-css-order: 1.3.0_ob5okuz2s5mlecytbeo2erc43a
      prettier-plugin-svelte: 2.7.0_3cyj5wbackxvw67rnaarcmbw7y
      sirv: 2.0.2
      sirv-cli: 2.0.2
      svelte: 3.49.0
      svelte-check: 2.8.0_mgmdnb6x5rpawk37gozc2sbtta
      svelte-i18n: 3.3.13_svelte@3.49.0
      svelte-preprocess: 4.10.6_mlkquajfpxs65rn6bdfntu7nmy
      tailwindcss: 3.1.6_postcss@8.4.6
      tinyspy: 0.3.0
      typescript: 4.7.4
      vite: 2.9.9
      vitest: 0.12.7_happy-dom@2.49.0
    devDependencies:
      '@types/three': 0.138.0

  packages/_cdn-test:
    specifiers:
      vite: ^2.9.9
    devDependencies:
      vite: 2.9.9

  packages/accordion:
    specifiers: {}

  packages/app:
    specifiers:
      '@gradio/accordion': workspace:^0.0.1
      '@gradio/atoms': workspace:^0.0.1
      '@gradio/audio': workspace:^0.0.1
      '@gradio/button': workspace:^0.0.1
      '@gradio/chart': workspace:^0.0.1
      '@gradio/chatbot': workspace:^0.0.1
<<<<<<< HEAD
      '@gradio/code': workspace:^0.0.1
=======
      '@gradio/client': workspace:^0.0.1
>>>>>>> 40b5ab8c
      '@gradio/file': workspace:^0.0.1
      '@gradio/form': workspace:^0.0.1
      '@gradio/gallery': workspace:^0.0.1
      '@gradio/highlighted-text': workspace:^0.0.1
      '@gradio/html': workspace:^0.0.1
      '@gradio/icons': workspace:^0.0.1
      '@gradio/image': workspace:^0.0.1
      '@gradio/json': workspace:^0.0.1
      '@gradio/label': workspace:^0.0.1
      '@gradio/markdown': workspace:^0.0.1
      '@gradio/model3D': workspace:^0.0.1
      '@gradio/plot': workspace:^0.0.1
      '@gradio/table': workspace:^0.0.1
      '@gradio/tabs': workspace:^0.0.1
      '@gradio/theme': workspace:^0.0.1
      '@gradio/upload': workspace:^0.0.1
      '@gradio/upload-button': workspace:^0.0.1
      '@gradio/utils': workspace:^0.0.1
      '@gradio/video': workspace:^0.0.1
      d3-dsv: ^3.0.1
      mime-types: ^2.1.34
      postcss: ^8.4.21
      postcss-prefix-selector: ^1.16.0
      svelte: ^3.25.1
      svelte-i18n: ^3.3.13
    dependencies:
      '@gradio/accordion': link:../accordion
      '@gradio/atoms': link:../atoms
      '@gradio/audio': link:../audio
      '@gradio/button': link:../button
      '@gradio/chart': link:../chart
      '@gradio/chatbot': link:../chatbot
<<<<<<< HEAD
      '@gradio/code': link:../code
=======
      '@gradio/client': link:../client
>>>>>>> 40b5ab8c
      '@gradio/file': link:../file
      '@gradio/form': link:../form
      '@gradio/gallery': link:../gallery
      '@gradio/highlighted-text': link:../highlighted-text
      '@gradio/html': link:../html
      '@gradio/icons': link:../icons
      '@gradio/image': link:../image
      '@gradio/json': link:../json
      '@gradio/label': link:../label
      '@gradio/markdown': link:../markdown
      '@gradio/model3D': link:../model3D
      '@gradio/plot': link:../plot
      '@gradio/table': link:../table
      '@gradio/tabs': link:../tabs
      '@gradio/theme': link:../theme
      '@gradio/upload': link:../upload
      '@gradio/upload-button': link:../upload-button
      '@gradio/utils': link:../utils
      '@gradio/video': link:../video
      d3-dsv: 3.0.1
      mime-types: 2.1.34
      postcss: 8.4.21
      postcss-prefix-selector: 1.16.0_postcss@8.4.21
      svelte: 3.49.0
      svelte-i18n: 3.3.13_svelte@3.49.0

  packages/atoms:
    specifiers:
      '@gradio/utils': workspace:^0.0.1
    dependencies:
      '@gradio/utils': link:../utils

  packages/audio:
    specifiers:
      '@gradio/atoms': workspace:^0.0.1
      '@gradio/button': workspace:^0.0.1
      '@gradio/icons': workspace:^0.0.1
      '@gradio/upload': workspace:^0.0.1
      extendable-media-recorder: ^7.0.2
      extendable-media-recorder-wav-encoder: ^7.0.76
      svelte-range-slider-pips: ^2.0.1
    dependencies:
      '@gradio/atoms': link:../atoms
      '@gradio/button': link:../button
      '@gradio/icons': link:../icons
      '@gradio/upload': link:../upload
      extendable-media-recorder: 7.0.2
      extendable-media-recorder-wav-encoder: 7.0.76
      svelte-range-slider-pips: 2.0.2

  packages/button:
    specifiers:
      '@gradio/utils': workspace:^0.0.1
    dependencies:
      '@gradio/utils': link:../utils

  packages/chart:
    specifiers:
      '@gradio/icons': workspace:^0.0.1
      '@gradio/theme': workspace:^0.0.1
      '@gradio/tooltip': workspace:^0.0.1
      '@gradio/utils': workspace:^0.0.1
      '@types/d3-dsv': ^3.0.0
      '@types/d3-scale': ^4.0.2
      '@types/d3-shape': ^3.0.2
      d3-dsv: ^3.0.1
      d3-scale: ^4.0.2
      d3-shape: ^3.1.0
    dependencies:
      '@gradio/icons': link:../icons
      '@gradio/theme': link:../theme
      '@gradio/tooltip': link:../tooltip
      '@gradio/utils': link:../utils
      d3-dsv: 3.0.1
      d3-scale: 4.0.2
      d3-shape: 3.1.0
    devDependencies:
      '@types/d3-dsv': 3.0.0
      '@types/d3-scale': 4.0.2
      '@types/d3-shape': 3.0.2

  packages/chatbot:
    specifiers:
      '@gradio/theme': workspace:^0.0.1
      '@gradio/utils': workspace:^0.0.1
    dependencies:
      '@gradio/theme': link:../theme
      '@gradio/utils': link:../utils

<<<<<<< HEAD
  packages/code:
    specifiers:
      '@codemirror/autocomplete': ^6.3.0
      '@codemirror/commands': ^6.1.2
      '@codemirror/lang-css': ^6.1.0
      '@codemirror/lang-html': ^6.4.2
      '@codemirror/lang-javascript': ^6.1.4
      '@codemirror/lang-json': ^6.0.1
      '@codemirror/lang-markdown': ^6.1.0
      '@codemirror/lang-python': ^6.0.4
      '@codemirror/language': ^6.6.0
      '@codemirror/legacy-modes': ^6.3.1
      '@codemirror/lint': ^6.0.0
      '@codemirror/search': ^6.2.2
      '@codemirror/state': ^6.1.2
      '@codemirror/view': ^6.4.1
      '@gradio/atoms': workspace:^0.0.1
      '@gradio/icons': workspace:^0.0.1
      '@gradio/upload': workspace:^0.0.1
      '@lezer/common': ^1.0.2
      '@lezer/highlight': ^1.1.3
      '@lezer/markdown': ^1.0.2
      cm6-theme-basic-dark: ^0.2.0
      cm6-theme-basic-light: ^0.2.0
      codemirror: ^6.0.1
    dependencies:
      '@codemirror/autocomplete': 6.3.0_qnrzx6tcnzw54wkho53dkatgie
      '@codemirror/commands': 6.1.2
      '@codemirror/lang-css': 6.1.0_5zlqs4evqgxsepb3z33ozuzo4y
      '@codemirror/lang-html': 6.4.2
      '@codemirror/lang-javascript': 6.1.4
      '@codemirror/lang-json': 6.0.1
      '@codemirror/lang-markdown': 6.1.0
      '@codemirror/lang-python': 6.0.4
      '@codemirror/language': 6.6.0
      '@codemirror/legacy-modes': 6.3.1
      '@codemirror/lint': 6.0.0
      '@codemirror/search': 6.2.2
      '@codemirror/state': 6.1.2
      '@codemirror/view': 6.4.1
      '@gradio/atoms': link:../atoms
      '@gradio/icons': link:../icons
      '@gradio/upload': link:../upload
      '@lezer/common': 1.0.2
      '@lezer/highlight': 1.1.3
      '@lezer/markdown': 1.0.2
      cm6-theme-basic-dark: 0.2.0_xw675pmc2xeonceu42bz2qxoy4
      cm6-theme-basic-light: 0.2.0_xw675pmc2xeonceu42bz2qxoy4
      codemirror: 6.0.1_@lezer+common@1.0.2
=======
  packages/client:
    specifiers: {}
>>>>>>> 40b5ab8c

  packages/file:
    specifiers:
      '@gradio/atoms': workspace:^0.0.1
      '@gradio/icons': workspace:^0.0.1
      '@gradio/upload': workspace:^0.0.1
    dependencies:
      '@gradio/atoms': link:../atoms
      '@gradio/icons': link:../icons
      '@gradio/upload': link:../upload

  packages/form:
    specifiers:
      '@gradio/atoms': workspace:^0.0.1
      '@gradio/icons': workspace:^0.0.1
      '@gradio/utils': workspace:^0.0.1
    dependencies:
      '@gradio/atoms': link:../atoms
      '@gradio/icons': link:../icons
      '@gradio/utils': link:../utils

  packages/gallery:
    specifiers:
      '@gradio/atoms': workspace:^0.0.1
      '@gradio/icons': workspace:^0.0.1
      '@gradio/image': workspace:^0.0.1
      '@gradio/upload': workspace:^0.0.1
      '@gradio/utils': workspace:^0.0.1
    dependencies:
      '@gradio/atoms': link:../atoms
      '@gradio/icons': link:../icons
      '@gradio/image': link:../image
      '@gradio/upload': link:../upload
      '@gradio/utils': link:../utils

  packages/highlighted-text:
    specifiers:
      '@gradio/theme': workspace:^0.0.1
      '@gradio/utils': workspace:^0.0.1
    dependencies:
      '@gradio/theme': link:../theme
      '@gradio/utils': link:../utils

  packages/html:
    specifiers: {}

  packages/icons:
    specifiers: {}

  packages/image:
    specifiers:
      '@gradio/atoms': workspace:^0.0.1
      '@gradio/icons': workspace:^0.0.1
      '@gradio/upload': workspace:^0.0.1
      '@gradio/utils': workspace:^0.0.1
      cropperjs: ^1.5.12
      lazy-brush: ^1.0.1
      resize-observer-polyfill: ^1.5.1
    dependencies:
      '@gradio/atoms': link:../atoms
      '@gradio/icons': link:../icons
      '@gradio/upload': link:../upload
      '@gradio/utils': link:../utils
      cropperjs: 1.5.12
      lazy-brush: 1.0.1
      resize-observer-polyfill: 1.5.1

  packages/json:
    specifiers:
      '@gradio/atoms': workspace:^0.0.1
      '@gradio/icons': workspace:^0.0.1
    dependencies:
      '@gradio/atoms': link:../atoms
      '@gradio/icons': link:../icons

  packages/label:
    specifiers:
      '@gradio/utils': workspace:^0.0.1
    dependencies:
      '@gradio/utils': link:../utils

  packages/markdown:
    specifiers: {}

  packages/model3D:
    specifiers:
      '@gradio/atoms': workspace:^0.0.1
      '@gradio/icons': workspace:^0.0.1
      '@gradio/upload': workspace:^0.0.1
      babylonjs: ^4.2.1
      babylonjs-loaders: ^4.2.1
    dependencies:
      '@gradio/atoms': link:../atoms
      '@gradio/icons': link:../icons
      '@gradio/upload': link:../upload
      babylonjs: 4.2.2
      babylonjs-loaders: 4.2.2

  packages/plot:
    specifiers:
      '@gradio/atoms': workspace:^0.0.1
      '@gradio/icons': workspace:^0.0.1
      '@gradio/theme': workspace:^0.0.1
      '@gradio/utils': workspace:^0.0.1
      '@rollup/plugin-json': ^5.0.2
      plotly.js-dist-min: ^2.10.1
      svelte-vega: ^1.2.0
      vega: ^5.22.1
      vega-lite: '*'
    dependencies:
      '@gradio/atoms': link:../atoms
      '@gradio/icons': link:../icons
      '@gradio/theme': link:../theme
      '@gradio/utils': link:../utils
      '@rollup/plugin-json': 5.0.2
      plotly.js-dist-min: 2.11.1
      svelte-vega: 1.2.0_36sthfwhgi34qytpvkzggbhnle
      vega: 5.22.1
      vega-lite: 5.6.0_vega@5.22.1

  packages/table:
    specifiers:
      '@gradio/button': workspace:^0.0.1
      '@gradio/upload': workspace:^0.0.1
      '@gradio/utils': workspace:^0.0.1
      '@types/d3-dsv': ^3.0.0
      d3-dsv: ^3.0.1
      dequal: ^2.0.2
    dependencies:
      '@gradio/button': link:../button
      '@gradio/upload': link:../upload
      '@gradio/utils': link:../utils
      '@types/d3-dsv': 3.0.0
      d3-dsv: 3.0.1
      dequal: 2.0.2

  packages/tabs:
    specifiers: {}

  packages/theme:
    specifiers: {}

  packages/tooltip:
    specifiers: {}

  packages/tootils:
    specifiers: {}

  packages/upload:
    specifiers:
      '@gradio/atoms': workspace:^0.0.1
      '@gradio/icons': workspace:^0.0.1
    dependencies:
      '@gradio/atoms': link:../atoms
      '@gradio/icons': link:../icons

  packages/upload-button:
    specifiers:
      '@gradio/button': workspace:^0.0.1
      '@gradio/upload': workspace:^0.0.1
      '@gradio/utils': workspace:^0.0.1
    dependencies:
      '@gradio/button': link:../button
      '@gradio/upload': link:../upload
      '@gradio/utils': link:../utils

  packages/utils:
    specifiers:
      '@gradio/theme': workspace:^0.0.1
    dependencies:
      '@gradio/theme': link:../theme

  packages/video:
    specifiers:
      '@gradio/atoms': workspace:^0.0.1
      '@gradio/icons': workspace:^0.0.1
      '@gradio/image': workspace:^0.0.1
      '@gradio/upload': workspace:^0.0.1
    dependencies:
      '@gradio/atoms': link:../atoms
      '@gradio/icons': link:../icons
      '@gradio/image': link:../image
      '@gradio/upload': link:../upload

  packages/workbench:
    specifiers:
      '@gradio/accordion': workspace:^0.0.1
      '@gradio/atoms': workspace:^0.0.1
      '@gradio/audio': workspace:^0.0.1
      '@gradio/button': workspace:^0.0.1
      '@gradio/chart': workspace:^0.0.1
      '@gradio/chatbot': workspace:^0.0.1
      '@gradio/file': workspace:^0.0.1
      '@gradio/form': workspace:^0.0.1
      '@gradio/gallery': workspace:^0.0.1
      '@gradio/highlighted-text': workspace:^0.0.1
      '@gradio/html': workspace:^0.0.1
      '@gradio/icons': workspace:^0.0.1
      '@gradio/image': workspace:^0.0.1
      '@gradio/json': workspace:^0.0.1
      '@gradio/label': workspace:^0.0.1
      '@gradio/markdown': workspace:^0.0.1
      '@gradio/model3D': workspace:^0.0.1
      '@gradio/plot': workspace:^0.0.1
      '@gradio/table': workspace:^0.0.1
      '@gradio/tabs': workspace:^0.0.1
      '@gradio/theme': workspace:^0.0.1
      '@gradio/upload': workspace:^0.0.1
      '@gradio/upload-button': workspace:^0.0.1
      '@gradio/video': workspace:^0.0.1
      '@sveltejs/adapter-auto': next
      '@sveltejs/kit': ^1.0.0-next.318
      autoprefixer: ^10.4.2
      postcss: ^8.4.5
      postcss-load-config: ^3.1.1
      svelte: '>=3.44.0 <4.0.0'
      svelte-check: ^2.2.6
      svelte-preprocess: ^4.10.1
      tailwindcss: ^3.0.12
      tslib: ^2.3.1
      typescript: ~4.5.4
    dependencies:
      '@gradio/accordion': link:../accordion
      '@gradio/atoms': link:../atoms
      '@gradio/audio': link:../audio
      '@gradio/button': link:../button
      '@gradio/chart': link:../chart
      '@gradio/chatbot': link:../chatbot
      '@gradio/file': link:../file
      '@gradio/form': link:../form
      '@gradio/gallery': link:../gallery
      '@gradio/highlighted-text': link:../highlighted-text
      '@gradio/html': link:../html
      '@gradio/icons': link:../icons
      '@gradio/image': link:../image
      '@gradio/json': link:../json
      '@gradio/label': link:../label
      '@gradio/markdown': link:../markdown
      '@gradio/model3D': link:../model3D
      '@gradio/plot': link:../plot
      '@gradio/table': link:../table
      '@gradio/tabs': link:../tabs
      '@gradio/theme': link:../theme
      '@gradio/upload': link:../upload
      '@gradio/upload-button': link:../upload-button
      '@gradio/video': link:../video
      svelte: 3.49.0
    devDependencies:
      '@sveltejs/adapter-auto': 1.0.0-next.91_b2bjiolq6much32vueqoio7eoy
      '@sveltejs/kit': 1.0.0-next.318_svelte@3.49.0
      autoprefixer: 10.4.2_postcss@8.4.6
      postcss: 8.4.6
      postcss-load-config: 3.1.1
      svelte-check: 2.4.1_onvlxjpnd23pr3hxbmout2wrjm
      svelte-preprocess: 4.10.2_2udzbozq3wemyrf2xz7puuv2zy
      tailwindcss: 3.1.6_postcss@8.4.6
      tslib: 2.3.1
      typescript: 4.5.5

packages:

  /@babel/code-frame/7.16.7:
    resolution: {integrity: sha512-iAXqUn8IIeBTNd72xsFlgaXHkMBMt6y4HJp1tIaK465CWLT/fG1aqB7ykr95gHHmlBdGbFeWWfyB4NJJ0nmeIg==}
    engines: {node: '>=6.9.0'}
    dependencies:
      '@babel/highlight': 7.16.10
    dev: false

  /@babel/helper-validator-identifier/7.16.7:
    resolution: {integrity: sha512-hsEnFemeiW4D08A5gUAZxLBTXpZ39P+a+DGDsHw1yxqyQ/jzFEnxf5uTEGp+3bzAbNOxU1paTgYS4ECU/IgfDw==}
    engines: {node: '>=6.9.0'}
    dev: false

  /@babel/highlight/7.16.10:
    resolution: {integrity: sha512-5FnTQLSLswEj6IkgVw5KusNUUFY9ZGqe/TRFnP/BKYHYgfh7tc+C7mwiy95/yNP7Dh9x580Vv8r7u7ZfTBFxdw==}
    engines: {node: '>=6.9.0'}
    dependencies:
      '@babel/helper-validator-identifier': 7.16.7
      chalk: 2.4.2
      js-tokens: 4.0.0
    dev: false

  /@babel/runtime-corejs3/7.17.7:
    resolution: {integrity: sha512-TvliGJjhxis5m7xIMvlXH/xG8Oa/LK0SCUCyfKD6nLi42n5fB4WibDJ0g9trmmBB6hwpMNx+Lzbxy9/4gpMaVw==}
    engines: {node: '>=6.9.0'}
    dependencies:
      core-js-pure: 3.21.1
      regenerator-runtime: 0.13.9
    dev: false

  /@babel/runtime/7.17.7:
    resolution: {integrity: sha512-L6rvG9GDxaLgFjg41K+5Yv9OMrU98sWe+Ykmc6FDJW/+vYZMhdOMKkISgzptMaERHvS2Y2lw9MDRm2gHhlQQoA==}
    engines: {node: '>=6.9.0'}
    dependencies:
      regenerator-runtime: 0.13.9
    dev: false

  /@babel/runtime/7.19.0:
    resolution: {integrity: sha512-eR8Lo9hnDS7tqkO7NsV+mKvCmv5boaXFSZ70DnfhcgiEne8hv9oCEd36Klw74EtizEqLsy4YnW8UWwpBVolHZA==}
    engines: {node: '>=6.9.0'}
    dependencies:
      regenerator-runtime: 0.13.9
    dev: false

<<<<<<< HEAD
  /@cloudflare/workers-types/3.14.1:
    resolution: {integrity: sha512-B1/plF62pt+H2IJHvApK8fdOJAVsvojvacuac8x8s+JIyqbropMyqNqHTKLm3YD8ZFLGwYeFTudU+PQ7vGvBdA==}
    dev: true

  /@codemirror/autocomplete/6.3.0_qnrzx6tcnzw54wkho53dkatgie:
    resolution: {integrity: sha512-4jEvh3AjJZTDKazd10J6ZsCIqaYxDMCeua5ouQxY8hlFIml+nr7le0SgBhT3SIytFBmdzPK3AUhXGuW3T79nVg==}
    peerDependencies:
      '@codemirror/language': ^6.0.0
      '@codemirror/state': ^6.0.0
      '@codemirror/view': ^6.0.0
      '@lezer/common': ^1.0.0
    dependencies:
      '@codemirror/language': 6.6.0
      '@codemirror/state': 6.1.2
      '@codemirror/view': 6.4.1
      '@lezer/common': 1.0.2
    dev: false

  /@codemirror/commands/6.1.2:
    resolution: {integrity: sha512-sO3jdX1s0pam6lIdeSJLMN3DQ6mPEbM4yLvyKkdqtmd/UDwhXA5+AwFJ89rRXm6vTeOXBsE5cAmlos/t7MJdgg==}
    dependencies:
      '@codemirror/language': 6.6.0
      '@codemirror/state': 6.1.2
      '@codemirror/view': 6.4.1
      '@lezer/common': 1.0.2
    dev: false

  /@codemirror/lang-css/6.1.0_5zlqs4evqgxsepb3z33ozuzo4y:
    resolution: {integrity: sha512-GYn4TyMvQLrkrhdisFh8HCTDAjPY/9pzwN12hG9UdrTUxRUMicF+8GS24sFEYaleaG1KZClIFLCj0Rol/WO24w==}
    dependencies:
      '@codemirror/autocomplete': 6.3.0_qnrzx6tcnzw54wkho53dkatgie
      '@codemirror/language': 6.6.0
      '@codemirror/state': 6.1.2
      '@lezer/css': 1.1.1
    transitivePeerDependencies:
      - '@codemirror/view'
      - '@lezer/common'
    dev: false

  /@codemirror/lang-html/6.4.2:
    resolution: {integrity: sha512-bqCBASkteKySwtIbiV/WCtGnn/khLRbbiV5TE+d9S9eQJD7BA4c5dTRm2b3bVmSpilff5EYxvB4PQaZzM/7cNw==}
    dependencies:
      '@codemirror/autocomplete': 6.3.0_qnrzx6tcnzw54wkho53dkatgie
      '@codemirror/lang-css': 6.1.0_5zlqs4evqgxsepb3z33ozuzo4y
      '@codemirror/lang-javascript': 6.1.4
      '@codemirror/language': 6.6.0
      '@codemirror/state': 6.1.2
      '@codemirror/view': 6.4.1
      '@lezer/common': 1.0.2
      '@lezer/css': 1.1.1
      '@lezer/html': 1.3.3
    dev: false

  /@codemirror/lang-javascript/6.1.4:
    resolution: {integrity: sha512-OxLf7OfOZBTMRMi6BO/F72MNGmgOd9B0vetOLvHsDACFXayBzW8fm8aWnDM0yuy68wTK03MBf4HbjSBNRG5q7A==}
    dependencies:
      '@codemirror/autocomplete': 6.3.0_qnrzx6tcnzw54wkho53dkatgie
      '@codemirror/language': 6.6.0
      '@codemirror/lint': 6.0.0
      '@codemirror/state': 6.1.2
      '@codemirror/view': 6.4.1
      '@lezer/common': 1.0.2
      '@lezer/javascript': 1.4.1
    dev: false

  /@codemirror/lang-json/6.0.1:
    resolution: {integrity: sha512-+T1flHdgpqDDlJZ2Lkil/rLiRy684WMLc74xUnjJH48GQdfJo/pudlTRreZmKwzP8/tGdKf83wlbAdOCzlJOGQ==}
    dependencies:
      '@codemirror/language': 6.6.0
      '@lezer/json': 1.0.0
    dev: false

  /@codemirror/lang-markdown/6.1.0:
    resolution: {integrity: sha512-HQDJg1Js19fPKKsI3Rp1X0J6mxyrRy2NX6+Evh0+/jGm6IZHL5ygMGKBYNWKXodoDQFvgdofNRG33gWOwV59Ag==}
    dependencies:
      '@codemirror/lang-html': 6.4.2
      '@codemirror/language': 6.6.0
      '@codemirror/state': 6.1.2
      '@codemirror/view': 6.4.1
      '@lezer/common': 1.0.2
      '@lezer/markdown': 1.0.2
    dev: false

  /@codemirror/lang-python/6.0.4:
    resolution: {integrity: sha512-CuC7V6MVw4HshQuFaB1SMXHOSbKLnBnBXMzm9Zjb+uvkggyY8fXp79T9eYFzMn7fuadoPJcXyTcT/q/SRT7lvQ==}
    dependencies:
      '@codemirror/language': 6.6.0
      '@lezer/python': 1.1.1
    dev: false

  /@codemirror/language/6.6.0:
    resolution: {integrity: sha512-cwUd6lzt3MfNYOobdjf14ZkLbJcnv4WtndYaoBkbor/vF+rCNguMPK0IRtvZJG4dsWiaWPcK8x1VijhvSxnstg==}
    dependencies:
      '@codemirror/state': 6.1.2
      '@codemirror/view': 6.4.1
      '@lezer/common': 1.0.2
      '@lezer/highlight': 1.1.3
      '@lezer/lr': 1.3.3
      style-mod: 4.0.0
    dev: false

  /@codemirror/legacy-modes/6.3.1:
    resolution: {integrity: sha512-icXmCs4Mhst2F8mE0TNpmG6l7YTj1uxam3AbZaFaabINH5oWAdg2CfR/PVi+d/rqxJ+TuTnvkKK5GILHrNThtw==}
    dependencies:
      '@codemirror/language': 6.6.0
    dev: false

  /@codemirror/lint/6.0.0:
    resolution: {integrity: sha512-nUUXcJW1Xp54kNs+a1ToPLK8MadO0rMTnJB8Zk4Z8gBdrN0kqV7uvUraU/T2yqg+grDNR38Vmy/MrhQN/RgwiA==}
    dependencies:
      '@codemirror/state': 6.1.2
      '@codemirror/view': 6.4.1
      crelt: 1.0.5
    dev: false

  /@codemirror/search/6.2.2:
    resolution: {integrity: sha512-2pWY599zXk+lSoJ2iv9EuTO4gB7lhgBPLPwFb/zTbimFH4NmZSaKzJSV51okjABZ7/Rj0DYy5klWbIgaJh2LoQ==}
    dependencies:
      '@codemirror/state': 6.1.2
      '@codemirror/view': 6.4.1
      crelt: 1.0.5
    dev: false

  /@codemirror/state/6.1.2:
    resolution: {integrity: sha512-Mxff85Hp5va+zuj+H748KbubXjrinX/k28lj43H14T2D0+4kuvEFIEIO7hCEcvBT8ubZyIelt9yGOjj2MWOEQA==}
    dev: false

  /@codemirror/view/6.4.1:
    resolution: {integrity: sha512-QdBpD6E5HYx6YFXXhqwrRyQ83w7CxWZnchM4QpWBVkkmV7/oJT8N+yz2KAi2iRaLObc/aOf7C2RCQTO2yswF8A==}
    dependencies:
      '@codemirror/state': 6.1.2
      style-mod: 4.0.0
      w3c-keyname: 2.2.6
    dev: false

  /@esbuild/linux-loong64/0.15.7:
    resolution: {integrity: sha512-IKznSJOsVUuyt7cDzzSZyqBEcZe+7WlBqTVXiF1OXP/4Nm387ToaXZ0fyLwI1iBlI/bzpxVq411QE2/Bt2XWWw==}
    engines: {node: '>=12'}
    cpu: [loong64]
    os: [linux]
    requiresBuild: true
    dev: true
    optional: true

=======
>>>>>>> 40b5ab8c
  /@formatjs/ecma402-abstract/1.11.3:
    resolution: {integrity: sha512-kP/Buv5vVFMAYLHNvvUzr0lwRTU0u2WTy44Tqwku1X3C3lJ5dKqDCYVqA8wL+Y19Bq+MwHgxqd5FZJRCIsLRyQ==}
    dependencies:
      '@formatjs/intl-localematcher': 0.2.24
      tslib: 2.3.1
    dev: false

  /@formatjs/fast-memoize/1.2.1:
    resolution: {integrity: sha512-Rg0e76nomkz3vF9IPlKeV+Qynok0r7YZjL6syLz4/urSg0IbjPZCB/iYUMNsYA643gh4mgrX3T7KEIFIxJBQeg==}
    dependencies:
      tslib: 2.3.1
    dev: false

  /@formatjs/icu-messageformat-parser/2.0.18:
    resolution: {integrity: sha512-vquIzsAJJmZ5jWVH8dEgUKcbG4yu3KqtyPet+q35SW5reLOvblkfeCXTRW2TpIwNXzdVqsJBwjbTiRiSU9JxwQ==}
    dependencies:
      '@formatjs/ecma402-abstract': 1.11.3
      '@formatjs/icu-skeleton-parser': 1.3.5
      tslib: 2.3.1
    dev: false

  /@formatjs/icu-skeleton-parser/1.3.5:
    resolution: {integrity: sha512-Nhyo2/6kG7ZfgeEfo02sxviOuBcvtzH6SYUharj3DLCDJH3A/4OxkKcmx/2PWGX4bc6iSieh+FA94CsKDxnZBQ==}
    dependencies:
      '@formatjs/ecma402-abstract': 1.11.3
      tslib: 2.3.1
    dev: false

  /@formatjs/intl-localematcher/0.2.24:
    resolution: {integrity: sha512-K/HRGo6EMnCbhpth/y3u4rW4aXkmQNqRe1L2G+Y5jNr3v0gYhvaucV8WixNju/INAMbPBlbsRBRo/nfjnoOnxQ==}
    dependencies:
      tslib: 2.3.1
    dev: false

  /@jest/types/26.6.2:
    resolution: {integrity: sha512-fC6QCp7Sc5sX6g8Tvbmj4XUTbyrik0akgRy03yjXbQaBWWNWGE7SGtJk98m0N8nzegD/7SggrUlivxo5ax4KWQ==}
    engines: {node: '>= 10.14.2'}
    dependencies:
      '@types/istanbul-lib-coverage': 2.0.4
      '@types/istanbul-reports': 3.0.1
      '@types/node': 17.0.14
      '@types/yargs': 15.0.14
      chalk: 4.1.2
    dev: false

  /@jridgewell/resolve-uri/3.1.0:
    resolution: {integrity: sha512-F2msla3tad+Mfht5cJq7LSXcdudKTWCVYUgw6pLFOOHSTtZlj6SWNYAp+AhuqLmWdBO2X5hPrLcu8cVP8fy28w==}
    engines: {node: '>=6.0.0'}
    dev: false

  /@jridgewell/sourcemap-codec/1.4.14:
    resolution: {integrity: sha512-XPSJHWmi394fuUuzDnGz1wiKqWfo1yXecHQMRf2l6hztTO+nPru658AyDngaBe7isIxEkRsPR3FZh+s7iVa4Uw==}
    dev: false

  /@jridgewell/trace-mapping/0.3.14:
    resolution: {integrity: sha512-bJWEfQ9lPTvm3SneWwRFVLzrh6nhjwqw7TUFFBEMzwvg7t7PCDenf2lDwqo4NQXzdpgBXyFgDWnQA+2vkruksQ==}
    dependencies:
      '@jridgewell/resolve-uri': 3.1.0
      '@jridgewell/sourcemap-codec': 1.4.14
    dev: false

<<<<<<< HEAD
  /@lezer/common/1.0.2:
    resolution: {integrity: sha512-SVgiGtMnMnW3ActR8SXgsDhw7a0w0ChHSYAyAUxxrOiJ1OqYWEKk/xJd84tTSPo1mo6DXLObAJALNnd0Hrv7Ng==}
    dev: false

  /@lezer/css/1.1.1:
    resolution: {integrity: sha512-mSjx+unLLapEqdOYDejnGBokB5+AiJKZVclmud0MKQOKx3DLJ5b5VTCstgDDknR6iIV4gVrN6euzsCnj0A2gQA==}
    dependencies:
      '@lezer/highlight': 1.1.3
      '@lezer/lr': 1.2.4
    dev: false

  /@lezer/highlight/1.1.3:
    resolution: {integrity: sha512-3vLKLPThO4td43lYRBygmMY18JN3CPh9w+XS2j8WC30vR4yZeFG4z1iFe4jXE43NtGqe//zHW5q8ENLlHvz9gw==}
    dependencies:
      '@lezer/common': 1.0.2
    dev: false

  /@lezer/html/1.3.3:
    resolution: {integrity: sha512-04Fyvu66DjV2EjhDIG1kfDdktn5Pfw56SXPrzKNQH5B2m7BDfc6bDsz+ZJG8dLS3kIPEKbyyq1Sm2/kjeG0+AA==}
    dependencies:
      '@lezer/common': 1.0.2
      '@lezer/highlight': 1.1.3
      '@lezer/lr': 1.2.4
    dev: false

  /@lezer/javascript/1.4.1:
    resolution: {integrity: sha512-Hqx36DJeYhKtdpc7wBYPR0XF56ZzIp0IkMO/zNNj80xcaFOV4Oj/P7TQc/8k2TxNhzl7tV5tXS8ZOCPbT4L3nA==}
    dependencies:
      '@lezer/highlight': 1.1.3
      '@lezer/lr': 1.3.3
    dev: false

  /@lezer/json/1.0.0:
    resolution: {integrity: sha512-zbAuUY09RBzCoCA3lJ1+ypKw5WSNvLqGMtasdW6HvVOqZoCpPr8eWrsGnOVWGKGn8Rh21FnrKRVlJXrGAVUqRw==}
    dependencies:
      '@lezer/highlight': 1.1.3
      '@lezer/lr': 1.2.4
    dev: false

  /@lezer/lr/1.2.4:
    resolution: {integrity: sha512-L/52/oMJBFXXx8qBYF4UgktLP2geQ/qn5Fd8+5L/mqlLLCB9+qdKktFAtejd9FdFMaFx6lrP5rmLz4sN3Kplcg==}
    dependencies:
      '@lezer/common': 1.0.2
    dev: false

  /@lezer/lr/1.3.3:
    resolution: {integrity: sha512-JPQe3mwJlzEVqy67iQiiGozhcngbO8QBgpqZM6oL1Wj/dXckrEexpBLeFkq0edtW5IqnPRFxA24BHJni8Js69w==}
    dependencies:
      '@lezer/common': 1.0.2
    dev: false

  /@lezer/markdown/1.0.2:
    resolution: {integrity: sha512-8CY0OoZ6V5EzPjSPeJ4KLVbtXdLBd8V6sRCooN5kHnO28ytreEGTyrtU/zUwo/XLRzGr/e1g44KlzKi3yWGB5A==}
    dependencies:
      '@lezer/common': 1.0.2
      '@lezer/highlight': 1.1.3
    dev: false

  /@lezer/python/1.1.1:
    resolution: {integrity: sha512-ArUGh9kvdaOVu6IkSaYUS9WFQeMAFVWKRuZo6vexnxoeCLnxf0Y9DCFEAMMa7W9SQBGYE55OarSpPqSkdOXSCA==}
    dependencies:
      '@lezer/highlight': 1.1.3
      '@lezer/lr': 1.2.4
    dev: false

  /@mapbox/node-pre-gyp/1.0.9:
    resolution: {integrity: sha512-aDF3S3rK9Q2gey/WAttUlISduDItz5BU3306M9Eyv6/oS40aMprnopshtlKTykxRNIBEZuRMaZAnbrQ4QtKGyw==}
    hasBin: true
=======
  /@mswjs/cookies/0.2.2:
    resolution: {integrity: sha512-mlN83YSrcFgk7Dm1Mys40DLssI1KdJji2CMKN8eOlBqsTADYzj2+jWzsANsUTFbxDMWPD5e9bfA1RGqBpS3O1g==}
    engines: {node: '>=14'}
>>>>>>> 40b5ab8c
    dependencies:
      '@types/set-cookie-parser': 2.4.2
      set-cookie-parser: 2.5.1
    dev: false

  /@mswjs/interceptors/0.17.7:
    resolution: {integrity: sha512-dPInyLEF6ybLxfKGY99euI+mbT6ls4PVO9qPgGIsRk3+2VZVfT7fo9Sq6Q8eKT9W38QtUyhG74hN7xMtKWioGw==}
    engines: {node: '>=14'}
    dependencies:
      '@open-draft/until': 1.0.3
      '@types/debug': 4.1.7
      '@xmldom/xmldom': 0.8.6
      debug: 4.3.4
      headers-polyfill: 3.1.2
      outvariant: 1.3.0
      strict-event-emitter: 0.2.8
      web-encoding: 1.1.5
    transitivePeerDependencies:
      - supports-color
    dev: false

  /@nodelib/fs.scandir/2.1.5:
    resolution: {integrity: sha512-vq24Bq3ym5HEQm2NKCr3yXDwjc7vTsEThRDnkp2DK9p1uqLR+DHurm/NOTo0KG7HYHU7eppKZj3MyqYuMBf62g==}
    engines: {node: '>= 8'}
    dependencies:
      '@nodelib/fs.stat': 2.0.5
      run-parallel: 1.2.0

  /@nodelib/fs.stat/2.0.5:
    resolution: {integrity: sha512-RkhPPp2zrqDAQA/2jNhnztcPAlv64XdhIp7a7454A5ovI7Bukxgt7MX7udwAu3zg1DcpPU0rz3VV1SeaqvY4+A==}
    engines: {node: '>= 8'}

  /@nodelib/fs.walk/1.2.8:
    resolution: {integrity: sha512-oGB+UxlgWcgQkgwo8GcEGwemoTFt3FIO9ababBmaGwXIoBKZ+GTy0pP185beGg7Llih/NSHSV2XAs1lnznocSg==}
    engines: {node: '>= 8'}
    dependencies:
      '@nodelib/fs.scandir': 2.1.5
      fastq: 1.13.0

  /@open-draft/until/1.0.3:
    resolution: {integrity: sha512-Aq58f5HiWdyDlFffbbSjAlv596h/cOnt2DO1w3DOC7OJ5EHs0hd/nycJfiu9RJbT6Yk6F1knnRRXNSpxoIVZ9Q==}
    dev: false

  /@playwright/test/1.27.1:
    resolution: {integrity: sha512-mrL2q0an/7tVqniQQF6RBL2saskjljXzqNcCOVMUjRIgE6Y38nCNaP+Dc2FBW06bcpD3tqIws/HT9qiMHbNU0A==}
    engines: {node: '>=14'}
    hasBin: true
    dependencies:
      '@types/node': 17.0.14
      playwright-core: 1.27.1
    dev: false

  /@polka/url/1.0.0-next.21:
    resolution: {integrity: sha512-a5Sab1C4/icpTZVzZc5Ghpz88yQtGOyNqYXcZgOssB2uuAr+wF/MvN6bgtW32q7HHrvBki+BsZ0OuNv6EV3K9g==}
    dev: false

  /@rollup/plugin-json/5.0.2:
    resolution: {integrity: sha512-D1CoOT2wPvadWLhVcmpkDnesTzjhNIQRWLsc3fA49IFOP2Y84cFOOJ+nKGYedvXHKUsPeq07HR4hXpBBr+CHlA==}
    engines: {node: '>=14.0.0'}
    peerDependencies:
      rollup: ^1.20.0||^2.0.0||^3.0.0
    peerDependenciesMeta:
      rollup:
        optional: true
    dependencies:
      '@rollup/pluginutils': 5.0.2
    dev: false

  /@rollup/pluginutils/4.2.1:
    resolution: {integrity: sha512-iKnFXr7NkdZAIHiIWE+BX5ULi/ucVFYWD6TbAV+rZctiRTY2PL6tsIKhoIOaoskiWAkgu+VsbXgUVDNLHf+InQ==}
    engines: {node: '>= 8.0.0'}
    dependencies:
      estree-walker: 2.0.2
      picomatch: 2.3.1

  /@rollup/pluginutils/5.0.2:
    resolution: {integrity: sha512-pTd9rIsP92h+B6wWwFbW8RkZv4hiR/xKsqre4SIuAOaOEQRxi0lqLke9k2/7WegC85GgUs9pjmOjCUi3In4vwA==}
    engines: {node: '>=14.0.0'}
    peerDependencies:
      rollup: ^1.20.0||^2.0.0||^3.0.0
    peerDependenciesMeta:
      rollup:
        optional: true
    dependencies:
      '@types/estree': 1.0.0
      estree-walker: 2.0.2
      picomatch: 2.3.1
    dev: false

  /@sveltejs/adapter-auto/1.0.0-next.91_b2bjiolq6much32vueqoio7eoy:
    resolution: {integrity: sha512-U57tQdzTfFINim8tzZSARC9ztWPzwOoHwNOpGdb2o6XrD0mEQwU9DsII7dBblvzg+xCnmd0pw7PDtXz5c5t96w==}
    peerDependencies:
      '@sveltejs/kit': ^1.0.0-next.587
    dependencies:
      '@sveltejs/kit': 1.0.0-next.318_svelte@3.49.0
      import-meta-resolve: 2.2.0
    dev: true

  /@sveltejs/kit/1.0.0-next.318_svelte@3.49.0:
    resolution: {integrity: sha512-/M/XNvEqK71KCGro1xLuiUuklsMPe+G5DiVMs39tpfFIFhH4oCzAt+YBaIZDKORogGz3QDaYc5BV+eFv9E5cyw==}
    engines: {node: '>=14.13'}
    hasBin: true
    peerDependencies:
      svelte: ^3.44.0
    dependencies:
      '@sveltejs/vite-plugin-svelte': 1.0.0-next.44_svelte@3.49.0+vite@2.9.9
      sade: 1.8.1
      svelte: 3.49.0
      vite: 2.9.9
    transitivePeerDependencies:
      - diff-match-patch
      - less
      - sass
      - stylus
      - supports-color
    dev: true

  /@sveltejs/vite-plugin-svelte/1.0.0-next.44_svelte@3.49.0+vite@2.9.9:
    resolution: {integrity: sha512-n+sssEWbzykPS447FmnNyU5GxEhrBPDVd0lxNZnxRGz9P6651LjjwAnISKr3CKgT9v8IybP8VD0n2i5XzbqExg==}
    engines: {node: ^14.13.1 || >= 16}
    peerDependencies:
      diff-match-patch: ^1.0.5
      svelte: ^3.44.0
      vite: ^2.9.0
    peerDependenciesMeta:
      diff-match-patch:
        optional: true
    dependencies:
      '@rollup/pluginutils': 4.2.1
      debug: 4.3.4
      deepmerge: 4.2.2
      kleur: 4.1.4
      magic-string: 0.26.1
      svelte: 3.49.0
      svelte-hmr: 0.14.11_svelte@3.49.0
      vite: 2.9.9
    transitivePeerDependencies:
      - supports-color

  /@tailwindcss/forms/0.5.0_tailwindcss@3.1.6:
    resolution: {integrity: sha512-KzWugryEBFkmoaYcBE18rs6gthWCFHHO7cAZm2/hv3hwD67AzwP7udSCa22E7R1+CEJL/FfhYsJWrc0b1aeSzw==}
    peerDependencies:
      tailwindcss: '>=3.0.0 || >= 3.0.0-alpha.1'
    dependencies:
      mini-svg-data-uri: 1.4.4
      tailwindcss: 3.1.6_postcss@8.4.6
    dev: false

  /@testing-library/dom/7.31.2:
    resolution: {integrity: sha512-3UqjCpey6HiTZT92vODYLPxTBWlM8ZOOjr3LX5F37/VRipW2M1kX6I/Cm4VXzteZqfGfagg8yXywpcOgQBlNsQ==}
    engines: {node: '>=10'}
    dependencies:
      '@babel/code-frame': 7.16.7
      '@babel/runtime': 7.17.7
      '@types/aria-query': 4.2.2
      aria-query: 4.2.2
      chalk: 4.1.2
      dom-accessibility-api: 0.5.13
      lz-string: 1.4.4
      pretty-format: 26.6.2
    dev: false

  /@testing-library/dom/8.11.3:
    resolution: {integrity: sha512-9LId28I+lx70wUiZjLvi1DB/WT2zGOxUh46glrSNMaWVx849kKAluezVzZrXJfTKKoQTmEOutLes/bHg4Bj3aA==}
    engines: {node: '>=12'}
    dependencies:
      '@babel/code-frame': 7.16.7
      '@babel/runtime': 7.17.7
      '@types/aria-query': 4.2.2
      aria-query: 5.0.0
      chalk: 4.1.2
      dom-accessibility-api: 0.5.13
      lz-string: 1.4.4
      pretty-format: 27.5.1
    dev: false

  /@testing-library/svelte/3.1.0_svelte@3.49.0:
    resolution: {integrity: sha512-xTN6v4xRLQb75GTJn2mrjSUJN4PkhpNZFjwvtdzbOTS6OvxMrkRdm6hFRGauwiFd0LPV7/SqdWbbtMAOC7a+Dg==}
    engines: {node: '>= 8'}
    peerDependencies:
      svelte: 3.x
    dependencies:
      '@testing-library/dom': 7.31.2
      svelte: 3.49.0
    dev: false

  /@testing-library/user-event/13.5.0_gzufz4q333be4gqfrvipwvqt6a:
    resolution: {integrity: sha512-5Kwtbo3Y/NowpkbRuSepbyMFkZmHgD+vPzYB/RJ4oxt5Gj/avFFBYjhw27cqSVPVw/3a67NK1PbiIr9k4Gwmdg==}
    engines: {node: '>=10', npm: '>=6'}
    peerDependencies:
      '@testing-library/dom': '>=7.21.4'
    dependencies:
      '@babel/runtime': 7.17.7
      '@testing-library/dom': 8.11.3
    dev: false

  /@types/aria-query/4.2.2:
    resolution: {integrity: sha512-HnYpAE1Y6kRyKM/XkEuiRQhTHvkzMBurTHnpFLYLBGPIylZNPs9jJcuOOYWxPLJCSEtmZT0Y8rHDokKN7rRTig==}
    dev: false

  /@types/chai-subset/1.3.3:
    resolution: {integrity: sha512-frBecisrNGz+F4T6bcc+NLeolfiojh5FxW2klu669+8BARtyQv2C/GkNW6FUodVe4BroGMP/wER/YDGc7rEllw==}
    dependencies:
      '@types/chai': 4.3.1
    dev: false

  /@types/chai/4.3.1:
    resolution: {integrity: sha512-/zPMqDkzSZ8t3VtxOa4KPq7uzzW978M9Tvh+j7GHKuo6k6GTLxPJ4J5gE5cjfJ26pnXst0N5Hax8Sr0T2Mi9zQ==}
    dev: false

  /@types/clone/2.1.1:
    resolution: {integrity: sha512-BZIU34bSYye0j/BFcPraiDZ5ka6MJADjcDVELGf7glr9K+iE8NYVjFslJFVWzskSxkLLyCrSPScE82/UUoBSvg==}
    dev: false

  /@types/concat-stream/1.6.1:
    resolution: {integrity: sha512-eHE4cQPoj6ngxBZMvVf6Hw7Mh4jMW4U9lpGmS5GBPB9RYxlFg+CHaVN7ErNY4W9XfLIEn20b4VDYaIrbq0q4uA==}
    dependencies:
      '@types/node': 17.0.14
    dev: false

  /@types/cookie/0.4.1:
    resolution: {integrity: sha512-XW/Aa8APYr6jSVVA1y/DEIZX0/GMKLEVekNG727R8cs56ahETkRAy/3DR7+fJyh7oUgGwNQaRfXCun0+KbWY7Q==}
    dev: false

  /@types/d3-dsv/3.0.0:
    resolution: {integrity: sha512-o0/7RlMl9p5n6FQDptuJVMxDf/7EDEv2SYEO/CwdG2tr1hTfUVi0Iavkk2ax+VpaQ/1jVhpnj5rq1nj8vwhn2A==}

  /@types/d3-path/3.0.0:
    resolution: {integrity: sha512-0g/A+mZXgFkQxN3HniRDbXMN79K3CdTpLsevj+PXiTcb2hVyvkZUBg37StmgCQkaD84cUJ4uaDAWq7UJOQy2Tg==}
    dev: true

  /@types/d3-scale/4.0.2:
    resolution: {integrity: sha512-Yk4htunhPAwN0XGlIwArRomOjdoBFXC3+kCxK2Ubg7I9shQlVSJy/pG/Ht5ASN+gdMIalpk8TJ5xV74jFsetLA==}
    dependencies:
      '@types/d3-time': 3.0.0
    dev: true

  /@types/d3-shape/3.0.2:
    resolution: {integrity: sha512-5+ButCmIfNX8id5seZ7jKj3igdcxx+S9IDBiT35fQGTLZUfkFgTv+oBH34xgeoWDKpWcMITSzBILWQtBoN5Piw==}
    dependencies:
      '@types/d3-path': 3.0.0
    dev: true

  /@types/d3-time/3.0.0:
    resolution: {integrity: sha512-sZLCdHvBUcNby1cB6Fd3ZBrABbjz3v1Vm90nysCQ6Vt7vd6e/h9Lt7SiJUoEX0l4Dzc7P5llKyhqSi1ycSf1Hg==}
    dev: true

  /@types/debug/4.1.7:
    resolution: {integrity: sha512-9AonUzyTjXXhEOa0DnqpzZi6VHlqKMswga9EXjpXnnqxwLtdvPPtlO8evrI5D9S6asFRCQ6v+wpiUKbw+vKqyg==}
    dependencies:
      '@types/ms': 0.7.31
    dev: false

  /@types/estree/0.0.50:
    resolution: {integrity: sha512-C6N5s2ZFtuZRj54k2/zyRhNDjJwwcViAM3Nbm8zjBpbqAdZ00mr0CFxvSKeO8Y/e03WVFLpQMdHYVfUd6SB+Hw==}
    dev: false

  /@types/estree/1.0.0:
    resolution: {integrity: sha512-WulqXMDUTYAXCjZnk6JtIHPigp55cVtDgDrO2gHRwhyJto21+1zbVCtOYB2L1F9w4qCQ0rOGWBnBe0FNTiEJIQ==}
    dev: false

  /@types/form-data/0.0.33:
    resolution: {integrity: sha1-yayFsqX9GENbjIXZ7LUObWyJP/g=}
    dependencies:
      '@types/node': 17.0.14
    dev: false

  /@types/istanbul-lib-coverage/2.0.4:
    resolution: {integrity: sha512-z/QT1XN4K4KYuslS23k62yDIDLwLFkzxOuMplDtObz0+y7VqJCaO2o+SPwHCvLFZh7xazvvoor2tA/hPz9ee7g==}
    dev: false

  /@types/istanbul-lib-report/3.0.0:
    resolution: {integrity: sha512-plGgXAPfVKFoYfa9NpYDAkseG+g6Jr294RqeqcqDixSbU34MZVJRi/P+7Y8GDpzkEwLaGZZOpKIEmeVZNtKsrg==}
    dependencies:
      '@types/istanbul-lib-coverage': 2.0.4
    dev: false

  /@types/istanbul-reports/3.0.1:
    resolution: {integrity: sha512-c3mAZEuK0lvBp8tmuL74XRKn1+y2dcwOUpH7x4WrF6gk1GIgiluDRgMYQtw2OFcBvAJWlt6ASU3tSqxp0Uu0Aw==}
    dependencies:
      '@types/istanbul-lib-report': 3.0.0
    dev: false

  /@types/js-levenshtein/1.1.1:
    resolution: {integrity: sha512-qC4bCqYGy1y/NP7dDVr7KJarn+PbX1nSpwA7JXdu0HxT3QYjO8MJ+cntENtHFVy2dRAyBV23OZ6MxsW1AM1L8g==}
    dev: false

  /@types/ms/0.7.31:
    resolution: {integrity: sha512-iiUgKzV9AuaEkZqkOLDIvlQiL6ltuZd9tGcW3gwpnX8JbuiuhFlEGmmFXEXkN50Cvq7Os88IY2v0dkDqXYWVgA==}
    dev: false

  /@types/node/10.17.60:
    resolution: {integrity: sha512-F0KIgDJfy2nA3zMLmWGKxcH2ZVEtCZXHHdOQs2gSaQ27+lNeEfGxzkIw90aXswATX7AZ33tahPbzy6KAfUreVw==}
    dev: false

  /@types/node/17.0.14:
    resolution: {integrity: sha512-SbjLmERksKOGzWzPNuW7fJM7fk3YXVTFiZWB/Hs99gwhk+/dnrQRPBQjPW9aO+fi1tAffi9PrwFvsmOKmDTyng==}

  /@types/node/8.10.66:
    resolution: {integrity: sha512-tktOkFUA4kXx2hhhrB8bIFb5TbwzS4uOhKEmwiD+NoiL0qtP2OQ9mFldbgD4dV1djrlBYP6eBuQZiWjuHUpqFw==}
    dev: false

  /@types/pug/2.0.6:
    resolution: {integrity: sha512-SnHmG9wN1UVmagJOnyo/qkk0Z7gejYxOYYmaAwr5u2yFYfsupN3sg10kyzN8Hep/2zbHxCnsumxOoRIRMBwKCg==}

  /@types/qs/6.9.7:
    resolution: {integrity: sha512-FGa1F62FT09qcrueBA6qYTrJPVDzah9a+493+o2PCXsesWHIn27G98TsSMs3WPNbZIEj4+VJf6saSFpvD+3Zsw==}
    dev: false

  /@types/sass/1.43.1:
    resolution: {integrity: sha512-BPdoIt1lfJ6B7rw35ncdwBZrAssjcwzI5LByIrYs+tpXlj/CAkuVdRsgZDdP4lq5EjyWzwxZCqAoFyHKFwp32g==}
    dependencies:
      '@types/node': 17.0.14

  /@types/set-cookie-parser/2.4.2:
    resolution: {integrity: sha512-fBZgytwhYAUkj/jC/FAV4RQ5EerRup1YQsXQCh8rZfiHkc4UahC192oH0smGwsXol3cL3A5oETuAHeQHmhXM4w==}
    dependencies:
      '@types/node': 17.0.14
    dev: false

  /@types/three/0.138.0:
    resolution: {integrity: sha512-D8AoV7h2kbCfrv/DcebHOFh1WDwyus3HdooBkAwcBikXArdqnsQ38PQ85JCunnvun160oA9jz53GszF3zch3tg==}
    dev: true

  /@types/yargs-parser/21.0.0:
    resolution: {integrity: sha512-iO9ZQHkZxHn4mSakYV0vFHAVDyEOIJQrV2uZ06HxEPcx+mt8swXoZHIbaaJ2crJYFfErySgktuTZ3BeLz+XmFA==}
    dev: false

  /@types/yargs/15.0.14:
    resolution: {integrity: sha512-yEJzHoxf6SyQGhBhIYGXQDSCkJjB6HohDShto7m8vaKg9Yp0Yn8+71J9eakh2bnPg6BfsH9PRMhiRTZnd4eXGQ==}
    dependencies:
      '@types/yargs-parser': 21.0.0
    dev: false

  /@xmldom/xmldom/0.8.6:
    resolution: {integrity: sha512-uRjjusqpoqfmRkTaNuLJ2VohVr67Q5YwDATW3VU7PfzTj6IRaihGrYI7zckGZjxQPBIp63nfvJbM+Yu5ICh0Bg==}
    engines: {node: '>=10.0.0'}
    dev: false

  /@zxing/text-encoding/0.9.0:
    resolution: {integrity: sha512-U/4aVJ2mxI0aDNI8Uq0wEhMgY+u4CNtEb0om3+y3+niDAsoTCOB33UF0sxpzqzdqXLqmvc+vZyAt4O8pPdfkwA==}
    requiresBuild: true
    dev: false
    optional: true

  /acorn-node/1.8.2:
    resolution: {integrity: sha512-8mt+fslDufLYntIoPAaIMUe/lrbrehIiwmR3t2k9LljIzoigEPF27eLk2hy8zSGzmR/ogr7zbRKINMo1u0yh5A==}
    dependencies:
      acorn: 7.4.1
      acorn-walk: 7.2.0
      xtend: 4.0.2

  /acorn-walk/7.2.0:
    resolution: {integrity: sha512-OPdCF6GsMIP+Az+aWfAAOEt2/+iVDKE7oy6lJ098aoe59oAmK76qV6Gw60SbZ8jHuG2wH058GF4pLFbYamYrVA==}
    engines: {node: '>=0.4.0'}

  /acorn/7.4.1:
    resolution: {integrity: sha512-nQyp0o1/mNdbTO1PO6kHkwSrmgZ0MT/jCCpNiwbUjGoRN4dlBhqJtoQuCnEOKzgTVwg0ZWiCoQy6SxMebQVh8A==}
    engines: {node: '>=0.4.0'}
    hasBin: true

  /ansi-escapes/4.3.2:
    resolution: {integrity: sha512-gKXj5ALrKWQLsYG9jlTRmR/xKluxHV+Z9QEwNIgCfM1/uwPMCuzVVnh5mwTd+OuBZcwSIMbqssNWRm1lE51QaQ==}
    engines: {node: '>=8'}
    dependencies:
      type-fest: 0.21.3
    dev: false

  /ansi-regex/5.0.1:
    resolution: {integrity: sha512-quJQXlTSUGL2LH9SUXo8VwsY4soanhgo6LNSm84E1LBcE8s3O0wpdiRzyR9z/ZZJMlMWv37qOOb9pdJlMUEKFQ==}
    engines: {node: '>=8'}
    dev: false

  /ansi-styles/3.2.1:
    resolution: {integrity: sha512-VT0ZI6kZRdTh8YyJw3SMbYm/u+NqfsAxEpWO0Pf9sq8/e94WxxOpPKx9FR1FlyCtOVDNOQ+8ntlqFxiRc+r5qA==}
    engines: {node: '>=4'}
    dependencies:
      color-convert: 1.9.3
    dev: false

  /ansi-styles/4.3.0:
    resolution: {integrity: sha512-zbB9rCJAT1rbjiVDb2hqKFHNYLxgtk8NURxZ3IZwD3F6NtxbXZQCnnSi1Lkx+IDohdPlFp222wVALIheZJQSEg==}
    engines: {node: '>=8'}
    dependencies:
      color-convert: 2.0.1
    dev: false

  /ansi-styles/5.2.0:
    resolution: {integrity: sha512-Cxwpt2SfTzTtXcfOlzGEee8O+c+MmUgGrNiBcXnuWxuFJHe6a5Hz7qwhwe5OgaSYI0IJvkLqWX1ASG+cJOkEiA==}
    engines: {node: '>=10'}
    dev: false

  /anymatch/3.1.2:
    resolution: {integrity: sha512-P43ePfOAIupkguHUycrc4qJ9kz8ZiuOUijaETwX7THt0Y/GNK7v0aa8rY816xWjZ7rJdA5XdMcpVFTKMq+RvWg==}
    engines: {node: '>= 8'}
    dependencies:
      normalize-path: 3.0.0
      picomatch: 2.3.1

  /arg/5.0.2:
    resolution: {integrity: sha512-PYjyFOLKQ9y57JvQ6QLo8dAgNqswh8M1RMJYdQduT6xbWSgK36P/Z/v+p888pM69jMMfS8Xd8F6I1kQ/I9HUGg==}

  /aria-query/4.2.2:
    resolution: {integrity: sha512-o/HelwhuKpTj/frsOsbNLNgnNGVIFsVP/SW2BSF14gVl7kAfMOJ6/8wUAUvG1R1NHKrfG+2sHZTu0yauT1qBrA==}
    engines: {node: '>=6.0'}
    dependencies:
      '@babel/runtime': 7.17.7
      '@babel/runtime-corejs3': 7.17.7
    dev: false

  /aria-query/5.0.0:
    resolution: {integrity: sha512-V+SM7AbUwJ+EBnB8+DXs0hPZHO0W6pqBcc0dW90OwtVG02PswOu/teuARoLQjdDOH+t9pJgGnW5/Qmouf3gPJg==}
    engines: {node: '>=6.0'}
    dev: false

  /asap/2.0.6:
    resolution: {integrity: sha1-5QNHYR1+aQlDIIu9r+vLwvuGbUY=}
    dev: false

  /assertion-error/1.1.0:
    resolution: {integrity: sha512-jgsaNduz+ndvGyFt3uSuWqvy4lCnIJiovtouQN5JZHOKCS2QuhEdbcQHFhVksz2N2U9hXJo8odG7ETyWlEeuDw==}
    dev: false

  /asynckit/0.4.0:
    resolution: {integrity: sha1-x57Zf380y48robyXkLzDZkdLS3k=}
    dev: false

  /automation-events/4.0.21:
    resolution: {integrity: sha512-VJdSzclxoBVAqE4UAwmqPLHAM3EI2iYhZ2MADdQnjFlW/GE17B47aQ6y9JE9up2bf8f7I5RfqGhJM464jPMzww==}
    engines: {node: '>=12.20.1'}
    dependencies:
      '@babel/runtime': 7.19.0
      tslib: 2.4.0
    dev: false

  /autoprefixer/10.4.2_postcss@8.4.6:
    resolution: {integrity: sha512-9fOPpHKuDW1w/0EKfRmVnxTDt8166MAnLI3mgZ1JCnhNtYWxcJ6Ud5CO/AVOZi/AvFa8DY9RTy3h3+tFBlrrdQ==}
    engines: {node: ^10 || ^12 || >=14}
    hasBin: true
    peerDependencies:
      postcss: ^8.1.0
    dependencies:
      browserslist: 4.19.1
      caniuse-lite: 1.0.30001304
      fraction.js: 4.1.3
      normalize-range: 0.1.2
      picocolors: 1.0.0
      postcss: 8.4.6
      postcss-value-parser: 4.2.0
    dev: true

  /autoprefixer/10.4.4_postcss@8.4.6:
    resolution: {integrity: sha512-Tm8JxsB286VweiZ5F0anmbyGiNI3v3wGv3mz9W+cxEDYB/6jbnj6GM9H9mK3wIL8ftgl+C07Lcwb8PG5PCCPzA==}
    engines: {node: ^10 || ^12 || >=14}
    hasBin: true
    peerDependencies:
      postcss: ^8.1.0
    dependencies:
      browserslist: 4.20.2
      caniuse-lite: 1.0.30001317
      fraction.js: 4.2.0
      normalize-range: 0.1.2
      picocolors: 1.0.0
      postcss: 8.4.6
      postcss-value-parser: 4.2.0
    dev: false

  /available-typed-arrays/1.0.5:
    resolution: {integrity: sha512-DMD0KiN46eipeziST1LPP/STfDU0sufISXmjSgvVsoU2tqxctQeASejWcfNtxYKqETM1UxQ8sp2OrSBWpHY6sw==}
    engines: {node: '>= 0.4'}
    dev: false

  /babylonjs-gltf2interface/4.2.2:
    resolution: {integrity: sha512-LCQgW1lM+EpKK4yWMiPEgi6ONwJ7W4JrSu3t9JixNRgvnic72OnN2f0bt91rE30EJr1ZaokvkXD/aEiBp/Juyg==}
    dev: false

  /babylonjs-gltf2interface/5.18.0:
    resolution: {integrity: sha512-VucYtbedtHv89lEhgrD5ULoXTCcU8ZjyBygdh06VybiVSaCzQqTxam6ZFibazpkzB6maSHe8yAm3wE1EPfOxhg==}
    dev: false

  /babylonjs-loaders/4.2.2:
    resolution: {integrity: sha512-IuShR5N4zkDMzKEGsCZ0uZDCn07BLLj8LlKwyiSwFR1V9KxAALkt2INTMCdXjuWELTcZEALZlyO85mKJ2pDPHw==}
    dependencies:
      babylonjs: 4.2.2
      babylonjs-gltf2interface: 4.2.2
    dev: false

  /babylonjs-loaders/5.18.0:
    resolution: {integrity: sha512-O4v8kGylkWlcHJfhToKiyQprkhcIWe0PiT5yudfTSkpXrWy7YXb1VzssxilfkLRFOr7MWHlNvW+zZNcTs+Sk8Q==}
    dependencies:
      babylonjs: 5.18.0
      babylonjs-gltf2interface: 5.18.0
    dev: false

  /babylonjs/4.2.2:
    resolution: {integrity: sha512-p7mTi6+nLuWJTLbwxEJxLOh/QMHMV2KA0bviEoQSK5VtsAq1F0JghoOZYRs4aEqAZF/deFPWvMQk1vbXJ+4eEA==}
    dev: false

  /babylonjs/5.18.0:
    resolution: {integrity: sha512-d4WrcR3e1FOnOlEtOofRH+OniZT4cx6EuDvKB0OkqnPnjD7ALuo5cmJDQmILWnDTOJRqojK7Psz9etEeNDionA==}
    requiresBuild: true
    dev: false

  /balanced-match/1.0.2:
    resolution: {integrity: sha512-3oSeUO0TMV67hN1AmbXsK4yaqU7tjiHlbxRDZOpH0KW9+CeX4bRAaX0Anxt0tx2MrpRpWwQaPwIlISEJhYU5Pw==}

  /base64-js/1.5.1:
    resolution: {integrity: sha512-AKpaYlHn8t4SVbOHCy+b5+KKgvR4vrsD8vbvrbiQJps7fKDTkjkDry6ji0rUJjC0kzbNePLwzxq8iypo41qeWA==}
    dev: false

  /binary-extensions/2.2.0:
    resolution: {integrity: sha512-jDctJ/IVQbZoJykoeHbhXpOlNBqGNcwXJKJog42E5HDPUwQTSdjCHdihjj0DlnheQ7blbT6dHOafNAiS8ooQKA==}
    engines: {node: '>=8'}

  /bl/4.1.0:
    resolution: {integrity: sha512-1W07cM9gS6DcLperZfFSj+bWLtaPGSOHWhPiGzXmvVJbRLdG82sH/Kn8EtW1VqWVA54AKf2h5k5BbnIbwF3h6w==}
    dependencies:
      buffer: 5.7.1
      inherits: 2.0.4
      readable-stream: 3.6.0
    dev: false

  /boolbase/1.0.0:
    resolution: {integrity: sha512-JZOSA7Mo9sNGB8+UjSgzdLtokWAky1zbztM3WRLCbZ70/3cTANmQmOdR7y2g+J0e2WXywy1yS468tY+IruqEww==}
    dev: false

  /brace-expansion/1.1.11:
    resolution: {integrity: sha512-iCuPHDFgrHX7H2vEI/5xpz07zSHB00TpugqhmYtVmMO6518mCuRMoOYFldEBl0g187ufozdaHgWKcYFb61qGiA==}
    dependencies:
      balanced-match: 1.0.2
      concat-map: 0.0.1

  /braces/3.0.2:
    resolution: {integrity: sha512-b8um+L1RzM3WDSzvhm6gIz1yfTbBt6YTlcEKAvsmqCZZFw46z626lVj9j1yEPW33H5H+lBQpZMP1k8l+78Ha0A==}
    engines: {node: '>=8'}
    dependencies:
      fill-range: 7.0.1

  /broker-factory/3.0.68:
    resolution: {integrity: sha512-QrbDJ/7YwZ2+TuSreT8WMKrssIO3VjywMu5C5Jq+pJ+OkIVIXhUkxdBhNX2mmRXlzkU+jVXz8uMyRP+2uAgx8w==}
    dependencies:
      '@babel/runtime': 7.19.0
      fast-unique-numbers: 6.0.21
      tslib: 2.4.0
      worker-factory: 6.0.69
    dev: false

  /browserslist/4.19.1:
    resolution: {integrity: sha512-u2tbbG5PdKRTUoctO3NBD8FQ5HdPh1ZXPHzp1rwaa5jTc+RV9/+RlWiAIKmjRPQF+xbGM9Kklj5bZQFa2s/38A==}
    engines: {node: ^6 || ^7 || ^8 || ^9 || ^10 || ^11 || ^12 || >=13.7}
    hasBin: true
    dependencies:
      caniuse-lite: 1.0.30001304
      electron-to-chromium: 1.4.59
      escalade: 3.1.1
      node-releases: 2.0.1
      picocolors: 1.0.0
    dev: true

  /browserslist/4.20.2:
    resolution: {integrity: sha512-CQOBCqp/9pDvDbx3xfMi+86pr4KXIf2FDkTTdeuYw8OxS9t898LA1Khq57gtufFILXpfgsSx5woNgsBgvGjpsA==}
    engines: {node: ^6 || ^7 || ^8 || ^9 || ^10 || ^11 || ^12 || >=13.7}
    hasBin: true
    dependencies:
      caniuse-lite: 1.0.30001317
      electron-to-chromium: 1.4.86
      escalade: 3.1.1
      node-releases: 2.0.2
      picocolors: 1.0.0
    dev: false

  /buffer-crc32/0.2.13:
    resolution: {integrity: sha1-DTM+PwDqxQqhRUq9MO+MKl2ackI=}

  /buffer-from/1.1.2:
    resolution: {integrity: sha512-E+XQCRwSbaaiChtv6k6Dwgc+bx+Bs6vuKJHHl5kox/BaKbhiXzqQOwK4cO22yElGp2OCmjwVhT3HmxgyPGnJfQ==}
    dev: false

  /buffer/5.7.1:
    resolution: {integrity: sha512-EHcyIPBQ4BSGlvjB16k5KgAJ27CIsHY/2JBmCRReo48y9rQ3MaUzWX3KVlBa4U7MyX02HdVj0K7C3WaB3ju7FQ==}
    dependencies:
      base64-js: 1.5.1
      ieee754: 1.2.1
    dev: false

  /call-bind/1.0.2:
    resolution: {integrity: sha512-7O+FbCihrB5WGbFYesctwmTKae6rOiIzmz1icreWJ+0aA7LJfuqhEso2T9ncpcFtzMQtzXf2QGGueWJGTYsqrA==}
    dependencies:
      function-bind: 1.1.1
      get-intrinsic: 1.1.1
    dev: false

  /callsites/3.1.0:
    resolution: {integrity: sha512-P8BjAsXvZS+VIDUI11hHCQEv74YT67YUi5JJFNWIqL235sBmjX4+qx9Muvls5ivyNENctx46xQLQ3aTuE7ssaQ==}
    engines: {node: '>=6'}

  /camelcase-css/2.0.1:
    resolution: {integrity: sha512-QOSvevhslijgYwRx6Rv7zKdMF8lbRmx+uQGx2+vDc+KI/eBnsy9kit5aj23AgGu3pa4t9AgwbnXWqS+iOY+2aA==}
    engines: {node: '>= 6'}

  /caniuse-lite/1.0.30001304:
    resolution: {integrity: sha512-bdsfZd6K6ap87AGqSHJP/s1V+U6Z5lyrcbBu3ovbCCf8cSYpwTtGrCBObMpJqwxfTbLW6YTIdbb1jEeTelcpYQ==}
    dev: true

  /caniuse-lite/1.0.30001317:
    resolution: {integrity: sha512-xIZLh8gBm4dqNX0gkzrBeyI86J2eCjWzYAs40q88smG844YIrN4tVQl/RhquHvKEKImWWFIVh1Lxe5n1G/N+GQ==}
    dev: false

  /case/1.6.3:
    resolution: {integrity: sha512-mzDSXIPaFwVDvZAHqZ9VlbyF4yyXRuX6IvB06WvPYkqJVO24kX1PPhv9bfpKNFZyxYFmmgo03HUiD8iklmJYRQ==}
    engines: {node: '>= 0.8.0'}
    dev: false

  /caseless/0.12.0:
    resolution: {integrity: sha1-G2gcIf+EAzyCZUMJBolCDRhxUdw=}
    dev: false

  /chai/4.3.6:
    resolution: {integrity: sha512-bbcp3YfHCUzMOvKqsztczerVgBKSsEijCySNlHHbX3VG1nskvqjz5Rfso1gGwD6w6oOV3eI60pKuMOV5MV7p3Q==}
    engines: {node: '>=4'}
    dependencies:
      assertion-error: 1.1.0
      check-error: 1.0.2
      deep-eql: 3.0.1
      get-func-name: 2.0.0
      loupe: 2.3.4
      pathval: 1.1.1
      type-detect: 4.0.8
    dev: false

  /chalk/2.4.2:
    resolution: {integrity: sha512-Mti+f9lpJNcwF4tWV8/OrTTtF1gZi+f8FqlyAdouralcFWFQWF2+NgCHShjkCb+IFBLq9buZwE1xckQU4peSuQ==}
    engines: {node: '>=4'}
    dependencies:
      ansi-styles: 3.2.1
      escape-string-regexp: 1.0.5
      supports-color: 5.5.0
    dev: false

  /chalk/4.1.1:
    resolution: {integrity: sha512-diHzdDKxcU+bAsUboHLPEDQiw0qEe0qd7SYUn3HgcFlWgbDcfLGswOHYeGrHKzG9z6UYf01d9VFMfZxPM1xZSg==}
    engines: {node: '>=10'}
    dependencies:
      ansi-styles: 4.3.0
      supports-color: 7.2.0
    dev: false

  /chalk/4.1.2:
    resolution: {integrity: sha512-oKnbhFyRIXpUuez8iBMmyEa4nbj4IOQyuhc/wy9kY7/WVPcwIO9VA668Pu8RkO7+0G76SLROeyw9CpQ061i4mA==}
    engines: {node: '>=10'}
    dependencies:
      ansi-styles: 4.3.0
      supports-color: 7.2.0
    dev: false

  /chardet/0.7.0:
    resolution: {integrity: sha512-mT8iDcrh03qDGRRmoA2hmBJnxpllMR+0/0qlzjqZES6NdiWDcZkCNAk4rPFZ9Q85r27unkiNNg8ZOiwZXBHwcA==}
    dev: false

  /check-error/1.0.2:
    resolution: {integrity: sha512-BrgHpW9NURQgzoNyjfq0Wu6VFO6D7IZEmJNdtgNqpzGG8RuNFHt2jQxWlAs4HMe119chBnv+34syEZtc6IhLtA==}
    dev: false

  /chokidar/3.5.3:
    resolution: {integrity: sha512-Dr3sfKRP6oTcjf2JmUmFJfeVMvXBdegxB0iVQ5eb2V10uFJUCAS8OByZdVAyVb8xXNz3GjjTgj9kLWsZTqE6kw==}
    engines: {node: '>= 8.10.0'}
    dependencies:
      anymatch: 3.1.2
      braces: 3.0.2
      glob-parent: 5.1.2
      is-binary-path: 2.1.0
      is-glob: 4.0.3
      normalize-path: 3.0.0
      readdirp: 3.6.0
    optionalDependencies:
      fsevents: 2.3.2

  /cli-cursor/3.1.0:
    resolution: {integrity: sha512-I/zHAwsKf9FqGoXM4WWRACob9+SNukZTd94DWF57E4toouRulbCxcUh6RKUEOQlYTHJnzkPMySvPNaaSLNfLZw==}
    engines: {node: '>=8'}
    dependencies:
      restore-cursor: 3.1.0
    dev: false

  /cli-spinners/2.7.0:
    resolution: {integrity: sha512-qu3pN8Y3qHNgE2AFweciB1IfMnmZ/fsNTEE+NOFjmGB2F/7rLhnhzppvpCnN4FovtP26k8lHyy9ptEbNwWFLzw==}
    engines: {node: '>=6'}
    dev: false

  /cli-width/3.0.0:
    resolution: {integrity: sha512-FxqpkPPwu1HjuN93Omfm4h8uIanXofW0RxVEW3k5RKx+mJJYSthzNhp32Kzxxy3YAEZ/Dc/EWN1vZRY0+kOhbw==}
    engines: {node: '>= 10'}
    dev: false

  /cliui/8.0.1:
    resolution: {integrity: sha512-BSeNnyus75C4//NQ9gQt1/csTXyo/8Sb+afLAkzAptFuMsod9HFokGNudZpi/oQV73hnVK+sR+5PVRMd+Dr7YQ==}
    engines: {node: '>=12'}
    dependencies:
      string-width: 4.2.3
      strip-ansi: 6.0.1
      wrap-ansi: 7.0.0
    dev: false

  /clone/1.0.4:
    resolution: {integrity: sha512-JQHZ2QMW6l3aH/j6xCqQThY/9OH4D/9ls34cgkUBiEeocRTU04tHfKPBsUK1PqZCUQM7GiA0IIXJSuXHI64Kbg==}
    engines: {node: '>=0.8'}
    dev: false

  /clone/2.1.2:
    resolution: {integrity: sha512-3Pe/CF1Nn94hyhIYpjtiLhdCoEoz0DqQ+988E9gmeEdQZlojxnOb74wctFyuwWQHzqyf9X7C7MG8juUpqBJT8w==}
    engines: {node: '>=0.8'}
    dev: false

  /cm6-theme-basic-dark/0.2.0_xw675pmc2xeonceu42bz2qxoy4:
    resolution: {integrity: sha512-+mNNJecRtxS/KkloMDCQF0oTrT6aFGRZTjnBcdT5UG1pcDO4Brq8l1+0KR/8dZ7hub2gOGOzoi3rGFD8GzlH7Q==}
    peerDependencies:
      '@codemirror/language': ^6.0.0
      '@codemirror/state': ^6.0.0
      '@codemirror/view': ^6.0.0
      '@lezer/highlight': ^1.0.0
    dependencies:
      '@codemirror/language': 6.6.0
      '@codemirror/state': 6.1.2
      '@codemirror/view': 6.4.1
      '@lezer/highlight': 1.1.3
    dev: false

  /cm6-theme-basic-light/0.2.0_xw675pmc2xeonceu42bz2qxoy4:
    resolution: {integrity: sha512-1prg2gv44sYfpHscP26uLT/ePrh0mlmVwMSoSd3zYKQ92Ab3jPRLzyCnpyOCQLJbK+YdNs4HvMRqMNYdy4pMhA==}
    peerDependencies:
      '@codemirror/language': ^6.0.0
      '@codemirror/state': ^6.0.0
      '@codemirror/view': ^6.0.0
      '@lezer/highlight': ^1.0.0
    dependencies:
      '@codemirror/language': 6.6.0
      '@codemirror/state': 6.1.2
      '@codemirror/view': 6.4.1
      '@lezer/highlight': 1.1.3
    dev: false

  /codemirror/6.0.1_@lezer+common@1.0.2:
    resolution: {integrity: sha512-J8j+nZ+CdWmIeFIGXEFbFPtpiYacFMDR8GlHK3IyHQJMCaVRfGx9NT+Hxivv1ckLWPvNdZqndbr/7lVhrf/Svg==}
    dependencies:
      '@codemirror/autocomplete': 6.3.0_qnrzx6tcnzw54wkho53dkatgie
      '@codemirror/commands': 6.1.2
      '@codemirror/language': 6.6.0
      '@codemirror/lint': 6.0.0
      '@codemirror/search': 6.2.2
      '@codemirror/state': 6.1.2
      '@codemirror/view': 6.4.1
    transitivePeerDependencies:
      - '@lezer/common'
    dev: false

  /color-convert/1.9.3:
    resolution: {integrity: sha512-QfAUtd+vFdAtFQcC8CCyYt1fYWxSqAiK2cSD6zDB8N3cpsEBAvRxp9zOGg6G/SHHJYAT88/az/IuDGALsNVbGg==}
    dependencies:
      color-name: 1.1.3
    dev: false

  /color-convert/2.0.1:
    resolution: {integrity: sha512-RRECPsj7iu/xb5oKYcsFHSppFNnsj/52OVTRKb4zP5onXwVF3zVmmToNcOfGC+CRDpfK/U584fMg38ZHCaElKQ==}
    engines: {node: '>=7.0.0'}
    dependencies:
      color-name: 1.1.4
    dev: false

  /color-name/1.1.3:
    resolution: {integrity: sha1-p9BVi9icQveV3UIyj3QIMcpTvCU=}
    dev: false

  /color-name/1.1.4:
    resolution: {integrity: sha512-dOy+3AuW3a2wNbZHIuMZpTcgjGuLU/uBL/ubcZF9OXbDo8ff4O8yVp5Bf0efS8uEoYo5q4Fx7dY9OgQGXgAsQA==}

  /combined-stream/1.0.8:
    resolution: {integrity: sha512-FQN4MRfuJeHf7cBbBMJFXhKSDq+2kAArBlmRBvcvFE5BB1HZKXtSFASDhdlz9zOYwxh8lDdnvmMOe/+5cdoEdg==}
    engines: {node: '>= 0.8'}
    dependencies:
      delayed-stream: 1.0.0
    dev: false

  /commander/2.20.3:
    resolution: {integrity: sha512-GpVkmM8vF2vQUkj2LvZmD35JxeJOLCwJ9cUkugyk2nuhbv3+mJvpLYYt+0+USMxE+oj+ey/lJEnhZw75x/OMcQ==}
    dev: false

  /commander/7.2.0:
    resolution: {integrity: sha512-QrWXB+ZQSVPmIWIhtEO9H+gwHaMGYiF5ChvoJ+K9ZGHG/sVsa6yiesAD1GC/x46sET00Xlwo1u49RVVVzvcSkw==}
    engines: {node: '>= 10'}
    dev: false

  /commander/9.4.1:
    resolution: {integrity: sha512-5EEkTNyHNGFPD2H+c/dXXfQZYa/scCKasxWcXJaWnNJ99pnQN9Vnmqow+p+PlFPE63Q6mThaZws1T+HxfpgtPw==}
    engines: {node: ^12.20.0 || >=14}
    dev: false

  /compilerr/9.0.21:
    resolution: {integrity: sha512-H6ZnGHPBiwVdWt8GbAPuQK4mmtRTJ5yucysgFFhGxmPoLCAmaMSxtvHNzhAAGNqBRZOTsGjkwT8clNw6CJcGgQ==}
    engines: {node: '>=12.20.1'}
    dependencies:
      '@babel/runtime': 7.19.0
      dashify: 2.0.0
      indefinite-article: 0.0.2
      tslib: 2.4.0
    dev: false

  /concat-map/0.0.1:
    resolution: {integrity: sha512-/Srv4dswyQNBfohGpz9o6Yb3Gz3SrUDqBH5rTuhGR7ahtlbYKnVxw2bCFMRljaA7EXHaXZ8wsHdodFvbkhKmqg==}

  /concat-stream/1.6.2:
    resolution: {integrity: sha512-27HBghJxjiZtIk3Ycvn/4kbJk/1uZuJFfuPEns6LaEvpvG1f0hTea8lilrouyo9mVc2GWdcEZ8OLoGmSADlrCw==}
    engines: {'0': node >= 0.8}
    dependencies:
      buffer-from: 1.1.2
      inherits: 2.0.4
      readable-stream: 2.3.7
      typedarray: 0.0.6
    dev: false

  /console-clear/1.1.1:
    resolution: {integrity: sha512-pMD+MVR538ipqkG5JXeOEbKWS5um1H4LUUccUQG68qpeqBYbzYy79Gh55jkd2TtPdRfUaLWdv6LPP//5Zt0aPQ==}
    engines: {node: '>=4'}
    dev: false

  /cookie/0.4.2:
    resolution: {integrity: sha512-aSWTXFzaKWkvHO1Ny/s+ePFpvKsPnjc551iI41v3ny/ow6tBG5Vd+FuqGNhh1LxOmVzOlGUriIlOaokOvhaStA==}
    engines: {node: '>= 0.6'}
    dev: false

  /core-js-pure/3.21.1:
    resolution: {integrity: sha512-12VZfFIu+wyVbBebyHmRTuEE/tZrB4tJToWcwAMcsp3h4+sHR+fMJWbKpYiCRWlhFBq+KNyO8rIV9rTkeVmznQ==}
    requiresBuild: true
    dev: false

  /core-util-is/1.0.2:
    resolution: {integrity: sha1-tf1UIgqivFq1eqtxQMlAdUUDwac=}
    dev: false

<<<<<<< HEAD
  /cosmiconfig/7.0.1:
    resolution: {integrity: sha512-a1YWNUV2HwGimB7dU2s1wUMurNKjpx60HxBB6xUM8Re+2s1g1IIfJvFR0/iCF+XHdE0GMTKTuLR32UQff4TEyQ==}
    engines: {node: '>=10'}
    dependencies:
      '@types/parse-json': 4.0.0
      import-fresh: 3.3.0
      parse-json: 5.2.0
      path-type: 4.0.0
      yaml: 1.10.2
    dev: true

  /crelt/1.0.5:
    resolution: {integrity: sha512-+BO9wPPi+DWTDcNYhr/W90myha8ptzftZT+LwcmUbbok0rcP/fequmFYCw8NMoH7pkAZQzU78b3kYrlua5a9eA==}
    dev: false

=======
>>>>>>> 40b5ab8c
  /cropperjs/1.5.12:
    resolution: {integrity: sha512-re7UdjE5UnwdrovyhNzZ6gathI4Rs3KGCBSc8HCIjUo5hO42CtzyblmWLj6QWVw7huHyDMfpKxhiO2II77nhDw==}
    dev: false

  /cross-spawn/6.0.5:
    resolution: {integrity: sha512-eTVLrBSt7fjbDygz805pMnstIs2VTBNkRm0qxZd+M7A5XDdxVRWO5MxGBXZhjY4cqLYLdtrGqRf8mBPmzwSpWQ==}
    engines: {node: '>=4.8'}
    dependencies:
      nice-try: 1.0.5
      path-key: 2.0.1
      semver: 5.7.1
      shebang-command: 1.2.0
      which: 1.3.1
    dev: false

  /css-declaration-sorter/6.3.1_postcss@8.4.6:
    resolution: {integrity: sha512-fBffmak0bPAnyqc/HO8C3n2sHrp9wcqQz6ES9koRF2/mLOVAx9zIQ3Y7R29sYCteTPqMCwns4WYQoCX91Xl3+w==}
    engines: {node: ^10 || ^12 || >=14}
    peerDependencies:
      postcss: ^8.0.9
    dependencies:
      postcss: 8.4.6
    dev: false

  /css-select/4.3.0:
    resolution: {integrity: sha512-wPpOYtnsVontu2mODhA19JrqWxNsfdatRKd64kmpRbQgh1KtItko5sTnEpPdpSaJszTOhEMlF/RPz28qj4HqhQ==}
    dependencies:
      boolbase: 1.0.0
      css-what: 6.1.0
      domhandler: 4.3.1
      domutils: 2.8.0
      nth-check: 2.1.1
    dev: false

  /css-vars-ponyfill/2.4.8:
    resolution: {integrity: sha512-4/j4AX4htytYHWyHVZ2BFQ+NoCGZEcOH2h4/2mmgE4SkrFg4Xq6tGYR77DtvvUIDsaXuJN+sj41bbgauA0Gfmg==}
    dependencies:
      balanced-match: 1.0.2
      get-css-data: 2.1.0
    dev: false

  /css-what/6.1.0:
    resolution: {integrity: sha512-HTUrgRJ7r4dsZKU6GjmpfRK1O76h97Z8MfS1G0FozR+oF2kG6Vfe8JE6zwrkbxigziPHinCJ+gCPjA9EaBDtRw==}
    engines: {node: '>= 6'}
    dev: false

  /css.escape/1.5.1:
    resolution: {integrity: sha1-QuJ9T6BK4y+TGktNQZH6nN3ul8s=}
    dev: false

  /cssesc/3.0.0:
    resolution: {integrity: sha512-/Tb/JcjK111nNScGob5MNtsntNM1aCNUDipB/TkwZFhyDrrE47SOx/18wF2bbjgc3ZzCSKW1T5nt5EbFoAz/Vg==}
    engines: {node: '>=4'}
    hasBin: true

  /d3-array/3.1.1:
    resolution: {integrity: sha512-33qQ+ZoZlli19IFiQx4QEpf2CBEayMRzhlisJHSCsSUbDXv6ZishqS1x7uFVClKG4Wr7rZVHvaAttoLow6GqdQ==}
    engines: {node: '>=12'}
    dependencies:
      internmap: 2.0.3
    dev: false

  /d3-color/3.0.1:
    resolution: {integrity: sha512-6/SlHkDOBLyQSJ1j1Ghs82OIUXpKWlR0hCsw0XrLSQhuUPuCSmLQ1QPH98vpnQxMUQM2/gfAkUEWsupVpd9JGw==}
    engines: {node: '>=12'}
    dev: false

  /d3-delaunay/6.0.2:
    resolution: {integrity: sha512-IMLNldruDQScrcfT+MWnazhHbDJhcRJyOEBAJfwQnHle1RPh6WDuLvxNArUju2VSMSUuKlY5BGHRJ2cYyoFLQQ==}
    engines: {node: '>=12'}
    dependencies:
      delaunator: 5.0.0
    dev: false

  /d3-dispatch/3.0.1:
    resolution: {integrity: sha512-rzUyPU/S7rwUflMyLc1ETDeBj0NRuHKKAcvukozwhshr6g6c5d8zh4c2gQjY2bZ0dXeGLWc1PF174P2tVvKhfg==}
    engines: {node: '>=12'}
    dev: false

  /d3-dsv/3.0.1:
    resolution: {integrity: sha512-UG6OvdI5afDIFP9w4G0mNq50dSOsXHJaRE8arAS5o9ApWnIElp8GZw1Dun8vP8OyHOZ/QJUKUJwxiiCCnUwm+Q==}
    engines: {node: '>=12'}
    hasBin: true
    dependencies:
      commander: 7.2.0
      iconv-lite: 0.6.3
      rw: 1.3.3
    dev: false

  /d3-force/3.0.0:
    resolution: {integrity: sha512-zxV/SsA+U4yte8051P4ECydjD/S+qeYtnaIyAs9tgHCqfguma/aAQDjo85A9Z6EKhBirHRJHXIgJUlffT4wdLg==}
    engines: {node: '>=12'}
    dependencies:
      d3-dispatch: 3.0.1
      d3-quadtree: 3.0.1
      d3-timer: 3.0.1
    dev: false

  /d3-format/3.1.0:
    resolution: {integrity: sha512-YyUI6AEuY/Wpt8KWLgZHsIU86atmikuoOmCfommt0LYHiQSPjvX2AcFc38PX0CBpr2RCyZhjex+NS/LPOv6YqA==}
    engines: {node: '>=12'}
    dev: false

  /d3-geo-projection/4.0.0:
    resolution: {integrity: sha512-p0bK60CEzph1iqmnxut7d/1kyTmm3UWtPlwdkM31AU+LW+BXazd5zJdoCn7VFxNCHXRngPHRnsNn5uGjLRGndg==}
    engines: {node: '>=12'}
    hasBin: true
    dependencies:
      commander: 7.2.0
      d3-array: 3.1.1
      d3-geo: 3.0.1
    dev: false

  /d3-geo/3.0.1:
    resolution: {integrity: sha512-Wt23xBych5tSy9IYAM1FR2rWIBFWa52B/oF/GYe5zbdHrg08FU8+BuI6X4PvTwPDdqdAdq04fuWJpELtsaEjeA==}
    engines: {node: '>=12'}
    dependencies:
      d3-array: 3.1.1
    dev: false

  /d3-hierarchy/3.1.2:
    resolution: {integrity: sha512-FX/9frcub54beBdugHjDCdikxThEqjnR93Qt7PvQTOHxyiNCAlvMrHhclk3cD5VeAaq9fxmfRp+CnWw9rEMBuA==}
    engines: {node: '>=12'}
    dev: false

  /d3-interpolate/3.0.1:
    resolution: {integrity: sha512-3bYs1rOD33uo8aqJfKP3JWPAibgw8Zm2+L9vBKEHJ2Rg+viTR7o5Mmv5mZcieN+FRYaAOWX5SJATX6k1PWz72g==}
    engines: {node: '>=12'}
    dependencies:
      d3-color: 3.0.1
    dev: false

  /d3-path/3.0.1:
    resolution: {integrity: sha512-gq6gZom9AFZby0YLduxT1qmrp4xpBA1YZr19OI717WIdKE2OM5ETq5qrHLb301IgxhLwcuxvGZVLeeWc/k1I6w==}
    engines: {node: '>=12'}
    dev: false

  /d3-quadtree/3.0.1:
    resolution: {integrity: sha512-04xDrxQTDTCFwP5H6hRhsRcb9xxv2RzkcsygFzmkSIOJy3PeRJP7sNk3VRIbKXcog561P9oU0/rVH6vDROAgUw==}
    engines: {node: '>=12'}
    dev: false

  /d3-scale/4.0.2:
    resolution: {integrity: sha512-GZW464g1SH7ag3Y7hXjf8RoUuAFIqklOAq3MRl4OaWabTFJY9PN/E1YklhXLh+OQ3fM9yS2nOkCoS+WLZ6kvxQ==}
    engines: {node: '>=12'}
    dependencies:
      d3-array: 3.1.1
      d3-format: 3.1.0
      d3-interpolate: 3.0.1
      d3-time: 3.0.0
      d3-time-format: 4.1.0
    dev: false

  /d3-shape/3.1.0:
    resolution: {integrity: sha512-tGDh1Muf8kWjEDT/LswZJ8WF85yDZLvVJpYU9Nq+8+yW1Z5enxrmXOhTArlkaElU+CTn0OTVNli+/i+HP45QEQ==}
    engines: {node: '>=12'}
    dependencies:
      d3-path: 3.0.1
    dev: false

  /d3-time-format/4.1.0:
    resolution: {integrity: sha512-dJxPBlzC7NugB2PDLwo9Q8JiTR3M3e4/XANkreKSUxF8vvXKqm1Yfq4Q5dl8budlunRVlUUaDUgFt7eA8D6NLg==}
    engines: {node: '>=12'}
    dependencies:
      d3-time: 3.0.0
    dev: false

  /d3-time/3.0.0:
    resolution: {integrity: sha512-zmV3lRnlaLI08y9IMRXSDshQb5Nj77smnfpnd2LrBa/2K281Jijactokeak14QacHs/kKq0AQ121nidNYlarbQ==}
    engines: {node: '>=12'}
    dependencies:
      d3-array: 3.1.1
    dev: false

  /d3-timer/3.0.1:
    resolution: {integrity: sha512-ndfJ/JxxMd3nw31uyKoY2naivF+r29V+Lc0svZxe1JvvIRmi8hUsrMvdOwgS1o6uBHmiz91geQ0ylPP0aj1VUA==}
    engines: {node: '>=12'}
    dev: false

  /dashify/2.0.0:
    resolution: {integrity: sha512-hpA5C/YrPjucXypHPPc0oJ1l9Hf6wWbiOL7Ik42cxnsUOhWiCB/fylKbKqqJalW9FgkNQCw16YO8uW9Hs0Iy1A==}
    engines: {node: '>=4'}
    dev: false

  /debug/4.3.4:
    resolution: {integrity: sha512-PRWFHuSU3eDtQJPvnNY7Jcket1j0t5OuOsFzPPzsekD52Zl8qUfFIPEiswXqIvHWGVHOgX+7G/vCNNhehwxfkQ==}
    engines: {node: '>=6.0'}
    peerDependencies:
      supports-color: '*'
    peerDependenciesMeta:
      supports-color:
        optional: true
    dependencies:
      ms: 2.1.2

  /deep-eql/3.0.1:
    resolution: {integrity: sha512-+QeIQyN5ZuO+3Uk5DYh6/1eKO0m0YmJFGNmFHGACpf1ClL1nmlV/p4gNgbl2pJGxgXb4faqo6UE+M5ACEMyVcw==}
    engines: {node: '>=0.12'}
    dependencies:
      type-detect: 4.0.8
    dev: false

  /deepmerge/4.2.2:
    resolution: {integrity: sha512-FJ3UgI4gIl+PHZm53knsuSFpE+nESMr7M4v9QcgB7S63Kj/6WqMiFQJpBBYz1Pt+66bZpP3Q7Lye0Oo9MPKEdg==}
    engines: {node: '>=0.10.0'}

  /defaults/1.0.4:
    resolution: {integrity: sha512-eFuaLoy/Rxalv2kr+lqMlUnrDWV+3j4pljOIJgLIhI058IQfWJ7vXhyEIHu+HtC738klGALYxOKDO0bQP3tg8A==}
    dependencies:
      clone: 1.0.4
    dev: false

  /define-properties/1.1.3:
    resolution: {integrity: sha512-3MqfYKj2lLzdMSf8ZIZE/V+Zuy+BgD6f164e8K2w7dgnpKArBDerGYpM46IYYcjnkdPNMjPk9A6VFB8+3SKlXQ==}
    engines: {node: '>= 0.4'}
    dependencies:
      object-keys: 1.1.1
    dev: false

  /defined/1.0.0:
    resolution: {integrity: sha512-Y2caI5+ZwS5c3RiNDJ6u53VhQHv+hHKwhkI1iHvceKUHw9Df6EK2zRLfjejRgMuCuxK7PfSWIMwWecceVvThjQ==}

  /delaunator/5.0.0:
    resolution: {integrity: sha512-AyLvtyJdbv/U1GkiS6gUUzclRoAY4Gs75qkMygJJhU75LW4DNuSF2RMzpxs9jw9Oz1BobHjTdkG3zdP55VxAqw==}
    dependencies:
      robust-predicates: 3.0.1
    dev: false

  /delayed-stream/1.0.0:
    resolution: {integrity: sha1-3zrhmayt+31ECqrgsp4icrJOxhk=}
    engines: {node: '>=0.4.0'}
    dev: false

  /dequal/2.0.2:
    resolution: {integrity: sha512-q9K8BlJVxK7hQYqa6XISGmBZbtQQWVXSrRrWreHC94rMt1QL/Impruc+7p2CYSYuVIUr+YCt6hjrs1kkdJRTug==}
    engines: {node: '>=6'}
    dev: false

  /detect-indent/6.1.0:
    resolution: {integrity: sha512-reYkTUJAZb9gUuZ2RvVCNhVHdg62RHnJ7WJl8ftMi4diZ6NWlciOzQN88pUhSELEwflJht4oQDv0F0BMlwaYtA==}
    engines: {node: '>=8'}

  /detective/5.2.1:
    resolution: {integrity: sha512-v9XE1zRnz1wRtgurGu0Bs8uHKFSTdteYZNbIPFVhUZ39L/S79ppMpdmVOZAnoz1jfEFodc48n6MX483Xo3t1yw==}
    engines: {node: '>=0.8.0'}
    hasBin: true
    dependencies:
      acorn-node: 1.8.2
      defined: 1.0.0
      minimist: 1.2.6

  /didyoumean/1.2.2:
    resolution: {integrity: sha512-gxtyfqMg7GKyhQmb056K7M3xszy/myH8w+B4RT+QXBQsvAOdc3XymqDDPHx1BgPgsdAA5SIifona89YtRATDzw==}

  /dlv/1.1.3:
    resolution: {integrity: sha512-+HlytyjlPKnIG8XuRG8WvmBP8xs8P71y+SKKS6ZXWoEgLuePxtDoUEiH7WkdePWrQ5JBpE6aoVqfZfJUQkjXwA==}

  /dom-accessibility-api/0.5.13:
    resolution: {integrity: sha512-R305kwb5CcMDIpSHUnLyIAp7SrSPBx6F0VfQFB3M75xVMHhXJJIdePYgbPPh1o57vCHNu5QztokWUPsLjWzFqw==}
    dev: false

  /dom-serializer/1.4.1:
    resolution: {integrity: sha512-VHwB3KfrcOOkelEG2ZOfxqLZdfkil8PtJi4P8N2MMXucZq2yLp75ClViUlOVwyoHEDjYU433Aq+5zWP61+RGag==}
    dependencies:
      domelementtype: 2.3.0
      domhandler: 4.3.1
      entities: 2.2.0
    dev: false

  /domelementtype/2.3.0:
    resolution: {integrity: sha512-OLETBj6w0OsagBwdXnPdN0cnMfF9opN69co+7ZrbfPGrdpPVNBUj02spi6B1N7wChLQiPn4CSH/zJvXw56gmHw==}
    dev: false

  /domhandler/4.3.1:
    resolution: {integrity: sha512-GrwoxYN+uWlzO8uhUXRl0P+kHE4GtVPfYzVLcUxPL7KNdHKj66vvlhiweIHqYYXWlw+T8iLMp42Lm67ghw4WMQ==}
    engines: {node: '>= 4'}
    dependencies:
      domelementtype: 2.3.0
    dev: false

  /domutils/2.8.0:
    resolution: {integrity: sha512-w96Cjofp72M5IIhpjgobBimYEfoPjx1Vx0BSX9P30WBdZW2WIKU0T1Bd0kz2eNZ9ikjKgHbEyKx8BB6H1L3h3A==}
    dependencies:
      dom-serializer: 1.4.1
      domelementtype: 2.3.0
      domhandler: 4.3.1
    dev: false

  /electron-to-chromium/1.4.59:
    resolution: {integrity: sha512-AOJ3cAE0TWxz4fQ9zkND5hWrQg16nsZKVz9INOot1oV//u4wWu5xrj9CQMmPTYskkZRunSRc9sAnr4EkexXokg==}
    dev: true

  /electron-to-chromium/1.4.86:
    resolution: {integrity: sha512-EVTZ+igi8x63pK4bPuA95PXIs2b2Cowi3WQwI9f9qManLiZJOD1Lash1J3W4TvvcUCcIR4o/rgi9o8UicXSO+w==}
    dev: false

  /emoji-regex/8.0.0:
    resolution: {integrity: sha512-MSjYzcWNOA0ewAHpz0MxpYFvwg6yjy1NG3xteoqz644VCo/RPgnr1/GGt+ic3iJTzQ8Eu3TdM14SawnVUmGE6A==}
    dev: false

  /entities/2.2.0:
    resolution: {integrity: sha512-p92if5Nz619I0w+akJrLZH0MX0Pb5DX39XOwQTtXSdQQOaYH03S1uIQp4mhOZtAXrxq4ViO67YTiLBo2638o9A==}
    dev: false

  /error-ex/1.3.2:
    resolution: {integrity: sha512-7dFHNmqeFSEt2ZBsCriorKnn3Z2pj+fd9kmI6QoWw4//DL+icEBfc0U7qJCisqrTsKTjw4fNFy2pW9OqStD84g==}
    dependencies:
      is-arrayish: 0.2.1
    dev: false

  /es-abstract/1.19.1:
    resolution: {integrity: sha512-2vJ6tjA/UfqLm2MPs7jxVybLoB8i1t1Jd9R3kISld20sIxPcTbLuggQOUxeWeAvIUkduv/CfMjuh4WmiXr2v9w==}
    engines: {node: '>= 0.4'}
    dependencies:
      call-bind: 1.0.2
      es-to-primitive: 1.2.1
      function-bind: 1.1.1
      get-intrinsic: 1.1.1
      get-symbol-description: 1.0.0
      has: 1.0.3
      has-symbols: 1.0.3
      internal-slot: 1.0.3
      is-callable: 1.2.4
      is-negative-zero: 2.0.2
      is-regex: 1.1.4
      is-shared-array-buffer: 1.0.1
      is-string: 1.0.7
      is-weakref: 1.0.2
      object-inspect: 1.12.0
      object-keys: 1.1.1
      object.assign: 4.1.2
      string.prototype.trimend: 1.0.4
      string.prototype.trimstart: 1.0.4
      unbox-primitive: 1.0.1
    dev: false

  /es-to-primitive/1.2.1:
    resolution: {integrity: sha512-QCOllgZJtaUo9miYBcLChTUaHNjJF3PYs1VidD7AwiEj1kYxKeQTctLAezAOH5ZKRH0g2IgPn6KwB4IT8iRpvA==}
    engines: {node: '>= 0.4'}
    dependencies:
      is-callable: 1.2.4
      is-date-object: 1.0.5
      is-symbol: 1.0.4
    dev: false

  /es6-promise/3.3.1:
    resolution: {integrity: sha1-oIzd6EzNvzTQJ6FFG8kdS80ophM=}

  /esbuild-android-64/0.14.31:
    resolution: {integrity: sha512-MYkuJ91w07nGmr4EouejOZK2j/f5TCnsKxY8vRr2+wpKKfHD1LTJK28VbZa+y1+AL7v1V9G98ezTUwsV3CmXNw==}
    engines: {node: '>=12'}
    cpu: [x64]
    os: [android]
    requiresBuild: true
    optional: true

  /esbuild-android-arm64/0.14.31:
    resolution: {integrity: sha512-0rkH/35s7ZVcsw6nS0IAkR0dekSbjZGWdlOAf3jV0lGoPqqw0x6/TmaV9w7DQgUERTH1ApmPlpAMU4kVkCq9Jg==}
    engines: {node: '>=12'}
    cpu: [arm64]
    os: [android]
    requiresBuild: true
    optional: true

  /esbuild-darwin-64/0.14.31:
    resolution: {integrity: sha512-kP6xPZHxtJa36Hb0jC05L3VzQSZBW2f3bpnQS20czXTRGEmM2GDiYpGdI5g2QYaw6vC4PYXjnigq8usd9g9jnQ==}
    engines: {node: '>=12'}
    cpu: [x64]
    os: [darwin]
    requiresBuild: true
    optional: true

  /esbuild-darwin-arm64/0.14.31:
    resolution: {integrity: sha512-1ZMog4hkNsdBGtDDtsftUqX6S9N52gEx4vX5aVehsSptgoBFIar1XrPiBTQty7YNH+bJasTpSVaZQgElCVvPKQ==}
    engines: {node: '>=12'}
    cpu: [arm64]
    os: [darwin]
    requiresBuild: true
    optional: true

  /esbuild-freebsd-64/0.14.31:
    resolution: {integrity: sha512-Zo0BYj7QpVFWoUpkv6Ng0RO2eJ4zk/WDaHMO88+jr5HuYmxsOre0imgwaZVPquTuJnCvL1G48BFucJ3tFflSeQ==}
    engines: {node: '>=12'}
    cpu: [x64]
    os: [freebsd]
    requiresBuild: true
    optional: true

  /esbuild-freebsd-arm64/0.14.31:
    resolution: {integrity: sha512-t85bS6jbRpmdjr4pdr/FY/fpx8lo1vv9S7BAs2EsXKJQhRDMIiC3QW+k2acYJoRuqirlvJcJVFQGCq/PfyC1kA==}
    engines: {node: '>=12'}
    cpu: [arm64]
    os: [freebsd]
    requiresBuild: true
    optional: true

  /esbuild-linux-32/0.14.31:
    resolution: {integrity: sha512-XYtOk/GodSkv+UOYVwryGpGPuFnszsMvRMKq6cIUfFfdssHuKDsU9IZveyCG44J106J39ABenQ5EetbYtVJHUw==}
    engines: {node: '>=12'}
    cpu: [ia32]
    os: [linux]
    requiresBuild: true
    optional: true

  /esbuild-linux-64/0.14.31:
    resolution: {integrity: sha512-Zf9CZxAxaXWHLqCg/QZ/hs0RU0XV3IBxV+ENQzy00S4QOTnZAvSLgPciILHHrVJ0lPIlb4XzAqlLM5y6iI2LIw==}
    engines: {node: '>=12'}
    cpu: [x64]
    os: [linux]
    requiresBuild: true
    optional: true

  /esbuild-linux-arm/0.14.31:
    resolution: {integrity: sha512-RpiaeHPRlgCCDskxoyIsI49BhcDtZ4cl8+SLffizDm0yMNWP538SUg0ezQ2TTOPj3/svaGIbkRDwYtAon0Sjkg==}
    engines: {node: '>=12'}
    cpu: [arm]
    os: [linux]
    requiresBuild: true
    optional: true

  /esbuild-linux-arm64/0.14.31:
    resolution: {integrity: sha512-V/H0tv+xpQ9IOHM+o85oCKNNidIEc5CcnDWl0V+hPd2F03dqdbFkWPBGphx8rD4JSQn6UefUQ1iH7y1qIzO8Fw==}
    engines: {node: '>=12'}
    cpu: [arm64]
    os: [linux]
    requiresBuild: true
    optional: true

  /esbuild-linux-mips64le/0.14.31:
    resolution: {integrity: sha512-9/oBfAckInRuUg6AEgdCLLn6KJ6UOJDOLmUinTsReVSg6AfV6wxYQJq9iQM2idRogP7GUpomJ+bvCdWXpotQRQ==}
    engines: {node: '>=12'}
    cpu: [mips64el]
    os: [linux]
    requiresBuild: true
    optional: true

  /esbuild-linux-ppc64le/0.14.31:
    resolution: {integrity: sha512-NMcb14Pg+8q8raGkzor9/R3vQwKzgxE3694BtO2SDLBwJuL2C1dQ1ZtM1t7ZvArQBgT8RiZVxb0/3fD+qGNk7g==}
    engines: {node: '>=12'}
    cpu: [ppc64]
    os: [linux]
    requiresBuild: true
    optional: true

  /esbuild-linux-riscv64/0.14.31:
    resolution: {integrity: sha512-l13yvmsVfawAnoYfcpuvml+nTlrOmtdceXYufSkXl2DOb0JKcuR6ARlAzuQCDcpo49SOJy1cCxpwlOIsUQBfzA==}
    engines: {node: '>=12'}
    cpu: [riscv64]
    os: [linux]
    requiresBuild: true
    optional: true

  /esbuild-linux-s390x/0.14.31:
    resolution: {integrity: sha512-GIwV9mY3koYja9MCSkKLk1P7rj+MkPV0UsGsZ575hEcIBrXeKN9jBi6X/bxDDPEN/SUAH35cJhBNrZU4x9lEfg==}
    engines: {node: '>=12'}
    cpu: [s390x]
    os: [linux]
    requiresBuild: true
    optional: true

  /esbuild-netbsd-64/0.14.31:
    resolution: {integrity: sha512-bJ+pyLvKQm+Obp5k7/Wk8e9Gdkls56F1aiI3uptoIfOIUqsZImH7pDyTrSufwqsFp62kO9LRuwXnjDwQtPyhFQ==}
    engines: {node: '>=12'}
    cpu: [x64]
    os: [netbsd]
    requiresBuild: true
    optional: true

  /esbuild-openbsd-64/0.14.31:
    resolution: {integrity: sha512-NRAAPPca05H9j9Xab0kVXK0V6/pyZGGy8d2Y8KS0BMwWEydlD4KCJDmH8/7bWCKYLRGOOCE9/GPBJyPWHFW3sg==}
    engines: {node: '>=12'}
    cpu: [x64]
    os: [openbsd]
    requiresBuild: true
    optional: true

  /esbuild-sunos-64/0.14.31:
    resolution: {integrity: sha512-9uA+V8w9Eehu4ldb95lPWdgCMcMO5HH6pXmfkk5usn3JsSZxKdLKsXB4hYgP80wscZvVYXJl2G+KNxsUTfPhZw==}
    engines: {node: '>=12'}
    cpu: [x64]
    os: [sunos]
    requiresBuild: true
    optional: true

  /esbuild-windows-32/0.14.31:
    resolution: {integrity: sha512-VGdncQTqoxD9q3v/dk0Yugbmx2FzOkcs0OemBYc1X9KXOLQYH0uQbLJIckZdZOC3J+JKSExbYFrzYCOwWPuNyA==}
    engines: {node: '>=12'}
    cpu: [ia32]
    os: [win32]
    requiresBuild: true
    optional: true

  /esbuild-windows-64/0.14.31:
    resolution: {integrity: sha512-v/2ye5zBqpmCzi3bLCagStbNQlnOsY7WtMrD2Q0xZxeSIXONxji15KYtVee5o7nw4lXWbQSS1BL8G6BBMvtq4A==}
    engines: {node: '>=12'}
    cpu: [x64]
    os: [win32]
    requiresBuild: true
    optional: true

  /esbuild-windows-arm64/0.14.31:
    resolution: {integrity: sha512-RXeU42FJoG1sriNHg73h4S+5B7L/gw+8T7U9u8IWqSSEbY6fZvBh4uofugiU1szUDqqP00GHwZ09WgYe3lGZiw==}
    engines: {node: '>=12'}
    cpu: [arm64]
    os: [win32]
    requiresBuild: true
    optional: true

  /esbuild/0.14.31:
    resolution: {integrity: sha512-QA0fUM13+JZzcvg1bdrhi7wo8Lr5IRHA9ypNn2znqxGqb66dSK6pAh01TjyBOhzZGazPQJZ1K26VrCAQJ715qA==}
    engines: {node: '>=12'}
    hasBin: true
    requiresBuild: true
    optionalDependencies:
      esbuild-android-64: 0.14.31
      esbuild-android-arm64: 0.14.31
      esbuild-darwin-64: 0.14.31
      esbuild-darwin-arm64: 0.14.31
      esbuild-freebsd-64: 0.14.31
      esbuild-freebsd-arm64: 0.14.31
      esbuild-linux-32: 0.14.31
      esbuild-linux-64: 0.14.31
      esbuild-linux-arm: 0.14.31
      esbuild-linux-arm64: 0.14.31
      esbuild-linux-mips64le: 0.14.31
      esbuild-linux-ppc64le: 0.14.31
      esbuild-linux-riscv64: 0.14.31
      esbuild-linux-s390x: 0.14.31
      esbuild-netbsd-64: 0.14.31
      esbuild-openbsd-64: 0.14.31
      esbuild-sunos-64: 0.14.31
      esbuild-windows-32: 0.14.31
      esbuild-windows-64: 0.14.31
      esbuild-windows-arm64: 0.14.31

  /escalade/3.1.1:
    resolution: {integrity: sha512-k0er2gUkLf8O0zKJiAhmkTnJlTvINGv7ygDNPbeIsX/TJjGJZHuh9B2UxbsaEkmlEo9MfhrSzmhIlhRlI2GXnw==}
    engines: {node: '>=6'}

  /escape-string-regexp/1.0.5:
    resolution: {integrity: sha1-G2HAViGQqN/2rjuyzwIAyhMLhtQ=}
    engines: {node: '>=0.8.0'}
    dev: false

  /estree-walker/2.0.2:
    resolution: {integrity: sha512-Rfkk/Mp/DL7JVje3u18FxFujQlTNR2q6QfMSMB7AvCBx91NGj/ba3kCfza0f6dVDbw7YlRf/nDrn7pQrCCyQ/w==}

  /events/3.3.0:
    resolution: {integrity: sha512-mQw+2fkQbALzQ7V0MY0IqdnXNOeTtP4r0lN9z7AAawCXgqea7bDii20AYrIBrFd/Hx0M2Ocz6S111CaFkUcb0Q==}
    engines: {node: '>=0.8.x'}
    dev: false

  /extendable-media-recorder-wav-encoder-broker/7.0.70:
    resolution: {integrity: sha512-nnVAxiLBdf0PLDXP/8+bKYYRs2PmoJMoJzpcDGOra8GsHIPS+ytmS+85DUFSYGxaxohrhovgN0jVXSyjJ6hQSQ==}
    dependencies:
      '@babel/runtime': 7.19.0
      broker-factory: 3.0.68
      extendable-media-recorder-wav-encoder-worker: 8.0.69
      tslib: 2.4.0
    dev: false

  /extendable-media-recorder-wav-encoder-worker/8.0.69:
    resolution: {integrity: sha512-8RJgKYTTHkzDoCWrnPMMqX+TyJpwzP9lwqxQWDpa9J5J1DP0SybgoYWP8Dtty/R5xT344lU+NKo7g1661i7Ujg==}
    dependencies:
      '@babel/runtime': 7.19.0
      tslib: 2.4.0
      worker-factory: 6.0.69
    dev: false

  /extendable-media-recorder-wav-encoder/7.0.76:
    resolution: {integrity: sha512-HLeyR9R0mUPOo7zG3d3GRWltNaSYUjyUZGQ8amRjuQVkZFXszmOIAAUVBq3fou0Z3V1mAEo+mXnCqbEfYtgZXQ==}
    dependencies:
      '@babel/runtime': 7.19.0
      extendable-media-recorder-wav-encoder-broker: 7.0.70
      extendable-media-recorder-wav-encoder-worker: 8.0.69
      tslib: 2.4.0
    dev: false

  /extendable-media-recorder/7.0.2:
    resolution: {integrity: sha512-rZAvRaAJgMyQUMWMrgSB1U1o9nNXaguVAwNVOnt396tRlfZtBbHxraygqjPQXNs6kb1H4XcG/RLTn+hfZJx2Xg==}
    dependencies:
      '@babel/runtime': 7.19.0
      media-encoder-host: 8.0.78
      multi-buffer-data-view: 3.0.21
      recorder-audio-worklet: 5.1.29
      standardized-audio-context: 25.3.32
      subscribable-things: 2.1.7
      tslib: 2.4.0
    dev: false

  /external-editor/3.1.0:
    resolution: {integrity: sha512-hMQ4CX1p1izmuLYyZqLMO/qGNw10wSv9QDCPfzXfyFrOaCSSoRfqE1Kf1s5an66J5JZC62NewG+mK49jOCtQew==}
    engines: {node: '>=4'}
    dependencies:
      chardet: 0.7.0
      iconv-lite: 0.4.24
      tmp: 0.0.33
    dev: false

  /fast-deep-equal/3.1.3:
    resolution: {integrity: sha512-f3qQ9oQy9j2AhBe/H9VC91wLmKBCCU/gDOnKNAYG5hswO7BLKj09Hc5HYNz9cGI++xlpDCIgDaitVs03ATR84Q==}
    dev: false

  /fast-glob/3.2.11:
    resolution: {integrity: sha512-xrO3+1bxSo3ZVHAnqzyuewYT6aMFHRAd4Kcs92MAonjwQZLsK9d0SF1IyQ3k5PoirxTW0Oe/RqFgMQ6TcNE5Ew==}
    engines: {node: '>=8.6.0'}
    dependencies:
      '@nodelib/fs.stat': 2.0.5
      '@nodelib/fs.walk': 1.2.8
      glob-parent: 5.1.2
      merge2: 1.4.1
      micromatch: 4.0.4

  /fast-json-patch/3.1.1:
    resolution: {integrity: sha512-vf6IHUX2SBcA+5/+4883dsIjpBTqmfBjmYiWK1savxQmFk4JfBMLa7ynTYOs1Rolp/T1betJxHiGD3g1Mn8lUQ==}
    dev: false

  /fast-json-stable-stringify/2.1.0:
    resolution: {integrity: sha512-lhd/wF+Lk98HZoTCtlVraHtfh5XYijIjalXck7saUtuanSDyLMxnHhSXEDJqHxD7msR8D0uCmqlkwjCV8xvwHw==}
    dev: false

  /fast-unique-numbers/6.0.21:
    resolution: {integrity: sha512-MW8UAAypyhNtbnMlSch9EiEAuiMo1y6O02WzI5mcHAzvirdIm/hXMVp4QH9ijWnU1xzW23GXk6Bf+5B1kv9hzw==}
    engines: {node: '>=12.20.1'}
    dependencies:
      '@babel/runtime': 7.19.0
      tslib: 2.4.0
    dev: false

  /fastq/1.13.0:
    resolution: {integrity: sha512-YpkpUnK8od0o1hmeSc7UUs/eB/vIPWJYjKck2QKIzAf71Vm1AAQ3EbuZB3g2JIy+pg+ERD0vqI79KyZiB2e2Nw==}
    dependencies:
      reusify: 1.0.4

  /figures/3.2.0:
    resolution: {integrity: sha512-yaduQFRKLXYOGgEn6AZau90j3ggSOyiqXU0F9JZfeXYhNa+Jk4X+s45A2zg5jns87GAFa34BBm2kXw4XpNcbdg==}
    engines: {node: '>=8'}
    dependencies:
      escape-string-regexp: 1.0.5
    dev: false

  /fill-range/7.0.1:
    resolution: {integrity: sha512-qOo9F+dMUmC2Lcb4BbVvnKJxTPjCm+RRpe4gDuGrzkL7mEVl/djYSu2OdQ2Pa302N4oqkSg9ir6jaLWJ2USVpQ==}
    engines: {node: '>=8'}
    dependencies:
      to-regex-range: 5.0.1

  /for-each/0.3.3:
    resolution: {integrity: sha512-jqYfLp7mo9vIyQf8ykW2v7A+2N4QjeCeI5+Dz9XraiO1ign81wjiH7Fb9vSOWvQfNtmSa4H2RoQTrrXivdUZmw==}
    dependencies:
      is-callable: 1.2.4
    dev: false

  /form-data/2.3.3:
    resolution: {integrity: sha512-1lLKB2Mu3aGP1Q/2eCOx0fNbRMe7XdwktwOruhfqqd0rIJWwN4Dh+E3hrPSlDCXnSR7UtZ1N38rVXm+6+MEhJQ==}
    engines: {node: '>= 0.12'}
    dependencies:
      asynckit: 0.4.0
      combined-stream: 1.0.8
      mime-types: 2.1.34
    dev: false

  /fraction.js/4.1.3:
    resolution: {integrity: sha512-pUHWWt6vHzZZiQJcM6S/0PXfS+g6FM4BF5rj9wZyreivhQPdsh5PpE25VtSNxq80wHS5RfY51Ii+8Z0Zl/pmzg==}
    dev: true

  /fraction.js/4.2.0:
    resolution: {integrity: sha512-MhLuK+2gUcnZe8ZHlaaINnQLl0xRIGRfcGk2yl8xoQAfHrSsL3rYu6FCmBdkdbhc9EPlwyGHewaRsvwRMJtAlA==}
    dev: false

  /fs.realpath/1.0.0:
    resolution: {integrity: sha512-OO0pH2lK6a0hZnAdau5ItzHPI6pUlvI7jMVnxUQRtw4owF2wk8lOSabtGDCTP4Ggrg2MbGnWO9X8K1t4+fGMDw==}

  /fsevents/2.3.2:
    resolution: {integrity: sha512-xiqMQR4xAeHTuB9uWm+fFRcIOgKBMiOBP+eXiyT7jsgVCq1bkVygt00oASowB7EdtpOHaaPgKt812P9ab+DDKA==}
    engines: {node: ^8.16.0 || ^10.6.0 || >=11.0.0}
    os: [darwin]
    requiresBuild: true
    optional: true

  /function-bind/1.1.1:
    resolution: {integrity: sha512-yIovAzMX49sF8Yl58fSCWJ5svSLuaibPxXQJFLmBObTuCr0Mf1KiPopGM9NiFjiYBCbfaa2Fh6breQ6ANVTI0A==}

  /get-caller-file/2.0.5:
    resolution: {integrity: sha512-DyFP3BM/3YHTQOCUL/w0OZHR0lpKeGrxotcHWcqNEdnltqFwXVfhEBQ94eIo34AfQpo0rGki4cyIiftY06h2Fg==}
    engines: {node: 6.* || 8.* || >= 10.*}
    dev: false

  /get-css-data/2.1.0:
    resolution: {integrity: sha512-HtPrzGk8aBF9rLeQNuImcXci7YVqsMEKzVflEWaCJu25ehxyDNiZRWoSxqSFUBfma8LERqKo70t/TcaGjIsM9g==}
    dev: false

  /get-func-name/2.0.0:
    resolution: {integrity: sha1-6td0q+5y4gQJQzoGY2YCPdaIekE=}
    dev: false

  /get-intrinsic/1.1.1:
    resolution: {integrity: sha512-kWZrnVM42QCiEA2Ig1bG8zjoIMOgxWwYCEeNdwY6Tv/cOSeGpcoX4pXHfKUxNKVoArnrEr2e9srnAxxGIraS9Q==}
    dependencies:
      function-bind: 1.1.1
      has: 1.0.3
      has-symbols: 1.0.3
    dev: false

  /get-intrinsic/1.2.0:
    resolution: {integrity: sha512-L049y6nFOuom5wGyRc3/gdTLO94dySVKRACj1RmJZBQXlbTMhtNIgkWkUHq+jYmZvKf14EW1EoJnnjbmoHij0Q==}
    dependencies:
      function-bind: 1.1.1
      has: 1.0.3
      has-symbols: 1.0.3
    dev: false

  /get-port/3.2.0:
    resolution: {integrity: sha1-3Xzn3hh8Bsi/NTeWrHHgmfCYDrw=}
    engines: {node: '>=4'}
    dev: false

  /get-symbol-description/1.0.0:
    resolution: {integrity: sha512-2EmdH1YvIQiZpltCNgkuiUnyukzxM/R6NDJX31Ke3BG1Nq5b0S2PhX59UKi9vZpPDQVdqn+1IcaAwnzTT5vCjw==}
    engines: {node: '>= 0.4'}
    dependencies:
      call-bind: 1.0.2
      get-intrinsic: 1.1.1
    dev: false

  /glob-parent/5.1.2:
    resolution: {integrity: sha512-AOIgSQCepiJYwP3ARnGx+5VnTu2HBYdzbGP45eLw1vr3zB3vZLeyed1sC9hnbcOc9/SrMyM5RPQrkGz4aS9Zow==}
    engines: {node: '>= 6'}
    dependencies:
      is-glob: 4.0.3

  /glob-parent/6.0.2:
    resolution: {integrity: sha512-XxwI8EOhVQgWp6iDL+3b0r86f4d6AX6zSU55HfB4ydCEuXLXc5FcYeOu+nnGftS4TEju/11rt4KJPTMgbfmv4A==}
    engines: {node: '>=10.13.0'}
    dependencies:
      is-glob: 4.0.3

  /glob/7.2.0:
    resolution: {integrity: sha512-lmLf6gtyrPq8tTjSmrO94wBeQbFR3HbLHbuyD69wuyQkImp2hWqMGB47OX65FBkPffO641IP9jWa1z4ivqG26Q==}
    dependencies:
      fs.realpath: 1.0.0
      inflight: 1.0.6
      inherits: 2.0.4
      minimatch: 3.0.4
      once: 1.4.0
      path-is-absolute: 1.0.1

  /globalyzer/0.1.0:
    resolution: {integrity: sha512-40oNTM9UfG6aBmuKxk/giHn5nQ8RVz/SS4Ir6zgzOv9/qC3kKZ9v4etGTcJbEl/NyVQH7FGU7d+X1egr57Md2Q==}
    dev: false

  /globrex/0.1.2:
    resolution: {integrity: sha512-uHJgbwAMwNFf5mLst7IWLNg14x1CkeqglJb/K3doi4dw6q2IvAAmM/Y81kevy83wP+Sst+nutFTYOGg3d1lsxg==}
    dev: false

  /gopd/1.0.1:
    resolution: {integrity: sha512-d65bNlIadxvpb/A2abVdlqKqV563juRnZ1Wtk6s1sIR8uNsXR70xqIzVqxVf1eTqDunwT2MkczEeaezCKTZhwA==}
    dependencies:
      get-intrinsic: 1.2.0
    dev: false

  /graceful-fs/4.2.9:
    resolution: {integrity: sha512-NtNxqUcXgpW2iMrfqSfR73Glt39K+BLwWsPs94yR63v45T0Wbej7eRmL5cWfwEgqXnmjQp3zaJTshdRW/qC2ZQ==}

  /graphql/16.6.0:
    resolution: {integrity: sha512-KPIBPDlW7NxrbT/eh4qPXz5FiFdL5UbaA0XUNz2Rp3Z3hqBSkbj0GVjwFDztsWVauZUWsbKHgMg++sk8UX0bkw==}
    engines: {node: ^12.22.0 || ^14.16.0 || ^16.0.0 || >=17.0.0}
    dev: false

  /happy-dom/2.49.0:
    resolution: {integrity: sha512-mnPY9LmumUs8EmKyAQjutmFn/XzafvQeQ65w7MsZlHqG6OH3MratBzS0N4AAmuB3+F51KFUbUKNF763i3ZV19Q==}
    dependencies:
      css.escape: 1.5.1
      he: 1.2.0
      node-fetch: 2.6.7
      sync-request: 6.1.0
      webidl-conversions: 7.0.0
      whatwg-encoding: 1.0.5
      whatwg-mimetype: 2.3.0
    transitivePeerDependencies:
      - encoding
    dev: false

  /has-bigints/1.0.1:
    resolution: {integrity: sha512-LSBS2LjbNBTf6287JEbEzvJgftkF5qFkmCo9hDRpAzKhUOlJ+hx8dd4USs00SgsUNwc4617J9ki5YtEClM2ffA==}
    dev: false

  /has-flag/3.0.0:
    resolution: {integrity: sha1-tdRU3CGZriJWmfNGfloH87lVuv0=}
    engines: {node: '>=4'}
    dev: false

  /has-flag/4.0.0:
    resolution: {integrity: sha512-EykJT/Q1KjTWctppgIAgfSO0tKVuZUjhgMr17kqTumMl6Afv3EISleU7qZUzoXDFTAHTDC4NOoG/ZxU3EvlMPQ==}
    engines: {node: '>=8'}
    dev: false

  /has-symbols/1.0.3:
    resolution: {integrity: sha512-l3LCuF6MgDNwTDKkdYGEihYjt5pRPbEg46rtlmnSPlUbgmB8LOIrKJbYYFBSbnPaJexMKtiPO8hmeRjRz2Td+A==}
    engines: {node: '>= 0.4'}
    dev: false

  /has-tostringtag/1.0.0:
    resolution: {integrity: sha512-kFjcSNhnlGV1kyoGk7OXKSawH5JOb/LzUc5w9B02hOTO0dfFRjbHQKvg1d6cf3HbeUmtU9VbbV3qzZ2Teh97WQ==}
    engines: {node: '>= 0.4'}
    dependencies:
      has-symbols: 1.0.3
    dev: false

  /has/1.0.3:
    resolution: {integrity: sha512-f2dvO0VU6Oej7RkWJGrehjbzMAjFp5/VKPp5tTpWIV4JHHZK1/BxbFRtf/siA2SWTe09caDmVtYYzWEIbBS4zw==}
    engines: {node: '>= 0.4.0'}
    dependencies:
      function-bind: 1.1.1

  /he/1.2.0:
    resolution: {integrity: sha512-F/1DnUGPopORZi0ni+CvrCgHQ5FyEAHRLSApuYWMmrbSwoN2Mn/7k+Gl38gJnR7yyDZk6WLXwiGod1JOWNDKGw==}
    hasBin: true
    dev: false

  /headers-polyfill/3.1.2:
    resolution: {integrity: sha512-tWCK4biJ6hcLqTviLXVR9DTRfYGQMXEIUj3gwJ2rZ5wO/at3XtkI4g8mCvFdUF9l1KMBNCfmNAdnahm1cgavQA==}
    dev: false

  /hosted-git-info/2.8.9:
    resolution: {integrity: sha512-mxIDAb9Lsm6DoOJ7xH+5+X4y1LU/4Hi50L9C5sIswK3JzULS4bwk1FvjdBgvYR4bzT4tuUQiC15FE2f5HbLvYw==}
    dev: false

  /http-basic/8.1.3:
    resolution: {integrity: sha512-/EcDMwJZh3mABI2NhGfHOGOeOZITqfkEO4p/xK+l3NpyncIHUQBoMvCSF/b5GqvKtySC2srL/GGG3+EtlqlmCw==}
    engines: {node: '>=6.0.0'}
    dependencies:
      caseless: 0.12.0
      concat-stream: 1.6.2
      http-response-object: 3.0.2
      parse-cache-control: 1.0.1
    dev: false

  /http-response-object/3.0.2:
    resolution: {integrity: sha512-bqX0XTF6fnXSQcEJ2Iuyr75yVakyjIDCqroJQ/aHfSdlM743Cwqoi2nDYMzLGWUcuTWGWy8AAvOKXTfiv6q9RA==}
    dependencies:
      '@types/node': 10.17.60
    dev: false

  /iconv-lite/0.4.24:
    resolution: {integrity: sha512-v3MXnZAcvnywkTUEZomIActle7RXXeedOR31wwl7VlyoXO4Qi9arvSenNQWne1TcRwhCL1HwLI21bEqdpj8/rA==}
    engines: {node: '>=0.10.0'}
    dependencies:
      safer-buffer: 2.1.2
    dev: false

  /iconv-lite/0.6.3:
    resolution: {integrity: sha512-4fCk79wshMdzMp2rH06qWrJE4iolqLhCUH+OiuIgU++RB0+94NlDL81atO7GX55uUKueo0txHNtvEyI6D7WdMw==}
    engines: {node: '>=0.10.0'}
    dependencies:
      safer-buffer: 2.1.2
    dev: false

  /ieee754/1.2.1:
    resolution: {integrity: sha512-dcyqhDvX1C46lXZcVqCpK+FtMRQVdIMN6/Df5js2zouUsqG7I6sFxitIC+7KYK29KdXOLHdu9zL4sFnoVQnqaA==}
    dev: false

  /import-fresh/3.3.0:
    resolution: {integrity: sha512-veYYhQa+D1QBKznvhUHxb8faxlrwUnxseDAbAp457E0wLNio2bOSKnjYDhMj+YiAq61xrMGhQk9iXVk5FzgQMw==}
    engines: {node: '>=6'}
    dependencies:
      parent-module: 1.0.1
      resolve-from: 4.0.0

  /import-meta-resolve/2.2.0:
    resolution: {integrity: sha512-CpPOtiCHxP9HdtDM5F45tNiAe66Cqlv3f5uHoJjt+KlaLrUh9/Wz9vepADZ78SlqEo62aDWZtj9ydMGXV+CPnw==}
    dev: true

  /indefinite-article/0.0.2:
    resolution: {integrity: sha512-Au/2XzRkvxq2J6w5uvSSbBKPZ5kzINx5F2wb0SF8xpRL8BP9Lav81TnRbfPp6p+SYjYxwaaLn4EUwI3/MmYKSw==}
    dev: false

  /inflight/1.0.6:
    resolution: {integrity: sha512-k92I/b08q4wvFscXCLvqfsHCrjrF7yiXsQuIVvVE7N82W3+aqpzuUdBbfhWcy/FZR3/4IgflMgKLOsvPDrGCJA==}
    dependencies:
      once: 1.4.0
      wrappy: 1.0.2

  /inherits/2.0.4:
    resolution: {integrity: sha512-k/vGaX4/Yla3WzyMCvTQOXYeIHvqOKtnqBduzTHpzpQZzAskKMhZ2K+EnBiSM9zGSoIFeMpXKxa4dYeZIQqewQ==}

  /inquirer/8.2.5:
    resolution: {integrity: sha512-QAgPDQMEgrDssk1XiwwHoOGYF9BAbUcc1+j+FhEvaOt8/cKRqyLn0U5qA6F74fGhTMGxf92pOvPBeh29jQJDTQ==}
    engines: {node: '>=12.0.0'}
    dependencies:
      ansi-escapes: 4.3.2
      chalk: 4.1.2
      cli-cursor: 3.1.0
      cli-width: 3.0.0
      external-editor: 3.1.0
      figures: 3.2.0
      lodash: 4.17.21
      mute-stream: 0.0.8
      ora: 5.4.1
      run-async: 2.4.1
      rxjs: 7.8.0
      string-width: 4.2.3
      strip-ansi: 6.0.1
      through: 2.3.8
      wrap-ansi: 7.0.0
    dev: false

  /internal-slot/1.0.3:
    resolution: {integrity: sha512-O0DB1JC/sPyZl7cIo78n5dR7eUSwwpYPiXRhTzNxZVAMUuB8vlnRFyLxdrVToks6XPLVnFfbzaVd5WLjhgg+vA==}
    engines: {node: '>= 0.4'}
    dependencies:
      get-intrinsic: 1.1.1
      has: 1.0.3
      side-channel: 1.0.4
    dev: false

  /internmap/2.0.3:
    resolution: {integrity: sha512-5Hh7Y1wQbvY5ooGgPbDaL5iYLAPzMTUrjMulskHLH6wnv/A+1q5rgEaiuqEjB+oxGXIVZs1FF+R/KPN3ZSQYYg==}
    engines: {node: '>=12'}
    dev: false

  /intl-messageformat/9.11.4:
    resolution: {integrity: sha512-77TSkNubIy/hsapz6LQpyR6OADcxhWdhSaboPb5flMaALCVkPvAIxr48AlPqaMl4r1anNcvR9rpLWVdwUY1IKg==}
    dependencies:
      '@formatjs/ecma402-abstract': 1.11.3
      '@formatjs/fast-memoize': 1.2.1
      '@formatjs/icu-messageformat-parser': 2.0.18
      tslib: 2.3.1
    dev: false

  /is-arguments/1.1.1:
    resolution: {integrity: sha512-8Q7EARjzEnKpt/PCD7e1cgUS0a6X8u5tdSiMqXhojOdoV9TsMsiO+9VLC5vAmO8N7/GmXn7yjR8qnA6bVAEzfA==}
    engines: {node: '>= 0.4'}
    dependencies:
      call-bind: 1.0.2
      has-tostringtag: 1.0.0
    dev: false

  /is-arrayish/0.2.1:
    resolution: {integrity: sha1-d8mYQFJ6qOyxqLppe4BkWnqSap0=}
    dev: false

  /is-bigint/1.0.4:
    resolution: {integrity: sha512-zB9CruMamjym81i2JZ3UMn54PKGsQzsJeo6xvN3HJJ4CAsQNB6iRutp2To77OfCNuoxspsIhzaPoO1zyCEhFOg==}
    dependencies:
      has-bigints: 1.0.1
    dev: false

  /is-binary-path/2.1.0:
    resolution: {integrity: sha512-ZMERYes6pDydyuGidse7OsHxtbI7WVeUEozgR/g7rd0xUimYNlvZRE/K2MgZTjWy725IfelLeVcEM97mmtRGXw==}
    engines: {node: '>=8'}
    dependencies:
      binary-extensions: 2.2.0

  /is-boolean-object/1.1.2:
    resolution: {integrity: sha512-gDYaKHJmnj4aWxyj6YHyXVpdQawtVLHU5cb+eztPGczf6cjuTdwve5ZIEfgXqH4e57An1D1AKf8CZ3kYrQRqYA==}
    engines: {node: '>= 0.4'}
    dependencies:
      call-bind: 1.0.2
      has-tostringtag: 1.0.0
    dev: false

  /is-callable/1.2.4:
    resolution: {integrity: sha512-nsuwtxZfMX67Oryl9LCQ+upnC0Z0BgpwntpS89m1H/TLF0zNfzfLMV/9Wa/6MZsj0acpEjAO0KF1xT6ZdLl95w==}
    engines: {node: '>= 0.4'}
    dev: false

  /is-core-module/2.8.1:
    resolution: {integrity: sha512-SdNCUs284hr40hFTFP6l0IfZ/RSrMXF3qgoRHd3/79unUTvrFO/JoXwkGm+5J/Oe3E/b5GsnG330uUNgRpu1PA==}
    dependencies:
      has: 1.0.3

  /is-core-module/2.9.0:
    resolution: {integrity: sha512-+5FPy5PnwmO3lvfMb0AsoPaBG+5KHUI0wYFXOtYPnVVVspTFUuMZNfNaNVRt3FZadstu2c8x23vykRW/NBoU6A==}
    dependencies:
      has: 1.0.3

  /is-date-object/1.0.5:
    resolution: {integrity: sha512-9YQaSxsAiSwcvS33MBk3wTCVnWK+HhF8VZR2jRxehM16QcVOdHqPn4VPHmRK4lSr38n9JriurInLcP90xsYNfQ==}
    engines: {node: '>= 0.4'}
    dependencies:
      has-tostringtag: 1.0.0
    dev: false

  /is-extglob/2.1.1:
    resolution: {integrity: sha512-SbKbANkN603Vi4jEZv49LeVJMn4yGwsbzZworEoyEiutsN3nJYdbO36zfhGJ6QEDpOZIFkDtnq5JRxmvl3jsoQ==}
    engines: {node: '>=0.10.0'}

  /is-fullwidth-code-point/3.0.0:
    resolution: {integrity: sha512-zymm5+u+sCsSWyD9qNaejV3DFvhCKclKdizYaJUuHA83RLjb7nSuGnddCHGv0hk+KY7BMAlsWeK4Ueg6EV6XQg==}
    engines: {node: '>=8'}
    dev: false

  /is-generator-function/1.0.10:
    resolution: {integrity: sha512-jsEjy9l3yiXEQ+PsXdmBwEPcOxaXWLspKdplFUVI9vq1iZgIekeC0L167qeu86czQaxed3q/Uzuw0swL0irL8A==}
    engines: {node: '>= 0.4'}
    dependencies:
      has-tostringtag: 1.0.0
    dev: false

  /is-glob/4.0.3:
    resolution: {integrity: sha512-xelSayHH36ZgE7ZWhli7pW34hNbNl8Ojv5KVmkJD4hBdD3th8Tfk9vYasLM+mXWOZhFkgZfxhLSnrwRr4elSSg==}
    engines: {node: '>=0.10.0'}
    dependencies:
      is-extglob: 2.1.1

  /is-interactive/1.0.0:
    resolution: {integrity: sha512-2HvIEKRoqS62guEC+qBjpvRubdX910WCMuJTZ+I9yvqKU2/12eSL549HMwtabb4oupdj2sMP50k+XJfB/8JE6w==}
    engines: {node: '>=8'}
    dev: false

  /is-negative-zero/2.0.2:
    resolution: {integrity: sha512-dqJvarLawXsFbNDeJW7zAz8ItJ9cd28YufuuFzh0G8pNHjJMnY08Dv7sYX2uF5UpQOwieAeOExEYAWWfu7ZZUA==}
    engines: {node: '>= 0.4'}
    dev: false

  /is-node-process/1.0.1:
    resolution: {integrity: sha512-5IcdXuf++TTNt3oGl9EBdkvndXA8gmc4bz/Y+mdEpWh3Mcn/+kOw6hI7LD5CocqJWMzeb0I0ClndRVNdEPuJXQ==}
    dev: false

  /is-number-object/1.0.6:
    resolution: {integrity: sha512-bEVOqiRcvo3zO1+G2lVMy+gkkEm9Yh7cDMRusKKu5ZJKPUYSJwICTKZrNKHA2EbSP0Tu0+6B/emsYNHZyn6K8g==}
    engines: {node: '>= 0.4'}
    dependencies:
      has-tostringtag: 1.0.0
    dev: false

  /is-number/7.0.0:
    resolution: {integrity: sha512-41Cifkg6e8TylSpdtTpeLVMqvSBEVzTttHvERD741+pnZ8ANv0004MRL43QKPDlK9cGvNp6NZWZUBlbGXYxxng==}
    engines: {node: '>=0.12.0'}

  /is-regex/1.1.4:
    resolution: {integrity: sha512-kvRdxDsxZjhzUX07ZnLydzS1TU/TJlTUHHY4YLL87e37oUA49DfkLqgy+VjFocowy29cKvcSiu+kIv728jTTVg==}
    engines: {node: '>= 0.4'}
    dependencies:
      call-bind: 1.0.2
      has-tostringtag: 1.0.0
    dev: false

  /is-shared-array-buffer/1.0.1:
    resolution: {integrity: sha512-IU0NmyknYZN0rChcKhRO1X8LYz5Isj/Fsqh8NJOSf+N/hCOTwy29F32Ik7a+QszE63IdvmwdTPDd6cZ5pg4cwA==}
    dev: false

  /is-string/1.0.7:
    resolution: {integrity: sha512-tE2UXzivje6ofPW7l23cjDOMa09gb7xlAqG6jG5ej6uPV32TlWP3NKPigtaGeHNu9fohccRYvIiZMfOOnOYUtg==}
    engines: {node: '>= 0.4'}
    dependencies:
      has-tostringtag: 1.0.0
    dev: false

  /is-symbol/1.0.4:
    resolution: {integrity: sha512-C/CPBqKWnvdcxqIARxyOh4v1UUEOCHpgDa0WYgpKDFMszcrPcffg5uhwSgPCLD2WWxmq6isisz87tzT01tuGhg==}
    engines: {node: '>= 0.4'}
    dependencies:
      has-symbols: 1.0.3
    dev: false

  /is-typed-array/1.1.10:
    resolution: {integrity: sha512-PJqgEHiWZvMpaFZ3uTc8kHPM4+4ADTlDniuQL7cU/UDA0Ql7F70yGfHph3cLNe+c9toaigv+DFzTJKhc2CtO6A==}
    engines: {node: '>= 0.4'}
    dependencies:
      available-typed-arrays: 1.0.5
      call-bind: 1.0.2
      for-each: 0.3.3
      gopd: 1.0.1
      has-tostringtag: 1.0.0
    dev: false

  /is-unicode-supported/0.1.0:
    resolution: {integrity: sha512-knxG2q4UC3u8stRGyAVJCOdxFmv5DZiRcdlIaAQXAbSfJya+OhopNotLQrstBhququ4ZpuKbDc/8S6mgXgPFPw==}
    engines: {node: '>=10'}
    dev: false

  /is-weakref/1.0.2:
    resolution: {integrity: sha512-qctsuLZmIQ0+vSSMfoVvyFe2+GSEvnmZ2ezTup1SBse9+twCCeial6EEi3Nc2KFcf6+qz2FBPnjXsk8xhKSaPQ==}
    dependencies:
      call-bind: 1.0.2
    dev: false

  /isarray/1.0.0:
    resolution: {integrity: sha1-u5NdSFgsuhaMBoNJV6VKPgcSTxE=}
    dev: false

  /isexe/2.0.0:
    resolution: {integrity: sha1-6PvzdNxVb/iUehDcsFctYz8s+hA=}
    dev: false

  /javascript-stringify/2.1.0:
    resolution: {integrity: sha512-JVAfqNPTvNq3sB/VHQJAFxN/sPgKnsKrCwyRt15zwNCdrMMJDdcEOdubuy+DuJYYdm0ox1J4uzEuYKkN+9yhVg==}
    dev: false

  /js-levenshtein/1.1.6:
    resolution: {integrity: sha512-X2BB11YZtrRqY4EnQcLX5Rh373zbK4alC1FW7D7MBhL2gtcC17cTnr6DmfHZeS0s2rTHjUTMMHfG7gO8SSdw+g==}
    engines: {node: '>=0.10.0'}
    dev: false

  /js-tokens/4.0.0:
    resolution: {integrity: sha512-RdJUflcE3cUzKiMqQgsCu06FPu9UdIJO0beYbPhHN4k6apgJtifcoCtT9bcxOpYBtpD2kCM6Sbzg4CausW/PKQ==}
    dev: false

  /json-parse-better-errors/1.0.2:
    resolution: {integrity: sha512-mrqyZKfX5EhL7hvqcV6WG1yYjnjeuYDzDhhcAAUrq8Po85NBQBJP+ZDUT75qZQ98IkUoBqdkExkukOU7Ts2wrw==}
    dev: false

  /json-stringify-pretty-compact/3.0.0:
    resolution: {integrity: sha512-Rc2suX5meI0S3bfdZuA7JMFBGkJ875ApfVyq2WHELjBiiG22My/l7/8zPpH/CfFVQHuVLd8NLR0nv6vi0BYYKA==}
    dev: false

  /kleur/4.1.4:
    resolution: {integrity: sha512-8QADVssbrFjivHWQU7KkMgptGTl6WAcSdlbBPY4uNF+mWr6DGcKrvY2w4FQJoXch7+fKMjj0dRrL75vk3k23OA==}
    engines: {node: '>=6'}

  /lazy-brush/1.0.1:
    resolution: {integrity: sha512-xT/iSClTVi7vLoF8dCWTBhCuOWqsLXCMPa6ucVmVAk6hyNCM5JeS1NLhXqIrJktUg+caEYKlqSOUU4u3cpXzKg==}
    dev: false

  /lilconfig/2.0.4:
    resolution: {integrity: sha512-bfTIN7lEsiooCocSISTWXkiWJkRqtL9wYtYy+8EK3Y41qh3mpwPU0ycTOgjdY9ErwXCc8QyrQp82bdL0Xkm9yA==}
    engines: {node: '>=10'}
    dev: true

  /lilconfig/2.0.6:
    resolution: {integrity: sha512-9JROoBW7pobfsx+Sq2JsASvCo6Pfo6WWoUW79HuB1BCoBXD4PLWJPqDF6fNj67pqBYTbAHkE57M1kS/+L1neOg==}
    engines: {node: '>=10'}

  /load-json-file/4.0.0:
    resolution: {integrity: sha1-L19Fq5HjMhYjT9U62rZo607AmTs=}
    engines: {node: '>=4'}
    dependencies:
      graceful-fs: 4.2.9
      parse-json: 4.0.0
      pify: 3.0.0
      strip-bom: 3.0.0
    dev: false

  /local-access/1.1.0:
    resolution: {integrity: sha512-XfegD5pyTAfb+GY6chk283Ox5z8WexG56OvM06RWLpAc/UHozO8X6xAxEkIitZOtsSMM1Yr3DkHgW5W+onLhCw==}
    engines: {node: '>=6'}
    dev: false

  /local-pkg/0.4.1:
    resolution: {integrity: sha512-lL87ytIGP2FU5PWwNDo0w3WhIo2gopIAxPg9RxDYF7m4rr5ahuZxP22xnJHIvaLTe4Z9P6uKKY2UHiwyB4pcrw==}
    engines: {node: '>=14'}
    dev: false

  /lodash/4.17.21:
    resolution: {integrity: sha512-v2kDEe57lecTulaDIuNTPy3Ry4gLGJ6Z1O3vE1krgXZNrsQ+LFTGHVxVjcXPs17LhbZVGedAJv8XZ1tvj5FvSg==}
    dev: false

  /log-symbols/4.1.0:
    resolution: {integrity: sha512-8XPvpAA8uyhfteu8pIvQxpJZ7SYYdpUivZpGy6sFsBuKRY/7rQGavedeB8aK+Zkyq6upMFVL/9AW6vOYzfRyLg==}
    engines: {node: '>=10'}
    dependencies:
      chalk: 4.1.2
      is-unicode-supported: 0.1.0
    dev: false

  /loupe/2.3.4:
    resolution: {integrity: sha512-OvKfgCC2Ndby6aSTREl5aCCPTNIzlDfQZvZxNUrBrihDhL3xcrYegTblhmEiCrg2kKQz4XsFIaemE5BF4ybSaQ==}
    dependencies:
      get-func-name: 2.0.0
    dev: false

  /lru-cache/6.0.0:
    resolution: {integrity: sha512-Jo6dJ04CmSjuznwJSS3pUeWmd/H0ffTlkXXgwZi+eq1UCmqQwCh+eLsYOYCwY991i2Fah4h1BEMCx4qThGbsiA==}
    engines: {node: '>=10'}
    dependencies:
      yallist: 4.0.0
    dev: false

  /lz-string/1.4.4:
    resolution: {integrity: sha1-wNjq82BZ9wV5bh40SBHPTEmNOiY=}
    hasBin: true
    dev: false

  /magic-string/0.25.7:
    resolution: {integrity: sha512-4CrMT5DOHTDk4HYDlzmwu4FVCcIYI8gauveasrdCu2IKIFOJ3f0v/8MDGJCDL9oD2ppz/Av1b0Nj345H9M+XIA==}
    dependencies:
      sourcemap-codec: 1.4.8

  /magic-string/0.26.1:
    resolution: {integrity: sha512-ndThHmvgtieXe8J/VGPjG+Apu7v7ItcD5mhEIvOscWjPF/ccOiLxHaSuCAS2G+3x4GKsAbT8u7zdyamupui8Tg==}
    engines: {node: '>=12'}
    dependencies:
      sourcemap-codec: 1.4.8

  /map-obj/5.0.2:
    resolution: {integrity: sha512-K6K2NgKnTXimT3779/4KxSvobxOtMmx1LBZ3NwRxT/MDIR3Br/fQ4Q+WCX5QxjyUR8zg5+RV9Tbf2c5pAWTD2A==}
    engines: {node: ^12.20.0 || ^14.13.1 || >=16.0.0}
    dev: false

  /media-encoder-host-broker/7.0.70:
    resolution: {integrity: sha512-ixixE9auojgUHEIQHYvJ75vPxetkHreIfxK20SQ4ZoZSO/vRj4+up72rETMbj2e0UO7xnDJqADsx+sfkoV2eVA==}
    dependencies:
      '@babel/runtime': 7.19.0
      broker-factory: 3.0.68
      fast-unique-numbers: 6.0.21
      media-encoder-host-worker: 9.0.70
      tslib: 2.4.0
    dev: false

  /media-encoder-host-worker/9.0.70:
    resolution: {integrity: sha512-ttZAvG0osaOTl6C1OMIzZzFQ/ZIBiRDHyrfcM0d+ZF65tAjLtA53vWoINcgwRBEwc4P62y9a12pbujB1ZdCU6Q==}
    dependencies:
      '@babel/runtime': 7.19.0
      extendable-media-recorder-wav-encoder-broker: 7.0.70
      tslib: 2.4.0
      worker-factory: 6.0.69
    dev: false

  /media-encoder-host/8.0.78:
    resolution: {integrity: sha512-kobfdkFcfp8w2SkPY8ISHzG6L7o8tgtIvXtK5/j1hfZGZxqf0sxxXEzU9WFm9jNKnlgko6RSZhPzD24w60I4zQ==}
    dependencies:
      '@babel/runtime': 7.19.0
      media-encoder-host-broker: 7.0.70
      media-encoder-host-worker: 9.0.70
      tslib: 2.4.0
    dev: false

  /memorystream/0.3.1:
    resolution: {integrity: sha1-htcJCzDORV1j+64S3aUaR93K+bI=}
    engines: {node: '>= 0.10.0'}
    dev: false

  /merge2/1.4.1:
    resolution: {integrity: sha512-8q7VEgMJW4J8tcfVPy8g09NcQwZdbwFEqhe/WZkoIzjn/3TGDwtOCYtXGxA3O8tPzpczCCDgv+P2P5y00ZJOOg==}
    engines: {node: '>= 8'}

  /micromatch/4.0.4:
    resolution: {integrity: sha512-pRmzw/XUcwXGpD9aI9q/0XOwLNygjETJ8y0ao0wdqprrzDa4YnxLcz7fQRZr8voh8V10kGhABbNcHVk5wHgWwg==}
    engines: {node: '>=8.6'}
    dependencies:
      braces: 3.0.2
      picomatch: 2.3.1

  /mime-db/1.51.0:
    resolution: {integrity: sha512-5y8A56jg7XVQx2mbv1lu49NR4dokRnhZYTtL+KGfaa27uq4pSTXkwQkFJl4pkRMyNFz/EtYDSkiiEHx3F7UN6g==}
    engines: {node: '>= 0.6'}
    dev: false

  /mime-types/2.1.34:
    resolution: {integrity: sha512-6cP692WwGIs9XXdOO4++N+7qjqv0rqxxVvJ3VHPh/Sc9mVZcQP+ZGhkKiTvWMQRr2tbHkJP/Yn7Y0npb3ZBs4A==}
    engines: {node: '>= 0.6'}
    dependencies:
      mime-db: 1.51.0
    dev: false

  /mimic-fn/2.1.0:
    resolution: {integrity: sha512-OqbOk5oEQeAZ8WXWydlu9HJjz9WVdEIvamMCcXmuqUYjTknH/sqsWvhQ3vgwKFRR1HpjvNBKQ37nbJgYzGqGcg==}
    engines: {node: '>=6'}
    dev: false

  /min-indent/1.0.1:
    resolution: {integrity: sha512-I9jwMn07Sy/IwOj3zVkVik2JTvgpaykDZEigL6Rx6N9LbMywwUSMtxET+7lVoDLLd3O3IXwJwvuuns8UB/HeAg==}
    engines: {node: '>=4'}

  /mini-svg-data-uri/1.4.4:
    resolution: {integrity: sha512-r9deDe9p5FJUPZAk3A59wGH7Ii9YrjjWw0jmw/liSbHl2CHiyXj6FcDXDu2K3TjVAXqiJdaw3xxwlZZr9E6nHg==}
    hasBin: true
    dev: false

  /minimatch/3.0.4:
    resolution: {integrity: sha512-yJHVQEhyqPLUTgt9B83PXu6W3rx4MvvHvSUvToogpwoGDOUQ+yDrR0HRot+yOCdCO7u4hX3pWft6kWBBcqh0UA==}
    dependencies:
      brace-expansion: 1.1.11

  /minimist/1.2.5:
    resolution: {integrity: sha512-FM9nNUYrRBAELZQT3xeZQ7fmMOBg6nWNmJKTcgsJeaLstP/UODVpGsr5OhXhhXg6f+qtJ8uiZ+PUxkDWcgIXLw==}

  /minimist/1.2.6:
    resolution: {integrity: sha512-Jsjnk4bw3YJqYzbdyBiNsPWHPfO++UGG749Cxs6peCu5Xg4nrena6OVxOYxrQTqww0Jmwt+Ref8rggumkTLz9Q==}

  /mkdirp/0.5.5:
    resolution: {integrity: sha512-NKmAlESf6jMGym1++R0Ra7wvhV+wFW63FaSOFPwRahvea0gMUcGUhVeAg/0BC0wiv9ih5NYPB1Wn1UEI1/L+xQ==}
    hasBin: true
    dependencies:
      minimist: 1.2.5

  /mri/1.2.0:
    resolution: {integrity: sha512-tzzskb3bG8LvYGFF/mDTpq3jpI6Q9wc3LEmBaghu+DdCssd1FakN7Bc0hVNmEyGq1bq3RgfkCb3cmQLpNPOroA==}
    engines: {node: '>=4'}

  /mrmime/1.0.0:
    resolution: {integrity: sha512-a70zx7zFfVO7XpnQ2IX1Myh9yY4UYvfld/dikWRnsXxbyvMcfz+u6UfgNAtH+k2QqtJuzVpv6eLTx1G2+WKZbQ==}
    engines: {node: '>=10'}
    dev: false

  /ms/2.1.2:
    resolution: {integrity: sha512-sGkPx+VjMtmA6MX27oA4FBFELFCZZ4S4XqeGOXCv68tT+jb3vk/RyaKWP0PTKyWtmLSM0b+adUTEvbs1PEaH2w==}

  /msw/1.0.0_typescript@4.7.4:
    resolution: {integrity: sha512-8QVa1RAN/Nzbn/tKmtimJ+b2M1QZOMdETQW7/1TmBOZ4w+wJojfxuh1Hj5J4FYdBgZWW/TK4CABUOlOM4OjTOA==}
    engines: {node: '>=14'}
    hasBin: true
    requiresBuild: true
    peerDependencies:
      typescript: '>= 4.4.x <= 4.9.x'
    peerDependenciesMeta:
      typescript:
        optional: true
    dependencies:
      '@mswjs/cookies': 0.2.2
      '@mswjs/interceptors': 0.17.7
      '@open-draft/until': 1.0.3
      '@types/cookie': 0.4.1
      '@types/js-levenshtein': 1.1.1
      chalk: 4.1.1
      chokidar: 3.5.3
      cookie: 0.4.2
      graphql: 16.6.0
      headers-polyfill: 3.1.2
      inquirer: 8.2.5
      is-node-process: 1.0.1
      js-levenshtein: 1.1.6
      node-fetch: 2.6.7
      outvariant: 1.3.0
      path-to-regexp: 6.2.1
      strict-event-emitter: 0.4.6
      type-fest: 2.19.0
      typescript: 4.7.4
      yargs: 17.6.2
    transitivePeerDependencies:
      - encoding
      - supports-color
    dev: false

  /multi-buffer-data-view/3.0.21:
    resolution: {integrity: sha512-K/v5mjWMbJEgiZzn6Pr7+jKoKuChY6GdQEeiKNWhIi0QILXzJmUvuho85z6AYYh38Ua2kGY/5E3qs2ceoZ8chA==}
    engines: {node: '>=12.20.1'}
    dependencies:
      '@babel/runtime': 7.19.0
      tslib: 2.4.0
    dev: false

  /mute-stream/0.0.8:
    resolution: {integrity: sha512-nnbWWOkoWyUsTjKrhgD0dcz22mdkSnpYqbEjIm2nhwhuxlSkpywJmBo8h0ZqJdkp73mb90SssHkN4rsRaBAfAA==}
    dev: false

  /nanoid/3.2.0:
    resolution: {integrity: sha512-fmsZYa9lpn69Ad5eDn7FMcnnSR+8R34W9qJEijxYhTbfOWzr22n1QxCMzXLK+ODyW2973V3Fux959iQoUxzUIA==}
    engines: {node: ^10 || ^12 || ^13.7 || ^14 || >=15.0.1}
    hasBin: true

  /nanoid/3.3.4:
    resolution: {integrity: sha512-MqBkQh/OHTS2egovRtLk45wEyNXwF+cokD+1YPf9u5VfJiRdAiRwB2froX5Co9Rh20xs4siNPm8naNotSD6RBw==}
    engines: {node: ^10 || ^12 || ^13.7 || ^14 || >=15.0.1}
    hasBin: true

  /nice-try/1.0.5:
    resolution: {integrity: sha512-1nh45deeb5olNY7eX82BkPO7SSxR5SSYJiPTrTdFUVYwAl8CKMA5N9PjTYkHiRjisVcxcQ1HXdLhx2qxxJzLNQ==}
    dev: false

  /node-fetch/2.6.7:
    resolution: {integrity: sha512-ZjMPFEfVx5j+y2yF35Kzx5sF7kDzxuDj6ziH4FFbOp87zKDZNx8yExJIb05OGF4Nlt9IHFIMBkRl41VdvcNdbQ==}
    engines: {node: 4.x || >=6.0.0}
    peerDependencies:
      encoding: ^0.1.0
    peerDependenciesMeta:
      encoding:
        optional: true
    dependencies:
      whatwg-url: 5.0.0
    dev: false

  /node-html-parser/5.3.3:
    resolution: {integrity: sha512-ncg1033CaX9UexbyA7e1N0aAoAYRDiV8jkTvzEnfd1GDvzFdrsXLzR4p4ik8mwLgnaKP/jyUFWDy9q3jvRT2Jw==}
    dependencies:
      css-select: 4.3.0
      he: 1.2.0
    dev: false

  /node-releases/2.0.1:
    resolution: {integrity: sha512-CqyzN6z7Q6aMeF/ktcMVTzhAHCEpf8SOarwpzpf8pNBY2k5/oM34UHldUwp8VKI7uxct2HxSRdJjBaZeESzcxA==}
    dev: true

  /node-releases/2.0.2:
    resolution: {integrity: sha512-XxYDdcQ6eKqp/YjI+tb2C5WM2LgjnZrfYg4vgQt49EK268b6gYCHsBLrK2qvJo4FmCtqmKezb0WZFK4fkrZNsg==}
    dev: false

  /normalize-package-data/2.5.0:
    resolution: {integrity: sha512-/5CMN3T0R4XTj4DcGaexo+roZSdSFW/0AOOTROrjxzCG1wrWXEsGbRKevjlIL+ZDE4sZlJr5ED4YW0yqmkK+eA==}
    dependencies:
      hosted-git-info: 2.8.9
      resolve: 1.22.0
      semver: 5.7.1
      validate-npm-package-license: 3.0.4
    dev: false

  /normalize-path/3.0.0:
    resolution: {integrity: sha512-6eZs5Ls3WtCisHWp9S2GUy8dqkpGi4BVSz3GaqiE6ezub0512ESztXUwUB6C6IKbQkY2Pnb/mD4WYojCRwcwLA==}
    engines: {node: '>=0.10.0'}

  /normalize-range/0.1.2:
    resolution: {integrity: sha1-LRDAa9/TEuqXd2laTShDlFa3WUI=}
    engines: {node: '>=0.10.0'}

  /npm-run-all/4.1.5:
    resolution: {integrity: sha512-Oo82gJDAVcaMdi3nuoKFavkIHBRVqQ1qvMb+9LHk/cF4P6B2m8aP04hGf7oL6wZ9BuGwX1onlLhpuoofSyoQDQ==}
    engines: {node: '>= 4'}
    hasBin: true
    dependencies:
      ansi-styles: 3.2.1
      chalk: 2.4.2
      cross-spawn: 6.0.5
      memorystream: 0.3.1
      minimatch: 3.0.4
      pidtree: 0.3.1
      read-pkg: 3.0.0
      shell-quote: 1.7.3
      string.prototype.padend: 3.1.3
    dev: false

  /nth-check/2.1.1:
    resolution: {integrity: sha512-lqjrjmaOoAnWfMmBPL+XNnynZh2+swxiX3WUE0s4yEHI6m+AwrK2UZOimIRl3X/4QctVqS8AiZjFqyOGrMXb/w==}
    dependencies:
      boolbase: 1.0.0
    dev: false

  /object-hash/3.0.0:
    resolution: {integrity: sha512-RSn9F68PjH9HqtltsSnqYC1XXoWe9Bju5+213R98cNGttag9q9yAOTzdbsqvIa7aNm5WffBZFpWYr2aWrklWAw==}
    engines: {node: '>= 6'}

  /object-inspect/1.12.0:
    resolution: {integrity: sha512-Ho2z80bVIvJloH+YzRmpZVQe87+qASmBUKZDWgx9cu+KDrX2ZDH/3tMy+gXbZETVGs2M8YdxObOh7XAtim9Y0g==}
    dev: false

  /object-keys/1.1.1:
    resolution: {integrity: sha512-NuAESUOUMrlIXOfHKzD6bpPu3tYt3xvjNdRIQ+FeT0lNb4K8WR70CaDxhuNguS2XG+GjkyMwOzsN5ZktImfhLA==}
    engines: {node: '>= 0.4'}
    dev: false

  /object.assign/4.1.2:
    resolution: {integrity: sha512-ixT2L5THXsApyiUPYKmW+2EHpXXe5Ii3M+f4e+aJFAHao5amFRW6J0OO6c/LU8Be47utCx2GL89hxGB6XSmKuQ==}
    engines: {node: '>= 0.4'}
    dependencies:
      call-bind: 1.0.2
      define-properties: 1.1.3
      has-symbols: 1.0.3
      object-keys: 1.1.1
    dev: false

  /once/1.4.0:
    resolution: {integrity: sha512-lNaJgI+2Q5URQBkccEKHTQOPaXdUxnZZElQTZY0MFUAuaEqe1E+Nyvgdz/aIyNi6Z9MzO5dv1H8n58/GELp3+w==}
    dependencies:
      wrappy: 1.0.2

  /onetime/5.1.2:
    resolution: {integrity: sha512-kbpaSSGJTWdAY5KPVeMOKXSrPtr8C8C7wodJbcsd51jRnmD+GZu8Y0VoU6Dm5Z4vWr0Ig/1NKuWRKf7j5aaYSg==}
    engines: {node: '>=6'}
    dependencies:
      mimic-fn: 2.1.0
    dev: false

  /ora/5.4.1:
    resolution: {integrity: sha512-5b6Y85tPxZZ7QytO+BQzysW31HJku27cRIlkbAXaNx+BdcVi+LlRFmVXzeF6a7JCwJpyw5c4b+YSVImQIrBpuQ==}
    engines: {node: '>=10'}
    dependencies:
      bl: 4.1.0
      chalk: 4.1.2
      cli-cursor: 3.1.0
      cli-spinners: 2.7.0
      is-interactive: 1.0.0
      is-unicode-supported: 0.1.0
      log-symbols: 4.1.0
      strip-ansi: 6.0.1
      wcwidth: 1.0.1
    dev: false

  /os-tmpdir/1.0.2:
    resolution: {integrity: sha512-D2FR03Vir7FIu45XBY20mTb+/ZSWB00sjU9jdQXt83gDrI4Ztz5Fs7/yy74g2N5SVQY4xY1qDr4rNddwYRVX0g==}
    engines: {node: '>=0.10.0'}
    dev: false

  /outvariant/1.3.0:
    resolution: {integrity: sha512-yeWM9k6UPfG/nzxdaPlJkB2p08hCg4xP6Lx99F+vP8YF7xyZVfTmJjrrNalkmzudD4WFvNLVudQikqUmF8zhVQ==}
    dev: false

  /parent-module/1.0.1:
    resolution: {integrity: sha512-GQ2EWRpQV8/o+Aw8YqtfZZPfNRWZYkbidE9k5rpl/hC3vtHHBfGm2Ifi6qWV+coDGkrUKZAxE3Lot5kcsRlh+g==}
    engines: {node: '>=6'}
    dependencies:
      callsites: 3.1.0

  /parse-cache-control/1.0.1:
    resolution: {integrity: sha1-juqz5U+laSD+Fro493+iGqzC104=}
    dev: false

  /parse-json/4.0.0:
    resolution: {integrity: sha1-vjX1Qlvh9/bHRxhPmKeIy5lHfuA=}
    engines: {node: '>=4'}
    dependencies:
      error-ex: 1.3.2
      json-parse-better-errors: 1.0.2
    dev: false

  /path-is-absolute/1.0.1:
    resolution: {integrity: sha512-AVbw3UJ2e9bq64vSaS9Am0fje1Pa8pbGqTTsmXfaIiMpnr5DlDhfJOuLj9Sf95ZPVDAUerDfEk88MPmPe7UCQg==}
    engines: {node: '>=0.10.0'}

  /path-key/2.0.1:
    resolution: {integrity: sha1-QRyttXTFoUDTpLGRDUDYDMn0C0A=}
    engines: {node: '>=4'}
    dev: false

  /path-parse/1.0.7:
    resolution: {integrity: sha512-LDJzPVEEEPR+y48z93A0Ed0yXb8pAByGWo/k5YYdYgpY2/2EsOsksJrq7lOHxryrVOn1ejG6oAp8ahvOIQD8sw==}

  /path-to-regexp/6.2.1:
    resolution: {integrity: sha512-JLyh7xT1kizaEvcaXOQwOc2/Yhw6KZOvPf1S8401UyLk86CU79LN3vl7ztXGm/pZ+YjoyAJ4rxmHwbkBXJX+yw==}
    dev: false

  /path-type/3.0.0:
    resolution: {integrity: sha512-T2ZUsdZFHgA3u4e5PfPbjd7HDDpxPnQb5jN0SrDsjNSuVXHJqtwTnWqG0B1jZrgmJ/7lj1EmVIByWt1gxGkWvg==}
    engines: {node: '>=4'}
    dependencies:
      pify: 3.0.0
    dev: false

  /pathval/1.1.1:
    resolution: {integrity: sha512-Dp6zGqpTdETdR63lehJYPeIOqpiNBNtc7BpWSLrOje7UaIsE5aY92r/AunQA7rsXvet3lrJ3JnZX29UPTKXyKQ==}
    dev: false

  /picocolors/1.0.0:
    resolution: {integrity: sha512-1fygroTLlHu66zi26VoTDv8yRgm0Fccecssto+MhsZ0D/DGW2sm8E8AjW7NU5VVTRt5GxbeZ5qBuJr+HyLYkjQ==}

  /picomatch/2.3.1:
    resolution: {integrity: sha512-JU3teHTNjmE2VCGFzuY8EXzCDVwEqB2a8fsIvwaStHhAWJEeVd1o1QD80CU6+ZdEXXSLbSsuLwJjkCBWqRQUVA==}
    engines: {node: '>=8.6'}

  /pidtree/0.3.1:
    resolution: {integrity: sha512-qQbW94hLHEqCg7nhby4yRC7G2+jYHY4Rguc2bjw7Uug4GIJuu1tvf2uHaZv5Q8zdt+WKJ6qK1FOI6amaWUo5FA==}
    engines: {node: '>=0.10'}
    hasBin: true
    dev: false

  /pify/2.3.0:
    resolution: {integrity: sha512-udgsAY+fTnvv7kI7aaxbqwWNb0AHiB0qBO89PZKPkoTmGOgdbrHDKD+0B2X4uTfJ/FT1R09r9gTsjUjNJotuog==}
    engines: {node: '>=0.10.0'}

  /pify/3.0.0:
    resolution: {integrity: sha1-5aSs0sEB/fPZpNB/DbxNtJ3SgXY=}
    engines: {node: '>=4'}
    dev: false

  /playwright-core/1.27.1:
    resolution: {integrity: sha512-9EmeXDncC2Pmp/z+teoVYlvmPWUC6ejSSYZUln7YaP89Z6lpAaiaAnqroUt/BoLo8tn7WYShcfaCh+xofZa44Q==}
    engines: {node: '>=14'}
    hasBin: true
    dev: false

  /playwright/1.27.1:
    resolution: {integrity: sha512-xXYZ7m36yTtC+oFgqH0eTgullGztKSRMb4yuwLPl8IYSmgBM88QiB+3IWb1mRIC9/NNwcgbG0RwtFlg+EAFQHQ==}
    engines: {node: '>=14'}
    hasBin: true
    requiresBuild: true
    dependencies:
      playwright-core: 1.27.1
    dev: false

  /plotly.js-dist-min/2.11.1:
    resolution: {integrity: sha512-F9WWNht0D3yBLZGHbLoJNfvplXvy+GUPSsA/lCbMuYd/UwzSu6Vmyprxlps9Einw1LDS1hYBrJeioK0lE3ieXA==}
    dev: false

  /polka/1.0.0-next.22:
    resolution: {integrity: sha512-a7tsZy5gFbJr0aUltZS97xCkbPglXuD67AMvTyZX7BTDBH384FWf0ZQF6rPvdutSxnO1vUlXM2zSLf5tCKk5RA==}
    engines: {node: '>=8'}
    dependencies:
      '@polka/url': 1.0.0-next.21
      trouter: 3.2.0
    dev: false

  /pollen-css/4.6.1:
    resolution: {integrity: sha512-w4doC2Nu2l16VyVhShcLqPOuIEuB/thGKxCwOZv9ef/kmoU4iwFMbdWJyjWMIp4A2+fRJ5E79nalpxMNvkEJvQ==}
    hasBin: true
    dependencies:
      case: 1.6.3
      commander: 9.4.1
      css-vars-ponyfill: 2.4.8
      deepmerge: 4.2.2
      javascript-stringify: 2.1.0
      lilconfig: 2.0.6
      map-obj: 5.0.2
      prettier: 2.8.1
    dev: false

  /postcss-custom-media/8.0.2_postcss@8.4.6:
    resolution: {integrity: sha512-7yi25vDAoHAkbhAzX9dHx2yc6ntS4jQvejrNcC+csQJAXjj15e7VcWfMgLqBNAbOvqi5uIa9huOVwdHbf+sKqg==}
    engines: {node: ^12 || ^14 || >=16}
    peerDependencies:
      postcss: ^8.3
    dependencies:
      postcss: 8.4.6
      postcss-value-parser: 4.2.0
    dev: false

  /postcss-import/14.1.0_postcss@8.4.6:
    resolution: {integrity: sha512-flwI+Vgm4SElObFVPpTIT7SU7R3qk2L7PyduMcokiaVKuWv9d/U+Gm/QAd8NDLuykTWTkcrjOeD2Pp1rMeBTGw==}
    engines: {node: '>=10.0.0'}
    peerDependencies:
      postcss: ^8.0.0
    dependencies:
      postcss: 8.4.6
      postcss-value-parser: 4.2.0
      read-cache: 1.0.0
      resolve: 1.22.1

  /postcss-js/4.0.0_postcss@8.4.6:
    resolution: {integrity: sha512-77QESFBwgX4irogGVPgQ5s07vLvFqWr228qZY+w6lW599cRlK/HmnlivnnVUxkjHnCu4J16PDMHcH+e+2HbvTQ==}
    engines: {node: ^12 || ^14 || >= 16}
    peerDependencies:
      postcss: ^8.3.3
    dependencies:
      camelcase-css: 2.0.1
      postcss: 8.4.6

  /postcss-less/6.0.0_postcss@8.4.6:
    resolution: {integrity: sha512-FPX16mQLyEjLzEuuJtxA8X3ejDLNGGEG503d2YGZR5Ask1SpDN8KmZUMpzCvyalWRywAn1n1VOA5dcqfCLo5rg==}
    engines: {node: '>=12'}
    peerDependencies:
      postcss: ^8.3.5
    dependencies:
      postcss: 8.4.6
    dev: false

  /postcss-load-config/3.1.1:
    resolution: {integrity: sha512-c/9XYboIbSEUZpiD1UQD0IKiUe8n9WHYV7YFe7X7J+ZwCsEKkUJSFWjS9hBU1RR9THR7jMXst8sxiqP0jjo2mg==}
    engines: {node: '>= 10'}
    peerDependencies:
      ts-node: '>=9.0.0'
    peerDependenciesMeta:
      ts-node:
        optional: true
    dependencies:
      lilconfig: 2.0.4
      yaml: 1.10.2
    dev: true

  /postcss-load-config/3.1.4_postcss@8.4.6:
    resolution: {integrity: sha512-6DiM4E7v4coTE4uzA8U//WhtPwyhiim3eyjEMFCnUpzbrkK9wJHgKDT2mR+HbtSrd/NubVaYTOpSpjUl8NQeRg==}
    engines: {node: '>= 10'}
    peerDependencies:
      postcss: '>=8.0.9'
      ts-node: '>=9.0.0'
    peerDependenciesMeta:
      postcss:
        optional: true
      ts-node:
        optional: true
    dependencies:
      lilconfig: 2.0.6
      postcss: 8.4.6
      yaml: 1.10.2

  /postcss-nested/5.0.6_postcss@8.4.6:
    resolution: {integrity: sha512-rKqm2Fk0KbA8Vt3AdGN0FB9OBOMDVajMG6ZCf/GoHgdxUJ4sBFp0A/uMIRm+MJUdo33YXEtjqIz8u7DAp8B7DA==}
    engines: {node: '>=12.0'}
    peerDependencies:
      postcss: ^8.2.14
    dependencies:
      postcss: 8.4.6
      postcss-selector-parser: 6.0.9

  /postcss-prefix-selector/1.16.0_postcss@8.4.21:
    resolution: {integrity: sha512-rdVMIi7Q4B0XbXqNUEI+Z4E+pueiu/CS5E6vRCQommzdQ/sgsS4dK42U7GX8oJR+TJOtT+Qv3GkNo6iijUMp3Q==}
    peerDependencies:
      postcss: '>4 <9'
    dependencies:
      postcss: 8.4.21
    dev: false

  /postcss-prefix-selector/1.16.0_postcss@8.4.6:
    resolution: {integrity: sha512-rdVMIi7Q4B0XbXqNUEI+Z4E+pueiu/CS5E6vRCQommzdQ/sgsS4dK42U7GX8oJR+TJOtT+Qv3GkNo6iijUMp3Q==}
    peerDependencies:
      postcss: '>4 <9'
    dependencies:
      postcss: 8.4.6
    dev: false

  /postcss-scss/4.0.6_postcss@8.4.6:
    resolution: {integrity: sha512-rLDPhJY4z/i4nVFZ27j9GqLxj1pwxE80eAzUNRMXtcpipFYIeowerzBgG3yJhMtObGEXidtIgbUpQ3eLDsf5OQ==}
    engines: {node: '>=12.0'}
    peerDependencies:
      postcss: ^8.4.19
    dependencies:
      postcss: 8.4.6
    dev: false

  /postcss-selector-parser/6.0.10:
    resolution: {integrity: sha512-IQ7TZdoaqbT+LCpShg46jnZVlhWD2w6iQYAcYXfHARZ7X1t/UGhhceQDs5X0cGqKvYlHNOuv7Oa1xmb0oQuA3w==}
    engines: {node: '>=4'}
    dependencies:
      cssesc: 3.0.0
      util-deprecate: 1.0.2

  /postcss-selector-parser/6.0.9:
    resolution: {integrity: sha512-UO3SgnZOVTwu4kyLR22UQ1xZh086RyNZppb7lLAKBFK8a32ttG5i87Y/P3+2bRSjZNyJ1B7hfFNo273tKe9YxQ==}
    engines: {node: '>=4'}
    dependencies:
      cssesc: 3.0.0
      util-deprecate: 1.0.2

  /postcss-value-parser/4.2.0:
    resolution: {integrity: sha512-1NNCs6uurfkVbeXG4S8JFT9t19m45ICnif8zWLd5oPSZ50QnwMfK+H3jv408d4jw/7Bttv5axS5IiHoLaVNHeQ==}

  /postcss/8.4.14:
    resolution: {integrity: sha512-E398TUmfAYFPBSdzgeieK2Y1+1cpdxJx8yXbK/m57nRhKSmk1GB2tO4lbLBtlkfPQTDKfe4Xqv1ASWPpayPEig==}
    engines: {node: ^10 || ^12 || >=14}
    dependencies:
      nanoid: 3.3.4
      picocolors: 1.0.0
      source-map-js: 1.0.2

  /postcss/8.4.21:
    resolution: {integrity: sha512-tP7u/Sn/dVxK2NnruI4H9BG+x+Wxz6oeZ1cJ8P6G/PZY0IKk4k/63TDsQf2kQq3+qoJeLm2kIBUNlZe3zgb4Zg==}
    engines: {node: ^10 || ^12 || >=14}
    dependencies:
      nanoid: 3.3.4
      picocolors: 1.0.0
      source-map-js: 1.0.2
    dev: false

  /postcss/8.4.6:
    resolution: {integrity: sha512-OovjwIzs9Te46vlEx7+uXB0PLijpwjXGKXjVGGPIGubGpq7uh5Xgf6D6FiJ/SzJMBosHDp6a2hiXOS97iBXcaA==}
    engines: {node: ^10 || ^12 || >=14}
    dependencies:
      nanoid: 3.2.0
      picocolors: 1.0.0
      source-map-js: 1.0.2

  /prettier-plugin-css-order/1.3.0_ob5okuz2s5mlecytbeo2erc43a:
    resolution: {integrity: sha512-wOS4qlbUARCoiiuOG0TiB/j751soC3+gUnMMva5HVWKvHJdLNYqh+jXK3MvvixR6xkJVPxHSF7rIIhkHIuHTFg==}
    engines: {node: '>=14'}
    peerDependencies:
      prettier: 2.x
    dependencies:
      css-declaration-sorter: 6.3.1_postcss@8.4.6
      postcss-less: 6.0.0_postcss@8.4.6
      postcss-scss: 4.0.6_postcss@8.4.6
      prettier: 2.6.2
      sync-threads: 1.0.1
    transitivePeerDependencies:
      - postcss
    dev: false

  /prettier-plugin-svelte/2.7.0_3cyj5wbackxvw67rnaarcmbw7y:
    resolution: {integrity: sha512-fQhhZICprZot2IqEyoiUYLTRdumULGRvw0o4dzl5jt0jfzVWdGqeYW27QTWAeXhoupEZJULmNoH3ueJwUWFLIA==}
    peerDependencies:
      prettier: ^1.16.4 || ^2.0.0
      svelte: ^3.2.0
    dependencies:
      prettier: 2.6.2
      svelte: 3.49.0
    dev: false

  /prettier/2.6.2:
    resolution: {integrity: sha512-PkUpF+qoXTqhOeWL9fu7As8LXsIUZ1WYaJiY/a7McAQzxjk82OF0tibkFXVCDImZtWxbvojFjerkiLb0/q8mew==}
    engines: {node: '>=10.13.0'}
    hasBin: true
    dev: false

  /prettier/2.8.1:
    resolution: {integrity: sha512-lqGoSJBQNJidqCHE80vqZJHWHRFoNYsSpP9AjFhlhi9ODCJA541svILes/+/1GM3VaL/abZi7cpFzOpdR9UPKg==}
    engines: {node: '>=10.13.0'}
    hasBin: true
    dev: false

  /pretty-format/26.6.2:
    resolution: {integrity: sha512-7AeGuCYNGmycyQbCqd/3PWH4eOoX/OiCa0uphp57NVTeAGdJGaAliecxwBDHYQCIvrW7aDBZCYeNTP/WX69mkg==}
    engines: {node: '>= 10'}
    dependencies:
      '@jest/types': 26.6.2
      ansi-regex: 5.0.1
      ansi-styles: 4.3.0
      react-is: 17.0.2
    dev: false

  /pretty-format/27.5.1:
    resolution: {integrity: sha512-Qb1gy5OrP5+zDf2Bvnzdl3jsTf1qXVMazbvCoKhtKqVs4/YK4ozX4gKQJJVyNe+cajNPn0KoC0MC3FUmaHWEmQ==}
    engines: {node: ^10.13.0 || ^12.13.0 || ^14.15.0 || >=15.0.0}
    dependencies:
      ansi-regex: 5.0.1
      ansi-styles: 5.2.0
      react-is: 17.0.2
    dev: false

  /process-nextick-args/2.0.1:
    resolution: {integrity: sha512-3ouUOpQhtgrbOa17J7+uxOTpITYWaGP7/AhoR3+A+/1e9skrzelGi/dXzEYyvbxubEF6Wn2ypscTKiKJFFn1ag==}
    dev: false

  /promise/8.1.0:
    resolution: {integrity: sha512-W04AqnILOL/sPRXziNicCjSNRruLAuIHEOVBazepu0545DDNGYHz7ar9ZgZ1fMU8/MA4mVxp5rkBWRi6OXIy3Q==}
    dependencies:
      asap: 2.0.6
    dev: false

  /qs/6.5.3:
    resolution: {integrity: sha512-qxXIEh4pCGfHICj1mAJQ2/2XVZkjCDTcEgfoSQxc/fYivUZxTkk7L3bDBJSoNrEzXI17oUO5Dp07ktqE5KzczA==}
    engines: {node: '>=0.6'}
    dev: false

  /queue-microtask/1.2.3:
    resolution: {integrity: sha512-NuaNSa6flKT5JaSYQzJok04JzTL1CA6aGhv5rfLW3PgqA+M2ChpZQnAC8h8i4ZFkBS8X5RqkDBHA7r4hej3K9A==}

  /quick-lru/5.1.1:
    resolution: {integrity: sha512-WuyALRjWPDGtt/wzJiadO5AXY+8hZ80hVpe6MyivgraREW751X3SbhRvG3eLKOYN+8VEvqLcf3wdnt44Z4S4SA==}
    engines: {node: '>=10'}

  /react-is/17.0.2:
    resolution: {integrity: sha512-w2GsyukL62IJnlaff/nRegPQR94C/XXamvMWmSHRJ4y7Ts/4ocGRmTHvOs8PSE6pB3dWOrD/nueuU5sduBsQ4w==}
    dev: false

  /read-cache/1.0.0:
    resolution: {integrity: sha512-Owdv/Ft7IjOgm/i0xvNDZ1LrRANRfew4b2prF3OWMQLxLfu3bS8FVhCsrSCMK4lR56Y9ya+AThoTpDCTxCmpRA==}
    dependencies:
      pify: 2.3.0

  /read-pkg/3.0.0:
    resolution: {integrity: sha1-nLxoaXj+5l0WwA4rGcI3/Pbjg4k=}
    engines: {node: '>=4'}
    dependencies:
      load-json-file: 4.0.0
      normalize-package-data: 2.5.0
      path-type: 3.0.0
    dev: false

  /readable-stream/2.3.7:
    resolution: {integrity: sha512-Ebho8K4jIbHAxnuxi7o42OrZgF/ZTNcsZj6nRKyUmkhLFq8CHItp/fy6hQZuZmP/n3yZ9VBUbp4zz/mX8hmYPw==}
    dependencies:
      core-util-is: 1.0.2
      inherits: 2.0.4
      isarray: 1.0.0
      process-nextick-args: 2.0.1
      safe-buffer: 5.1.2
      string_decoder: 1.1.1
      util-deprecate: 1.0.2
    dev: false

  /readable-stream/3.6.0:
    resolution: {integrity: sha512-BViHy7LKeTz4oNnkcLJ+lVSL6vpiFeX6/d3oSH8zCW7UxP2onchk+vTGB143xuFjHS3deTgkKoXXymXqymiIdA==}
    engines: {node: '>= 6'}
    dependencies:
      inherits: 2.0.4
      string_decoder: 1.1.1
      util-deprecate: 1.0.2
    dev: false

  /readdirp/3.6.0:
    resolution: {integrity: sha512-hOS089on8RduqdbhvQ5Z37A0ESjsqz6qnRcffsMU3495FuTdqSm+7bhJ29JvIOsBDEEnan5DPu9t3To9VRlMzA==}
    engines: {node: '>=8.10.0'}
    dependencies:
      picomatch: 2.3.1

  /recorder-audio-worklet-processor/4.2.15:
    resolution: {integrity: sha512-5QTJKukH8JcQR1f2FqZsQ1QD2aoc6/+tM0WPv8sqEI4THzbiMfH4VuWF3BfdL2F9mRjLo81nFC9OShCj87wMhg==}
    dependencies:
      '@babel/runtime': 7.19.0
      tslib: 2.4.0
    dev: false

  /recorder-audio-worklet/5.1.29:
    resolution: {integrity: sha512-HCuB5c50UdRSm8DubnRYIzfNo+eNPfdCAWlSO9jag3lt9vnAJpg6u4DBBb/psXOk7PsHaRsHkZTdg96RSybawA==}
    dependencies:
      '@babel/runtime': 7.19.0
      broker-factory: 3.0.68
      fast-unique-numbers: 6.0.21
      recorder-audio-worklet-processor: 4.2.15
      standardized-audio-context: 25.3.32
      subscribable-things: 2.1.7
      tslib: 2.4.0
      worker-factory: 6.0.69
    dev: false

  /regenerator-runtime/0.13.9:
    resolution: {integrity: sha512-p3VT+cOEgxFsRRA9X4lkI1E+k2/CtnKtU4gcxyaCUreilL/vqI6CdZ3wxVUx3UOUg+gnUOQQcRI7BmSI656MYA==}
    dev: false

  /regexparam/1.3.0:
    resolution: {integrity: sha512-6IQpFBv6e5vz1QAqI+V4k8P2e/3gRrqfCJ9FI+O1FLQTO+Uz6RXZEZOPmTJ6hlGj7gkERzY5BRCv09whKP96/g==}
    engines: {node: '>=6'}
    dev: false

  /require-directory/2.1.1:
    resolution: {integrity: sha512-fGxEI7+wsG9xrvdjsrlmL22OMTTiHRwAMroiEeMgq8gzoLC/PQr7RsRDSTLUg/bZAZtF+TVIkHc6/4RIKrui+Q==}
    engines: {node: '>=0.10.0'}
    dev: false

  /resize-observer-polyfill/1.5.1:
    resolution: {integrity: sha512-LwZrotdHOo12nQuZlHEmtuXdqGoOD0OhaxopaNFxWzInpEgaLWoVuAMbTzixuosCx2nEG58ngzW3vxdWoxIgdg==}
    dev: false

  /resolve-from/4.0.0:
    resolution: {integrity: sha512-pb/MYmXstAkysRFx8piNI1tGFNQIFA3vkE3Gq4EuA1dF6gHp/+vgZqsCGJapvy8N3Q+4o7FwvquPJcnZ7RYy4g==}
    engines: {node: '>=4'}

  /resolve/1.22.0:
    resolution: {integrity: sha512-Hhtrw0nLeSrFQ7phPp4OOcVjLPIeMnRlr5mcnVuMe7M/7eBn98A3hmFRLoFo3DLZkivSYwhRUJTyPyWAk56WLw==}
    hasBin: true
    dependencies:
      is-core-module: 2.8.1
      path-parse: 1.0.7
      supports-preserve-symlinks-flag: 1.0.0

  /resolve/1.22.1:
    resolution: {integrity: sha512-nBpuuYuY5jFsli/JIs1oldw6fOQCBioohqWZg/2hiaOybXOft4lonv85uDOKXdf8rhyK159cxU5cDcK/NKk8zw==}
    hasBin: true
    dependencies:
      is-core-module: 2.9.0
      path-parse: 1.0.7
      supports-preserve-symlinks-flag: 1.0.0

  /restore-cursor/3.1.0:
    resolution: {integrity: sha512-l+sSefzHpj5qimhFSE5a8nufZYAM3sBSVMAPtYkmC+4EH2anSGaEMXSD0izRQbu9nfyQ9y5JrVmp7E8oZrUjvA==}
    engines: {node: '>=8'}
    dependencies:
      onetime: 5.1.2
      signal-exit: 3.0.7
    dev: false

  /reusify/1.0.4:
    resolution: {integrity: sha512-U9nH88a3fc/ekCF1l0/UP1IosiuIjyTh7hBvXVMHYgVcfGvt897Xguj2UOLDeI5BG2m7/uwyaLVT6fbtCwTyzw==}
    engines: {iojs: '>=1.0.0', node: '>=0.10.0'}

  /rimraf/2.7.1:
    resolution: {integrity: sha512-uWjbaKIK3T1OSVptzX7Nl6PvQ3qAGtKEtVRjRuazjfL3Bx5eI409VZSqgND+4UNnmzLVdPj9FqFJNPqBZFve4w==}
    hasBin: true
    dependencies:
      glob: 7.2.0

  /robust-predicates/3.0.1:
    resolution: {integrity: sha512-ndEIpszUHiG4HtDsQLeIuMvRsDnn8c8rYStabochtUeCvfuvNptb5TUbVD68LRAILPX7p9nqQGh4xJgn3EHS/g==}
    dev: false

  /rollup/2.66.1:
    resolution: {integrity: sha512-crSgLhSkLMnKr4s9iZ/1qJCplgAgrRY+igWv8KhG/AjKOJ0YX/WpmANyn8oxrw+zenF3BXWDLa7Xl/QZISH+7w==}
    engines: {node: '>=10.0.0'}
    hasBin: true
    optionalDependencies:
      fsevents: 2.3.2

  /run-async/2.4.1:
    resolution: {integrity: sha512-tvVnVv01b8c1RrA6Ep7JkStj85Guv/YrMcwqYQnwjsAS2cTmmPGBBjAjpCW7RrSodNSoE2/qg9O4bceNvUuDgQ==}
    engines: {node: '>=0.12.0'}
    dev: false

  /run-parallel/1.2.0:
    resolution: {integrity: sha512-5l4VyZR86LZ/lDxZTR6jqL8AFE2S0IFLMP26AbjsLVADxHdhB/c0GUsH+y39UfCi3dzz8OlQuPmnaJOMoDHQBA==}
    dependencies:
      queue-microtask: 1.2.3

  /rw/1.3.3:
    resolution: {integrity: sha512-PdhdWy89SiZogBLaw42zdeqtRJ//zFd2PgQavcICDUgJT5oW10QCRKbJ6bg4r0/UY2M6BWd5tkxuGFRvCkgfHQ==}
    dev: false

  /rxjs-interop/2.0.0:
    resolution: {integrity: sha512-ASEq9atUw7lualXB+knvgtvwkCEvGWV2gDD/8qnASzBkzEARZck9JAyxmY8OS6Nc1pCPEgDTKNcx+YqqYfzArw==}
    dev: false

  /rxjs/7.8.0:
    resolution: {integrity: sha512-F2+gxDshqmIub1KdvZkaEfGDwLNpPvk9Fs6LD/MyQxNgMds/WH9OdDDXOmxUZpME+iSK3rQCctkL0DYyytUqMg==}
    dependencies:
      tslib: 2.4.0
    dev: false

  /sade/1.8.1:
    resolution: {integrity: sha512-xal3CZX1Xlo/k4ApwCFrHVACi9fBqJ7V+mwhBsuf/1IOKbBy098Fex+Wa/5QMubw09pSZ/u8EY8PWgevJsXp1A==}
    engines: {node: '>=6'}
    dependencies:
      mri: 1.2.0

  /safe-buffer/5.1.2:
    resolution: {integrity: sha512-Gd2UZBJDkXlY7GbJxfsE8/nvKkUEU1G38c1siN6QP6a9PT9MmHB8GnpscSmMJSoF8LOIrt8ud/wPtojys4G6+g==}
    dev: false

  /safer-buffer/2.1.2:
    resolution: {integrity: sha512-YZo3K82SD7Riyi0E1EQPojLz7kpepnSQI9IyPbHHg1XXXevb5dJI7tpyN2ADxGcQbHG7vcyRHk0cbwqcQriUtg==}
    dev: false

  /sander/0.5.1:
    resolution: {integrity: sha1-dB4kXiMfB8r7b98PEzrfohalAq0=}
    dependencies:
      es6-promise: 3.3.1
      graceful-fs: 4.2.9
      mkdirp: 0.5.5
      rimraf: 2.7.1

  /semiver/1.1.0:
    resolution: {integrity: sha512-QNI2ChmuioGC1/xjyYwyZYADILWyW6AmS1UH6gDj/SFUUUS4MBAWs/7mxnkRPc/F4iHezDP+O8t0dO8WHiEOdg==}
    engines: {node: '>=6'}
    dev: false

  /semver/5.7.1:
    resolution: {integrity: sha512-sauaDf/PZdVgrLTNYHRtpXa1iRiKcaebiKQ1BJdpQlWH2lCvexQdX55snPFyK7QzpudqbCI0qXFfOasHdyNDGQ==}
    hasBin: true
    dev: false

  /semver/7.3.8:
    resolution: {integrity: sha512-NB1ctGL5rlHrPJtFDVIVzTyQylMLu9N9VICA6HSFJo8MCGVTMW6gfpicwKmmK/dAjTOrqu5l63JJOpDSrAis3A==}
    engines: {node: '>=10'}
    hasBin: true
    dependencies:
      lru-cache: 6.0.0
    dev: false

  /set-cookie-parser/2.5.1:
    resolution: {integrity: sha512-1jeBGaKNGdEq4FgIrORu/N570dwoPYio8lSoYLWmX7sQ//0JY08Xh9o5pBcgmHQ/MbsYp/aZnOe1s1lIsbLprQ==}
    dev: false

  /shebang-command/1.2.0:
    resolution: {integrity: sha1-RKrGW2lbAzmJaMOfNj/uXer98eo=}
    engines: {node: '>=0.10.0'}
    dependencies:
      shebang-regex: 1.0.0
    dev: false

  /shebang-regex/1.0.0:
    resolution: {integrity: sha1-2kL0l0DAtC2yypcoVxyxkMmO/qM=}
    engines: {node: '>=0.10.0'}
    dev: false

  /shell-quote/1.7.3:
    resolution: {integrity: sha512-Vpfqwm4EnqGdlsBFNmHhxhElJYrdfcxPThu+ryKS5J8L/fhAwLazFZtq+S+TWZ9ANj2piSQLGj6NQg+lKPmxrw==}
    dev: false

  /side-channel/1.0.4:
    resolution: {integrity: sha512-q5XPytqFEIKHkGdiMIrY10mvLRvnQh42/+GoBlFW3b2LXLE2xxJpZFdm94we0BaoV3RwJyGqg5wS7epxTv0Zvw==}
    dependencies:
      call-bind: 1.0.2
      get-intrinsic: 1.1.1
      object-inspect: 1.12.0
    dev: false

  /signal-exit/3.0.7:
    resolution: {integrity: sha512-wnD2ZE+l+SPC/uoS0vXeE9L1+0wuaMqKlfz9AMUo38JsyLSBWSFcHR1Rri62LZc12vLr1gb3jl7iwQhgwpAbGQ==}
    dev: false

  /sirv-cli/2.0.2:
    resolution: {integrity: sha512-OtSJDwxsF1NWHc7ps3Sa0s+dPtP15iQNJzfKVz+MxkEo3z72mCD+yu30ct79rPr0CaV1HXSOBp+MIY5uIhHZ1A==}
    engines: {node: '>= 10'}
    hasBin: true
    dependencies:
      console-clear: 1.1.1
      get-port: 3.2.0
      kleur: 4.1.4
      local-access: 1.1.0
      sade: 1.8.1
      semiver: 1.1.0
      sirv: 2.0.2
      tinydate: 1.3.0
    dev: false

  /sirv/2.0.2:
    resolution: {integrity: sha512-4Qog6aE29nIjAOKe/wowFTxOdmbEZKb+3tsLljaBRzJwtqto0BChD2zzH0LhgCSXiI+V7X+Y45v14wBZQ1TK3w==}
    engines: {node: '>= 10'}
    dependencies:
      '@polka/url': 1.0.0-next.21
      mrmime: 1.0.0
      totalist: 3.0.0
    dev: false

  /sorcery/0.10.0:
    resolution: {integrity: sha1-iukK19fLBfxZ8asMY3hF1cFaUrc=}
    hasBin: true
    dependencies:
      buffer-crc32: 0.2.13
      minimist: 1.2.5
      sander: 0.5.1
      sourcemap-codec: 1.4.8

  /source-map-js/1.0.2:
    resolution: {integrity: sha512-R0XvVJ9WusLiqTCEiGCmICCMplcCkIwwR11mOSD9CR5u+IXYdiseeEuXCVAjS54zqwkLcPNnmU4OeJ6tUrWhDw==}
    engines: {node: '>=0.10.0'}

  /source-map/0.7.3:
    resolution: {integrity: sha512-CkCj6giN3S+n9qrYiBTX5gystlENnRW5jZeNLHpe6aue+SrHcG5VYwujhW9s4dY31mEGsxBDrHR6oI69fTXsaQ==}
    engines: {node: '>= 8'}
    dev: true

  /sourcemap-codec/1.4.8:
    resolution: {integrity: sha512-9NykojV5Uih4lgo5So5dtw+f0JgJX30KCNI8gwhz2J9A15wD0Ml6tjHKwf6fTSa6fAdVBdZeNOs9eJ71qCk8vA==}

  /spdx-correct/3.1.1:
    resolution: {integrity: sha512-cOYcUWwhCuHCXi49RhFRCyJEK3iPj1Ziz9DpViV3tbZOwXD49QzIN3MpOLJNxh2qwq2lJJZaKMVw9qNi4jTC0w==}
    dependencies:
      spdx-expression-parse: 3.0.1
      spdx-license-ids: 3.0.11
    dev: false

  /spdx-exceptions/2.3.0:
    resolution: {integrity: sha512-/tTrYOC7PPI1nUAgx34hUpqXuyJG+DTHJTnIULG4rDygi4xu/tfgmq1e1cIRwRzwZgo4NLySi+ricLkZkw4i5A==}
    dev: false

  /spdx-expression-parse/3.0.1:
    resolution: {integrity: sha512-cbqHunsQWnJNE6KhVSMsMeH5H/L9EpymbzqTQ3uLwNCLZ1Q481oWaofqH7nO6V07xlXwY6PhQdQ2IedWx/ZK4Q==}
    dependencies:
      spdx-exceptions: 2.3.0
      spdx-license-ids: 3.0.11
    dev: false

  /spdx-license-ids/3.0.11:
    resolution: {integrity: sha512-Ctl2BrFiM0X3MANYgj3CkygxhRmr9mi6xhejbdO960nF6EDJApTYpn0BQnDKlnNBULKiCN1n3w9EBkHK8ZWg+g==}
    dev: false

  /standardized-audio-context/25.3.32:
    resolution: {integrity: sha512-TtnRZGzHaTowIrEPo7w7WK74TrrY885NpplFpD79h85YuUAUBrUGifHlh8GK11oyZHfwDtCV29yFPfIHWotrXg==}
    dependencies:
      '@babel/runtime': 7.19.0
      automation-events: 4.0.21
      tslib: 2.4.0
    dev: false

  /strict-event-emitter/0.2.8:
    resolution: {integrity: sha512-KDf/ujU8Zud3YaLtMCcTI4xkZlZVIYxTLr+XIULexP+77EEVWixeXroLUXQXiVtH4XH2W7jr/3PT1v3zBuvc3A==}
    dependencies:
      events: 3.3.0
    dev: false

  /strict-event-emitter/0.4.6:
    resolution: {integrity: sha512-12KWeb+wixJohmnwNFerbyiBrAlq5qJLwIt38etRtKtmmHyDSoGlIqFE9wx+4IwG0aDjI7GV8tc8ZccjWZZtTg==}
    dev: false

  /string-width/4.2.3:
    resolution: {integrity: sha512-wKyQRQpjJ0sIp62ErSZdGsjMJWsap5oRNihHhu6G7JVO/9jIB6UyevL+tXuOqrng8j/cxKTWyWUwvSTriiZz/g==}
    engines: {node: '>=8'}
    dependencies:
      emoji-regex: 8.0.0
      is-fullwidth-code-point: 3.0.0
      strip-ansi: 6.0.1
    dev: false

  /string.prototype.padend/3.1.3:
    resolution: {integrity: sha512-jNIIeokznm8SD/TZISQsZKYu7RJyheFNt84DUPrh482GC8RVp2MKqm2O5oBRdGxbDQoXrhhWtPIWQOiy20svUg==}
    engines: {node: '>= 0.4'}
    dependencies:
      call-bind: 1.0.2
      define-properties: 1.1.3
      es-abstract: 1.19.1
    dev: false

  /string.prototype.trimend/1.0.4:
    resolution: {integrity: sha512-y9xCjw1P23Awk8EvTpcyL2NIr1j7wJ39f+k6lvRnSMz+mz9CGz9NYPelDk42kOz6+ql8xjfK8oYzy3jAP5QU5A==}
    dependencies:
      call-bind: 1.0.2
      define-properties: 1.1.3
    dev: false

  /string.prototype.trimstart/1.0.4:
    resolution: {integrity: sha512-jh6e984OBfvxS50tdY2nRZnoC5/mLFKOREQfw8t5yytkoUsJRNxvI/E39qu1sD0OtWI3OC0XgKSmcWwziwYuZw==}
    dependencies:
      call-bind: 1.0.2
      define-properties: 1.1.3
    dev: false

  /string_decoder/1.1.1:
    resolution: {integrity: sha512-n/ShnvDi6FHbbVfviro+WojiFzv+s8MPMHBczVePfUpDJLwoLT0ht1l4YwBCbi8pJAveEEdnkHyPyTP/mzRfwg==}
    dependencies:
      safe-buffer: 5.1.2
    dev: false

  /strip-ansi/6.0.1:
    resolution: {integrity: sha512-Y38VPSHcqkFrCpFnQ9vuSXmquuv5oXOKpGeT6aGrr3o3Gc9AlVa6JBfUSOCnbxGGZF+/0ooI7KrPuUSztUdU5A==}
    engines: {node: '>=8'}
    dependencies:
      ansi-regex: 5.0.1
    dev: false

  /strip-bom/3.0.0:
    resolution: {integrity: sha1-IzTBjpx1n3vdVv3vfprj1YjmjtM=}
    engines: {node: '>=4'}
    dev: false

  /strip-indent/3.0.0:
    resolution: {integrity: sha512-laJTa3Jb+VQpaC6DseHhF7dXVqHTfJPCRDaEbid/drOhgitgYku/letMUqOXFoWV0zIIUbjpdH2t+tYj4bQMRQ==}
    engines: {node: '>=8'}
    dependencies:
      min-indent: 1.0.1

  /style-mod/4.0.0:
    resolution: {integrity: sha512-OPhtyEjyyN9x3nhPsu76f52yUGXiZcgvsrFVtvTkyGRQJ0XK+GPc6ov1z+lRpbeabka+MYEQxOYRnt5nF30aMw==}
    dev: false

  /subscribable-things/2.1.7:
    resolution: {integrity: sha512-z8CMs8i0KSz69Lk83db40io5OEEq4TeuB/g6Z8tpSzmG20oNAL+C2Uys7XAOvcU4Iqrvvc/gcdFLRn6bi1Gb/w==}
    dependencies:
      '@babel/runtime': 7.19.0
      rxjs-interop: 2.0.0
      tslib: 2.4.0
    dev: false

  /supports-color/5.5.0:
    resolution: {integrity: sha512-QjVjwdXIt408MIiAqCX4oUKsgU2EqAGzs2Ppkm4aQYbjm+ZEWEcW4SfFNTr4uMNZma0ey4f5lgLrkB0aX0QMow==}
    engines: {node: '>=4'}
    dependencies:
      has-flag: 3.0.0
    dev: false

  /supports-color/7.2.0:
    resolution: {integrity: sha512-qpCAvRl9stuOHveKsn7HncJRvv501qIacKzQlO/+Lwxc9+0q2wLyv4Dfvt80/DPn2pqOBsJdDiogXGR9+OvwRw==}
    engines: {node: '>=8'}
    dependencies:
      has-flag: 4.0.0
    dev: false

  /supports-preserve-symlinks-flag/1.0.0:
    resolution: {integrity: sha512-ot0WnXS9fgdkgIcePe6RHNk1WA8+muPa6cSjeR3V8K27q9BB1rTE3R1p7Hv0z1ZyAc8s6Vvv8DIyWf681MAt0w==}
    engines: {node: '>= 0.4'}

  /svelte-check/2.4.1_onvlxjpnd23pr3hxbmout2wrjm:
    resolution: {integrity: sha512-xhf3ShP5rnRwBokrgTBJ/0cO9QIc1DAVu1NWNRTfCDsDBNjGmkS3HgitgUadRuoMKj1+irZR/yHJ+Uqobnkbrw==}
    hasBin: true
    peerDependencies:
      svelte: ^3.24.0
    dependencies:
      chokidar: 3.5.3
      fast-glob: 3.2.11
      import-fresh: 3.3.0
      minimist: 1.2.5
      picocolors: 1.0.0
      sade: 1.8.1
      source-map: 0.7.3
      svelte: 3.49.0
      svelte-preprocess: 4.10.2_2udzbozq3wemyrf2xz7puuv2zy
      typescript: 4.5.5
    transitivePeerDependencies:
      - '@babel/core'
      - coffeescript
      - less
      - node-sass
      - postcss
      - postcss-load-config
      - pug
      - sass
      - stylus
      - sugarss
    dev: true

  /svelte-check/2.8.0_mgmdnb6x5rpawk37gozc2sbtta:
    resolution: {integrity: sha512-HRL66BxffMAZusqe5I5k26mRWQ+BobGd9Rxm3onh7ZVu0nTk8YTKJ9vu3LVPjUGLU9IX7zS+jmwPVhJYdXJ8vg==}
    hasBin: true
    peerDependencies:
      svelte: ^3.24.0
    dependencies:
      '@jridgewell/trace-mapping': 0.3.14
      chokidar: 3.5.3
      fast-glob: 3.2.11
      import-fresh: 3.3.0
      picocolors: 1.0.0
      sade: 1.8.1
      svelte: 3.49.0
      svelte-preprocess: 4.10.6_mlkquajfpxs65rn6bdfntu7nmy
      typescript: 4.7.4
    transitivePeerDependencies:
      - '@babel/core'
      - coffeescript
      - less
      - node-sass
      - postcss
      - postcss-load-config
      - pug
      - sass
      - stylus
      - sugarss
    dev: false

  /svelte-hmr/0.14.11_svelte@3.49.0:
    resolution: {integrity: sha512-R9CVfX6DXxW1Kn45Jtmx+yUe+sPhrbYSUp7TkzbW0jI5fVPn6lsNG9NEs5dFg5qRhFNAoVdRw5qQDLALNKhwbQ==}
    engines: {node: ^12.20 || ^14.13.1 || >= 16}
    peerDependencies:
      svelte: '>=3.19.0'
    dependencies:
      svelte: 3.49.0

  /svelte-i18n/3.3.13_svelte@3.49.0:
    resolution: {integrity: sha512-RQM+ys4+Y9ztH//tX22H1UL2cniLNmIR+N4xmYygV6QpQ6EyQvloZiENRew8XrVzfvJ8HaE8NU6/yurLkl7z3g==}
    engines: {node: '>= 11.15.0'}
    hasBin: true
    peerDependencies:
      svelte: ^3.25.1
    dependencies:
      deepmerge: 4.2.2
      estree-walker: 2.0.2
      intl-messageformat: 9.11.4
      sade: 1.8.1
      svelte: 3.49.0
      tiny-glob: 0.2.9
    dev: false

  /svelte-preprocess/4.10.2_2udzbozq3wemyrf2xz7puuv2zy:
    resolution: {integrity: sha512-aPpkCreSo8EL/y8kJSa1trhiX0oyAtTjlNNM7BNjRAsMJ8Yy2LtqHt0zyd4pQPXt+D4PzbO3qTjjio3kwOxDlA==}
    engines: {node: '>= 9.11.2'}
    requiresBuild: true
    peerDependencies:
      '@babel/core': ^7.10.2
      coffeescript: ^2.5.1
      less: ^3.11.3 || ^4.0.0
      node-sass: '*'
      postcss: ^7 || ^8
      postcss-load-config: ^2.1.0 || ^3.0.0
      pug: ^3.0.0
      sass: ^1.26.8
      stylus: ^0.55.0
      sugarss: ^2.0.0
      svelte: ^3.23.0
      typescript: ^4.5.2
    peerDependenciesMeta:
      '@babel/core':
        optional: true
      coffeescript:
        optional: true
      less:
        optional: true
      node-sass:
        optional: true
      postcss:
        optional: true
      postcss-load-config:
        optional: true
      pug:
        optional: true
      sass:
        optional: true
      stylus:
        optional: true
      sugarss:
        optional: true
      typescript:
        optional: true
    dependencies:
      '@types/pug': 2.0.6
      '@types/sass': 1.43.1
      detect-indent: 6.1.0
      magic-string: 0.25.7
      postcss: 8.4.6
      postcss-load-config: 3.1.1
      sorcery: 0.10.0
      strip-indent: 3.0.0
      svelte: 3.49.0
      typescript: 4.5.5
    dev: true

  /svelte-preprocess/4.10.6_mlkquajfpxs65rn6bdfntu7nmy:
    resolution: {integrity: sha512-I2SV1w/AveMvgIQlUF/ZOO3PYVnhxfcpNyGt8pxpUVhPfyfL/CZBkkw/KPfuFix5FJ9TnnNYMhACK3DtSaYVVQ==}
    engines: {node: '>= 9.11.2'}
    requiresBuild: true
    peerDependencies:
      '@babel/core': ^7.10.2
      coffeescript: ^2.5.1
      less: ^3.11.3 || ^4.0.0
      node-sass: '*'
      postcss: ^7 || ^8
      postcss-load-config: ^2.1.0 || ^3.0.0
      pug: ^3.0.0
      sass: ^1.26.8
      stylus: ^0.55.0
      sugarss: ^2.0.0
      svelte: ^3.23.0
      typescript: ^3.9.5 || ^4.0.0
    peerDependenciesMeta:
      '@babel/core':
        optional: true
      coffeescript:
        optional: true
      less:
        optional: true
      node-sass:
        optional: true
      postcss:
        optional: true
      postcss-load-config:
        optional: true
      pug:
        optional: true
      sass:
        optional: true
      stylus:
        optional: true
      sugarss:
        optional: true
      typescript:
        optional: true
    dependencies:
      '@types/pug': 2.0.6
      '@types/sass': 1.43.1
      detect-indent: 6.1.0
      magic-string: 0.25.7
      postcss: 8.4.6
      sorcery: 0.10.0
      strip-indent: 3.0.0
      svelte: 3.49.0
      typescript: 4.7.4
    dev: false

  /svelte-range-slider-pips/2.0.2:
    resolution: {integrity: sha512-VTWHOdwDyWbndGZnI0PQJY9DO7hgQlNubtCcCL6Wlypv5dU4vEsc4A1sX9TWMuvebEe4332SgsQQHzOdZ+guhQ==}
    dev: false

  /svelte-vega/1.2.0_36sthfwhgi34qytpvkzggbhnle:
    resolution: {integrity: sha512-MsDdO+l7o/d9d4mVkh8MBDhqZvJ45lpuprBaTj0V/ZilIG902QERHFQlam3ZFcR9C9OIKSpmPqINssWNPkDdcA==}
    peerDependencies:
      vega: '*'
      vega-lite: '*'
    dependencies:
      fast-deep-equal: 3.1.3
      vega: 5.22.1
      vega-embed: 6.21.0_36sthfwhgi34qytpvkzggbhnle
      vega-lite: 5.6.0_vega@5.22.1
    dev: false

  /svelte/3.49.0:
    resolution: {integrity: sha512-+lmjic1pApJWDfPCpUUTc1m8azDqYCG1JN9YEngrx/hUyIcFJo6VZhj0A1Ai0wqoHcEIuQy+e9tk+4uDgdtsFA==}
    engines: {node: '>= 8'}

  /sync-request/6.1.0:
    resolution: {integrity: sha512-8fjNkrNlNCrVc/av+Jn+xxqfCjYaBoHqCsDz6mt030UMxJGr+GSfCV1dQt2gRtlL63+VPidwDVLr7V2OcTSdRw==}
    engines: {node: '>=8.0.0'}
    dependencies:
      http-response-object: 3.0.2
      sync-rpc: 1.3.6
      then-request: 6.0.2
    dev: false

  /sync-rpc/1.3.6:
    resolution: {integrity: sha512-J8jTXuZzRlvU7HemDgHi3pGnh/rkoqR/OZSjhTyyZrEkkYQbk7Z33AXp37mkPfPpfdOuj7Ex3H/TJM1z48uPQw==}
    dependencies:
      get-port: 3.2.0
    dev: false

  /sync-threads/1.0.1:
    resolution: {integrity: sha512-hIdwt/c/e1ONnr2RJmfBxEAj/J6KQQWKdToF3Qw8ZNRsTNNteGkOe63rQy9I7J5UNlr8Yl0wkzIr9wgLY94x0Q==}
    dev: false

  /tailwindcss/3.1.6_postcss@8.4.6:
    resolution: {integrity: sha512-7skAOY56erZAFQssT1xkpk+kWt2NrO45kORlxFPXUt3CiGsVPhH1smuH5XoDH6sGPXLyBv+zgCKA2HWBsgCytg==}
    engines: {node: '>=12.13.0'}
    hasBin: true
    peerDependencies:
      postcss: ^8.0.9
    dependencies:
      arg: 5.0.2
      chokidar: 3.5.3
      color-name: 1.1.4
      detective: 5.2.1
      didyoumean: 1.2.2
      dlv: 1.1.3
      fast-glob: 3.2.11
      glob-parent: 6.0.2
      is-glob: 4.0.3
      lilconfig: 2.0.6
      normalize-path: 3.0.0
      object-hash: 3.0.0
      picocolors: 1.0.0
      postcss: 8.4.6
      postcss-import: 14.1.0_postcss@8.4.6
      postcss-js: 4.0.0_postcss@8.4.6
      postcss-load-config: 3.1.4_postcss@8.4.6
      postcss-nested: 5.0.6_postcss@8.4.6
      postcss-selector-parser: 6.0.10
      postcss-value-parser: 4.2.0
      quick-lru: 5.1.1
      resolve: 1.22.1
    transitivePeerDependencies:
      - ts-node

  /then-request/6.0.2:
    resolution: {integrity: sha512-3ZBiG7JvP3wbDzA9iNY5zJQcHL4jn/0BWtXIkagfz7QgOL/LqjCEOBQuJNZfu0XYnv5JhKh+cDxCPM4ILrqruA==}
    engines: {node: '>=6.0.0'}
    dependencies:
      '@types/concat-stream': 1.6.1
      '@types/form-data': 0.0.33
      '@types/node': 8.10.66
      '@types/qs': 6.9.7
      caseless: 0.12.0
      concat-stream: 1.6.2
      form-data: 2.3.3
      http-basic: 8.1.3
      http-response-object: 3.0.2
      promise: 8.1.0
      qs: 6.5.3
    dev: false

  /through/2.3.8:
    resolution: {integrity: sha512-w89qg7PI8wAdvX60bMDP+bFoD5Dvhm9oLheFp5O4a2QF0cSBGsBX4qZmadPMvVqlLJBBci+WqGGOAPvcDeNSVg==}
    dev: false

  /tiny-glob/0.2.9:
    resolution: {integrity: sha512-g/55ssRPUjShh+xkfx9UPDXqhckHEsHr4Vd9zX55oSdGZc/MD0m3sferOkwWtp98bv+kcVfEHtRJgBVJzelrzg==}
    dependencies:
      globalyzer: 0.1.0
      globrex: 0.1.2
    dev: false

  /tinydate/1.3.0:
    resolution: {integrity: sha512-7cR8rLy2QhYHpsBDBVYnnWXm8uRTr38RoZakFSW7Bs7PzfMPNZthuMLkwqZv7MTu8lhQ91cOFYS5a7iFj2oR3w==}
    engines: {node: '>=4'}
    dev: false

  /tinypool/0.1.3:
    resolution: {integrity: sha512-2IfcQh7CP46XGWGGbdyO4pjcKqsmVqFAPcXfPxcPXmOWt9cYkTP9HcDmGgsfijYoAEc4z9qcpM/BaBz46Y9/CQ==}
    engines: {node: '>=14.0.0'}
    dev: false

  /tinyspy/0.3.0:
    resolution: {integrity: sha512-c5uFHqtUp74R2DJE3/Efg0mH5xicmgziaQXMm/LvuuZn3RdpADH32aEGDRyCzObXT1DNfwDMqRQ/Drh1MlO12g==}
    engines: {node: '>=14.0.0'}
    dev: false

  /tinyspy/0.3.2:
    resolution: {integrity: sha512-2+40EP4D3sFYy42UkgkFFB+kiX2Tg3URG/lVvAZFfLxgGpnWl5qQJuBw1gaLttq8UOS+2p3C0WrhJnQigLTT2Q==}
    engines: {node: '>=14.0.0'}
    dev: false

  /tmp/0.0.33:
    resolution: {integrity: sha512-jRCJlojKnZ3addtTOjdIqoRuPEKBvNXcGYqzO6zWZX8KfKEpnGY5jfggJQ3EjKuu8D4bJRr0y+cYJFmYbImXGw==}
    engines: {node: '>=0.6.0'}
    dependencies:
      os-tmpdir: 1.0.2
    dev: false

  /to-regex-range/5.0.1:
    resolution: {integrity: sha512-65P7iz6X5yEr1cwcgvQxbbIw7Uk3gOy5dIdtZ4rDveLqhrdJP+Li/Hx6tyK0NEb+2GCyneCMJiGqrADCSNk8sQ==}
    engines: {node: '>=8.0'}
    dependencies:
      is-number: 7.0.0

  /topojson-client/3.1.0:
    resolution: {integrity: sha512-605uxS6bcYxGXw9qi62XyrV6Q3xwbndjachmNxu8HWTtVPxZfEJN9fd/SZS1Q54Sn2y0TMyMxFj/cJINqGHrKw==}
    hasBin: true
    dependencies:
      commander: 2.20.3
    dev: false

  /totalist/3.0.0:
    resolution: {integrity: sha512-eM+pCBxXO/njtF7vdFsHuqb+ElbxqtI4r5EAvk6grfAFyJ6IvWlSkfZ5T9ozC6xWw3Fj1fGoSmrl0gUs46JVIw==}
    engines: {node: '>=6'}
    dev: false

  /tr46/0.0.3:
    resolution: {integrity: sha512-N3WMsuqV66lT30CrXNbEjx4GEwlow3v6rr4mCcv6prnfwhS01rkgyFdjPNBYd9br7LpXV1+Emh01fHnq2Gdgrw==}
    dev: false

  /trouter/3.2.0:
    resolution: {integrity: sha512-rLLXbhTObLy2MBVjLC+jTnoIKw99n0GuJs9ov10J870vDw5qhTurPzsDrudNtBf5w/CZ9ctZy2p2IMmhGcel2w==}
    engines: {node: '>=6'}
    dependencies:
      regexparam: 1.3.0
    dev: false

  /tslib/2.3.1:
    resolution: {integrity: sha512-77EbyPPpMz+FRFRuAFlWMtmgUWGe9UOG2Z25NqCwiIjRhOf5iKGuzSe5P2w1laq+FkRy4p+PCuVkJSGkzTEKVw==}

  /tslib/2.4.0:
    resolution: {integrity: sha512-d6xOpEDfsi2CZVlPQzGeux8XMwLT9hssAsaPYExaQMuYskwb+x1x7J371tWlbBdWHroy99KnVB6qIkUbs5X3UQ==}
    dev: false

  /type-detect/4.0.8:
    resolution: {integrity: sha512-0fr/mIH1dlO+x7TlcMy+bIDqKPsw/70tVyeHW787goQjhmqaZe10uwLujubK9q9Lg6Fiho1KUKDYz0Z7k7g5/g==}
    engines: {node: '>=4'}
    dev: false

  /type-fest/0.21.3:
    resolution: {integrity: sha512-t0rzBq87m3fVcduHDUFhKmyyX+9eo6WQjZvf51Ea/M0Q7+T374Jp1aUiyUl0GKxp8M/OETVHSDvmkyPgvX+X2w==}
    engines: {node: '>=10'}
    dev: false

  /type-fest/2.19.0:
    resolution: {integrity: sha512-RAH822pAdBgcNMAfWnCBU3CFZcfZ/i1eZjwFU/dsLKumyuuP3niueg2UAukXYF0E2AAoc82ZSSf9J0WQBinzHA==}
    engines: {node: '>=12.20'}
    dev: false

  /typedarray/0.0.6:
    resolution: {integrity: sha1-hnrHTjhkGHsdPUfZlqeOxciDB3c=}
    dev: false

  /typescript/4.5.5:
    resolution: {integrity: sha512-TCTIul70LyWe6IJWT8QSYeA54WQe8EjQFU4wY52Fasj5UKx88LNYKCgBEHcOMOrFF1rKGbD8v/xcNWVUq9SymA==}
    engines: {node: '>=4.2.0'}
    hasBin: true
    dev: true

  /typescript/4.7.4:
    resolution: {integrity: sha512-C0WQT0gezHuw6AdY1M2jxUO83Rjf0HP7Sk1DtXj6j1EwkQNZrHAg2XPWlq62oqEhYvONq5pkC2Y9oPljWToLmQ==}
    engines: {node: '>=4.2.0'}
    hasBin: true
    dev: false

  /unbox-primitive/1.0.1:
    resolution: {integrity: sha512-tZU/3NqK3dA5gpE1KtyiJUrEB0lxnGkMFHptJ7q6ewdZ8s12QrODwNbhIJStmJkd1QDXa1NRA8aF2A1zk/Ypyw==}
    dependencies:
      function-bind: 1.1.1
      has-bigints: 1.0.1
      has-symbols: 1.0.3
      which-boxed-primitive: 1.0.2
    dev: false

  /util-deprecate/1.0.2:
    resolution: {integrity: sha512-EPD5q1uXyFxJpCrLnCc1nHnq3gOa6DZBocAIiI2TaSCA7VCJ1UJDMagCzIkXNsUYfD1daK//LTEQ8xiIbrHtcw==}

  /util/0.12.5:
    resolution: {integrity: sha512-kZf/K6hEIrWHI6XqOFUiiMa+79wE/D8Q+NCNAWclkyg3b4d2k7s0QGepNjiABc+aR3N1PAyHL7p6UcLY6LmrnA==}
    dependencies:
      inherits: 2.0.4
      is-arguments: 1.1.1
      is-generator-function: 1.0.10
      is-typed-array: 1.1.10
      which-typed-array: 1.1.9
    dev: false

  /validate-npm-package-license/3.0.4:
    resolution: {integrity: sha512-DpKm2Ui/xN7/HQKCtpZxoRWBhZ9Z0kqtygG8XCgNQ8ZlDnxuQmWhj566j8fN4Cu3/JmbhsDo7fcAJq4s9h27Ew==}
    dependencies:
      spdx-correct: 3.1.1
      spdx-expression-parse: 3.0.1
    dev: false

  /vega-canvas/1.2.6:
    resolution: {integrity: sha512-rgeYUpslYn/amIfnuv3Sw6n4BGns94OjjZNtUc9IDji6b+K8LGS/kW+Lvay8JX/oFqtulBp8RLcHN6QjqPLA9Q==}
    dev: false

  /vega-crossfilter/4.1.0:
    resolution: {integrity: sha512-aiOJcvVpiEDIu5uNc4Kf1hakkkPaVOO5fw5T4RSFAw6GEDbdqcB6eZ1xePcsLVic1hxYD5SGiUPdiiIs0SMh2g==}
    dependencies:
      d3-array: 3.1.1
      vega-dataflow: 5.7.4
      vega-util: 1.17.0
    transitivePeerDependencies:
      - encoding
    dev: false

  /vega-dataflow/5.7.4:
    resolution: {integrity: sha512-JGHTpUo8XGETH3b1V892we6hdjzCWB977ybycIu8DPqRoyrZuj6t1fCVImazfMgQD1LAfJlQybWP+alwKDpKig==}
    dependencies:
      vega-format: 1.1.0
      vega-loader: 4.5.0
      vega-util: 1.17.0
    transitivePeerDependencies:
      - encoding
    dev: false

  /vega-embed/6.21.0_36sthfwhgi34qytpvkzggbhnle:
    resolution: {integrity: sha512-Tzo9VAfgNRb6XpxSFd7uphSeK2w5OxDY2wDtmpsQ+rQlPSEEI9TE6Jsb2nHRLD5J4FrmXKLrTcORqidsNQSXEg==}
    peerDependencies:
      vega: ^5.21.0
      vega-lite: '*'
    dependencies:
      fast-json-patch: 3.1.1
      json-stringify-pretty-compact: 3.0.0
      semver: 7.3.8
      tslib: 2.4.0
      vega: 5.22.1
      vega-interpreter: 1.0.4
      vega-lite: 5.6.0_vega@5.22.1
      vega-schema-url-parser: 2.2.0
      vega-themes: 2.12.0_36sthfwhgi34qytpvkzggbhnle
      vega-tooltip: 0.28.0
    dev: false
    bundledDependencies:
      - yallist

  /vega-encode/4.9.0:
    resolution: {integrity: sha512-etv2BHuCn9bzEc0cxyA2TnbtcAFQGVFmsaqmB4sgBCaqTSEfXMoX68LK3yxBrsdm5LU+y3otJVoewi3qWYCx2g==}
    dependencies:
      d3-array: 3.1.1
      d3-interpolate: 3.0.1
      vega-dataflow: 5.7.4
      vega-scale: 7.2.0
      vega-util: 1.17.0
    transitivePeerDependencies:
      - encoding
    dev: false

  /vega-event-selector/3.0.0:
    resolution: {integrity: sha512-Gls93/+7tEJGE3kUuUnxrBIxtvaNeF01VIFB2Q2Of2hBIBvtHX74jcAdDtkh5UhhoYGD8Q1J30P5cqEBEwtPoQ==}
    dev: false

  /vega-expression/5.0.0:
    resolution: {integrity: sha512-y5+c2frq0tGwJ7vYXzZcfVcIRF/QGfhf2e+bV1Z0iQs+M2lI1II1GPDdmOcMKimpoCVp/D61KUJDIGE1DSmk2w==}
    dependencies:
      '@types/estree': 0.0.50
      vega-util: 1.17.0
    dev: false

  /vega-force/4.1.0:
    resolution: {integrity: sha512-Sssf8iH48vYlz+E7/RpU+SUaJbuLoIL87U4tG2Av4gf/hRiImU49x2TI3EuhFWg1zpaCFxlz0CAaX++Oh/gjdw==}
    dependencies:
      d3-force: 3.0.0
      vega-dataflow: 5.7.4
      vega-util: 1.17.0
    transitivePeerDependencies:
      - encoding
    dev: false

  /vega-format/1.1.0:
    resolution: {integrity: sha512-6mgpeWw8yGdG0Zdi8aVkx5oUrpJGOpNxqazC2858RSDPvChM/jDFlgRMTYw52qk7cxU0L08ARp4BwmXaI75j0w==}
    dependencies:
      d3-array: 3.1.1
      d3-format: 3.1.0
      d3-time-format: 4.1.0
      vega-time: 2.1.0
      vega-util: 1.17.0
    dev: false

  /vega-functions/5.13.0:
    resolution: {integrity: sha512-Mf53zNyx+c9fFqagEI0T8zc9nMlx0zozOngr8oOpG1tZDKOgwOnUgN99zQKbLHjyv+UzWrq3LYTnSLyVe0ZmhQ==}
    dependencies:
      d3-array: 3.1.1
      d3-color: 3.0.1
      d3-geo: 3.0.1
      vega-dataflow: 5.7.4
      vega-expression: 5.0.0
      vega-scale: 7.2.0
      vega-scenegraph: 4.10.1
      vega-selections: 5.4.0
      vega-statistics: 1.8.0
      vega-time: 2.1.0
      vega-util: 1.17.0
    transitivePeerDependencies:
      - encoding
    dev: false

  /vega-geo/4.4.0:
    resolution: {integrity: sha512-3YX41y+J5pu0PMjvBCASg0/lgvu9+QXWJZ+vl6FFKa8AlsIopQ67ZL7ObwqjZcoZMolJ4q0rc+ZO8aj1pXCYcw==}
    dependencies:
      d3-array: 3.1.1
      d3-color: 3.0.1
      d3-geo: 3.0.1
      vega-canvas: 1.2.6
      vega-dataflow: 5.7.4
      vega-projection: 1.5.0
      vega-statistics: 1.8.0
      vega-util: 1.17.0
    transitivePeerDependencies:
      - encoding
    dev: false

  /vega-hierarchy/4.1.0:
    resolution: {integrity: sha512-DWBK39IEt4FiQru12twzKSFUvFFZ7KtlH9+lAaqrJnKuIZFCyQ1XOUfKScfbKIlk4KS+DuCTNLI/pxC/f7Sk9Q==}
    dependencies:
      d3-hierarchy: 3.1.2
      vega-dataflow: 5.7.4
      vega-util: 1.17.0
    transitivePeerDependencies:
      - encoding
    dev: false

  /vega-interpreter/1.0.4:
    resolution: {integrity: sha512-6tpYIa/pJz0cZo5fSxDSkZkAA51pID2LjOtQkOQvbzn+sJiCaWKPFhur8MBqbcmYZ9bnap1OYNwlrvpd2qBLvg==}
    dev: false

  /vega-label/1.2.0:
    resolution: {integrity: sha512-1prOqkCAfXaUvMqavbGI0nbYGqV8UQR9qvuVwrPJ6Yxm3GIUIOA/JRqNY8eZR8USwMP/kzsqlfVEixj9+Y75VQ==}
    dependencies:
      vega-canvas: 1.2.6
      vega-dataflow: 5.7.4
      vega-scenegraph: 4.10.1
      vega-util: 1.17.0
    transitivePeerDependencies:
      - encoding
    dev: false

  /vega-lite/5.6.0_vega@5.22.1:
    resolution: {integrity: sha512-aTjQk//SzL9ctHY4ItA8yZSGflHMWPJmCXEs8LeRlixuOaAbamZmeL8xNMbQpS/vAZQeFAqjcJ32Fuztz/oGww==}
    engines: {node: '>=12'}
    hasBin: true
    peerDependencies:
      vega: ^5.22.0
    dependencies:
      '@types/clone': 2.1.1
      clone: 2.1.2
      fast-deep-equal: 3.1.3
      fast-json-stable-stringify: 2.1.0
      json-stringify-pretty-compact: 3.0.0
      tslib: 2.4.0
      vega: 5.22.1
      vega-event-selector: 3.0.0
      vega-expression: 5.0.0
      vega-util: 1.17.0
      yargs: 17.6.2
    dev: false

  /vega-loader/4.5.0:
    resolution: {integrity: sha512-EkAyzbx0pCYxH3v3wghGVCaKINWxHfgbQ2pYDiYv0yo8e04S8Mv/IlRGTt6BAe7cLhrk1WZ4zh20QOppnGG05w==}
    dependencies:
      d3-dsv: 3.0.1
      node-fetch: 2.6.7
      topojson-client: 3.1.0
      vega-format: 1.1.0
      vega-util: 1.17.0
    transitivePeerDependencies:
      - encoding
    dev: false

  /vega-parser/6.1.4:
    resolution: {integrity: sha512-tORdpWXiH/kkXcpNdbSVEvtaxBuuDtgYp9rBunVW9oLsjFvFXbSWlM1wvJ9ZFSaTfx6CqyTyGMiJemmr1QnTjQ==}
    dependencies:
      vega-dataflow: 5.7.4
      vega-event-selector: 3.0.0
      vega-functions: 5.13.0
      vega-scale: 7.2.0
      vega-util: 1.17.0
    transitivePeerDependencies:
      - encoding
    dev: false

  /vega-projection/1.5.0:
    resolution: {integrity: sha512-aob7qojh555x3hQWZ/tr8cIJNSWQbm6EoWTJaheZgFOY2x3cDa4Qrg3RJbGw6KwVj/IQk2p40paRzixKZ2kr+A==}
    dependencies:
      d3-geo: 3.0.1
      d3-geo-projection: 4.0.0
    dev: false

  /vega-regression/1.1.0:
    resolution: {integrity: sha512-09K0RemY6cdaXBAyakDUNFfEkRcLkGjkDJyWQPAUqGK59hV2J+G3i4uxkZp18Vu0t8oqU7CgzwWim1s5uEpOcA==}
    dependencies:
      d3-array: 3.1.1
      vega-dataflow: 5.7.4
      vega-statistics: 1.8.0
      vega-util: 1.17.0
    transitivePeerDependencies:
      - encoding
    dev: false

  /vega-runtime/6.1.3:
    resolution: {integrity: sha512-gE+sO2IfxMUpV0RkFeQVnHdmPy3K7LjHakISZgUGsDI/ZFs9y+HhBf8KTGSL5pcZPtQsZh3GBQ0UonqL1mp9PA==}
    dependencies:
      vega-dataflow: 5.7.4
      vega-util: 1.17.0
    transitivePeerDependencies:
      - encoding
    dev: false

  /vega-scale/7.2.0:
    resolution: {integrity: sha512-QYltO/otrZHLrCGGf06Y99XtPtqWXITr6rw7rO9oL+l3d9o5RFl9sjHrVxiM7v+vGoZVWbBd5IPbFhPsXZ6+TA==}
    dependencies:
      d3-array: 3.1.1
      d3-interpolate: 3.0.1
      d3-scale: 4.0.2
      vega-time: 2.1.0
      vega-util: 1.17.0
    dev: false

  /vega-scenegraph/4.10.1:
    resolution: {integrity: sha512-takIpkmNxYHhJYALOYzhTin3EDzbys6U4g+l1yJZVlXG9YTdiCMuEVAdtaQOCqF9/7qytD6pCrMxJY2HaoN0qQ==}
    dependencies:
      d3-path: 3.0.1
      d3-shape: 3.1.0
      vega-canvas: 1.2.6
      vega-loader: 4.5.0
      vega-scale: 7.2.0
      vega-util: 1.17.0
    transitivePeerDependencies:
      - encoding
    dev: false

  /vega-schema-url-parser/2.2.0:
    resolution: {integrity: sha512-yAtdBnfYOhECv9YC70H2gEiqfIbVkq09aaE4y/9V/ovEFmH9gPKaEgzIZqgT7PSPQjKhsNkb6jk6XvSoboxOBw==}
    dev: false

  /vega-selections/5.4.0:
    resolution: {integrity: sha512-Un3JdLDPjIpF9Dh4sw6m1c/QAcfam6m1YXHJ9vJxE/GdJ+sOrPxc7bcEU8VhOmTUN7IQUn4/1ry4JqqOVMbEhw==}
    dependencies:
      d3-array: 3.1.1
      vega-expression: 5.0.0
      vega-util: 1.17.0
    dev: false

  /vega-statistics/1.8.0:
    resolution: {integrity: sha512-dl+LCRS6qS4jWDme/NEdPVt5r649uB4IK6Kyr2/czmGA5JqjuFmtQ9lHQOnRu8945XLkqLf+JIQQo7vnw+nslA==}
    dependencies:
      d3-array: 3.1.1
    dev: false

  /vega-themes/2.12.0_36sthfwhgi34qytpvkzggbhnle:
    resolution: {integrity: sha512-gHNYCzDgexSQDmGzQsxH57OYgFVbAOmvhIYN3MPOvVucyI+zhbUawBVIVNzG9ftucRp0MaaMVXi6ctC5HLnBsg==}
    peerDependencies:
      vega: '*'
      vega-lite: '*'
    dependencies:
      vega: 5.22.1
      vega-lite: 5.6.0_vega@5.22.1
    dev: false

  /vega-time/2.1.0:
    resolution: {integrity: sha512-Q9/l3S6Br1RPX5HZvyLD/cQ4K6K8DtpR09/1y7D66gxNorg2+HGzYZINH9nUvN3mxoXcBWg4cCUh3+JvmkDaEg==}
    dependencies:
      d3-array: 3.1.1
      d3-time: 3.0.0
      vega-util: 1.17.0
    dev: false

  /vega-tooltip/0.28.0:
    resolution: {integrity: sha512-DbK0V5zzk+p9cphZZXV91ZGeKq0zr6JIS0VndUoGTisldzw4tRgmpGQcTfMjew53o7/voeTM2ELTnJAJRzX4tg==}
    dependencies:
      vega-util: 1.17.0
    dev: false

  /vega-transforms/4.10.0:
    resolution: {integrity: sha512-Yk6ByzVq5F2niFfPlSsrU5wi+NZhsF7IBpJCcTfms4U7eoyNepUXagdFEJ3VWBD/Lit6GorLXFgO17NYcyS5gg==}
    dependencies:
      d3-array: 3.1.1
      vega-dataflow: 5.7.4
      vega-statistics: 1.8.0
      vega-time: 2.1.0
      vega-util: 1.17.0
    transitivePeerDependencies:
      - encoding
    dev: false

  /vega-typings/0.22.3:
    resolution: {integrity: sha512-PREcya3nXT9Tk7xU0IhEpOLVTlqizNtKXV55NhI6ApBjJtqVYbJL7IBh2ckKxGBy3YeUQ37BQZl56UqqiYVWBw==}
    dependencies:
      vega-event-selector: 3.0.0
      vega-expression: 5.0.0
      vega-util: 1.17.0
    dev: false

  /vega-util/1.17.0:
    resolution: {integrity: sha512-HTaydZd9De3yf+8jH66zL4dXJ1d1p5OIFyoBzFiOli4IJbwkL1jrefCKz6AHDm1kYBzDJ0X4bN+CzZSCTvNk1w==}
    dev: false

  /vega-view-transforms/4.5.8:
    resolution: {integrity: sha512-966m7zbzvItBL8rwmF2nKG14rBp7q+3sLCKWeMSUrxoG+M15Smg5gWEGgwTG3A/RwzrZ7rDX5M1sRaAngRH25g==}
    dependencies:
      vega-dataflow: 5.7.4
      vega-scenegraph: 4.10.1
      vega-util: 1.17.0
    transitivePeerDependencies:
      - encoding
    dev: false

  /vega-view/5.11.0:
    resolution: {integrity: sha512-MI9NTRFmtFX6ADk6KOHhi8bhHjC9pPm42Bj2+74c6l1d3NQZf9Jv7lkiGqKohdkQDNH9LPwz/6slhKwPU9JdkQ==}
    dependencies:
      d3-array: 3.1.1
      d3-timer: 3.0.1
      vega-dataflow: 5.7.4
      vega-format: 1.1.0
      vega-functions: 5.13.0
      vega-runtime: 6.1.3
      vega-scenegraph: 4.10.1
      vega-util: 1.17.0
    transitivePeerDependencies:
      - encoding
    dev: false

  /vega-voronoi/4.2.0:
    resolution: {integrity: sha512-1iuNAVZgUHRlBpdq4gSga3KlQmrgFfwy+KpyDgPLQ8HbLkhcVeT7RDh2L6naluqD7Op0xVLms3clR920WsYryQ==}
    dependencies:
      d3-delaunay: 6.0.2
      vega-dataflow: 5.7.4
      vega-util: 1.17.0
    transitivePeerDependencies:
      - encoding
    dev: false

  /vega-wordcloud/4.1.3:
    resolution: {integrity: sha512-is4zYn9FMAyp9T4SAcz2P/U/wqc0Lx3P5YtpWKCbOH02a05vHjUQrQ2TTPOuvmMfAEDCSKvbMSQIJMOE018lJA==}
    dependencies:
      vega-canvas: 1.2.6
      vega-dataflow: 5.7.4
      vega-scale: 7.2.0
      vega-statistics: 1.8.0
      vega-util: 1.17.0
    transitivePeerDependencies:
      - encoding
    dev: false

  /vega/5.22.1:
    resolution: {integrity: sha512-KJBI7OWSzpfCPbmWl3GQCqBqbf2TIdpWS0mzO6MmWbvdMhWHf74P9IVnx1B1mhg0ZTqWFualx9ZYhWzMMwudaQ==}
    dependencies:
      vega-crossfilter: 4.1.0
      vega-dataflow: 5.7.4
      vega-encode: 4.9.0
      vega-event-selector: 3.0.0
      vega-expression: 5.0.0
      vega-force: 4.1.0
      vega-format: 1.1.0
      vega-functions: 5.13.0
      vega-geo: 4.4.0
      vega-hierarchy: 4.1.0
      vega-label: 1.2.0
      vega-loader: 4.5.0
      vega-parser: 6.1.4
      vega-projection: 1.5.0
      vega-regression: 1.1.0
      vega-runtime: 6.1.3
      vega-scale: 7.2.0
      vega-scenegraph: 4.10.1
      vega-statistics: 1.8.0
      vega-time: 2.1.0
      vega-transforms: 4.10.0
      vega-typings: 0.22.3
      vega-util: 1.17.0
      vega-view: 5.11.0
      vega-view-transforms: 4.5.8
      vega-voronoi: 4.2.0
      vega-wordcloud: 4.1.3
    transitivePeerDependencies:
      - encoding
    dev: false

  /vite/2.9.9:
    resolution: {integrity: sha512-ffaam+NgHfbEmfw/Vuh6BHKKlI/XIAhxE5QSS7gFLIngxg171mg1P3a4LSRME0z2ZU1ScxoKzphkipcYwSD5Ew==}
    engines: {node: '>=12.2.0'}
    hasBin: true
    peerDependencies:
      less: '*'
      sass: '*'
      stylus: '*'
    peerDependenciesMeta:
      less:
        optional: true
      sass:
        optional: true
      stylus:
        optional: true
    dependencies:
      esbuild: 0.14.31
      postcss: 8.4.14
      resolve: 1.22.0
      rollup: 2.66.1
    optionalDependencies:
      fsevents: 2.3.2

  /vitest/0.12.7_happy-dom@2.49.0:
    resolution: {integrity: sha512-rQsb9i/zEw+HtiTNr+5p+tOUMu0Ojp0jtZc/6FfE4T1xL2bhMq74tfUgu7hav3rFF9eGKpJeZBVlEszjdCuYQg==}
    engines: {node: '>=v14.16.0'}
    hasBin: true
    peerDependencies:
      '@vitest/ui': '*'
      c8: '*'
      happy-dom: '*'
      jsdom: '*'
    peerDependenciesMeta:
      '@vitest/ui':
        optional: true
      c8:
        optional: true
      happy-dom:
        optional: true
      jsdom:
        optional: true
    dependencies:
      '@types/chai': 4.3.1
      '@types/chai-subset': 1.3.3
      chai: 4.3.6
      debug: 4.3.4
      happy-dom: 2.49.0
      local-pkg: 0.4.1
      tinypool: 0.1.3
      tinyspy: 0.3.2
      vite: 2.9.9
    transitivePeerDependencies:
      - less
      - sass
      - stylus
      - supports-color
    dev: false

<<<<<<< HEAD
  /w3c-keyname/2.2.6:
    resolution: {integrity: sha512-f+fciywl1SJEniZHD6H+kUO8gOnwIr7f4ijKA6+ZvJFjeGi1r4PDLl53Ayud9O/rk64RqgoQine0feoeOU0kXg==}
=======
  /wcwidth/1.0.1:
    resolution: {integrity: sha512-XHPEwS0q6TaxcvG85+8EYkbiCux2XtWG2mkc47Ng2A77BQu9+DqIOJldST4HgPkuea7dvKSj5VgX3P1d4rW8Tg==}
    dependencies:
      defaults: 1.0.4
    dev: false

  /web-encoding/1.1.5:
    resolution: {integrity: sha512-HYLeVCdJ0+lBYV2FvNZmv3HJ2Nt0QYXqZojk3d9FJOLkwnuhzM9tmamh8d7HPM8QqjKH8DeHkFTx+CFlWpZZDA==}
    dependencies:
      util: 0.12.5
    optionalDependencies:
      '@zxing/text-encoding': 0.9.0
>>>>>>> 40b5ab8c
    dev: false

  /webidl-conversions/3.0.1:
    resolution: {integrity: sha512-2JAn3z8AR6rjK8Sm8orRC0h/bcl/DqL7tRPdGZ4I1CjdF+EaMLmYxBHyXuKL849eucPFhvBoxMsflfOb8kxaeQ==}
    dev: false

  /webidl-conversions/7.0.0:
    resolution: {integrity: sha512-VwddBukDzu71offAQR975unBIGqfKZpM+8ZX6ySk8nYhVoo5CYaZyzt3YBvYtRtO+aoGlqxPg/B87NGVZ/fu6g==}
    engines: {node: '>=12'}
    dev: false

  /whatwg-encoding/1.0.5:
    resolution: {integrity: sha512-b5lim54JOPN9HtzvK9HFXvBma/rnfFeqsic0hSpjtDbVxR3dJKLc+KB4V6GgiGOvl7CY/KNh8rxSo9DKQrnUEw==}
    dependencies:
      iconv-lite: 0.4.24
    dev: false

  /whatwg-mimetype/2.3.0:
    resolution: {integrity: sha512-M4yMwr6mAnQz76TbJm914+gPpB/nCwvZbJU28cUD6dR004SAxDLOOSUaB1JDRqLtaOV/vi0IC5lEAGFgrjGv/g==}
    dev: false

  /whatwg-url/5.0.0:
    resolution: {integrity: sha512-saE57nupxk6v3HY35+jzBwYa0rKSy0XR8JSxZPwgLr7ys0IBzhGviA1/TUGJLmSVqs8pb9AnvICXEuOHLprYTw==}
    dependencies:
      tr46: 0.0.3
      webidl-conversions: 3.0.1
    dev: false

  /which-boxed-primitive/1.0.2:
    resolution: {integrity: sha512-bwZdv0AKLpplFY2KZRX6TvyuN7ojjr7lwkg6ml0roIy9YeuSr7JS372qlNW18UQYzgYK9ziGcerWqZOmEn9VNg==}
    dependencies:
      is-bigint: 1.0.4
      is-boolean-object: 1.1.2
      is-number-object: 1.0.6
      is-string: 1.0.7
      is-symbol: 1.0.4
    dev: false

  /which-typed-array/1.1.9:
    resolution: {integrity: sha512-w9c4xkx6mPidwp7180ckYWfMmvxpjlZuIudNtDf4N/tTAUB8VJbX25qZoAsrtGuYNnGw3pa0AXgbGKRB8/EceA==}
    engines: {node: '>= 0.4'}
    dependencies:
      available-typed-arrays: 1.0.5
      call-bind: 1.0.2
      for-each: 0.3.3
      gopd: 1.0.1
      has-tostringtag: 1.0.0
      is-typed-array: 1.1.10
    dev: false

  /which/1.3.1:
    resolution: {integrity: sha512-HxJdYWq1MTIQbJ3nw0cqssHoTNU267KlrDuGZ1WYlxDStUtKUhOaJmh112/TZmHxxUfuJqPXSOm7tDyas0OSIQ==}
    hasBin: true
    dependencies:
      isexe: 2.0.0
    dev: false

  /worker-factory/6.0.69:
    resolution: {integrity: sha512-vut3DexCAyRicCuvfUAhOAlt7s4segcDutnqAH/ybxbpYzDu4qLfkmpEzfinbGCkPffTzXq64XulaSdqVG3Ncw==}
    dependencies:
      '@babel/runtime': 7.19.0
      compilerr: 9.0.21
      fast-unique-numbers: 6.0.21
      tslib: 2.4.0
    dev: false

  /wrap-ansi/7.0.0:
    resolution: {integrity: sha512-YVGIj2kamLSTxw6NsZjoBxfSwsn0ycdesmc4p+Q21c5zPuZ1pl+NfxVdxPtdHvmNVOQ6XSYG4AUtyt/Fi7D16Q==}
    engines: {node: '>=10'}
    dependencies:
      ansi-styles: 4.3.0
      string-width: 4.2.3
      strip-ansi: 6.0.1
    dev: false

  /wrappy/1.0.2:
    resolution: {integrity: sha512-l4Sp/DRseor9wL6EvV2+TuQn63dMkPjZ/sp9XkghTEbV9KlPS1xUsZ3u7/IQO4wxtcFB4bgpQPRcR3QCvezPcQ==}

  /xtend/4.0.2:
    resolution: {integrity: sha512-LKYU1iAXJXUgAXn9URjiu+MWhyUXHsvfp7mcuYm9dSUKK0/CjtrUwFAxD82/mCWbtLsGjFIad0wIsod4zrTAEQ==}
    engines: {node: '>=0.4'}

  /y18n/5.0.8:
    resolution: {integrity: sha512-0pfFzegeDWJHJIAmTLRP2DwHjdF5s7jo9tuztdQxAhINCdvS+3nGINqPd00AphqJR/0LhANUS6/+7SCb98YOfA==}
    engines: {node: '>=10'}
    dev: false

  /yallist/4.0.0:
    resolution: {integrity: sha512-3wdGidZyq5PB084XLES5TpOSRA3wjXAlIWMhum2kRcv/41Sn2emQ0dycQW4uZXLejwKvg6EsvbdlVL+FYEct7A==}
    dev: false

  /yaml/1.10.2:
    resolution: {integrity: sha512-r3vXyErRCYJ7wg28yvBY5VSoAF8ZvlcW9/BwUzEtUsjvX/DKs24dIkuwjtuprwJJHsbyUbLApepYTR1BN4uHrg==}
    engines: {node: '>= 6'}

  /yargs-parser/21.1.1:
    resolution: {integrity: sha512-tVpsJW7DdjecAiFpbIB1e3qxIQsE6NoPc5/eTdrbbIC4h0LVsWhnoa3g+m2HclBIujHzsxZ4VJVA+GUuc2/LBw==}
    engines: {node: '>=12'}
    dev: false

  /yargs/17.6.2:
    resolution: {integrity: sha512-1/9UrdHjDZc0eOU0HxOHoS78C69UD3JRMvzlJ7S79S2nTaWRA/whGCTV8o9e/N/1Va9YIV7Q4sOxD8VV4pCWOw==}
    engines: {node: '>=12'}
    dependencies:
      cliui: 8.0.1
      escalade: 3.1.1
      get-caller-file: 2.0.5
      require-directory: 2.1.1
      string-width: 4.2.3
      y18n: 5.0.8
      yargs-parser: 21.1.1
    dev: false<|MERGE_RESOLUTION|>--- conflicted
+++ resolved
@@ -98,11 +98,8 @@
       '@gradio/button': workspace:^0.0.1
       '@gradio/chart': workspace:^0.0.1
       '@gradio/chatbot': workspace:^0.0.1
-<<<<<<< HEAD
+      '@gradio/client': workspace:^0.0.1
       '@gradio/code': workspace:^0.0.1
-=======
-      '@gradio/client': workspace:^0.0.1
->>>>>>> 40b5ab8c
       '@gradio/file': workspace:^0.0.1
       '@gradio/form': workspace:^0.0.1
       '@gradio/gallery': workspace:^0.0.1
@@ -135,11 +132,8 @@
       '@gradio/button': link:../button
       '@gradio/chart': link:../chart
       '@gradio/chatbot': link:../chatbot
-<<<<<<< HEAD
+      '@gradio/client': link:../client
       '@gradio/code': link:../code
-=======
-      '@gradio/client': link:../client
->>>>>>> 40b5ab8c
       '@gradio/file': link:../file
       '@gradio/form': link:../form
       '@gradio/gallery': link:../gallery
@@ -229,7 +223,9 @@
       '@gradio/theme': link:../theme
       '@gradio/utils': link:../utils
 
-<<<<<<< HEAD
+  packages/client:
+    specifiers: {}
+
   packages/code:
     specifiers:
       '@codemirror/autocomplete': ^6.3.0
@@ -279,10 +275,6 @@
       cm6-theme-basic-dark: 0.2.0_xw675pmc2xeonceu42bz2qxoy4
       cm6-theme-basic-light: 0.2.0_xw675pmc2xeonceu42bz2qxoy4
       codemirror: 6.0.1_@lezer+common@1.0.2
-=======
-  packages/client:
-    specifiers: {}
->>>>>>> 40b5ab8c
 
   packages/file:
     specifiers:
@@ -587,11 +579,6 @@
       regenerator-runtime: 0.13.9
     dev: false
 
-<<<<<<< HEAD
-  /@cloudflare/workers-types/3.14.1:
-    resolution: {integrity: sha512-B1/plF62pt+H2IJHvApK8fdOJAVsvojvacuac8x8s+JIyqbropMyqNqHTKLm3YD8ZFLGwYeFTudU+PQ7vGvBdA==}
-    dev: true
-
   /@codemirror/autocomplete/6.3.0_qnrzx6tcnzw54wkho53dkatgie:
     resolution: {integrity: sha512-4jEvh3AjJZTDKazd10J6ZsCIqaYxDMCeua5ouQxY8hlFIml+nr7le0SgBhT3SIytFBmdzPK3AUhXGuW3T79nVg==}
     peerDependencies:
@@ -723,17 +710,6 @@
       w3c-keyname: 2.2.6
     dev: false
 
-  /@esbuild/linux-loong64/0.15.7:
-    resolution: {integrity: sha512-IKznSJOsVUuyt7cDzzSZyqBEcZe+7WlBqTVXiF1OXP/4Nm387ToaXZ0fyLwI1iBlI/bzpxVq411QE2/Bt2XWWw==}
-    engines: {node: '>=12'}
-    cpu: [loong64]
-    os: [linux]
-    requiresBuild: true
-    dev: true
-    optional: true
-
-=======
->>>>>>> 40b5ab8c
   /@formatjs/ecma402-abstract/1.11.3:
     resolution: {integrity: sha512-kP/Buv5vVFMAYLHNvvUzr0lwRTU0u2WTy44Tqwku1X3C3lJ5dKqDCYVqA8wL+Y19Bq+MwHgxqd5FZJRCIsLRyQ==}
     dependencies:
@@ -795,7 +771,6 @@
       '@jridgewell/sourcemap-codec': 1.4.14
     dev: false
 
-<<<<<<< HEAD
   /@lezer/common/1.0.2:
     resolution: {integrity: sha512-SVgiGtMnMnW3ActR8SXgsDhw7a0w0ChHSYAyAUxxrOiJ1OqYWEKk/xJd84tTSPo1mo6DXLObAJALNnd0Hrv7Ng==}
     dev: false
@@ -861,14 +836,9 @@
       '@lezer/lr': 1.2.4
     dev: false
 
-  /@mapbox/node-pre-gyp/1.0.9:
-    resolution: {integrity: sha512-aDF3S3rK9Q2gey/WAttUlISduDItz5BU3306M9Eyv6/oS40aMprnopshtlKTykxRNIBEZuRMaZAnbrQ4QtKGyw==}
-    hasBin: true
-=======
   /@mswjs/cookies/0.2.2:
     resolution: {integrity: sha512-mlN83YSrcFgk7Dm1Mys40DLssI1KdJji2CMKN8eOlBqsTADYzj2+jWzsANsUTFbxDMWPD5e9bfA1RGqBpS3O1g==}
     engines: {node: '>=14'}
->>>>>>> 40b5ab8c
     dependencies:
       '@types/set-cookie-parser': 2.4.2
       set-cookie-parser: 2.5.1
@@ -1707,24 +1677,10 @@
     resolution: {integrity: sha1-tf1UIgqivFq1eqtxQMlAdUUDwac=}
     dev: false
 
-<<<<<<< HEAD
-  /cosmiconfig/7.0.1:
-    resolution: {integrity: sha512-a1YWNUV2HwGimB7dU2s1wUMurNKjpx60HxBB6xUM8Re+2s1g1IIfJvFR0/iCF+XHdE0GMTKTuLR32UQff4TEyQ==}
-    engines: {node: '>=10'}
-    dependencies:
-      '@types/parse-json': 4.0.0
-      import-fresh: 3.3.0
-      parse-json: 5.2.0
-      path-type: 4.0.0
-      yaml: 1.10.2
-    dev: true
-
   /crelt/1.0.5:
     resolution: {integrity: sha512-+BO9wPPi+DWTDcNYhr/W90myha8ptzftZT+LwcmUbbok0rcP/fequmFYCw8NMoH7pkAZQzU78b3kYrlua5a9eA==}
     dev: false
 
-=======
->>>>>>> 40b5ab8c
   /cropperjs/1.5.12:
     resolution: {integrity: sha512-re7UdjE5UnwdrovyhNzZ6gathI4Rs3KGCBSc8HCIjUo5hO42CtzyblmWLj6QWVw7huHyDMfpKxhiO2II77nhDw==}
     dev: false
@@ -4782,10 +4738,10 @@
       - supports-color
     dev: false
 
-<<<<<<< HEAD
   /w3c-keyname/2.2.6:
     resolution: {integrity: sha512-f+fciywl1SJEniZHD6H+kUO8gOnwIr7f4ijKA6+ZvJFjeGi1r4PDLl53Ayud9O/rk64RqgoQine0feoeOU0kXg==}
-=======
+    dev: false
+
   /wcwidth/1.0.1:
     resolution: {integrity: sha512-XHPEwS0q6TaxcvG85+8EYkbiCux2XtWG2mkc47Ng2A77BQu9+DqIOJldST4HgPkuea7dvKSj5VgX3P1d4rW8Tg==}
     dependencies:
@@ -4798,7 +4754,6 @@
       util: 0.12.5
     optionalDependencies:
       '@zxing/text-encoding': 0.9.0
->>>>>>> 40b5ab8c
     dev: false
 
   /webidl-conversions/3.0.1:
