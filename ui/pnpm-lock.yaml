lockfileVersion: 5.3

importers:

  .:
    specifiers:
      '@gradio/tootils': workspace:^0.0.1
      '@playwright/test': ^1.20.0
      '@sveltejs/vite-plugin-svelte': ^1.0.0-next.44
      '@tailwindcss/forms': ^0.5.0
      '@testing-library/dom': ^8.11.3
      '@testing-library/svelte': ^3.1.0
      '@testing-library/user-event': ^13.5.0
      '@types/three': ^0.138.0
      autoprefixer: ^10.4.4
      babylonjs: ^4.2.1
      babylonjs-loaders: ^4.2.1
      happy-dom: ^2.49.0
      node-html-parser: ^5.3.3
      npm-run-all: ^4.1.5
      plotly.js-dist-min: ^2.10.1
      polka: ^1.0.0-next.22
      postcss: ^8.4.5
      postcss-nested: ^5.0.6
      prettier: ^2.6.2
      prettier-plugin-svelte: ^2.7.0
      sirv: ^2.0.2
      sirv-cli: ^2.0.2
      svelte: ^3.47.0
      svelte-check: ^2.7.0
      svelte-i18n: ^3.3.13
      svelte-preprocess: ^4.10.6
      tailwindcss: ^3.0.23
      tinyspy: ^0.3.0
      vite: ^2.9.5
      vitest: ^0.12.7
    dependencies:
      '@gradio/tootils': link:packages/tootils
      '@playwright/test': 1.20.0
      '@sveltejs/vite-plugin-svelte': 1.0.0-next.44_svelte@3.47.0+vite@2.9.5
      '@tailwindcss/forms': 0.5.0_tailwindcss@3.0.23
      '@testing-library/dom': 8.11.3
      '@testing-library/svelte': 3.1.0_svelte@3.47.0
      '@testing-library/user-event': 13.5.0_@testing-library+dom@8.11.3
      autoprefixer: 10.4.4_postcss@8.4.6
      babylonjs: 4.2.2
      babylonjs-loaders: 4.2.2
      happy-dom: 2.49.0
      node-html-parser: 5.3.3
      npm-run-all: 4.1.5
      plotly.js-dist-min: 2.11.1
      polka: 1.0.0-next.22
      postcss: 8.4.6
      postcss-nested: 5.0.6_postcss@8.4.6
      prettier: 2.6.2
      prettier-plugin-svelte: 2.7.0_prettier@2.6.2+svelte@3.47.0
      sirv: 2.0.2
      sirv-cli: 2.0.2
      svelte: 3.47.0
      svelte-check: 2.7.0_postcss@8.4.6+svelte@3.47.0
      svelte-i18n: 3.3.13_svelte@3.47.0
      svelte-preprocess: 4.10.6_postcss@8.4.6+svelte@3.47.0
      tailwindcss: 3.0.23_autoprefixer@10.4.4
      tinyspy: 0.3.0
      vite: 2.9.5
      vitest: 0.12.7_happy-dom@2.49.0
    devDependencies:
      '@types/three': 0.138.0

  packages/_cdn-test:
    specifiers:
      vite: ^2.9.9
    devDependencies:
      vite: 2.9.9

  packages/app:
    specifiers:
      '@gradio/atoms': workspace:^0.0.1
      '@gradio/audio': workspace:^0.0.1
      '@gradio/button': workspace:^0.0.1
      '@gradio/carousel': workspace:^0.0.1
      '@gradio/chart': workspace:^0.0.1
      '@gradio/chatbot': workspace:^0.0.1
      '@gradio/file': workspace:^0.0.1
      '@gradio/form': workspace:^0.0.1
      '@gradio/highlighted-text': workspace:^0.0.1
      '@gradio/html': workspace:^0.0.1
      '@gradio/icons': workspace:^0.0.1
      '@gradio/image': workspace:^0.0.1
      '@gradio/json': workspace:^0.0.1
      '@gradio/label': workspace:^0.0.1
      '@gradio/markdown': workspace:^0.0.1
      '@gradio/model3D': workspace:^0.0.1
      '@gradio/plot': workspace:^0.0.1
      '@gradio/table': workspace:^0.0.1
      '@gradio/tabs': workspace:^0.0.1
      '@gradio/theme': workspace:^0.0.1
      '@gradio/upload': workspace:^0.0.1
      '@gradio/utils': workspace:^0.0.1
      '@gradio/video': workspace:^0.0.1
      mime-types: ^2.1.34
      svelte-i18n: ^3.3.13
    dependencies:
      '@gradio/atoms': link:../atoms
      '@gradio/audio': link:../audio
      '@gradio/button': link:../button
      '@gradio/carousel': link:../carousel
      '@gradio/chart': link:../chart
      '@gradio/chatbot': link:../chatbot
      '@gradio/file': link:../file
      '@gradio/form': link:../form
      '@gradio/highlighted-text': link:../highlighted-text
      '@gradio/html': link:../html
      '@gradio/icons': link:../icons
      '@gradio/image': link:../image
      '@gradio/json': link:../json
      '@gradio/label': link:../label
      '@gradio/markdown': link:../markdown
      '@gradio/model3D': link:../model3D
      '@gradio/plot': link:../plot
      '@gradio/table': link:../table
      '@gradio/tabs': link:../tabs
      '@gradio/theme': link:../theme
      '@gradio/upload': link:../upload
      '@gradio/utils': link:../utils
      '@gradio/video': link:../video
      mime-types: 2.1.34
      svelte-i18n: 3.3.13_svelte@3.47.0

  packages/atoms:
    specifiers:
      '@gradio/utils': workspace:^0.0.1
    dependencies:
      '@gradio/utils': link:../utils

  packages/audio:
    specifiers:
      '@gradio/atoms': workspace:^0.0.1
      '@gradio/icons': workspace:^0.0.1
      '@gradio/upload': workspace:^0.0.1
      svelte-range-slider-pips: ^2.0.1
    dependencies:
      '@gradio/atoms': link:../atoms
      '@gradio/icons': link:../icons
      '@gradio/upload': link:../upload
      svelte-range-slider-pips: 2.0.2

  packages/button:
    specifiers:
      '@gradio/utils': workspace:^0.0.1
    dependencies:
      '@gradio/utils': link:../utils

  packages/carousel:
    specifiers: {}

  packages/chart:
    specifiers:
      '@gradio/icons': workspace:^0.0.1
      '@gradio/theme': workspace:^0.0.1
      '@gradio/tooltip': workspace:^0.0.1
      '@gradio/utils': workspace:^0.0.1
      '@types/d3-dsv': ^3.0.0
      '@types/d3-scale': ^4.0.2
      '@types/d3-shape': ^3.0.2
      d3-dsv: ^3.0.1
      d3-scale: ^4.0.2
      d3-shape: ^3.1.0
    dependencies:
      '@gradio/icons': link:../icons
      '@gradio/theme': link:../theme
      '@gradio/tooltip': link:../tooltip
      '@gradio/utils': link:../utils
      d3-dsv: 3.0.1
      d3-scale: 4.0.2
      d3-shape: 3.1.0
    devDependencies:
      '@types/d3-dsv': 3.0.0
      '@types/d3-scale': 4.0.2
      '@types/d3-shape': 3.0.2

  packages/chatbot:
    specifiers:
      '@gradio/theme': workspace:^0.0.1
      '@gradio/utils': workspace:^0.0.1
    dependencies:
      '@gradio/theme': link:../theme
      '@gradio/utils': link:../utils

  packages/file:
    specifiers:
      '@gradio/atoms': workspace:^0.0.1
      '@gradio/icons': workspace:^0.0.1
      '@gradio/upload': workspace:^0.0.1
    dependencies:
      '@gradio/atoms': link:../atoms
      '@gradio/icons': link:../icons
      '@gradio/upload': link:../upload

  packages/form:
    specifiers:
      '@gradio/atoms': workspace:^0.0.1
      '@gradio/utils': workspace:^0.0.1
    dependencies:
      '@gradio/atoms': link:../atoms
      '@gradio/utils': link:../utils

  packages/highlighted-text:
    specifiers:
      '@gradio/theme': workspace:^0.0.1
      '@gradio/utils': workspace:^0.0.1
    dependencies:
      '@gradio/theme': link:../theme
      '@gradio/utils': link:../utils

  packages/html:
    specifiers: {}

  packages/icons:
    specifiers: {}

  packages/image:
    specifiers:
      '@gradio/atoms': workspace:^0.0.1
      '@gradio/icons': workspace:^0.0.1
      '@gradio/upload': workspace:^0.0.1
      cropperjs: ^1.5.12
      lazy-brush: ^1.0.1
      resize-observer-polyfill: ^1.5.1
    dependencies:
      '@gradio/atoms': link:../atoms
      '@gradio/icons': link:../icons
      '@gradio/upload': link:../upload
      cropperjs: 1.5.12
      lazy-brush: 1.0.1
      resize-observer-polyfill: 1.5.1

  packages/json:
    specifiers: {}

  packages/label:
    specifiers:
      '@gradio/utils': workspace:^0.0.1
    dependencies:
      '@gradio/utils': link:../utils

  packages/markdown:
    specifiers: {}

  packages/model3D:
    specifiers:
      '@gradio/atoms': workspace:^0.0.1
      '@gradio/icons': workspace:^0.0.1
      '@gradio/upload': workspace:^0.0.1
      babylonjs: ^4.2.1
      babylonjs-loaders: ^4.2.1
    dependencies:
      '@gradio/atoms': link:../atoms
      '@gradio/icons': link:../icons
      '@gradio/upload': link:../upload
      babylonjs: 4.2.2
      babylonjs-loaders: 4.2.2

  packages/plot:
    specifiers:
      '@gradio/icons': workspace:^0.0.1
      '@gradio/utils': workspace:^0.0.1
      plotly.js-dist-min: ^2.10.1
    dependencies:
      '@gradio/icons': link:../icons
      '@gradio/utils': link:../utils
      plotly.js-dist-min: 2.11.1

  packages/table:
    specifiers:
      '@gradio/upload': workspace:^0.0.1
      '@gradio/utils': workspace:^0.0.1
      d3-dsv: ^3.0.1
      dequal: ^2.0.2
    dependencies:
      '@gradio/upload': link:../upload
      '@gradio/utils': link:../utils
      d3-dsv: 3.0.1
      dequal: 2.0.2

  packages/tabs:
    specifiers: {}

  packages/theme:
    specifiers: {}

  packages/tooltip:
    specifiers: {}

  packages/tootils:
    specifiers: {}

  packages/upload:
    specifiers:
      '@gradio/atoms': workspace:^0.0.1
      '@gradio/icons': workspace:^0.0.1
    dependencies:
      '@gradio/atoms': link:../atoms
      '@gradio/icons': link:../icons

  packages/utils:
    specifiers:
      '@gradio/theme': workspace:^0.0.1
    dependencies:
      '@gradio/theme': link:../theme

  packages/video:
    specifiers:
      '@gradio/atoms': workspace:^0.0.1
      '@gradio/icons': workspace:^0.0.1
      '@gradio/image': workspace:^0.0.1
      '@gradio/upload': workspace:^0.0.1
    dependencies:
      '@gradio/atoms': link:../atoms
      '@gradio/icons': link:../icons
      '@gradio/image': link:../image
      '@gradio/upload': link:../upload

  packages/workbench:
    specifiers:
      '@gradio/atoms': workspace:^0.0.1
      '@gradio/audio': workspace:^0.0.1
      '@gradio/button': workspace:^0.0.1
      '@gradio/carousel': workspace:^0.0.1
      '@gradio/chart': workspace:^0.0.1
      '@gradio/chatbot': workspace:^0.0.1
      '@gradio/file': workspace:^0.0.1
      '@gradio/form': workspace:^0.0.1
      '@gradio/highlighted-text': workspace:^0.0.1
      '@gradio/html': workspace:^0.0.1
      '@gradio/image': workspace:^0.0.1
      '@gradio/json': workspace:^0.0.1
      '@gradio/label': workspace:^0.0.1
      '@gradio/markdown': workspace:^0.0.1
      '@gradio/model3D': workspace:^0.0.1
      '@gradio/plot': workspace:^0.0.1
      '@gradio/table': workspace:^0.0.1
      '@gradio/tabs': workspace:^0.0.1
      '@gradio/theme': workspace:^0.0.1
      '@gradio/upload': workspace:^0.0.1
      '@gradio/video': workspace:^0.0.1
      '@sveltejs/adapter-auto': next
      '@sveltejs/kit': ^1.0.0-next.318
      autoprefixer: ^10.4.2
      postcss: ^8.4.5
      postcss-load-config: ^3.1.1
      svelte-check: ^2.2.6
      svelte-preprocess: ^4.10.1
      tailwindcss: ^3.0.12
      tslib: ^2.3.1
      typescript: ~4.5.4
    dependencies:
      '@gradio/atoms': link:../atoms
      '@gradio/audio': link:../audio
      '@gradio/button': link:../button
      '@gradio/carousel': link:../carousel
      '@gradio/chart': link:../chart
      '@gradio/chatbot': link:../chatbot
      '@gradio/file': link:../file
      '@gradio/form': link:../form
      '@gradio/highlighted-text': link:../highlighted-text
      '@gradio/html': link:../html
      '@gradio/image': link:../image
      '@gradio/json': link:../json
      '@gradio/label': link:../label
      '@gradio/markdown': link:../markdown
      '@gradio/model3D': link:../model3D
      '@gradio/plot': link:../plot
      '@gradio/table': link:../table
      '@gradio/tabs': link:../tabs
      '@gradio/theme': link:../theme
      '@gradio/upload': link:../upload
      '@gradio/video': link:../video
    devDependencies:
<<<<<<< HEAD
      '@sveltejs/adapter-auto': 1.0.0-next.50
=======
      '@sveltejs/adapter-auto': 1.0.0-next.48
>>>>>>> 06813283
      '@sveltejs/kit': 1.0.0-next.318_svelte@3.47.0
      autoprefixer: 10.4.2_postcss@8.4.6
      postcss: 8.4.6
      postcss-load-config: 3.1.1
      svelte-check: 2.4.1_1fac02bafd0682bb46b2470c9627a189
      svelte-preprocess: 4.10.2_7ea8a6d5efea3309cd53b5ce515684ac
      tailwindcss: 3.0.23_autoprefixer@10.4.2
      tslib: 2.3.1
      typescript: 4.5.5

packages:

  /@babel/code-frame/7.16.7:
    resolution: {integrity: sha512-iAXqUn8IIeBTNd72xsFlgaXHkMBMt6y4HJp1tIaK465CWLT/fG1aqB7ykr95gHHmlBdGbFeWWfyB4NJJ0nmeIg==}
    engines: {node: '>=6.9.0'}
    dependencies:
      '@babel/highlight': 7.16.10

  /@babel/compat-data/7.17.7:
    resolution: {integrity: sha512-p8pdE6j0a29TNGebNm7NzYZWB3xVZJBZ7XGs42uAKzQo8VQ3F0By/cQCtUEABwIqw5zo6WA4NbmxsfzADzMKnQ==}
    engines: {node: '>=6.9.0'}
    dev: false

  /@babel/core/7.16.12:
    resolution: {integrity: sha512-dK5PtG1uiN2ikk++5OzSYsitZKny4wOCD0nrO4TqnW4BVBTQ2NGS3NgilvT/TEyxTST7LNyWV/T4tXDoD3fOgg==}
    engines: {node: '>=6.9.0'}
    dependencies:
      '@babel/code-frame': 7.16.7
      '@babel/generator': 7.17.7
      '@babel/helper-compilation-targets': 7.17.7_@babel+core@7.16.12
      '@babel/helper-module-transforms': 7.17.7
      '@babel/helpers': 7.17.7
      '@babel/parser': 7.17.7
      '@babel/template': 7.16.7
      '@babel/traverse': 7.17.3
      '@babel/types': 7.17.0
      convert-source-map: 1.8.0
      debug: 4.3.3
      gensync: 1.0.0-beta.2
      json5: 2.2.0
      semver: 6.3.0
      source-map: 0.5.7
    transitivePeerDependencies:
      - supports-color
    dev: false

  /@babel/generator/7.17.7:
    resolution: {integrity: sha512-oLcVCTeIFadUoArDTwpluncplrYBmTCCZZgXCbgNGvOBBiSDDK3eWO4b/+eOTli5tKv1lg+a5/NAXg+nTcei1w==}
    engines: {node: '>=6.9.0'}
    dependencies:
      '@babel/types': 7.17.0
      jsesc: 2.5.2
      source-map: 0.5.7
    dev: false

  /@babel/helper-annotate-as-pure/7.16.7:
    resolution: {integrity: sha512-s6t2w/IPQVTAET1HitoowRGXooX8mCgtuP5195wD/QJPV6wYjpujCGF7JuMODVX2ZAJOf1GT6DT9MHEZvLOFSw==}
    engines: {node: '>=6.9.0'}
    dependencies:
      '@babel/types': 7.17.0
    dev: false

  /@babel/helper-compilation-targets/7.17.7_@babel+core@7.16.12:
    resolution: {integrity: sha512-UFzlz2jjd8kroj0hmCFV5zr+tQPi1dpC2cRsDV/3IEW8bJfCPrPpmcSN6ZS8RqIq4LXcmpipCQFPddyFA5Yc7w==}
    engines: {node: '>=6.9.0'}
    peerDependencies:
      '@babel/core': ^7.0.0
    dependencies:
      '@babel/compat-data': 7.17.7
      '@babel/core': 7.16.12
      '@babel/helper-validator-option': 7.16.7
      browserslist: 4.20.2
      semver: 6.3.0
    dev: false

  /@babel/helper-create-class-features-plugin/7.17.6_@babel+core@7.16.12:
    resolution: {integrity: sha512-SogLLSxXm2OkBbSsHZMM4tUi8fUzjs63AT/d0YQIzr6GSd8Hxsbk2KYDX0k0DweAzGMj/YWeiCsorIdtdcW8Eg==}
    engines: {node: '>=6.9.0'}
    peerDependencies:
      '@babel/core': ^7.0.0
    dependencies:
      '@babel/core': 7.16.12
      '@babel/helper-annotate-as-pure': 7.16.7
      '@babel/helper-environment-visitor': 7.16.7
      '@babel/helper-function-name': 7.16.7
      '@babel/helper-member-expression-to-functions': 7.17.7
      '@babel/helper-optimise-call-expression': 7.16.7
      '@babel/helper-replace-supers': 7.16.7
      '@babel/helper-split-export-declaration': 7.16.7
    transitivePeerDependencies:
      - supports-color
    dev: false

  /@babel/helper-environment-visitor/7.16.7:
    resolution: {integrity: sha512-SLLb0AAn6PkUeAfKJCCOl9e1R53pQlGAfc4y4XuMRZfqeMYLE0dM1LMhqbGAlGQY0lfw5/ohoYWAe9V1yibRag==}
    engines: {node: '>=6.9.0'}
    dependencies:
      '@babel/types': 7.17.0
    dev: false

  /@babel/helper-function-name/7.16.7:
    resolution: {integrity: sha512-QfDfEnIUyyBSR3HtrtGECuZ6DAyCkYFp7GHl75vFtTnn6pjKeK0T1DB5lLkFvBea8MdaiUABx3osbgLyInoejA==}
    engines: {node: '>=6.9.0'}
    dependencies:
      '@babel/helper-get-function-arity': 7.16.7
      '@babel/template': 7.16.7
      '@babel/types': 7.17.0
    dev: false

  /@babel/helper-get-function-arity/7.16.7:
    resolution: {integrity: sha512-flc+RLSOBXzNzVhcLu6ujeHUrD6tANAOU5ojrRx/as+tbzf8+stUCj7+IfRRoAbEZqj/ahXEMsjhOhgeZsrnTw==}
    engines: {node: '>=6.9.0'}
    dependencies:
      '@babel/types': 7.17.0
    dev: false

  /@babel/helper-hoist-variables/7.16.7:
    resolution: {integrity: sha512-m04d/0Op34H5v7pbZw6pSKP7weA6lsMvfiIAMeIvkY/R4xQtBSMFEigu9QTZ2qB/9l22vsxtM8a+Q8CzD255fg==}
    engines: {node: '>=6.9.0'}
    dependencies:
      '@babel/types': 7.17.0
    dev: false

  /@babel/helper-member-expression-to-functions/7.17.7:
    resolution: {integrity: sha512-thxXgnQ8qQ11W2wVUObIqDL4p148VMxkt5T/qpN5k2fboRyzFGFmKsTGViquyM5QHKUy48OZoca8kw4ajaDPyw==}
    engines: {node: '>=6.9.0'}
    dependencies:
      '@babel/types': 7.17.0
    dev: false

  /@babel/helper-module-imports/7.16.7:
    resolution: {integrity: sha512-LVtS6TqjJHFc+nYeITRo6VLXve70xmq7wPhWTqDJusJEgGmkAACWwMiTNrvfoQo6hEhFwAIixNkvB0jPXDL8Wg==}
    engines: {node: '>=6.9.0'}
    dependencies:
      '@babel/types': 7.17.0
    dev: false

  /@babel/helper-module-transforms/7.17.7:
    resolution: {integrity: sha512-VmZD99F3gNTYB7fJRDTi+u6l/zxY0BE6OIxPSU7a50s6ZUQkHwSDmV92FfM+oCG0pZRVojGYhkR8I0OGeCVREw==}
    engines: {node: '>=6.9.0'}
    dependencies:
      '@babel/helper-environment-visitor': 7.16.7
      '@babel/helper-module-imports': 7.16.7
      '@babel/helper-simple-access': 7.17.7
      '@babel/helper-split-export-declaration': 7.16.7
      '@babel/helper-validator-identifier': 7.16.7
      '@babel/template': 7.16.7
      '@babel/traverse': 7.17.3
      '@babel/types': 7.17.0
    transitivePeerDependencies:
      - supports-color
    dev: false

  /@babel/helper-optimise-call-expression/7.16.7:
    resolution: {integrity: sha512-EtgBhg7rd/JcnpZFXpBy0ze1YRfdm7BnBX4uKMBd3ixa3RGAE002JZB66FJyNH7g0F38U05pXmA5P8cBh7z+1w==}
    engines: {node: '>=6.9.0'}
    dependencies:
      '@babel/types': 7.17.0
    dev: false

  /@babel/helper-plugin-utils/7.16.7:
    resolution: {integrity: sha512-Qg3Nk7ZxpgMrsox6HreY1ZNKdBq7K72tDSliA6dCl5f007jR4ne8iD5UzuNnCJH2xBf2BEEVGr+/OL6Gdp7RxA==}
    engines: {node: '>=6.9.0'}
    dev: false

  /@babel/helper-replace-supers/7.16.7:
    resolution: {integrity: sha512-y9vsWilTNaVnVh6xiJfABzsNpgDPKev9HnAgz6Gb1p6UUwf9NepdlsV7VXGCftJM+jqD5f7JIEubcpLjZj5dBw==}
    engines: {node: '>=6.9.0'}
    dependencies:
      '@babel/helper-environment-visitor': 7.16.7
      '@babel/helper-member-expression-to-functions': 7.17.7
      '@babel/helper-optimise-call-expression': 7.16.7
      '@babel/traverse': 7.17.3
      '@babel/types': 7.17.0
    transitivePeerDependencies:
      - supports-color
    dev: false

  /@babel/helper-simple-access/7.17.7:
    resolution: {integrity: sha512-txyMCGroZ96i+Pxr3Je3lzEJjqwaRC9buMUgtomcrLe5Nd0+fk1h0LLA+ixUF5OW7AhHuQ7Es1WcQJZmZsz2XA==}
    engines: {node: '>=6.9.0'}
    dependencies:
      '@babel/types': 7.17.0
    dev: false

  /@babel/helper-skip-transparent-expression-wrappers/7.16.0:
    resolution: {integrity: sha512-+il1gTy0oHwUsBQZyJvukbB4vPMdcYBrFHa0Uc4AizLxbq6BOYC51Rv4tWocX9BLBDLZ4kc6qUFpQ6HRgL+3zw==}
    engines: {node: '>=6.9.0'}
    dependencies:
      '@babel/types': 7.17.0
    dev: false

  /@babel/helper-split-export-declaration/7.16.7:
    resolution: {integrity: sha512-xbWoy/PFoxSWazIToT9Sif+jJTlrMcndIsaOKvTA6u7QEo7ilkRZpjew18/W3c7nm8fXdUDXh02VXTbZ0pGDNw==}
    engines: {node: '>=6.9.0'}
    dependencies:
      '@babel/types': 7.17.0
    dev: false

  /@babel/helper-validator-identifier/7.16.7:
    resolution: {integrity: sha512-hsEnFemeiW4D08A5gUAZxLBTXpZ39P+a+DGDsHw1yxqyQ/jzFEnxf5uTEGp+3bzAbNOxU1paTgYS4ECU/IgfDw==}
    engines: {node: '>=6.9.0'}

  /@babel/helper-validator-option/7.16.7:
    resolution: {integrity: sha512-TRtenOuRUVo9oIQGPC5G9DgK4743cdxvtOw0weQNpZXaS16SCBi5MNjZF8vba3ETURjZpTbVn7Vvcf2eAwFozQ==}
    engines: {node: '>=6.9.0'}
    dev: false

  /@babel/helpers/7.17.7:
    resolution: {integrity: sha512-TKsj9NkjJfTBxM7Phfy7kv6yYc4ZcOo+AaWGqQOKTPDOmcGkIFb5xNA746eKisQkm4yavUYh4InYM9S+VnO01w==}
    engines: {node: '>=6.9.0'}
    dependencies:
      '@babel/template': 7.16.7
      '@babel/traverse': 7.17.3
      '@babel/types': 7.17.0
    transitivePeerDependencies:
      - supports-color
    dev: false

  /@babel/highlight/7.16.10:
    resolution: {integrity: sha512-5FnTQLSLswEj6IkgVw5KusNUUFY9ZGqe/TRFnP/BKYHYgfh7tc+C7mwiy95/yNP7Dh9x580Vv8r7u7ZfTBFxdw==}
    engines: {node: '>=6.9.0'}
    dependencies:
      '@babel/helper-validator-identifier': 7.16.7
      chalk: 2.4.2
      js-tokens: 4.0.0

  /@babel/parser/7.17.7:
    resolution: {integrity: sha512-bm3AQf45vR4gKggRfvJdYJ0gFLoCbsPxiFLSH6hTVYABptNHY6l9NrhnucVjQ/X+SPtLANT9lc0fFhikj+VBRA==}
    engines: {node: '>=6.0.0'}
    hasBin: true
    dev: false

  /@babel/plugin-proposal-class-properties/7.16.7_@babel+core@7.16.12:
    resolution: {integrity: sha512-IobU0Xme31ewjYOShSIqd/ZGM/r/cuOz2z0MDbNrhF5FW+ZVgi0f2lyeoj9KFPDOAqsYxmLWZte1WOwlvY9aww==}
    engines: {node: '>=6.9.0'}
    peerDependencies:
      '@babel/core': ^7.0.0-0
    dependencies:
      '@babel/core': 7.16.12
      '@babel/helper-create-class-features-plugin': 7.17.6_@babel+core@7.16.12
      '@babel/helper-plugin-utils': 7.16.7
    transitivePeerDependencies:
      - supports-color
    dev: false

  /@babel/plugin-proposal-dynamic-import/7.16.7_@babel+core@7.16.12:
    resolution: {integrity: sha512-I8SW9Ho3/8DRSdmDdH3gORdyUuYnk1m4cMxUAdu5oy4n3OfN8flDEH+d60iG7dUfi0KkYwSvoalHzzdRzpWHTg==}
    engines: {node: '>=6.9.0'}
    peerDependencies:
      '@babel/core': ^7.0.0-0
    dependencies:
      '@babel/core': 7.16.12
      '@babel/helper-plugin-utils': 7.16.7
      '@babel/plugin-syntax-dynamic-import': 7.8.3_@babel+core@7.16.12
    dev: false

  /@babel/plugin-proposal-export-namespace-from/7.16.7_@babel+core@7.16.12:
    resolution: {integrity: sha512-ZxdtqDXLRGBL64ocZcs7ovt71L3jhC1RGSyR996svrCi3PYqHNkb3SwPJCs8RIzD86s+WPpt2S73+EHCGO+NUA==}
    engines: {node: '>=6.9.0'}
    peerDependencies:
      '@babel/core': ^7.0.0-0
    dependencies:
      '@babel/core': 7.16.12
      '@babel/helper-plugin-utils': 7.16.7
      '@babel/plugin-syntax-export-namespace-from': 7.8.3_@babel+core@7.16.12
    dev: false

  /@babel/plugin-proposal-logical-assignment-operators/7.16.7_@babel+core@7.16.12:
    resolution: {integrity: sha512-K3XzyZJGQCr00+EtYtrDjmwX7o7PLK6U9bi1nCwkQioRFVUv6dJoxbQjtWVtP+bCPy82bONBKG8NPyQ4+i6yjg==}
    engines: {node: '>=6.9.0'}
    peerDependencies:
      '@babel/core': ^7.0.0-0
    dependencies:
      '@babel/core': 7.16.12
      '@babel/helper-plugin-utils': 7.16.7
      '@babel/plugin-syntax-logical-assignment-operators': 7.10.4_@babel+core@7.16.12
    dev: false

  /@babel/plugin-proposal-nullish-coalescing-operator/7.16.7_@babel+core@7.16.12:
    resolution: {integrity: sha512-aUOrYU3EVtjf62jQrCj63pYZ7k6vns2h/DQvHPWGmsJRYzWXZ6/AsfgpiRy6XiuIDADhJzP2Q9MwSMKauBQ+UQ==}
    engines: {node: '>=6.9.0'}
    peerDependencies:
      '@babel/core': ^7.0.0-0
    dependencies:
      '@babel/core': 7.16.12
      '@babel/helper-plugin-utils': 7.16.7
      '@babel/plugin-syntax-nullish-coalescing-operator': 7.8.3_@babel+core@7.16.12
    dev: false

  /@babel/plugin-proposal-numeric-separator/7.16.7_@babel+core@7.16.12:
    resolution: {integrity: sha512-vQgPMknOIgiuVqbokToyXbkY/OmmjAzr/0lhSIbG/KmnzXPGwW/AdhdKpi+O4X/VkWiWjnkKOBiqJrTaC98VKw==}
    engines: {node: '>=6.9.0'}
    peerDependencies:
      '@babel/core': ^7.0.0-0
    dependencies:
      '@babel/core': 7.16.12
      '@babel/helper-plugin-utils': 7.16.7
      '@babel/plugin-syntax-numeric-separator': 7.10.4_@babel+core@7.16.12
    dev: false

  /@babel/plugin-proposal-optional-chaining/7.16.7_@babel+core@7.16.12:
    resolution: {integrity: sha512-eC3xy+ZrUcBtP7x+sq62Q/HYd674pPTb/77XZMb5wbDPGWIdUbSr4Agr052+zaUPSb+gGRnjxXfKFvx5iMJ+DA==}
    engines: {node: '>=6.9.0'}
    peerDependencies:
      '@babel/core': ^7.0.0-0
    dependencies:
      '@babel/core': 7.16.12
      '@babel/helper-plugin-utils': 7.16.7
      '@babel/helper-skip-transparent-expression-wrappers': 7.16.0
      '@babel/plugin-syntax-optional-chaining': 7.8.3_@babel+core@7.16.12
    dev: false

  /@babel/plugin-proposal-private-methods/7.16.11_@babel+core@7.16.12:
    resolution: {integrity: sha512-F/2uAkPlXDr8+BHpZvo19w3hLFKge+k75XUprE6jaqKxjGkSYcK+4c+bup5PdW/7W/Rpjwql7FTVEDW+fRAQsw==}
    engines: {node: '>=6.9.0'}
    peerDependencies:
      '@babel/core': ^7.0.0-0
    dependencies:
      '@babel/core': 7.16.12
      '@babel/helper-create-class-features-plugin': 7.17.6_@babel+core@7.16.12
      '@babel/helper-plugin-utils': 7.16.7
    transitivePeerDependencies:
      - supports-color
    dev: false

  /@babel/plugin-proposal-private-property-in-object/7.16.7_@babel+core@7.16.12:
    resolution: {integrity: sha512-rMQkjcOFbm+ufe3bTZLyOfsOUOxyvLXZJCTARhJr+8UMSoZmqTe1K1BgkFcrW37rAchWg57yI69ORxiWvUINuQ==}
    engines: {node: '>=6.9.0'}
    peerDependencies:
      '@babel/core': ^7.0.0-0
    dependencies:
      '@babel/core': 7.16.12
      '@babel/helper-annotate-as-pure': 7.16.7
      '@babel/helper-create-class-features-plugin': 7.17.6_@babel+core@7.16.12
      '@babel/helper-plugin-utils': 7.16.7
      '@babel/plugin-syntax-private-property-in-object': 7.14.5_@babel+core@7.16.12
    transitivePeerDependencies:
      - supports-color
    dev: false

  /@babel/plugin-syntax-async-generators/7.8.4_@babel+core@7.16.12:
    resolution: {integrity: sha512-tycmZxkGfZaxhMRbXlPXuVFpdWlXpir2W4AMhSJgRKzk/eDlIXOhb2LHWoLpDF7TEHylV5zNhykX6KAgHJmTNw==}
    peerDependencies:
      '@babel/core': ^7.0.0-0
    dependencies:
      '@babel/core': 7.16.12
      '@babel/helper-plugin-utils': 7.16.7
    dev: false

  /@babel/plugin-syntax-dynamic-import/7.8.3_@babel+core@7.16.12:
    resolution: {integrity: sha512-5gdGbFon+PszYzqs83S3E5mpi7/y/8M9eC90MRTZfduQOYW76ig6SOSPNe41IG5LoP3FGBn2N0RjVDSQiS94kQ==}
    peerDependencies:
      '@babel/core': ^7.0.0-0
    dependencies:
      '@babel/core': 7.16.12
      '@babel/helper-plugin-utils': 7.16.7
    dev: false

  /@babel/plugin-syntax-export-namespace-from/7.8.3_@babel+core@7.16.12:
    resolution: {integrity: sha512-MXf5laXo6c1IbEbegDmzGPwGNTsHZmEy6QGznu5Sh2UCWvueywb2ee+CCE4zQiZstxU9BMoQO9i6zUFSY0Kj0Q==}
    peerDependencies:
      '@babel/core': ^7.0.0-0
    dependencies:
      '@babel/core': 7.16.12
      '@babel/helper-plugin-utils': 7.16.7
    dev: false

  /@babel/plugin-syntax-json-strings/7.8.3_@babel+core@7.16.12:
    resolution: {integrity: sha512-lY6kdGpWHvjoe2vk4WrAapEuBR69EMxZl+RoGRhrFGNYVK8mOPAW8VfbT/ZgrFbXlDNiiaxQnAtgVCZ6jv30EA==}
    peerDependencies:
      '@babel/core': ^7.0.0-0
    dependencies:
      '@babel/core': 7.16.12
      '@babel/helper-plugin-utils': 7.16.7
    dev: false

  /@babel/plugin-syntax-logical-assignment-operators/7.10.4_@babel+core@7.16.12:
    resolution: {integrity: sha512-d8waShlpFDinQ5MtvGU9xDAOzKH47+FFoney2baFIoMr952hKOLp1HR7VszoZvOsV/4+RRszNY7D17ba0te0ig==}
    peerDependencies:
      '@babel/core': ^7.0.0-0
    dependencies:
      '@babel/core': 7.16.12
      '@babel/helper-plugin-utils': 7.16.7
    dev: false

  /@babel/plugin-syntax-nullish-coalescing-operator/7.8.3_@babel+core@7.16.12:
    resolution: {integrity: sha512-aSff4zPII1u2QD7y+F8oDsz19ew4IGEJg9SVW+bqwpwtfFleiQDMdzA/R+UlWDzfnHFCxxleFT0PMIrR36XLNQ==}
    peerDependencies:
      '@babel/core': ^7.0.0-0
    dependencies:
      '@babel/core': 7.16.12
      '@babel/helper-plugin-utils': 7.16.7
    dev: false

  /@babel/plugin-syntax-numeric-separator/7.10.4_@babel+core@7.16.12:
    resolution: {integrity: sha512-9H6YdfkcK/uOnY/K7/aA2xpzaAgkQn37yzWUMRK7OaPOqOpGS1+n0H5hxT9AUw9EsSjPW8SVyMJwYRtWs3X3ug==}
    peerDependencies:
      '@babel/core': ^7.0.0-0
    dependencies:
      '@babel/core': 7.16.12
      '@babel/helper-plugin-utils': 7.16.7
    dev: false

  /@babel/plugin-syntax-object-rest-spread/7.8.3_@babel+core@7.16.12:
    resolution: {integrity: sha512-XoqMijGZb9y3y2XskN+P1wUGiVwWZ5JmoDRwx5+3GmEplNyVM2s2Dg8ILFQm8rWM48orGy5YpI5Bl8U1y7ydlA==}
    peerDependencies:
      '@babel/core': ^7.0.0-0
    dependencies:
      '@babel/core': 7.16.12
      '@babel/helper-plugin-utils': 7.16.7
    dev: false

  /@babel/plugin-syntax-optional-catch-binding/7.8.3_@babel+core@7.16.12:
    resolution: {integrity: sha512-6VPD0Pc1lpTqw0aKoeRTMiB+kWhAoT24PA+ksWSBrFtl5SIRVpZlwN3NNPQjehA2E/91FV3RjLWoVTglWcSV3Q==}
    peerDependencies:
      '@babel/core': ^7.0.0-0
    dependencies:
      '@babel/core': 7.16.12
      '@babel/helper-plugin-utils': 7.16.7
    dev: false

  /@babel/plugin-syntax-optional-chaining/7.8.3_@babel+core@7.16.12:
    resolution: {integrity: sha512-KoK9ErH1MBlCPxV0VANkXW2/dw4vlbGDrFgz8bmUsBGYkFRcbRwMh6cIJubdPrkxRwuGdtCk0v/wPTKbQgBjkg==}
    peerDependencies:
      '@babel/core': ^7.0.0-0
    dependencies:
      '@babel/core': 7.16.12
      '@babel/helper-plugin-utils': 7.16.7
    dev: false

  /@babel/plugin-syntax-private-property-in-object/7.14.5_@babel+core@7.16.12:
    resolution: {integrity: sha512-0wVnp9dxJ72ZUJDV27ZfbSj6iHLoytYZmh3rFcxNnvsJF3ktkzLDZPy/mA17HGsaQT3/DQsWYX1f1QGWkCoVUg==}
    engines: {node: '>=6.9.0'}
    peerDependencies:
      '@babel/core': ^7.0.0-0
    dependencies:
      '@babel/core': 7.16.12
      '@babel/helper-plugin-utils': 7.16.7
    dev: false

  /@babel/plugin-syntax-typescript/7.16.7_@babel+core@7.16.12:
    resolution: {integrity: sha512-YhUIJHHGkqPgEcMYkPCKTyGUdoGKWtopIycQyjJH8OjvRgOYsXsaKehLVPScKJWAULPxMa4N1vCe6szREFlZ7A==}
    engines: {node: '>=6.9.0'}
    peerDependencies:
      '@babel/core': ^7.0.0-0
    dependencies:
      '@babel/core': 7.16.12
      '@babel/helper-plugin-utils': 7.16.7
    dev: false

  /@babel/plugin-transform-modules-commonjs/7.16.8_@babel+core@7.16.12:
    resolution: {integrity: sha512-oflKPvsLT2+uKQopesJt3ApiaIS2HW+hzHFcwRNtyDGieAeC/dIHZX8buJQ2J2X1rxGPy4eRcUijm3qcSPjYcA==}
    engines: {node: '>=6.9.0'}
    peerDependencies:
      '@babel/core': ^7.0.0-0
    dependencies:
      '@babel/core': 7.16.12
      '@babel/helper-module-transforms': 7.17.7
      '@babel/helper-plugin-utils': 7.16.7
      '@babel/helper-simple-access': 7.17.7
      babel-plugin-dynamic-import-node: 2.3.3
    transitivePeerDependencies:
      - supports-color
    dev: false

  /@babel/plugin-transform-typescript/7.16.8_@babel+core@7.16.12:
    resolution: {integrity: sha512-bHdQ9k7YpBDO2d0NVfkj51DpQcvwIzIusJ7mEUaMlbZq3Kt/U47j24inXZHQ5MDiYpCs+oZiwnXyKedE8+q7AQ==}
    engines: {node: '>=6.9.0'}
    peerDependencies:
      '@babel/core': ^7.0.0-0
    dependencies:
      '@babel/core': 7.16.12
      '@babel/helper-create-class-features-plugin': 7.17.6_@babel+core@7.16.12
      '@babel/helper-plugin-utils': 7.16.7
      '@babel/plugin-syntax-typescript': 7.16.7_@babel+core@7.16.12
    transitivePeerDependencies:
      - supports-color
    dev: false

  /@babel/preset-typescript/7.16.7_@babel+core@7.16.12:
    resolution: {integrity: sha512-WbVEmgXdIyvzB77AQjGBEyYPZx+8tTsO50XtfozQrkW8QB2rLJpH2lgx0TRw5EJrBxOZQ+wCcyPVQvS8tjEHpQ==}
    engines: {node: '>=6.9.0'}
    peerDependencies:
      '@babel/core': ^7.0.0-0
    dependencies:
      '@babel/core': 7.16.12
      '@babel/helper-plugin-utils': 7.16.7
      '@babel/helper-validator-option': 7.16.7
      '@babel/plugin-transform-typescript': 7.16.8_@babel+core@7.16.12
    transitivePeerDependencies:
      - supports-color
    dev: false

  /@babel/runtime-corejs3/7.17.7:
    resolution: {integrity: sha512-TvliGJjhxis5m7xIMvlXH/xG8Oa/LK0SCUCyfKD6nLi42n5fB4WibDJ0g9trmmBB6hwpMNx+Lzbxy9/4gpMaVw==}
    engines: {node: '>=6.9.0'}
    dependencies:
      core-js-pure: 3.21.1
      regenerator-runtime: 0.13.9
    dev: false

  /@babel/runtime/7.17.7:
    resolution: {integrity: sha512-L6rvG9GDxaLgFjg41K+5Yv9OMrU98sWe+Ykmc6FDJW/+vYZMhdOMKkISgzptMaERHvS2Y2lw9MDRm2gHhlQQoA==}
    engines: {node: '>=6.9.0'}
    dependencies:
      regenerator-runtime: 0.13.9
    dev: false

  /@babel/template/7.16.7:
    resolution: {integrity: sha512-I8j/x8kHUrbYRTUxXrrMbfCa7jxkE7tZre39x3kjr9hvI82cK1FfqLygotcWN5kdPGWcLdWMHpSBavse5tWw3w==}
    engines: {node: '>=6.9.0'}
    dependencies:
      '@babel/code-frame': 7.16.7
      '@babel/parser': 7.17.7
      '@babel/types': 7.17.0
    dev: false

  /@babel/traverse/7.17.3:
    resolution: {integrity: sha512-5irClVky7TxRWIRtxlh2WPUUOLhcPN06AGgaQSB8AEwuyEBgJVuJ5imdHm5zxk8w0QS5T+tDfnDxAlhWjpb7cw==}
    engines: {node: '>=6.9.0'}
    dependencies:
      '@babel/code-frame': 7.16.7
      '@babel/generator': 7.17.7
      '@babel/helper-environment-visitor': 7.16.7
      '@babel/helper-function-name': 7.16.7
      '@babel/helper-hoist-variables': 7.16.7
      '@babel/helper-split-export-declaration': 7.16.7
      '@babel/parser': 7.17.7
      '@babel/types': 7.17.0
      debug: 4.3.3
      globals: 11.12.0
    transitivePeerDependencies:
      - supports-color
    dev: false

  /@babel/types/7.17.0:
    resolution: {integrity: sha512-TmKSNO4D5rzhL5bjWFcVHHLETzfQ/AmbKpKPOSjlP0WoHZ6L911fgoOKY4Alp/emzG4cHJdyN49zpgkbXFEHHw==}
    engines: {node: '>=6.9.0'}
    dependencies:
      '@babel/helper-validator-identifier': 7.16.7
      to-fast-properties: 2.0.0
    dev: false

  /@formatjs/ecma402-abstract/1.11.3:
    resolution: {integrity: sha512-kP/Buv5vVFMAYLHNvvUzr0lwRTU0u2WTy44Tqwku1X3C3lJ5dKqDCYVqA8wL+Y19Bq+MwHgxqd5FZJRCIsLRyQ==}
    dependencies:
      '@formatjs/intl-localematcher': 0.2.24
      tslib: 2.3.1
    dev: false

  /@formatjs/fast-memoize/1.2.1:
    resolution: {integrity: sha512-Rg0e76nomkz3vF9IPlKeV+Qynok0r7YZjL6syLz4/urSg0IbjPZCB/iYUMNsYA643gh4mgrX3T7KEIFIxJBQeg==}
    dependencies:
      tslib: 2.3.1
    dev: false

  /@formatjs/icu-messageformat-parser/2.0.18:
    resolution: {integrity: sha512-vquIzsAJJmZ5jWVH8dEgUKcbG4yu3KqtyPet+q35SW5reLOvblkfeCXTRW2TpIwNXzdVqsJBwjbTiRiSU9JxwQ==}
    dependencies:
      '@formatjs/ecma402-abstract': 1.11.3
      '@formatjs/icu-skeleton-parser': 1.3.5
      tslib: 2.3.1
    dev: false

  /@formatjs/icu-skeleton-parser/1.3.5:
    resolution: {integrity: sha512-Nhyo2/6kG7ZfgeEfo02sxviOuBcvtzH6SYUharj3DLCDJH3A/4OxkKcmx/2PWGX4bc6iSieh+FA94CsKDxnZBQ==}
    dependencies:
      '@formatjs/ecma402-abstract': 1.11.3
      tslib: 2.3.1
    dev: false

  /@formatjs/intl-localematcher/0.2.24:
    resolution: {integrity: sha512-K/HRGo6EMnCbhpth/y3u4rW4aXkmQNqRe1L2G+Y5jNr3v0gYhvaucV8WixNju/INAMbPBlbsRBRo/nfjnoOnxQ==}
    dependencies:
      tslib: 2.3.1
    dev: false

  /@iarna/toml/2.2.5:
    resolution: {integrity: sha512-trnsAYxU3xnS1gPHPyU961coFyLkh4gAD/0zQ5mymY4yOZ+CYvsPqUbOFSw0aDM4y0tV7tiFxL/1XfXPNC6IPg==}
    dev: true

  /@jest/types/26.6.2:
    resolution: {integrity: sha512-fC6QCp7Sc5sX6g8Tvbmj4XUTbyrik0akgRy03yjXbQaBWWNWGE7SGtJk98m0N8nzegD/7SggrUlivxo5ax4KWQ==}
    engines: {node: '>= 10.14.2'}
    dependencies:
      '@types/istanbul-lib-coverage': 2.0.4
      '@types/istanbul-reports': 3.0.1
      '@types/node': 17.0.14
      '@types/yargs': 15.0.14
      chalk: 4.1.2
    dev: false

  /@jest/types/27.5.1:
    resolution: {integrity: sha512-Cx46iJ9QpwQTjIdq5VJu2QTMMs3QlEjI0x1QbBP5W1+nMzyc2XmimiRR/CbX9TO0cPTeUlxWMOu8mslYsJ8DEw==}
    engines: {node: ^10.13.0 || ^12.13.0 || ^14.15.0 || >=15.0.0}
    dependencies:
      '@types/istanbul-lib-coverage': 2.0.4
      '@types/istanbul-reports': 3.0.1
      '@types/node': 17.0.14
      '@types/yargs': 16.0.4
      chalk: 4.1.2
    dev: false

  /@mapbox/node-pre-gyp/1.0.9:
    resolution: {integrity: sha512-aDF3S3rK9Q2gey/WAttUlISduDItz5BU3306M9Eyv6/oS40aMprnopshtlKTykxRNIBEZuRMaZAnbrQ4QtKGyw==}
    hasBin: true
    dependencies:
      detect-libc: 2.0.1
      https-proxy-agent: 5.0.0
      make-dir: 3.1.0
      node-fetch: 2.6.7
      nopt: 5.0.0
      npmlog: 5.0.1
      rimraf: 3.0.2
      semver: 7.3.7
      tar: 6.1.11
    transitivePeerDependencies:
      - encoding
      - supports-color
    dev: true

  /@nodelib/fs.scandir/2.1.5:
    resolution: {integrity: sha512-vq24Bq3ym5HEQm2NKCr3yXDwjc7vTsEThRDnkp2DK9p1uqLR+DHurm/NOTo0KG7HYHU7eppKZj3MyqYuMBf62g==}
    engines: {node: '>= 8'}
    dependencies:
      '@nodelib/fs.stat': 2.0.5
      run-parallel: 1.2.0

  /@nodelib/fs.stat/2.0.5:
    resolution: {integrity: sha512-RkhPPp2zrqDAQA/2jNhnztcPAlv64XdhIp7a7454A5ovI7Bukxgt7MX7udwAu3zg1DcpPU0rz3VV1SeaqvY4+A==}
    engines: {node: '>= 8'}

  /@nodelib/fs.walk/1.2.8:
    resolution: {integrity: sha512-oGB+UxlgWcgQkgwo8GcEGwemoTFt3FIO9ababBmaGwXIoBKZ+GTy0pP185beGg7Llih/NSHSV2XAs1lnznocSg==}
    engines: {node: '>= 8'}
    dependencies:
      '@nodelib/fs.scandir': 2.1.5
      fastq: 1.13.0

  /@playwright/test/1.20.0:
    resolution: {integrity: sha512-UpI5HTcgNLckR0kqXqwNvbcIXtRaDxk+hnO0OBwPSjfbBjRfRgAJ2ClA/b30C5E3UW5dJa17zhsy2qrk66l5cg==}
    engines: {node: '>=12'}
    hasBin: true
    dependencies:
      '@babel/code-frame': 7.16.7
      '@babel/core': 7.16.12
      '@babel/helper-plugin-utils': 7.16.7
      '@babel/plugin-proposal-class-properties': 7.16.7_@babel+core@7.16.12
      '@babel/plugin-proposal-dynamic-import': 7.16.7_@babel+core@7.16.12
      '@babel/plugin-proposal-export-namespace-from': 7.16.7_@babel+core@7.16.12
      '@babel/plugin-proposal-logical-assignment-operators': 7.16.7_@babel+core@7.16.12
      '@babel/plugin-proposal-nullish-coalescing-operator': 7.16.7_@babel+core@7.16.12
      '@babel/plugin-proposal-numeric-separator': 7.16.7_@babel+core@7.16.12
      '@babel/plugin-proposal-optional-chaining': 7.16.7_@babel+core@7.16.12
      '@babel/plugin-proposal-private-methods': 7.16.11_@babel+core@7.16.12
      '@babel/plugin-proposal-private-property-in-object': 7.16.7_@babel+core@7.16.12
      '@babel/plugin-syntax-async-generators': 7.8.4_@babel+core@7.16.12
      '@babel/plugin-syntax-json-strings': 7.8.3_@babel+core@7.16.12
      '@babel/plugin-syntax-object-rest-spread': 7.8.3_@babel+core@7.16.12
      '@babel/plugin-syntax-optional-catch-binding': 7.8.3_@babel+core@7.16.12
      '@babel/plugin-transform-modules-commonjs': 7.16.8_@babel+core@7.16.12
      '@babel/preset-typescript': 7.16.7_@babel+core@7.16.12
      colors: 1.4.0
      commander: 8.3.0
      debug: 4.3.3
      expect: 27.2.5
      jest-matcher-utils: 27.2.5
      json5: 2.2.0
      mime: 3.0.0
      minimatch: 3.0.4
      ms: 2.1.3
      open: 8.4.0
      pirates: 4.0.4
      playwright-core: 1.20.0
      rimraf: 3.0.2
      source-map-support: 0.4.18
      stack-utils: 2.0.5
      yazl: 2.5.1
    transitivePeerDependencies:
      - bufferutil
      - supports-color
      - utf-8-validate
    dev: false

  /@polka/url/1.0.0-next.21:
    resolution: {integrity: sha512-a5Sab1C4/icpTZVzZc5Ghpz88yQtGOyNqYXcZgOssB2uuAr+wF/MvN6bgtW32q7HHrvBki+BsZ0OuNv6EV3K9g==}
    dev: false

  /@rollup/pluginutils/4.2.1:
    resolution: {integrity: sha512-iKnFXr7NkdZAIHiIWE+BX5ULi/ucVFYWD6TbAV+rZctiRTY2PL6tsIKhoIOaoskiWAkgu+VsbXgUVDNLHf+InQ==}
    engines: {node: '>= 8.0.0'}
    dependencies:
      estree-walker: 2.0.2
      picomatch: 2.3.1

<<<<<<< HEAD
  /@sveltejs/adapter-auto/1.0.0-next.50:
    resolution: {integrity: sha512-5OkBxw+0Wmq7+Cr0DcOEOTHyOm4VmiWTUsKwMrSc47zcjbXB8n4UvEC0XUtJ5ZSBJRZz7hmVubqH1zm1SANtdw==}
    dependencies:
      '@sveltejs/adapter-cloudflare': 1.0.0-next.23
      '@sveltejs/adapter-netlify': 1.0.0-next.64
      '@sveltejs/adapter-vercel': 1.0.0-next.58
=======
  /@sveltejs/adapter-auto/1.0.0-next.48:
    resolution: {integrity: sha512-DZsMi31t5AsKYafmRGcgKcuGZRz4EN4sQ0UacPN85K3+9Xh7WadfHwWMfFFLIvCUMLE3jqZw+RErnZxUDZ1EGA==}
    dependencies:
      '@sveltejs/adapter-cloudflare': 1.0.0-next.21
      '@sveltejs/adapter-netlify': 1.0.0-next.62
      '@sveltejs/adapter-vercel': 1.0.0-next.56
>>>>>>> 06813283
    transitivePeerDependencies:
      - encoding
      - supports-color
    dev: true

<<<<<<< HEAD
  /@sveltejs/adapter-cloudflare/1.0.0-next.23:
    resolution: {integrity: sha512-WaDE25Ib3Q9kM1BBxvGxr57vfExg0Q1Wu2H3dSFV4Apw18UHKS89P/U6wd4u4zAzAw+Mcm8gduX/rRs5z0YMwA==}
    dependencies:
      esbuild: 0.14.42
      worktop: 0.8.0-next.14
    dev: true

  /@sveltejs/adapter-netlify/1.0.0-next.64:
    resolution: {integrity: sha512-n2oBAIdv1s4magogcCYbequDmPgOKviNfy40JJ5ZavansboYeaygFri9HcOwcHqrTOmEo3ZDIBoc1UTpbmzMYg==}
    dependencies:
      '@iarna/toml': 2.2.5
      esbuild: 0.14.42
=======
  /@sveltejs/adapter-cloudflare/1.0.0-next.21:
    resolution: {integrity: sha512-bPD62sGuCfo20jCz01ihd5ArxyiCu7iogQrQQK+higbz6OR1q34VnXCuNg/vHuDp+6kegLvRTRD0Qe22WVOZbw==}
    dependencies:
      esbuild: 0.14.31
      worktop: 0.8.0-next.14
    dev: true

  /@sveltejs/adapter-netlify/1.0.0-next.62:
    resolution: {integrity: sha512-oX5Q0I57eI2bvd5FYtRFArevcY90Aza0OywtmuO/USoE4f+Z96idktaKOdyMhjlIQkc2GTablJSA88UIycwwMA==}
    dependencies:
      '@iarna/toml': 2.2.5
      esbuild: 0.14.31
>>>>>>> 06813283
      set-cookie-parser: 2.4.8
      tiny-glob: 0.2.9
    dev: true

<<<<<<< HEAD
  /@sveltejs/adapter-vercel/1.0.0-next.58:
    resolution: {integrity: sha512-Gw76HhwHh2sWP2RN8jwm4jMmO5rnvvWsPsnAhFRCYlIs6gwKf/mNE/CfTQ1nkqKEm15YEYHjKXRVRjI8BniwxA==}
    dependencies:
      '@vercel/nft': 0.19.1
      esbuild: 0.14.42
=======
  /@sveltejs/adapter-vercel/1.0.0-next.56:
    resolution: {integrity: sha512-DZj4wLwMb3xIzxue5oGrtr86xrBq/SwK28NuA7Txblg2wSRE9hhrTUQ0ERlP6V/qdXZ9ZE58Rq8L8/6Vt7tqPA==}
    dependencies:
      '@vercel/nft': 0.19.1
      esbuild: 0.14.31
>>>>>>> 06813283
    transitivePeerDependencies:
      - encoding
      - supports-color
    dev: true

  /@sveltejs/kit/1.0.0-next.318_svelte@3.47.0:
    resolution: {integrity: sha512-/M/XNvEqK71KCGro1xLuiUuklsMPe+G5DiVMs39tpfFIFhH4oCzAt+YBaIZDKORogGz3QDaYc5BV+eFv9E5cyw==}
    engines: {node: '>=14.13'}
    hasBin: true
    peerDependencies:
      svelte: ^3.44.0
    dependencies:
      '@sveltejs/vite-plugin-svelte': 1.0.0-next.41_svelte@3.47.0+vite@2.9.5
      sade: 1.8.1
      svelte: 3.47.0
      vite: 2.9.5
    transitivePeerDependencies:
      - diff-match-patch
      - less
      - sass
      - stylus
      - supports-color
    dev: true

  /@sveltejs/vite-plugin-svelte/1.0.0-next.41_svelte@3.47.0+vite@2.9.5:
    resolution: {integrity: sha512-2kZ49mpi/YW1PIPvKaJNSSwIFgmw9QUf1+yaNa4U8yJD6AsfSHXAU3goscWbi1jfWnSg2PhvwAf+bvLCdp2F9g==}
    engines: {node: ^14.13.1 || >= 16}
    peerDependencies:
      diff-match-patch: ^1.0.5
      svelte: ^3.44.0
      vite: ^2.9.0
    peerDependenciesMeta:
      diff-match-patch:
        optional: true
    dependencies:
      '@rollup/pluginutils': 4.2.1
      debug: 4.3.4
      kleur: 4.1.4
      magic-string: 0.26.1
      svelte: 3.47.0
      svelte-hmr: 0.14.11_svelte@3.47.0
      vite: 2.9.5
    transitivePeerDependencies:
      - supports-color
    dev: true

  /@sveltejs/vite-plugin-svelte/1.0.0-next.44_svelte@3.47.0+vite@2.9.5:
    resolution: {integrity: sha512-n+sssEWbzykPS447FmnNyU5GxEhrBPDVd0lxNZnxRGz9P6651LjjwAnISKr3CKgT9v8IybP8VD0n2i5XzbqExg==}
    engines: {node: ^14.13.1 || >= 16}
    peerDependencies:
      diff-match-patch: ^1.0.5
      svelte: ^3.44.0
      vite: ^2.9.0
    peerDependenciesMeta:
      diff-match-patch:
        optional: true
    dependencies:
      '@rollup/pluginutils': 4.2.1
      debug: 4.3.4
      deepmerge: 4.2.2
      kleur: 4.1.4
      magic-string: 0.26.1
      svelte: 3.47.0
      svelte-hmr: 0.14.11_svelte@3.47.0
      vite: 2.9.5
    transitivePeerDependencies:
      - supports-color
    dev: false

  /@tailwindcss/forms/0.5.0_tailwindcss@3.0.23:
    resolution: {integrity: sha512-KzWugryEBFkmoaYcBE18rs6gthWCFHHO7cAZm2/hv3hwD67AzwP7udSCa22E7R1+CEJL/FfhYsJWrc0b1aeSzw==}
    peerDependencies:
      tailwindcss: '>=3.0.0 || >= 3.0.0-alpha.1'
    dependencies:
      mini-svg-data-uri: 1.4.4
      tailwindcss: 3.0.23_autoprefixer@10.4.4
    dev: false

  /@testing-library/dom/7.31.2:
    resolution: {integrity: sha512-3UqjCpey6HiTZT92vODYLPxTBWlM8ZOOjr3LX5F37/VRipW2M1kX6I/Cm4VXzteZqfGfagg8yXywpcOgQBlNsQ==}
    engines: {node: '>=10'}
    dependencies:
      '@babel/code-frame': 7.16.7
      '@babel/runtime': 7.17.7
      '@types/aria-query': 4.2.2
      aria-query: 4.2.2
      chalk: 4.1.2
      dom-accessibility-api: 0.5.13
      lz-string: 1.4.4
      pretty-format: 26.6.2
    dev: false

  /@testing-library/dom/8.11.3:
    resolution: {integrity: sha512-9LId28I+lx70wUiZjLvi1DB/WT2zGOxUh46glrSNMaWVx849kKAluezVzZrXJfTKKoQTmEOutLes/bHg4Bj3aA==}
    engines: {node: '>=12'}
    dependencies:
      '@babel/code-frame': 7.16.7
      '@babel/runtime': 7.17.7
      '@types/aria-query': 4.2.2
      aria-query: 5.0.0
      chalk: 4.1.2
      dom-accessibility-api: 0.5.13
      lz-string: 1.4.4
      pretty-format: 27.5.1
    dev: false

  /@testing-library/svelte/3.1.0_svelte@3.47.0:
    resolution: {integrity: sha512-xTN6v4xRLQb75GTJn2mrjSUJN4PkhpNZFjwvtdzbOTS6OvxMrkRdm6hFRGauwiFd0LPV7/SqdWbbtMAOC7a+Dg==}
    engines: {node: '>= 8'}
    peerDependencies:
      svelte: 3.x
    dependencies:
      '@testing-library/dom': 7.31.2
      svelte: 3.47.0
    dev: false

  /@testing-library/user-event/13.5.0_@testing-library+dom@8.11.3:
    resolution: {integrity: sha512-5Kwtbo3Y/NowpkbRuSepbyMFkZmHgD+vPzYB/RJ4oxt5Gj/avFFBYjhw27cqSVPVw/3a67NK1PbiIr9k4Gwmdg==}
    engines: {node: '>=10', npm: '>=6'}
    peerDependencies:
      '@testing-library/dom': '>=7.21.4'
    dependencies:
      '@babel/runtime': 7.17.7
      '@testing-library/dom': 8.11.3
    dev: false

  /@types/aria-query/4.2.2:
    resolution: {integrity: sha512-HnYpAE1Y6kRyKM/XkEuiRQhTHvkzMBurTHnpFLYLBGPIylZNPs9jJcuOOYWxPLJCSEtmZT0Y8rHDokKN7rRTig==}
    dev: false

  /@types/chai-subset/1.3.3:
    resolution: {integrity: sha512-frBecisrNGz+F4T6bcc+NLeolfiojh5FxW2klu669+8BARtyQv2C/GkNW6FUodVe4BroGMP/wER/YDGc7rEllw==}
    dependencies:
      '@types/chai': 4.3.1
    dev: false

  /@types/chai/4.3.1:
    resolution: {integrity: sha512-/zPMqDkzSZ8t3VtxOa4KPq7uzzW978M9Tvh+j7GHKuo6k6GTLxPJ4J5gE5cjfJ26pnXst0N5Hax8Sr0T2Mi9zQ==}
    dev: false

  /@types/concat-stream/1.6.1:
    resolution: {integrity: sha512-eHE4cQPoj6ngxBZMvVf6Hw7Mh4jMW4U9lpGmS5GBPB9RYxlFg+CHaVN7ErNY4W9XfLIEn20b4VDYaIrbq0q4uA==}
    dependencies:
      '@types/node': 17.0.14
    dev: false

  /@types/d3-dsv/3.0.0:
    resolution: {integrity: sha512-o0/7RlMl9p5n6FQDptuJVMxDf/7EDEv2SYEO/CwdG2tr1hTfUVi0Iavkk2ax+VpaQ/1jVhpnj5rq1nj8vwhn2A==}
    dev: true

  /@types/d3-path/3.0.0:
    resolution: {integrity: sha512-0g/A+mZXgFkQxN3HniRDbXMN79K3CdTpLsevj+PXiTcb2hVyvkZUBg37StmgCQkaD84cUJ4uaDAWq7UJOQy2Tg==}
    dev: true

  /@types/d3-scale/4.0.2:
    resolution: {integrity: sha512-Yk4htunhPAwN0XGlIwArRomOjdoBFXC3+kCxK2Ubg7I9shQlVSJy/pG/Ht5ASN+gdMIalpk8TJ5xV74jFsetLA==}
    dependencies:
      '@types/d3-time': 3.0.0
    dev: true

  /@types/d3-shape/3.0.2:
    resolution: {integrity: sha512-5+ButCmIfNX8id5seZ7jKj3igdcxx+S9IDBiT35fQGTLZUfkFgTv+oBH34xgeoWDKpWcMITSzBILWQtBoN5Piw==}
    dependencies:
      '@types/d3-path': 3.0.0
    dev: true

  /@types/d3-time/3.0.0:
    resolution: {integrity: sha512-sZLCdHvBUcNby1cB6Fd3ZBrABbjz3v1Vm90nysCQ6Vt7vd6e/h9Lt7SiJUoEX0l4Dzc7P5llKyhqSi1ycSf1Hg==}
    dev: true

  /@types/form-data/0.0.33:
    resolution: {integrity: sha1-yayFsqX9GENbjIXZ7LUObWyJP/g=}
    dependencies:
      '@types/node': 17.0.14
    dev: false

  /@types/istanbul-lib-coverage/2.0.4:
    resolution: {integrity: sha512-z/QT1XN4K4KYuslS23k62yDIDLwLFkzxOuMplDtObz0+y7VqJCaO2o+SPwHCvLFZh7xazvvoor2tA/hPz9ee7g==}
    dev: false

  /@types/istanbul-lib-report/3.0.0:
    resolution: {integrity: sha512-plGgXAPfVKFoYfa9NpYDAkseG+g6Jr294RqeqcqDixSbU34MZVJRi/P+7Y8GDpzkEwLaGZZOpKIEmeVZNtKsrg==}
    dependencies:
      '@types/istanbul-lib-coverage': 2.0.4
    dev: false

  /@types/istanbul-reports/3.0.1:
    resolution: {integrity: sha512-c3mAZEuK0lvBp8tmuL74XRKn1+y2dcwOUpH7x4WrF6gk1GIgiluDRgMYQtw2OFcBvAJWlt6ASU3tSqxp0Uu0Aw==}
    dependencies:
      '@types/istanbul-lib-report': 3.0.0
    dev: false

  /@types/node/10.17.60:
    resolution: {integrity: sha512-F0KIgDJfy2nA3zMLmWGKxcH2ZVEtCZXHHdOQs2gSaQ27+lNeEfGxzkIw90aXswATX7AZ33tahPbzy6KAfUreVw==}
    dev: false

  /@types/node/17.0.14:
    resolution: {integrity: sha512-SbjLmERksKOGzWzPNuW7fJM7fk3YXVTFiZWB/Hs99gwhk+/dnrQRPBQjPW9aO+fi1tAffi9PrwFvsmOKmDTyng==}

  /@types/node/8.10.66:
    resolution: {integrity: sha512-tktOkFUA4kXx2hhhrB8bIFb5TbwzS4uOhKEmwiD+NoiL0qtP2OQ9mFldbgD4dV1djrlBYP6eBuQZiWjuHUpqFw==}
    dev: false

  /@types/parse-json/4.0.0:
    resolution: {integrity: sha512-//oorEZjL6sbPcKUaCdIGlIUeH26mgzimjBB77G6XRgnDl/L5wOnpyBGRe/Mmf5CVW3PwEBE1NjiMZ/ssFh4wA==}

  /@types/pug/2.0.6:
    resolution: {integrity: sha512-SnHmG9wN1UVmagJOnyo/qkk0Z7gejYxOYYmaAwr5u2yFYfsupN3sg10kyzN8Hep/2zbHxCnsumxOoRIRMBwKCg==}

  /@types/qs/6.9.7:
    resolution: {integrity: sha512-FGa1F62FT09qcrueBA6qYTrJPVDzah9a+493+o2PCXsesWHIn27G98TsSMs3WPNbZIEj4+VJf6saSFpvD+3Zsw==}
    dev: false

  /@types/sass/1.43.1:
    resolution: {integrity: sha512-BPdoIt1lfJ6B7rw35ncdwBZrAssjcwzI5LByIrYs+tpXlj/CAkuVdRsgZDdP4lq5EjyWzwxZCqAoFyHKFwp32g==}
    dependencies:
      '@types/node': 17.0.14

  /@types/stack-utils/2.0.1:
    resolution: {integrity: sha512-Hl219/BT5fLAaz6NDkSuhzasy49dwQS/DSdu4MdggFB8zcXv7vflBI3xp7FEmkmdDkBUI2bPUNeMttp2knYdxw==}
    dev: false

  /@types/three/0.138.0:
    resolution: {integrity: sha512-D8AoV7h2kbCfrv/DcebHOFh1WDwyus3HdooBkAwcBikXArdqnsQ38PQ85JCunnvun160oA9jz53GszF3zch3tg==}
    dev: true

  /@types/yargs-parser/21.0.0:
    resolution: {integrity: sha512-iO9ZQHkZxHn4mSakYV0vFHAVDyEOIJQrV2uZ06HxEPcx+mt8swXoZHIbaaJ2crJYFfErySgktuTZ3BeLz+XmFA==}
    dev: false

  /@types/yargs/15.0.14:
    resolution: {integrity: sha512-yEJzHoxf6SyQGhBhIYGXQDSCkJjB6HohDShto7m8vaKg9Yp0Yn8+71J9eakh2bnPg6BfsH9PRMhiRTZnd4eXGQ==}
    dependencies:
      '@types/yargs-parser': 21.0.0
    dev: false

  /@types/yargs/16.0.4:
    resolution: {integrity: sha512-T8Yc9wt/5LbJyCaLiHPReJa0kApcIgJ7Bn735GjItUfh08Z1pJvu8QZqb9s+mMvKV6WUQRV7K2R46YbjMXTTJw==}
    dependencies:
      '@types/yargs-parser': 21.0.0
    dev: false

  /@types/yauzl/2.9.2:
    resolution: {integrity: sha512-8uALY5LTvSuHgloDVUvWP3pIauILm+8/0pDMokuDYIoNsOkSwd5AiHBTSEJjKTDcZr5z8UpgOWZkxBF4iJftoA==}
    requiresBuild: true
    dependencies:
      '@types/node': 17.0.14
    dev: false
    optional: true

  /@vercel/nft/0.19.1:
    resolution: {integrity: sha512-klR5oN7S3WJsZz0r6Xsq7o8YlFEyU3/00VmlpZzIPVFzKfbcEjXo/sVR5lQBUqNKuOzhcbxaFtzW9aOyHjmPYA==}
    hasBin: true
    dependencies:
      '@mapbox/node-pre-gyp': 1.0.9
      acorn: 8.7.1
      bindings: 1.5.0
      estree-walker: 2.0.2
      glob: 7.2.0
      graceful-fs: 4.2.9
      micromatch: 4.0.4
      node-gyp-build: 4.4.0
      node-pre-gyp: 0.13.0
      resolve-from: 5.0.0
      rollup-pluginutils: 2.8.2
    transitivePeerDependencies:
      - encoding
      - supports-color
    dev: true

  /abbrev/1.1.1:
    resolution: {integrity: sha512-nne9/IiQ/hzIhY6pdDnbBtz7DjPTKrY00P/zvPSm5pOFkl6xuGrGnXn/VtTNNfNtAfZ9/1RtehkszU9qcTii0Q==}
    dev: true

  /acorn-node/1.8.2:
    resolution: {integrity: sha512-8mt+fslDufLYntIoPAaIMUe/lrbrehIiwmR3t2k9LljIzoigEPF27eLk2hy8zSGzmR/ogr7zbRKINMo1u0yh5A==}
    dependencies:
      acorn: 7.4.1
      acorn-walk: 7.2.0
      xtend: 4.0.2

  /acorn-walk/7.2.0:
    resolution: {integrity: sha512-OPdCF6GsMIP+Az+aWfAAOEt2/+iVDKE7oy6lJ098aoe59oAmK76qV6Gw60SbZ8jHuG2wH058GF4pLFbYamYrVA==}
    engines: {node: '>=0.4.0'}

  /acorn/7.4.1:
    resolution: {integrity: sha512-nQyp0o1/mNdbTO1PO6kHkwSrmgZ0MT/jCCpNiwbUjGoRN4dlBhqJtoQuCnEOKzgTVwg0ZWiCoQy6SxMebQVh8A==}
    engines: {node: '>=0.4.0'}
    hasBin: true

  /acorn/8.7.1:
    resolution: {integrity: sha512-Xx54uLJQZ19lKygFXOWsscKUbsBZW0CPykPhVQdhIeIwrbPmJzqeASDInc8nKBnp/JT6igTs82qPXz069H8I/A==}
    engines: {node: '>=0.4.0'}
    hasBin: true
    dev: true

  /agent-base/6.0.2:
    resolution: {integrity: sha512-RZNwNclF7+MS/8bDg70amg32dyeZGZxiDuQmZxKLAlQjr3jGyLx+4Kkk58UO7D2QdgFIQCovuSuZESne6RG6XQ==}
    engines: {node: '>= 6.0.0'}
    dependencies:
      debug: 4.3.3
    transitivePeerDependencies:
      - supports-color

  /ansi-regex/2.1.1:
    resolution: {integrity: sha512-TIGnTpdo+E3+pCyAluZvtED5p5wCqLdezCyhPZzKPcxvFplEt4i+W7OONCKgeZFT3+y5NZZfOOS/Bdcanm1MYA==}
    engines: {node: '>=0.10.0'}
    dev: true

  /ansi-regex/5.0.1:
    resolution: {integrity: sha512-quJQXlTSUGL2LH9SUXo8VwsY4soanhgo6LNSm84E1LBcE8s3O0wpdiRzyR9z/ZZJMlMWv37qOOb9pdJlMUEKFQ==}
    engines: {node: '>=8'}

  /ansi-styles/3.2.1:
    resolution: {integrity: sha512-VT0ZI6kZRdTh8YyJw3SMbYm/u+NqfsAxEpWO0Pf9sq8/e94WxxOpPKx9FR1FlyCtOVDNOQ+8ntlqFxiRc+r5qA==}
    engines: {node: '>=4'}
    dependencies:
      color-convert: 1.9.3

  /ansi-styles/4.3.0:
    resolution: {integrity: sha512-zbB9rCJAT1rbjiVDb2hqKFHNYLxgtk8NURxZ3IZwD3F6NtxbXZQCnnSi1Lkx+IDohdPlFp222wVALIheZJQSEg==}
    engines: {node: '>=8'}
    dependencies:
      color-convert: 2.0.1

  /ansi-styles/5.2.0:
    resolution: {integrity: sha512-Cxwpt2SfTzTtXcfOlzGEee8O+c+MmUgGrNiBcXnuWxuFJHe6a5Hz7qwhwe5OgaSYI0IJvkLqWX1ASG+cJOkEiA==}
    engines: {node: '>=10'}
    dev: false

  /anymatch/3.1.2:
    resolution: {integrity: sha512-P43ePfOAIupkguHUycrc4qJ9kz8ZiuOUijaETwX7THt0Y/GNK7v0aa8rY816xWjZ7rJdA5XdMcpVFTKMq+RvWg==}
    engines: {node: '>= 8'}
    dependencies:
      normalize-path: 3.0.0
      picomatch: 2.3.1

  /aproba/1.2.0:
    resolution: {integrity: sha512-Y9J6ZjXtoYh8RnXVCMOU/ttDmk1aBjunq9vO0ta5x85WDQiQfUF9sIPBITdbiiIVcBo03Hi3jMxigBtsddlXRw==}
    dev: true

  /aproba/2.0.0:
    resolution: {integrity: sha512-lYe4Gx7QT+MKGbDsA+Z+he/Wtef0BiwDOlK/XkBrdfsh9J/jPPXbX0tE9x9cl27Tmu5gg3QUbUrQYa/y+KOHPQ==}
    dev: true

  /are-we-there-yet/1.1.7:
    resolution: {integrity: sha512-nxwy40TuMiUGqMyRHgCSWZ9FM4VAoRP4xUYSTv5ImRog+h9yISPbVH7H8fASCIzYn9wlEv4zvFL7uKDMCFQm3g==}
    dependencies:
      delegates: 1.0.0
      readable-stream: 2.3.7
    dev: true

  /are-we-there-yet/2.0.0:
    resolution: {integrity: sha512-Ci/qENmwHnsYo9xKIcUJN5LeDKdJ6R1Z1j9V/J5wyq8nh/mYPEpIKJbBZXtZjG04HiK7zV/p6Vs9952MrMeUIw==}
    engines: {node: '>=10'}
    dependencies:
      delegates: 1.0.0
      readable-stream: 3.6.0
    dev: true

  /arg/5.0.1:
    resolution: {integrity: sha512-e0hDa9H2Z9AwFkk2qDlwhoMYE4eToKarchkQHovNdLTCYMHZHeRjI71crOh+dio4K6u1IcwubQqo79Ga4CyAQA==}

  /aria-query/4.2.2:
    resolution: {integrity: sha512-o/HelwhuKpTj/frsOsbNLNgnNGVIFsVP/SW2BSF14gVl7kAfMOJ6/8wUAUvG1R1NHKrfG+2sHZTu0yauT1qBrA==}
    engines: {node: '>=6.0'}
    dependencies:
      '@babel/runtime': 7.17.7
      '@babel/runtime-corejs3': 7.17.7
    dev: false

  /aria-query/5.0.0:
    resolution: {integrity: sha512-V+SM7AbUwJ+EBnB8+DXs0hPZHO0W6pqBcc0dW90OwtVG02PswOu/teuARoLQjdDOH+t9pJgGnW5/Qmouf3gPJg==}
    engines: {node: '>=6.0'}
    dev: false

  /asap/2.0.6:
    resolution: {integrity: sha1-5QNHYR1+aQlDIIu9r+vLwvuGbUY=}
    dev: false

  /assertion-error/1.1.0:
    resolution: {integrity: sha512-jgsaNduz+ndvGyFt3uSuWqvy4lCnIJiovtouQN5JZHOKCS2QuhEdbcQHFhVksz2N2U9hXJo8odG7ETyWlEeuDw==}
    dev: false

  /asynckit/0.4.0:
    resolution: {integrity: sha1-x57Zf380y48robyXkLzDZkdLS3k=}
    dev: false

  /autoprefixer/10.4.2_postcss@8.4.6:
    resolution: {integrity: sha512-9fOPpHKuDW1w/0EKfRmVnxTDt8166MAnLI3mgZ1JCnhNtYWxcJ6Ud5CO/AVOZi/AvFa8DY9RTy3h3+tFBlrrdQ==}
    engines: {node: ^10 || ^12 || >=14}
    hasBin: true
    peerDependencies:
      postcss: ^8.1.0
    dependencies:
      browserslist: 4.19.1
      caniuse-lite: 1.0.30001304
      fraction.js: 4.1.3
      normalize-range: 0.1.2
      picocolors: 1.0.0
      postcss: 8.4.6
      postcss-value-parser: 4.2.0
    dev: true

  /autoprefixer/10.4.4_postcss@8.4.6:
    resolution: {integrity: sha512-Tm8JxsB286VweiZ5F0anmbyGiNI3v3wGv3mz9W+cxEDYB/6jbnj6GM9H9mK3wIL8ftgl+C07Lcwb8PG5PCCPzA==}
    engines: {node: ^10 || ^12 || >=14}
    hasBin: true
    peerDependencies:
      postcss: ^8.1.0
    dependencies:
      browserslist: 4.20.2
      caniuse-lite: 1.0.30001317
      fraction.js: 4.2.0
      normalize-range: 0.1.2
      picocolors: 1.0.0
      postcss: 8.4.6
      postcss-value-parser: 4.2.0
    dev: false

  /babel-plugin-dynamic-import-node/2.3.3:
    resolution: {integrity: sha512-jZVI+s9Zg3IqA/kdi0i6UDCybUI3aSBLnglhYbSSjKlV7yF1F/5LWv8MakQmvYpnbJDS6fcBL2KzHSxNCMtWSQ==}
    dependencies:
      object.assign: 4.1.2
    dev: false

  /babylonjs-gltf2interface/4.2.2:
    resolution: {integrity: sha512-LCQgW1lM+EpKK4yWMiPEgi6ONwJ7W4JrSu3t9JixNRgvnic72OnN2f0bt91rE30EJr1ZaokvkXD/aEiBp/Juyg==}
    dev: false

  /babylonjs-loaders/4.2.2:
    resolution: {integrity: sha512-IuShR5N4zkDMzKEGsCZ0uZDCn07BLLj8LlKwyiSwFR1V9KxAALkt2INTMCdXjuWELTcZEALZlyO85mKJ2pDPHw==}
    dependencies:
      babylonjs: 4.2.2
      babylonjs-gltf2interface: 4.2.2
    dev: false

  /babylonjs/4.2.2:
    resolution: {integrity: sha512-p7mTi6+nLuWJTLbwxEJxLOh/QMHMV2KA0bviEoQSK5VtsAq1F0JghoOZYRs4aEqAZF/deFPWvMQk1vbXJ+4eEA==}
    dev: false

  /balanced-match/1.0.2:
    resolution: {integrity: sha512-3oSeUO0TMV67hN1AmbXsK4yaqU7tjiHlbxRDZOpH0KW9+CeX4bRAaX0Anxt0tx2MrpRpWwQaPwIlISEJhYU5Pw==}

  /binary-extensions/2.2.0:
    resolution: {integrity: sha512-jDctJ/IVQbZoJykoeHbhXpOlNBqGNcwXJKJog42E5HDPUwQTSdjCHdihjj0DlnheQ7blbT6dHOafNAiS8ooQKA==}
    engines: {node: '>=8'}

  /bindings/1.5.0:
    resolution: {integrity: sha512-p2q/t/mhvuOj/UeLlV6566GD/guowlr0hHxClI0W9m7MWYkL1F0hLo+0Aexs9HSPCtR1SXQ0TD3MMKrXZajbiQ==}
    dependencies:
      file-uri-to-path: 1.0.0
    dev: true

  /boolbase/1.0.0:
    resolution: {integrity: sha512-JZOSA7Mo9sNGB8+UjSgzdLtokWAky1zbztM3WRLCbZ70/3cTANmQmOdR7y2g+J0e2WXywy1yS468tY+IruqEww==}
    dev: false

  /brace-expansion/1.1.11:
    resolution: {integrity: sha512-iCuPHDFgrHX7H2vEI/5xpz07zSHB00TpugqhmYtVmMO6518mCuRMoOYFldEBl0g187ufozdaHgWKcYFb61qGiA==}
    dependencies:
      balanced-match: 1.0.2
      concat-map: 0.0.1

  /braces/3.0.2:
    resolution: {integrity: sha512-b8um+L1RzM3WDSzvhm6gIz1yfTbBt6YTlcEKAvsmqCZZFw46z626lVj9j1yEPW33H5H+lBQpZMP1k8l+78Ha0A==}
    engines: {node: '>=8'}
    dependencies:
      fill-range: 7.0.1

  /browserslist/4.19.1:
    resolution: {integrity: sha512-u2tbbG5PdKRTUoctO3NBD8FQ5HdPh1ZXPHzp1rwaa5jTc+RV9/+RlWiAIKmjRPQF+xbGM9Kklj5bZQFa2s/38A==}
    engines: {node: ^6 || ^7 || ^8 || ^9 || ^10 || ^11 || ^12 || >=13.7}
    hasBin: true
    dependencies:
      caniuse-lite: 1.0.30001304
      electron-to-chromium: 1.4.59
      escalade: 3.1.1
      node-releases: 2.0.1
      picocolors: 1.0.0
    dev: true

  /browserslist/4.20.2:
    resolution: {integrity: sha512-CQOBCqp/9pDvDbx3xfMi+86pr4KXIf2FDkTTdeuYw8OxS9t898LA1Khq57gtufFILXpfgsSx5woNgsBgvGjpsA==}
    engines: {node: ^6 || ^7 || ^8 || ^9 || ^10 || ^11 || ^12 || >=13.7}
    hasBin: true
    dependencies:
      caniuse-lite: 1.0.30001317
      electron-to-chromium: 1.4.86
      escalade: 3.1.1
      node-releases: 2.0.2
      picocolors: 1.0.0
    dev: false

  /buffer-crc32/0.2.13:
    resolution: {integrity: sha1-DTM+PwDqxQqhRUq9MO+MKl2ackI=}

  /buffer-from/1.1.2:
    resolution: {integrity: sha512-E+XQCRwSbaaiChtv6k6Dwgc+bx+Bs6vuKJHHl5kox/BaKbhiXzqQOwK4cO22yElGp2OCmjwVhT3HmxgyPGnJfQ==}
    dev: false

  /call-bind/1.0.2:
    resolution: {integrity: sha512-7O+FbCihrB5WGbFYesctwmTKae6rOiIzmz1icreWJ+0aA7LJfuqhEso2T9ncpcFtzMQtzXf2QGGueWJGTYsqrA==}
    dependencies:
      function-bind: 1.1.1
      get-intrinsic: 1.1.1
    dev: false

  /callsites/3.1.0:
    resolution: {integrity: sha512-P8BjAsXvZS+VIDUI11hHCQEv74YT67YUi5JJFNWIqL235sBmjX4+qx9Muvls5ivyNENctx46xQLQ3aTuE7ssaQ==}
    engines: {node: '>=6'}

  /camelcase-css/2.0.1:
    resolution: {integrity: sha512-QOSvevhslijgYwRx6Rv7zKdMF8lbRmx+uQGx2+vDc+KI/eBnsy9kit5aj23AgGu3pa4t9AgwbnXWqS+iOY+2aA==}
    engines: {node: '>= 6'}

  /caniuse-lite/1.0.30001304:
    resolution: {integrity: sha512-bdsfZd6K6ap87AGqSHJP/s1V+U6Z5lyrcbBu3ovbCCf8cSYpwTtGrCBObMpJqwxfTbLW6YTIdbb1jEeTelcpYQ==}
    dev: true

  /caniuse-lite/1.0.30001317:
    resolution: {integrity: sha512-xIZLh8gBm4dqNX0gkzrBeyI86J2eCjWzYAs40q88smG844YIrN4tVQl/RhquHvKEKImWWFIVh1Lxe5n1G/N+GQ==}
    dev: false

  /caseless/0.12.0:
    resolution: {integrity: sha1-G2gcIf+EAzyCZUMJBolCDRhxUdw=}
    dev: false

  /chai/4.3.6:
    resolution: {integrity: sha512-bbcp3YfHCUzMOvKqsztczerVgBKSsEijCySNlHHbX3VG1nskvqjz5Rfso1gGwD6w6oOV3eI60pKuMOV5MV7p3Q==}
    engines: {node: '>=4'}
    dependencies:
      assertion-error: 1.1.0
      check-error: 1.0.2
      deep-eql: 3.0.1
      get-func-name: 2.0.0
      loupe: 2.3.4
      pathval: 1.1.1
      type-detect: 4.0.8
    dev: false

  /chalk/2.4.2:
    resolution: {integrity: sha512-Mti+f9lpJNcwF4tWV8/OrTTtF1gZi+f8FqlyAdouralcFWFQWF2+NgCHShjkCb+IFBLq9buZwE1xckQU4peSuQ==}
    engines: {node: '>=4'}
    dependencies:
      ansi-styles: 3.2.1
      escape-string-regexp: 1.0.5
      supports-color: 5.5.0

  /chalk/4.1.2:
    resolution: {integrity: sha512-oKnbhFyRIXpUuez8iBMmyEa4nbj4IOQyuhc/wy9kY7/WVPcwIO9VA668Pu8RkO7+0G76SLROeyw9CpQ061i4mA==}
    engines: {node: '>=10'}
    dependencies:
      ansi-styles: 4.3.0
      supports-color: 7.2.0

  /check-error/1.0.2:
    resolution: {integrity: sha512-BrgHpW9NURQgzoNyjfq0Wu6VFO6D7IZEmJNdtgNqpzGG8RuNFHt2jQxWlAs4HMe119chBnv+34syEZtc6IhLtA==}
    dev: false

  /chokidar/3.5.3:
    resolution: {integrity: sha512-Dr3sfKRP6oTcjf2JmUmFJfeVMvXBdegxB0iVQ5eb2V10uFJUCAS8OByZdVAyVb8xXNz3GjjTgj9kLWsZTqE6kw==}
    engines: {node: '>= 8.10.0'}
    dependencies:
      anymatch: 3.1.2
      braces: 3.0.2
      glob-parent: 5.1.2
      is-binary-path: 2.1.0
      is-glob: 4.0.3
      normalize-path: 3.0.0
      readdirp: 3.6.0
    optionalDependencies:
      fsevents: 2.3.2

  /chownr/1.1.4:
    resolution: {integrity: sha512-jJ0bqzaylmJtVnNgzTeSOs8DPavpbYgEr/b0YL8/2GO3xJEhInFmhKMUnEJQjZumK7KXGFhUy89PrsJWlakBVg==}
    dev: true

  /chownr/2.0.0:
    resolution: {integrity: sha512-bIomtDF5KGpdogkLd9VspvFzk9KfpyyGlS8YFVZl7TGPBHL5snIOnxeshwVgPteQ9b4Eydl+pVbIyE1DcvCWgQ==}
    engines: {node: '>=10'}
    dev: true

  /code-point-at/1.1.0:
    resolution: {integrity: sha512-RpAVKQA5T63xEj6/giIbUEtZwJ4UFIc3ZtvEkiaUERylqe8xb5IvqcgOurZLahv93CLKfxcw5YI+DZcUBRyLXA==}
    engines: {node: '>=0.10.0'}
    dev: true

  /color-convert/1.9.3:
    resolution: {integrity: sha512-QfAUtd+vFdAtFQcC8CCyYt1fYWxSqAiK2cSD6zDB8N3cpsEBAvRxp9zOGg6G/SHHJYAT88/az/IuDGALsNVbGg==}
    dependencies:
      color-name: 1.1.3

  /color-convert/2.0.1:
    resolution: {integrity: sha512-RRECPsj7iu/xb5oKYcsFHSppFNnsj/52OVTRKb4zP5onXwVF3zVmmToNcOfGC+CRDpfK/U584fMg38ZHCaElKQ==}
    engines: {node: '>=7.0.0'}
    dependencies:
      color-name: 1.1.4

  /color-name/1.1.3:
    resolution: {integrity: sha1-p9BVi9icQveV3UIyj3QIMcpTvCU=}

  /color-name/1.1.4:
    resolution: {integrity: sha512-dOy+3AuW3a2wNbZHIuMZpTcgjGuLU/uBL/ubcZF9OXbDo8ff4O8yVp5Bf0efS8uEoYo5q4Fx7dY9OgQGXgAsQA==}

  /color-support/1.1.3:
    resolution: {integrity: sha512-qiBjkpbMLO/HL68y+lh4q0/O1MZFj2RX6X/KmMa3+gJD3z+WwI1ZzDHysvqHGS3mP6mznPckpXmw1nI9cJjyRg==}
    hasBin: true
    dev: true

  /colors/1.4.0:
    resolution: {integrity: sha512-a+UqTh4kgZg/SlGvfbzDHpgRu7AAQOmmqRHJnxhRZICKFUT91brVhNNt58CMWU9PsBbv3PDCZUHbVxuDiH2mtA==}
    engines: {node: '>=0.1.90'}
    dev: false

  /combined-stream/1.0.8:
    resolution: {integrity: sha512-FQN4MRfuJeHf7cBbBMJFXhKSDq+2kAArBlmRBvcvFE5BB1HZKXtSFASDhdlz9zOYwxh8lDdnvmMOe/+5cdoEdg==}
    engines: {node: '>= 0.8'}
    dependencies:
      delayed-stream: 1.0.0
    dev: false

  /commander/7.2.0:
    resolution: {integrity: sha512-QrWXB+ZQSVPmIWIhtEO9H+gwHaMGYiF5ChvoJ+K9ZGHG/sVsa6yiesAD1GC/x46sET00Xlwo1u49RVVVzvcSkw==}
    engines: {node: '>= 10'}
    dev: false

  /commander/8.3.0:
    resolution: {integrity: sha512-OkTL9umf+He2DZkUq8f8J9of7yL6RJKI24dVITBmNfZBmri9zYZQrKkuXiKhyfPSu8tUhnVBB1iKXevvnlR4Ww==}
    engines: {node: '>= 12'}
    dev: false

  /concat-map/0.0.1:
    resolution: {integrity: sha1-2Klr13/Wjfd5OnMDajug1UBdR3s=}

  /concat-stream/1.6.2:
    resolution: {integrity: sha512-27HBghJxjiZtIk3Ycvn/4kbJk/1uZuJFfuPEns6LaEvpvG1f0hTea8lilrouyo9mVc2GWdcEZ8OLoGmSADlrCw==}
    engines: {'0': node >= 0.8}
    dependencies:
      buffer-from: 1.1.2
      inherits: 2.0.4
      readable-stream: 2.3.7
      typedarray: 0.0.6
    dev: false

  /console-clear/1.1.1:
    resolution: {integrity: sha512-pMD+MVR538ipqkG5JXeOEbKWS5um1H4LUUccUQG68qpeqBYbzYy79Gh55jkd2TtPdRfUaLWdv6LPP//5Zt0aPQ==}
    engines: {node: '>=4'}
    dev: false

  /console-control-strings/1.1.0:
<<<<<<< HEAD
    resolution: {integrity: sha512-ty/fTekppD2fIwRvnZAVdeOiGd1c7YXEixbgJTNzqcxJWKQnjJ/V1bNEEE6hygpM3WjwHFUVK6HTjWSzV4a8sQ==}
=======
    resolution: {integrity: sha1-PXz0Rk22RG6mRL9LOVB/mFEAjo4=}
>>>>>>> 06813283
    dev: true

  /convert-source-map/1.8.0:
    resolution: {integrity: sha512-+OQdjP49zViI/6i7nIJpA8rAl4sV/JdPfU9nZs3VqOwGIgizICvuN2ru6fMd+4llL0tar18UYJXfZ/TWtmhUjA==}
    dependencies:
      safe-buffer: 5.1.2
    dev: false

  /core-js-pure/3.21.1:
    resolution: {integrity: sha512-12VZfFIu+wyVbBebyHmRTuEE/tZrB4tJToWcwAMcsp3h4+sHR+fMJWbKpYiCRWlhFBq+KNyO8rIV9rTkeVmznQ==}
    requiresBuild: true
    dev: false

  /core-util-is/1.0.2:
<<<<<<< HEAD
    resolution: {integrity: sha512-3lqz5YjWTYnW6dlDa5TLaTCcShfar1e40rmcJVwCBJC6mWlFuj0eCHIElmG1g5kyuJ/GD+8Wn4FFCcz4gJPfaQ==}
=======
    resolution: {integrity: sha1-tf1UIgqivFq1eqtxQMlAdUUDwac=}
>>>>>>> 06813283

  /cosmiconfig/7.0.1:
    resolution: {integrity: sha512-a1YWNUV2HwGimB7dU2s1wUMurNKjpx60HxBB6xUM8Re+2s1g1IIfJvFR0/iCF+XHdE0GMTKTuLR32UQff4TEyQ==}
    engines: {node: '>=10'}
    dependencies:
      '@types/parse-json': 4.0.0
      import-fresh: 3.3.0
      parse-json: 5.2.0
      path-type: 4.0.0
      yaml: 1.10.2

  /cropperjs/1.5.12:
    resolution: {integrity: sha512-re7UdjE5UnwdrovyhNzZ6gathI4Rs3KGCBSc8HCIjUo5hO42CtzyblmWLj6QWVw7huHyDMfpKxhiO2II77nhDw==}
    dev: false

  /cross-spawn/6.0.5:
    resolution: {integrity: sha512-eTVLrBSt7fjbDygz805pMnstIs2VTBNkRm0qxZd+M7A5XDdxVRWO5MxGBXZhjY4cqLYLdtrGqRf8mBPmzwSpWQ==}
    engines: {node: '>=4.8'}
    dependencies:
      nice-try: 1.0.5
      path-key: 2.0.1
      semver: 5.7.1
      shebang-command: 1.2.0
      which: 1.3.1
    dev: false

  /css-select/4.3.0:
    resolution: {integrity: sha512-wPpOYtnsVontu2mODhA19JrqWxNsfdatRKd64kmpRbQgh1KtItko5sTnEpPdpSaJszTOhEMlF/RPz28qj4HqhQ==}
    dependencies:
      boolbase: 1.0.0
      css-what: 6.1.0
      domhandler: 4.3.1
      domutils: 2.8.0
      nth-check: 2.1.1
    dev: false

  /css-what/6.1.0:
    resolution: {integrity: sha512-HTUrgRJ7r4dsZKU6GjmpfRK1O76h97Z8MfS1G0FozR+oF2kG6Vfe8JE6zwrkbxigziPHinCJ+gCPjA9EaBDtRw==}
    engines: {node: '>= 6'}
    dev: false

  /css.escape/1.5.1:
    resolution: {integrity: sha1-QuJ9T6BK4y+TGktNQZH6nN3ul8s=}
    dev: false

  /cssesc/3.0.0:
    resolution: {integrity: sha512-/Tb/JcjK111nNScGob5MNtsntNM1aCNUDipB/TkwZFhyDrrE47SOx/18wF2bbjgc3ZzCSKW1T5nt5EbFoAz/Vg==}
    engines: {node: '>=4'}
    hasBin: true

  /d3-array/3.1.1:
    resolution: {integrity: sha512-33qQ+ZoZlli19IFiQx4QEpf2CBEayMRzhlisJHSCsSUbDXv6ZishqS1x7uFVClKG4Wr7rZVHvaAttoLow6GqdQ==}
    engines: {node: '>=12'}
    dependencies:
      internmap: 2.0.3
    dev: false

  /d3-color/3.0.1:
    resolution: {integrity: sha512-6/SlHkDOBLyQSJ1j1Ghs82OIUXpKWlR0hCsw0XrLSQhuUPuCSmLQ1QPH98vpnQxMUQM2/gfAkUEWsupVpd9JGw==}
    engines: {node: '>=12'}
    dev: false

  /d3-dsv/3.0.1:
    resolution: {integrity: sha512-UG6OvdI5afDIFP9w4G0mNq50dSOsXHJaRE8arAS5o9ApWnIElp8GZw1Dun8vP8OyHOZ/QJUKUJwxiiCCnUwm+Q==}
    engines: {node: '>=12'}
    hasBin: true
    dependencies:
      commander: 7.2.0
      iconv-lite: 0.6.3
      rw: 1.3.3
    dev: false

  /d3-format/3.1.0:
    resolution: {integrity: sha512-YyUI6AEuY/Wpt8KWLgZHsIU86atmikuoOmCfommt0LYHiQSPjvX2AcFc38PX0CBpr2RCyZhjex+NS/LPOv6YqA==}
    engines: {node: '>=12'}
    dev: false

  /d3-interpolate/3.0.1:
    resolution: {integrity: sha512-3bYs1rOD33uo8aqJfKP3JWPAibgw8Zm2+L9vBKEHJ2Rg+viTR7o5Mmv5mZcieN+FRYaAOWX5SJATX6k1PWz72g==}
    engines: {node: '>=12'}
    dependencies:
      d3-color: 3.0.1
    dev: false

  /d3-path/3.0.1:
    resolution: {integrity: sha512-gq6gZom9AFZby0YLduxT1qmrp4xpBA1YZr19OI717WIdKE2OM5ETq5qrHLb301IgxhLwcuxvGZVLeeWc/k1I6w==}
    engines: {node: '>=12'}
    dev: false

  /d3-scale/4.0.2:
    resolution: {integrity: sha512-GZW464g1SH7ag3Y7hXjf8RoUuAFIqklOAq3MRl4OaWabTFJY9PN/E1YklhXLh+OQ3fM9yS2nOkCoS+WLZ6kvxQ==}
    engines: {node: '>=12'}
    dependencies:
      d3-array: 3.1.1
      d3-format: 3.1.0
      d3-interpolate: 3.0.1
      d3-time: 3.0.0
      d3-time-format: 4.1.0
    dev: false

  /d3-shape/3.1.0:
    resolution: {integrity: sha512-tGDh1Muf8kWjEDT/LswZJ8WF85yDZLvVJpYU9Nq+8+yW1Z5enxrmXOhTArlkaElU+CTn0OTVNli+/i+HP45QEQ==}
    engines: {node: '>=12'}
    dependencies:
      d3-path: 3.0.1
    dev: false

  /d3-time-format/4.1.0:
    resolution: {integrity: sha512-dJxPBlzC7NugB2PDLwo9Q8JiTR3M3e4/XANkreKSUxF8vvXKqm1Yfq4Q5dl8budlunRVlUUaDUgFt7eA8D6NLg==}
    engines: {node: '>=12'}
    dependencies:
      d3-time: 3.0.0
    dev: false

  /d3-time/3.0.0:
    resolution: {integrity: sha512-zmV3lRnlaLI08y9IMRXSDshQb5Nj77smnfpnd2LrBa/2K281Jijactokeak14QacHs/kKq0AQ121nidNYlarbQ==}
    engines: {node: '>=12'}
    dependencies:
      d3-array: 3.1.1
    dev: false

  /debug/3.2.7:
    resolution: {integrity: sha512-CFjzYYAi4ThfiQvizrFQevTTXHtnCqWfe7x1AhgEscTz6ZbLbfoLRLPugTQyBth6f8ZERVUSyWHFD/7Wu4t1XQ==}
    dependencies:
      ms: 2.1.3
    dev: true

  /debug/4.3.3:
    resolution: {integrity: sha512-/zxw5+vh1Tfv+4Qn7a5nsbcJKPaSvCDhojn6FEl9vupwK2VCSDtEiEtqr8DFtzYFOdz63LBkxec7DYuc2jon6Q==}
    engines: {node: '>=6.0'}
    peerDependencies:
      supports-color: '*'
    peerDependenciesMeta:
      supports-color:
        optional: true
    dependencies:
      ms: 2.1.2

  /debug/4.3.4:
    resolution: {integrity: sha512-PRWFHuSU3eDtQJPvnNY7Jcket1j0t5OuOsFzPPzsekD52Zl8qUfFIPEiswXqIvHWGVHOgX+7G/vCNNhehwxfkQ==}
    engines: {node: '>=6.0'}
    peerDependencies:
      supports-color: '*'
    peerDependenciesMeta:
      supports-color:
        optional: true
    dependencies:
      ms: 2.1.2

  /deep-eql/3.0.1:
    resolution: {integrity: sha512-+QeIQyN5ZuO+3Uk5DYh6/1eKO0m0YmJFGNmFHGACpf1ClL1nmlV/p4gNgbl2pJGxgXb4faqo6UE+M5ACEMyVcw==}
    engines: {node: '>=0.12'}
    dependencies:
      type-detect: 4.0.8
    dev: false

  /deep-extend/0.6.0:
    resolution: {integrity: sha512-LOHxIOaPYdHlJRtCQfDIVZtfw/ufM8+rVj649RIHzcm/vGwQRXFt6OPqIFWsm2XEMrNIEtWR64sY1LEKD2vAOA==}
    engines: {node: '>=4.0.0'}
    dev: true

  /deepmerge/4.2.2:
    resolution: {integrity: sha512-FJ3UgI4gIl+PHZm53knsuSFpE+nESMr7M4v9QcgB7S63Kj/6WqMiFQJpBBYz1Pt+66bZpP3Q7Lye0Oo9MPKEdg==}
    engines: {node: '>=0.10.0'}
    dev: false

  /define-lazy-prop/2.0.0:
    resolution: {integrity: sha512-Ds09qNh8yw3khSjiJjiUInaGX9xlqZDY7JVryGxdxV7NPeuqQfplOpQ66yJFZut3jLa5zOwkXw1g9EI2uKh4Og==}
    engines: {node: '>=8'}
    dev: false

  /define-properties/1.1.3:
    resolution: {integrity: sha512-3MqfYKj2lLzdMSf8ZIZE/V+Zuy+BgD6f164e8K2w7dgnpKArBDerGYpM46IYYcjnkdPNMjPk9A6VFB8+3SKlXQ==}
    engines: {node: '>= 0.4'}
    dependencies:
      object-keys: 1.1.1
    dev: false

  /defined/1.0.0:
    resolution: {integrity: sha1-yY2bzvdWdBiOEQlpFRGZ45sfppM=}

  /delayed-stream/1.0.0:
    resolution: {integrity: sha1-3zrhmayt+31ECqrgsp4icrJOxhk=}
    engines: {node: '>=0.4.0'}
    dev: false

  /delegates/1.0.0:
<<<<<<< HEAD
    resolution: {integrity: sha512-bd2L678uiWATM6m5Z1VzNCErI3jiGzt6HGY8OVICs40JQq/HALfbyNJmp0UDakEY4pMMaN0Ly5om/B1VI/+xfQ==}
=======
    resolution: {integrity: sha1-hMbhWbgZBP3KWaDvRM2HDTElD5o=}
>>>>>>> 06813283
    dev: true

  /dequal/2.0.2:
    resolution: {integrity: sha512-q9K8BlJVxK7hQYqa6XISGmBZbtQQWVXSrRrWreHC94rMt1QL/Impruc+7p2CYSYuVIUr+YCt6hjrs1kkdJRTug==}
    engines: {node: '>=6'}
    dev: false

  /detect-indent/6.1.0:
    resolution: {integrity: sha512-reYkTUJAZb9gUuZ2RvVCNhVHdg62RHnJ7WJl8ftMi4diZ6NWlciOzQN88pUhSELEwflJht4oQDv0F0BMlwaYtA==}
    engines: {node: '>=8'}

  /detect-libc/1.0.3:
<<<<<<< HEAD
    resolution: {integrity: sha512-pGjwhsmsp4kL2RTz08wcOlGN83otlqHeD/Z5T8GXZB+/YcpQ/dgo+lbU8ZsGxV0HIvqqxo9l7mqYwyYMD9bKDg==}
=======
    resolution: {integrity: sha1-+hN8S9aY7fVc1c0CrFWfkaTEups=}
>>>>>>> 06813283
    engines: {node: '>=0.10'}
    hasBin: true
    dev: true

  /detect-libc/2.0.1:
    resolution: {integrity: sha512-463v3ZeIrcWtdgIg6vI6XUncguvr2TnGl4SzDXinkt9mSLpBJKXT3mW6xT3VQdDN11+WVs29pgvivTc4Lp8v+w==}
    engines: {node: '>=8'}
    dev: true

  /detective/5.2.0:
    resolution: {integrity: sha512-6SsIx+nUUbuK0EthKjv0zrdnajCCXVYGmbYYiYjFVpzcjwEs/JMDZ8tPRG29J/HhN56t3GJp2cGSWDRjjot8Pg==}
    engines: {node: '>=0.8.0'}
    hasBin: true
    dependencies:
      acorn-node: 1.8.2
      defined: 1.0.0
      minimist: 1.2.5

  /didyoumean/1.2.2:
    resolution: {integrity: sha512-gxtyfqMg7GKyhQmb056K7M3xszy/myH8w+B4RT+QXBQsvAOdc3XymqDDPHx1BgPgsdAA5SIifona89YtRATDzw==}

  /diff-sequences/27.5.1:
    resolution: {integrity: sha512-k1gCAXAsNgLwEL+Y8Wvl+M6oEFj5bgazfZULpS5CneoPPXRaCCW7dm+q21Ky2VEE5X+VeRDBVg1Pcvvsr4TtNQ==}
    engines: {node: ^10.13.0 || ^12.13.0 || ^14.15.0 || >=15.0.0}
    dev: false

  /dlv/1.1.3:
    resolution: {integrity: sha512-+HlytyjlPKnIG8XuRG8WvmBP8xs8P71y+SKKS6ZXWoEgLuePxtDoUEiH7WkdePWrQ5JBpE6aoVqfZfJUQkjXwA==}

  /dom-accessibility-api/0.5.13:
    resolution: {integrity: sha512-R305kwb5CcMDIpSHUnLyIAp7SrSPBx6F0VfQFB3M75xVMHhXJJIdePYgbPPh1o57vCHNu5QztokWUPsLjWzFqw==}
    dev: false

  /dom-serializer/1.4.1:
    resolution: {integrity: sha512-VHwB3KfrcOOkelEG2ZOfxqLZdfkil8PtJi4P8N2MMXucZq2yLp75ClViUlOVwyoHEDjYU433Aq+5zWP61+RGag==}
    dependencies:
      domelementtype: 2.3.0
      domhandler: 4.3.1
      entities: 2.2.0
    dev: false

  /domelementtype/2.3.0:
    resolution: {integrity: sha512-OLETBj6w0OsagBwdXnPdN0cnMfF9opN69co+7ZrbfPGrdpPVNBUj02spi6B1N7wChLQiPn4CSH/zJvXw56gmHw==}
    dev: false

  /domhandler/4.3.1:
    resolution: {integrity: sha512-GrwoxYN+uWlzO8uhUXRl0P+kHE4GtVPfYzVLcUxPL7KNdHKj66vvlhiweIHqYYXWlw+T8iLMp42Lm67ghw4WMQ==}
    engines: {node: '>= 4'}
    dependencies:
      domelementtype: 2.3.0
    dev: false

  /domutils/2.8.0:
    resolution: {integrity: sha512-w96Cjofp72M5IIhpjgobBimYEfoPjx1Vx0BSX9P30WBdZW2WIKU0T1Bd0kz2eNZ9ikjKgHbEyKx8BB6H1L3h3A==}
    dependencies:
      dom-serializer: 1.4.1
      domelementtype: 2.3.0
      domhandler: 4.3.1
    dev: false

  /electron-to-chromium/1.4.59:
    resolution: {integrity: sha512-AOJ3cAE0TWxz4fQ9zkND5hWrQg16nsZKVz9INOot1oV//u4wWu5xrj9CQMmPTYskkZRunSRc9sAnr4EkexXokg==}
    dev: true

  /electron-to-chromium/1.4.86:
    resolution: {integrity: sha512-EVTZ+igi8x63pK4bPuA95PXIs2b2Cowi3WQwI9f9qManLiZJOD1Lash1J3W4TvvcUCcIR4o/rgi9o8UicXSO+w==}
    dev: false

  /emoji-regex/8.0.0:
    resolution: {integrity: sha512-MSjYzcWNOA0ewAHpz0MxpYFvwg6yjy1NG3xteoqz644VCo/RPgnr1/GGt+ic3iJTzQ8Eu3TdM14SawnVUmGE6A==}
    dev: true

  /end-of-stream/1.4.4:
    resolution: {integrity: sha512-+uw1inIHVPQoaVuHzRyXd21icM+cnt4CzD5rW+NC1wjOUSTOs+Te7FOv7AhN7vS9x/oIyhLP5PR1H+phQAHu5Q==}
    dependencies:
      once: 1.4.0
    dev: false

  /entities/2.2.0:
    resolution: {integrity: sha512-p92if5Nz619I0w+akJrLZH0MX0Pb5DX39XOwQTtXSdQQOaYH03S1uIQp4mhOZtAXrxq4ViO67YTiLBo2638o9A==}
    dev: false

  /error-ex/1.3.2:
    resolution: {integrity: sha512-7dFHNmqeFSEt2ZBsCriorKnn3Z2pj+fd9kmI6QoWw4//DL+icEBfc0U7qJCisqrTsKTjw4fNFy2pW9OqStD84g==}
    dependencies:
      is-arrayish: 0.2.1

  /es-abstract/1.19.1:
    resolution: {integrity: sha512-2vJ6tjA/UfqLm2MPs7jxVybLoB8i1t1Jd9R3kISld20sIxPcTbLuggQOUxeWeAvIUkduv/CfMjuh4WmiXr2v9w==}
    engines: {node: '>= 0.4'}
    dependencies:
      call-bind: 1.0.2
      es-to-primitive: 1.2.1
      function-bind: 1.1.1
      get-intrinsic: 1.1.1
      get-symbol-description: 1.0.0
      has: 1.0.3
      has-symbols: 1.0.3
      internal-slot: 1.0.3
      is-callable: 1.2.4
      is-negative-zero: 2.0.2
      is-regex: 1.1.4
      is-shared-array-buffer: 1.0.1
      is-string: 1.0.7
      is-weakref: 1.0.2
      object-inspect: 1.12.0
      object-keys: 1.1.1
      object.assign: 4.1.2
      string.prototype.trimend: 1.0.4
      string.prototype.trimstart: 1.0.4
      unbox-primitive: 1.0.1
    dev: false

  /es-to-primitive/1.2.1:
    resolution: {integrity: sha512-QCOllgZJtaUo9miYBcLChTUaHNjJF3PYs1VidD7AwiEj1kYxKeQTctLAezAOH5ZKRH0g2IgPn6KwB4IT8iRpvA==}
    engines: {node: '>= 0.4'}
    dependencies:
      is-callable: 1.2.4
      is-date-object: 1.0.5
      is-symbol: 1.0.4
    dev: false

  /es6-promise/3.3.1:
    resolution: {integrity: sha1-oIzd6EzNvzTQJ6FFG8kdS80ophM=}

  /esbuild-android-64/0.14.31:
    resolution: {integrity: sha512-MYkuJ91w07nGmr4EouejOZK2j/f5TCnsKxY8vRr2+wpKKfHD1LTJK28VbZa+y1+AL7v1V9G98ezTUwsV3CmXNw==}
    engines: {node: '>=12'}
    cpu: [x64]
    os: [android]
    requiresBuild: true
    optional: true

  /esbuild-android-64/0.14.42:
    resolution: {integrity: sha512-P4Y36VUtRhK/zivqGVMqhptSrFILAGlYp0Z8r9UQqHJ3iWztRCNWnlBzD9HRx0DbueXikzOiwyOri+ojAFfW6A==}
    engines: {node: '>=12'}
    cpu: [x64]
    os: [android]
    requiresBuild: true
    dev: true
    optional: true

  /esbuild-android-arm64/0.14.31:
    resolution: {integrity: sha512-0rkH/35s7ZVcsw6nS0IAkR0dekSbjZGWdlOAf3jV0lGoPqqw0x6/TmaV9w7DQgUERTH1ApmPlpAMU4kVkCq9Jg==}
    engines: {node: '>=12'}
    cpu: [arm64]
    os: [android]
    requiresBuild: true
    optional: true

  /esbuild-android-arm64/0.14.42:
    resolution: {integrity: sha512-0cOqCubq+RWScPqvtQdjXG3Czb3AWI2CaKw3HeXry2eoA2rrPr85HF7IpdU26UWdBXgPYtlTN1LUiuXbboROhg==}
    engines: {node: '>=12'}
    cpu: [arm64]
    os: [android]
    requiresBuild: true
    dev: true
    optional: true

  /esbuild-darwin-64/0.14.31:
    resolution: {integrity: sha512-kP6xPZHxtJa36Hb0jC05L3VzQSZBW2f3bpnQS20czXTRGEmM2GDiYpGdI5g2QYaw6vC4PYXjnigq8usd9g9jnQ==}
    engines: {node: '>=12'}
    cpu: [x64]
    os: [darwin]
    requiresBuild: true
    optional: true

  /esbuild-darwin-64/0.14.42:
    resolution: {integrity: sha512-ipiBdCA3ZjYgRfRLdQwP82rTiv/YVMtW36hTvAN5ZKAIfxBOyPXY7Cejp3bMXWgzKD8B6O+zoMzh01GZsCuEIA==}
    engines: {node: '>=12'}
    cpu: [x64]
    os: [darwin]
    requiresBuild: true
    dev: true
    optional: true

  /esbuild-darwin-arm64/0.14.31:
    resolution: {integrity: sha512-1ZMog4hkNsdBGtDDtsftUqX6S9N52gEx4vX5aVehsSptgoBFIar1XrPiBTQty7YNH+bJasTpSVaZQgElCVvPKQ==}
    engines: {node: '>=12'}
    cpu: [arm64]
    os: [darwin]
    requiresBuild: true
    optional: true

  /esbuild-darwin-arm64/0.14.42:
    resolution: {integrity: sha512-bU2tHRqTPOaoH/4m0zYHbFWpiYDmaA0gt90/3BMEFaM0PqVK/a6MA2V/ypV5PO0v8QxN6gH5hBPY4YJ2lopXgA==}
    engines: {node: '>=12'}
    cpu: [arm64]
    os: [darwin]
    requiresBuild: true
    dev: true
    optional: true

  /esbuild-freebsd-64/0.14.31:
    resolution: {integrity: sha512-Zo0BYj7QpVFWoUpkv6Ng0RO2eJ4zk/WDaHMO88+jr5HuYmxsOre0imgwaZVPquTuJnCvL1G48BFucJ3tFflSeQ==}
    engines: {node: '>=12'}
    cpu: [x64]
    os: [freebsd]
    requiresBuild: true
    optional: true

  /esbuild-freebsd-64/0.14.42:
    resolution: {integrity: sha512-75h1+22Ivy07+QvxHyhVqOdekupiTZVLN1PMwCDonAqyXd8TVNJfIRFrdL8QmSJrOJJ5h8H1I9ETyl2L8LQDaw==}
    engines: {node: '>=12'}
    cpu: [x64]
    os: [freebsd]
    requiresBuild: true
    dev: true
    optional: true

  /esbuild-freebsd-arm64/0.14.31:
    resolution: {integrity: sha512-t85bS6jbRpmdjr4pdr/FY/fpx8lo1vv9S7BAs2EsXKJQhRDMIiC3QW+k2acYJoRuqirlvJcJVFQGCq/PfyC1kA==}
    engines: {node: '>=12'}
    cpu: [arm64]
    os: [freebsd]
    requiresBuild: true
    optional: true

  /esbuild-freebsd-arm64/0.14.42:
    resolution: {integrity: sha512-W6Jebeu5TTDQMJUJVarEzRU9LlKpNkPBbjqSu+GUPTHDCly5zZEQq9uHkmHHl7OKm+mQ2zFySN83nmfCeZCyNA==}
    engines: {node: '>=12'}
    cpu: [arm64]
    os: [freebsd]
    requiresBuild: true
    dev: true
    optional: true

  /esbuild-linux-32/0.14.31:
    resolution: {integrity: sha512-XYtOk/GodSkv+UOYVwryGpGPuFnszsMvRMKq6cIUfFfdssHuKDsU9IZveyCG44J106J39ABenQ5EetbYtVJHUw==}
    engines: {node: '>=12'}
    cpu: [ia32]
    os: [linux]
    requiresBuild: true
    optional: true

  /esbuild-linux-32/0.14.42:
    resolution: {integrity: sha512-Ooy/Bj+mJ1z4jlWcK5Dl6SlPlCgQB9zg1UrTCeY8XagvuWZ4qGPyYEWGkT94HUsRi2hKsXvcs6ThTOjBaJSMfg==}
    engines: {node: '>=12'}
    cpu: [ia32]
    os: [linux]
    requiresBuild: true
    dev: true
    optional: true

  /esbuild-linux-64/0.14.31:
    resolution: {integrity: sha512-Zf9CZxAxaXWHLqCg/QZ/hs0RU0XV3IBxV+ENQzy00S4QOTnZAvSLgPciILHHrVJ0lPIlb4XzAqlLM5y6iI2LIw==}
    engines: {node: '>=12'}
    cpu: [x64]
    os: [linux]
    requiresBuild: true
    optional: true

  /esbuild-linux-64/0.14.42:
    resolution: {integrity: sha512-2L0HbzQfbTuemUWfVqNIjOfaTRt9zsvjnme6lnr7/MO9toz/MJ5tZhjqrG6uDWDxhsaHI2/nsDgrv8uEEN2eoA==}
    engines: {node: '>=12'}
    cpu: [x64]
    os: [linux]
    requiresBuild: true
    dev: true
    optional: true

  /esbuild-linux-arm/0.14.31:
    resolution: {integrity: sha512-RpiaeHPRlgCCDskxoyIsI49BhcDtZ4cl8+SLffizDm0yMNWP538SUg0ezQ2TTOPj3/svaGIbkRDwYtAon0Sjkg==}
    engines: {node: '>=12'}
    cpu: [arm]
    os: [linux]
    requiresBuild: true
    optional: true

  /esbuild-linux-arm/0.14.42:
    resolution: {integrity: sha512-STq69yzCMhdRaWnh29UYrLSr/qaWMm/KqwaRF1pMEK7kDiagaXhSL1zQGXbYv94GuGY/zAwzK98+6idCMUOOCg==}
    engines: {node: '>=12'}
    cpu: [arm]
    os: [linux]
    requiresBuild: true
    dev: true
    optional: true

  /esbuild-linux-arm64/0.14.31:
    resolution: {integrity: sha512-V/H0tv+xpQ9IOHM+o85oCKNNidIEc5CcnDWl0V+hPd2F03dqdbFkWPBGphx8rD4JSQn6UefUQ1iH7y1qIzO8Fw==}
    engines: {node: '>=12'}
    cpu: [arm64]
    os: [linux]
    requiresBuild: true
    optional: true

  /esbuild-linux-arm64/0.14.42:
    resolution: {integrity: sha512-c3Ug3e9JpVr8jAcfbhirtpBauLxzYPpycjWulD71CF6ZSY26tvzmXMJYooQ2YKqDY4e/fPu5K8bm7MiXMnyxuA==}
    engines: {node: '>=12'}
    cpu: [arm64]
    os: [linux]
    requiresBuild: true
    dev: true
    optional: true

  /esbuild-linux-mips64le/0.14.31:
    resolution: {integrity: sha512-9/oBfAckInRuUg6AEgdCLLn6KJ6UOJDOLmUinTsReVSg6AfV6wxYQJq9iQM2idRogP7GUpomJ+bvCdWXpotQRQ==}
    engines: {node: '>=12'}
    cpu: [mips64el]
    os: [linux]
    requiresBuild: true
    optional: true

  /esbuild-linux-mips64le/0.14.42:
    resolution: {integrity: sha512-QuvpHGbYlkyXWf2cGm51LBCHx6eUakjaSrRpUqhPwjh/uvNUYvLmz2LgPTTPwCqaKt0iwL+OGVL0tXA5aDbAbg==}
    engines: {node: '>=12'}
    cpu: [mips64el]
    os: [linux]
    requiresBuild: true
    dev: true
    optional: true

  /esbuild-linux-ppc64le/0.14.31:
    resolution: {integrity: sha512-NMcb14Pg+8q8raGkzor9/R3vQwKzgxE3694BtO2SDLBwJuL2C1dQ1ZtM1t7ZvArQBgT8RiZVxb0/3fD+qGNk7g==}
    engines: {node: '>=12'}
    cpu: [ppc64]
    os: [linux]
    requiresBuild: true
    optional: true

  /esbuild-linux-ppc64le/0.14.42:
    resolution: {integrity: sha512-8ohIVIWDbDT+i7lCx44YCyIRrOW1MYlks9fxTo0ME2LS/fxxdoJBwHWzaDYhjvf8kNpA+MInZvyOEAGoVDrMHg==}
    engines: {node: '>=12'}
    cpu: [ppc64]
    os: [linux]
    requiresBuild: true
    dev: true
    optional: true

  /esbuild-linux-riscv64/0.14.31:
    resolution: {integrity: sha512-l13yvmsVfawAnoYfcpuvml+nTlrOmtdceXYufSkXl2DOb0JKcuR6ARlAzuQCDcpo49SOJy1cCxpwlOIsUQBfzA==}
    engines: {node: '>=12'}
    cpu: [riscv64]
    os: [linux]
    requiresBuild: true
    optional: true

  /esbuild-linux-riscv64/0.14.42:
    resolution: {integrity: sha512-DzDqK3TuoXktPyG1Lwx7vhaF49Onv3eR61KwQyxYo4y5UKTpL3NmuarHSIaSVlTFDDpcIajCDwz5/uwKLLgKiQ==}
    engines: {node: '>=12'}
    cpu: [riscv64]
    os: [linux]
    requiresBuild: true
    dev: true
    optional: true

  /esbuild-linux-s390x/0.14.31:
    resolution: {integrity: sha512-GIwV9mY3koYja9MCSkKLk1P7rj+MkPV0UsGsZ575hEcIBrXeKN9jBi6X/bxDDPEN/SUAH35cJhBNrZU4x9lEfg==}
    engines: {node: '>=12'}
    cpu: [s390x]
    os: [linux]
    requiresBuild: true
    optional: true

  /esbuild-linux-s390x/0.14.42:
    resolution: {integrity: sha512-YFRhPCxl8nb//Wn6SiS5pmtplBi4z9yC2gLrYoYI/tvwuB1jldir9r7JwAGy1Ck4D7sE7wBN9GFtUUX/DLdcEQ==}
    engines: {node: '>=12'}
    cpu: [s390x]
    os: [linux]
    requiresBuild: true
    dev: true
    optional: true

  /esbuild-netbsd-64/0.14.31:
    resolution: {integrity: sha512-bJ+pyLvKQm+Obp5k7/Wk8e9Gdkls56F1aiI3uptoIfOIUqsZImH7pDyTrSufwqsFp62kO9LRuwXnjDwQtPyhFQ==}
    engines: {node: '>=12'}
    cpu: [x64]
    os: [netbsd]
    requiresBuild: true
    optional: true

  /esbuild-netbsd-64/0.14.42:
    resolution: {integrity: sha512-QYSD2k+oT9dqB/4eEM9c+7KyNYsIPgzYOSrmfNGDIyJrbT1d+CFVKvnKahDKNJLfOYj8N4MgyFaU9/Ytc6w5Vw==}
    engines: {node: '>=12'}
    cpu: [x64]
    os: [netbsd]
    requiresBuild: true
    dev: true
    optional: true

  /esbuild-openbsd-64/0.14.31:
    resolution: {integrity: sha512-NRAAPPca05H9j9Xab0kVXK0V6/pyZGGy8d2Y8KS0BMwWEydlD4KCJDmH8/7bWCKYLRGOOCE9/GPBJyPWHFW3sg==}
    engines: {node: '>=12'}
    cpu: [x64]
    os: [openbsd]
    requiresBuild: true
    optional: true

  /esbuild-openbsd-64/0.14.42:
    resolution: {integrity: sha512-M2meNVIKWsm2HMY7+TU9AxM7ZVwI9havdsw6m/6EzdXysyCFFSoaTQ/Jg03izjCsK17FsVRHqRe26Llj6x0MNA==}
    engines: {node: '>=12'}
    cpu: [x64]
    os: [openbsd]
    requiresBuild: true
    dev: true
    optional: true

  /esbuild-sunos-64/0.14.31:
    resolution: {integrity: sha512-9uA+V8w9Eehu4ldb95lPWdgCMcMO5HH6pXmfkk5usn3JsSZxKdLKsXB4hYgP80wscZvVYXJl2G+KNxsUTfPhZw==}
    engines: {node: '>=12'}
    cpu: [x64]
    os: [sunos]
    requiresBuild: true
    optional: true

  /esbuild-sunos-64/0.14.42:
    resolution: {integrity: sha512-uXV8TAZEw36DkgW8Ak3MpSJs1ofBb3Smkc/6pZ29sCAN1KzCAQzsje4sUwugf+FVicrHvlamCOlFZIXgct+iqQ==}
    engines: {node: '>=12'}
    cpu: [x64]
    os: [sunos]
    requiresBuild: true
    dev: true
    optional: true

  /esbuild-windows-32/0.14.31:
    resolution: {integrity: sha512-VGdncQTqoxD9q3v/dk0Yugbmx2FzOkcs0OemBYc1X9KXOLQYH0uQbLJIckZdZOC3J+JKSExbYFrzYCOwWPuNyA==}
    engines: {node: '>=12'}
    cpu: [ia32]
    os: [win32]
    requiresBuild: true
    optional: true

  /esbuild-windows-32/0.14.42:
    resolution: {integrity: sha512-4iw/8qWmRICWi9ZOnJJf9sYt6wmtp3hsN4TdI5NqgjfOkBVMxNdM9Vt3626G1Rda9ya2Q0hjQRD9W1o+m6Lz6g==}
    engines: {node: '>=12'}
    cpu: [ia32]
    os: [win32]
    requiresBuild: true
    dev: true
    optional: true

  /esbuild-windows-64/0.14.31:
    resolution: {integrity: sha512-v/2ye5zBqpmCzi3bLCagStbNQlnOsY7WtMrD2Q0xZxeSIXONxji15KYtVee5o7nw4lXWbQSS1BL8G6BBMvtq4A==}
    engines: {node: '>=12'}
    cpu: [x64]
    os: [win32]
    requiresBuild: true
    optional: true

  /esbuild-windows-64/0.14.42:
    resolution: {integrity: sha512-j3cdK+Y3+a5H0wHKmLGTJcq0+/2mMBHPWkItR3vytp/aUGD/ua/t2BLdfBIzbNN9nLCRL9sywCRpOpFMx3CxzA==}
    engines: {node: '>=12'}
    cpu: [x64]
    os: [win32]
    requiresBuild: true
    dev: true
    optional: true

  /esbuild-windows-arm64/0.14.31:
    resolution: {integrity: sha512-RXeU42FJoG1sriNHg73h4S+5B7L/gw+8T7U9u8IWqSSEbY6fZvBh4uofugiU1szUDqqP00GHwZ09WgYe3lGZiw==}
    engines: {node: '>=12'}
    cpu: [arm64]
    os: [win32]
    requiresBuild: true
    optional: true

  /esbuild-windows-arm64/0.14.42:
    resolution: {integrity: sha512-+lRAARnF+hf8J0mN27ujO+VbhPbDqJ8rCcJKye4y7YZLV6C4n3pTRThAb388k/zqF5uM0lS5O201u0OqoWSicw==}
    engines: {node: '>=12'}
    cpu: [arm64]
    os: [win32]
    requiresBuild: true
    dev: true
    optional: true

  /esbuild/0.14.31:
    resolution: {integrity: sha512-QA0fUM13+JZzcvg1bdrhi7wo8Lr5IRHA9ypNn2znqxGqb66dSK6pAh01TjyBOhzZGazPQJZ1K26VrCAQJ715qA==}
    engines: {node: '>=12'}
    hasBin: true
    requiresBuild: true
    optionalDependencies:
      esbuild-android-64: 0.14.31
      esbuild-android-arm64: 0.14.31
      esbuild-darwin-64: 0.14.31
      esbuild-darwin-arm64: 0.14.31
      esbuild-freebsd-64: 0.14.31
      esbuild-freebsd-arm64: 0.14.31
      esbuild-linux-32: 0.14.31
      esbuild-linux-64: 0.14.31
      esbuild-linux-arm: 0.14.31
      esbuild-linux-arm64: 0.14.31
      esbuild-linux-mips64le: 0.14.31
      esbuild-linux-ppc64le: 0.14.31
      esbuild-linux-riscv64: 0.14.31
      esbuild-linux-s390x: 0.14.31
      esbuild-netbsd-64: 0.14.31
      esbuild-openbsd-64: 0.14.31
      esbuild-sunos-64: 0.14.31
      esbuild-windows-32: 0.14.31
      esbuild-windows-64: 0.14.31
      esbuild-windows-arm64: 0.14.31

  /esbuild/0.14.42:
    resolution: {integrity: sha512-V0uPZotCEHokJdNqyozH6qsaQXqmZEOiZWrXnds/zaH/0SyrIayRXWRB98CENO73MIZ9T3HBIOsmds5twWtmgw==}
    engines: {node: '>=12'}
    hasBin: true
    requiresBuild: true
    optionalDependencies:
      esbuild-android-64: 0.14.42
      esbuild-android-arm64: 0.14.42
      esbuild-darwin-64: 0.14.42
      esbuild-darwin-arm64: 0.14.42
      esbuild-freebsd-64: 0.14.42
      esbuild-freebsd-arm64: 0.14.42
      esbuild-linux-32: 0.14.42
      esbuild-linux-64: 0.14.42
      esbuild-linux-arm: 0.14.42
      esbuild-linux-arm64: 0.14.42
      esbuild-linux-mips64le: 0.14.42
      esbuild-linux-ppc64le: 0.14.42
      esbuild-linux-riscv64: 0.14.42
      esbuild-linux-s390x: 0.14.42
      esbuild-netbsd-64: 0.14.42
      esbuild-openbsd-64: 0.14.42
      esbuild-sunos-64: 0.14.42
      esbuild-windows-32: 0.14.42
      esbuild-windows-64: 0.14.42
      esbuild-windows-arm64: 0.14.42
    dev: true

  /escalade/3.1.1:
    resolution: {integrity: sha512-k0er2gUkLf8O0zKJiAhmkTnJlTvINGv7ygDNPbeIsX/TJjGJZHuh9B2UxbsaEkmlEo9MfhrSzmhIlhRlI2GXnw==}
    engines: {node: '>=6'}

  /escape-string-regexp/1.0.5:
    resolution: {integrity: sha1-G2HAViGQqN/2rjuyzwIAyhMLhtQ=}
    engines: {node: '>=0.8.0'}

  /escape-string-regexp/2.0.0:
    resolution: {integrity: sha512-UpzcLCXolUWcNu5HtVMHYdXJjArjsF9C0aNnquZYY4uW/Vu0miy5YoWvbV345HauVvcAUnpRuhMMcqTcGOY2+w==}
    engines: {node: '>=8'}
    dev: false

  /estree-walker/0.6.1:
    resolution: {integrity: sha512-SqmZANLWS0mnatqbSfRP5g8OXZC12Fgg1IwNtLsyHDzJizORW4khDfjPqJZsemPWBB2uqykUah5YpQ6epsqC/w==}
    dev: true

  /estree-walker/2.0.2:
    resolution: {integrity: sha512-Rfkk/Mp/DL7JVje3u18FxFujQlTNR2q6QfMSMB7AvCBx91NGj/ba3kCfza0f6dVDbw7YlRf/nDrn7pQrCCyQ/w==}

  /expect/27.2.5:
    resolution: {integrity: sha512-ZrO0w7bo8BgGoP/bLz+HDCI+0Hfei9jUSZs5yI/Wyn9VkG9w8oJ7rHRgYj+MA7yqqFa0IwHA3flJzZtYugShJA==}
    engines: {node: ^10.13.0 || ^12.13.0 || ^14.15.0 || >=15.0.0}
    dependencies:
      '@jest/types': 27.5.1
      ansi-styles: 5.2.0
      jest-get-type: 27.5.1
      jest-matcher-utils: 27.2.5
      jest-message-util: 27.5.1
      jest-regex-util: 27.5.1
    dev: false

  /extract-zip/2.0.1:
    resolution: {integrity: sha512-GDhU9ntwuKyGXdZBUgTIe+vXnWj0fppUEtMDL0+idd5Sta8TGpHssn/eusA9mrPr9qNDym6SxAYZjNvCn/9RBg==}
    engines: {node: '>= 10.17.0'}
    hasBin: true
    dependencies:
      debug: 4.3.3
      get-stream: 5.2.0
      yauzl: 2.10.0
    optionalDependencies:
      '@types/yauzl': 2.9.2
    transitivePeerDependencies:
      - supports-color
    dev: false

  /fast-glob/3.2.11:
    resolution: {integrity: sha512-xrO3+1bxSo3ZVHAnqzyuewYT6aMFHRAd4Kcs92MAonjwQZLsK9d0SF1IyQ3k5PoirxTW0Oe/RqFgMQ6TcNE5Ew==}
    engines: {node: '>=8.6.0'}
    dependencies:
      '@nodelib/fs.stat': 2.0.5
      '@nodelib/fs.walk': 1.2.8
      glob-parent: 5.1.2
      merge2: 1.4.1
      micromatch: 4.0.4

  /fastq/1.13.0:
    resolution: {integrity: sha512-YpkpUnK8od0o1hmeSc7UUs/eB/vIPWJYjKck2QKIzAf71Vm1AAQ3EbuZB3g2JIy+pg+ERD0vqI79KyZiB2e2Nw==}
    dependencies:
      reusify: 1.0.4

  /fd-slicer/1.1.0:
    resolution: {integrity: sha1-JcfInLH5B3+IkbvmHY85Dq4lbx4=}
    dependencies:
      pend: 1.2.0
    dev: false

  /file-uri-to-path/1.0.0:
    resolution: {integrity: sha512-0Zt+s3L7Vf1biwWZ29aARiVYLx7iMGnEUl9x33fbB/j3jR81u/O2LbqK+Bm1CDSNDKVtJ/YjwY7TUd5SkeLQLw==}
    dev: true

  /fill-range/7.0.1:
    resolution: {integrity: sha512-qOo9F+dMUmC2Lcb4BbVvnKJxTPjCm+RRpe4gDuGrzkL7mEVl/djYSu2OdQ2Pa302N4oqkSg9ir6jaLWJ2USVpQ==}
    engines: {node: '>=8'}
    dependencies:
      to-regex-range: 5.0.1

  /form-data/2.3.3:
    resolution: {integrity: sha512-1lLKB2Mu3aGP1Q/2eCOx0fNbRMe7XdwktwOruhfqqd0rIJWwN4Dh+E3hrPSlDCXnSR7UtZ1N38rVXm+6+MEhJQ==}
    engines: {node: '>= 0.12'}
    dependencies:
      asynckit: 0.4.0
      combined-stream: 1.0.8
      mime-types: 2.1.34
    dev: false

  /fraction.js/4.1.3:
    resolution: {integrity: sha512-pUHWWt6vHzZZiQJcM6S/0PXfS+g6FM4BF5rj9wZyreivhQPdsh5PpE25VtSNxq80wHS5RfY51Ii+8Z0Zl/pmzg==}
    dev: true

  /fraction.js/4.2.0:
    resolution: {integrity: sha512-MhLuK+2gUcnZe8ZHlaaINnQLl0xRIGRfcGk2yl8xoQAfHrSsL3rYu6FCmBdkdbhc9EPlwyGHewaRsvwRMJtAlA==}
    dev: false

  /fs-minipass/1.2.7:
    resolution: {integrity: sha512-GWSSJGFy4e9GUeCcbIkED+bgAoFyj7XF1mV8rma3QW4NIqX9Kyx79N/PF61H5udOV3aY1IaMLs6pGbH71nlCTA==}
    dependencies:
      minipass: 2.9.0
    dev: true

  /fs-minipass/2.1.0:
    resolution: {integrity: sha512-V/JgOLFCS+R6Vcq0slCuaeWEdNC3ouDlJMNIsacH2VtALiu9mV4LPrHc5cDl8k5aw6J8jwgWWpiTo5RYhmIzvg==}
    engines: {node: '>= 8'}
    dependencies:
      minipass: 3.1.6
    dev: true

  /fs.realpath/1.0.0:
    resolution: {integrity: sha512-OO0pH2lK6a0hZnAdau5ItzHPI6pUlvI7jMVnxUQRtw4owF2wk8lOSabtGDCTP4Ggrg2MbGnWO9X8K1t4+fGMDw==}

  /fsevents/2.3.2:
    resolution: {integrity: sha512-xiqMQR4xAeHTuB9uWm+fFRcIOgKBMiOBP+eXiyT7jsgVCq1bkVygt00oASowB7EdtpOHaaPgKt812P9ab+DDKA==}
    engines: {node: ^8.16.0 || ^10.6.0 || >=11.0.0}
    os: [darwin]
    requiresBuild: true
    optional: true

  /function-bind/1.1.1:
    resolution: {integrity: sha512-yIovAzMX49sF8Yl58fSCWJ5svSLuaibPxXQJFLmBObTuCr0Mf1KiPopGM9NiFjiYBCbfaa2Fh6breQ6ANVTI0A==}

  /gauge/2.7.4:
<<<<<<< HEAD
    resolution: {integrity: sha512-14x4kjc6lkD3ltw589k0NrPD6cCNTD6CWoVUNpB85+DrtONoZn+Rug6xZU5RvSC4+TZPxA5AnBibQYAvZn41Hg==}
=======
    resolution: {integrity: sha1-LANAXHU4w51+s3sxcCLjJfsBi/c=}
>>>>>>> 06813283
    dependencies:
      aproba: 1.2.0
      console-control-strings: 1.1.0
      has-unicode: 2.0.1
      object-assign: 4.1.1
      signal-exit: 3.0.6
      string-width: 1.0.2
      strip-ansi: 3.0.1
      wide-align: 1.1.5
    dev: true

  /gauge/3.0.2:
    resolution: {integrity: sha512-+5J6MS/5XksCuXq++uFRsnUd7Ovu1XenbeuIuNRJxYWjgQbPuFhT14lAvsWfqfAmnwluf1OwMjz39HjfLPci0Q==}
    engines: {node: '>=10'}
    dependencies:
      aproba: 2.0.0
      color-support: 1.1.3
      console-control-strings: 1.1.0
      has-unicode: 2.0.1
      object-assign: 4.1.1
      signal-exit: 3.0.6
      string-width: 4.2.3
      strip-ansi: 6.0.1
      wide-align: 1.1.5
    dev: true

  /gensync/1.0.0-beta.2:
    resolution: {integrity: sha512-3hN7NaskYvMDLQY55gnW3NQ+mesEAepTqlg+VEbj7zzqEMBVNhzcGYYeqFo/TlYz6eQiFcp1HcsCZO+nGgS8zg==}
    engines: {node: '>=6.9.0'}
    dev: false

  /get-func-name/2.0.0:
    resolution: {integrity: sha1-6td0q+5y4gQJQzoGY2YCPdaIekE=}
    dev: false

  /get-intrinsic/1.1.1:
    resolution: {integrity: sha512-kWZrnVM42QCiEA2Ig1bG8zjoIMOgxWwYCEeNdwY6Tv/cOSeGpcoX4pXHfKUxNKVoArnrEr2e9srnAxxGIraS9Q==}
    dependencies:
      function-bind: 1.1.1
      has: 1.0.3
      has-symbols: 1.0.3
    dev: false

  /get-port/3.2.0:
    resolution: {integrity: sha1-3Xzn3hh8Bsi/NTeWrHHgmfCYDrw=}
    engines: {node: '>=4'}
    dev: false

  /get-stream/5.2.0:
    resolution: {integrity: sha512-nBF+F1rAZVCu/p7rjzgA+Yb4lfYXrpl7a6VmJrU8wF9I1CKvP/QwPNZHnOlwbTkY6dvtFIzFMSyQXbLoTQPRpA==}
    engines: {node: '>=8'}
    dependencies:
      pump: 3.0.0
    dev: false

  /get-symbol-description/1.0.0:
    resolution: {integrity: sha512-2EmdH1YvIQiZpltCNgkuiUnyukzxM/R6NDJX31Ke3BG1Nq5b0S2PhX59UKi9vZpPDQVdqn+1IcaAwnzTT5vCjw==}
    engines: {node: '>= 0.4'}
    dependencies:
      call-bind: 1.0.2
      get-intrinsic: 1.1.1
    dev: false

  /glob-parent/5.1.2:
    resolution: {integrity: sha512-AOIgSQCepiJYwP3ARnGx+5VnTu2HBYdzbGP45eLw1vr3zB3vZLeyed1sC9hnbcOc9/SrMyM5RPQrkGz4aS9Zow==}
    engines: {node: '>= 6'}
    dependencies:
      is-glob: 4.0.3

  /glob-parent/6.0.2:
    resolution: {integrity: sha512-XxwI8EOhVQgWp6iDL+3b0r86f4d6AX6zSU55HfB4ydCEuXLXc5FcYeOu+nnGftS4TEju/11rt4KJPTMgbfmv4A==}
    engines: {node: '>=10.13.0'}
    dependencies:
      is-glob: 4.0.3

  /glob/7.2.0:
    resolution: {integrity: sha512-lmLf6gtyrPq8tTjSmrO94wBeQbFR3HbLHbuyD69wuyQkImp2hWqMGB47OX65FBkPffO641IP9jWa1z4ivqG26Q==}
    dependencies:
      fs.realpath: 1.0.0
      inflight: 1.0.6
      inherits: 2.0.4
      minimatch: 3.0.4
      once: 1.4.0
      path-is-absolute: 1.0.1

  /globals/11.12.0:
    resolution: {integrity: sha512-WOBp/EEGUiIsJSp7wcv/y6MO+lV9UoncWqxuFfm8eBwzWNgyfBd6Gz+IeKQ9jCmyhoH99g15M3T+QaVHFjizVA==}
    engines: {node: '>=4'}
    dev: false

  /globalyzer/0.1.0:
    resolution: {integrity: sha512-40oNTM9UfG6aBmuKxk/giHn5nQ8RVz/SS4Ir6zgzOv9/qC3kKZ9v4etGTcJbEl/NyVQH7FGU7d+X1egr57Md2Q==}

  /globrex/0.1.2:
    resolution: {integrity: sha512-uHJgbwAMwNFf5mLst7IWLNg14x1CkeqglJb/K3doi4dw6q2IvAAmM/Y81kevy83wP+Sst+nutFTYOGg3d1lsxg==}

  /graceful-fs/4.2.9:
    resolution: {integrity: sha512-NtNxqUcXgpW2iMrfqSfR73Glt39K+BLwWsPs94yR63v45T0Wbej7eRmL5cWfwEgqXnmjQp3zaJTshdRW/qC2ZQ==}

  /happy-dom/2.49.0:
    resolution: {integrity: sha512-mnPY9LmumUs8EmKyAQjutmFn/XzafvQeQ65w7MsZlHqG6OH3MratBzS0N4AAmuB3+F51KFUbUKNF763i3ZV19Q==}
    dependencies:
      css.escape: 1.5.1
      he: 1.2.0
      node-fetch: 2.6.7
      sync-request: 6.1.0
      webidl-conversions: 7.0.0
      whatwg-encoding: 1.0.5
      whatwg-mimetype: 2.3.0
    transitivePeerDependencies:
      - encoding
    dev: false

  /has-bigints/1.0.1:
    resolution: {integrity: sha512-LSBS2LjbNBTf6287JEbEzvJgftkF5qFkmCo9hDRpAzKhUOlJ+hx8dd4USs00SgsUNwc4617J9ki5YtEClM2ffA==}
    dev: false

  /has-flag/3.0.0:
    resolution: {integrity: sha1-tdRU3CGZriJWmfNGfloH87lVuv0=}
    engines: {node: '>=4'}

  /has-flag/4.0.0:
    resolution: {integrity: sha512-EykJT/Q1KjTWctppgIAgfSO0tKVuZUjhgMr17kqTumMl6Afv3EISleU7qZUzoXDFTAHTDC4NOoG/ZxU3EvlMPQ==}
    engines: {node: '>=8'}

  /has-symbols/1.0.3:
    resolution: {integrity: sha512-l3LCuF6MgDNwTDKkdYGEihYjt5pRPbEg46rtlmnSPlUbgmB8LOIrKJbYYFBSbnPaJexMKtiPO8hmeRjRz2Td+A==}
    engines: {node: '>= 0.4'}
    dev: false

  /has-tostringtag/1.0.0:
    resolution: {integrity: sha512-kFjcSNhnlGV1kyoGk7OXKSawH5JOb/LzUc5w9B02hOTO0dfFRjbHQKvg1d6cf3HbeUmtU9VbbV3qzZ2Teh97WQ==}
    engines: {node: '>= 0.4'}
    dependencies:
      has-symbols: 1.0.3
    dev: false

  /has-unicode/2.0.1:
<<<<<<< HEAD
    resolution: {integrity: sha512-8Rf9Y83NBReMnx0gFzA8JImQACstCYWUplepDa9xprwwtmgEZUF0h/i5xSA625zB/I37EtrswSST6OXxwaaIJQ==}
=======
    resolution: {integrity: sha1-4Ob+aijPUROIVeCG0Wkedx3iqLk=}
>>>>>>> 06813283
    dev: true

  /has/1.0.3:
    resolution: {integrity: sha512-f2dvO0VU6Oej7RkWJGrehjbzMAjFp5/VKPp5tTpWIV4JHHZK1/BxbFRtf/siA2SWTe09caDmVtYYzWEIbBS4zw==}
    engines: {node: '>= 0.4.0'}
    dependencies:
      function-bind: 1.1.1

  /he/1.2.0:
    resolution: {integrity: sha512-F/1DnUGPopORZi0ni+CvrCgHQ5FyEAHRLSApuYWMmrbSwoN2Mn/7k+Gl38gJnR7yyDZk6WLXwiGod1JOWNDKGw==}
    hasBin: true
    dev: false

  /hosted-git-info/2.8.9:
    resolution: {integrity: sha512-mxIDAb9Lsm6DoOJ7xH+5+X4y1LU/4Hi50L9C5sIswK3JzULS4bwk1FvjdBgvYR4bzT4tuUQiC15FE2f5HbLvYw==}
    dev: false

  /http-basic/8.1.3:
    resolution: {integrity: sha512-/EcDMwJZh3mABI2NhGfHOGOeOZITqfkEO4p/xK+l3NpyncIHUQBoMvCSF/b5GqvKtySC2srL/GGG3+EtlqlmCw==}
    engines: {node: '>=6.0.0'}
    dependencies:
      caseless: 0.12.0
      concat-stream: 1.6.2
      http-response-object: 3.0.2
      parse-cache-control: 1.0.1
    dev: false

  /http-response-object/3.0.2:
    resolution: {integrity: sha512-bqX0XTF6fnXSQcEJ2Iuyr75yVakyjIDCqroJQ/aHfSdlM743Cwqoi2nDYMzLGWUcuTWGWy8AAvOKXTfiv6q9RA==}
    dependencies:
      '@types/node': 10.17.60
    dev: false

  /https-proxy-agent/5.0.0:
    resolution: {integrity: sha512-EkYm5BcKUGiduxzSt3Eppko+PiNWNEpa4ySk9vTC6wDsQJW9rHSa+UhGNJoRYp7bz6Ht1eaRIa6QaJqO5rCFbA==}
    engines: {node: '>= 6'}
    dependencies:
      agent-base: 6.0.2
      debug: 4.3.3
    transitivePeerDependencies:
      - supports-color

  /iconv-lite/0.4.24:
    resolution: {integrity: sha512-v3MXnZAcvnywkTUEZomIActle7RXXeedOR31wwl7VlyoXO4Qi9arvSenNQWne1TcRwhCL1HwLI21bEqdpj8/rA==}
    engines: {node: '>=0.10.0'}
    dependencies:
      safer-buffer: 2.1.2

  /iconv-lite/0.6.3:
    resolution: {integrity: sha512-4fCk79wshMdzMp2rH06qWrJE4iolqLhCUH+OiuIgU++RB0+94NlDL81atO7GX55uUKueo0txHNtvEyI6D7WdMw==}
    engines: {node: '>=0.10.0'}
    dependencies:
      safer-buffer: 2.1.2
    dev: false

  /ignore-walk/3.0.4:
    resolution: {integrity: sha512-PY6Ii8o1jMRA1z4F2hRkH/xN59ox43DavKvD3oDpfurRlOJyAHpifIwpbdv1n4jt4ov0jSpw3kQ4GhJnpBL6WQ==}
    dependencies:
      minimatch: 3.0.4
    dev: true

  /import-fresh/3.3.0:
    resolution: {integrity: sha512-veYYhQa+D1QBKznvhUHxb8faxlrwUnxseDAbAp457E0wLNio2bOSKnjYDhMj+YiAq61xrMGhQk9iXVk5FzgQMw==}
    engines: {node: '>=6'}
    dependencies:
      parent-module: 1.0.1
      resolve-from: 4.0.0

  /inflight/1.0.6:
    resolution: {integrity: sha512-k92I/b08q4wvFscXCLvqfsHCrjrF7yiXsQuIVvVE7N82W3+aqpzuUdBbfhWcy/FZR3/4IgflMgKLOsvPDrGCJA==}
    dependencies:
      once: 1.4.0
      wrappy: 1.0.2

  /inherits/2.0.4:
    resolution: {integrity: sha512-k/vGaX4/Yla3WzyMCvTQOXYeIHvqOKtnqBduzTHpzpQZzAskKMhZ2K+EnBiSM9zGSoIFeMpXKxa4dYeZIQqewQ==}

  /ini/1.3.8:
    resolution: {integrity: sha512-JV/yugV2uzW5iMRSiZAyDtQd+nxtUnjeLt0acNdw98kKLrvuRVyB80tsREOE7yvGVgalhZ6RNXCmEHkUKBKxew==}
    dev: true

  /internal-slot/1.0.3:
    resolution: {integrity: sha512-O0DB1JC/sPyZl7cIo78n5dR7eUSwwpYPiXRhTzNxZVAMUuB8vlnRFyLxdrVToks6XPLVnFfbzaVd5WLjhgg+vA==}
    engines: {node: '>= 0.4'}
    dependencies:
      get-intrinsic: 1.1.1
      has: 1.0.3
      side-channel: 1.0.4
    dev: false

  /internmap/2.0.3:
    resolution: {integrity: sha512-5Hh7Y1wQbvY5ooGgPbDaL5iYLAPzMTUrjMulskHLH6wnv/A+1q5rgEaiuqEjB+oxGXIVZs1FF+R/KPN3ZSQYYg==}
    engines: {node: '>=12'}
    dev: false

  /intl-messageformat/9.11.4:
    resolution: {integrity: sha512-77TSkNubIy/hsapz6LQpyR6OADcxhWdhSaboPb5flMaALCVkPvAIxr48AlPqaMl4r1anNcvR9rpLWVdwUY1IKg==}
    dependencies:
      '@formatjs/ecma402-abstract': 1.11.3
      '@formatjs/fast-memoize': 1.2.1
      '@formatjs/icu-messageformat-parser': 2.0.18
      tslib: 2.3.1
    dev: false

  /ip/1.1.5:
    resolution: {integrity: sha1-vd7XARQpCCjAoDnnLvJfWq7ENUo=}
    dev: false

  /is-arrayish/0.2.1:
    resolution: {integrity: sha1-d8mYQFJ6qOyxqLppe4BkWnqSap0=}

  /is-bigint/1.0.4:
    resolution: {integrity: sha512-zB9CruMamjym81i2JZ3UMn54PKGsQzsJeo6xvN3HJJ4CAsQNB6iRutp2To77OfCNuoxspsIhzaPoO1zyCEhFOg==}
    dependencies:
      has-bigints: 1.0.1
    dev: false

  /is-binary-path/2.1.0:
    resolution: {integrity: sha512-ZMERYes6pDydyuGidse7OsHxtbI7WVeUEozgR/g7rd0xUimYNlvZRE/K2MgZTjWy725IfelLeVcEM97mmtRGXw==}
    engines: {node: '>=8'}
    dependencies:
      binary-extensions: 2.2.0

  /is-boolean-object/1.1.2:
    resolution: {integrity: sha512-gDYaKHJmnj4aWxyj6YHyXVpdQawtVLHU5cb+eztPGczf6cjuTdwve5ZIEfgXqH4e57An1D1AKf8CZ3kYrQRqYA==}
    engines: {node: '>= 0.4'}
    dependencies:
      call-bind: 1.0.2
      has-tostringtag: 1.0.0
    dev: false

  /is-callable/1.2.4:
    resolution: {integrity: sha512-nsuwtxZfMX67Oryl9LCQ+upnC0Z0BgpwntpS89m1H/TLF0zNfzfLMV/9Wa/6MZsj0acpEjAO0KF1xT6ZdLl95w==}
    engines: {node: '>= 0.4'}
    dev: false

  /is-core-module/2.8.1:
    resolution: {integrity: sha512-SdNCUs284hr40hFTFP6l0IfZ/RSrMXF3qgoRHd3/79unUTvrFO/JoXwkGm+5J/Oe3E/b5GsnG330uUNgRpu1PA==}
    dependencies:
      has: 1.0.3

  /is-date-object/1.0.5:
    resolution: {integrity: sha512-9YQaSxsAiSwcvS33MBk3wTCVnWK+HhF8VZR2jRxehM16QcVOdHqPn4VPHmRK4lSr38n9JriurInLcP90xsYNfQ==}
    engines: {node: '>= 0.4'}
    dependencies:
      has-tostringtag: 1.0.0
    dev: false

  /is-docker/2.2.1:
    resolution: {integrity: sha512-F+i2BKsFrH66iaUFc0woD8sLy8getkwTwtOBjvs56Cx4CgJDeKQeqfz8wAYiSb8JOprWhHH5p77PbmYCvvUuXQ==}
    engines: {node: '>=8'}
    hasBin: true
    dev: false

  /is-extglob/2.1.1:
    resolution: {integrity: sha1-qIwCU1eR8C7TfHahueqXc8gz+MI=}
    engines: {node: '>=0.10.0'}

  /is-fullwidth-code-point/1.0.0:
<<<<<<< HEAD
    resolution: {integrity: sha512-1pqUqRjkhPJ9miNq9SwMfdvi6lBJcd6eFxvfaivQhaH3SgisfiuudvFntdKOmxuee/77l+FPjKrQjWvmPjWrRw==}
=======
    resolution: {integrity: sha1-754xOG8DGn8NZDr4L95QxFfvAMs=}
>>>>>>> 06813283
    engines: {node: '>=0.10.0'}
    dependencies:
      number-is-nan: 1.0.1
    dev: true

  /is-fullwidth-code-point/3.0.0:
    resolution: {integrity: sha512-zymm5+u+sCsSWyD9qNaejV3DFvhCKclKdizYaJUuHA83RLjb7nSuGnddCHGv0hk+KY7BMAlsWeK4Ueg6EV6XQg==}
    engines: {node: '>=8'}
    dev: true

  /is-glob/4.0.3:
    resolution: {integrity: sha512-xelSayHH36ZgE7ZWhli7pW34hNbNl8Ojv5KVmkJD4hBdD3th8Tfk9vYasLM+mXWOZhFkgZfxhLSnrwRr4elSSg==}
    engines: {node: '>=0.10.0'}
    dependencies:
      is-extglob: 2.1.1

  /is-negative-zero/2.0.2:
    resolution: {integrity: sha512-dqJvarLawXsFbNDeJW7zAz8ItJ9cd28YufuuFzh0G8pNHjJMnY08Dv7sYX2uF5UpQOwieAeOExEYAWWfu7ZZUA==}
    engines: {node: '>= 0.4'}
    dev: false

  /is-number-object/1.0.6:
    resolution: {integrity: sha512-bEVOqiRcvo3zO1+G2lVMy+gkkEm9Yh7cDMRusKKu5ZJKPUYSJwICTKZrNKHA2EbSP0Tu0+6B/emsYNHZyn6K8g==}
    engines: {node: '>= 0.4'}
    dependencies:
      has-tostringtag: 1.0.0
    dev: false

  /is-number/7.0.0:
    resolution: {integrity: sha512-41Cifkg6e8TylSpdtTpeLVMqvSBEVzTttHvERD741+pnZ8ANv0004MRL43QKPDlK9cGvNp6NZWZUBlbGXYxxng==}
    engines: {node: '>=0.12.0'}

  /is-regex/1.1.4:
    resolution: {integrity: sha512-kvRdxDsxZjhzUX07ZnLydzS1TU/TJlTUHHY4YLL87e37oUA49DfkLqgy+VjFocowy29cKvcSiu+kIv728jTTVg==}
    engines: {node: '>= 0.4'}
    dependencies:
      call-bind: 1.0.2
      has-tostringtag: 1.0.0
    dev: false

  /is-shared-array-buffer/1.0.1:
    resolution: {integrity: sha512-IU0NmyknYZN0rChcKhRO1X8LYz5Isj/Fsqh8NJOSf+N/hCOTwy29F32Ik7a+QszE63IdvmwdTPDd6cZ5pg4cwA==}
    dev: false

  /is-string/1.0.7:
    resolution: {integrity: sha512-tE2UXzivje6ofPW7l23cjDOMa09gb7xlAqG6jG5ej6uPV32TlWP3NKPigtaGeHNu9fohccRYvIiZMfOOnOYUtg==}
    engines: {node: '>= 0.4'}
    dependencies:
      has-tostringtag: 1.0.0
    dev: false

  /is-symbol/1.0.4:
    resolution: {integrity: sha512-C/CPBqKWnvdcxqIARxyOh4v1UUEOCHpgDa0WYgpKDFMszcrPcffg5uhwSgPCLD2WWxmq6isisz87tzT01tuGhg==}
    engines: {node: '>= 0.4'}
    dependencies:
      has-symbols: 1.0.3
    dev: false

  /is-weakref/1.0.2:
    resolution: {integrity: sha512-qctsuLZmIQ0+vSSMfoVvyFe2+GSEvnmZ2ezTup1SBse9+twCCeial6EEi3Nc2KFcf6+qz2FBPnjXsk8xhKSaPQ==}
    dependencies:
      call-bind: 1.0.2
    dev: false

  /is-wsl/2.2.0:
    resolution: {integrity: sha512-fKzAra0rGJUUBwGBgNkHZuToZcn+TtXHpeCgmkMJMMYx1sQDYaCSyjJBSCa2nH1DGm7s3n1oBnohoVTBaN7Lww==}
    engines: {node: '>=8'}
    dependencies:
      is-docker: 2.2.1
    dev: false

  /isarray/1.0.0:
<<<<<<< HEAD
    resolution: {integrity: sha512-VLghIWNM6ELQzo7zwmcg0NmTVyWKYjvIeM83yjp0wRDTmUnrM678fQbcKBo6n2CJEF0szoG//ytg+TKla89ALQ==}
=======
    resolution: {integrity: sha1-u5NdSFgsuhaMBoNJV6VKPgcSTxE=}
>>>>>>> 06813283

  /isexe/2.0.0:
    resolution: {integrity: sha1-6PvzdNxVb/iUehDcsFctYz8s+hA=}
    dev: false

  /jest-diff/27.5.1:
    resolution: {integrity: sha512-m0NvkX55LDt9T4mctTEgnZk3fmEg3NRYutvMPWM/0iPnkFj2wIeF45O1718cMSOFO1vINkqmxqD8vE37uTEbqw==}
    engines: {node: ^10.13.0 || ^12.13.0 || ^14.15.0 || >=15.0.0}
    dependencies:
      chalk: 4.1.2
      diff-sequences: 27.5.1
      jest-get-type: 27.5.1
      pretty-format: 27.5.1
    dev: false

  /jest-get-type/27.5.1:
    resolution: {integrity: sha512-2KY95ksYSaK7DMBWQn6dQz3kqAf3BB64y2udeG+hv4KfSOb9qwcYQstTJc1KCbsix+wLZWZYN8t7nwX3GOBLRw==}
    engines: {node: ^10.13.0 || ^12.13.0 || ^14.15.0 || >=15.0.0}
    dev: false

  /jest-matcher-utils/27.2.5:
    resolution: {integrity: sha512-qNR/kh6bz0Dyv3m68Ck2g1fLW5KlSOUNcFQh87VXHZwWc/gY6XwnKofx76Qytz3x5LDWT09/2+yXndTkaG4aWg==}
    engines: {node: ^10.13.0 || ^12.13.0 || ^14.15.0 || >=15.0.0}
    dependencies:
      chalk: 4.1.2
      jest-diff: 27.5.1
      jest-get-type: 27.5.1
      pretty-format: 27.5.1
    dev: false

  /jest-message-util/27.5.1:
    resolution: {integrity: sha512-rMyFe1+jnyAAf+NHwTclDz0eAaLkVDdKVHHBFWsBWHnnh5YeJMNWWsv7AbFYXfK3oTqvL7VTWkhNLu1jX24D+g==}
    engines: {node: ^10.13.0 || ^12.13.0 || ^14.15.0 || >=15.0.0}
    dependencies:
      '@babel/code-frame': 7.16.7
      '@jest/types': 27.5.1
      '@types/stack-utils': 2.0.1
      chalk: 4.1.2
      graceful-fs: 4.2.9
      micromatch: 4.0.4
      pretty-format: 27.5.1
      slash: 3.0.0
      stack-utils: 2.0.5
    dev: false

  /jest-regex-util/27.5.1:
    resolution: {integrity: sha512-4bfKq2zie+x16okqDXjXn9ql2B0dScQu+vcwe4TvFVhkVyuWLqpZrZtXxLLWoXYgn0E87I6r6GRYHF7wFZBUvg==}
    engines: {node: ^10.13.0 || ^12.13.0 || ^14.15.0 || >=15.0.0}
    dev: false

  /jpeg-js/0.4.3:
    resolution: {integrity: sha512-ru1HWKek8octvUHFHvE5ZzQ1yAsJmIvRdGWvSoKV52XKyuyYA437QWDttXT8eZXDSbuMpHlLzPDZUPd6idIz+Q==}
    dev: false

  /js-tokens/4.0.0:
    resolution: {integrity: sha512-RdJUflcE3cUzKiMqQgsCu06FPu9UdIJO0beYbPhHN4k6apgJtifcoCtT9bcxOpYBtpD2kCM6Sbzg4CausW/PKQ==}

  /jsesc/2.5.2:
    resolution: {integrity: sha512-OYu7XEzjkCQ3C5Ps3QIZsQfNpqoJyZZA99wd9aWd05NCtC5pWOkShK2mkL6HXQR6/Cy2lbNdPlZBpuQHXE63gA==}
    engines: {node: '>=4'}
    hasBin: true
    dev: false

  /json-parse-better-errors/1.0.2:
    resolution: {integrity: sha512-mrqyZKfX5EhL7hvqcV6WG1yYjnjeuYDzDhhcAAUrq8Po85NBQBJP+ZDUT75qZQ98IkUoBqdkExkukOU7Ts2wrw==}
    dev: false

  /json-parse-even-better-errors/2.3.1:
    resolution: {integrity: sha512-xyFwyhro/JEof6Ghe2iz2NcXoj2sloNsWr/XsERDK/oiPCfaNhl5ONfp+jQdAZRQQ0IJWNzH9zIZF7li91kh2w==}

  /json5/2.2.0:
    resolution: {integrity: sha512-f+8cldu7X/y7RAJurMEJmdoKXGB/X550w2Nr3tTbezL6RwEE/iMcm+tZnXeoZtKuOq6ft8+CqzEkrIgx1fPoQA==}
    engines: {node: '>=6'}
    hasBin: true
    dependencies:
      minimist: 1.2.5
    dev: false

  /kleur/4.1.4:
    resolution: {integrity: sha512-8QADVssbrFjivHWQU7KkMgptGTl6WAcSdlbBPY4uNF+mWr6DGcKrvY2w4FQJoXch7+fKMjj0dRrL75vk3k23OA==}
    engines: {node: '>=6'}

  /lazy-brush/1.0.1:
    resolution: {integrity: sha512-xT/iSClTVi7vLoF8dCWTBhCuOWqsLXCMPa6ucVmVAk6hyNCM5JeS1NLhXqIrJktUg+caEYKlqSOUU4u3cpXzKg==}
    dev: false

  /lilconfig/2.0.4:
    resolution: {integrity: sha512-bfTIN7lEsiooCocSISTWXkiWJkRqtL9wYtYy+8EK3Y41qh3mpwPU0ycTOgjdY9ErwXCc8QyrQp82bdL0Xkm9yA==}
    engines: {node: '>=10'}

  /lines-and-columns/1.2.4:
    resolution: {integrity: sha512-7ylylesZQ/PV29jhEDl3Ufjo6ZX7gCqJr5F7PKrqc93v7fzSymt1BpwEU8nAUXs8qzzvqhbjhK5QZg6Mt/HkBg==}

  /load-json-file/4.0.0:
    resolution: {integrity: sha1-L19Fq5HjMhYjT9U62rZo607AmTs=}
    engines: {node: '>=4'}
    dependencies:
      graceful-fs: 4.2.9
      parse-json: 4.0.0
      pify: 3.0.0
      strip-bom: 3.0.0
    dev: false

  /local-access/1.1.0:
    resolution: {integrity: sha512-XfegD5pyTAfb+GY6chk283Ox5z8WexG56OvM06RWLpAc/UHozO8X6xAxEkIitZOtsSMM1Yr3DkHgW5W+onLhCw==}
    engines: {node: '>=6'}
    dev: false

  /local-pkg/0.4.1:
    resolution: {integrity: sha512-lL87ytIGP2FU5PWwNDo0w3WhIo2gopIAxPg9RxDYF7m4rr5ahuZxP22xnJHIvaLTe4Z9P6uKKY2UHiwyB4pcrw==}
    engines: {node: '>=14'}
    dev: false

  /loupe/2.3.4:
    resolution: {integrity: sha512-OvKfgCC2Ndby6aSTREl5aCCPTNIzlDfQZvZxNUrBrihDhL3xcrYegTblhmEiCrg2kKQz4XsFIaemE5BF4ybSaQ==}
    dependencies:
      get-func-name: 2.0.0
    dev: false

  /lru-cache/6.0.0:
    resolution: {integrity: sha512-Jo6dJ04CmSjuznwJSS3pUeWmd/H0ffTlkXXgwZi+eq1UCmqQwCh+eLsYOYCwY991i2Fah4h1BEMCx4qThGbsiA==}
    engines: {node: '>=10'}
    dependencies:
      yallist: 4.0.0
    dev: true

  /lz-string/1.4.4:
    resolution: {integrity: sha1-wNjq82BZ9wV5bh40SBHPTEmNOiY=}
    hasBin: true
    dev: false

  /magic-string/0.25.7:
    resolution: {integrity: sha512-4CrMT5DOHTDk4HYDlzmwu4FVCcIYI8gauveasrdCu2IKIFOJ3f0v/8MDGJCDL9oD2ppz/Av1b0Nj345H9M+XIA==}
    dependencies:
      sourcemap-codec: 1.4.8

  /magic-string/0.26.1:
    resolution: {integrity: sha512-ndThHmvgtieXe8J/VGPjG+Apu7v7ItcD5mhEIvOscWjPF/ccOiLxHaSuCAS2G+3x4GKsAbT8u7zdyamupui8Tg==}
    engines: {node: '>=12'}
    dependencies:
      sourcemap-codec: 1.4.8

  /make-dir/3.1.0:
    resolution: {integrity: sha512-g3FeP20LNwhALb/6Cz6Dd4F2ngze0jz7tbzrD2wAV+o9FeNHe4rL+yK2md0J/fiSf1sa1ADhXqi5+oVwOM/eGw==}
    engines: {node: '>=8'}
    dependencies:
      semver: 6.3.0
    dev: true

  /memorystream/0.3.1:
    resolution: {integrity: sha1-htcJCzDORV1j+64S3aUaR93K+bI=}
    engines: {node: '>= 0.10.0'}
    dev: false

  /merge2/1.4.1:
    resolution: {integrity: sha512-8q7VEgMJW4J8tcfVPy8g09NcQwZdbwFEqhe/WZkoIzjn/3TGDwtOCYtXGxA3O8tPzpczCCDgv+P2P5y00ZJOOg==}
    engines: {node: '>= 8'}

  /micromatch/4.0.4:
    resolution: {integrity: sha512-pRmzw/XUcwXGpD9aI9q/0XOwLNygjETJ8y0ao0wdqprrzDa4YnxLcz7fQRZr8voh8V10kGhABbNcHVk5wHgWwg==}
    engines: {node: '>=8.6'}
    dependencies:
      braces: 3.0.2
      picomatch: 2.3.1

  /mime-db/1.51.0:
    resolution: {integrity: sha512-5y8A56jg7XVQx2mbv1lu49NR4dokRnhZYTtL+KGfaa27uq4pSTXkwQkFJl4pkRMyNFz/EtYDSkiiEHx3F7UN6g==}
    engines: {node: '>= 0.6'}
    dev: false

  /mime-types/2.1.34:
    resolution: {integrity: sha512-6cP692WwGIs9XXdOO4++N+7qjqv0rqxxVvJ3VHPh/Sc9mVZcQP+ZGhkKiTvWMQRr2tbHkJP/Yn7Y0npb3ZBs4A==}
    engines: {node: '>= 0.6'}
    dependencies:
      mime-db: 1.51.0
    dev: false

  /mime/3.0.0:
    resolution: {integrity: sha512-jSCU7/VB1loIWBZe14aEYHU/+1UMEHoaO7qxCOVJOw9GgH72VAWppxNcjU+x9a2k3GSIBXNKxXQFqRvvZ7vr3A==}
    engines: {node: '>=10.0.0'}
    hasBin: true
    dev: false

  /min-indent/1.0.1:
    resolution: {integrity: sha512-I9jwMn07Sy/IwOj3zVkVik2JTvgpaykDZEigL6Rx6N9LbMywwUSMtxET+7lVoDLLd3O3IXwJwvuuns8UB/HeAg==}
    engines: {node: '>=4'}

  /mini-svg-data-uri/1.4.4:
    resolution: {integrity: sha512-r9deDe9p5FJUPZAk3A59wGH7Ii9YrjjWw0jmw/liSbHl2CHiyXj6FcDXDu2K3TjVAXqiJdaw3xxwlZZr9E6nHg==}
    hasBin: true
    dev: false

  /minimatch/3.0.4:
    resolution: {integrity: sha512-yJHVQEhyqPLUTgt9B83PXu6W3rx4MvvHvSUvToogpwoGDOUQ+yDrR0HRot+yOCdCO7u4hX3pWft6kWBBcqh0UA==}
    dependencies:
      brace-expansion: 1.1.11

  /minimist/1.2.5:
    resolution: {integrity: sha512-FM9nNUYrRBAELZQT3xeZQ7fmMOBg6nWNmJKTcgsJeaLstP/UODVpGsr5OhXhhXg6f+qtJ8uiZ+PUxkDWcgIXLw==}

  /minipass/2.9.0:
    resolution: {integrity: sha512-wxfUjg9WebH+CUDX/CdbRlh5SmfZiy/hpkxaRI16Y9W56Pa75sWgd/rvFilSgrauD9NyFymP/+JFV3KwzIsJeg==}
    dependencies:
      safe-buffer: 5.2.1
      yallist: 3.1.1
    dev: true

  /minipass/3.1.6:
    resolution: {integrity: sha512-rty5kpw9/z8SX9dmxblFA6edItUmwJgMeYDZRrwlIVN27i8gysGbznJwUggw2V/FVqFSDdWy040ZPS811DYAqQ==}
    engines: {node: '>=8'}
    dependencies:
      yallist: 4.0.0
    dev: true

  /minizlib/1.3.3:
    resolution: {integrity: sha512-6ZYMOEnmVsdCeTJVE0W9ZD+pVnE8h9Hma/iOwwRDsdQoePpoX56/8B6z3P9VNwppJuBKNRuFDRNRqRWexT9G9Q==}
    dependencies:
      minipass: 2.9.0
    dev: true

  /minizlib/2.1.2:
    resolution: {integrity: sha512-bAxsR8BVfj60DWXHE3u30oHzfl4G7khkSuPW+qvpd7jFRHm7dLxOjUk1EHACJ/hxLY8phGJ0YhYHZo7jil7Qdg==}
    engines: {node: '>= 8'}
    dependencies:
      minipass: 3.1.6
      yallist: 4.0.0
    dev: true

  /mkdirp/0.5.5:
    resolution: {integrity: sha512-NKmAlESf6jMGym1++R0Ra7wvhV+wFW63FaSOFPwRahvea0gMUcGUhVeAg/0BC0wiv9ih5NYPB1Wn1UEI1/L+xQ==}
    hasBin: true
    dependencies:
      minimist: 1.2.5

  /mkdirp/1.0.4:
    resolution: {integrity: sha512-vVqVZQyf3WLx2Shd0qJ9xuvqgAyKPLAiqITEtqW0oIUjzo3PePDd6fW9iFz30ef7Ysp/oiWqbhszeGWW2T6Gzw==}
    engines: {node: '>=10'}
    hasBin: true
    dev: true

  /mri/1.2.0:
    resolution: {integrity: sha512-tzzskb3bG8LvYGFF/mDTpq3jpI6Q9wc3LEmBaghu+DdCssd1FakN7Bc0hVNmEyGq1bq3RgfkCb3cmQLpNPOroA==}
    engines: {node: '>=4'}

  /mrmime/1.0.0:
    resolution: {integrity: sha512-a70zx7zFfVO7XpnQ2IX1Myh9yY4UYvfld/dikWRnsXxbyvMcfz+u6UfgNAtH+k2QqtJuzVpv6eLTx1G2+WKZbQ==}
    engines: {node: '>=10'}

  /ms/2.1.2:
    resolution: {integrity: sha512-sGkPx+VjMtmA6MX27oA4FBFELFCZZ4S4XqeGOXCv68tT+jb3vk/RyaKWP0PTKyWtmLSM0b+adUTEvbs1PEaH2w==}

  /ms/2.1.3:
    resolution: {integrity: sha512-6FlzubTLZG3J2a/NVCAleEhjzq5oxgHyaCU9yYXvcLsvoVaHJq/s5xXI6/XXP6tz7R9xAOtHnSO/tXtF3WRTlA==}

  /nanoid/3.2.0:
    resolution: {integrity: sha512-fmsZYa9lpn69Ad5eDn7FMcnnSR+8R34W9qJEijxYhTbfOWzr22n1QxCMzXLK+ODyW2973V3Fux959iQoUxzUIA==}
    engines: {node: ^10 || ^12 || ^13.7 || ^14 || >=15.0.1}
    hasBin: true

  /nanoid/3.3.2:
    resolution: {integrity: sha512-CuHBogktKwpm5g2sRgv83jEy2ijFzBwMoYA60orPDR7ynsLijJDqgsi4RDGj3OJpy3Ieb+LYwiRmIOGyytgITA==}
    engines: {node: ^10 || ^12 || ^13.7 || ^14 || >=15.0.1}
    hasBin: true

  /nanoid/3.3.4:
    resolution: {integrity: sha512-MqBkQh/OHTS2egovRtLk45wEyNXwF+cokD+1YPf9u5VfJiRdAiRwB2froX5Co9Rh20xs4siNPm8naNotSD6RBw==}
    engines: {node: ^10 || ^12 || ^13.7 || ^14 || >=15.0.1}
    hasBin: true
<<<<<<< HEAD
    dev: true
=======
    dev: false
>>>>>>> 06813283

  /needle/2.9.1:
    resolution: {integrity: sha512-6R9fqJ5Zcmf+uYaFgdIHmLwNldn5HbK8L5ybn7Uz+ylX/rnOsSp1AHcvQSrCaFN+qNM1wpymHqD7mVasEOlHGQ==}
    engines: {node: '>= 4.4.x'}
    hasBin: true
    dependencies:
      debug: 3.2.7
      iconv-lite: 0.4.24
      sax: 1.2.4
    dev: true

  /nice-try/1.0.5:
    resolution: {integrity: sha512-1nh45deeb5olNY7eX82BkPO7SSxR5SSYJiPTrTdFUVYwAl8CKMA5N9PjTYkHiRjisVcxcQ1HXdLhx2qxxJzLNQ==}
    dev: false

  /node-fetch/2.6.7:
    resolution: {integrity: sha512-ZjMPFEfVx5j+y2yF35Kzx5sF7kDzxuDj6ziH4FFbOp87zKDZNx8yExJIb05OGF4Nlt9IHFIMBkRl41VdvcNdbQ==}
    engines: {node: 4.x || >=6.0.0}
    peerDependencies:
      encoding: ^0.1.0
    peerDependenciesMeta:
      encoding:
        optional: true
    dependencies:
      whatwg-url: 5.0.0

  /node-gyp-build/4.4.0:
    resolution: {integrity: sha512-amJnQCcgtRVw9SvoebO3BKGESClrfXGCUTX9hSn1OuGQTQBOZmVd0Z0OlecpuRksKvbsUqALE8jls/ErClAPuQ==}
    hasBin: true
    dev: true

  /node-html-parser/5.3.3:
    resolution: {integrity: sha512-ncg1033CaX9UexbyA7e1N0aAoAYRDiV8jkTvzEnfd1GDvzFdrsXLzR4p4ik8mwLgnaKP/jyUFWDy9q3jvRT2Jw==}
    dependencies:
      css-select: 4.3.0
      he: 1.2.0
    dev: false

  /node-pre-gyp/0.13.0:
    resolution: {integrity: sha512-Md1D3xnEne8b/HGVQkZZwV27WUi1ZRuZBij24TNaZwUPU3ZAFtvT6xxJGaUVillfmMKnn5oD1HoGsp2Ftik7SQ==}
    deprecated: 'Please upgrade to @mapbox/node-pre-gyp: the non-scoped node-pre-gyp package is deprecated and only the @mapbox scoped package will recieve updates in the future'
    hasBin: true
    dependencies:
      detect-libc: 1.0.3
      mkdirp: 0.5.5
      needle: 2.9.1
      nopt: 4.0.3
      npm-packlist: 1.4.8
      npmlog: 4.1.2
      rc: 1.2.8
      rimraf: 2.7.1
      semver: 5.7.1
      tar: 4.4.19
    dev: true

  /node-releases/2.0.1:
    resolution: {integrity: sha512-CqyzN6z7Q6aMeF/ktcMVTzhAHCEpf8SOarwpzpf8pNBY2k5/oM34UHldUwp8VKI7uxct2HxSRdJjBaZeESzcxA==}
    dev: true

  /node-releases/2.0.2:
    resolution: {integrity: sha512-XxYDdcQ6eKqp/YjI+tb2C5WM2LgjnZrfYg4vgQt49EK268b6gYCHsBLrK2qvJo4FmCtqmKezb0WZFK4fkrZNsg==}
    dev: false

  /nopt/4.0.3:
    resolution: {integrity: sha512-CvaGwVMztSMJLOeXPrez7fyfObdZqNUK1cPAEzLHrTybIua9pMdmmPR5YwtfNftIOMv3DPUhFaxsZMNTQO20Kg==}
    hasBin: true
    dependencies:
      abbrev: 1.1.1
      osenv: 0.1.5
    dev: true

  /nopt/5.0.0:
    resolution: {integrity: sha512-Tbj67rffqceeLpcRXrT7vKAN8CwfPeIBgM7E6iBkmKLV7bEMwpGgYLGv0jACUsECaa/vuxP0IjEont6umdMgtQ==}
    engines: {node: '>=6'}
    hasBin: true
    dependencies:
      abbrev: 1.1.1
    dev: true

  /normalize-package-data/2.5.0:
    resolution: {integrity: sha512-/5CMN3T0R4XTj4DcGaexo+roZSdSFW/0AOOTROrjxzCG1wrWXEsGbRKevjlIL+ZDE4sZlJr5ED4YW0yqmkK+eA==}
    dependencies:
      hosted-git-info: 2.8.9
      resolve: 1.22.0
      semver: 5.7.1
      validate-npm-package-license: 3.0.4
    dev: false

  /normalize-path/3.0.0:
    resolution: {integrity: sha512-6eZs5Ls3WtCisHWp9S2GUy8dqkpGi4BVSz3GaqiE6ezub0512ESztXUwUB6C6IKbQkY2Pnb/mD4WYojCRwcwLA==}
    engines: {node: '>=0.10.0'}

  /normalize-range/0.1.2:
    resolution: {integrity: sha1-LRDAa9/TEuqXd2laTShDlFa3WUI=}
    engines: {node: '>=0.10.0'}

  /npm-bundled/1.1.2:
    resolution: {integrity: sha512-x5DHup0SuyQcmL3s7Rx/YQ8sbw/Hzg0rj48eN0dV7hf5cmQq5PXIeioroH3raV1QC1yh3uTYuMThvEQF3iKgGQ==}
    dependencies:
      npm-normalize-package-bin: 1.0.1
    dev: true

  /npm-normalize-package-bin/1.0.1:
    resolution: {integrity: sha512-EPfafl6JL5/rU+ot6P3gRSCpPDW5VmIzX959Ob1+ySFUuuYHWHekXpwdUZcKP5C+DS4GEtdJluwBjnsNDl+fSA==}
    dev: true

  /npm-packlist/1.4.8:
    resolution: {integrity: sha512-5+AZgwru5IevF5ZdnFglB5wNlHG1AOOuw28WhUq8/8emhBmLv6jX5by4WJCh7lW0uSYZYS6DXqIsyZVIXRZU9A==}
    dependencies:
      ignore-walk: 3.0.4
      npm-bundled: 1.1.2
      npm-normalize-package-bin: 1.0.1
    dev: true

  /npm-run-all/4.1.5:
    resolution: {integrity: sha512-Oo82gJDAVcaMdi3nuoKFavkIHBRVqQ1qvMb+9LHk/cF4P6B2m8aP04hGf7oL6wZ9BuGwX1onlLhpuoofSyoQDQ==}
    engines: {node: '>= 4'}
    hasBin: true
    dependencies:
      ansi-styles: 3.2.1
      chalk: 2.4.2
      cross-spawn: 6.0.5
      memorystream: 0.3.1
      minimatch: 3.0.4
      pidtree: 0.3.1
      read-pkg: 3.0.0
      shell-quote: 1.7.3
      string.prototype.padend: 3.1.3
    dev: false

  /npmlog/4.1.2:
    resolution: {integrity: sha512-2uUqazuKlTaSI/dC8AzicUck7+IrEaOnN/e0jd3Xtt1KcGpwx30v50mL7oPyr/h9bL3E4aZccVwpwP+5W9Vjkg==}
    dependencies:
      are-we-there-yet: 1.1.7
      console-control-strings: 1.1.0
      gauge: 2.7.4
      set-blocking: 2.0.0
    dev: true

  /npmlog/5.0.1:
    resolution: {integrity: sha512-AqZtDUWOMKs1G/8lwylVjrdYgqA4d9nu8hc+0gzRxlDb1I10+FHBGMXs6aiQHFdCUUlqH99MUMuLfzWDNDtfxw==}
    dependencies:
      are-we-there-yet: 2.0.0
      console-control-strings: 1.1.0
      gauge: 3.0.2
      set-blocking: 2.0.0
    dev: true

  /nth-check/2.1.1:
    resolution: {integrity: sha512-lqjrjmaOoAnWfMmBPL+XNnynZh2+swxiX3WUE0s4yEHI6m+AwrK2UZOimIRl3X/4QctVqS8AiZjFqyOGrMXb/w==}
    dependencies:
      boolbase: 1.0.0
    dev: false

  /number-is-nan/1.0.1:
<<<<<<< HEAD
    resolution: {integrity: sha512-4jbtZXNAsfZbAHiiqjLPBiCl16dES1zI4Hpzzxw61Tk+loF+sBDBKx1ICKKKwIqQ7M0mFn1TmkN7euSncWgHiQ==}
=======
    resolution: {integrity: sha1-CXtgK1NCKlIsGvuHkDGDNpQaAR0=}
>>>>>>> 06813283
    engines: {node: '>=0.10.0'}
    dev: true

  /object-assign/4.1.1:
<<<<<<< HEAD
    resolution: {integrity: sha512-rJgTQnkUnH1sFw8yT6VSU3zD3sWmu6sZhIseY8VX+GRu3P6F7Fu+JNDoXfklElbLJSnc3FUQHVe4cU5hj+BcUg==}
=======
    resolution: {integrity: sha1-IQmtx5ZYh8/AXLvUQsrIv7s2CGM=}
>>>>>>> 06813283
    engines: {node: '>=0.10.0'}
    dev: true

  /object-hash/2.2.0:
    resolution: {integrity: sha512-gScRMn0bS5fH+IuwyIFgnh9zBdo4DV+6GhygmWM9HyNJSgS0hScp1f5vjtm7oIIOiT9trXrShAkLFSc2IqKNgw==}
    engines: {node: '>= 6'}

  /object-inspect/1.12.0:
    resolution: {integrity: sha512-Ho2z80bVIvJloH+YzRmpZVQe87+qASmBUKZDWgx9cu+KDrX2ZDH/3tMy+gXbZETVGs2M8YdxObOh7XAtim9Y0g==}
    dev: false

  /object-keys/1.1.1:
    resolution: {integrity: sha512-NuAESUOUMrlIXOfHKzD6bpPu3tYt3xvjNdRIQ+FeT0lNb4K8WR70CaDxhuNguS2XG+GjkyMwOzsN5ZktImfhLA==}
    engines: {node: '>= 0.4'}
    dev: false

  /object.assign/4.1.2:
    resolution: {integrity: sha512-ixT2L5THXsApyiUPYKmW+2EHpXXe5Ii3M+f4e+aJFAHao5amFRW6J0OO6c/LU8Be47utCx2GL89hxGB6XSmKuQ==}
    engines: {node: '>= 0.4'}
    dependencies:
      call-bind: 1.0.2
      define-properties: 1.1.3
      has-symbols: 1.0.3
      object-keys: 1.1.1
    dev: false

  /once/1.4.0:
    resolution: {integrity: sha512-lNaJgI+2Q5URQBkccEKHTQOPaXdUxnZZElQTZY0MFUAuaEqe1E+Nyvgdz/aIyNi6Z9MzO5dv1H8n58/GELp3+w==}
    dependencies:
      wrappy: 1.0.2

  /open/8.4.0:
    resolution: {integrity: sha512-XgFPPM+B28FtCCgSb9I+s9szOC1vZRSwgWsRUA5ylIxRTgKozqjOCrVOqGsYABPYK5qnfqClxZTFBa8PKt2v6Q==}
    engines: {node: '>=12'}
    dependencies:
      define-lazy-prop: 2.0.0
      is-docker: 2.2.1
      is-wsl: 2.2.0
    dev: false

  /os-homedir/1.0.2:
<<<<<<< HEAD
    resolution: {integrity: sha512-B5JU3cabzk8c67mRRd3ECmROafjYMXbuzlwtqdM8IbS8ktlTix8aFGb2bAGKrSRIlnfKwovGUUr72JUPyOb6kQ==}
=======
    resolution: {integrity: sha1-/7xJiDNuDoM94MFox+8VISGqf7M=}
>>>>>>> 06813283
    engines: {node: '>=0.10.0'}
    dev: true

  /os-tmpdir/1.0.2:
<<<<<<< HEAD
    resolution: {integrity: sha512-D2FR03Vir7FIu45XBY20mTb+/ZSWB00sjU9jdQXt83gDrI4Ztz5Fs7/yy74g2N5SVQY4xY1qDr4rNddwYRVX0g==}
=======
    resolution: {integrity: sha1-u+Z0BseaqFxc/sdm/lc0VV36EnQ=}
>>>>>>> 06813283
    engines: {node: '>=0.10.0'}
    dev: true

  /osenv/0.1.5:
    resolution: {integrity: sha512-0CWcCECdMVc2Rw3U5w9ZjqX6ga6ubk1xDVKxtBQPK7wis/0F2r9T6k4ydGYhecl7YUBxBVxhL5oisPsNxAPe2g==}
    dependencies:
      os-homedir: 1.0.2
      os-tmpdir: 1.0.2
    dev: true

  /parent-module/1.0.1:
    resolution: {integrity: sha512-GQ2EWRpQV8/o+Aw8YqtfZZPfNRWZYkbidE9k5rpl/hC3vtHHBfGm2Ifi6qWV+coDGkrUKZAxE3Lot5kcsRlh+g==}
    engines: {node: '>=6'}
    dependencies:
      callsites: 3.1.0

  /parse-cache-control/1.0.1:
    resolution: {integrity: sha1-juqz5U+laSD+Fro493+iGqzC104=}
    dev: false

  /parse-json/4.0.0:
    resolution: {integrity: sha1-vjX1Qlvh9/bHRxhPmKeIy5lHfuA=}
    engines: {node: '>=4'}
    dependencies:
      error-ex: 1.3.2
      json-parse-better-errors: 1.0.2
    dev: false

  /parse-json/5.2.0:
    resolution: {integrity: sha512-ayCKvm/phCGxOkYRSCM82iDwct8/EonSEgCSxWxD7ve6jHggsFl4fZVQBPRNgQoKiuV/odhFrGzQXZwbifC8Rg==}
    engines: {node: '>=8'}
    dependencies:
      '@babel/code-frame': 7.16.7
      error-ex: 1.3.2
      json-parse-even-better-errors: 2.3.1
      lines-and-columns: 1.2.4

  /path-is-absolute/1.0.1:
    resolution: {integrity: sha512-AVbw3UJ2e9bq64vSaS9Am0fje1Pa8pbGqTTsmXfaIiMpnr5DlDhfJOuLj9Sf95ZPVDAUerDfEk88MPmPe7UCQg==}
    engines: {node: '>=0.10.0'}

  /path-key/2.0.1:
    resolution: {integrity: sha1-QRyttXTFoUDTpLGRDUDYDMn0C0A=}
    engines: {node: '>=4'}
    dev: false

  /path-parse/1.0.7:
    resolution: {integrity: sha512-LDJzPVEEEPR+y48z93A0Ed0yXb8pAByGWo/k5YYdYgpY2/2EsOsksJrq7lOHxryrVOn1ejG6oAp8ahvOIQD8sw==}

  /path-type/3.0.0:
    resolution: {integrity: sha512-T2ZUsdZFHgA3u4e5PfPbjd7HDDpxPnQb5jN0SrDsjNSuVXHJqtwTnWqG0B1jZrgmJ/7lj1EmVIByWt1gxGkWvg==}
    engines: {node: '>=4'}
    dependencies:
      pify: 3.0.0
    dev: false

  /path-type/4.0.0:
    resolution: {integrity: sha512-gDKb8aZMDeD/tZWs9P6+q0J9Mwkdl6xMV8TjnGP3qJVJ06bdMgkbBlLU8IdfOsIsFz2BW1rNVT3XuNEl8zPAvw==}
    engines: {node: '>=8'}

  /pathval/1.1.1:
    resolution: {integrity: sha512-Dp6zGqpTdETdR63lehJYPeIOqpiNBNtc7BpWSLrOje7UaIsE5aY92r/AunQA7rsXvet3lrJ3JnZX29UPTKXyKQ==}
    dev: false

  /pend/1.2.0:
    resolution: {integrity: sha1-elfrVQpng/kRUzH89GY9XI4AelA=}
    dev: false

  /picocolors/1.0.0:
    resolution: {integrity: sha512-1fygroTLlHu66zi26VoTDv8yRgm0Fccecssto+MhsZ0D/DGW2sm8E8AjW7NU5VVTRt5GxbeZ5qBuJr+HyLYkjQ==}

  /picomatch/2.3.1:
    resolution: {integrity: sha512-JU3teHTNjmE2VCGFzuY8EXzCDVwEqB2a8fsIvwaStHhAWJEeVd1o1QD80CU6+ZdEXXSLbSsuLwJjkCBWqRQUVA==}
    engines: {node: '>=8.6'}

  /pidtree/0.3.1:
    resolution: {integrity: sha512-qQbW94hLHEqCg7nhby4yRC7G2+jYHY4Rguc2bjw7Uug4GIJuu1tvf2uHaZv5Q8zdt+WKJ6qK1FOI6amaWUo5FA==}
    engines: {node: '>=0.10'}
    hasBin: true
    dev: false

  /pify/3.0.0:
    resolution: {integrity: sha1-5aSs0sEB/fPZpNB/DbxNtJ3SgXY=}
    engines: {node: '>=4'}
    dev: false

  /pirates/4.0.4:
    resolution: {integrity: sha512-ZIrVPH+A52Dw84R0L3/VS9Op04PuQ2SEoJL6bkshmiTic/HldyW9Tf7oH5mhJZBK7NmDx27vSMrYEXPXclpDKw==}
    engines: {node: '>= 6'}
    dev: false

  /pixelmatch/5.2.1:
    resolution: {integrity: sha512-WjcAdYSnKrrdDdqTcVEY7aB7UhhwjYQKYhHiBXdJef0MOaQeYpUdQ+iVyBLa5YBKS8MPVPPMX7rpOByISLpeEQ==}
    hasBin: true
    dependencies:
      pngjs: 4.0.1
    dev: false

  /playwright-core/1.20.0:
    resolution: {integrity: sha512-d25IRcdooS278Cijlp8J8A5fLQZ+/aY3dKRJvgX5yjXA69N0huIUdnh3xXSgn+LsQ9DCNmB7Ngof3eY630jgdA==}
    engines: {node: '>=12'}
    hasBin: true
    dependencies:
      colors: 1.4.0
      commander: 8.3.0
      debug: 4.3.3
      extract-zip: 2.0.1
      https-proxy-agent: 5.0.0
      jpeg-js: 0.4.3
      mime: 3.0.0
      pixelmatch: 5.2.1
      pngjs: 6.0.0
      progress: 2.0.3
      proper-lockfile: 4.1.2
      proxy-from-env: 1.1.0
      rimraf: 3.0.2
      socks-proxy-agent: 6.1.1
      stack-utils: 2.0.5
      ws: 8.4.2
      yauzl: 2.10.0
      yazl: 2.5.1
    transitivePeerDependencies:
      - bufferutil
      - supports-color
      - utf-8-validate
    dev: false

  /plotly.js-dist-min/2.11.1:
    resolution: {integrity: sha512-F9WWNht0D3yBLZGHbLoJNfvplXvy+GUPSsA/lCbMuYd/UwzSu6Vmyprxlps9Einw1LDS1hYBrJeioK0lE3ieXA==}
    dev: false

  /pngjs/4.0.1:
    resolution: {integrity: sha512-rf5+2/ioHeQxR6IxuYNYGFytUyG3lma/WW1nsmjeHlWwtb2aByla6dkVc8pmJ9nplzkTA0q2xx7mMWrOTqT4Gg==}
    engines: {node: '>=8.0.0'}
    dev: false

  /pngjs/6.0.0:
    resolution: {integrity: sha512-TRzzuFRRmEoSW/p1KVAmiOgPco2Irlah+bGFCeNfJXxxYGwSw7YwAOAcd7X28K/m5bjBWKsC29KyoMfHbypayg==}
    engines: {node: '>=12.13.0'}
    dev: false

  /polka/1.0.0-next.22:
    resolution: {integrity: sha512-a7tsZy5gFbJr0aUltZS97xCkbPglXuD67AMvTyZX7BTDBH384FWf0ZQF6rPvdutSxnO1vUlXM2zSLf5tCKk5RA==}
    engines: {node: '>=8'}
    dependencies:
      '@polka/url': 1.0.0-next.21
      trouter: 3.2.0
    dev: false

  /postcss-js/4.0.0_postcss@8.4.6:
    resolution: {integrity: sha512-77QESFBwgX4irogGVPgQ5s07vLvFqWr228qZY+w6lW599cRlK/HmnlivnnVUxkjHnCu4J16PDMHcH+e+2HbvTQ==}
    engines: {node: ^12 || ^14 || >= 16}
    peerDependencies:
      postcss: ^8.3.3
    dependencies:
      camelcase-css: 2.0.1
      postcss: 8.4.6

  /postcss-load-config/3.1.1:
    resolution: {integrity: sha512-c/9XYboIbSEUZpiD1UQD0IKiUe8n9WHYV7YFe7X7J+ZwCsEKkUJSFWjS9hBU1RR9THR7jMXst8sxiqP0jjo2mg==}
    engines: {node: '>= 10'}
    peerDependencies:
      ts-node: '>=9.0.0'
    peerDependenciesMeta:
      ts-node:
        optional: true
    dependencies:
      lilconfig: 2.0.4
      yaml: 1.10.2

  /postcss-nested/5.0.6_postcss@8.4.6:
    resolution: {integrity: sha512-rKqm2Fk0KbA8Vt3AdGN0FB9OBOMDVajMG6ZCf/GoHgdxUJ4sBFp0A/uMIRm+MJUdo33YXEtjqIz8u7DAp8B7DA==}
    engines: {node: '>=12.0'}
    peerDependencies:
      postcss: ^8.2.14
    dependencies:
      postcss: 8.4.6
      postcss-selector-parser: 6.0.9

  /postcss-selector-parser/6.0.9:
    resolution: {integrity: sha512-UO3SgnZOVTwu4kyLR22UQ1xZh086RyNZppb7lLAKBFK8a32ttG5i87Y/P3+2bRSjZNyJ1B7hfFNo273tKe9YxQ==}
    engines: {node: '>=4'}
    dependencies:
      cssesc: 3.0.0
      util-deprecate: 1.0.2

  /postcss-value-parser/4.2.0:
    resolution: {integrity: sha512-1NNCs6uurfkVbeXG4S8JFT9t19m45ICnif8zWLd5oPSZ50QnwMfK+H3jv408d4jw/7Bttv5axS5IiHoLaVNHeQ==}

  /postcss/8.4.12:
    resolution: {integrity: sha512-lg6eITwYe9v6Hr5CncVbK70SoioNQIq81nsaG86ev5hAidQvmOeETBqs7jm43K2F5/Ley3ytDtriImV6TpNiSg==}
    engines: {node: ^10 || ^12 || >=14}
    dependencies:
      nanoid: 3.3.2
      picocolors: 1.0.0
      source-map-js: 1.0.2

  /postcss/8.4.14:
    resolution: {integrity: sha512-E398TUmfAYFPBSdzgeieK2Y1+1cpdxJx8yXbK/m57nRhKSmk1GB2tO4lbLBtlkfPQTDKfe4Xqv1ASWPpayPEig==}
    engines: {node: ^10 || ^12 || >=14}
    dependencies:
      nanoid: 3.3.4
      picocolors: 1.0.0
      source-map-js: 1.0.2
<<<<<<< HEAD
    dev: true
=======
    dev: false
>>>>>>> 06813283

  /postcss/8.4.6:
    resolution: {integrity: sha512-OovjwIzs9Te46vlEx7+uXB0PLijpwjXGKXjVGGPIGubGpq7uh5Xgf6D6FiJ/SzJMBosHDp6a2hiXOS97iBXcaA==}
    engines: {node: ^10 || ^12 || >=14}
    dependencies:
      nanoid: 3.2.0
      picocolors: 1.0.0
      source-map-js: 1.0.2

  /prettier-plugin-svelte/2.7.0_prettier@2.6.2+svelte@3.47.0:
    resolution: {integrity: sha512-fQhhZICprZot2IqEyoiUYLTRdumULGRvw0o4dzl5jt0jfzVWdGqeYW27QTWAeXhoupEZJULmNoH3ueJwUWFLIA==}
    peerDependencies:
      prettier: ^1.16.4 || ^2.0.0
      svelte: ^3.2.0
    dependencies:
      prettier: 2.6.2
      svelte: 3.47.0
    dev: false

  /prettier/2.6.2:
    resolution: {integrity: sha512-PkUpF+qoXTqhOeWL9fu7As8LXsIUZ1WYaJiY/a7McAQzxjk82OF0tibkFXVCDImZtWxbvojFjerkiLb0/q8mew==}
    engines: {node: '>=10.13.0'}
    hasBin: true
    dev: false

  /pretty-format/26.6.2:
    resolution: {integrity: sha512-7AeGuCYNGmycyQbCqd/3PWH4eOoX/OiCa0uphp57NVTeAGdJGaAliecxwBDHYQCIvrW7aDBZCYeNTP/WX69mkg==}
    engines: {node: '>= 10'}
    dependencies:
      '@jest/types': 26.6.2
      ansi-regex: 5.0.1
      ansi-styles: 4.3.0
      react-is: 17.0.2
    dev: false

  /pretty-format/27.5.1:
    resolution: {integrity: sha512-Qb1gy5OrP5+zDf2Bvnzdl3jsTf1qXVMazbvCoKhtKqVs4/YK4ozX4gKQJJVyNe+cajNPn0KoC0MC3FUmaHWEmQ==}
    engines: {node: ^10.13.0 || ^12.13.0 || ^14.15.0 || >=15.0.0}
    dependencies:
      ansi-regex: 5.0.1
      ansi-styles: 5.2.0
      react-is: 17.0.2
    dev: false

  /process-nextick-args/2.0.1:
    resolution: {integrity: sha512-3ouUOpQhtgrbOa17J7+uxOTpITYWaGP7/AhoR3+A+/1e9skrzelGi/dXzEYyvbxubEF6Wn2ypscTKiKJFFn1ag==}

  /progress/2.0.3:
    resolution: {integrity: sha512-7PiHtLll5LdnKIMw100I+8xJXR5gW2QwWYkT6iJva0bXitZKa/XMrSbdmg3r2Xnaidz9Qumd0VPaMrZlF9V9sA==}
    engines: {node: '>=0.4.0'}
    dev: false

  /promise/8.1.0:
    resolution: {integrity: sha512-W04AqnILOL/sPRXziNicCjSNRruLAuIHEOVBazepu0545DDNGYHz7ar9ZgZ1fMU8/MA4mVxp5rkBWRi6OXIy3Q==}
    dependencies:
      asap: 2.0.6
    dev: false

  /proper-lockfile/4.1.2:
    resolution: {integrity: sha512-TjNPblN4BwAWMXU8s9AEz4JmQxnD1NNL7bNOY/AKUzyamc379FWASUhc/K1pL2noVb+XmZKLL68cjzLsiOAMaA==}
    dependencies:
      graceful-fs: 4.2.9
      retry: 0.12.0
      signal-exit: 3.0.6
    dev: false

  /proxy-from-env/1.1.0:
    resolution: {integrity: sha512-D+zkORCbA9f1tdWRK0RaCR3GPv50cMxcrz4X8k5LTSUD1Dkw47mKJEZQNunItRTkWwgtaUSo1RVFRIG9ZXiFYg==}
    dev: false

  /pump/3.0.0:
    resolution: {integrity: sha512-LwZy+p3SFs1Pytd/jYct4wpv49HiYCqd9Rlc5ZVdk0V+8Yzv6jR5Blk3TRmPL1ft69TxP0IMZGJ+WPFU2BFhww==}
    dependencies:
      end-of-stream: 1.4.4
      once: 1.4.0
    dev: false

  /qs/6.5.3:
    resolution: {integrity: sha512-qxXIEh4pCGfHICj1mAJQ2/2XVZkjCDTcEgfoSQxc/fYivUZxTkk7L3bDBJSoNrEzXI17oUO5Dp07ktqE5KzczA==}
    engines: {node: '>=0.6'}
    dev: false

  /queue-microtask/1.2.3:
    resolution: {integrity: sha512-NuaNSa6flKT5JaSYQzJok04JzTL1CA6aGhv5rfLW3PgqA+M2ChpZQnAC8h8i4ZFkBS8X5RqkDBHA7r4hej3K9A==}

  /quick-lru/5.1.1:
    resolution: {integrity: sha512-WuyALRjWPDGtt/wzJiadO5AXY+8hZ80hVpe6MyivgraREW751X3SbhRvG3eLKOYN+8VEvqLcf3wdnt44Z4S4SA==}
    engines: {node: '>=10'}

  /rc/1.2.8:
    resolution: {integrity: sha512-y3bGgqKj3QBdxLbLkomlohkvsA8gdAiUQlSBJnBhfn+BPxg4bc62d8TcBW15wavDfgexCgccckhcZvywyQYPOw==}
    hasBin: true
    dependencies:
      deep-extend: 0.6.0
      ini: 1.3.8
      minimist: 1.2.5
      strip-json-comments: 2.0.1
    dev: true

  /react-is/17.0.2:
    resolution: {integrity: sha512-w2GsyukL62IJnlaff/nRegPQR94C/XXamvMWmSHRJ4y7Ts/4ocGRmTHvOs8PSE6pB3dWOrD/nueuU5sduBsQ4w==}
    dev: false

  /read-pkg/3.0.0:
    resolution: {integrity: sha1-nLxoaXj+5l0WwA4rGcI3/Pbjg4k=}
    engines: {node: '>=4'}
    dependencies:
      load-json-file: 4.0.0
      normalize-package-data: 2.5.0
      path-type: 3.0.0
    dev: false

  /readable-stream/2.3.7:
    resolution: {integrity: sha512-Ebho8K4jIbHAxnuxi7o42OrZgF/ZTNcsZj6nRKyUmkhLFq8CHItp/fy6hQZuZmP/n3yZ9VBUbp4zz/mX8hmYPw==}
    dependencies:
      core-util-is: 1.0.2
      inherits: 2.0.4
      isarray: 1.0.0
      process-nextick-args: 2.0.1
      safe-buffer: 5.1.2
      string_decoder: 1.1.1
      util-deprecate: 1.0.2

  /readable-stream/3.6.0:
    resolution: {integrity: sha512-BViHy7LKeTz4oNnkcLJ+lVSL6vpiFeX6/d3oSH8zCW7UxP2onchk+vTGB143xuFjHS3deTgkKoXXymXqymiIdA==}
    engines: {node: '>= 6'}
    dependencies:
      inherits: 2.0.4
      string_decoder: 1.1.1
      util-deprecate: 1.0.2
    dev: true

  /readdirp/3.6.0:
    resolution: {integrity: sha512-hOS089on8RduqdbhvQ5Z37A0ESjsqz6qnRcffsMU3495FuTdqSm+7bhJ29JvIOsBDEEnan5DPu9t3To9VRlMzA==}
    engines: {node: '>=8.10.0'}
    dependencies:
      picomatch: 2.3.1

  /regenerator-runtime/0.13.9:
    resolution: {integrity: sha512-p3VT+cOEgxFsRRA9X4lkI1E+k2/CtnKtU4gcxyaCUreilL/vqI6CdZ3wxVUx3UOUg+gnUOQQcRI7BmSI656MYA==}
    dev: false

  /regexparam/1.3.0:
    resolution: {integrity: sha512-6IQpFBv6e5vz1QAqI+V4k8P2e/3gRrqfCJ9FI+O1FLQTO+Uz6RXZEZOPmTJ6hlGj7gkERzY5BRCv09whKP96/g==}
    engines: {node: '>=6'}
    dev: false

  /regexparam/2.0.0:
    resolution: {integrity: sha512-gJKwd2MVPWHAIFLsaYDZfyKzHNS4o7E/v8YmNf44vmeV2e4YfVoDToTOKTvE7ab68cRJ++kLuEXJBaEeJVt5ow==}
    engines: {node: '>=8'}
    dev: true

  /resize-observer-polyfill/1.5.1:
    resolution: {integrity: sha512-LwZrotdHOo12nQuZlHEmtuXdqGoOD0OhaxopaNFxWzInpEgaLWoVuAMbTzixuosCx2nEG58ngzW3vxdWoxIgdg==}
    dev: false

  /resolve-from/4.0.0:
    resolution: {integrity: sha512-pb/MYmXstAkysRFx8piNI1tGFNQIFA3vkE3Gq4EuA1dF6gHp/+vgZqsCGJapvy8N3Q+4o7FwvquPJcnZ7RYy4g==}
    engines: {node: '>=4'}

  /resolve-from/5.0.0:
    resolution: {integrity: sha512-qYg9KP24dD5qka9J47d0aVky0N+b4fTU89LN9iDnjB5waksiC49rvMB0PrUJQGoTmH50XPiqOvAjDfaijGxYZw==}
    engines: {node: '>=8'}
    dev: true

  /resolve/1.22.0:
    resolution: {integrity: sha512-Hhtrw0nLeSrFQ7phPp4OOcVjLPIeMnRlr5mcnVuMe7M/7eBn98A3hmFRLoFo3DLZkivSYwhRUJTyPyWAk56WLw==}
    hasBin: true
    dependencies:
      is-core-module: 2.8.1
      path-parse: 1.0.7
      supports-preserve-symlinks-flag: 1.0.0

  /retry/0.12.0:
    resolution: {integrity: sha1-G0KmJmoh8HQh0bC1S33BZ7AcATs=}
    engines: {node: '>= 4'}
    dev: false

  /reusify/1.0.4:
    resolution: {integrity: sha512-U9nH88a3fc/ekCF1l0/UP1IosiuIjyTh7hBvXVMHYgVcfGvt897Xguj2UOLDeI5BG2m7/uwyaLVT6fbtCwTyzw==}
    engines: {iojs: '>=1.0.0', node: '>=0.10.0'}

  /rimraf/2.7.1:
    resolution: {integrity: sha512-uWjbaKIK3T1OSVptzX7Nl6PvQ3qAGtKEtVRjRuazjfL3Bx5eI409VZSqgND+4UNnmzLVdPj9FqFJNPqBZFve4w==}
    hasBin: true
    dependencies:
      glob: 7.2.0

  /rimraf/3.0.2:
    resolution: {integrity: sha512-JZkJMZkAGFFPP2YqXZXPbMlMBgsxzE8ILs4lMIX/2o0L9UBw9O/Y3o6wFw/i9YLapcUJWwqbi3kdxIPdC62TIA==}
    hasBin: true
    dependencies:
      glob: 7.2.0

  /rollup-pluginutils/2.8.2:
    resolution: {integrity: sha512-EEp9NhnUkwY8aif6bxgovPHMoMoNr2FulJziTndpt5H9RdwC47GSGuII9XxpSdzVGM0GWrNPHV6ie1LTNJPaLQ==}
    dependencies:
      estree-walker: 0.6.1
    dev: true

  /rollup/2.66.1:
    resolution: {integrity: sha512-crSgLhSkLMnKr4s9iZ/1qJCplgAgrRY+igWv8KhG/AjKOJ0YX/WpmANyn8oxrw+zenF3BXWDLa7Xl/QZISH+7w==}
    engines: {node: '>=10.0.0'}
    hasBin: true
    optionalDependencies:
      fsevents: 2.3.2

  /run-parallel/1.2.0:
    resolution: {integrity: sha512-5l4VyZR86LZ/lDxZTR6jqL8AFE2S0IFLMP26AbjsLVADxHdhB/c0GUsH+y39UfCi3dzz8OlQuPmnaJOMoDHQBA==}
    dependencies:
      queue-microtask: 1.2.3

  /rw/1.3.3:
    resolution: {integrity: sha1-P4Yt+pGrdmsUiF700BEkv9oHT7Q=}
    dev: false

  /sade/1.8.1:
    resolution: {integrity: sha512-xal3CZX1Xlo/k4ApwCFrHVACi9fBqJ7V+mwhBsuf/1IOKbBy098Fex+Wa/5QMubw09pSZ/u8EY8PWgevJsXp1A==}
    engines: {node: '>=6'}
    dependencies:
      mri: 1.2.0

  /safe-buffer/5.1.2:
    resolution: {integrity: sha512-Gd2UZBJDkXlY7GbJxfsE8/nvKkUEU1G38c1siN6QP6a9PT9MmHB8GnpscSmMJSoF8LOIrt8ud/wPtojys4G6+g==}

  /safe-buffer/5.2.1:
    resolution: {integrity: sha512-rp3So07KcdmmKbGvgaNxQSJr7bGVSVk5S9Eq1F+ppbRo70+YeaDxkw5Dd8NPN+GD6bjnYm2VuPuCXmpuYvmCXQ==}
    dev: true

  /safer-buffer/2.1.2:
    resolution: {integrity: sha512-YZo3K82SD7Riyi0E1EQPojLz7kpepnSQI9IyPbHHg1XXXevb5dJI7tpyN2ADxGcQbHG7vcyRHk0cbwqcQriUtg==}

  /sander/0.5.1:
    resolution: {integrity: sha1-dB4kXiMfB8r7b98PEzrfohalAq0=}
    dependencies:
      es6-promise: 3.3.1
      graceful-fs: 4.2.9
      mkdirp: 0.5.5
      rimraf: 2.7.1

  /sax/1.2.4:
    resolution: {integrity: sha512-NqVDv9TpANUjFm0N8uM5GxL36UgKi9/atZw+x7YFnQ8ckwFGKrl4xX4yWtrey3UJm5nP1kUbnYgLopqWNSRhWw==}
    dev: true

  /semiver/1.1.0:
    resolution: {integrity: sha512-QNI2ChmuioGC1/xjyYwyZYADILWyW6AmS1UH6gDj/SFUUUS4MBAWs/7mxnkRPc/F4iHezDP+O8t0dO8WHiEOdg==}
    engines: {node: '>=6'}
    dev: false

  /semver/5.7.1:
    resolution: {integrity: sha512-sauaDf/PZdVgrLTNYHRtpXa1iRiKcaebiKQ1BJdpQlWH2lCvexQdX55snPFyK7QzpudqbCI0qXFfOasHdyNDGQ==}
    hasBin: true

  /semver/6.3.0:
    resolution: {integrity: sha512-b39TBaTSfV6yBrapU89p5fKekE2m/NwnDocOVruQFS1/veMgdzuPcnOM34M6CwxW8jH/lxEa5rBoDeUwu5HHTw==}
    hasBin: true

  /semver/7.3.7:
    resolution: {integrity: sha512-QlYTucUYOews+WeEujDoEGziz4K6c47V/Bd+LjSSYcA94p+DmINdf7ncaUinThfvZyu13lN9OY1XDxt8C0Tw0g==}
    engines: {node: '>=10'}
    hasBin: true
    dependencies:
      lru-cache: 6.0.0
    dev: true

  /set-blocking/2.0.0:
    resolution: {integrity: sha1-BF+XgtARrppoA93TgrJDkrPYkPc=}
    dev: true

  /set-cookie-parser/2.4.8:
    resolution: {integrity: sha512-edRH8mBKEWNVIVMKejNnuJxleqYE/ZSdcT8/Nem9/mmosx12pctd80s2Oy00KNZzrogMZS5mauK2/ymL1bvlvg==}
    dev: true

  /shebang-command/1.2.0:
    resolution: {integrity: sha1-RKrGW2lbAzmJaMOfNj/uXer98eo=}
    engines: {node: '>=0.10.0'}
    dependencies:
      shebang-regex: 1.0.0
    dev: false

  /shebang-regex/1.0.0:
    resolution: {integrity: sha1-2kL0l0DAtC2yypcoVxyxkMmO/qM=}
    engines: {node: '>=0.10.0'}
    dev: false

  /shell-quote/1.7.3:
    resolution: {integrity: sha512-Vpfqwm4EnqGdlsBFNmHhxhElJYrdfcxPThu+ryKS5J8L/fhAwLazFZtq+S+TWZ9ANj2piSQLGj6NQg+lKPmxrw==}
    dev: false

  /side-channel/1.0.4:
    resolution: {integrity: sha512-q5XPytqFEIKHkGdiMIrY10mvLRvnQh42/+GoBlFW3b2LXLE2xxJpZFdm94we0BaoV3RwJyGqg5wS7epxTv0Zvw==}
    dependencies:
      call-bind: 1.0.2
      get-intrinsic: 1.1.1
      object-inspect: 1.12.0
    dev: false

  /signal-exit/3.0.6:
    resolution: {integrity: sha512-sDl4qMFpijcGw22U5w63KmD3cZJfBuFlVNbVMKje2keoKML7X2UzWbc4XrmEbDwg0NXJc3yv4/ox7b+JWb57kQ==}

  /sirv-cli/2.0.2:
    resolution: {integrity: sha512-OtSJDwxsF1NWHc7ps3Sa0s+dPtP15iQNJzfKVz+MxkEo3z72mCD+yu30ct79rPr0CaV1HXSOBp+MIY5uIhHZ1A==}
    engines: {node: '>= 10'}
    hasBin: true
    dependencies:
      console-clear: 1.1.1
      get-port: 3.2.0
      kleur: 4.1.4
      local-access: 1.1.0
      sade: 1.8.1
      semiver: 1.1.0
      sirv: 2.0.2
      tinydate: 1.3.0
    dev: false

  /sirv/2.0.2:
    resolution: {integrity: sha512-4Qog6aE29nIjAOKe/wowFTxOdmbEZKb+3tsLljaBRzJwtqto0BChD2zzH0LhgCSXiI+V7X+Y45v14wBZQ1TK3w==}
    engines: {node: '>= 10'}
    dependencies:
      '@polka/url': 1.0.0-next.21
      mrmime: 1.0.0
      totalist: 3.0.0
    dev: false

  /slash/3.0.0:
    resolution: {integrity: sha512-g9Q1haeby36OSStwb4ntCGGGaKsaVSjQ68fBxoQcutl5fS1vuY18H3wSt3jFyFtrkx+Kz0V1G85A4MyAdDMi2Q==}
    engines: {node: '>=8'}
    dev: false

  /smart-buffer/4.2.0:
    resolution: {integrity: sha512-94hK0Hh8rPqQl2xXc3HsaBoOXKV20MToPkcXvwbISWLEs+64sBq5kFgn2kJDHb1Pry9yrP0dxrCI9RRci7RXKg==}
    engines: {node: '>= 6.0.0', npm: '>= 3.0.0'}
    dev: false

  /socks-proxy-agent/6.1.1:
    resolution: {integrity: sha512-t8J0kG3csjA4g6FTbsMOWws+7R7vuRC8aQ/wy3/1OWmsgwA68zs/+cExQ0koSitUDXqhufF/YJr9wtNMZHw5Ew==}
    engines: {node: '>= 10'}
    dependencies:
      agent-base: 6.0.2
      debug: 4.3.3
      socks: 2.6.2
    transitivePeerDependencies:
      - supports-color
    dev: false

  /socks/2.6.2:
    resolution: {integrity: sha512-zDZhHhZRY9PxRruRMR7kMhnf3I8hDs4S3f9RecfnGxvcBHQcKcIH/oUcEWffsfl1XxdYlA7nnlGbbTvPz9D8gA==}
    engines: {node: '>= 10.13.0', npm: '>= 3.0.0'}
    dependencies:
      ip: 1.1.5
      smart-buffer: 4.2.0
    dev: false

  /sorcery/0.10.0:
    resolution: {integrity: sha1-iukK19fLBfxZ8asMY3hF1cFaUrc=}
    hasBin: true
    dependencies:
      buffer-crc32: 0.2.13
      minimist: 1.2.5
      sander: 0.5.1
      sourcemap-codec: 1.4.8

  /source-map-js/1.0.2:
    resolution: {integrity: sha512-R0XvVJ9WusLiqTCEiGCmICCMplcCkIwwR11mOSD9CR5u+IXYdiseeEuXCVAjS54zqwkLcPNnmU4OeJ6tUrWhDw==}
    engines: {node: '>=0.10.0'}

  /source-map-support/0.4.18:
    resolution: {integrity: sha512-try0/JqxPLF9nOjvSta7tVondkP5dwgyLDjVoyMDlmjugT2lRZ1OfsrYTkCd2hkDnJTKRbO/Rl3orm8vlsUzbA==}
    dependencies:
      source-map: 0.5.7
    dev: false

  /source-map/0.5.7:
    resolution: {integrity: sha1-igOdLRAh0i0eoUyA2OpGi6LvP8w=}
    engines: {node: '>=0.10.0'}
    dev: false

  /source-map/0.7.3:
    resolution: {integrity: sha512-CkCj6giN3S+n9qrYiBTX5gystlENnRW5jZeNLHpe6aue+SrHcG5VYwujhW9s4dY31mEGsxBDrHR6oI69fTXsaQ==}
    engines: {node: '>= 8'}

  /sourcemap-codec/1.4.8:
    resolution: {integrity: sha512-9NykojV5Uih4lgo5So5dtw+f0JgJX30KCNI8gwhz2J9A15wD0Ml6tjHKwf6fTSa6fAdVBdZeNOs9eJ71qCk8vA==}

  /spdx-correct/3.1.1:
    resolution: {integrity: sha512-cOYcUWwhCuHCXi49RhFRCyJEK3iPj1Ziz9DpViV3tbZOwXD49QzIN3MpOLJNxh2qwq2lJJZaKMVw9qNi4jTC0w==}
    dependencies:
      spdx-expression-parse: 3.0.1
      spdx-license-ids: 3.0.11
    dev: false

  /spdx-exceptions/2.3.0:
    resolution: {integrity: sha512-/tTrYOC7PPI1nUAgx34hUpqXuyJG+DTHJTnIULG4rDygi4xu/tfgmq1e1cIRwRzwZgo4NLySi+ricLkZkw4i5A==}
    dev: false

  /spdx-expression-parse/3.0.1:
    resolution: {integrity: sha512-cbqHunsQWnJNE6KhVSMsMeH5H/L9EpymbzqTQ3uLwNCLZ1Q481oWaofqH7nO6V07xlXwY6PhQdQ2IedWx/ZK4Q==}
    dependencies:
      spdx-exceptions: 2.3.0
      spdx-license-ids: 3.0.11
    dev: false

  /spdx-license-ids/3.0.11:
    resolution: {integrity: sha512-Ctl2BrFiM0X3MANYgj3CkygxhRmr9mi6xhejbdO960nF6EDJApTYpn0BQnDKlnNBULKiCN1n3w9EBkHK8ZWg+g==}
    dev: false

  /stack-utils/2.0.5:
    resolution: {integrity: sha512-xrQcmYhOsn/1kX+Vraq+7j4oE2j/6BFscZ0etmYg81xuM8Gq0022Pxb8+IqgOFUIaxHs0KaSb7T1+OegiNrNFA==}
    engines: {node: '>=10'}
    dependencies:
      escape-string-regexp: 2.0.0
    dev: false

  /string-width/1.0.2:
    resolution: {integrity: sha1-EYvfW4zcUaKn5w0hHgfisLmxB9M=}
    engines: {node: '>=0.10.0'}
    dependencies:
      code-point-at: 1.1.0
      is-fullwidth-code-point: 1.0.0
      strip-ansi: 3.0.1
    dev: true

  /string-width/4.2.3:
    resolution: {integrity: sha512-wKyQRQpjJ0sIp62ErSZdGsjMJWsap5oRNihHhu6G7JVO/9jIB6UyevL+tXuOqrng8j/cxKTWyWUwvSTriiZz/g==}
    engines: {node: '>=8'}
    dependencies:
      emoji-regex: 8.0.0
      is-fullwidth-code-point: 3.0.0
      strip-ansi: 6.0.1
    dev: true

  /string.prototype.padend/3.1.3:
    resolution: {integrity: sha512-jNIIeokznm8SD/TZISQsZKYu7RJyheFNt84DUPrh482GC8RVp2MKqm2O5oBRdGxbDQoXrhhWtPIWQOiy20svUg==}
    engines: {node: '>= 0.4'}
    dependencies:
      call-bind: 1.0.2
      define-properties: 1.1.3
      es-abstract: 1.19.1
    dev: false

  /string.prototype.trimend/1.0.4:
    resolution: {integrity: sha512-y9xCjw1P23Awk8EvTpcyL2NIr1j7wJ39f+k6lvRnSMz+mz9CGz9NYPelDk42kOz6+ql8xjfK8oYzy3jAP5QU5A==}
    dependencies:
      call-bind: 1.0.2
      define-properties: 1.1.3
    dev: false

  /string.prototype.trimstart/1.0.4:
    resolution: {integrity: sha512-jh6e984OBfvxS50tdY2nRZnoC5/mLFKOREQfw8t5yytkoUsJRNxvI/E39qu1sD0OtWI3OC0XgKSmcWwziwYuZw==}
    dependencies:
      call-bind: 1.0.2
      define-properties: 1.1.3
    dev: false

  /string_decoder/1.1.1:
    resolution: {integrity: sha512-n/ShnvDi6FHbbVfviro+WojiFzv+s8MPMHBczVePfUpDJLwoLT0ht1l4YwBCbi8pJAveEEdnkHyPyTP/mzRfwg==}
    dependencies:
      safe-buffer: 5.1.2

  /strip-ansi/3.0.1:
    resolution: {integrity: sha1-ajhfuIU9lS1f8F0Oiq+UJ43GPc8=}
    engines: {node: '>=0.10.0'}
    dependencies:
      ansi-regex: 2.1.1
    dev: true

  /strip-ansi/6.0.1:
    resolution: {integrity: sha512-Y38VPSHcqkFrCpFnQ9vuSXmquuv5oXOKpGeT6aGrr3o3Gc9AlVa6JBfUSOCnbxGGZF+/0ooI7KrPuUSztUdU5A==}
    engines: {node: '>=8'}
    dependencies:
      ansi-regex: 5.0.1
    dev: true

  /strip-bom/3.0.0:
    resolution: {integrity: sha1-IzTBjpx1n3vdVv3vfprj1YjmjtM=}
    engines: {node: '>=4'}
    dev: false

  /strip-indent/3.0.0:
    resolution: {integrity: sha512-laJTa3Jb+VQpaC6DseHhF7dXVqHTfJPCRDaEbid/drOhgitgYku/letMUqOXFoWV0zIIUbjpdH2t+tYj4bQMRQ==}
    engines: {node: '>=8'}
    dependencies:
      min-indent: 1.0.1

  /strip-json-comments/2.0.1:
    resolution: {integrity: sha1-PFMZQukIwml8DsNEhYwobHygpgo=}
    engines: {node: '>=0.10.0'}
    dev: true

  /supports-color/5.5.0:
    resolution: {integrity: sha512-QjVjwdXIt408MIiAqCX4oUKsgU2EqAGzs2Ppkm4aQYbjm+ZEWEcW4SfFNTr4uMNZma0ey4f5lgLrkB0aX0QMow==}
    engines: {node: '>=4'}
    dependencies:
      has-flag: 3.0.0

  /supports-color/7.2.0:
    resolution: {integrity: sha512-qpCAvRl9stuOHveKsn7HncJRvv501qIacKzQlO/+Lwxc9+0q2wLyv4Dfvt80/DPn2pqOBsJdDiogXGR9+OvwRw==}
    engines: {node: '>=8'}
    dependencies:
      has-flag: 4.0.0

  /supports-preserve-symlinks-flag/1.0.0:
    resolution: {integrity: sha512-ot0WnXS9fgdkgIcePe6RHNk1WA8+muPa6cSjeR3V8K27q9BB1rTE3R1p7Hv0z1ZyAc8s6Vvv8DIyWf681MAt0w==}
    engines: {node: '>= 0.4'}

  /svelte-check/2.4.1_1fac02bafd0682bb46b2470c9627a189:
    resolution: {integrity: sha512-xhf3ShP5rnRwBokrgTBJ/0cO9QIc1DAVu1NWNRTfCDsDBNjGmkS3HgitgUadRuoMKj1+irZR/yHJ+Uqobnkbrw==}
    hasBin: true
    peerDependencies:
      svelte: ^3.24.0
    dependencies:
      chokidar: 3.5.3
      fast-glob: 3.2.11
      import-fresh: 3.3.0
      minimist: 1.2.5
      picocolors: 1.0.0
      sade: 1.8.1
      source-map: 0.7.3
      svelte: 3.47.0
      svelte-preprocess: 4.10.2_7ea8a6d5efea3309cd53b5ce515684ac
      typescript: 4.5.5
    transitivePeerDependencies:
      - '@babel/core'
      - coffeescript
      - less
      - node-sass
      - postcss
      - postcss-load-config
      - pug
      - sass
      - stylus
      - sugarss
    dev: true

  /svelte-check/2.7.0_postcss@8.4.6+svelte@3.47.0:
    resolution: {integrity: sha512-GrvG24j0+i8AOm0k0KyJ6Dqc+TAR2yzB7rtS4nljHStunVxCTr/1KYlv4EsOeoqtHLzeWMOd5D2O6nDdP/yw4A==}
    hasBin: true
    peerDependencies:
      svelte: ^3.24.0
    dependencies:
      chokidar: 3.5.3
      fast-glob: 3.2.11
      import-fresh: 3.3.0
      picocolors: 1.0.0
      sade: 1.8.1
      source-map: 0.7.3
      svelte: 3.47.0
      svelte-preprocess: 4.10.6_0daff008085ea9eaa2e548676f29671a
      typescript: 4.5.5
    transitivePeerDependencies:
      - '@babel/core'
      - coffeescript
      - less
      - node-sass
      - postcss
      - postcss-load-config
      - pug
      - sass
      - stylus
      - sugarss
    dev: false

  /svelte-hmr/0.14.11_svelte@3.47.0:
    resolution: {integrity: sha512-R9CVfX6DXxW1Kn45Jtmx+yUe+sPhrbYSUp7TkzbW0jI5fVPn6lsNG9NEs5dFg5qRhFNAoVdRw5qQDLALNKhwbQ==}
    engines: {node: ^12.20 || ^14.13.1 || >= 16}
    peerDependencies:
      svelte: '>=3.19.0'
    dependencies:
      svelte: 3.47.0

  /svelte-i18n/3.3.13_svelte@3.47.0:
    resolution: {integrity: sha512-RQM+ys4+Y9ztH//tX22H1UL2cniLNmIR+N4xmYygV6QpQ6EyQvloZiENRew8XrVzfvJ8HaE8NU6/yurLkl7z3g==}
    engines: {node: '>= 11.15.0'}
    hasBin: true
    peerDependencies:
      svelte: ^3.25.1
    dependencies:
      deepmerge: 4.2.2
      estree-walker: 2.0.2
      intl-messageformat: 9.11.4
      sade: 1.8.1
      svelte: 3.47.0
      tiny-glob: 0.2.9
    dev: false

  /svelte-preprocess/4.10.2_7ea8a6d5efea3309cd53b5ce515684ac:
    resolution: {integrity: sha512-aPpkCreSo8EL/y8kJSa1trhiX0oyAtTjlNNM7BNjRAsMJ8Yy2LtqHt0zyd4pQPXt+D4PzbO3qTjjio3kwOxDlA==}
    engines: {node: '>= 9.11.2'}
    requiresBuild: true
    peerDependencies:
      '@babel/core': ^7.10.2
      coffeescript: ^2.5.1
      less: ^3.11.3 || ^4.0.0
      node-sass: '*'
      postcss: ^7 || ^8
      postcss-load-config: ^2.1.0 || ^3.0.0
      pug: ^3.0.0
      sass: ^1.26.8
      stylus: ^0.55.0
      sugarss: ^2.0.0
      svelte: ^3.23.0
      typescript: ^4.5.2
    peerDependenciesMeta:
      '@babel/core':
        optional: true
      coffeescript:
        optional: true
      less:
        optional: true
      node-sass:
        optional: true
      postcss:
        optional: true
      postcss-load-config:
        optional: true
      pug:
        optional: true
      sass:
        optional: true
      stylus:
        optional: true
      sugarss:
        optional: true
      typescript:
        optional: true
    dependencies:
      '@types/pug': 2.0.6
      '@types/sass': 1.43.1
      detect-indent: 6.1.0
      magic-string: 0.25.7
      postcss: 8.4.6
      postcss-load-config: 3.1.1
      sorcery: 0.10.0
      strip-indent: 3.0.0
      svelte: 3.47.0
      typescript: 4.5.5
    dev: true

  /svelte-preprocess/4.10.6_0daff008085ea9eaa2e548676f29671a:
    resolution: {integrity: sha512-I2SV1w/AveMvgIQlUF/ZOO3PYVnhxfcpNyGt8pxpUVhPfyfL/CZBkkw/KPfuFix5FJ9TnnNYMhACK3DtSaYVVQ==}
    engines: {node: '>= 9.11.2'}
    requiresBuild: true
    peerDependencies:
      '@babel/core': ^7.10.2
      coffeescript: ^2.5.1
      less: ^3.11.3 || ^4.0.0
      node-sass: '*'
      postcss: ^7 || ^8
      postcss-load-config: ^2.1.0 || ^3.0.0
      pug: ^3.0.0
      sass: ^1.26.8
      stylus: ^0.55.0
      sugarss: ^2.0.0
      svelte: ^3.23.0
      typescript: ^3.9.5 || ^4.0.0
    peerDependenciesMeta:
      '@babel/core':
        optional: true
      coffeescript:
        optional: true
      less:
        optional: true
      node-sass:
        optional: true
      postcss:
        optional: true
      postcss-load-config:
        optional: true
      pug:
        optional: true
      sass:
        optional: true
      stylus:
        optional: true
      sugarss:
        optional: true
      typescript:
        optional: true
    dependencies:
      '@types/pug': 2.0.6
      '@types/sass': 1.43.1
      detect-indent: 6.1.0
      magic-string: 0.25.7
      postcss: 8.4.6
      sorcery: 0.10.0
      strip-indent: 3.0.0
      svelte: 3.47.0
      typescript: 4.5.5
    dev: false

  /svelte-preprocess/4.10.6_postcss@8.4.6+svelte@3.47.0:
    resolution: {integrity: sha512-I2SV1w/AveMvgIQlUF/ZOO3PYVnhxfcpNyGt8pxpUVhPfyfL/CZBkkw/KPfuFix5FJ9TnnNYMhACK3DtSaYVVQ==}
    engines: {node: '>= 9.11.2'}
    requiresBuild: true
    peerDependencies:
      '@babel/core': ^7.10.2
      coffeescript: ^2.5.1
      less: ^3.11.3 || ^4.0.0
      node-sass: '*'
      postcss: ^7 || ^8
      postcss-load-config: ^2.1.0 || ^3.0.0
      pug: ^3.0.0
      sass: ^1.26.8
      stylus: ^0.55.0
      sugarss: ^2.0.0
      svelte: ^3.23.0
      typescript: ^3.9.5 || ^4.0.0
    peerDependenciesMeta:
      '@babel/core':
        optional: true
      coffeescript:
        optional: true
      less:
        optional: true
      node-sass:
        optional: true
      postcss:
        optional: true
      postcss-load-config:
        optional: true
      pug:
        optional: true
      sass:
        optional: true
      stylus:
        optional: true
      sugarss:
        optional: true
      typescript:
        optional: true
    dependencies:
      '@types/pug': 2.0.6
      '@types/sass': 1.43.1
      detect-indent: 6.1.0
      magic-string: 0.25.7
      postcss: 8.4.6
      sorcery: 0.10.0
      strip-indent: 3.0.0
      svelte: 3.47.0
    dev: false

  /svelte-range-slider-pips/2.0.2:
    resolution: {integrity: sha512-VTWHOdwDyWbndGZnI0PQJY9DO7hgQlNubtCcCL6Wlypv5dU4vEsc4A1sX9TWMuvebEe4332SgsQQHzOdZ+guhQ==}
    dev: false

  /svelte/3.47.0:
    resolution: {integrity: sha512-4JaJp3HEoTCGARRWZQIZDUanhYv0iyoHikklVHVLH9xFE9db22g4TDv7CPeNA8HD1JgjXI1vlhR1JZvvhaTu2Q==}
    engines: {node: '>= 8'}
    dev: false

  /sync-request/6.1.0:
    resolution: {integrity: sha512-8fjNkrNlNCrVc/av+Jn+xxqfCjYaBoHqCsDz6mt030UMxJGr+GSfCV1dQt2gRtlL63+VPidwDVLr7V2OcTSdRw==}
    engines: {node: '>=8.0.0'}
    dependencies:
      http-response-object: 3.0.2
      sync-rpc: 1.3.6
      then-request: 6.0.2
    dev: false

  /sync-rpc/1.3.6:
    resolution: {integrity: sha512-J8jTXuZzRlvU7HemDgHi3pGnh/rkoqR/OZSjhTyyZrEkkYQbk7Z33AXp37mkPfPpfdOuj7Ex3H/TJM1z48uPQw==}
    dependencies:
      get-port: 3.2.0
    dev: false

  /tailwindcss/3.0.23_autoprefixer@10.4.2:
    resolution: {integrity: sha512-+OZOV9ubyQ6oI2BXEhzw4HrqvgcARY38xv3zKcjnWtMIZstEsXdI9xftd1iB7+RbOnj2HOEzkA0OyB5BaSxPQA==}
    engines: {node: '>=12.13.0'}
    hasBin: true
    peerDependencies:
      autoprefixer: ^10.0.2
    dependencies:
      arg: 5.0.1
      autoprefixer: 10.4.2_postcss@8.4.6
      chalk: 4.1.2
      chokidar: 3.5.3
      color-name: 1.1.4
      cosmiconfig: 7.0.1
      detective: 5.2.0
      didyoumean: 1.2.2
      dlv: 1.1.3
      fast-glob: 3.2.11
      glob-parent: 6.0.2
      is-glob: 4.0.3
      normalize-path: 3.0.0
      object-hash: 2.2.0
      postcss: 8.4.6
      postcss-js: 4.0.0_postcss@8.4.6
      postcss-load-config: 3.1.1
      postcss-nested: 5.0.6_postcss@8.4.6
      postcss-selector-parser: 6.0.9
      postcss-value-parser: 4.2.0
      quick-lru: 5.1.1
      resolve: 1.22.0
    transitivePeerDependencies:
      - ts-node
    dev: true

  /tailwindcss/3.0.23_autoprefixer@10.4.4:
    resolution: {integrity: sha512-+OZOV9ubyQ6oI2BXEhzw4HrqvgcARY38xv3zKcjnWtMIZstEsXdI9xftd1iB7+RbOnj2HOEzkA0OyB5BaSxPQA==}
    engines: {node: '>=12.13.0'}
    hasBin: true
    peerDependencies:
      autoprefixer: ^10.0.2
    dependencies:
      arg: 5.0.1
      autoprefixer: 10.4.4_postcss@8.4.6
      chalk: 4.1.2
      chokidar: 3.5.3
      color-name: 1.1.4
      cosmiconfig: 7.0.1
      detective: 5.2.0
      didyoumean: 1.2.2
      dlv: 1.1.3
      fast-glob: 3.2.11
      glob-parent: 6.0.2
      is-glob: 4.0.3
      normalize-path: 3.0.0
      object-hash: 2.2.0
      postcss: 8.4.6
      postcss-js: 4.0.0_postcss@8.4.6
      postcss-load-config: 3.1.1
      postcss-nested: 5.0.6_postcss@8.4.6
      postcss-selector-parser: 6.0.9
      postcss-value-parser: 4.2.0
      quick-lru: 5.1.1
      resolve: 1.22.0
    transitivePeerDependencies:
      - ts-node
    dev: false

  /tar/4.4.19:
    resolution: {integrity: sha512-a20gEsvHnWe0ygBY8JbxoM4w3SJdhc7ZAuxkLqh+nvNQN2IOt0B5lLgM490X5Hl8FF0dl0tOf2ewFYAlIFgzVA==}
    engines: {node: '>=4.5'}
    dependencies:
      chownr: 1.1.4
      fs-minipass: 1.2.7
      minipass: 2.9.0
      minizlib: 1.3.3
      mkdirp: 0.5.5
      safe-buffer: 5.2.1
      yallist: 3.1.1
    dev: true

  /tar/6.1.11:
    resolution: {integrity: sha512-an/KZQzQUkZCkuoAA64hM92X0Urb6VpRhAFllDzz44U2mcD5scmT3zBc4VgVpkugF580+DQn8eAFSyoQt0tznA==}
    engines: {node: '>= 10'}
    dependencies:
      chownr: 2.0.0
      fs-minipass: 2.1.0
      minipass: 3.1.6
      minizlib: 2.1.2
      mkdirp: 1.0.4
      yallist: 4.0.0
    dev: true

  /then-request/6.0.2:
    resolution: {integrity: sha512-3ZBiG7JvP3wbDzA9iNY5zJQcHL4jn/0BWtXIkagfz7QgOL/LqjCEOBQuJNZfu0XYnv5JhKh+cDxCPM4ILrqruA==}
    engines: {node: '>=6.0.0'}
    dependencies:
      '@types/concat-stream': 1.6.1
      '@types/form-data': 0.0.33
      '@types/node': 8.10.66
      '@types/qs': 6.9.7
      caseless: 0.12.0
      concat-stream: 1.6.2
      form-data: 2.3.3
      http-basic: 8.1.3
      http-response-object: 3.0.2
      promise: 8.1.0
      qs: 6.5.3
    dev: false

  /tiny-glob/0.2.9:
    resolution: {integrity: sha512-g/55ssRPUjShh+xkfx9UPDXqhckHEsHr4Vd9zX55oSdGZc/MD0m3sferOkwWtp98bv+kcVfEHtRJgBVJzelrzg==}
    dependencies:
      globalyzer: 0.1.0
      globrex: 0.1.2

  /tinydate/1.3.0:
    resolution: {integrity: sha512-7cR8rLy2QhYHpsBDBVYnnWXm8uRTr38RoZakFSW7Bs7PzfMPNZthuMLkwqZv7MTu8lhQ91cOFYS5a7iFj2oR3w==}
    engines: {node: '>=4'}
    dev: false

  /tinypool/0.1.3:
    resolution: {integrity: sha512-2IfcQh7CP46XGWGGbdyO4pjcKqsmVqFAPcXfPxcPXmOWt9cYkTP9HcDmGgsfijYoAEc4z9qcpM/BaBz46Y9/CQ==}
    engines: {node: '>=14.0.0'}
    dev: false

  /tinyspy/0.3.0:
    resolution: {integrity: sha512-c5uFHqtUp74R2DJE3/Efg0mH5xicmgziaQXMm/LvuuZn3RdpADH32aEGDRyCzObXT1DNfwDMqRQ/Drh1MlO12g==}
    engines: {node: '>=14.0.0'}
    dev: false

  /tinyspy/0.3.2:
    resolution: {integrity: sha512-2+40EP4D3sFYy42UkgkFFB+kiX2Tg3URG/lVvAZFfLxgGpnWl5qQJuBw1gaLttq8UOS+2p3C0WrhJnQigLTT2Q==}
    engines: {node: '>=14.0.0'}
    dev: false

  /to-fast-properties/2.0.0:
    resolution: {integrity: sha1-3F5pjL0HkmW8c+A3doGk5Og/YW4=}
    engines: {node: '>=4'}
    dev: false

  /to-regex-range/5.0.1:
    resolution: {integrity: sha512-65P7iz6X5yEr1cwcgvQxbbIw7Uk3gOy5dIdtZ4rDveLqhrdJP+Li/Hx6tyK0NEb+2GCyneCMJiGqrADCSNk8sQ==}
    engines: {node: '>=8.0'}
    dependencies:
      is-number: 7.0.0

  /totalist/3.0.0:
    resolution: {integrity: sha512-eM+pCBxXO/njtF7vdFsHuqb+ElbxqtI4r5EAvk6grfAFyJ6IvWlSkfZ5T9ozC6xWw3Fj1fGoSmrl0gUs46JVIw==}
    engines: {node: '>=6'}
    dev: false

  /tr46/0.0.3:
    resolution: {integrity: sha1-gYT9NH2snNwYWZLzpmIuFLnZq2o=}

  /trouter/3.2.0:
    resolution: {integrity: sha512-rLLXbhTObLy2MBVjLC+jTnoIKw99n0GuJs9ov10J870vDw5qhTurPzsDrudNtBf5w/CZ9ctZy2p2IMmhGcel2w==}
    engines: {node: '>=6'}
    dependencies:
      regexparam: 1.3.0
    dev: false

  /tslib/2.3.1:
    resolution: {integrity: sha512-77EbyPPpMz+FRFRuAFlWMtmgUWGe9UOG2Z25NqCwiIjRhOf5iKGuzSe5P2w1laq+FkRy4p+PCuVkJSGkzTEKVw==}

  /type-detect/4.0.8:
    resolution: {integrity: sha512-0fr/mIH1dlO+x7TlcMy+bIDqKPsw/70tVyeHW787goQjhmqaZe10uwLujubK9q9Lg6Fiho1KUKDYz0Z7k7g5/g==}
    engines: {node: '>=4'}
    dev: false

  /typedarray/0.0.6:
    resolution: {integrity: sha1-hnrHTjhkGHsdPUfZlqeOxciDB3c=}
    dev: false

  /typescript/4.5.5:
    resolution: {integrity: sha512-TCTIul70LyWe6IJWT8QSYeA54WQe8EjQFU4wY52Fasj5UKx88LNYKCgBEHcOMOrFF1rKGbD8v/xcNWVUq9SymA==}
    engines: {node: '>=4.2.0'}
    hasBin: true

  /unbox-primitive/1.0.1:
    resolution: {integrity: sha512-tZU/3NqK3dA5gpE1KtyiJUrEB0lxnGkMFHptJ7q6ewdZ8s12QrODwNbhIJStmJkd1QDXa1NRA8aF2A1zk/Ypyw==}
    dependencies:
      function-bind: 1.1.1
      has-bigints: 1.0.1
      has-symbols: 1.0.3
      which-boxed-primitive: 1.0.2
    dev: false

  /util-deprecate/1.0.2:
    resolution: {integrity: sha1-RQ1Nyfpw3nMnYvvS1KKJgUGaDM8=}

  /validate-npm-package-license/3.0.4:
    resolution: {integrity: sha512-DpKm2Ui/xN7/HQKCtpZxoRWBhZ9Z0kqtygG8XCgNQ8ZlDnxuQmWhj566j8fN4Cu3/JmbhsDo7fcAJq4s9h27Ew==}
    dependencies:
      spdx-correct: 3.1.1
      spdx-expression-parse: 3.0.1
    dev: false

  /vite/2.9.5:
    resolution: {integrity: sha512-dvMN64X2YEQgSXF1lYabKXw3BbN6e+BL67+P3Vy4MacnY+UzT1AfkHiioFSi9+uiDUiaDy7Ax/LQqivk6orilg==}
    engines: {node: '>=12.2.0'}
    hasBin: true
    peerDependencies:
      less: '*'
      sass: '*'
      stylus: '*'
    peerDependenciesMeta:
      less:
        optional: true
      sass:
        optional: true
      stylus:
        optional: true
    dependencies:
      esbuild: 0.14.31
      postcss: 8.4.12
      resolve: 1.22.0
      rollup: 2.66.1
    optionalDependencies:
      fsevents: 2.3.2

  /vite/2.9.9:
    resolution: {integrity: sha512-ffaam+NgHfbEmfw/Vuh6BHKKlI/XIAhxE5QSS7gFLIngxg171mg1P3a4LSRME0z2ZU1ScxoKzphkipcYwSD5Ew==}
    engines: {node: '>=12.2.0'}
    hasBin: true
    peerDependencies:
      less: '*'
      sass: '*'
      stylus: '*'
    peerDependenciesMeta:
      less:
        optional: true
      sass:
        optional: true
      stylus:
        optional: true
    dependencies:
      esbuild: 0.14.31
      postcss: 8.4.14
      resolve: 1.22.0
      rollup: 2.66.1
    optionalDependencies:
      fsevents: 2.3.2
<<<<<<< HEAD
    dev: true

  /vitest/0.10.0_happy-dom@2.49.0:
    resolution: {integrity: sha512-8UXemUg9CA4QYppDTsDV76nH0e1p6C8lV9q+o9i0qMSK9AQ7vA2sjoxtkDP0M+pwNmc3ZGYetBXgSJx0M1D/gg==}
=======
    dev: false

  /vitest/0.12.7_happy-dom@2.49.0:
    resolution: {integrity: sha512-rQsb9i/zEw+HtiTNr+5p+tOUMu0Ojp0jtZc/6FfE4T1xL2bhMq74tfUgu7hav3rFF9eGKpJeZBVlEszjdCuYQg==}
>>>>>>> 06813283
    engines: {node: '>=v14.16.0'}
    hasBin: true
    peerDependencies:
      '@vitest/ui': '*'
      c8: '*'
      happy-dom: '*'
      jsdom: '*'
    peerDependenciesMeta:
      '@vitest/ui':
        optional: true
      c8:
        optional: true
      happy-dom:
        optional: true
      jsdom:
        optional: true
    dependencies:
      '@types/chai': 4.3.1
      '@types/chai-subset': 1.3.3
      chai: 4.3.6
      debug: 4.3.4
      happy-dom: 2.49.0
      local-pkg: 0.4.1
      tinypool: 0.1.3
      tinyspy: 0.3.2
      vite: 2.9.9
    transitivePeerDependencies:
      - less
      - sass
      - stylus
      - supports-color
    dev: false

  /webidl-conversions/3.0.1:
    resolution: {integrity: sha1-JFNCdeKnvGvnvIZhHMFq4KVlSHE=}

  /webidl-conversions/7.0.0:
    resolution: {integrity: sha512-VwddBukDzu71offAQR975unBIGqfKZpM+8ZX6ySk8nYhVoo5CYaZyzt3YBvYtRtO+aoGlqxPg/B87NGVZ/fu6g==}
    engines: {node: '>=12'}
    dev: false

  /whatwg-encoding/1.0.5:
    resolution: {integrity: sha512-b5lim54JOPN9HtzvK9HFXvBma/rnfFeqsic0hSpjtDbVxR3dJKLc+KB4V6GgiGOvl7CY/KNh8rxSo9DKQrnUEw==}
    dependencies:
      iconv-lite: 0.4.24
    dev: false

  /whatwg-mimetype/2.3.0:
    resolution: {integrity: sha512-M4yMwr6mAnQz76TbJm914+gPpB/nCwvZbJU28cUD6dR004SAxDLOOSUaB1JDRqLtaOV/vi0IC5lEAGFgrjGv/g==}
    dev: false

  /whatwg-url/5.0.0:
    resolution: {integrity: sha1-lmRU6HZUYuN2RNNib2dCzotwll0=}
    dependencies:
      tr46: 0.0.3
      webidl-conversions: 3.0.1

  /which-boxed-primitive/1.0.2:
    resolution: {integrity: sha512-bwZdv0AKLpplFY2KZRX6TvyuN7ojjr7lwkg6ml0roIy9YeuSr7JS372qlNW18UQYzgYK9ziGcerWqZOmEn9VNg==}
    dependencies:
      is-bigint: 1.0.4
      is-boolean-object: 1.1.2
      is-number-object: 1.0.6
      is-string: 1.0.7
      is-symbol: 1.0.4
    dev: false

  /which/1.3.1:
    resolution: {integrity: sha512-HxJdYWq1MTIQbJ3nw0cqssHoTNU267KlrDuGZ1WYlxDStUtKUhOaJmh112/TZmHxxUfuJqPXSOm7tDyas0OSIQ==}
    hasBin: true
    dependencies:
      isexe: 2.0.0
    dev: false

  /wide-align/1.1.5:
    resolution: {integrity: sha512-eDMORYaPNZ4sQIuuYPDHdQvf4gyCF9rEEV/yPxGfwPkRodwEgiMUUXTx/dex+Me0wxx53S+NgUHaP7y3MGlDmg==}
    dependencies:
<<<<<<< HEAD
      string-width: 1.0.2
=======
      string-width: 4.2.3
>>>>>>> 06813283
    dev: true

  /worktop/0.8.0-next.14:
    resolution: {integrity: sha512-RZgqHu1w/JcUdWOE/BUEAzarrUUHh39eWkLdX8XpA6MfgLJF6X5Vl26CV7/wcm4O/UpZvHMGJUtB9eYTqDjc9g==}
    engines: {node: '>=12'}
    dependencies:
      mrmime: 1.0.0
      regexparam: 2.0.0
    dev: true

  /wrappy/1.0.2:
    resolution: {integrity: sha1-tSQ9jz7BqjXxNkYFvA0QNuMKtp8=}

  /ws/8.4.2:
    resolution: {integrity: sha512-Kbk4Nxyq7/ZWqr/tarI9yIt/+iNNFOjBXEWgTb4ydaNHBNGgvf2QHbS9fdfsndfjFlFwEd4Al+mw83YkaD10ZA==}
    engines: {node: '>=10.0.0'}
    peerDependencies:
      bufferutil: ^4.0.1
      utf-8-validate: ^5.0.2
    peerDependenciesMeta:
      bufferutil:
        optional: true
      utf-8-validate:
        optional: true
    dev: false

  /xtend/4.0.2:
    resolution: {integrity: sha512-LKYU1iAXJXUgAXn9URjiu+MWhyUXHsvfp7mcuYm9dSUKK0/CjtrUwFAxD82/mCWbtLsGjFIad0wIsod4zrTAEQ==}
    engines: {node: '>=0.4'}

  /yallist/3.1.1:
    resolution: {integrity: sha512-a4UGQaWPH59mOXUYnAG2ewncQS4i4F43Tv3JoAM+s2VDAmS9NsK8GpDMLrCHPksFT7h3K6TOoUNn2pb7RoXx4g==}
    dev: true

  /yallist/4.0.0:
    resolution: {integrity: sha512-3wdGidZyq5PB084XLES5TpOSRA3wjXAlIWMhum2kRcv/41Sn2emQ0dycQW4uZXLejwKvg6EsvbdlVL+FYEct7A==}
    dev: true

  /yaml/1.10.2:
    resolution: {integrity: sha512-r3vXyErRCYJ7wg28yvBY5VSoAF8ZvlcW9/BwUzEtUsjvX/DKs24dIkuwjtuprwJJHsbyUbLApepYTR1BN4uHrg==}
    engines: {node: '>= 6'}

  /yauzl/2.10.0:
    resolution: {integrity: sha1-x+sXyT4RLLEIb6bY5R+wZnt5pfk=}
    dependencies:
      buffer-crc32: 0.2.13
      fd-slicer: 1.1.0
    dev: false

  /yazl/2.5.1:
    resolution: {integrity: sha512-phENi2PLiHnHb6QBVot+dJnaAZ0xosj7p3fWl+znIjBDlnMI2PsZCJZ306BPTFOaHf5qdDEI8x5qFrSOBN5vrw==}
    dependencies:
      buffer-crc32: 0.2.13
    dev: false<|MERGE_RESOLUTION|>--- conflicted
+++ resolved
@@ -377,11 +377,7 @@
       '@gradio/upload': link:../upload
       '@gradio/video': link:../video
     devDependencies:
-<<<<<<< HEAD
       '@sveltejs/adapter-auto': 1.0.0-next.50
-=======
-      '@sveltejs/adapter-auto': 1.0.0-next.48
->>>>>>> 06813283
       '@sveltejs/kit': 1.0.0-next.318_svelte@3.47.0
       autoprefixer: 10.4.2_postcss@8.4.6
       postcss: 8.4.6
@@ -1078,27 +1074,17 @@
       estree-walker: 2.0.2
       picomatch: 2.3.1
 
-<<<<<<< HEAD
   /@sveltejs/adapter-auto/1.0.0-next.50:
     resolution: {integrity: sha512-5OkBxw+0Wmq7+Cr0DcOEOTHyOm4VmiWTUsKwMrSc47zcjbXB8n4UvEC0XUtJ5ZSBJRZz7hmVubqH1zm1SANtdw==}
     dependencies:
       '@sveltejs/adapter-cloudflare': 1.0.0-next.23
       '@sveltejs/adapter-netlify': 1.0.0-next.64
       '@sveltejs/adapter-vercel': 1.0.0-next.58
-=======
-  /@sveltejs/adapter-auto/1.0.0-next.48:
-    resolution: {integrity: sha512-DZsMi31t5AsKYafmRGcgKcuGZRz4EN4sQ0UacPN85K3+9Xh7WadfHwWMfFFLIvCUMLE3jqZw+RErnZxUDZ1EGA==}
-    dependencies:
-      '@sveltejs/adapter-cloudflare': 1.0.0-next.21
-      '@sveltejs/adapter-netlify': 1.0.0-next.62
-      '@sveltejs/adapter-vercel': 1.0.0-next.56
->>>>>>> 06813283
     transitivePeerDependencies:
       - encoding
       - supports-color
     dev: true
 
-<<<<<<< HEAD
   /@sveltejs/adapter-cloudflare/1.0.0-next.23:
     resolution: {integrity: sha512-WaDE25Ib3Q9kM1BBxvGxr57vfExg0Q1Wu2H3dSFV4Apw18UHKS89P/U6wd4u4zAzAw+Mcm8gduX/rRs5z0YMwA==}
     dependencies:
@@ -1111,37 +1097,15 @@
     dependencies:
       '@iarna/toml': 2.2.5
       esbuild: 0.14.42
-=======
-  /@sveltejs/adapter-cloudflare/1.0.0-next.21:
-    resolution: {integrity: sha512-bPD62sGuCfo20jCz01ihd5ArxyiCu7iogQrQQK+higbz6OR1q34VnXCuNg/vHuDp+6kegLvRTRD0Qe22WVOZbw==}
-    dependencies:
-      esbuild: 0.14.31
-      worktop: 0.8.0-next.14
-    dev: true
-
-  /@sveltejs/adapter-netlify/1.0.0-next.62:
-    resolution: {integrity: sha512-oX5Q0I57eI2bvd5FYtRFArevcY90Aza0OywtmuO/USoE4f+Z96idktaKOdyMhjlIQkc2GTablJSA88UIycwwMA==}
-    dependencies:
-      '@iarna/toml': 2.2.5
-      esbuild: 0.14.31
->>>>>>> 06813283
       set-cookie-parser: 2.4.8
       tiny-glob: 0.2.9
     dev: true
 
-<<<<<<< HEAD
   /@sveltejs/adapter-vercel/1.0.0-next.58:
     resolution: {integrity: sha512-Gw76HhwHh2sWP2RN8jwm4jMmO5rnvvWsPsnAhFRCYlIs6gwKf/mNE/CfTQ1nkqKEm15YEYHjKXRVRjI8BniwxA==}
     dependencies:
       '@vercel/nft': 0.19.1
       esbuild: 0.14.42
-=======
-  /@sveltejs/adapter-vercel/1.0.0-next.56:
-    resolution: {integrity: sha512-DZj4wLwMb3xIzxue5oGrtr86xrBq/SwK28NuA7Txblg2wSRE9hhrTUQ0ERlP6V/qdXZ9ZE58Rq8L8/6Vt7tqPA==}
-    dependencies:
-      '@vercel/nft': 0.19.1
-      esbuild: 0.14.31
->>>>>>> 06813283
     transitivePeerDependencies:
       - encoding
       - supports-color
@@ -1793,11 +1757,7 @@
     dev: false
 
   /console-control-strings/1.1.0:
-<<<<<<< HEAD
     resolution: {integrity: sha512-ty/fTekppD2fIwRvnZAVdeOiGd1c7YXEixbgJTNzqcxJWKQnjJ/V1bNEEE6hygpM3WjwHFUVK6HTjWSzV4a8sQ==}
-=======
-    resolution: {integrity: sha1-PXz0Rk22RG6mRL9LOVB/mFEAjo4=}
->>>>>>> 06813283
     dev: true
 
   /convert-source-map/1.8.0:
@@ -1812,11 +1772,7 @@
     dev: false
 
   /core-util-is/1.0.2:
-<<<<<<< HEAD
-    resolution: {integrity: sha512-3lqz5YjWTYnW6dlDa5TLaTCcShfar1e40rmcJVwCBJC6mWlFuj0eCHIElmG1g5kyuJ/GD+8Wn4FFCcz4gJPfaQ==}
-=======
     resolution: {integrity: sha1-tf1UIgqivFq1eqtxQMlAdUUDwac=}
->>>>>>> 06813283
 
   /cosmiconfig/7.0.1:
     resolution: {integrity: sha512-a1YWNUV2HwGimB7dU2s1wUMurNKjpx60HxBB6xUM8Re+2s1g1IIfJvFR0/iCF+XHdE0GMTKTuLR32UQff4TEyQ==}
@@ -2004,11 +1960,7 @@
     dev: false
 
   /delegates/1.0.0:
-<<<<<<< HEAD
     resolution: {integrity: sha512-bd2L678uiWATM6m5Z1VzNCErI3jiGzt6HGY8OVICs40JQq/HALfbyNJmp0UDakEY4pMMaN0Ly5om/B1VI/+xfQ==}
-=======
-    resolution: {integrity: sha1-hMbhWbgZBP3KWaDvRM2HDTElD5o=}
->>>>>>> 06813283
     dev: true
 
   /dequal/2.0.2:
@@ -2021,11 +1973,7 @@
     engines: {node: '>=8'}
 
   /detect-libc/1.0.3:
-<<<<<<< HEAD
     resolution: {integrity: sha512-pGjwhsmsp4kL2RTz08wcOlGN83otlqHeD/Z5T8GXZB+/YcpQ/dgo+lbU8ZsGxV0HIvqqxo9l7mqYwyYMD9bKDg==}
-=======
-    resolution: {integrity: sha1-+hN8S9aY7fVc1c0CrFWfkaTEups=}
->>>>>>> 06813283
     engines: {node: '>=0.10'}
     hasBin: true
     dev: true
@@ -2667,11 +2615,7 @@
     resolution: {integrity: sha512-yIovAzMX49sF8Yl58fSCWJ5svSLuaibPxXQJFLmBObTuCr0Mf1KiPopGM9NiFjiYBCbfaa2Fh6breQ6ANVTI0A==}
 
   /gauge/2.7.4:
-<<<<<<< HEAD
     resolution: {integrity: sha512-14x4kjc6lkD3ltw589k0NrPD6cCNTD6CWoVUNpB85+DrtONoZn+Rug6xZU5RvSC4+TZPxA5AnBibQYAvZn41Hg==}
-=======
-    resolution: {integrity: sha1-LANAXHU4w51+s3sxcCLjJfsBi/c=}
->>>>>>> 06813283
     dependencies:
       aproba: 1.2.0
       console-control-strings: 1.1.0
@@ -2810,11 +2754,7 @@
     dev: false
 
   /has-unicode/2.0.1:
-<<<<<<< HEAD
     resolution: {integrity: sha512-8Rf9Y83NBReMnx0gFzA8JImQACstCYWUplepDa9xprwwtmgEZUF0h/i5xSA625zB/I37EtrswSST6OXxwaaIJQ==}
-=======
-    resolution: {integrity: sha1-4Ob+aijPUROIVeCG0Wkedx3iqLk=}
->>>>>>> 06813283
     dev: true
 
   /has/1.0.3:
@@ -2974,11 +2914,7 @@
     engines: {node: '>=0.10.0'}
 
   /is-fullwidth-code-point/1.0.0:
-<<<<<<< HEAD
     resolution: {integrity: sha512-1pqUqRjkhPJ9miNq9SwMfdvi6lBJcd6eFxvfaivQhaH3SgisfiuudvFntdKOmxuee/77l+FPjKrQjWvmPjWrRw==}
-=======
-    resolution: {integrity: sha1-754xOG8DGn8NZDr4L95QxFfvAMs=}
->>>>>>> 06813283
     engines: {node: '>=0.10.0'}
     dependencies:
       number-is-nan: 1.0.1
@@ -3051,11 +2987,7 @@
     dev: false
 
   /isarray/1.0.0:
-<<<<<<< HEAD
-    resolution: {integrity: sha512-VLghIWNM6ELQzo7zwmcg0NmTVyWKYjvIeM83yjp0wRDTmUnrM678fQbcKBo6n2CJEF0szoG//ytg+TKla89ALQ==}
-=======
     resolution: {integrity: sha1-u5NdSFgsuhaMBoNJV6VKPgcSTxE=}
->>>>>>> 06813283
 
   /isexe/2.0.0:
     resolution: {integrity: sha1-6PvzdNxVb/iUehDcsFctYz8s+hA=}
@@ -3324,11 +3256,6 @@
     resolution: {integrity: sha512-MqBkQh/OHTS2egovRtLk45wEyNXwF+cokD+1YPf9u5VfJiRdAiRwB2froX5Co9Rh20xs4siNPm8naNotSD6RBw==}
     engines: {node: ^10 || ^12 || ^13.7 || ^14 || >=15.0.1}
     hasBin: true
-<<<<<<< HEAD
-    dev: true
-=======
-    dev: false
->>>>>>> 06813283
 
   /needle/2.9.1:
     resolution: {integrity: sha512-6R9fqJ5Zcmf+uYaFgdIHmLwNldn5HbK8L5ybn7Uz+ylX/rnOsSp1AHcvQSrCaFN+qNM1wpymHqD7mVasEOlHGQ==}
@@ -3484,20 +3411,12 @@
     dev: false
 
   /number-is-nan/1.0.1:
-<<<<<<< HEAD
     resolution: {integrity: sha512-4jbtZXNAsfZbAHiiqjLPBiCl16dES1zI4Hpzzxw61Tk+loF+sBDBKx1ICKKKwIqQ7M0mFn1TmkN7euSncWgHiQ==}
-=======
-    resolution: {integrity: sha1-CXtgK1NCKlIsGvuHkDGDNpQaAR0=}
->>>>>>> 06813283
     engines: {node: '>=0.10.0'}
     dev: true
 
   /object-assign/4.1.1:
-<<<<<<< HEAD
     resolution: {integrity: sha512-rJgTQnkUnH1sFw8yT6VSU3zD3sWmu6sZhIseY8VX+GRu3P6F7Fu+JNDoXfklElbLJSnc3FUQHVe4cU5hj+BcUg==}
-=======
-    resolution: {integrity: sha1-IQmtx5ZYh8/AXLvUQsrIv7s2CGM=}
->>>>>>> 06813283
     engines: {node: '>=0.10.0'}
     dev: true
 
@@ -3539,20 +3458,12 @@
     dev: false
 
   /os-homedir/1.0.2:
-<<<<<<< HEAD
     resolution: {integrity: sha512-B5JU3cabzk8c67mRRd3ECmROafjYMXbuzlwtqdM8IbS8ktlTix8aFGb2bAGKrSRIlnfKwovGUUr72JUPyOb6kQ==}
-=======
-    resolution: {integrity: sha1-/7xJiDNuDoM94MFox+8VISGqf7M=}
->>>>>>> 06813283
     engines: {node: '>=0.10.0'}
     dev: true
 
   /os-tmpdir/1.0.2:
-<<<<<<< HEAD
     resolution: {integrity: sha512-D2FR03Vir7FIu45XBY20mTb+/ZSWB00sjU9jdQXt83gDrI4Ztz5Fs7/yy74g2N5SVQY4xY1qDr4rNddwYRVX0g==}
-=======
-    resolution: {integrity: sha1-u+Z0BseaqFxc/sdm/lc0VV36EnQ=}
->>>>>>> 06813283
     engines: {node: '>=0.10.0'}
     dev: true
 
@@ -3757,11 +3668,6 @@
       nanoid: 3.3.4
       picocolors: 1.0.0
       source-map-js: 1.0.2
-<<<<<<< HEAD
-    dev: true
-=======
-    dev: false
->>>>>>> 06813283
 
   /postcss/8.4.6:
     resolution: {integrity: sha512-OovjwIzs9Te46vlEx7+uXB0PLijpwjXGKXjVGGPIGubGpq7uh5Xgf6D6FiJ/SzJMBosHDp6a2hiXOS97iBXcaA==}
@@ -4768,17 +4674,9 @@
       rollup: 2.66.1
     optionalDependencies:
       fsevents: 2.3.2
-<<<<<<< HEAD
-    dev: true
-
-  /vitest/0.10.0_happy-dom@2.49.0:
-    resolution: {integrity: sha512-8UXemUg9CA4QYppDTsDV76nH0e1p6C8lV9q+o9i0qMSK9AQ7vA2sjoxtkDP0M+pwNmc3ZGYetBXgSJx0M1D/gg==}
-=======
-    dev: false
 
   /vitest/0.12.7_happy-dom@2.49.0:
     resolution: {integrity: sha512-rQsb9i/zEw+HtiTNr+5p+tOUMu0Ojp0jtZc/6FfE4T1xL2bhMq74tfUgu7hav3rFF9eGKpJeZBVlEszjdCuYQg==}
->>>>>>> 06813283
     engines: {node: '>=v14.16.0'}
     hasBin: true
     peerDependencies:
@@ -4856,11 +4754,7 @@
   /wide-align/1.1.5:
     resolution: {integrity: sha512-eDMORYaPNZ4sQIuuYPDHdQvf4gyCF9rEEV/yPxGfwPkRodwEgiMUUXTx/dex+Me0wxx53S+NgUHaP7y3MGlDmg==}
     dependencies:
-<<<<<<< HEAD
-      string-width: 1.0.2
-=======
       string-width: 4.2.3
->>>>>>> 06813283
     dev: true
 
   /worktop/0.8.0-next.14:
