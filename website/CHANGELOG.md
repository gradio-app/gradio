--- conflicted
+++ resolved
@@ -2,7 +2,6 @@
 
 ## New Features
 
-<<<<<<< HEAD
 ### 1. New Sketching and inpainting for Images! :pr:`1456` 
 
 ```python
@@ -15,7 +14,13 @@
 
 ## Documentation Changes
 
-### 1. Something here
+### 1. Auto Release Notes 🤖
+
+We've created a new system for automatically tracking the changes that go into new releases. On every pull request commit,
+a github action will check whether the `website/CHANGELOG.md` file has been updated with a line containing a brief summary
+of the change and its associated pull request number. This check can be skipped if the `no-changelog-update` label is added
+to the PR. The `CHANGELOG.md` file is then converted and displayed on our website!
+
 
 ## Testing and Infrastructure Changes
 
@@ -27,27 +32,8 @@
 
 ## Full Changelog
 
-* New Sketching and inpainting for Images! :pr:`1456`
-* Demos now deployed to huggingface spaces :pr:`1600`
- 
-=======
-## Bug Fixes
-
-## Documentation Changes
-1. **Auto Release Notes** 🤖: We've created a new system for automatically tracking the changes that go
-    into new releases. On every pull request commit,
-    a github action will check whether the `website/CHANGELOG.md` file has been updated with a line containing a brief summary
-    of the change and its associated pull request number. This check can be skipped if the `no-changelog-update` label is added
-    to the PR. The `CHANGELOG.md` file is then converted and displayed on our website!
-
-## Testing and Infrastructure Changes
-
-## Breaking Changes
-
-## Full Changelog
 * Automated release notes :pr:`2307` 
 * Demos now deployed to huggingface spaces :pr:`1600`
->>>>>>> cd04cd97
 
 ## Contributors Shoutout
 
