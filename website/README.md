# The Gradio Website

The Gradio website ([https://gradio.app](https://gradio.app)) is built from the contents of this folder. The website is tightly coupled with the rest of the repository through several ways:

- The documentation loaded from the docstrings of the objects themselves, and is generated using the gradio library in the gradio folder of this repository. If you want to see changes you made to the docstrings in the library, please install an editable version of the library from root of the directory: `pip install gradio -e .`
- The demos are loaded from the `gradio/demo` folder, hosted on spaces, and linked to the documentation in the docstrings of the documented object. 
- The guide pages are loaded from the `gradio/guides` folder

The website is launched through the `docker-compose.yml` file in this directory. 

You can run the entire website by:
- Installing nginx
- Copying gradio.nginx.conf from this folder to /etc/nginx/conf.d/gradio.nginx.conf 
- Running `docker-compose build && docker-compose up`
- (Re)starting nginx

This will serve the website on port 80 (you can change the port from the gradio.nginx.conf file)

Alternatively, for development, read the `homepage` section below:

## The `homepage` docker

<<<<<<< HEAD
The homepage folder builds the static content of the website into standalone files, served by nginx in docker. For development purposes, instead of running docker to test changes, just run `sh scripts/launch_website.sh` from the root of the repo. The steps in that script are the following: 

- `npm install`
- `npm run build --url=https://gradio-main-build.s3.amazonaws.com/XXX/`

Note that the url arg above is required but, when running locally and without docker, it's only used for the install instructions on `/docs/main`. 

The website will be built in the `gradio/website/homepage/build` directory. You can run a development server from this directory to launch the homepage, e.g. `python -m http.server`. See `gradio/website/homepage/package.json` for build steps.
=======
The homepage folder builds the static content of the website into standalone files, served by nginx in docker. For development purposes, instead of running docker to test changes, just run `sh scripts/launch_website.sh` from the root of the repo. 
>>>>>>> 57b6fb20

## Auto-Reloading

The website is built from the main branch and automatically reloads on commits to main.<|MERGE_RESOLUTION|>--- conflicted
+++ resolved
@@ -20,18 +20,7 @@
 
 ## The `homepage` docker
 
-<<<<<<< HEAD
-The homepage folder builds the static content of the website into standalone files, served by nginx in docker. For development purposes, instead of running docker to test changes, just run `sh scripts/launch_website.sh` from the root of the repo. The steps in that script are the following: 
-
-- `npm install`
-- `npm run build --url=https://gradio-main-build.s3.amazonaws.com/XXX/`
-
-Note that the url arg above is required but, when running locally and without docker, it's only used for the install instructions on `/docs/main`. 
-
-The website will be built in the `gradio/website/homepage/build` directory. You can run a development server from this directory to launch the homepage, e.g. `python -m http.server`. See `gradio/website/homepage/package.json` for build steps.
-=======
 The homepage folder builds the static content of the website into standalone files, served by nginx in docker. For development purposes, instead of running docker to test changes, just run `sh scripts/launch_website.sh` from the root of the repo. 
->>>>>>> 57b6fb20
 
 ## Auto-Reloading
 
