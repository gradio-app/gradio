--- conflicted
+++ resolved
@@ -313,13 +313,9 @@
     
     {% if version=='main' %}
     <script type="module" src="/assets/index.js"></script>
-<<<<<<< HEAD
-=======
     {% else %}
     <script type="module" src="https://gradio.s3-us-west-2.amazonaws.com/{{ gradio_version }}/gradio.js"></script>
     {% endif %}
-  
->>>>>>> 27d60792
 
     {% include 'templates/footer.html' %}
     <script>{% include 'templates/guide-color.js' %}</script>
