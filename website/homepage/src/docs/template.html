<!DOCTYPE html>
<html lang="en">
  <head>
    {% with title="Gradio Docs", url="https://gradio.app/docs", image="/assets/img/meta-image.png", description="Browse Gradio Documentation and Examples" %}
      {% include "templates/meta.html" %}
    {% endwith %}
    <link rel="stylesheet" href="/style.css">
    <link rel="stylesheet" href="/assets/prism.css">
  </head>
  <body>
    {% include "templates/navbar.html" %}
    <main class="container mx-auto px-4 flex gap-4">
      <div class="navigation py-4 h-screen leading-relaxed sticky top-0 text-md overflow-y-auto hidden lg:block rounded-t-xl bg-gradient-to-r from-white to-gray-50"
            style="min-width: 18%">
        <a class="link current-nav-link px-4 mb-2 block" href="#building_demos">Building Demos</a>
        <a class="thin-link px-4 block" href="#interface">Interface</a>
        <a class="thin-link px-4 block" href="#flagging">Flagging</a>
        <a class="thin-link px-4 block" href="#combining_interfaces">Combining Interfaces</a>
        <a class="thin-link px-4 block" href="#blocks">Blocks<sup class="text-orange-500">NEW</sup></a>
        <a class="thin-link px-4 block" href="#blocks-utils">Blocks Utilities</a>
        <a class="link px-4 my-2 block" href="#components">Components
        </h4>
        {% for component in docs["component"] %}
          <a class="px-4 block thin-link" href="#{{ component['name'].lower() }}">{{ component['name'] }}</a>
        {% endfor %}
        <a class="link px-4 my-2 block" href="#component-helpers">Component Helpers
        {% for component in docs["component-helpers"] %}
          <a class="px-4 block thin-link" href="#{{ component['name'].lower() }}">{{ component['name'] }}</a>
        {% endfor %}
      </div>
      <div class="flex flex-col">
        <p class="bg-gradient-to-r from-orange-100 to-orange-50 border border-orange-200 px-4 py-1 rounded-full text-orange-800 mb-1">
          New to Gradio? Start here: <a class="link" href="/getting_started">Getting Started</a>
        </p>
        <section id="building_demos" class="pt-2 flex flex-col gap-10 mb-8">
          <section class="pt-2">
            <h2 class="text-4xl font-light mb-2 pt-2 text-orange-500" id="building-demos">Building Demos</h2>
            {% with obj=find_cls("Interface"), parent="gradio" %}
              {% include "docs/obj_doc_template.html" %}
            {% endwith %}
          </section>
          <section id="flagging" class="pt-2">
            <h3 class="text-4xl font-light my-4" id="flagging">Flagging</h3>
            <p class="mt-8 mb-12 text-lg">
              A Gradio Interface includes a "Flag" button that appears 
              underneath the output. By default, clicking on the Flag button sends the input and output
              data back to the machine where the gradio demo is running, and saves it to a CSV log file.
              But this default behavior can be changed. To set what happens when the Flag button is clicked, 
              you pass an instance of a subclass of <em>FlaggingCallback</em> to the <em>flagging_callback</em> parameter 
              in the <em>Interface</em> constructor. You can use one of the <em>FlaggingCallback</em> subclasses 
              that are listed below, or you can create your own, which lets you do whatever 
              you want with the data that is being flagged.
            </p>

            <div class="flex flex-col gap-10">
            {% for flagging_callback in docs["flagging"] %}
              {% with obj=flagging_callback, is_class=True, parent="gradio" %}
                {% include "docs/obj_doc_template.html" %}
              {% endwith %}
            {% endfor %}
            </div>
            
            <h4 class="my-2 font-semibold">Flagging Guides</h4>
              <div class="guides-list grid grid-cols-1 lg:grid-cols-4 gap-4">
                <a class="guide-box flex lg:col-span-1 flex-col group overflow-hidden relative rounded-xl shadow-sm hover:shadow-alternate transition-shadow my-4 bg-gradient-to-r" target="_blank" href="/using_flagging/">
                  <div class="flex flex-col p-4 h-min">
                    <p class="font-semibold group-hover:underline text-l">Flagging</p>
                  </div>
                </a>
              </div>
        </section>

          <section id="combining_interfaces" class="pt-2">
<<<<<<< HEAD
            <h3 class="text-3xl font-light py-4" id="combining-interfaces">Combining Interfaces</h3>
=======
            <h3 class="text-4xl font-light my-4" id="combining-interfaces">Combining Interfaces</h3>
>>>>>>> ccd8e18a
            <p class="mt-8 mb-12 text-lg">
              Once you have created several Interfaces, we provide several classes that let you
              start combining them together. For example, you can chain them in <em>Series</em>
              or compare their outputs in <em>Parallel</em> if the inputs and outputs match accordingly.
              You can also display arbitrary Interfaces together in a tabbed layout using <em>TabbedInterface</em>.
            </p>
            
            <div class="flex flex-col gap-10">
              {% with obj=find_cls("TabbedInterface"), parent="gradio" %}
                {% include "docs/obj_doc_template.html" %}
              {% endwith %}
              {% with obj=find_cls("Parallel"), is_class=True, parent="gradio" %}
                {% include "docs/obj_doc_template.html" %}
              {% endwith %}
              {% with obj=find_cls("Series"), is_class=True, parent="gradio" %}
                {% include "docs/obj_doc_template.html" %}
              {% endwith %}
            </div>
          </section>
          <section id="blocks" class="pt-2 mb-8">
            <div class="flex flex-col gap-10">
              {% with obj=find_cls("Blocks"), parent="gradio" %}
                {% include "docs/obj_doc_template.html" %}
              {% endwith %}
            </div>
            <h3 class="text-3xl font-light py-4" id="block-layouts">Block Layouts</h3>
            <p class="mb-12">Customize the layout of your Blocks UI with the layout classes below.</p>
            <div class="flex flex-col gap-10">
              {% for layout in docs["layout"] %}
                {% with obj=layout, parent="gradio" %}
                  {% include "docs/obj_doc_template.html" %}
                {% endwith %}
              {% endfor %}
            </div>
          </section>
          <section id="blocks-utils" class="pt-2 flex flex-col gap-10">
            <h3 class="text-3xl font-light py-4" id="blocks-utils-header">Blocks Utilities</h3>
            <p class="mb-12">Within Gradio Blocks, various functions exist to make it easier
              to define events and data flows.
            </p>
            <div class="flex flex-col gap-10">
              {% with obj=find_cls("update"), parent="gradio" %}
                {% include "docs/obj_doc_template.html" %}
              {% endwith %}
            </div>
          </section>
        </section>
        <section id="components" class="pt-2 flex flex-col gap-10">
          <div>
            <h2 id="components-header"
                class="text-4xl font-light mb-2 pt-2 text-orange-500">Components</h2>
            <p class="mt-8 text-lg">
              Gradio includes pre-built components that can be used as
              inputs or outputs in your Interface or Blocks with a single line of code. Components
              include <em>preprocessing</em> steps that convert user data submitted through browser
              to something that be can used by a Python function, and <em>postprocessing</em>
              steps to convert values returned by a Python function into something that can be displayed in a browser.
            </p>
            <p class="mt-2 text-lg">
              Consider an example with three inputs (Textbox, Number, and Image) and two outputs
              (Number and Gallery), below is a diagram of what our preprocessing will send to the function and what
              our postprocessing will require from it.
            </p>
            <img src="/assets/img/dataflow.svg" class="mt-4">
          </div>
          {% for component in docs["component"] %}
            {% with obj=component, is_class=True, is_component=True, parent="gradio" %}
              {% include "docs/obj_doc_template.html" %}
            {% endwith %}
          {% endfor %}
        </section>
        <section id="component-helpers" class="pt-2 flex flex-col gap-10">
          <div>
            <h2 id="component-helpers-header"
                class="text-4xl font-light mb-2 pt-2 text-orange-500">Components Helpers</h2>
            <p class="mt-8 text-lg">
              Gradio includes helper classes that abstract over existing components. The goal of these classes is to help you
              add common functionality to your app without having to repeatedly create the same components and event listeners.
            </p>
          </div>
          {% for component in docs["component-helpers"] %}
            {% with obj=component, is_class=True, parent="gradio" %}
              {% include "docs/obj_doc_template.html" %}
            {% endwith %}
          {% endfor %}
        </section>
      </div>
    </main>
    <script src="/assets/prism.js"></script>
    <script>
      window.__gradio_mode__ = "website";
    </script>
    <script type="module" src="/assets/index.js"></script>
    <script src="/assets/add_anchors.js"></script>
    <script src="/assets/add_copy.js"></script>
    {% include 'templates/footer.html' %}
    <script>
    const show_demo = (component, demo) => {
      document.querySelectorAll(`#${component} .demo-btn.selected-demo`).forEach(n => n.classList.remove('selected-demo'));
      document.querySelectorAll(`#${component} .demo-content`).forEach(n => n.classList.add('hidden'));
      document.querySelector(`#${component} .demo-btn[name=${demo}]`).classList.add('selected-demo');
      document.querySelectorAll(`#${component} .demo-content[name=${demo}]`).forEach(n => n.classList.remove('hidden'));
    }
    window.onclick = function(event) {
      if (event.target.classList.contains('demo-window')) {
        document.querySelectorAll('.demo-window').forEach(n => n.classList.add('hidden'));
      }
    }

    let mainNavLinks = document.querySelectorAll(".navigation a");
    window.addEventListener("scroll", event => {
      let fromTop = window.scrollY;
      mainNavLinks.forEach(link => {
        let section = document.querySelector(link.hash);

        if (
          section.offsetTop <= fromTop*1.01 &&
          section.offsetTop + section.offsetHeight > fromTop*1.01
        ) {
          link.classList.add("current-nav-link");
        } else {
          link.classList.remove("current-nav-link");
        }
      });
    });

    const COLOR_SETS = [
      ["from-green-100", "to-green-50"],
      ["from-yellow-100", "to-yellow-50"],
      ["from-red-100", "to-red-50"],
      ["from-blue-100", "to-blue-50"],
      ["from-pink-100", "to-pink-50"],
      ["from-purple-100", "to-purple-50"],
    ]
    document.querySelectorAll(".guide-box").forEach(guide => {
      const [start_color, end_color] = COLOR_SETS[Math.floor(Math.random() * COLOR_SETS.length)]
      guide.classList.add(start_color);
      guide.classList.add(end_color);
    })

    // Remove built-with-gradio footers and extra space from embedded components
    window.addEventListener('load', function () {
      document.querySelectorAll('.embedded-component gradio-app').forEach(g => {
          let shadowroot = g.shadowRoot;
          let f = shadowroot.querySelector('footer');
          f.classList.add('hidden');
          let c = shadowroot.querySelector('.gradio-container');
          c.style.removeProperty('min-height');
        }
      );
    })

    </script>
  </body>
</html><|MERGE_RESOLUTION|>--- conflicted
+++ resolved
@@ -71,11 +71,7 @@
         </section>
 
           <section id="combining_interfaces" class="pt-2">
-<<<<<<< HEAD
             <h3 class="text-3xl font-light py-4" id="combining-interfaces">Combining Interfaces</h3>
-=======
-            <h3 class="text-4xl font-light my-4" id="combining-interfaces">Combining Interfaces</h3>
->>>>>>> ccd8e18a
             <p class="mt-8 mb-12 text-lg">
               Once you have created several Interfaces, we provide several classes that let you
               start combining them together. For example, you can chain them in <em>Series</em>
