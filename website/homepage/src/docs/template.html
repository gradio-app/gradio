--- conflicted
+++ resolved
@@ -446,7 +446,6 @@
       loadJS('https://gradio.s3-us-west-2.amazonaws.com/{{ gradio_version }}/gradio.js');
     }
 
-<<<<<<< HEAD
       {% endif %}
     </script>
     <script src="/assets/prism.js"></script>
@@ -468,19 +467,6 @@
         }
     };
  
-=======
-    {% endif %}
-  </script>
-  <script src="/assets/prism.js"></script>
-  <script>
-    window.__gradio_mode__ = "website";
-  </script>
-  {% include 'templates/footer.html' %}
-  <script>{% include 'templates/guide-color.js' %}</script>
-  <script>{% include 'templates/add_anchors.js' %}</script>
-  <script>{% include 'templates/add_copy.js' %}</script>
-  <script>
->>>>>>> f3a64ece
     const show_demo = (component, demo) => {
       document.querySelectorAll(`#${component} .demo-btn.selected-demo`).forEach(n => n.classList.remove('selected-demo'));
       document.querySelectorAll(`#${component} .demo-content`).forEach(n => n.classList.add('hidden'));
@@ -498,39 +484,12 @@
     let menuBar = document.querySelector("#menu-bar");
     let mobileNav = document.querySelector("#mobile-nav");
 
-<<<<<<< HEAD
     mainNavLinksMobile.forEach(link => {    
         link.onclick = function() {
           mobileNav.classList.add("hidden");
         }
       });
-=======
-    mainNavLinksMobile.forEach(link => {
-      link.onclick = function () {
-        mobileNav.classList.add("hidden");
-      }
-    });
-
-    window.addEventListener("scroll", event => {
-      menuBar.classList.remove("hidden");
-      let fromTop = window.scrollY;
->>>>>>> f3a64ece
-
-
-<<<<<<< HEAD
-=======
-      mainNavLinksMobile.forEach(link => {
-        let section = document.querySelector(link.hash);
-        if (
-          section.offsetTop <= fromTop &&
-          section.offsetTop + section.offsetHeight > fromTop
-        ) {
-          link.classList.add("current-nav-link");
-        } else {
-          link.classList.remove("current-nav-link");
-        }
-      });
->>>>>>> f3a64ece
+
 
     function highlightCurrentNavLink() {
         menuBar.classList.remove("hidden");
