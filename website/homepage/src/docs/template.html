<!DOCTYPE html>
<html lang="en">
  <head>
    {% with title="Gradio Docs", url="https://gradio.app/docs", image="/assets/img/meta-image.png", description="Browse Gradio Documentation and Examples" %}
      {% include "templates/meta.html" %}
    {% endwith %}
    <link rel="stylesheet" href="/style.css">
    <link rel="stylesheet" href="/assets/prism.css">
  </head>
  <body>
    {% include "templates/navbar.html" %}
    <main class="container mx-auto px-4 flex gap-4">
      <div class="navigation py-4 h-screen leading-relaxed sticky top-0 text-md overflow-y-auto hidden lg:block rounded-t-xl bg-gradient-to-r from-white to-gray-50"
            style="min-width: 18%">
        <a class="link current-nav-link px-4 mb-2 block" href="#building_demos">Building Demos</a>
        <a class="thin-link px-4 block" href="#interface">Interface</a>
        <a class="thin-link px-4 block" href="#flagging">Flagging</a>
        <a class="thin-link px-4 block" href="#combining_interfaces">Combining Interfaces</a>
        <a class="thin-link px-4 block" href="#blocks">Blocks<sup class="text-orange-500">NEW</sup></a>
        <a class="link px-4 my-2 block" href="#components">Components
        </h4>
        {% for component in docs["component"] %}
          <a class="px-4 block thin-link" href="#{{ component['name'].lower() }}">{{ component['name'] }}</a>
        {% endfor %}
        <a class="link px-4 my-2 block" href="#component-helpers">Component Helpers
        {% for component in docs["component-helpers"] %}
          <a class="px-4 block thin-link" href="#{{ component['name'].lower() }}">{{ component['name'] }}</a>
        {% endfor %}
        <a class="thin-link px-4 block" href="#update">Update</a>
      </div>
      <div class="flex flex-col">
        <p class="bg-gradient-to-r from-orange-100 to-orange-50 border border-orange-200 px-4 py-1 rounded-full text-orange-800 mb-1">
          New to Gradio? Start here: <a class="link" href="/getting_started">Getting Started</a>
        </p>
        <section id="building_demos" class="pt-2 flex flex-col gap-10 mb-8">
          <section class="pt-2">
            <h2 class="text-4xl font-light mb-2 pt-2 text-orange-500" id="building-demos">Building Demos</h2>
            {% with obj=find_cls("Interface"), parent="gradio" %}
              {% include "docs/obj_doc_template.html" %}
            {% endwith %}
          </section>
          <section id="flagging" class="pt-2">
            <h3 class="text-4xl font-light my-4" id="flagging">Flagging</h3>
            <p class="mt-8 mb-12 text-lg">
              A Gradio Interface includes a "Flag" button that appears 
              underneath the output. By default, clicking on the Flag button sends the input and output
              data back to the machine where the gradio demo is running, and saves it to a CSV log file.
              But this default behavior can be changed. To set what happens when the Flag button is clicked, 
              you pass an instance of a subclass of <em>FlaggingCallback</em> to the <em>flagging_callback</em> parameter 
              in the <em>Interface</em> constructor. You can use one of the <em>FlaggingCallback</em> subclasses 
              that are listed below, or you can create your own, which lets you do whatever 
              you want with the data that is being flagged.
            </p>

            <div class="flex flex-col gap-10">
            {% for flagging_callback in docs["flagging"] %}
              {% with obj=flagging_callback, is_class=True, parent="gradio" %}
                {% include "docs/obj_doc_template.html" %}
              {% endwith %}
            {% endfor %}
            </div>
            
            <h4 class="my-2 font-semibold">Flagging Guides</h4>
              <div class="guides-list grid grid-cols-1 lg:grid-cols-4 gap-4">
                <a class="guide-box flex lg:col-span-1 flex-col group overflow-hidden relative rounded-xl shadow-sm hover:shadow-alternate transition-shadow my-4 bg-gradient-to-r" target="_blank" href="/using_flagging/">
                  <div class="flex flex-col p-4 h-min">
                    <p class="font-semibold group-hover:underline text-l">Flagging</p>
                  </div>
                </a>
              </div>
        </section>

          <section id="combining_interfaces" class="pt-2">
            <h3 class="text-3xl font-light py-4" id="combining-interfaces">Combining Interfaces</h3>
            <p class="mt-8 mb-12 text-lg">
              Once you have created several Interfaces, we provide several classes that let you
              start combining them together. For example, you can chain them in <em>Series</em>
              or compare their outputs in <em>Parallel</em> if the inputs and outputs match accordingly.
              You can also display arbitrary Interfaces together in a tabbed layout using <em>TabbedInterface</em>.
            </p>
            
            <div class="flex flex-col gap-10">
              {% with obj=find_cls("TabbedInterface"), parent="gradio" %}
                {% include "docs/obj_doc_template.html" %}
              {% endwith %}
              {% with obj=find_cls("Parallel"), is_class=True, parent="gradio" %}
                {% include "docs/obj_doc_template.html" %}
              {% endwith %}
              {% with obj=find_cls("Series"), is_class=True, parent="gradio" %}
                {% include "docs/obj_doc_template.html" %}
              {% endwith %}
            </div>
          </section>
          <section id="blocks" class="pt-2 mb-8">
            <div class="flex flex-col gap-10">
              {% with obj=find_cls("Blocks"), parent="gradio" %}
                {% include "docs/obj_doc_template.html" %}
              {% endwith %}
            </div>
            <h3 class="text-3xl font-light py-4" id="block-layouts">Block Layouts</h3>
            <p class="mb-12">Customize the layout of your Blocks UI with the layout classes below.</p>
            <div class="flex flex-col gap-10">
              {% for layout in docs["layout"] %}
                {% with obj=layout, parent="gradio" %}
                  {% include "docs/obj_doc_template.html" %}
                {% endwith %}
              {% endfor %}
            </div>
          </section>
        </section>
        <section id="components" class="pt-2 flex flex-col gap-10">
          <div>
            <h2 id="components-header"
                class="text-4xl font-light mb-2 pt-2 text-orange-500">Components</h2>
            <p class="mt-8 text-lg">
              Gradio includes pre-built components that can be used as
              inputs or outputs in your Interface or Blocks with a single line of code. Components
              include <em>preprocessing</em> steps that convert user data submitted through browser
              to something that be can used by a Python function, and <em>postprocessing</em>
              steps to convert values returned by a Python function into something that can be displayed in a browser.
            </p>
            <p class="mt-2 text-lg">
              Consider an example with three inputs (Textbox, Number, and Image) and two outputs
              (Number and Gallery), below is a diagram of what our preprocessing will send to the function and what
              our postprocessing will require from it.
            </p>
            <img src="/assets/img/dataflow.svg" class="mt-4">
          </div>
          {% for component in docs["component"] %}
            {% with obj=component, is_class=True, is_component=True, parent="gradio" %}
              {% include "docs/obj_doc_template.html" %}
            {% endwith %}
          {% endfor %}
        </section>
        <section id="component-helpers" class="pt-2 flex flex-col gap-10">
          <div>
            <h2 id="component-helpers-header"
                class="text-4xl font-light mb-2 pt-2 text-orange-500">Components Helpers</h2>
            <p class="mt-8 text-lg">
              Gradio includes helper classes that abstract over existing components. The goal of these classes is to help you
              add common functionality to your app without having to repeatedly create the same components and event listeners.
            </p>
          </div>
          {% for component in docs["component-helpers"] %}
            {% with obj=component, is_class=True, parent="gradio" %}
              {% include "docs/obj_doc_template.html" %}
            {% endwith %}
          {% endfor %}
        </section>
        <section id="update" class="pt-2 flex flex-col gap-10">
            <h3 class="text-3xl font-light my-4" id="update-section-header">Update</h3>
            <p class="mb-12 text-lg">When a function passed into a Gradio Interface or 
              a Blocks events returns a typical value, it updates the value of the 
              output component. But it is also possible to update the <em>properties</em> 
              of an output component (such as the number of lines of a `Textbox` or 
              the visibility of an `Image`) by returning the component's `update()` function, 
              which takes as parameters any of the constructor parameters for that component.
              Here's an example:
            </p>
            <div class="flex flex-col gap-10">
              {% with obj=find_cls("update"), parent="gradio" %}
                {% include "docs/obj_doc_template.html" %}
              {% endwith %}
            </div>
          </section>
      </div>
    </main>
    <script src="/assets/prism.js"></script>
    <script>
      window.__gradio_mode__ = "website";
    </script>
    <script type="module" src="/assets/index.js"></script>
    <script src="/assets/add_anchors.js"></script>
    <script src="/assets/add_copy.js"></script>
    {% include 'templates/footer.html' %}
    <script>
    {% include 'templates/links.js' %}
    </script>
    <script>
    {% include 'templates/guide-color.js' %}
    </script>
    <script>
    const show_demo = (component, demo) => {
      document.querySelectorAll(`#${component} .demo-btn.selected-demo`).forEach(n => n.classList.remove('selected-demo'));
      document.querySelectorAll(`#${component} .demo-content`).forEach(n => n.classList.add('hidden'));
      document.querySelector(`#${component} .demo-btn[name=${demo}]`).classList.add('selected-demo');
      document.querySelectorAll(`#${component} .demo-content[name=${demo}]`).forEach(n => n.classList.remove('hidden'));
    }
    window.onclick = function(event) {
      if (event.target.classList.contains('demo-window')) {
        document.querySelectorAll('.demo-window').forEach(n => n.classList.add('hidden'));
      }
    }

<<<<<<< HEAD
    let mainNavLinks = document.querySelectorAll(".navigation a");
    window.addEventListener("scroll", event => {
      let fromTop = window.scrollY;
      mainNavLinks.forEach(link => {
        let section = document.querySelector(link.hash);

        if (
          section.offsetTop <= fromTop*1.01 &&
          section.offsetTop + section.offsetHeight > fromTop*1.01
        ) {
          link.classList.add("current-nav-link");
        } else {
          link.classList.remove("current-nav-link");
        }
      });
    });

    const COLOR_SETS = [
      ["from-green-100", "to-green-50"],
      ["from-yellow-100", "to-yellow-50"],
      ["from-red-100", "to-red-50"],
      ["from-blue-100", "to-blue-50"],
      ["from-pink-100", "to-pink-50"],
      ["from-purple-100", "to-purple-50"],
    ]
    document.querySelectorAll(".guide-box").forEach(guide => {
      const [start_color, end_color] = COLOR_SETS[Math.floor(Math.random() * COLOR_SETS.length)]
      guide.classList.add(start_color);
      guide.classList.add(end_color);
    })

=======
>>>>>>> 20696acd
    // Remove built-with-gradio footers and extra space from embedded components
    window.addEventListener('load', function () {
      document.querySelectorAll('.embedded-component gradio-app').forEach(g => {
          let shadowroot = g.shadowRoot;
          let f = shadowroot.querySelector('footer');
          f.classList.add('hidden');
          let c = shadowroot.querySelector('.gradio-container');
          c.style.removeProperty('min-height');
        }
      );
    })

    </script>
  </body>
</html><|MERGE_RESOLUTION|>--- conflicted
+++ resolved
@@ -192,7 +192,6 @@
       }
     }
 
-<<<<<<< HEAD
     let mainNavLinks = document.querySelectorAll(".navigation a");
     window.addEventListener("scroll", event => {
       let fromTop = window.scrollY;
@@ -224,8 +223,7 @@
       guide.classList.add(end_color);
     })
 
-=======
->>>>>>> 20696acd
+
     // Remove built-with-gradio footers and extra space from embedded components
     window.addEventListener('load', function () {
       document.querySelectorAll('.embedded-component gradio-app').forEach(g => {
