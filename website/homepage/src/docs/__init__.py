import os
from gradio.documentation import generate_documentation, document_cls
from gradio.events import EventListener
from ..guides import guides

DIR = os.path.dirname(__file__)
GRADIO_DIR = "../../"
TEMPLATE_FILE = os.path.join(DIR, "template.html")
DEMOS_DIR = os.path.join(GRADIO_DIR, "demo")

docs = generate_documentation()


def add_component_shortcuts():
    for component in docs["component"]:
        if not getattr(component["class"], "allow_string_shortcut", True):
            continue
        component["string_shortcuts"] = [
            (
                component["class"].__name__,
                component["name"].lower(),
                "Uses default values",
            )
        ]
        for subcls in component["class"].__subclasses__():
            if getattr(subcls, "is_template", False):
                _, tags, _ = document_cls(subcls)
                component["string_shortcuts"].append(
                    (
                        subcls.__name__,
                        subcls.__name__.lower(),
                        "Uses " + tags.get("sets", "default values"),
                    )
                )


add_component_shortcuts()


def add_demos():
    for mode in docs:
        for cls in docs[mode]:
            if "demos" not in cls["tags"]:
                continue
            cls["demos"] = []
            demos = [demo.strip() for demo in cls["tags"]["demos"].split(",")]
            for demo in demos:
                demo_file = os.path.join(DEMOS_DIR, demo, "run.py")
                with open(demo_file) as run_py:
                    demo_code = run_py.read()
                cls["demos"].append((demo, demo_code))


add_demos()

ordered_events = ["Change()", "Click()", "Submit()", "Edit()", "Clear()", "Play()", "Pause()", "Stream()", "Blur()", "Upload()"]

def add_supported_events():
    for component in docs["component"]:
        component["events-list"] = []
        event_listener_props = dir(EventListener)
        for listener in EventListener.__subclasses__():
            if not issubclass(component["class"], listener):
                continue
            for prop in dir(listener):
                if prop not in event_listener_props:
                    component["events-list"].append(prop + "()")
        if component["events-list"]:
            component["events"] = ", ".join(component["events-list"])


add_supported_events()


def add_guides():
    for mode in docs:
        for cls in docs[mode]:
            if "guides" not in cls["tags"]:
                continue
            cls["guides"] = []
            docstring_guides = [
                guide.strip() for guide in cls["tags"]["guides"].split(",")
            ]
            for docstring_guide in docstring_guides:
                for guide in guides:
                    if docstring_guide == guide["name"]:
                        cls["guides"].append(guide)


add_guides()


def style_types():
    for mode in docs:
        for cls in docs[mode]:
            for tag in [
                "preprocessing",
                "postprocessing",
                "examples-format",
                "events",
            ]:
                if tag not in cls["tags"]:
                    continue
                cls["tags"][tag] = (
                    cls["tags"][tag]
                    .replace(
                        "{",
                        "<span class='text-orange-500' style='font-family: monospace; font-size: large;' >",
                    )
                    .replace("}", "</span>")
                )


style_types()


def override_signature(name, signature):
    for mode in docs:
        for cls in docs[mode]:
            if cls["name"] == name:
                cls["override_signature"] = signature


override_signature("Blocks", "with gradio.Blocks():")
override_signature("Row", "with gradio.Row():")
override_signature("Column", "with gradio.Column():")
override_signature("Tab", "with gradio.Tab():")
override_signature("Group", "with gradio.Group():")
override_signature("Box", "with gradio.Box():")
override_signature("Dataset", "gr.Dataset(components, samples)")


def find_cls(target_cls):
    for mode in docs:
        for cls in docs[mode]:
            if cls["name"] == target_cls:
                return cls
    raise ValueError("Class not found")


def build(output_dir, jinja_env, gradio_wheel_url, gradio_version):
    os.makedirs(output_dir, exist_ok=True)
    template = jinja_env.get_template("docs/template.html")
    output = template.render(
        docs=docs,
        ordered_events=ordered_events,
        find_cls=find_cls,
        version="main",
        gradio_version=gradio_version,
        gradio_wheel_url=gradio_wheel_url,
        canonical_suffix="/main"
    )
    output_folder = os.path.join(output_dir, "docs")
    os.makedirs(output_folder)
    output_main = os.path.join(output_folder, "main")
    os.makedirs(output_main)
    output_file = os.path.join(output_main, "index.html")
    with open(output_file, "w") as index_html:
        index_html.write(output)
    template = jinja_env.get_template(f"docs/v{gradio_version}_template.html")
    output = template.render()
    version_docs_file = os.path.join(output_folder, "index.html")
    with open(version_docs_file, "w") as index_html:
        index_html.write(output)


def build_pip_template(version, jinja_env):
    docs_files = os.listdir("src/docs")
    template = jinja_env.get_template("docs/template.html")
    output = template.render(
<<<<<<< HEAD
        docs=docs, find_cls=find_cls, version="pip", gradio_version=version, canonical_suffix=""
=======
        docs=docs, find_cls=find_cls, version="pip", gradio_version=version, ordered_events=ordered_events
>>>>>>> d77b0702
    )
    with open(f"src/docs/v{version}_template.html", "w+") as template_file:
        template_file.write(output)<|MERGE_RESOLUTION|>--- conflicted
+++ resolved
@@ -168,11 +168,7 @@
     docs_files = os.listdir("src/docs")
     template = jinja_env.get_template("docs/template.html")
     output = template.render(
-<<<<<<< HEAD
-        docs=docs, find_cls=find_cls, version="pip", gradio_version=version, canonical_suffix=""
-=======
-        docs=docs, find_cls=find_cls, version="pip", gradio_version=version, ordered_events=ordered_events
->>>>>>> d77b0702
+        docs=docs, find_cls=find_cls, version="pip", gradio_version=version, canonical_suffix="", ordered_events=ordered_events
     )
     with open(f"src/docs/v{version}_template.html", "w+") as template_file:
         template_file.write(output)