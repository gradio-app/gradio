<!doctype html>

<html lang="en">

<head>
  <meta charset="utf-8">
  <meta name="viewport" content="width=device-width, initial-scale=1">

  <title>Gradio Docs</title>
  <meta name="description" content="Browse Gradio documentation and examples">
  <meta name="author" content="Gradio team">
  <meta property="og:title" content="Gradio Docs">
  <meta property="og:type" content="website">
  <meta property="og:url" content="https://gradio.app/">
  <meta property="og:description" content="Browse Gradio documentation and examples">
  <meta name="twitter:card" content="summary_large_image">
  <meta name="twitter:creator" content="@teamGradio">
  <meta name="twitter:title" content="Gradio Docs">
  <meta name="twitter:description" content="Browse Gradio documentation and examples">
  <meta name="twitter:image" content="https://gradio.app/static/home/img/social-cheetah.jpg">  
  <link href="http://fonts.cdnfonts.com/css/product-sans" rel="stylesheet">
  <link href="https://fonts.googleapis.com/css2?family=Source+Sans+Pro:ital,wght@0,200;0,300;0,400;0,600;0,700;0,900;1,200;1,300;1,400;1,600;1,700;1,900&display=swap" rel="stylesheet" />
  <link href="https://fonts.googleapis.com/css2?family=IBM+Plex+Mono:wght@400;600;700&display=swap" rel="stylesheet" />
  <link rel="icon" type="image/png" href="/assets/img/logo.png">
  <link rel="stylesheet" href="/style.css">
  <link rel="stylesheet" href="/assets/prism.css">
  <style>
    pre {
      overflow-x: hidden !important;
      background: #F6F7FA;
      border-radius: 6px;
    }

    code {
      white-space: pre-wrap !important;
    }
    .prose .code, .prose pre {
      color: black;
    }

    .header:hover .anchor {
      visibility: visible;
    }

     .popup {
      text-align: left;
      padding: 20px;
      background: #fff;
      border-radius: 5px;
      width: 95%;
      height: 75%;
      position: fixed;
      z-index: 99;
      margin: 2rem;
    }

    .popup h2 {
      margin-top: 0;
      color: #333;
      font-family: Tahoma, Arial, sans-serif;
    }

    .popup .close {
      position: absolute;
      top: 20px;
      right: 30px;
      transition: all 200ms;
      font-size: 30px;
      font-weight: bold;
      text-decoration: none;
      color: #333;
      cursor: pointer;
    }
    .popup .close:hover {
      color: #ec8f14;
    }

  </style>
  <script async src="https://www.googletagmanager.com/gtag/js?id=UA-156449732-1"></script>
    <script>
      window.dataLayer = window.dataLayer || [];
      function gtag() {
        dataLayer.push(arguments);
      }
      gtag('js', new Date());
      gtag('config', 'UA-156449732-1');
    </script>
<!--  <script defer id="gradio-library" type="module" crossorigin src="/assets/gradio-library/index.3aee2a84.js"></script>-->
<!--  <link rel="modulepreload" href="/assets/gradio-library/index.5565f236.css">-->
</head>

<body>
  {{navbar_html|safe}}
  <div class="container mx-auto max-w-7xl">
    <main class="flex gap-4">
      <div class="py-4 navigation h-screen leading-relaxed sticky top-0 text-md overflow-y-auto hidden md:block rounded-t-xl bg-gradient-to-r from-white to-gray-50" style="min-width: 18%">
        <a class="px-4 link mb-2 block border-orange-500 text-orange-500 md:border-l-2 pl-4" href="#building_demos">Building Demos</a>
        <a class="px-4 block thin-link" href="#interface">Interface</a>
        <a class="px-4 block thin-link" href="#combining_interfaces">Combining Interfaces</a>
        <a class="px-4 block thin-link" href="#blocks">Blocks<sup class="text-orange-500">NEW</sup></a>
        <a class="px-4 link my-2 block" href="#components">Components</h4>
        {% for component in docs["components"] %}
          {% if component["name"] not in ["Image3D", "Dropdown", "State" "Textbox"] %}
        <a class="px-4 block thin-link" href="#{{ component["name"].lower() }}">{{ component["name"] }}</a>
          {% endif %}
        {% endfor %}
      </div>
      <div class="docs mx-6 leading-7 max-w-full">
        <p class="bg-gradient-to-r from-orange-100 to-orange-50 border border-orange-200/80 px-4 py-1 rounded-full mb-4 text-md w-full text-orange-900">New to Gradio? Start here: <a class="link underline" href="/getting_started">Getting Started</a></p>
        <h2 id="building_demos" class="text-4xl font-light mb-4 mt-8 text-orange-500">Building Demos</h2>
        <section class="flex flex-col gap-6">
          <div id="interface" class="func">
            <h3 id="interface-header" class="text-3xl font-light my-4">Interface</h3>
            <button class="rounded-full bg-orange-500 text-white py-1 px-3 my-3" onclick="showPopup('interface')">
              Try Demo &#8594;
            </button>
            <pre><code class='lang-python'>gradio.Interface(<!--
          -->{% for param in docs.interface["params"][:4] %}<!--
            -->{% if param|length == 1 %}<!--
              -->{{ param[0] }}<!--
            -->{% else %}<!--
              -->{{ param[0] }}={{ param[1] }}<!--
            -->{% endif %}<!--
            -->, <!--
          -->{% endfor %}&#183;&#183;&#183;)</code></pre>
            <p class="mb-2 w-full md:pr-12 mt-4 text-lg">{{ docs.interface["doc"] }}</p>
            <table class="table-fixed w-full mt-6 mb-4">
              <thead class="text-left">
                <tr>
                  <th class="font-semibold w-2/5">Parameter</th>
                  <th class="font-semibold">Description</th>
                </tr>
              </thead>
            </table>
            <table class="table-fixed w-full mt-6 mb-4 rounded-lg bg-gray-50 border border-gray-100 overflow-hidden">
              <tbody class="text-left align-top divide-y">
              {% for param in docs.interface["params_doc"] %}
                  <tr class="group hover:bg-gray-200/60 odd:bg-gray-100/80">
                    <td class="p-3 w-2/5">
                      <code class=“prettyprint”>{{ param[0] }}</code>
                      <p class="text-gray-500 italic">{{ param[1] }}</p>
                      {% if docs.interface["params"][loop.index]|length == 1 %}
                        <p class="text-orange-600 font-semibold italic">required</p>
                      {% else %}
                        <p class="text-gray-600 font-semibold italic">default: {{ docs.interface["params"][loop.index][1] }}</p>
                      {% endif %}
                    </td>
                    <td class="p-3 text-gray-700">
                      <p>{{ param[2] }}</p>
                    </td>
                  </tr>
              {% endfor %}
              </tbody>
            </table>
            <p class="mb-2 w-4/5 font-semibold">Example usage:</p>
            <pre><code class='lang-python'>{{ docs.interface["example"][0] }}</code></pre>
            <pre><code class='lang-python'>{{ docs.interface["example"][1] }}</code></pre>
          </div>
          <h3 class="font-semibold">Methods:</h3>
          <div id="launch" class="func ml-12">
            <h3 id="launch-header" class="text-2xl font-light my-4">launch()</h3>
            <pre><code class='lang-python'>gradio.Interface().launch(<!--
            -->&#183;&#183;&#183;<!--
            -->)</code></pre>
            <p class="mb-2 w-full md:pr-12 mt-4 text-lg">{{ docs.launch["doc"] }}</p>
            <table class="table-fixed w-full mt-6 mb-4">
              <thead class="text-left">
                <tr>
                  <th class="font-semibold w-2/5">Parameter</th>
                  <th class="font-semibold">Description</th>
                </tr>
              </thead>
            </table>
            <table class="table-fixed w-full mt-6 mb-4 rounded-lg bg-gray-50 border border-gray-100 overflow-hidden">
              <tbody class="text-left align-top divide-y">
              {% for param in docs.launch["params_doc"] %}
                  <tr class="group hover:bg-gray-200/60 odd:bg-gray-100/80">
                    <td class="p-3 w-2/5 break-words">
                      <code class=“prettyprint”>{{ param[0] }}</code>
                      <p class="text-gray-500 italic">{{ param[1] }}</p>
                      {% if docs.launch["params"][loop.index]|length == 1 %}
                        <p class="text-orange-600 font-semibold italic">required</p>
                      {% else %}
                        <p class="text-gray-600 font-semibold italic">default: {{ docs.launch["params"][loop.index][1] }}</p>
                      {% endif %}
                    </td>
                    <td class="p-2 w-3/5 break-words text-gray-700">
                      <p>{{ param[2] }}</p>
                    </td>
                  </tr>
              {% endfor %}
              </tbody>
            </table>
            <p class="mb-2 w-4/5 font-semibold">Example usage:</p>
            <pre><code class='lang-python'>{{ docs.launch["example"] }}</code></pre>
<<<<<<< HEAD
          </div>
          <div id="load" class="func ml-12">
=======
          </div>          
          <div id="load" class="func ml-20">
>>>>>>> 76e8cf1e
            <h3 id="load-header" class="text-2xl font-light my-4">load()</h3>
            <pre><code class='lang-python'>gradio.Interface.load(<!--
            -->{% for param in docs.load["params"][:1] %}<!--
              -->{% if param|length == 1 %}<!--
                -->{{ param[0] }}<!--
              -->{% else %}<!--
                -->{{ param[0] }}={{ param[1] }}<!--
              -->{% endif %}, <!--
            -->{% endfor %}&#183;&#183;&#183;)</code></pre>
            <p class="mb-2 w-full md:pr-12 mt-4 text-lg">{{ docs.load["doc"] }}</p>
            <table class="table-fixed w-full mt-6 mb-4">
              <thead class="text-left">
                <tr>
                  <th class="font-semibold w-2/5">Parameter</th>
                  <th class="font-semibold">Description</th>
                </tr>
              </thead>
            </table>
            <table class="table-fixed w-full mt-6 mb-4 rounded-lg bg-gray-50 border border-gray-100 overflow-hidden">
              <tbody class="text-left align-top divide-y">
              {% for param in docs.load["params_doc"] %}
                  <tr class="group hover:bg-gray-200/60 odd:bg-gray-100/80">
                    <td class="p-3 w-2/5">
                      <code class=“prettyprint”>{{ param[0] }}</code>
                      <p class="text-gray-500 italic">{{ param[1] }}</p>
                      {% if docs.load["params"][loop.index - 1]|length == 1 %}
                        <p class="text-orange-600 font-semibold italic">required</p>
                      {% else %}
                        <p class="text-gray-600 font-semibold italic">default: {{ docs.load["params"][loop.index - 1][1] }}</p>
                      {% endif %}
                    </td>
                    <td class="p-3 text-gray-700">
                      <p>{{ param[2] }}</p>
                    </td>
                  </tr>
              {% endfor %}
              </tbody>
            </table>
            <p class="mb-2 w-4/5 font-semibold">Example usage:</p>
            <pre><code class='lang-python'>{{ docs.load["example"] }}</code></pre>
          </div>
          <div id="from_pipeline" class="func ml-12">
            <h3 id="from_pipeline-header" class="text-2xl font-light my-4">from_pipeline()</h3>
            <pre><code class='lang-python'>gradio.Interface.from_pipeline(<!--
            -->{% for param in docs.from_pipeline["params"] %}<!--
              -->{% if param|length == 1 %}<!--
                -->{{ param[0] }}<!--
              -->{% else %}<!--
                -->{{ param[0] }}={{ param[1] }}<!--
              -->{% endif %}<!--
              -->{% if not loop.last %}, {% endif %}<!--
            -->{% endfor %})</code></pre>
            <p class="mb-2 w-full md:pr-12 mt-4 text-lg">{{ docs.from_pipeline["doc"] }}</p>
            <table class="table-fixed w-full mt-6 mb-4">
              <thead class="text-left">
                <tr>
                  <th class="font-semibold w-2/5">Parameter</th>
                  <th class="font-semibold">Description</th>
                </tr>
              </thead>
            </table>
            <table class="table-fixed w-full mt-6 mb-4 rounded-lg bg-gray-50 border border-gray-100 overflow-hidden">
              <tbody class="text-left align-top divide-y">
              {% for param in docs.from_pipeline["params_doc"] %}
                  <tr class="group hover:bg-gray-200/60 odd:bg-gray-100/80">
                    <td class="p-3 w-2/5">
                      <code class=“prettyprint”>{{ param[0] }}</code>
                      <p class="text-gray-500 italic">{{ param[1] }}</p>
                      {% if docs.from_pipeline["params"][loop.index - 1]|length == 1 %}
                        <p class="text-orange-600 font-semibold italic">required</p>
                      {% else %}
                        <p class="text-gray-600 font-semibold italic">default: {{ docs.from_pipeline["params"][loop.index - 1][1] }}</p>
                      {% endif %}
                    </td>
                    <td class="p-3 text-gray-700">
                      <p>{{ param[2] }}</p>
                    </td>
                  </tr>
              {% endfor %}
              </tbody>
            </table>
            <p class="mb-2 w-4/5 font-semibold">Example usage:</p>
            <pre><code class='lang-python'>{{ docs.from_pipeline["example"] }}</code></pre>
            <div class="py-4">
              <div class="w-full border-t border-gray-200"></div>
            </div>
          </div>
        </section>
        <section class="flex flex-col gap-6">
          <div id="combining_interfaces" class="func">
            <h3 id="interface-header" class="text-3xl font-light my-4">Combining Interfaces</h3>
            <p class="w-4/5 mt-4 text-lg">Once you have created several Interfaces, we provide several classes that let you
              start combining them together. For example, you can chain them in <em>Series</em>
              or compare their outputs in <em>Parallel</em> if the inputs and outputs match accordingly. 
              You can also display arbitrary Interfaces together in a tabbed layout using <em>TabbedInterface</em>.</p>
              <h3 class="font-semibold">Classes:</h3>
              <div id="tabbed_interface" class="func ml-20">
                <h3 id="tabbed_interface_heading" class="text-2xl font-light my-4">TabbedInterface</h3>
                <pre><code class='lang-python'>gradio.TabbedInterface(interface_list, &#183;&#183;&#183;)</code></pre>
                <p class="mb-2 w-4/5 mt-4 text-lg">{{ docs.tabbed_interface["doc"] }}</p>
                <table class="table-fixed w-full my-4">
                  <thead class="text-left">
                    <tr>
                      <th class="font-semibold w-2/5">Parameter</th>
                      <th class="font-semibold">Description</th>
                    </tr>
                  </thead>
                </table>
                <table class="table-fixed w-full my-4 rounded-lg bg-gray-100">
                  <tbody class="text-left align-top">
                  {% for param in docs.tabbed_interface["params_doc"] %}
                      <tr class="group hover:bg-gray-200">
                        <td class="p-2 w-2/5 break-words">
                          <code class=“prettyprint”>{{ param[0] }}</code>
                          <p class="text-gray-500 italic">{{ param[1] }}</p>
                          {% if docs.tabbed_interface["params"][loop.index]|length == 1 %}
                            <p class="text-orange-600 font-semibold italic">required</p>
                          {% else %}
                            <p class="text-gray-600 font-semibold italic">default: {{ docs.tabbed_interface["params"][loop.index][1] }}</p>
                          {% endif %}
                        </td>
                        <td class="p-2 w-3/5 break-words">
                          <p>{{ param[2] }}</p>
                        </td>
                      </tr>
                  {% endfor %}
                  </tbody>
                </table>
              </div>
              
              <div id="tabbed_interface" class="func ml-20">
                <h3 id="tabbed_interface_heading" class="text-2xl font-light my-4">Parallel</h3>
                <pre><code class='lang-python'>gradio.Parallel(*interfaces, &#183;&#183;&#183;)</code></pre>
                <p class="mb-2 w-4/5 mt-4 text-lg">{{ docs.parallel["doc"] }}</p>
                <table class="table-fixed w-full my-4">
                  <thead class="text-left">
                    <tr>
                      <th class="font-semibold w-2/5">Parameter</th>
                      <th class="font-semibold">Description</th>
                    </tr>
                  </thead>
                </table>
                <table class="table-fixed w-full my-4 rounded-lg bg-gray-100">
                  <tbody class="text-left align-top">
                  {% for param in docs.parallel["params_doc"] %}
                      <tr class="group hover:bg-gray-200">
                        <td class="p-2 w-2/5 break-words">
                          <code class=“prettyprint”>{{ param[0] }}</code>
                          <p class="text-gray-500 italic">{{ param[1] }}</p>
                          {% if docs.parallel["params"][loop.index]|length == 1 %}
                            <p class="text-orange-600 font-semibold italic">required</p>
                          {% else %}
                            <p class="text-gray-600 font-semibold italic">default: None</p>
                          {% endif %}
                        </td>
                        <td class="p-2 w-3/5 break-words">
                          <p>{{ param[2] }}</p>
                        </td>
                      </tr>
                  {% endfor %}
                  </tbody>
                </table>
              </div>              

              <div id="tabbed_interface" class="func ml-20">
                <h3 id="tabbed_interface_heading" class="text-2xl font-light my-4">Series</h3>
                <pre><code class='lang-python'>gradio.Series(*interfaces, &#183;&#183;&#183;)</code></pre>
                <p class="mb-2 w-4/5 mt-4 text-lg">{{ docs.series["doc"] }}</p>
                <table class="table-fixed w-full my-4">
                  <thead class="text-left">
                    <tr>
                      <th class="font-semibold w-2/5">Parameter</th>
                      <th class="font-semibold">Description</th>
                    </tr>
                  </thead>
                </table>
                <table class="table-fixed w-full my-4 rounded-lg bg-gray-100">
                  <tbody class="text-left align-top">
                  {% for param in docs.series["params_doc"] %}
                      <tr class="group hover:bg-gray-200">
                        <td class="p-2 w-2/5 break-words">
                          <code class=“prettyprint”>{{ param[0] }}</code>
                          <p class="text-gray-500 italic">{{ param[1] }}</p>
                          {% if docs.series["params"][loop.index]|length == 1 %}
                            <p class="text-orange-600 font-semibold italic">required</p>
                          {% else %}
                            <p class="text-gray-600 font-semibold italic">default: None</p>
                          {% endif %}
                        </td>
                        <td class="p-2 w-3/5 break-words">
                          <p>{{ param[2] }}</p>
                        </td>
                      </tr>
                  {% endfor %}
                  </tbody>
                </table>
              </div>              
              

          </div>
        </section>
        <section class="flex flex-col gap-6">
          <div id="blocks" class="func">
            <h3 id="blocks-header" class="text-3xl font-light my-4">Blocks</h3>
            <button class="rounded-full bg-orange-500 text-white py-1 px-3 my-3" onclick="showPopup('interface')">
              Try Demo &#8594;
            </button>
            <pre><code class='lang-python'>with gradio.Blocks(theme, analytics_enabled, mode):
    &#183;&#183;&#183;</code></pre>
    <p class="mb-2 w-full md:pr-12 mt-4 text-lg">{{ docs.blocks["doc"] }}</p>
    <table class="table-fixed w-full mt-6 mb-4">
      <thead class="text-left">
        <tr>
          <th class="font-semibold w-2/5">Parameter</th>
          <th class="font-semibold">Description</th>
        </tr>
      </thead>
    </table>
    <table class="table-fixed w-full mt-6 mb-4 rounded-lg bg-gray-50 border border-gray-100 overflow-hidden">
      <tbody class="text-left align-top divide-y">
      {% for param in docs.blocks["params_doc"] %}
          <tr class="group hover:bg-gray-200/60 odd:bg-gray-100/80">
            <td class="p-3 w-2/5">
              <code class=“prettyprint”>{{ param[0] }}</code>
              <p class="text-gray-500 italic">{{ param[1] }}</p>
              {% if docs.blocks["params"][loop.index]|length == 1 %}
                <p class="text-orange-600 font-semibold italic">required</p>
              {% else %}
                <p class="text-gray-600 font-semibold italic">default: {{ docs.blocks["params"][loop.index][1] }}</p>
              {% endif %}
            </td>
            <td class="p-3 text-gray-700">
              <p>{{ param[2] }}</p>
            </td>
          </tr>
      {% endfor %}
      </tbody>
    </table>
    <p class="mb-2 w-4/5 font-semibold">Example usage:</p>
    <pre><code class='lang-python'>{{ docs.blocks["example"] }}</code></pre>


          </div>
        </section>
        <h2 id="components" class="text-4xl font-light my-4 text-orange-500">Components</h2>
        <p class="w-4/5 mt-8 text-lg">Gradio includes pre-built components that can be used as 
          inputs or outputs in your Interface or Blocks with a single line of code. Components 
          include <em>preprocessing</em> steps that convert user data submitted through browser 
          to something that be can used by a Python function, and <em>postprocessing</em>
          steps to convert values returned by a Python function into something that can be displayed in a browser.</p>
        <section class="flex flex-col gap-6">
          {% for func in docs["components"] %}
          {% if func["name"] not in ["Image3D", "Dropdown", "State" "Textbox"] %}
          <div id="{{ func['name'].lower() }}" class="func">
            <h3 id="{{ func['name'].lower() }}-header" class="text-3xl font-light my-4">
              {{ func['name'] }}
            </h3>
            <button class="rounded-full bg-orange-500 text-white py-1 px-3 my-3" onclick="showPopup('{{ func['name'].lower() }}')">
              Try Demo &#8594;
            </button>
            <div id='{{ func["name"].lower() }}_component'></div>
            <pre><code class="lang-python">gradio.components.<span>{{ func["name"] }}(</span><!--
            -->{% for param in func["params"] %}<!--
              -->{% if param|length == 1 %}<!--
                -->{{ param[0] }}<!--
              -->{% else %}<!--
                -->{{ param[0] }}={{ param[1] }}<!--
              -->{% endif %}<!--
              -->{% if not loop.last %}, {% endif %}<!--
            -->{% endfor %}<span>)</span></code></pre>
            <p class="w-4/5 mt-8 text-lg">{{ func["doc"] }}</p>
            {% if func["Preprocessing"]|length %}
            <p class="text-gray-500">Preprocessing: {{ func["Preprocessing"] | safe}}</p>
            {% endif %}
            {% if func["Postprocessing"]|length %}
            <p class="text-gray-500">Postprocessing: {{ func["Postprocessing"] | safe}}</p>
            {% endif %}
            <table class="table-fixed w-full mt-6 mb-4">
              <thead class="text-left">
                <tr>
                  <th class="font-semibold w-2/5">Parameter</th>
                  <th class="font-semibold">Description</th>
                </tr>
              </thead>
            </table>
            <table class="table-fixed w-full mt-6 mb-4 rounded-lg bg-gray-50 border border-gray-100 overflow-hidden">
              <tbody class="text-left align-top divide-y">
              {% for param in func["params_doc"] %}
                  <tr class="group hover:bg-gray-200/60 odd:bg-gray-100/80">
                    <td class="p-3 w-2/5">
                      <code class=“prettyprint”>{{ param[0] }}</code>

                      <p class="text-gray-500 italic">{{ param[1] }}</p>
                    </td>
                    <td class="p-3 text-gray-700">
                      <p>{{ param[2] }}</p>
                    </td>
                  </tr>
              {% endfor %}
              </tbody>
            </table>
            <h4 class="my-2 font-semibold">Step-by-step Guides</h4>
            {% if func["guides"] %}
              <div class="guides-list grid grid-cols-1 lg:grid-cols-4 gap-4">
                {% for guide in func["guides"] %}
                <a class="flex lg:col-span-1 flex-col group overflow-hidden relative rounded-xl shadow-sm hover:shadow-alternate transition-shadow my-4" target="_blank" href="/{{ guide.name }}">
                  <div class="flex flex-col p-4 h-min">
                    <p class="font-semibold group-hover:underline text-l">{{ guide.pretty_name }}</p>
                  </div>
                </a>

                {% endfor %}
              </div>
            {% else %}
              <p class="my-2 text-gray-500">No guides yet, <a class="font-semibold text-orange-500 border-b border-orange-500 " target="_blank" href="https://github.com/gradio-app/gradio/tree/master/guides">contribute</a> a guide about <span class="font-semibold">{{ func["name"] }}</span></p>
            {% endif %}
            {% if func["shortcuts"]|length %}
            <h4 class="my-2 font-semibold">String Shortcuts</h4>
            <ul class="list-disc list-inside">
              {% for param in func["shortcuts"] %}
              <li>"{{ param[0] }}" -
                {% if param[1]|length == 0 %}
                Uses defaults implementation.
                {% else %}
                Sets <code>
                  {% for pair in param[1].items() %}
                    {{pair[0]}}={{pair[1]}}<!--
                  -->{% if not loop.last %},{% endif %}
                  {% endfor %}
                </code>
                {% endif %}
              </li>
              {% endfor %}
            </ul>
            {% endif %}
            {% if func["interpret_params"] %}
            <span class="font-semibold">Default Interpretation:</span> {{ func["interpret"] }}
            <p>gradio.inputs.{{ func["name"] }}.interpret(</span><!--
          -->{% for param in func["interpret_params"] %}<!--
            -->{% if param|length == 1 %}<!--
              -->{{ param[0] }}<!--
            -->{% else %}<!--
              -->{{ param[0] }}={{ param[1] }}<!--
            -->{% endif %}<!--
            -->{% if not loop.last %}, {% endif %}<!--
          -->{% endfor %}<span>)</span>
            </p>
            <ul class="list-disc list-inside">
              {% for param in func["interpret_params_doc"] %}
              <li><span class="font-semibold">{{ param[0] }}</span> <em>({{ param[1] }})</em> - {{ param[2] }}</li>
              {% endfor %}
            </ul>
            <span class="font-semibold">Custom Interpretation:</span> Return the following in the interpretation function.
            <ul class="list-disc list-inside">
              {% for ret in func["interpret_returns_doc"] %}
              <li><em>({{ ret[0] }})</em> - {{ ret[1] }}</li>
              {% endfor %}
            </ul>
            {% endif %}
<!--            <h4 class="my-2 font-semibold">Demos</h4>-->
<!--            <div class="flex gap-4 overflow-x-auto pb-1">-->
<!--              {% for demo in func["demos"] %}-->
<!--              <div class="flex-shrink-0 flex flex-col">-->
<!--                <div class="mb-2">-->
<!--                  <span class="italic">{{ demo }}:</span>-->
<!--                  <a class="demo_code link" target="_blank"-->
<!--                    href="{{ demo_links[demo] if demo in demo_links else '#'  }}"-->
<!--                    target="_blank">-->
<!--                    Open in Colab-->
<!--                  </a>-->
<!--                </div>-->
<!--                <div class="relative cursor-pointer flex-grow">-->
<!--                  <a href="{{ demo_links[demo] }}" target="_blank" class="absolute w-full h-full bg-gray-400 bg-opacity-10 hover:bg-opacity-0 group transition flex items-center justify-center">-->
<!--                    <img src="/assets/img/colab-badge.svg" class="opacity-60 group-hover:opacity-80 transition h-6">-->
<!--                  </a>-->
<!--                  <img style="width:420px"-->
<!--                    src="/assets/demo_screenshots/{{ demo }}.png">-->
<!--                </div>-->
<!--              </div>-->
<!--              {% endfor %}-->
<!--            </div>-->
            {% if not loop.last %}
              <div class="py-4">
                <div class="w-full border-t border-gray-200"></div>
              </div>
            {% endif %}
          </div>
          {% endif %}
          {% endfor %}
        </section>
      </div>
<!--      <div class="popup demos-panel relative flex flex-row h-4/5 mx-4 my-auto bg-grey-100">-->
<!--        <div class="demo-code w-2/6 m-4 border-2 border-orange-500 rounded-xl p-4 bg-white">-->
<!--            <h1 class="text-3xl font-semibold">Code</h1>-->
<!--        </div>-->
<!--        <div class="demo-interface w-7/12 m-4 border-2 border-orange-500 rounded-xl p-4 bg-white">-->
<!--            <h1 class="text-3xl font-semibold">Demo</h1>-->
<!--        </div>-->
<!--        <div class="close w-1/12 p-4">-->
<!--          <a class="float-right" onclick="hidePopup()">&#215;</a>-->
<!--        </div>-->
<!--      </div>-->
    </main>
  </div>
  <footer class="container flex-row sm:flex-col lg:flex-row relative inset-x-0 top-0 z-10 bg-white/80 backdrop-blur-lg mx-auto flex max-w-7xl items-center px-4 py-6 justify-between flex-wrap gap-6">
    <a href="/">
      <svg width="60" viewBox="0 0 1090 365" fill="none" xmlns="http://www.w3.org/2000/svg">
        <path d="M1.72486 337.254L31.1725 300.91C47.4495 315.82 65.5902 323.275 85.5947 323.275C99.0139 323.275 110.072 321.287 118.77 317.311C127.468 313.335 131.816 307.868 131.816 300.91C131.816 289.106 122.187 283.204 102.928 283.204C97.7093 283.204 89.9436 283.826 79.6307 285.068C69.3178 286.311 61.552 286.932 56.3335 286.932C24.2765 286.932 8.24807 275.439 8.24807 252.452C8.24807 245.867 10.9195 239.406 16.2623 233.069C21.6051 226.732 27.8177 222.072 34.9001 219.09C12.162 204.304 0.792969 183.368 0.792969 156.281C0.792969 134.91 8.62083 117.266 24.2765 103.35C39.9323 89.3095 59.1913 82.2893 82.0536 82.2893C99.9458 82.2893 114.918 85.6441 126.971 92.3537L145.236 71.1066L177.479 100.368L155.3 116.583C163.004 128.262 166.855 142.054 166.855 157.959C166.855 180.697 159.897 198.899 145.981 212.567C132.189 226.111 114.732 232.882 93.609 232.882C90.2542 232.882 85.7811 232.572 80.1898 231.95L72.5483 230.832C71.6786 230.832 68.3238 232.199 62.4839 234.932C56.7684 237.542 53.9106 240.275 53.9106 243.133C53.9106 248.103 58.1972 250.588 66.7706 250.588C70.6224 250.588 77.0835 249.656 86.1539 247.793C95.2243 245.929 102.99 244.997 109.451 244.997C154.803 244.997 177.479 263.2 177.479 299.605C177.479 319.734 168.409 335.514 150.268 346.945C132.127 358.501 110.259 364.279 84.6629 364.279C54.0969 364.279 26.4509 355.27 1.72486 337.254ZM48.3192 156.468C48.3192 168.271 51.5498 177.777 58.0109 184.983C64.5962 192.066 73.4181 195.607 84.4765 195.607C95.5349 195.607 104.046 192.128 110.01 185.17C115.974 178.212 118.956 168.644 118.956 156.468C118.956 146.403 115.726 137.892 109.265 130.934C102.928 123.976 94.6651 120.497 84.4765 120.497C73.7908 120.497 65.0932 123.851 58.3836 130.561C51.674 137.271 48.3192 145.906 48.3192 156.468Z" fill="#FF7C00" />
        <path d="M323.599 129.816C315.274 124.348 306.142 121.615 296.201 121.615C285.391 121.615 275.762 126.523 267.313 136.339C258.988 146.155 254.826 158.145 254.826 172.31V286H208.231V86.3896H254.826V104.655C267.872 89.9929 285.205 82.662 306.825 82.662C322.729 82.662 334.906 85.0849 343.355 89.9308L323.599 129.816Z" fill="#FF7C00" />
        <path d="M482.579 266.058C478.354 273.016 470.961 278.731 460.4 283.204C449.963 287.553 439.029 289.727 427.598 289.727C406.102 289.727 389.204 284.385 376.903 273.699C364.602 262.889 358.451 247.606 358.451 227.85C358.451 204.739 367.087 186.661 384.358 173.614C401.753 160.568 426.417 154.045 458.35 154.045C463.817 154.045 470.278 154.977 477.733 156.84C477.733 133.357 462.885 121.615 433.189 121.615C415.669 121.615 401.008 124.535 389.204 130.375L379.139 94.2174C395.168 86.5138 414.24 82.662 436.357 82.662C466.799 82.662 489.102 89.6201 503.267 103.536C517.432 117.328 524.514 143.545 524.514 182.188V224.868C524.514 251.458 529.857 268.17 540.542 275.004C536.691 281.713 532.404 285.814 527.682 287.305C522.961 288.92 517.556 289.727 511.467 289.727C504.758 289.727 498.732 287.242 493.389 282.272C488.046 277.302 484.443 271.897 482.579 266.058ZM478.106 192.066C470.154 190.45 464.19 189.643 460.214 189.643C423.435 189.643 405.046 201.695 405.046 225.8C405.046 243.692 415.421 252.638 436.171 252.638C464.128 252.638 478.106 238.66 478.106 210.703V192.066Z" fill="#FF7C00" />
        <path d="M703.436 286V273.885C699.584 278.11 693.061 281.838 683.867 285.068C674.672 288.174 665.167 289.727 655.351 289.727C627.519 289.727 605.588 280.906 589.56 263.262C573.655 245.618 565.703 221.016 565.703 189.456C565.703 157.896 574.836 132.238 593.101 112.482C611.49 92.6022 634.477 82.662 662.06 82.662C677.219 82.662 691.011 85.7683 703.436 91.9809V12.0249L750.031 0.842285V286H703.436ZM703.436 134.102C693.496 126.15 683.121 122.174 672.311 122.174C653.674 122.174 639.322 127.89 629.258 139.321C619.194 150.628 614.161 166.905 614.161 188.152C614.161 229.652 634.166 250.402 674.175 250.402C678.648 250.402 684.115 249.097 690.576 246.488C697.162 243.754 701.448 241.021 703.436 238.287V134.102Z" fill="#FF7C00" />
        <path d="M833.341 9.0429C840.797 9.0429 847.133 11.7143 852.352 17.0571C857.695 22.2757 860.366 28.6125 860.366 36.0676C860.366 43.5227 857.695 49.9217 852.352 55.2645C847.133 60.4831 840.797 63.0924 833.341 63.0924C825.886 63.0924 819.487 60.4831 814.145 55.2645C808.926 49.9217 806.317 43.5227 806.317 36.0676C806.317 28.6125 808.926 22.2757 814.145 17.0571C819.487 11.7143 825.886 9.0429 833.341 9.0429ZM809.299 286V124.597H783.765V86.3896H856.452V286H809.299Z" fill="#FF7C00" />
        <path d="M897.828 185.729C897.828 155.287 906.588 130.499 924.107 111.364C941.751 92.2294 964.986 82.662 993.813 82.662C1024.13 82.662 1047.68 91.8567 1064.45 110.246C1081.22 128.635 1089.61 153.796 1089.61 185.729C1089.61 217.537 1081.04 242.822 1063.89 261.584C1046.87 280.346 1023.51 289.727 993.813 289.727C963.495 289.727 939.887 280.284 922.989 261.398C906.215 242.388 897.828 217.164 897.828 185.729ZM946.286 185.729C946.286 229.714 962.128 251.706 993.813 251.706C1008.35 251.706 1019.84 245.991 1028.29 234.56C1036.87 223.129 1041.15 206.852 1041.15 185.729C1041.15 142.365 1025.37 120.683 993.813 120.683C979.275 120.683 967.72 126.399 959.146 137.83C950.573 149.261 946.286 165.227 946.286 185.729Z" fill="#FF7C00" />
      </svg>
    </a>
    <nav class="flex ml-auto hidden w-full flex-col gap-3 sm:flex sm:w-auto sm:flex-row sm:gap-8">
      <a class="hover:opacity-75 transition" href="https://twitter.com/Gradio">
        <img src="/assets/img/twitter.svg" class="h-8">
      </a>
      <a class="hover:opacity-75 transition" href="https://github.com/gradio-app/gradio">
        <img src="/assets/img/github.svg" class="h-8">
      </a>
    </nav>
  </footer>
  <script src="/assets/prism.js"></script>
  <script>
    // highlighting section in nav bar
    let mainNavLinks = document.querySelectorAll(".navigation a");
    let lastId;
    let cur = [];

    window.addEventListener("scroll", event => {
      let fromTop = window.scrollY;

    mainNavLinks.forEach(link => {
      let section = document.querySelector(link.hash);

      if (
        section.offsetTop <= fromTop &&
        section.offsetTop + section.offsetHeight > fromTop
      ) {
        link.classList.add("border-orange-500", "text-orange-500", "md:border-l-2", "pl-4");
      } else {
        link.classList.remove("border-orange-500", "text-orange-500", "md:border-l-2", "pl-4");
      }
    });
    });

    // header anchor tags
    function createAnchorTag(link) {
            let a = document.createElement('a');
            a.href = link;
            a.classList.add("anchor", "invisible");
            let img = document.createElement('img');
            img.classList.add("anchor-img", "w-7", "max-w-full", "inline-block", "mr-0", "ml-1")
            img.src = "/assets/img/anchor.svg";
            a.appendChild(img);
            return a;
        }
    function createMobileAnchorTag(link) {
            let a = document.createElement('a');
            a.href = link;
            a.style="text-decoration: none"
            return a;
    }
    var headers = document.querySelectorAll(".docs h2, .docs h3");
    function isTouchDevice() {
            return (('ontouchstart' in window) ||
               (navigator.maxTouchPoints > 0) ||
               (navigator.msMaxTouchPoints > 0));
          }

    if (isTouchDevice()) {
          for (let i = 0; i < headers.length; i++) {
            let link = '#' + headers[i].id;
            var parent = headers[i].parentNode;
            var wrapper = createMobileAnchorTag(link);
            parent.replaceChild(wrapper, headers[i]);
            wrapper.appendChild(headers[i]);
          }
    } else {
          for (let i = 0; i < headers.length; i++) {
            headers[i].classList.add("header");
            let link = '#' + headers[i].id;
            headers[i].appendChild(createAnchorTag(link))
          }
    }

    // guides styling
    var a;
    guideLists = document.querySelectorAll(".guides-list");

    guideLists.forEach(guideList => {
      a = guideList.getElementsByTagName('a');

      var backgrounds = ['linear-gradient(90deg, rgba(255,254,188,0.3) 0%, rgba(255,255,240,0.3) 100%)',
                         'linear-gradient(90deg, rgba(255,205,188,0.3) 0%, rgba(255,253,253,0.3) 100%)',
                         'linear-gradient(90deg, rgba(255,188,188,0.3) 0%, rgba(255,238,238,0.3) 100%)',
                         'linear-gradient(90deg, rgba(194,255,169,0.3) 0%, rgba(243,255,238,0.3) 100%)',
                         'linear-gradient(90deg, rgba(169,255,237,0.3) 0%, rgba(230,255,250,0.3) 100%)',
                         'linear-gradient(90deg, rgba(182,169,255,0.3) 0%, rgba(237,234,255,0.3) 100%)',
                         'linear-gradient(90deg, rgba(255,183,245,0.3) 0%, rgba(255,234,252,0.3) 100%)']

      function shuffleBackgrounds(array) {
        for (let i = array.length - 1; i > 0; i--) {
            const j = Math.floor(Math.random() * (i + 1));
            [array[i], array[j]] = [array[j], array[i]];
        }
      }

      shuffleBackgrounds(backgrounds);

      color_counter = 0
      for (let i = 0; i < a.length; i++) {
        a[i].style.background = backgrounds[color_counter];
        color_counter += 1
        if (color_counter == backgrounds.length) {
          color_counter = 0;
        }
      }
      });

      // Demos
<!--      function hidePopup(elem) {-->
<!--        elem.parentElement.parentElement.classList.add("hidden");-->
<!--      }-->

<!--      function showPopup(component) {-->
<!--        let popup = document.querySelector(".popup");-->
<!--        popup.classList.remove("hidden");-->
<!--      }-->

<!--      // embedding components-->

<!--      document.querySelector("#gradio-library").addEventListener('load', function () {-->

<!--      var target, config-->

<!--      {% for component in docs["components"] %}-->
<!--        {% if not component["name"].lower() in ['checkboxgroup', 'dropdown', 'radio', 'state'] %}-->
<!--           target = '#{{ component["name"].lower() }}_component'-->
<!--           config = {-->
<!--          "mode": "blocks",-->
<!--          "components": [-->
<!--            {-->
<!--              "id": 1,-->
<!--              "type": "{{ component["name"].lower() }}",-->
<!--              "props": {-->
<!--              "label": "input"-->
<!--              }-->
<!--            },-->
<!--            {-->
<!--              "id": 2,-->
<!--              "type": "textbox",-->
<!--              "props": {},-->
<!--            },-->
<!--              {-->
<!--              "id": 3,-->
<!--              "type": "button",-->
<!--              "props": {}-->
<!--            },-->
<!--          ],-->
<!--          "theme": "default",-->
<!--          "layout": {-->
<!--            "id": 0, "children": [-->
<!--                {"id": 1}-->
<!--                ]-->
<!--          },-->
<!--          "dependencies": [-->
<!--              {-->
<!--              "targets": [-->
<!--                3-->
<!--              ],-->
<!--              "trigger": "click",-->
<!--              "inputs": [-->
<!--                1-->
<!--              ],-->
<!--              "outputs": [-->
<!--                2-->
<!--              ],-->
<!--              "queue": false-->
<!--            },-->
<!--          ]-->
<!--        }-->
<!--      window.launchGradio(config, target);-->
<!--      {% endif %}-->
<!--    {% endfor %}-->
<!--    });-->

  </script>
</body>

</html><|MERGE_RESOLUTION|>--- conflicted
+++ resolved
@@ -193,13 +193,8 @@
             </table>
             <p class="mb-2 w-4/5 font-semibold">Example usage:</p>
             <pre><code class='lang-python'>{{ docs.launch["example"] }}</code></pre>
-<<<<<<< HEAD
           </div>
           <div id="load" class="func ml-12">
-=======
-          </div>          
-          <div id="load" class="func ml-20">
->>>>>>> 76e8cf1e
             <h3 id="load-header" class="text-2xl font-light my-4">load()</h3>
             <pre><code class='lang-python'>gradio.Interface.load(<!--
             -->{% for param in docs.load["params"][:1] %}<!--
