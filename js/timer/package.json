{
	"name": "@gradio/timer",
<<<<<<< HEAD
	"version": "0.3.3-beta.2",
=======
	"version": "0.4.0",
>>>>>>> 4d908835
	"description": "Gradio UI packages",
	"type": "module",
	"author": "",
	"license": "ISC",
	"private": false,
	"main_changeset": true,
	"exports": {
		".": {
			"gradio": "./Index.svelte",
			"svelte": "./dist/Index.svelte",
			"types": "./dist/Index.svelte.d.ts"
		},
		"./package.json": "./package.json"
	},
	"dependencies": {
		"@gradio/utils": "workspace:^"
	},
	"devDependencies": {
		"@gradio/preview": "workspace:^"
	},
	"peerDependencies": {
		"svelte": "^4.0.0"
	},
	"repository": {
		"type": "git",
		"url": "git+https://github.com/gradio-app/gradio.git",
		"directory": "js/timer"
	}
}<|MERGE_RESOLUTION|>--- conflicted
+++ resolved
@@ -1,10 +1,6 @@
 {
 	"name": "@gradio/timer",
-<<<<<<< HEAD
-	"version": "0.3.3-beta.2",
-=======
 	"version": "0.4.0",
->>>>>>> 4d908835
 	"description": "Gradio UI packages",
 	"type": "module",
 	"author": "",
