--- conflicted
+++ resolved
@@ -44,12 +44,9 @@
 	}>();
 
 	let editing: false | string = false;
-<<<<<<< HEAD
 	let selected: false | string = false;
 
 	const get_data_at = (row: number, col: number) => data[row][col].value;
-=======
->>>>>>> ad2ed23c
 	$: {
 		if (selected !== false) {
 			const loc = selected.split("-");
