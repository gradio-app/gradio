--- conflicted
+++ resolved
@@ -8,7 +8,8 @@
 		label,
 		on_change,
 		on_select,
-		on_input
+		on_input,
+		show_label = true
 	} = $props();
 	// const gradio: Gradio<CheckboxEvents, CheckboxProps> = props.gradio;
 
@@ -61,15 +62,11 @@
 		name="test"
 		data-testid="checkbox"
 	/>
-<<<<<<< HEAD
-	<span>{label}</span>
-=======
-	{#if gradio.shared.show_label}
+	{#if label && show_label}
 		<span class="label-text">
-			{gradio.shared.label}
+			{label}
 		</span>
 	{/if}
->>>>>>> 91959b55
 </label>
 
 <style>
