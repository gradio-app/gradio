# @self/spaces-test

## 0.0.1

### Dependency updates

<<<<<<< HEAD
=======
- @gradio/client@1.7.1

## 0.0.1

### Dependency updates

- @gradio/client@1.7.0

## 0.0.1

### Dependency updates

>>>>>>> 4d908835
- @gradio/client@1.6.0-beta.4

## 0.0.1

### Dependency updates

- @gradio/client@1.6.0-beta.3

## 0.0.1

### Dependency updates

- @gradio/client@1.6.0-beta.2

## 0.0.1

### Dependency updates

- @gradio/client@1.6.0-beta.1
- @gradio/theme@0.3.0-beta.1

## 0.0.1

### Dependency updates

- @gradio/client@1.5.1
- @gradio/theme@0.2.4

## 0.0.1

### Dependency updates

- @gradio/client@1.5.0
- @gradio/form@0.1.23

## 0.0.1

### Dependency updates

- @gradio/form@0.1.22

## 0.0.1

### Dependency updates

- @gradio/client@1.4.0
- @gradio/form@0.1.21

## 0.0.1

### Dependency updates

- @gradio/client@1.3.0
- @gradio/form@0.1.20

## 0.0.1

### Dependency updates

- @gradio/client@1.2.1

## 0.0.1

### Dependency updates

- @gradio/client@1.2.0
- @gradio/form@0.1.19

## 0.0.1

### Dependency updates

- @gradio/client@1.1.1

## 0.0.1

### Dependency updates

- @gradio/client@1.1.0

## 0.0.1

### Dependency updates

- @gradio/client@1.0.0
- @gradio/form@0.1.18

## 0.0.1

### Dependency updates

- @gradio/client@0.20.1

## 0.0.1

### Dependency updates

- @gradio/client@0.20.0

## 0.0.1

### Dependency updates

- @gradio/theme@0.2.3
- @gradio/client@0.19.4
- @gradio/form@0.1.18

## 0.0.1

### Dependency updates

- @gradio/client@0.19.3

## 0.0.1

### Dependency updates

- @gradio/client@0.19.2

## 0.0.1

### Dependency updates

- @gradio/client@0.19.1

## 0.0.1

### Dependency updates

- @gradio/client@0.19.0
- @gradio/form@0.1.17

## 0.0.1

### Dependency updates

- @gradio/client@0.18.0
- @gradio/form@0.1.16

## 0.0.1

### Dependency updates

- @gradio/client@0.17.0
- @gradio/form@0.1.15

## 0.0.1

### Dependency updates

- @gradio/theme@0.2.2
- @gradio/client@0.16.0
- @gradio/form@0.1.14

## 0.0.1

### Dependency updates

- @gradio/theme@0.2.1
- @gradio/client@0.15.1
- @gradio/form@0.1.13

## 0.0.1

### Dependency updates

- @gradio/client@0.15.0

## 0.0.1

### Dependency updates

- @gradio/form@0.1.12

## 0.0.1

### Dependency updates

- @gradio/form@0.1.11

## 0.0.1

### Dependency updates

- @gradio/client@0.14.0

## 0.0.1

### Dependency updates

- @gradio/client@0.13.0<|MERGE_RESOLUTION|>--- conflicted
+++ resolved
@@ -4,8 +4,6 @@
 
 ### Dependency updates
 
-<<<<<<< HEAD
-=======
 - @gradio/client@1.7.1
 
 ## 0.0.1
@@ -18,7 +16,6 @@
 
 ### Dependency updates
 
->>>>>>> 4d908835
 - @gradio/client@1.6.0-beta.4
 
 ## 0.0.1
