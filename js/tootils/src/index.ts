import { test as base } from "@playwright/test";
import { basename } from "path";

<<<<<<< HEAD
export function get_text<T extends HTMLElement>(el: T) {
=======
export function get_text<T extends HTMLElement>(el: T): string {
>>>>>>> c7081e57
	return el.innerText.trim();
}

export function wait(n: number): Promise<void> {
	return new Promise((r) => setTimeout(r, n));
}

export const test = base.extend<{ setup: void }>({
	setup: [
<<<<<<< HEAD
		async ({ page }, use, testInfo) => {
			const { file } = testInfo;
			const test = basename(file, ".spec.ts");

			await page.goto(`localhost:7879/${test}`);
=======
		async ({ page }, use, testInfo): Promise<void> => {
			const port = process.env.GRADIO_E2E_TEST_PORT;
			const { file } = testInfo;
			const test_name = basename(file, ".spec.ts");

			await page.goto(`localhost:${port}/${test_name}`);
>>>>>>> c7081e57

			await use();
		},
		{ auto: true }
	]
});

export { expect } from "@playwright/test";
export * from "./render";<|MERGE_RESOLUTION|>--- conflicted
+++ resolved
@@ -1,11 +1,7 @@
 import { test as base } from "@playwright/test";
 import { basename } from "path";
 
-<<<<<<< HEAD
-export function get_text<T extends HTMLElement>(el: T) {
-=======
 export function get_text<T extends HTMLElement>(el: T): string {
->>>>>>> c7081e57
 	return el.innerText.trim();
 }
 
@@ -15,20 +11,12 @@
 
 export const test = base.extend<{ setup: void }>({
 	setup: [
-<<<<<<< HEAD
-		async ({ page }, use, testInfo) => {
-			const { file } = testInfo;
-			const test = basename(file, ".spec.ts");
-
-			await page.goto(`localhost:7879/${test}`);
-=======
 		async ({ page }, use, testInfo): Promise<void> => {
 			const port = process.env.GRADIO_E2E_TEST_PORT;
 			const { file } = testInfo;
 			const test_name = basename(file, ".spec.ts");
 
 			await page.goto(`localhost:${port}/${test_name}`);
->>>>>>> c7081e57
 
 			await use();
 		},
