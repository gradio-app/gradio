{
<<<<<<< HEAD
	"name": "@self/tootils",
	"version": "0.6.3",
=======
	"name": "@gradio/tootils",
	"version": "0.6.4",
>>>>>>> fac5a7fa
	"description": "Internal test utilities",
	"type": "module",
	"main": "src/index.ts",
	"author": "",
	"license": "ISC",
	"private": true,
	"dependencies": {
		"@gradio/statustracker": "workspace:^",
		"@gradio/utils": "workspace:^"
	},
	"peerDependencies": {
		"svelte": "^4.0.0"
	},
	"exports": {
		".": "./src/index.ts",
		"./render": "./src/render.ts"
	},
	"scripts": {
		"package": "svelte-package --input=. --cwd=../../.config/"
	}
}<|MERGE_RESOLUTION|>--- conflicted
+++ resolved
@@ -1,11 +1,6 @@
 {
-<<<<<<< HEAD
 	"name": "@self/tootils",
-	"version": "0.6.3",
-=======
-	"name": "@gradio/tootils",
 	"version": "0.6.4",
->>>>>>> fac5a7fa
 	"description": "Internal test utilities",
 	"type": "module",
 	"main": "src/index.ts",
