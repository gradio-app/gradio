--- conflicted
+++ resolved
@@ -1,10 +1,6 @@
 {
 	"name": "@self/tootils",
-<<<<<<< HEAD
-	"version": "0.8.1-dev.0",
-=======
 	"version": "0.8.1",
->>>>>>> 128f24c5
 	"description": "Internal test utilities",
 	"type": "module",
 	"main": "src/index.ts",
@@ -16,11 +12,7 @@
 		"@gradio/utils": "workspace:^"
 	},
 	"peerDependencies": {
-<<<<<<< HEAD
-		"svelte": "^5.43.14"
-=======
 		"svelte": "^5.43.4"
->>>>>>> 128f24c5
 	},
 	"exports": {
 		".": "./src/index.ts",
