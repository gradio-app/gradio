--- conflicted
+++ resolved
@@ -14,13 +14,8 @@
 	export let container = true;
 	export let scale: number | null = null;
 	export let min_width: number | undefined = undefined;
-<<<<<<< HEAD
-	export let mode: "static" | "dynamic";
+	export let mode: "static" | "interactive";
 	export let label = $_("checkbox.checkbox_group");
-=======
-	export let mode: "static" | "interactive";
-	export let label = "Checkbox Group";
->>>>>>> f344592a
 	export let info: string | undefined = undefined;
 	export let show_label: boolean;
 
