<script lang="ts">
	import { Block } from "@gradio/atoms";
	import type { SvelteComponent, ComponentType } from "svelte";
	import type { Gradio, SelectData } from "@gradio/utils";
<<<<<<< HEAD
	import { get_fetchable_url_or_file } from "@gradio/client";

=======
>>>>>>> bd2c6953
	export let components: string[];
	export let component_props: Record<string, any>[];
	export let component_map: Map<
		string,
		Promise<{
			default: ComponentType<SvelteComponent>;
		}>
	>;
	export let label = "Examples";
	export let headers: string[];
	export let samples: any[][];
	export let elem_id = "";
	export let elem_classes: string[] = [];
	export let visible = true;
	export let value: number | null = null;
	export let root: string;
	export let proxy_url: null | string;
	export let samples_per_page = 10;
	export let scale: number | null = null;
	export let min_width: number | undefined = undefined;
	export let gradio: Gradio<{
		click: number;
		select: SelectData;
	}>;

	// Although the `samples_dir` prop is not used in any of the core Gradio component, it is kept for backward compatibility
	// with any custom components created with gradio<=4.20.0
	let samples_dir: string = proxy_url
		? `/proxy=${proxy_url}file=`
		: `${root}/file=`;
	let page = 0;
	$: gallery = components.length < 2;
	let paginate = samples.length > samples_per_page;

	let selected_samples: any[][];
	let page_count: number;
	let visible_pages: number[] = [];

	let current_hover = -1;

	function handle_mouseenter(i: number): void {
		current_hover = i;
	}

	function handle_mouseleave(): void {
		current_hover = -1;
	}

	$: {
		if (paginate) {
			visible_pages = [];
			selected_samples = samples.slice(
				page * samples_per_page,
				(page + 1) * samples_per_page
			);
			page_count = Math.ceil(samples.length / samples_per_page);
			[0, page, page_count - 1].forEach((anchor) => {
				for (let i = anchor - 2; i <= anchor + 2; i++) {
					if (i >= 0 && i < page_count && !visible_pages.includes(i)) {
						if (
							visible_pages.length > 0 &&
							i - visible_pages[visible_pages.length - 1] > 1
						) {
							visible_pages.push(-1);
						}
						visible_pages.push(i);
					}
				}
			});
		} else {
			selected_samples = samples.slice();
		}
	}

	let component_meta: {
		value: any;
		component: ComponentType<SvelteComponent>;
	}[][] = [];

	async function get_component_meta(selected_samples: any[][]): Promise<void> {
		component_meta = await Promise.all(
			selected_samples.map(
				async (sample_row) =>
					await Promise.all(
						sample_row.map(async (sample_cell, j) => {
							return {
								value: sample_cell,
								component: (await component_map.get(components[j]))
									?.default as ComponentType<SvelteComponent>
							};
						})
					)
			)
		);
	}

	$: get_component_meta(selected_samples);
</script>

<Block
	{visible}
	padding={false}
	{elem_id}
	{elem_classes}
	{scale}
	{min_width}
	allow_overflow={false}
	container={false}
>
	<div class="label">
		<svg
			xmlns="http://www.w3.org/2000/svg"
			xmlns:xlink="http://www.w3.org/1999/xlink"
			aria-hidden="true"
			role="img"
			width="1em"
			height="1em"
			preserveAspectRatio="xMidYMid meet"
			viewBox="0 0 32 32"
		>
			<path
				fill="currentColor"
				d="M10 6h18v2H10zm0 18h18v2H10zm0-9h18v2H10zm-6 0h2v2H4zm0-9h2v2H4zm0 18h2v2H4z"
			/>
		</svg>
		{label}
	</div>
	{#if gallery}
		<div class="gallery">
			{#each selected_samples as sample_row, i}
				{#if sample_row[0]}
					<button
						class="gallery-item"
						on:click={() => {
							value = i + page * samples_per_page;
							gradio.dispatch("click", value);
							gradio.dispatch("select", { index: value, value: sample_row });
						}}
						on:mouseenter={() => handle_mouseenter(i)}
						on:mouseleave={() => handle_mouseleave()}
					>
						{#if component_meta.length && component_map.get(components[0])}
							<svelte:component
								this={component_meta[0][0].component}
								{...component_props[0]}
								value={sample_row[0]}
								{samples_dir}
								type="gallery"
								selected={current_hover === i}
								index={i}
							/>
						{/if}
					</button>
				{/if}
			{/each}
		</div>
	{:else}
		<div class="table-wrap">
			<table tabindex="0" role="grid">
				<thead>
					<tr class="tr-head">
						{#each headers as header}
							<th>
								{header}
							</th>
						{/each}
					</tr>
				</thead>
				<tbody>
					{#each component_meta as sample_row, i}
						<tr
							class="tr-body"
							on:click={() => {
								value = i + page * samples_per_page;
								gradio.dispatch("click", value);
							}}
							on:mouseenter={() => handle_mouseenter(i)}
							on:mouseleave={() => handle_mouseleave()}
						>
							{#each sample_row as { value, component }, j}
								{@const component_name = components[j]}
								{#if component_name !== undefined && component_map.get(component_name) !== undefined}
									<td
										style="max-width: {component_name === 'textbox'
											? '35ch'
											: 'auto'}"
										class={component_name}
									>
										<svelte:component
											this={component}
											{...component_props[j]}
											{value}
											{samples_dir}
											type="table"
											selected={current_hover === i}
											index={i}
										/>
									</td>
								{/if}
							{/each}
						</tr>
					{/each}
				</tbody>
			</table>
		</div>
	{/if}
	{#if paginate}
		<div class="paginate">
			Pages:
			{#each visible_pages as visible_page}
				{#if visible_page === -1}
					<div>...</div>
				{:else}
					<button
						class:current-page={page === visible_page}
						on:click={() => (page = visible_page)}
					>
						{visible_page + 1}
					</button>
				{/if}
			{/each}
		</div>
	{/if}
</Block>

<style>
	.wrap {
		display: inline-block;
		width: var(--size-full);
		max-width: var(--size-full);
		color: var(--body-text-color);
	}

	.hide {
		display: none;
	}

	.label {
		display: flex;
		align-items: center;
		margin-bottom: var(--size-2);
		color: var(--block-label-text-color);
		font-weight: var(--block-label-text-weight);
		font-size: var(--block-label-text-size);
		line-height: var(--line-sm);
	}

	svg {
		margin-right: var(--size-1);
	}

	.gallery {
		display: flex;
		flex-wrap: wrap;
		gap: var(--spacing-lg);
	}

	.gallery-item {
		border: 1px solid var(--border-color-primary);
		border-radius: var(--button-large-radius);
		overflow: hidden;
	}

	.gallery-item:hover {
		border-color: var(--border-color-accent);
		background: var(--table-row-focus);
	}

	.table-wrap {
		border: 1px solid var(--border-color-primary);
		border-radius: var(--table-radius);
		width: var(--size-full);
		table-layout: auto;
		overflow-x: auto;
		line-height: var(--line-sm);
	}
	table {
		width: var(--size-full);
	}

	.tr-head {
		box-shadow: var(--shadow-drop-lg);
		border-bottom: 1px solid var(--border-color-primary);
	}

	.tr-head > * + * {
		border-right-width: 0px;
		border-left-width: 1px;
		border-color: var(--border-color-primary);
	}

	th {
		padding: var(--size-2);
		white-space: nowrap;
	}

	.tr-body {
		cursor: pointer;
		border-bottom: 1px solid var(--border-color-primary);
		background: var(--table-even-background-fill);
	}

	.tr-body:last-child {
		border: none;
	}

	.tr-body:nth-child(odd) {
		background: var(--table-odd-background-fill);
	}

	.tr-body:hover {
		background: var(--table-row-focus);
	}

	.tr-body > * + * {
		border-right-width: 0px;
		border-left-width: 1px;
		border-color: var(--border-color-primary);
	}

	.tr-body:hover > * + * {
		border-color: var(--border-color-accent);
	}

	td {
		padding: var(--size-2);
		text-align: center;
	}

	.paginate {
		display: flex;
		justify-content: center;
		align-items: center;
		gap: var(--spacing-sm);
		margin-top: var(--size-2);
		color: var(--block-label-text-color);
		font-size: var(--text-sm);
	}

	button.current-page {
		font-weight: var(--weight-bold);
	}
</style><|MERGE_RESOLUTION|>--- conflicted
+++ resolved
@@ -2,11 +2,6 @@
 	import { Block } from "@gradio/atoms";
 	import type { SvelteComponent, ComponentType } from "svelte";
 	import type { Gradio, SelectData } from "@gradio/utils";
-<<<<<<< HEAD
-	import { get_fetchable_url_or_file } from "@gradio/client";
-
-=======
->>>>>>> bd2c6953
 	export let components: string[];
 	export let component_props: Record<string, any>[];
 	export let component_map: Map<
