# @gradio/dataset

<<<<<<< HEAD
=======
## 0.3.7

### Dependency updates

- @gradio/atoms@0.10.1
- @gradio/client@1.7.1
- @gradio/upload@0.13.5
- @gradio/textbox@0.8.4

## 0.3.6

### Dependency updates

- @gradio/atoms@0.10.0
- @gradio/upload@0.13.4
- @gradio/textbox@0.8.3

## 0.3.5

### Dependency updates

- @gradio/upload@0.13.3
- @gradio/atoms@0.9.2
- @gradio/textbox@0.8.2

## 0.3.4

### Dependency updates

- @gradio/atoms@0.9.1
- @gradio/client@1.7.0
- @gradio/upload@0.13.2
- @gradio/textbox@0.8.1

## 0.3.3

### Dependency updates

- @gradio/textbox@0.8.0

## 0.3.2

### Dependency updates

- @gradio/upload@0.13.1

## 0.3.1

### Dependency updates

- @gradio/textbox@0.7.1

## 0.2.5-beta.7

### Dependency updates

- @gradio/upload@0.13.0-beta.7
- @gradio/atoms@0.9.0-beta.5
- @gradio/textbox@0.7.0-beta.5

>>>>>>> 4d908835
## 0.2.5-beta.6

### Dependency updates

- @gradio/atoms@0.9.0-beta.4
- @gradio/client@1.6.0-beta.4
- @gradio/upload@0.13.0-beta.6
- @gradio/textbox@0.7.0-beta.4

## 0.2.5-beta.5

### Dependency updates

- @gradio/upload@0.13.0-beta.5
- @gradio/atoms@0.9.0-beta.3
- @gradio/textbox@0.7.0-beta.3

## 0.2.5-beta.4

### Dependency updates

- @gradio/upload@0.13.0-beta.4
- @gradio/textbox@0.7.0-beta.2

## 0.2.5-beta.3

### Dependency updates

- @gradio/upload@0.13.0-beta.3
- @gradio/client@1.6.0-beta.3

## 0.2.5-beta.2

### Dependency updates

- @gradio/atoms@0.9.0-beta.2
- @gradio/upload@0.13.0-beta.2
- @gradio/client@1.6.0-beta.2
- @gradio/utils@0.7.0-beta.2
- @gradio/textbox@0.7.0-beta.2

## 0.2.5-beta.1

### Features

- [#9187](https://github.com/gradio-app/gradio/pull/9187) [`5bf00b7`](https://github.com/gradio-app/gradio/commit/5bf00b7524ebf399b48719120a49d15bb21bd65c) - make all component SSR compatible.  Thanks @pngwn!

### Dependency updates

- @gradio/atoms@0.8.1-beta.1
- @gradio/utils@0.7.0-beta.1
- @gradio/client@1.6.0-beta.1
- @gradio/upload@0.12.4-beta.1
- @gradio/textbox@0.7.0-beta.1

## 0.2.5-beta.0

### Fixes

- [#9163](https://github.com/gradio-app/gradio/pull/9163) [`2b6cbf2`](https://github.com/gradio-app/gradio/commit/2b6cbf25908e42cf027324e54ef2cc0baad11a91) - fix exports and generate types.  Thanks @pngwn!

### Dependency updates

- @gradio/utils@0.6.1
- @gradio/atoms@0.8.1
- @gradio/client@1.5.2
- @gradio/upload@0.12.4
- @gradio/textbox@0.7.0

## 0.2.4

### Features

- [#9118](https://github.com/gradio-app/gradio/pull/9118) [`e1c404d`](https://github.com/gradio-app/gradio/commit/e1c404da1143fb52b659d03e028bdba1badf443d) - setup npm-previews of all packages.  Thanks @pngwn!

### Fixes

- [#9093](https://github.com/gradio-app/gradio/pull/9093) [`60650d8`](https://github.com/gradio-app/gradio/commit/60650d84b2cfe93fd2ebf2d2997d6c0f382d5f1a) - Reset `Dataset` page to 0 when samples change.  Thanks @abidlabs!
- [#8987](https://github.com/gradio-app/gradio/pull/8987) [`7b288cf`](https://github.com/gradio-app/gradio/commit/7b288cf6772ec3dc1fa603db859975e5dab90127) - Fix unexpected rendering of Dataset.  Thanks @Col0ring!

### Dependency updates

- @gradio/utils@0.6.0
- @gradio/upload@0.12.3
- @gradio/atoms@0.8.0
- @gradio/client@1.5.1
- @gradio/textbox@0.6.11

## 0.2.3

### Dependency updates

- @gradio/atoms@0.7.9
- @gradio/client@1.5.0
- @gradio/upload@0.12.2
- @gradio/textbox@0.6.10

## 0.2.2

### Dependency updates

- @gradio/atoms@0.7.8
- @gradio/utils@0.5.2
- @gradio/upload@0.12.1
- @gradio/textbox@0.6.9

## 0.2.1

### Dependency updates

- @gradio/client@1.4.0
- @gradio/upload@0.12.0
- @gradio/atoms@0.7.7
- @gradio/textbox@0.6.8

## 0.2.0

### Features

- [#8733](https://github.com/gradio-app/gradio/pull/8733) [`fb0daf3`](https://github.com/gradio-app/gradio/commit/fb0daf3730ffbe6aab5ebe4210eae150729a40b1) - Improvements to `gr.Examples`: adds events as attributes and documents, them, adds `sample_labels`, and `visible` properties.  Thanks @abidlabs!

### Dependency updates

- @gradio/atoms@0.7.6
- @gradio/utils@0.5.1
- @gradio/client@1.3.0
- @gradio/upload@0.11.5
- @gradio/textbox@0.6.7

## 0.1.45

### Dependency updates

- @gradio/upload@0.11.4
- @gradio/client@1.2.1

## 0.1.44

### Fixes

- [#8581](https://github.com/gradio-app/gradio/pull/8581) [`a1c21cb`](https://github.com/gradio-app/gradio/commit/a1c21cb69a688bd38139153fe9c85a50c6ae86f2) - fix dataset update.  Thanks @abidlabs!

### Dependency updates

- @gradio/atoms@0.7.5
- @gradio/utils@0.5.0
- @gradio/client@1.2.0
- @gradio/upload@0.11.3

## 0.1.43

### Dependency updates

- @gradio/client@1.1.1
- @gradio/upload@0.11.2

## 0.1.42

### Dependency updates

- @gradio/upload@0.11.1
- @gradio/client@1.1.0

## 0.1.41

### Dependency updates

- @gradio/client@1.0.0
- @gradio/upload@0.11.0

## 0.1.40

### Dependency updates

- @gradio/upload@0.10.7
- @gradio/client@0.20.1

## 0.1.39

### Fixes

- [#8364](https://github.com/gradio-app/gradio/pull/8364) [`6a1b58c`](https://github.com/gradio-app/gradio/commit/6a1b58cf3e4796ccb695db5baae190c894b30df0) - Add `--table-text-color` var to fix body text in `Examples`.  Thanks @hannahblair!

### Dependency updates

- @gradio/client@0.20.0
- @gradio/upload@0.10.6

## 0.1.38

### Dependency updates

- @gradio/utils@0.4.2
- @gradio/atoms@0.7.4
- @gradio/upload@0.10.5
- @gradio/client@0.19.4

## 0.1.37

### Dependency updates

- @gradio/client@0.19.3
- @gradio/upload@0.10.4

## 0.1.36

### Dependency updates

- @gradio/upload@0.10.3
- @gradio/client@0.19.2

## 0.1.35

### Dependency updates

- @gradio/client@0.19.1
- @gradio/upload@0.10.2

## 0.1.34

### Dependency updates

- @gradio/atoms@0.7.3
- @gradio/client@0.19.0
- @gradio/upload@0.10.1

## 0.1.33

### Dependency updates

- @gradio/atoms@0.7.2
- @gradio/client@0.18.0
- @gradio/upload@0.10.0
- @gradio/utils@0.4.1

## 0.1.32

### Fixes

- [#8066](https://github.com/gradio-app/gradio/pull/8066) [`624f9b9`](https://github.com/gradio-app/gradio/commit/624f9b9477f74a581a6c14119234f9efdfcda398) - make gradio dev tools a local dependency rather than bundling.  Thanks @pngwn!

### Dependency updates

- @gradio/atoms@0.7.1
- @gradio/client@0.17.0
- @gradio/upload@0.9.0
- @gradio/utils@0.4.0

## 0.1.31

### Fixes

- [#8028](https://github.com/gradio-app/gradio/pull/8028) [`6fafce0`](https://github.com/gradio-app/gradio/commit/6fafce06704ab8f2cd5fe6fbdb58b842e144e44d) - ensure maps are correctly shallow cloned when updating state.  Thanks @pngwn!

### Dependency updates

- @gradio/utils@0.3.2
- @gradio/client@0.16.0
- @gradio/upload@0.8.5
- @gradio/atoms@0.7.0

## 0.1.30

### Dependency updates

- @gradio/utils@0.3.1
- @gradio/atoms@0.6.2
- @gradio/upload@0.8.4
- @gradio/client@0.15.1

## 0.1.29

### Dependency updates

- @gradio/upload@0.8.3
- @gradio/client@0.15.0

## 0.1.28

### Dependency updates

- @gradio/atoms@0.6.1
- @gradio/upload@0.8.2

## 0.1.27

### Fixes

- [#7761](https://github.com/gradio-app/gradio/pull/7761) [`ca42748`](https://github.com/gradio-app/gradio/commit/ca42748590536e1d940b44ec7c9b6ea402905707) - Ensure `paginate` updates when samples value changes in `Dataset`.  Thanks @hannahblair!

### Dependency updates

- @gradio/upload@0.8.1
- @gradio/atoms@0.6.0

## 0.1.26

### Fixes

- [#7564](https://github.com/gradio-app/gradio/pull/7564) [`5d1e8da`](https://github.com/gradio-app/gradio/commit/5d1e8dae5ac23f605c3b5f41dbe18751dff380a0) - batch UI updates on a per frame basis.  Thanks @pngwn!

### Dependency updates

- @gradio/client@0.14.0
- @gradio/upload@0.8.0

## 0.1.25

### Dependency updates

- @gradio/upload@0.7.7
- @gradio/client@0.13.0

## 0.1.24

### Patch Changes

- Updated dependencies [[`8181695`](https://github.com/gradio-app/gradio/commit/8181695e70187e8bc2bf7518697098c8d1b9843d)]:
  - @gradio/upload@0.7.6

## 0.1.23

### Features

- [#7528](https://github.com/gradio-app/gradio/pull/7528) [`eda33b3`](https://github.com/gradio-app/gradio/commit/eda33b3763897a542acf298e523fa493dc655aee) - Refactors `get_fetchable_url_or_file()` to remove it from the frontend. Thanks [@abidlabs](https://github.com/abidlabs)!

## 0.1.22

### Patch Changes

- Updated dependencies []:
  - @gradio/atoms@0.5.3
  - @gradio/upload@0.7.4

## 0.1.21

### Patch Changes

- Updated dependencies [[`065c5b1`](https://github.com/gradio-app/gradio/commit/065c5b163c4badb9d9cbd06d627fb4ba086003e7), [`32b317f`](https://github.com/gradio-app/gradio/commit/32b317f24e3d43f26684bb9f3964f31efd0ea556)]:
  - @gradio/utils@0.3.0
  - @gradio/client@0.12.1
  - @gradio/atoms@0.5.2
  - @gradio/upload@0.7.3

## 0.1.20

### Patch Changes

- Updated dependencies [[`49d9c48`](https://github.com/gradio-app/gradio/commit/49d9c48537aa706bf72628e3640389470138bdc6)]:
  - @gradio/client@0.12.0
  - @gradio/upload@0.7.2

## 0.1.19

### Fixes

- [#7192](https://github.com/gradio-app/gradio/pull/7192) [`8dd6f4b`](https://github.com/gradio-app/gradio/commit/8dd6f4bc1901792f05cd59e86df7b1dbab692739) - Handle the case where examples is `null` for all components. Thanks [@abidlabs](https://github.com/abidlabs)!

## 0.1.18

### Patch Changes

- Updated dependencies [[`5727b92`](https://github.com/gradio-app/gradio/commit/5727b92abc8a00a675bfc0a921b38de771af947b), [`bc2cdc1`](https://github.com/gradio-app/gradio/commit/bc2cdc1df95b38025486cf76df4a494b66d98585), [`c60ad4d`](https://github.com/gradio-app/gradio/commit/c60ad4d34ab5b56a89bf6796822977e51e7a4a32)]:
  - @gradio/utils@0.2.1
  - @gradio/upload@0.7.0
  - @gradio/atoms@0.5.0

## 0.1.17

### Patch Changes

- Updated dependencies [[`3c3cf86`](https://github.com/gradio-app/gradio/commit/3c3cf8618a8cad1ef66a7f96664923d2c9f5e0e2), [`3f139c7`](https://github.com/gradio-app/gradio/commit/3f139c7c995f749562bb007d2a567bb167669de9)]:
  - @gradio/client@0.10.1
  - @gradio/upload@0.6.1

## 0.1.16

### Patch Changes

- Updated dependencies [[`793bf8f`](https://github.com/gradio-app/gradio/commit/793bf8f7b1943f265c5d016c1a0c682ee549232a), [`5d00dd3`](https://github.com/gradio-app/gradio/commit/5d00dd37ca14bbfef2ceac550b29dbe05ba8cab0)]:
  - @gradio/upload@0.6.0

## 0.1.15

### Patch Changes

- Updated dependencies [[`6c863af`](https://github.com/gradio-app/gradio/commit/6c863af92fa9ceb5c638857eb22cc5ddb718d549), [`649cd4d`](https://github.com/gradio-app/gradio/commit/649cd4d68041d11fcbe31f8efa455345ac49fc74)]:
  - @gradio/client@0.10.0
  - @gradio/upload@0.5.8

## 0.1.14

### Patch Changes

- Updated dependencies [[`d406855`](https://github.com/gradio-app/gradio/commit/d4068557953746662235d595ec435c42ceb24414)]:
  - @gradio/client@0.9.4
  - @gradio/upload@0.5.7

## 0.1.13

### Patch Changes

- Updated dependencies [[`828fb9e`](https://github.com/gradio-app/gradio/commit/828fb9e6ce15b6ea08318675a2361117596a1b5d), [`73268ee`](https://github.com/gradio-app/gradio/commit/73268ee2e39f23ebdd1e927cb49b8d79c4b9a144)]:
  - @gradio/client@0.9.3
  - @gradio/atoms@0.4.1
  - @gradio/upload@0.5.6

## 0.1.12

### Patch Changes

- Updated dependencies [[`245d58e`](https://github.com/gradio-app/gradio/commit/245d58eff788e8d44a59d37a2d9b26d0f08a62b4)]:
  - @gradio/client@0.9.2
  - @gradio/upload@0.5.5

## 0.1.11

### Patch Changes

- Updated dependencies [[`5d51fbc`](https://github.com/gradio-app/gradio/commit/5d51fbce7826da840a2fd4940feb5d9ad6f1bc5a), [`34f9431`](https://github.com/gradio-app/gradio/commit/34f943101bf7dd6b8a8974a6131c1ed7c4a0dac0)]:
  - @gradio/upload@0.5.4
  - @gradio/client@0.9.1

## 0.1.10

### Patch Changes

- Updated dependencies [[`6a9151d`](https://github.com/gradio-app/gradio/commit/6a9151d5c9432c724098da7d88a539aaaf5ffe88), [`d76bcaa`](https://github.com/gradio-app/gradio/commit/d76bcaaaf0734aaf49a680f94ea9d4d22a602e70), [`67ddd40`](https://github.com/gradio-app/gradio/commit/67ddd40b4b70d3a37cb1637c33620f8d197dbee0), [`4d1cbbc`](https://github.com/gradio-app/gradio/commit/4d1cbbcf30833ef1de2d2d2710c7492a379a9a00)]:
  - @gradio/upload@0.5.3
  - @gradio/client@0.9.0
  - @gradio/atoms@0.4.0

## 0.1.9

### Patch Changes

- Updated dependencies []:
  - @gradio/atoms@0.3.1
  - @gradio/upload@0.5.2

## 0.1.8

### Patch Changes

- Updated dependencies [[`71f1a1f99`](https://github.com/gradio-app/gradio/commit/71f1a1f9931489d465c2c1302a5c8d768a3cd23a)]:
  - @gradio/client@0.8.2
  - @gradio/upload@0.5.1

## 0.1.7

### Patch Changes

- Updated dependencies [[`9caddc17b`](https://github.com/gradio-app/gradio/commit/9caddc17b1dea8da1af8ba724c6a5eab04ce0ed8)]:
  - @gradio/atoms@0.3.0
  - @gradio/upload@0.5.0

## 0.1.6

### Patch Changes

- Updated dependencies [[`2f805a7dd`](https://github.com/gradio-app/gradio/commit/2f805a7dd3d2b64b098f659dadd5d01258290521), [`f816136a0`](https://github.com/gradio-app/gradio/commit/f816136a039fa6011be9c4fb14f573e4050a681a)]:
  - @gradio/upload@0.4.2
  - @gradio/atoms@0.2.2

## 0.1.5

### Patch Changes

- Updated dependencies [[`324867f63`](https://github.com/gradio-app/gradio/commit/324867f63c920113d89a565892aa596cf8b1e486)]:
  - @gradio/client@0.8.1
  - @gradio/upload@0.4.1

## 0.1.4

### Patch Changes

- Updated dependencies [[`854b482f5`](https://github.com/gradio-app/gradio/commit/854b482f598e0dc47673846631643c079576da9c), [`f1409f95e`](https://github.com/gradio-app/gradio/commit/f1409f95ed39c5565bed6a601e41f94e30196a57)]:
  - @gradio/upload@0.4.0
  - @gradio/client@0.8.0

## 0.1.3

### Patch Changes

- Updated dependencies [[`bca6c2c80`](https://github.com/gradio-app/gradio/commit/bca6c2c80f7e5062427019de45c282238388af95), [`3cdeabc68`](https://github.com/gradio-app/gradio/commit/3cdeabc6843000310e1a9e1d17190ecbf3bbc780), [`fad92c29d`](https://github.com/gradio-app/gradio/commit/fad92c29dc1f5cd84341aae417c495b33e01245f)]:
  - @gradio/client@0.7.2
  - @gradio/atoms@0.2.1
  - @gradio/upload@0.3.3

## 0.1.2

### Patch Changes

- Updated dependencies [[`aaa55ce85`](https://github.com/gradio-app/gradio/commit/aaa55ce85e12f95aba9299445e9c5e59824da18e)]:
  - @gradio/upload@0.3.2

## 0.1.1

### Patch Changes

- Updated dependencies [[`2ba14b284`](https://github.com/gradio-app/gradio/commit/2ba14b284f908aa13859f4337167a157075a68eb)]:
  - @gradio/client@0.7.1
  - @gradio/upload@0.3.1

## 0.1.0

### Features

- [#5498](https://github.com/gradio-app/gradio/pull/5498) [`287fe6782`](https://github.com/gradio-app/gradio/commit/287fe6782825479513e79a5cf0ba0fbfe51443d7) - fix circular dependency with client + upload. Thanks [@pngwn](https://github.com/pngwn)!
- [#5498](https://github.com/gradio-app/gradio/pull/5498) [`287fe6782`](https://github.com/gradio-app/gradio/commit/287fe6782825479513e79a5cf0ba0fbfe51443d7) - pass props to example components and to example outputs. Thanks [@pngwn](https://github.com/pngwn)!
- [#5498](https://github.com/gradio-app/gradio/pull/5498) [`287fe6782`](https://github.com/gradio-app/gradio/commit/287fe6782825479513e79a5cf0ba0fbfe51443d7) - Clean root url. Thanks [@pngwn](https://github.com/pngwn)!
- [#5498](https://github.com/gradio-app/gradio/pull/5498) [`287fe6782`](https://github.com/gradio-app/gradio/commit/287fe6782825479513e79a5cf0ba0fbfe51443d7) - Adds the ability to build the frontend and backend of custom components in preparation for publishing to pypi using `gradio_component build`. Thanks [@pngwn](https://github.com/pngwn)!

## 0.1.0-beta.2

### Features

- [#6143](https://github.com/gradio-app/gradio/pull/6143) [`e4f7b4b40`](https://github.com/gradio-app/gradio/commit/e4f7b4b409323b01aa01b39e15ce6139e29aa073) - fix circular dependency with client + upload. Thanks [@pngwn](https://github.com/pngwn)!

## 0.1.0-beta.1

### Features

- [#6016](https://github.com/gradio-app/gradio/pull/6016) [`83e947676`](https://github.com/gradio-app/gradio/commit/83e947676d327ca2ab6ae2a2d710c78961c771a0) - Format js in v4 branch. Thanks [@freddyaboulton](https://github.com/freddyaboulton)!
- [#6014](https://github.com/gradio-app/gradio/pull/6014) [`cad537aac`](https://github.com/gradio-app/gradio/commit/cad537aac57998560c9f44a37499be734de66349) - pass props to example components and to example outputs. Thanks [@pngwn](https://github.com/pngwn)!

## 0.1.0-beta.0

### Features

- [#5960](https://github.com/gradio-app/gradio/pull/5960) [`319c30f3f`](https://github.com/gradio-app/gradio/commit/319c30f3fccf23bfe1da6c9b132a6a99d59652f7) - rererefactor frontend files. Thanks [@pngwn](https://github.com/pngwn)!
- [#5498](https://github.com/gradio-app/gradio/pull/5498) [`85ba6de13`](https://github.com/gradio-app/gradio/commit/85ba6de136a45b3e92c74e410bb27e3cbe7138d7) - Adds the ability to build the frontend and backend of custom components in preparation for publishing to pypi using `gradio_component build`. Thanks [@pngwn](https://github.com/pngwn)!

# @gradio/box

## 0.0.5-beta.4

### Features

- [#5648](https://github.com/gradio-app/gradio/pull/5648) [`c573e2339`](https://github.com/gradio-app/gradio/commit/c573e2339b86c85b378dc349de5e9223a3c3b04a) - Publish all components to npm. Thanks [@freddyaboulton](https://github.com/freddyaboulton)!

## 0.0.5-beta.3

### Patch Changes

- Updated dependencies []:
  - @gradio/atoms@0.2.0-beta.3

## 0.0.5-beta.2

### Patch Changes

- Updated dependencies []:
  - @gradio/atoms@0.2.0-beta.2

## 0.0.5-beta.1

### Patch Changes

- Updated dependencies []:
  - @gradio/atoms@0.2.0-beta.1

## 0.0.5-beta.0

### Patch Changes

- Updated dependencies [[`681f10c31`](https://github.com/gradio-app/gradio/commit/681f10c315a75cc8cd0473c9a0167961af7696db), [`1385dc688`](https://github.com/gradio-app/gradio/commit/1385dc6881f2d8ae7a41106ec21d33e2ef04d6a9)]:
  - @gradio/atoms@0.2.0-beta.0

## 0.0.4

### Patch Changes

- Updated dependencies []:
  - @gradio/atoms@0.1.2

## 0.0.3

### Patch Changes

- Updated dependencies []:
  - @gradio/atoms@0.1.1

## 0.0.2

### Features

- [#5215](https://github.com/gradio-app/gradio/pull/5215) [`fbdad78a`](https://github.com/gradio-app/gradio/commit/fbdad78af4c47454cbb570f88cc14bf4479bbceb) - Lazy load interactive or static variants of a component individually, rather than loading both variants regardless. This change will improve performance for many applications. Thanks [@pngwn](https://github.com/pngwn)!<|MERGE_RESOLUTION|>--- conflicted
+++ resolved
@@ -1,7 +1,5 @@
 # @gradio/dataset
 
-<<<<<<< HEAD
-=======
 ## 0.3.7
 
 ### Dependency updates
@@ -62,7 +60,6 @@
 - @gradio/atoms@0.9.0-beta.5
 - @gradio/textbox@0.7.0-beta.5
 
->>>>>>> 4d908835
 ## 0.2.5-beta.6
 
 ### Dependency updates
