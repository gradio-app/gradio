# @gradio/button

<<<<<<< HEAD
=======
## 0.3.5

### Dependency updates

- @gradio/client@1.7.1
- @gradio/upload@0.13.5

## 0.3.4

### Dependency updates

- @gradio/upload@0.13.4

## 0.3.3

### Dependency updates

- @gradio/upload@0.13.3

## 0.3.2

### Fixes

- [#9659](https://github.com/gradio-app/gradio/pull/9659) [`b1a0f6d`](https://github.com/gradio-app/gradio/commit/b1a0f6db0d6900cb4089f4d5809a5f1d5e2609ee) - Fix the behavior of `gr.LoginButton` locally and on Spaces.  Thanks @abidlabs!

### Dependency updates

- @gradio/client@1.7.0
- @gradio/upload@0.13.2

## 0.3.1

### Dependency updates

- @gradio/upload@0.13.1

## 0.3.0

### Features

- [#8843](https://github.com/gradio-app/gradio/pull/8843) [`6f95286`](https://github.com/gradio-app/gradio/commit/6f95286337459efbccb95c9cfac63355669df9ee) - Adding new themes to Gradio 5.0
- [#8843](https://github.com/gradio-app/gradio/pull/8843) [`6f95286`](https://github.com/gradio-app/gradio/commit/6f95286337459efbccb95c9cfac63355669df9ee) - Redesign `gr.Button()`
- [#8843](https://github.com/gradio-app/gradio/pull/8843) [`6f95286`](https://github.com/gradio-app/gradio/commit/6f95286337459efbccb95c9cfac63355669df9ee) - Adds a "huggingface" button variant, and makes it the default for `gr.LoginButton` and `gr.DuplicateButton`
- [#8843](https://github.com/gradio-app/gradio/pull/8843) [`6f95286`](https://github.com/gradio-app/gradio/commit/6f95286337459efbccb95c9cfac63355669df9ee) - UI theme fixes

### Fixes


- [#8843](https://github.com/gradio-app/gradio/pull/8843) [`6f95286`](https://github.com/gradio-app/gradio/commit/6f95286337459efbccb95c9cfac63355669df9ee) - Center icon in button when no text is present

### Dependencies

- @gradio/client@1.6.0
- @gradio/upload@0.13.0
- @gradio/utils@0.7.0

## 0.3.0-beta.7

### Features

- [#9437](https://github.com/gradio-app/gradio/pull/9437) [`c3d93be`](https://github.com/gradio-app/gradio/commit/c3d93bef94b9401747a363f7bad88a1d347d535b) - Adding new themes to Gradio 5.0.  Thanks @allisonwhilden!

### Dependency updates

- @gradio/upload@0.13.0-beta.7

>>>>>>> 4d908835
## 0.3.0-beta.6

### Dependency updates

- @gradio/client@1.6.0-beta.4
- @gradio/upload@0.13.0-beta.6

## 0.3.0-beta.5

### Features

- [#9496](https://github.com/gradio-app/gradio/pull/9496) [`1647ebd`](https://github.com/gradio-app/gradio/commit/1647ebddc3e2ed6fc143a62629409e32afcc5801) - UI theme fixes.  Thanks @aliabid94!

### Dependency updates

- @gradio/upload@0.13.0-beta.5

## 0.3.0-beta.4

### Dependency updates

- @gradio/upload@0.13.0-beta.4

## 0.3.0-beta.3

### Fixes

- [#9405](https://github.com/gradio-app/gradio/pull/9405) [`bf27ff4`](https://github.com/gradio-app/gradio/commit/bf27ff4ac8ada33ea03dd26d5c1c1115aa1f318a) - Center icon in button when no text is present.  Thanks @abidlabs!

### Dependency updates

- @gradio/upload@0.13.0-beta.3
- @gradio/client@1.6.0-beta.3

## 0.3.0-beta.2

### Dependency updates

- @gradio/upload@0.13.0-beta.2
- @gradio/client@1.6.0-beta.2
- @gradio/utils@0.7.0-beta.2

## 0.3.0-beta.1

### Features

- [#9167](https://github.com/gradio-app/gradio/pull/9167) [`e9e737e`](https://github.com/gradio-app/gradio/commit/e9e737eeeb61d0bbf43277c75b6ffed8b34aa445) - Redesign `gr.Button()`.  Thanks @hannahblair!
- [#9254](https://github.com/gradio-app/gradio/pull/9254) [`03f3735`](https://github.com/gradio-app/gradio/commit/03f3735fba1fd4f1978b5431af9e67de3b6e7945) - Adds a "huggingface" button variant, and makes it the default for `gr.LoginButton` and `gr.DuplicateButton`.  Thanks @abidlabs!

### Dependency updates

- @gradio/utils@0.7.0-beta.1
- @gradio/client@1.6.0-beta.1
- @gradio/upload@0.12.4-beta.1

## 0.2.51

### Fixes

- [#9163](https://github.com/gradio-app/gradio/pull/9163) [`2b6cbf2`](https://github.com/gradio-app/gradio/commit/2b6cbf25908e42cf027324e54ef2cc0baad11a91) - fix exports and generate types.  Thanks @pngwn!

### Dependency updates

- @gradio/utils@0.6.1
- @gradio/client@1.5.2
- @gradio/upload@0.12.4

## 0.2.50

### Features

- [#9118](https://github.com/gradio-app/gradio/pull/9118) [`e1c404d`](https://github.com/gradio-app/gradio/commit/e1c404da1143fb52b659d03e028bdba1badf443d) - setup npm-previews of all packages.  Thanks @pngwn!
- [#9102](https://github.com/gradio-app/gradio/pull/9102) [`efdc323`](https://github.com/gradio-app/gradio/commit/efdc3231a7bde38cfe45d10086d0d36a24c1b9b4) - Initial SSR refactor.  Thanks @pngwn!

### Dependency updates

- @gradio/utils@0.6.0
- @gradio/upload@0.12.3
- @gradio/client@1.5.1

## 0.2.49

### Dependency updates

- @gradio/client@1.5.0
- @gradio/upload@0.12.2

## 0.2.48

### Dependency updates

- @gradio/utils@0.5.2
- @gradio/upload@0.12.1

## 0.2.47

### Dependency updates

- @gradio/client@1.4.0
- @gradio/upload@0.12.0

## 0.2.46

### Dependency updates

- @gradio/utils@0.5.1
- @gradio/client@1.3.0
- @gradio/upload@0.11.5

## 0.2.45

### Dependency updates

- @gradio/upload@0.11.4
- @gradio/client@1.2.1

## 0.2.44

### Dependency updates

- @gradio/utils@0.5.0
- @gradio/client@1.2.0
- @gradio/upload@0.11.3

## 0.2.43

### Dependency updates

- @gradio/client@1.1.1
- @gradio/upload@0.11.2

## 0.2.42

### Dependency updates

- @gradio/upload@0.11.1
- @gradio/client@1.1.0

## 0.2.41

### Dependency updates

- @gradio/client@1.0.0
- @gradio/upload@0.11.0

## 0.2.40

### Dependency updates

- @gradio/upload@0.10.7
- @gradio/client@0.20.1

## 0.2.39

### Dependency updates

- @gradio/client@0.20.0
- @gradio/upload@0.10.6

## 0.2.38

### Dependency updates

- @gradio/utils@0.4.2
- @gradio/upload@0.10.5
- @gradio/client@0.19.4

## 0.2.37

### Dependency updates

- @gradio/client@0.19.3
- @gradio/upload@0.10.4

## 0.2.36

### Dependency updates

- @gradio/upload@0.10.3
- @gradio/client@0.19.2

## 0.2.35

### Dependency updates

- @gradio/client@0.19.1
- @gradio/upload@0.10.2

## 0.2.34

### Dependency updates

- @gradio/client@0.19.0
- @gradio/upload@0.10.1

## 0.2.33

### Dependency updates

- @gradio/client@0.18.0
- @gradio/upload@0.10.0
- @gradio/utils@0.4.1

## 0.2.32

### Fixes

- [#8066](https://github.com/gradio-app/gradio/pull/8066) [`624f9b9`](https://github.com/gradio-app/gradio/commit/624f9b9477f74a581a6c14119234f9efdfcda398) - make gradio dev tools a local dependency rather than bundling.  Thanks @pngwn!

### Dependency updates

- @gradio/client@0.17.0
- @gradio/upload@0.9.0
- @gradio/utils@0.4.0

## 0.2.31

### Dependency updates

- @gradio/utils@0.3.2
- @gradio/client@0.16.0
- @gradio/upload@0.8.5

## 0.2.30

### Dependency updates

- @gradio/utils@0.3.1
- @gradio/upload@0.8.4
- @gradio/client@0.15.1

## 0.2.29

### Dependency updates

- @gradio/upload@0.8.3
- @gradio/client@0.15.0

## 0.2.28

### Dependency updates

- @gradio/upload@0.8.2

## 0.2.27

### Dependency updates

- @gradio/upload@0.8.1

## 0.2.26

### Dependency updates

- @gradio/client@0.14.0
- @gradio/upload@0.8.0

## 0.2.25

### Dependency updates

- @gradio/upload@0.7.7
- @gradio/client@0.13.0

## 0.2.24

### Patch Changes

- Updated dependencies [[`8181695`](https://github.com/gradio-app/gradio/commit/8181695e70187e8bc2bf7518697098c8d1b9843d)]:
  - @gradio/upload@0.7.6

## 0.2.23

### Features

- [#7528](https://github.com/gradio-app/gradio/pull/7528) [`eda33b3`](https://github.com/gradio-app/gradio/commit/eda33b3763897a542acf298e523fa493dc655aee) - Refactors `get_fetchable_url_or_file()` to remove it from the frontend. Thanks [@abidlabs](https://github.com/abidlabs)!

## 0.2.22

### Patch Changes

- Updated dependencies []:
  - @gradio/upload@0.7.4

## 0.2.21

### Patch Changes

- Updated dependencies [[`065c5b1`](https://github.com/gradio-app/gradio/commit/065c5b163c4badb9d9cbd06d627fb4ba086003e7), [`32b317f`](https://github.com/gradio-app/gradio/commit/32b317f24e3d43f26684bb9f3964f31efd0ea556)]:
  - @gradio/utils@0.3.0
  - @gradio/client@0.12.1
  - @gradio/upload@0.7.3

## 0.2.20

### Patch Changes

- Updated dependencies [[`49d9c48`](https://github.com/gradio-app/gradio/commit/49d9c48537aa706bf72628e3640389470138bdc6)]:
  - @gradio/client@0.12.0
  - @gradio/upload@0.7.2

## 0.2.19

### Patch Changes

- Updated dependencies [[`572e360`](https://github.com/gradio-app/gradio/commit/572e360fff4a03c335b86e1a7517a44cb6af2bcd), [`68a54a7`](https://github.com/gradio-app/gradio/commit/68a54a7a310d8d7072fdae930bf1cfdf12c45a7f), [`fdd1521`](https://github.com/gradio-app/gradio/commit/fdd15213c24b9cbc58bbc1b6beb4af7c18f48557), [`c3e61e4`](https://github.com/gradio-app/gradio/commit/c3e61e4f70696a71aede67b65d28447eb67daf16)]:
  - @gradio/upload@0.7.1
  - @gradio/client@0.11.0
  - @gradio/utils@0.2.2

## 0.2.18

### Fixes

- [#7126](https://github.com/gradio-app/gradio/pull/7126) [`5727b92`](https://github.com/gradio-app/gradio/commit/5727b92abc8a00a675bfc0a921b38de771af947b) - Allow buttons to take null value. Thanks [@abidlabs](https://github.com/abidlabs)!

## 0.2.17

### Patch Changes

- Updated dependencies [[`3c3cf86`](https://github.com/gradio-app/gradio/commit/3c3cf8618a8cad1ef66a7f96664923d2c9f5e0e2), [`3f139c7`](https://github.com/gradio-app/gradio/commit/3f139c7c995f749562bb007d2a567bb167669de9)]:
  - @gradio/client@0.10.1
  - @gradio/upload@0.6.1

## 0.2.16

### Patch Changes

- Updated dependencies [[`793bf8f`](https://github.com/gradio-app/gradio/commit/793bf8f7b1943f265c5d016c1a0c682ee549232a), [`5d00dd3`](https://github.com/gradio-app/gradio/commit/5d00dd37ca14bbfef2ceac550b29dbe05ba8cab0)]:
  - @gradio/upload@0.6.0

## 0.2.15

### Patch Changes

- Updated dependencies [[`6c863af`](https://github.com/gradio-app/gradio/commit/6c863af92fa9ceb5c638857eb22cc5ddb718d549), [`649cd4d`](https://github.com/gradio-app/gradio/commit/649cd4d68041d11fcbe31f8efa455345ac49fc74)]:
  - @gradio/client@0.10.0
  - @gradio/upload@0.5.8

## 0.2.14

### Patch Changes

- Updated dependencies [[`d406855`](https://github.com/gradio-app/gradio/commit/d4068557953746662235d595ec435c42ceb24414)]:
  - @gradio/client@0.9.4
  - @gradio/upload@0.5.7

## 0.2.13

### Patch Changes

- Updated dependencies [[`828fb9e`](https://github.com/gradio-app/gradio/commit/828fb9e6ce15b6ea08318675a2361117596a1b5d), [`73268ee`](https://github.com/gradio-app/gradio/commit/73268ee2e39f23ebdd1e927cb49b8d79c4b9a144)]:
  - @gradio/client@0.9.3
  - @gradio/upload@0.5.6

## 0.2.12

### Patch Changes

- Updated dependencies [[`245d58e`](https://github.com/gradio-app/gradio/commit/245d58eff788e8d44a59d37a2d9b26d0f08a62b4)]:
  - @gradio/client@0.9.2
  - @gradio/upload@0.5.5

## 0.2.11

### Patch Changes

- Updated dependencies [[`5d51fbc`](https://github.com/gradio-app/gradio/commit/5d51fbce7826da840a2fd4940feb5d9ad6f1bc5a), [`34f9431`](https://github.com/gradio-app/gradio/commit/34f943101bf7dd6b8a8974a6131c1ed7c4a0dac0)]:
  - @gradio/upload@0.5.4
  - @gradio/client@0.9.1

## 0.2.10

### Patch Changes

- Updated dependencies [[`6a9151d`](https://github.com/gradio-app/gradio/commit/6a9151d5c9432c724098da7d88a539aaaf5ffe88), [`d76bcaa`](https://github.com/gradio-app/gradio/commit/d76bcaaaf0734aaf49a680f94ea9d4d22a602e70), [`67ddd40`](https://github.com/gradio-app/gradio/commit/67ddd40b4b70d3a37cb1637c33620f8d197dbee0)]:
  - @gradio/upload@0.5.3
  - @gradio/client@0.9.0

## 0.2.9

### Patch Changes

- Updated dependencies []:
  - @gradio/upload@0.5.2

## 0.2.8

### Patch Changes

- Updated dependencies [[`71f1a1f99`](https://github.com/gradio-app/gradio/commit/71f1a1f9931489d465c2c1302a5c8d768a3cd23a)]:
  - @gradio/client@0.8.2
  - @gradio/upload@0.5.1

## 0.2.7

### Patch Changes

- Updated dependencies [[`9caddc17b`](https://github.com/gradio-app/gradio/commit/9caddc17b1dea8da1af8ba724c6a5eab04ce0ed8)]:
  - @gradio/upload@0.5.0

## 0.2.6

### Patch Changes

- Updated dependencies [[`2f805a7dd`](https://github.com/gradio-app/gradio/commit/2f805a7dd3d2b64b098f659dadd5d01258290521)]:
  - @gradio/upload@0.4.2

## 0.2.5

### Patch Changes

- Updated dependencies [[`324867f63`](https://github.com/gradio-app/gradio/commit/324867f63c920113d89a565892aa596cf8b1e486)]:
  - @gradio/client@0.8.1
  - @gradio/upload@0.4.1

## 0.2.4

### Patch Changes

- Updated dependencies [[`854b482f5`](https://github.com/gradio-app/gradio/commit/854b482f598e0dc47673846631643c079576da9c), [`f1409f95e`](https://github.com/gradio-app/gradio/commit/f1409f95ed39c5565bed6a601e41f94e30196a57)]:
  - @gradio/upload@0.4.0
  - @gradio/client@0.8.0

## 0.2.3

### Patch Changes

- Updated dependencies [[`bca6c2c80`](https://github.com/gradio-app/gradio/commit/bca6c2c80f7e5062427019de45c282238388af95), [`3cdeabc68`](https://github.com/gradio-app/gradio/commit/3cdeabc6843000310e1a9e1d17190ecbf3bbc780)]:
  - @gradio/client@0.7.2
  - @gradio/upload@0.3.3

## 0.2.2

### Patch Changes

- Updated dependencies [[`aaa55ce85`](https://github.com/gradio-app/gradio/commit/aaa55ce85e12f95aba9299445e9c5e59824da18e)]:
  - @gradio/upload@0.3.2

## 0.2.1

### Patch Changes

- Updated dependencies [[`2ba14b284`](https://github.com/gradio-app/gradio/commit/2ba14b284f908aa13859f4337167a157075a68eb)]:
  - @gradio/client@0.7.1
  - @gradio/upload@0.3.1

## 0.2.0

### Features

- [#5498](https://github.com/gradio-app/gradio/pull/5498) [`287fe6782`](https://github.com/gradio-app/gradio/commit/287fe6782825479513e79a5cf0ba0fbfe51443d7) - fix circular dependency with client + upload. Thanks [@pngwn](https://github.com/pngwn)!
- [#5498](https://github.com/gradio-app/gradio/pull/5498) [`287fe6782`](https://github.com/gradio-app/gradio/commit/287fe6782825479513e79a5cf0ba0fbfe51443d7) - Clean root url. Thanks [@pngwn](https://github.com/pngwn)!
- [#5498](https://github.com/gradio-app/gradio/pull/5498) [`287fe6782`](https://github.com/gradio-app/gradio/commit/287fe6782825479513e79a5cf0ba0fbfe51443d7) - Publish all components to npm. Thanks [@pngwn](https://github.com/pngwn)!
- [#5498](https://github.com/gradio-app/gradio/pull/5498) [`287fe6782`](https://github.com/gradio-app/gradio/commit/287fe6782825479513e79a5cf0ba0fbfe51443d7) - Custom components. Thanks [@pngwn](https://github.com/pngwn)!

## 0.2.0-beta.7

### Features

- [#6143](https://github.com/gradio-app/gradio/pull/6143) [`e4f7b4b40`](https://github.com/gradio-app/gradio/commit/e4f7b4b409323b01aa01b39e15ce6139e29aa073) - fix circular dependency with client + upload. Thanks [@pngwn](https://github.com/pngwn)!
- [#6136](https://github.com/gradio-app/gradio/pull/6136) [`667802a6c`](https://github.com/gradio-app/gradio/commit/667802a6cdbfb2ce454a3be5a78e0990b194548a) - JS Component Documentation. Thanks [@freddyaboulton](https://github.com/freddyaboulton)!
- [#6149](https://github.com/gradio-app/gradio/pull/6149) [`90318b1dd`](https://github.com/gradio-app/gradio/commit/90318b1dd118ae08a695a50e7c556226234ab6dc) - swap `mode` on the frontned to `interactive` to match the backend. Thanks [@pngwn](https://github.com/pngwn)!

## 0.2.0-beta.6

### Fixes

- [#6046](https://github.com/gradio-app/gradio/pull/6046) [`dbb7de5e0`](https://github.com/gradio-app/gradio/commit/dbb7de5e02c53fee05889d696d764d212cb96c74) - fix tests. Thanks [@pngwn](https://github.com/pngwn)!

## 0.2.0-beta.5

### Features

- [#5960](https://github.com/gradio-app/gradio/pull/5960) [`319c30f3f`](https://github.com/gradio-app/gradio/commit/319c30f3fccf23bfe1da6c9b132a6a99d59652f7) - rererefactor frontend files. Thanks [@pngwn](https://github.com/pngwn)!
- [#5938](https://github.com/gradio-app/gradio/pull/5938) [`13ed8a485`](https://github.com/gradio-app/gradio/commit/13ed8a485d5e31d7d75af87fe8654b661edcca93) - V4: Use beta release versions for '@gradio' packages. Thanks [@freddyaboulton](https://github.com/freddyaboulton)!

## 0.2.3

### Patch Changes

- Updated dependencies []:
  - @gradio/upload@0.3.3

## 0.2.2

### Patch Changes

- Updated dependencies []:
  - @gradio/utils@0.1.2
  - @gradio/upload@0.3.2

## 0.2.1

### Patch Changes

- Updated dependencies []:
  - @gradio/upload@0.3.1

## 0.2.0

### Features

- [#5554](https://github.com/gradio-app/gradio/pull/5554) [`75ddeb390`](https://github.com/gradio-app/gradio/commit/75ddeb390d665d4484667390a97442081b49a423) - Accessibility Improvements. Thanks [@hannahblair](https://github.com/hannahblair)!

## 0.1.3

### Patch Changes

- Updated dependencies []:
  - @gradio/utils@0.1.1
  - @gradio/upload@0.2.1

## 0.1.2

### Patch Changes

- Updated dependencies [[`abf1c57d`](https://github.com/gradio-app/gradio/commit/abf1c57d7d85de0df233ee3b38aeb38b638477db), [`79d8f9d8`](https://github.com/gradio-app/gradio/commit/79d8f9d891901683c5a1b7486efb44eab2478c96)]:
  - @gradio/utils@0.1.0
  - @gradio/upload@0.2.0

## 0.1.1

### Highlights

#### Improve startup performance and markdown support ([#5279](https://github.com/gradio-app/gradio/pull/5279) [`fe057300`](https://github.com/gradio-app/gradio/commit/fe057300f0672c62dab9d9b4501054ac5d45a4ec))

##### Improved markdown support

We now have better support for markdown in `gr.Markdown` and `gr.Dataframe`. Including syntax highlighting and Github Flavoured Markdown. We also have more consistent markdown behaviour and styling.

##### Various performance improvements

These improvements will be particularly beneficial to large applications.

- Rather than attaching events manually, they are now delegated, leading to a significant performance improvement and addressing a performance regression introduced in a recent version of Gradio. App startup for large applications is now around twice as fast.
- Optimised the mounting of individual components, leading to a modest performance improvement during startup (~30%).
- Corrected an issue that was causing markdown to re-render infinitely.
- Ensured that the `gr.3DModel` does re-render prematurely.

Thanks [@pngwn](https://github.com/pngwn)!

### Fixes

- [#5285](https://github.com/gradio-app/gradio/pull/5285) [`cdfd4217`](https://github.com/gradio-app/gradio/commit/cdfd42174a9c777eaee9c1209bf8e90d8c7791f2) - Tweaks to `icon` parameter in `gr.Button()`. Thanks [@abidlabs](https://github.com/abidlabs)!

## 0.1.0

### Features

- [#5080](https://github.com/gradio-app/gradio/pull/5080) [`37caa2e0`](https://github.com/gradio-app/gradio/commit/37caa2e0fe95d6cab8beb174580fb557904f137f) - Add icon and link params to `gr.Button`. Thanks [@hannahblair](https://github.com/hannahblair)!

## 0.0.2

### Patch Changes

- Updated dependencies []:
  - @gradio/utils@0.0.2<|MERGE_RESOLUTION|>--- conflicted
+++ resolved
@@ -1,7 +1,5 @@
 # @gradio/button
 
-<<<<<<< HEAD
-=======
 ## 0.3.5
 
 ### Dependency updates
@@ -68,7 +66,6 @@
 
 - @gradio/upload@0.13.0-beta.7
 
->>>>>>> 4d908835
 ## 0.3.0-beta.6
 
 ### Dependency updates
