{
	"name": "@gradio/button",
<<<<<<< HEAD
	"version": "0.2.0-beta.4",
=======
	"version": "0.2.2",
>>>>>>> dcf13d75
	"description": "Gradio UI packages",
	"type": "module",
	"main": "./static/index.ts",
	"author": "",
	"license": "ISC",
	"private": false,
	"dependencies": {
		"@gradio/upload": "workspace:^",
		"@gradio/utils": "workspace:^"
	},
	"main_changeset": true,
	"exports": {
		".": "./static/index.ts",
		"./package.json": "./package.json",
		"./interactive": "./interactive/index.ts",
		"./static": "./static/index.ts",
		"./example": "./example/index.ts"
	}
}<|MERGE_RESOLUTION|>--- conflicted
+++ resolved
@@ -1,10 +1,6 @@
 {
 	"name": "@gradio/button",
-<<<<<<< HEAD
-	"version": "0.2.0-beta.4",
-=======
 	"version": "0.2.2",
->>>>>>> dcf13d75
 	"description": "Gradio UI packages",
 	"type": "module",
 	"main": "./static/index.ts",
