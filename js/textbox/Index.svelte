<svelte:options accessors={true} />

<script context="module" lang="ts">
	export { default as BaseTextbox } from "./shared/Textbox.svelte";
	export { default as BaseExample } from "./Example.svelte";
</script>

<script lang="ts">
	import { tick } from "svelte";
	import TextBox from "./shared/Textbox.svelte";
	import StatusTracker from "@gradio/statustracker";
	import { Block } from "@gradio/atoms";
	import { Gradio } from "@gradio/utils";
	import type { TextboxProps, TextboxEvents } from "./types";

	let _props = $props();
	const gradio = new Gradio<TextboxEvents, TextboxProps>(_props);

	let label = $derived(gradio.shared.label || "Textbox");
	// Need to set the value to "" otherwise a change event gets
	// dispatched when the child sets it to ""
	gradio.props.value = gradio.props.value ?? "";
	let old_value = $state(gradio.props.value);

	async function dispatch_change() {
		if (old_value !== gradio.props.value) {
			old_value = gradio.props.value;
			await tick();
			gradio.dispatch("change", $state.snapshot(gradio.props.value));
		}
	}

	async function handle_input(value: string): Promise<void> {
		if (!gradio.shared || !gradio.props) return;
		gradio.props.validation_error = null;
		gradio.props.value = value;
		await tick();
		gradio.dispatch("input");
	}

	$effect(() => {
		dispatch_change();
	});

	function handle_change(value: string): void {
		if (!gradio.shared || !gradio.props) return;
		gradio.props.validation_error = null;
		gradio.props.value = value;
	}
</script>

<Block
	visible={gradio.shared.visible}
	elem_id={gradio.shared.elem_id}
	elem_classes={gradio.shared.elem_classes}
	scale={gradio.shared.scale}
	min_width={gradio.shared.min_width}
	allow_overflow={false}
	padding={gradio.shared.container}
>
	{#if gradio.shared.loading_status}
		<StatusTracker
			autoscroll={gradio.shared.autoscroll}
			i18n={gradio.i18n}
			{...gradio.shared.loading_status}
			show_validation_error={false}
<<<<<<< HEAD
			on:clear_status={() =>
=======
			on_clear_status={() =>
>>>>>>> 128f24c5
				gradio.dispatch("clear_status", gradio.shared.loading_status)}
		/>
	{/if}

	<TextBox
		value={gradio.props.value}
		{label}
		info={gradio.props.info}
		show_label={gradio.shared.show_label}
		lines={gradio.props.lines}
		type={gradio.props.type}
		rtl={gradio.props.rtl}
		text_align={gradio.props.text_align}
		max_lines={gradio.props.max_lines}
		placeholder={gradio.props.placeholder}
		submit_btn={gradio.props.submit_btn}
		stop_btn={gradio.props.stop_btn}
		show_copy_button={gradio.props.show_copy_button}
		autofocus={gradio.props.autofocus}
		container={gradio.shared.container}
		autoscroll={gradio.shared.autoscroll}
		max_length={gradio.props.max_length}
		html_attributes={gradio.props.html_attributes}
		validation_error={gradio.shared?.loading_status?.validation_error ||
			gradio.shared?.validation_error}
		on:change={(e) => handle_change(e.detail)}
		on:input={(e) => handle_input(e.detail)}
		on:submit={() => {
			gradio.shared.validation_error = null;
			gradio.dispatch("submit");
		}}
		on:blur={() => gradio.dispatch("blur")}
		on:select={(e) => gradio.dispatch("select", e.detail)}
		on:focus={() => gradio.dispatch("focus")}
		on:stop={() => gradio.dispatch("stop")}
		on:copy={(e) => gradio.dispatch("copy", e.detail)}
		disabled={!gradio.shared.interactive}
	/>
</Block>

<!-- bind:value_is_output={gradio.props.value_is_output} --><|MERGE_RESOLUTION|>--- conflicted
+++ resolved
@@ -64,11 +64,7 @@
 			i18n={gradio.i18n}
 			{...gradio.shared.loading_status}
 			show_validation_error={false}
-<<<<<<< HEAD
-			on:clear_status={() =>
-=======
 			on_clear_status={() =>
->>>>>>> 128f24c5
 				gradio.dispatch("clear_status", gradio.shared.loading_status)}
 		/>
 	{/if}
