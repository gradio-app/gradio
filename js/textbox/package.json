{
	"name": "@gradio/textbox",
<<<<<<< HEAD
	"version": "0.12.0-dev.2",
=======
	"version": "0.12.0",
>>>>>>> 128f24c5
	"description": "Gradio UI packages",
	"type": "module",
	"author": "",
	"license": "ISC",
	"private": false,
	"main_changeset": true,
	"main": "Index.svelte",
	"exports": {
		".": {
			"gradio": "./Index.svelte",
			"svelte": "./dist/Index.svelte",
			"types": "./dist/Index.svelte.d.ts"
		},
		"./example": {
			"gradio": "./Example.svelte",
			"svelte": "./dist/Example.svelte",
			"types": "./dist/Example.svelte.d.ts"
		},
		"./package.json": "./package.json"
	},
	"dependencies": {
		"@gradio/atoms": "workspace:^",
		"@gradio/icons": "workspace:^",
		"@gradio/statustracker": "workspace:^",
		"@gradio/utils": "workspace:^"
	},
	"devDependencies": {
		"@gradio/preview": "workspace:^"
	},
	"peerDependencies": {
<<<<<<< HEAD
		"svelte": "^5.43.14"
=======
		"svelte": "^5.43.4"
>>>>>>> 128f24c5
	},
	"repository": {
		"type": "git",
		"url": "git+https://github.com/gradio-app/gradio.git",
		"directory": "js/textbox"
	}
}<|MERGE_RESOLUTION|>--- conflicted
+++ resolved
@@ -1,10 +1,6 @@
 {
 	"name": "@gradio/textbox",
-<<<<<<< HEAD
-	"version": "0.12.0-dev.2",
-=======
 	"version": "0.12.0",
->>>>>>> 128f24c5
 	"description": "Gradio UI packages",
 	"type": "module",
 	"author": "",
@@ -35,11 +31,7 @@
 		"@gradio/preview": "workspace:^"
 	},
 	"peerDependencies": {
-<<<<<<< HEAD
-		"svelte": "^5.43.14"
-=======
 		"svelte": "^5.43.4"
->>>>>>> 128f24c5
 	},
 	"repository": {
 		"type": "git",
