--- conflicted
+++ resolved
@@ -3,7 +3,7 @@
 		beforeUpdate,
 		afterUpdate,
 		createEventDispatcher,
-		tick
+		tick,
 	} from "svelte";
 	import { BlockTitle } from "@gradio/atoms";
 	import { Copy, Check, Send, Square } from "@gradio/icons";
@@ -104,7 +104,7 @@
 		const text = target.value;
 		const index: [number, number] = [
 			target.selectionStart as number,
-			target.selectionEnd as number
+			target.selectionEnd as number,
 		];
 		dispatch("select", { value: text.substring(...index), index: index });
 	}
@@ -153,7 +153,7 @@
 	}
 
 	async function resize(
-		event: Event | { target: HTMLTextAreaElement | HTMLInputElement }
+		event: Event | { target: HTMLTextAreaElement | HTMLInputElement },
 	): Promise<void> {
 		await tick();
 		if (lines === max_lines) return;
@@ -186,7 +186,7 @@
 
 	function text_area_resize(
 		_el: HTMLTextAreaElement,
-		_value: string
+		_value: string,
 	): any | undefined {
 		if (lines === max_lines) return;
 		_el.style.overflowY = "scroll";
@@ -196,15 +196,13 @@
 		resize({ target: _el });
 
 		return {
-			destroy: () => _el.removeEventListener("input", resize)
+			destroy: () => _el.removeEventListener("input", resize),
 		};
 	}
 </script>
 
 <!-- svelte-ignore a11y-autofocus -->
 <label class:container class:show_textbox_border>
-<<<<<<< HEAD
-=======
 	{#if show_label && show_copy_button}
 		{#if copied}
 			<button
@@ -222,7 +220,6 @@
 			>
 		{/if}
 	{/if}
->>>>>>> 4d908835
 	<BlockTitle {root} {show_label} {info}>{label}</BlockTitle>
 
 	<div class="input-container">
@@ -281,36 +278,12 @@
 				/>
 			{/if}
 		{:else}
-<<<<<<< HEAD
-			{#if show_label && show_copy_button}
-				{#if copied}
-					<button
-						in:fade={{ duration: 300 }}
-						class="copy-button"
-						aria-label="Copied"
-						aria-roledescription="Text copied"><Check /></button
-					>
-				{:else}
-					<button
-						on:click={handle_copy}
-						class="copy-button"
-						aria-label="Copy"
-						aria-roledescription="Copy text"><Copy /></button
-					>
-				{/if}
-			{/if}
-=======
->>>>>>> 4d908835
 			<textarea
 				data-testid="textbox"
 				use:text_area_resize={value}
 				class="scroll-hide"
 				dir={rtl ? "rtl" : "ltr"}
-<<<<<<< HEAD
-				class:no-label={!show_label && submit_btn}
-=======
 				class:no-label={!show_label && (submit_btn || stop_btn)}
->>>>>>> 4d908835
 				bind:value
 				bind:this={el}
 				{placeholder}
@@ -331,10 +304,6 @@
 				class="submit-button"
 				class:padded-button={submit_btn !== true}
 				on:click={handle_submit}
-<<<<<<< HEAD
-				disabled={!can_submit}
-=======
->>>>>>> 4d908835
 			>
 				{#if submit_btn === true}
 					<Send />
@@ -342,7 +311,6 @@
 					{submit_btn}
 				{/if}
 			</button>
-<<<<<<< HEAD
 		{/if}
 		{#if stop_btn}
 			<button
@@ -357,22 +325,6 @@
 				{/if}
 			</button>
 		{/if}
-=======
-		{/if}
-		{#if stop_btn}
-			<button
-				class="stop-button"
-				class:padded-button={stop_btn !== true}
-				on:click={handle_stop}
-			>
-				{#if stop_btn === true}
-					<Square fill="none" stroke_width={2.5} />
-				{:else}
-					{stop_btn}
-				{/if}
-			</button>
-		{/if}
->>>>>>> 4d908835
 	</div>
 </label>
 
@@ -490,25 +442,15 @@
 	.submit-button:hover {
 		background: var(--button-secondary-background-fill-hover);
 	}
-<<<<<<< HEAD
-	.stop-button:active,
-	.submit-button:active {
-		box-shadow: var(--button-shadow-active);
-	}
-=======
->>>>>>> 4d908835
 	.stop-button:disabled,
 	.submit-button:disabled {
 		background: var(--button-secondary-background-fill);
 		cursor: pointer;
 	}
-<<<<<<< HEAD
-=======
 	.stop-button:active,
 	.submit-button:active {
 		box-shadow: var(--button-shadow-active);
 	}
->>>>>>> 4d908835
 	.submit-button :global(svg) {
 		height: 22px;
 		width: 22px;
