<script context="module" lang="ts">
	export { default as BaseChatBot } from "./shared/ChatBot.svelte";
</script>

<script lang="ts">
	import type { Gradio, SelectData, LikeData } from "@gradio/utils";

	import ChatBot from "./shared/ChatBot.svelte";
	import type { UndoRetryData } from "./shared/utils";
	import { Block, BlockLabel } from "@gradio/atoms";
	import type { LoadingStatus } from "@gradio/statustracker";
	import { Chat } from "@gradio/icons";
	import type { FileData } from "@gradio/client";
	import { StatusTracker } from "@gradio/statustracker";
	import type {
		Message,
		SuggestionMessage,
		TupleFormat,
		NormalisedMessage
	} from "./types";

	import { normalise_tuples, normalise_messages } from "./shared/utils";

	export let elem_id = "";
	export let elem_classes: string[] = [];
	export let visible = true;
	export let value: TupleFormat | Message[] = [];
	export let scale: number | null = null;
	export let min_width: number | undefined = undefined;
	export let label: string;
	export let show_label = true;
	export let root: string;
	export let _selectable = false;
	export let likeable = false;
	export let show_share_button = false;
	export let rtl = false;
	export let show_copy_button = true;
	export let show_copy_all_button = false;
	export let sanitize_html = true;
	export let bubble_full_width = true;
	export let layout: "bubble" | "panel" = "bubble";
	export let type: "tuples" | "messages" = "tuples";
	export let render_markdown = true;
	export let line_breaks = true;
	export let _retryable = false;
	export let _undoable = false;
	export let latex_delimiters: {
		left: string;
		right: string;
		display: boolean;
	}[];
	export let gradio: Gradio<{
		change: typeof value;
		select: SelectData;
		share: ShareData;
		error: string;
		like: LikeData;
		clear_status: LoadingStatus;
		suggestion_select: SelectData;
		retry: UndoRetryData;
		undo: UndoRetryData;
		clear: null;
	}>;
<<<<<<< HEAD
=======
	export let avatar_images: [FileData | null, FileData | null] = [null, null];
	export let like_user_message = false;
>>>>>>> 64430620

	let _value: NormalisedMessage[] | null = [];

	$: _value =
		type === "tuples"
			? normalise_tuples(value as TupleFormat, root)
			: normalise_messages(value as Message[], root);

	export let avatar_images: [FileData | null, FileData | null] = [null, null];
	export let loading_status: LoadingStatus | undefined = undefined;
	export let height: number | string | undefined;
	export let min_height: number | string | undefined;
	export let max_height: number | string | undefined;
	export let placeholder: string | null = null;
	export let suggestions: SuggestionMessage[] | null = null;
	export let theme_mode: "system" | "light" | "dark";
</script>

<Block
	{elem_id}
	{elem_classes}
	{visible}
	padding={false}
	{scale}
	{min_width}
	{height}
	{min_height}
	{max_height}
	allow_overflow={true}
	overflow_behavior="auto"
>
	{#if loading_status}
		<StatusTracker
			autoscroll={gradio.autoscroll}
			i18n={gradio.i18n}
			{...loading_status}
			show_progress={loading_status.show_progress === "hidden"
				? "hidden"
				: "minimal"}
			on:clear_status={() => gradio.dispatch("clear_status", loading_status)}
		/>
	{/if}
	<div class="wrapper">
		{#if show_label}
			<BlockLabel
				{show_label}
				Icon={Chat}
				float={true}
				label={label || "Chatbot"}
			/>
		{/if}
		<ChatBot
			i18n={gradio.i18n}
			selectable={_selectable}
			{likeable}
			{show_share_button}
			{show_copy_all_button}
			value={_value}
			{latex_delimiters}
			{render_markdown}
			{theme_mode}
			pending_message={loading_status?.status === "pending"}
			generating={loading_status?.status === "generating"}
			{rtl}
			{show_copy_button}
			{like_user_message}
			on:change={() => gradio.dispatch("change", value)}
			on:select={(e) => gradio.dispatch("select", e.detail)}
			on:like={(e) => gradio.dispatch("like", e.detail)}
			on:share={(e) => gradio.dispatch("share", e.detail)}
			on:error={(e) => gradio.dispatch("error", e.detail)}
			on:suggestion_select={(e) =>
				gradio.dispatch("suggestion_select", e.detail)}
			on:retry={(e) => gradio.dispatch("retry", e.detail)}
			on:undo={(e) => gradio.dispatch("undo", e.detail)}
			on:clear={() => {
				value = [];
				gradio.dispatch("clear");
			}}
			{avatar_images}
			{sanitize_html}
			{bubble_full_width}
			{line_breaks}
			{layout}
			{placeholder}
			{suggestions}
			{_retryable}
			{_undoable}
			upload={gradio.client.upload}
			_fetch={gradio.client.fetch}
			load_component={gradio.load_component}
			msg_format={type}
			root={gradio.root}
		/>
	</div>
</Block>

<style>
	.wrapper {
		display: flex;
		position: relative;
		flex-direction: column;
		align-items: start;
		width: 100%;
		height: 100%;
	}

	:global(.progress-text) {
		right: auto;
	}
</style><|MERGE_RESOLUTION|>--- conflicted
+++ resolved
@@ -61,11 +61,6 @@
 		undo: UndoRetryData;
 		clear: null;
 	}>;
-<<<<<<< HEAD
-=======
-	export let avatar_images: [FileData | null, FileData | null] = [null, null];
-	export let like_user_message = false;
->>>>>>> 64430620
 
 	let _value: NormalisedMessage[] | null = [];
 
@@ -75,6 +70,7 @@
 			: normalise_messages(value as Message[], root);
 
 	export let avatar_images: [FileData | null, FileData | null] = [null, null];
+	export let like_user_message = false;
 	export let loading_status: LoadingStatus | undefined = undefined;
 	export let height: number | string | undefined;
 	export let min_height: number | string | undefined;
