<script lang="ts">
	import { marked, copy } from "./utils";
	import "katex/dist/katex.min.css";
	import DOMPurify from "dompurify";
	import render_math_in_element from "katex/dist/contrib/auto-render.js";
	import { beforeUpdate, afterUpdate, createEventDispatcher } from "svelte";
	import type { Styles, SelectData } from "@gradio/utils";
	import type { ThemeMode } from "js/app/src/components/types";
	import type { FileData } from "@gradio/upload";

	const code_highlight_css = {
		light: () => import("prismjs/themes/prism.css"),
		dark: () => import("prismjs/themes/prism-dark.css")
	};

	export let value: Array<
		[string | FileData | null, string | FileData | null]
	> | null;
	let old_value: Array<
		[string | FileData | null, string | FileData | null]
	> | null = null;
	export let pending_message: boolean = false;
	export let feedback: Array<string> | null = null;
	export let style: Styles = {};
	export let selectable: boolean = false;
	export let theme_mode: ThemeMode;

	$: if (theme_mode == "dark") {
		code_highlight_css.dark();
	} else {
		code_highlight_css.light();
	}
<<<<<<< HEAD
=======
	const marked_renderer = new marked.Renderer();
	marked.setOptions({
		renderer: marked_renderer,
		gfm: true,
		breaks: true,
		pedantic: false,
		sanitize: false,
		smartLists: true,
		smartypants: false
	});

	marked.setOptions({
		highlight: (code: string, lang: string) => {
			if (Prism.languages[lang]) {
				return Prism.highlight(code, Prism.languages[lang], lang);
			} else {
				return code;
			}
		}
	});
>>>>>>> 01d334b0

	let div: HTMLDivElement;
	let autoscroll: Boolean;

	const dispatch = createEventDispatcher<{
		change: undefined;
		select: SelectData;
	}>();

	beforeUpdate(() => {
		autoscroll =
			div && div.offsetHeight + div.scrollTop > div.scrollHeight - 100;
	});

	afterUpdate(() => {
		if (autoscroll) {
			div.scrollTo(0, div.scrollHeight);
			div.querySelectorAll("img").forEach((n) => {
				n.addEventListener("load", () => {
					div.scrollTo(0, div.scrollHeight);
				});
			});
		}

		render_math_in_element(div, {
			delimiters: [
				{ left: "$$", right: "$$", display: true },
				{ left: "$", right: "$", display: false }
			],
			throwOnError: false
		});
	});

	$: {
		if (value !== old_value) {
			old_value = value;
			dispatch("change");
		}
	}

	function handle_select(
		i: number,
		j: number,
		message: string | FileData | null
	) {
		dispatch("select", {
			index: [i, j],
			value: message
		});
	}
</script>

<div
	class="wrap"
	style:height={`${style.height}px`}
	style:max-height={`${style.height}px`}
	bind:this={div}
>
	<div class="message-wrap" use:copy>
		{#if value !== null}
			{#each value as message_pair, i}
				{#each message_pair as message, j}
					<!-- svelte-ignore a11y-click-events-have-key-events -->
					<div
						data-testid={j == 0 ? "user" : "bot"}
						class:latest={i === value.length - 1}
						class="message {j == 0 ? 'user' : 'bot'}"
						class:hide={message === null}
						class:selectable
						on:click={() => handle_select(i, j, message)}
					>
						{#if typeof message === "string"}
							{@html DOMPurify.sanitize(marked.parse(message))}
							{#if feedback && j == 1}
								<div class="feedback">
									{#each feedback as f}
										<button>{f}</button>
									{/each}
								</div>
							{/if}
						{:else if message !== null && message.mime_type?.includes("audio")}
							<audio
								controls
								preload="metadata"
								src={message.data}
								title={message.alt_text}
								on:play
								on:pause
								on:ended
							/>
						{:else if message !== null && message.mime_type?.includes("video")}
							<video
								controls
								src={message.data}
								title={message.alt_text}
								preload="auto"
								on:play
								on:pause
								on:ended
							>
								<track kind="captions" />
							</video>
						{:else if message !== null && message.mime_type?.includes("image")}
							<img src={message.data} alt={message.alt_text} />
						{/if}
					</div>
				{/each}
			{/each}
		{/if}
		{#if pending_message}
			<div class="message pending">
				<div class="dot-flashing" />
				&nbsp;
				<div class="dot-flashing" />
				&nbsp;
				<div class="dot-flashing" />
			</div>
		{/if}
	</div>
</div>

<style>
	.wrap {
		padding: var(--block-padding);
		height: 100%;
		max-height: 480px;
		overflow-y: auto;
	}

	.message-wrap {
		display: flex;
		flex-direction: column;
		gap: var(--spacing-xxl);
	}

	.message-wrap > div :global(img) {
		border-radius: 13px;
		max-width: 30vw;
	}

	.message-wrap :global(audio) {
		width: 100%;
	}

	.message {
		position: relative;
		align-self: flex-start;
		border-width: 1px;
		border-radius: var(--radius-xxl);
		background: var(--background-fill-secondary);
		padding: var(--spacing-xxl);
		width: calc(100% - var(--spacing-xxl));
		color: var(--body-text-color);
		font-size: var(--text-lg);
		line-height: var(--line-lg);
		overflow-wrap: break-word;
	}
	.user {
		align-self: flex-end;
		border-bottom-right-radius: 0;
	}
	.bot {
		border-bottom-left-radius: 0;
		padding-left: calc(2 * var(--spacing-xxl));
	}
	@media (max-width: 480px) {
		.message {
			width: auto;
		}
		.bot {
			padding-left: var(--spacing-xxl);
		}
	}

	/* Colors */
	.bot,
	.pending {
		border-color: var(--border-color-primary);
		background: var(--background-fill-secondary);
	}
	.user {
		border-color: var(--border-color-accent);
		background-color: var(--color-accent-soft);
	}
	.feedback {
		display: flex;
		position: absolute;
		top: var(--spacing-xl);
		right: calc(var(--spacing-xxl) + var(--spacing-xl));
		gap: var(--spacing-lg);
		font-size: var(--text-sm);
	}
	.feedback button {
		color: var(--body-text-color-subdued);
	}
	.feedback button:hover {
		color: var(--body-text-color);
	}
	.selectable {
		cursor: pointer;
	}

	.pending {
		display: flex;
		justify-content: center;
		align-items: center;
		align-self: center;
		gap: 2px;
	}
	.dot-flashing {
		animation: dot-flashing 1s infinite linear alternate;
		border-radius: 5px;
		background-color: var(--body-text-color);
		width: 5px;
		height: 5px;
		color: var(--body-text-color);
	}
	.dot-flashing:nth-child(2) {
		animation-delay: 0.33s;
	}
	.dot-flashing:nth-child(3) {
		animation-delay: 0.66s;
	}

	/* Small screen */
	@media (max-width: 480px) {
		.user {
			align-self: flex-end;
		}
		.bot {
			align-self: flex-start;
			padding-left: var(--size-3);
		}
	}

	@keyframes dot-flashing {
		0% {
			opacity: 0.8;
		}
		50% {
			opacity: 0.5;
		}
		100% {
			opacity: 0.8;
		}
	}
	.message-wrap .message :global(img) {
		margin: var(--size-2);
		max-height: 200px;
	}
	.message-wrap .message :global(a) {
		color: var(--color-text-link);
		text-decoration: underline;
	}

	.hide {
		display: none;
	}

	/* Code blocks */
	.message-wrap :global(pre[class*="language-"]),
	.message-wrap :global(pre) {
		margin-top: var(--spacing-sm);
		margin-bottom: var(--spacing-sm);
		box-shadow: none;
		border: none;
		border-radius: var(--radius-md);
		background-color: var(--chatbot-code-background-color);
		padding: var(--spacing-xl) 10px;
	}

	/* Tables */
	.message-wrap :global(table),
	.message-wrap :global(tr),
	.message-wrap :global(td),
	.message-wrap :global(th) {
		margin-top: var(--spacing-sm);
		margin-bottom: var(--spacing-sm);
		padding: var(--spacing-xl);
	}

	.message-wrap .bot :global(table),
	.message-wrap .bot :global(tr),
	.message-wrap .bot :global(td),
	.message-wrap .bot :global(th) {
		border: 1px solid var(--border-color-primary);
	}

	.message-wrap .user :global(table),
	.message-wrap .user :global(tr),
	.message-wrap .user :global(td),
	.message-wrap .user :global(th) {
		border: 1px solid var(--border-color-accent);
	}

	/* Lists */
	.message-wrap :global(ol),
	.message-wrap :global(ul) {
		padding-inline-start: 2em;
	}

	/* KaTeX */
	.message-wrap :global(span.katex) {
		font-size: var(--text-lg);
	}

	/* Copy button */
	.message-wrap :global(code > button) {
		position: absolute;
		cursor: pointer;
		padding: 5px;
		width: 22px;
		height: 22px;
		top: var(--spacing-md);
		right: var(--spacing-md);
		padding: var(--spacing-md);
		border-bottom-left-radius: var(--radius-sm);
		z-index: 1;
	}

	.message-wrap :global(code > button > span) {
		position: absolute;
		top: var(--spacing-md);
		right: var(--spacing-md);
		width: 12px;
		height: 12px;
	}
	.message-wrap :global(.check) {
		position: absolute;
		top: 0;
		right: 0;
		z-index: var(--layer-top);
		background: var(--background-fill-primary);
		padding: var(--size-1);
		width: 100%;
		height: 100%;
		color: var(--body-text-color);
		opacity: 0;
		transition: opacity 0.2s;
	}

	.message-wrap :global(pre) {
		position: relative;
	}
</style><|MERGE_RESOLUTION|>--- conflicted
+++ resolved
@@ -30,29 +30,6 @@
 	} else {
 		code_highlight_css.light();
 	}
-<<<<<<< HEAD
-=======
-	const marked_renderer = new marked.Renderer();
-	marked.setOptions({
-		renderer: marked_renderer,
-		gfm: true,
-		breaks: true,
-		pedantic: false,
-		sanitize: false,
-		smartLists: true,
-		smartypants: false
-	});
-
-	marked.setOptions({
-		highlight: (code: string, lang: string) => {
-			if (Prism.languages[lang]) {
-				return Prism.highlight(code, Prism.languages[lang], lang);
-			} else {
-				return code;
-			}
-		}
-	});
->>>>>>> 01d334b0
 
 	let div: HTMLDivElement;
 	let autoscroll: Boolean;
