--- conflicted
+++ resolved
@@ -27,11 +27,8 @@
 	export let rtl = false;
 	export let show_copy_button = false;
 	export let avatar_images: [string | null, string | null] = [null, null];
-<<<<<<< HEAD
 	export let sanitize_html = true;
-=======
 	export let bubble_full_width = true;
->>>>>>> c5bf9138
 	export let root: string;
 	export let root_url: null | string;
 
