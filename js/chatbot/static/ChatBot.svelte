<script lang="ts">
	import { format_chat_for_sharing } from "../utils";
	import { copy } from "@gradio/utils";

	import { dequal } from "dequal/lite";
	import { beforeUpdate, afterUpdate, createEventDispatcher } from "svelte";
	import { ShareButton } from "@gradio/atoms";
	import type { SelectData, LikeData } from "@gradio/utils";
	import type { FileData } from "@gradio/upload";
	import { MarkdownCode as Markdown } from "@gradio/markdown/static";
	import { get_fetchable_url_or_file } from "@gradio/upload";
	import Copy from "./Copy.svelte";
<<<<<<< HEAD
	import type { I18nFormatter } from "js/app/src/gradio_helper";
	import { Like, Dislike, Check } from "@gradio/icons";
=======
	import LikeDislike from "./LikeDislike.svelte";
	import Pending from "./Pending.svelte";
>>>>>>> 5f1cbc43

	export let value:
		| [
				string | { file: FileData; alt_text: string | null } | null,
				string | { file: FileData; alt_text: string | null } | null
		  ][]
		| null;
	let old_value:
		| [
				string | { file: FileData; alt_text: string | null } | null,
				string | { file: FileData; alt_text: string | null } | null
		  ][]
		| null = null;
	export let latex_delimiters: {
		left: string;
		right: string;
		display: boolean;
	}[];
	export let pending_message = false;
	export let selectable = false;
	export let likeable = false;
	export let show_share_button = false;
	export let rtl = false;
	export let show_copy_button = false;
	export let avatar_images: [string | null, string | null] = [null, null];
	export let sanitize_html = true;
	export let bubble_full_width = true;
	export let render_markdown = true;
	export let line_breaks = true;
	export let root: string;
	export let root_url: null | string;
<<<<<<< HEAD
	export let i18n: I18nFormatter;
=======
	export let layout: "bubble" | "panel" = "bubble";
>>>>>>> 5f1cbc43

	let div: HTMLDivElement;
	let autoscroll: boolean;

	const dispatch = createEventDispatcher<{
		change: undefined;
		select: SelectData;
		like: LikeData;
	}>();

	beforeUpdate(() => {
		autoscroll =
			div && div.offsetHeight + div.scrollTop > div.scrollHeight - 100;
	});

	const scroll = (): void => {
		if (autoscroll) {
			div.scrollTo(0, div.scrollHeight);
		}
	};
	afterUpdate(() => {
		if (autoscroll) {
			scroll();
			div.querySelectorAll("img").forEach((n) => {
				n.addEventListener("load", () => {
					scroll();
				});
			});
		}
	});

	$: {
		if (!dequal(value, old_value)) {
			old_value = value;
			dispatch("change");
		}
	}

	function handle_select(
		i: number,
		j: number,
		message: string | { file: FileData; alt_text: string | null } | null
	): void {
		dispatch("select", {
			index: [i, j],
			value: message
		});
	}

	function handle_like(
		i: number,
		j: number,
		message: string | { file: FileData; alt_text: string | null } | null,
		liked: boolean
	): void {
		dispatch("like", {
			index: [i, j],
			value: message,
			liked: liked
		});
	}
</script>

{#if show_share_button && value !== null && value.length > 0}
	<div class="share-button">
		<ShareButton
			{i18n}
			on:error
			on:share
			formatter={format_chat_for_sharing}
			{value}
		/>
	</div>
{/if}

<div
	class={layout === "bubble" ? "bubble-wrap" : "panel-wrap"}
	bind:this={div}
	role="log"
	aria-label="chatbot conversation"
	aria-live="polite"
>
	<div class="message-wrap" class:bubble-gap={layout === "bubble"} use:copy>
		{#if value !== null}
			{#each value as message_pair, i}
				{#each message_pair as message, j}
					{#if message !== null || pending_message}
						<div class="message-row {layout} {j == 0 ? 'user-row' : 'bot-row'}">
							{#if avatar_images[j] !== null}
								<div class="avatar-container">
									<img
										class="avatar-image"
										src={get_fetchable_url_or_file(
											avatar_images[j],
											root,
											root_url
										)}
										alt="{j == 0 ? 'user' : 'bot'} avatar"
									/>
								</div>
							{/if}

							<div
								class="message {j == 0 ? 'user' : 'bot'}"
								class:message-fit={layout === "bubble" && !bubble_full_width}
								class:panel-full-width={layout === "panel"}
								class:message-bubble-border={layout === "bubble"}
								class:message-markdown-disabled={!render_markdown}
							>
								<button
									data-testid={j == 0 ? "user" : "bot"}
									class:latest={i === value.length - 1}
									class:message-markdown-disabled={!render_markdown}
									class:selectable
									style:text-align="left"
									on:click={() => handle_select(i, j, message)}
									on:keydown={(e) => {
										if (e.key === "Enter") {
											handle_select(i, j, message);
										}
									}}
									dir={rtl ? "rtl" : "ltr"}
									aria-label={(j == 0 ? "user" : "bot") +
										"'s message:' " +
										message}
								>
									{#if typeof message === "string"}
										<Markdown
											{message}
											{latex_delimiters}
											{sanitize_html}
											{render_markdown}
											{line_breaks}
											on:load={scroll}
										/>
									{:else if message !== null && message.mime_type?.includes("audio")}
										<audio
											data-testid="chatbot-audio"
											controls
											preload="metadata"
											src={message.data}
											title={message.alt_text}
											on:play
											on:pause
											on:ended
										/>
									{:else if message !== null && message.mime_type?.includes("video")}
										<video
											data-testid="chatbot-video"
											controls
											src={message.data}
											title={message.alt_text}
											preload="auto"
											on:play
											on:pause
											on:ended
										>
											<track kind="captions" />
										</video>
									{:else if message !== null && message.mime_type?.includes("image")}
										<img
											data-testid="chatbot-image"
											src={message.data}
											alt={message.alt_text}
										/>
									{:else if message !== null && message.data !== null}
										<a
											data-testid="chatbot-file"
											href={message.data}
											target="_blank"
											download={window.__is_colab__
												? null
												: message.orig_name || message.name}
										>
											{message.orig_name || message.name}
										</a>
									{:else if pending_message && j === 1}
										<Pending {layout} />
									{/if}
								</button>
							</div>
<<<<<<< HEAD
							{#if typeof message === "string"}
								<Markdown
									{message}
									{latex_delimiters}
									{sanitize_html}
									on:load={scroll}
								/>
							{:else if message !== null && message.file.mime_type?.includes("audio")}
								<audio
									data-testid="chatbot-audio"
									controls
									preload="metadata"
									src={message.file.data}
									title={message.alt_text}
									on:play
									on:pause
									on:ended
								/>
							{:else if message !== null && message.file.mime_type?.includes("video")}
								<video
									data-testid="chatbot-video"
									controls
									src={message.file.data}
									title={message.alt_text}
									preload="auto"
									on:play
									on:pause
									on:ended
								>
									<track kind="captions" />
								</video>
							{:else if message !== null && message.file.mime_type?.includes("image")}
								<img
									data-testid="chatbot-image"
									src={message.file.data}
									alt={message.alt_text}
								/>
							{:else if message !== null && message.file.data !== null}
								<a
									data-testid="chatbot-file"
									href={message.file.data}
									target="_blank"
									download={window.__is_colab__
										? null
										: message.file.orig_name || message.file.name}
								>
									{message.file.orig_name || message.file.name}
								</a>
=======
							{#if (likeable && j !== 0) || (show_copy_button && message && typeof message === "string")}
								<div
									class="message-buttons-{j == 0
										? 'user'
										: 'bot'} message-buttons-{layout} {avatar_images[j] !==
										null && 'with-avatar'}"
									class:message-buttons-fit={layout === "bubble" &&
										!bubble_full_width}
									class:bubble-buttons-user={layout === "bubble"}
								>
									{#if likeable && j == 1}
										<LikeDislike
											action="like"
											handle_action={() => handle_like(i, j, message, true)}
										/>
										<LikeDislike
											action="dislike"
											handle_action={() => handle_like(i, j, message, false)}
										/>
									{/if}
									{#if show_copy_button && message && typeof message === "string"}
										<Copy value={message} />
									{/if}
								</div>
>>>>>>> 5f1cbc43
							{/if}
						</div>
					{/if}
				{/each}
			{/each}
		{/if}
	</div>
</div>

<style>
	.bubble-wrap {
		padding: var(--block-padding);
		width: 100%;
		overflow-y: auto;
	}

	.panel-wrap {
		width: 100%;
		overflow-y: auto;
	}

	.message-wrap {
		display: flex;
		flex-direction: column;
		justify-content: space-between;
	}

	.bubble-gap {
		gap: calc(var(--spacing-xxl) + var(--spacing-lg));
	}

	.message-wrap > div :not(.avatar-container) :global(img) {
		border-radius: 13px;
		max-width: 30vw;
	}

	.message-wrap > div :global(p:not(:first-child)) {
		margin-top: var(--spacing-xxl);
	}

	.message-wrap :global(audio) {
		width: 100%;
	}

	.message {
		position: relative;
		display: flex;
		flex-direction: column;
		align-self: flex-end;
		text-align: left;
		background: var(--background-fill-secondary);
		width: calc(100% - var(--spacing-xxl));
		color: var(--body-text-color);
		font-size: var(--text-lg);
		line-height: var(--line-lg);
		overflow-wrap: break-word;
		overflow-x: hidden;
		padding-right: calc(var(--spacing-xxl) + var(--spacing-md));
		padding: calc(var(--spacing-xxl) + var(--spacing-sm));
	}

	.message-bubble-border {
		border-width: 1px;
		border-radius: var(--radius-xxl);
	}

	.message-fit {
		width: fit-content !important;
	}

	.panel-full-width {
		padding: calc(var(--spacing-xxl) * 2);
		width: 100%;
	}
	.message-markdown-disabled {
		white-space: pre-line;
	}

	@media (max-width: 480px) {
		.panel-full-width {
			padding: calc(var(--spacing-xxl) * 2);
		}
	}

	.user {
		align-self: flex-start;
		border-bottom-right-radius: 0;
		text-align: right;
	}
	.bot {
		border-bottom-left-radius: 0;
	}

	/* Colors */
	.bot {
		border-color: var(--border-color-primary);
		background: var(--background-fill-secondary);
	}

	.user {
		border-color: var(--border-color-accent-subdued);
		background-color: var(--color-accent-soft);
	}
	.message-row {
		display: flex;
		flex-direction: row;
		position: relative;
	}

	.message-row.panel.user-row {
		background: var(--color-accent-soft);
	}

	.message-row.panel.bot-row {
		background: var(--background-fill-secondary);
	}

	.message-row:last-of-type {
		margin-bottom: var(--spacing-xxl);
	}

	.user-row.bubble {
		flex-direction: row;
		justify-content: flex-end;
	}
	@media (max-width: 480px) {
		.user-row.bubble {
			align-self: flex-end;
		}

		.bot-row.bubble {
			align-self: flex-start;
		}
		.message {
			width: auto;
		}
	}
	.avatar-container {
		align-self: flex-end;
		position: relative;
		justify-content: center;
		width: 35px;
		height: 35px;
		flex-shrink: 0;
		bottom: 0;
	}
	.user-row.bubble > .avatar-container {
		order: 2;
		margin-left: 10px;
	}
	.bot-row.bubble > .avatar-container {
		margin-right: 10px;
	}

	.panel > .avatar-container {
		margin-left: 25px;
		align-self: center;
	}
	img.avatar-image {
		width: 100%;
		height: 100%;
		object-fit: cover;
		border-radius: 50%;
	}

	.message-buttons-user,
	.message-buttons-bot {
		border-radius: var(--radius-md);
		display: flex;
		align-items: center;
		bottom: 0;
		height: var(--size-7);
		align-self: self-end;
		position: absolute;
		bottom: -15px;
		margin: 2px;
		padding-left: 5px;
		z-index: 1;
	}
	.message-buttons-bot {
		left: 10px;
	}
	.message-buttons-user {
		right: 5px;
	}

	.message-buttons-bot.message-buttons-bubble.with-avatar {
		left: 50px;
	}
	.message-buttons-user.message-buttons-bubble.with-avatar {
		right: 50px;
	}

	.message-buttons-bubble {
		border: 1px solid var(--border-color-accent);
		background: var(--background-fill-secondary);
	}

	.message-buttons-panel {
		left: unset;
		right: 0px;
		top: 0px;
	}

	.share-button {
		position: absolute;
		top: 4px;
		right: 6px;
	}

	.selectable {
		cursor: pointer;
	}

	@keyframes dot-flashing {
		0% {
			opacity: 0.8;
		}
		50% {
			opacity: 0.5;
		}
		100% {
			opacity: 0.8;
		}
	}
	.message-wrap .message :global(img) {
		margin: var(--size-2);
		max-height: 200px;
	}
	.message-wrap .message :global(a) {
		color: var(--color-text-link);
		text-decoration: underline;
	}

	.message-wrap .bot :global(table),
	.message-wrap .bot :global(tr),
	.message-wrap .bot :global(td),
	.message-wrap .bot :global(th) {
		border: 1px solid var(--border-color-primary);
	}

	.message-wrap .user :global(table),
	.message-wrap .user :global(tr),
	.message-wrap .user :global(td),
	.message-wrap .user :global(th) {
		border: 1px solid var(--border-color-accent);
	}

	/* Lists */
	.message-wrap :global(ol),
	.message-wrap :global(ul) {
		padding-inline-start: 2em;
	}

	/* KaTeX */
	.message-wrap :global(span.katex) {
		font-size: var(--text-lg);
		direction: ltr;
	}

	/* Copy button */
	.message-wrap :global(div[class*="code_wrap"] > button) {
		position: absolute;
		top: var(--spacing-md);
		right: var(--spacing-md);
		z-index: 1;
		cursor: pointer;
		border-bottom-left-radius: var(--radius-sm);
		padding: 5px;
		padding: var(--spacing-md);
		width: 25px;
		height: 25px;
	}

	.message-wrap :global(code > button > span) {
		position: absolute;
		top: var(--spacing-md);
		right: var(--spacing-md);
		width: 12px;
		height: 12px;
	}
	.message-wrap :global(.check) {
		position: absolute;
		top: 0;
		right: 0;
		opacity: 0;
		z-index: var(--layer-top);
		transition: opacity 0.2s;
		background: var(--background-fill-primary);
		padding: var(--size-1);
		width: 100%;
		height: 100%;
		color: var(--body-text-color);
	}

	.message-wrap :global(pre) {
		position: relative;
	}
</style><|MERGE_RESOLUTION|>--- conflicted
+++ resolved
@@ -10,13 +10,10 @@
 	import { MarkdownCode as Markdown } from "@gradio/markdown/static";
 	import { get_fetchable_url_or_file } from "@gradio/upload";
 	import Copy from "./Copy.svelte";
-<<<<<<< HEAD
 	import type { I18nFormatter } from "js/app/src/gradio_helper";
 	import { Like, Dislike, Check } from "@gradio/icons";
-=======
 	import LikeDislike from "./LikeDislike.svelte";
 	import Pending from "./Pending.svelte";
->>>>>>> 5f1cbc43
 
 	export let value:
 		| [
@@ -48,11 +45,8 @@
 	export let line_breaks = true;
 	export let root: string;
 	export let root_url: null | string;
-<<<<<<< HEAD
 	export let i18n: I18nFormatter;
-=======
 	export let layout: "bubble" | "panel" = "bubble";
->>>>>>> 5f1cbc43
 
 	let div: HTMLDivElement;
 	let autoscroll: boolean;
@@ -188,22 +182,22 @@
 											{line_breaks}
 											on:load={scroll}
 										/>
-									{:else if message !== null && message.mime_type?.includes("audio")}
+									{:else if message !== null && message.file.mime_type?.includes("audio")}
 										<audio
 											data-testid="chatbot-audio"
 											controls
 											preload="metadata"
-											src={message.data}
+											src={message.file.data}
 											title={message.alt_text}
 											on:play
 											on:pause
 											on:ended
 										/>
-									{:else if message !== null && message.mime_type?.includes("video")}
+									{:else if message !== null && message.file.mime_type?.includes("video")}
 										<video
 											data-testid="chatbot-video"
 											controls
-											src={message.data}
+											src={message.file.data}
 											title={message.alt_text}
 											preload="auto"
 											on:play
@@ -212,78 +206,28 @@
 										>
 											<track kind="captions" />
 										</video>
-									{:else if message !== null && message.mime_type?.includes("image")}
+									{:else if message !== null && message.file.mime_type?.includes("image")}
 										<img
 											data-testid="chatbot-image"
-											src={message.data}
+											src={message.file.data}
 											alt={message.alt_text}
 										/>
-									{:else if message !== null && message.data !== null}
+									{:else if message !== null && message.file.data !== null}
 										<a
 											data-testid="chatbot-file"
-											href={message.data}
+											href={message.file.data}
 											target="_blank"
 											download={window.__is_colab__
 												? null
-												: message.orig_name || message.name}
+												: message.file.orig_name || message.file.name}
 										>
-											{message.orig_name || message.name}
+											{message.file.orig_name || message.file.name}
 										</a>
 									{:else if pending_message && j === 1}
 										<Pending {layout} />
 									{/if}
 								</button>
 							</div>
-<<<<<<< HEAD
-							{#if typeof message === "string"}
-								<Markdown
-									{message}
-									{latex_delimiters}
-									{sanitize_html}
-									on:load={scroll}
-								/>
-							{:else if message !== null && message.file.mime_type?.includes("audio")}
-								<audio
-									data-testid="chatbot-audio"
-									controls
-									preload="metadata"
-									src={message.file.data}
-									title={message.alt_text}
-									on:play
-									on:pause
-									on:ended
-								/>
-							{:else if message !== null && message.file.mime_type?.includes("video")}
-								<video
-									data-testid="chatbot-video"
-									controls
-									src={message.file.data}
-									title={message.alt_text}
-									preload="auto"
-									on:play
-									on:pause
-									on:ended
-								>
-									<track kind="captions" />
-								</video>
-							{:else if message !== null && message.file.mime_type?.includes("image")}
-								<img
-									data-testid="chatbot-image"
-									src={message.file.data}
-									alt={message.alt_text}
-								/>
-							{:else if message !== null && message.file.data !== null}
-								<a
-									data-testid="chatbot-file"
-									href={message.file.data}
-									target="_blank"
-									download={window.__is_colab__
-										? null
-										: message.file.orig_name || message.file.name}
-								>
-									{message.file.orig_name || message.file.name}
-								</a>
-=======
 							{#if (likeable && j !== 0) || (show_copy_button && message && typeof message === "string")}
 								<div
 									class="message-buttons-{j == 0
@@ -308,7 +252,6 @@
 										<Copy value={message} />
 									{/if}
 								</div>
->>>>>>> 5f1cbc43
 							{/if}
 						</div>
 					{/if}
