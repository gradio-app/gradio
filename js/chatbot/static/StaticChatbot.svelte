--- conflicted
+++ resolved
@@ -23,11 +23,8 @@
 	export let show_share_button = false;
 	export let rtl = false;
 	export let show_copy_button = false;
-<<<<<<< HEAD
 	export let sanitize_html = true;
-=======
 	export let bubble_full_width = true;
->>>>>>> c5bf9138
 	export let latex_delimiters: {
 		left: string;
 		right: string;
@@ -101,11 +98,8 @@
 			on:share={(e) => gradio.dispatch("share", e.detail)}
 			on:error={(e) => gradio.dispatch("error", e.detail)}
 			{avatar_images}
-<<<<<<< HEAD
 			{sanitize_html}
-=======
 			{bubble_full_width}
->>>>>>> c5bf9138
 			{root_url}
 			{root}
 		/>
