<script lang="ts">
	export let type:
		| "gallery"
		| "plot"
		| "audio"
		| "video"
		| "image"
		| "dataframe"
		| string;
	export let components;
	export let value;
	export let target;
	export let theme_mode;
	export let props;
	export let i18n;
	export let upload;
	export let _fetch;
	export let allow_file_downloads: boolean;
	export let display_icon_button_wrapper_top_corner = false;
</script>

{#if type === "gallery"}
	<svelte:component
		this={components[type]}
		{value}
		{display_icon_button_wrapper_top_corner}
		show_label={false}
		{i18n}
		label=""
		{_fetch}
		allow_preview={false}
		interactive={false}
		mode="minimal"
		fixed_height={1}
		on:load
	/>
{:else if type === "dataframe"}
	<svelte:component
		this={components[type]}
		{value}
		show_label={false}
		{i18n}
		label=""
		{_fetch}
		allow_preview={false}
		interactive={false}
		mode="minimal"
		fixed_height={1}
		line_breaks={true}
		wrap={true}
		root=""
		gradio={{ dispatch: () => {} }}
		latex_delimiters={props.latex_delimiters}
		col_count={props.col_count}
		row_count={props.row_count}
		on:load
	/>
{:else if type === "plot"}
	<svelte:component
		this={components[type]}
		{value}
		{target}
		{theme_mode}
		bokeh_version={props.bokeh_version}
		caption=""
		show_actions_button={true}
		on:load
	/>
{:else if type === "audio"}
<<<<<<< HEAD
	{console.log("components[type]", components[type])}
	<svelte:component
		this={components[type]}
		{value}
		show_label={false}
		show_share_button={true}
		{i18n}
		label=""
		waveform_settings={{ autoplay: props.autoplay }}
		waveform_options={{}}
		show_download_button={allow_file_downloads}
		{display_icon_button_wrapper_top_corner}
		on:load
	/>
=======
	<div style="position: relative;">
		<svelte:component
			this={components[type]}
			{value}
			show_label={false}
			show_share_button={true}
			{i18n}
			label=""
			waveform_settings={{ autoplay: props.autoplay }}
			waveform_options={{}}
			show_download_button={allow_file_downloads}
			{display_icon_button_wrapper_top_corner}
			on:load
		/>
	</div>
>>>>>>> 501adefd
{:else if type === "video"}
	<svelte:component
		this={components[type]}
		autoplay={props.autoplay}
		value={value.video || value}
		show_label={false}
		show_share_button={true}
		{i18n}
		{upload}
		{display_icon_button_wrapper_top_corner}
		show_download_button={allow_file_downloads}
		on:load
	>
		<track kind="captions" />
	</svelte:component>
{:else if type === "image"}
	{console.log("components[type]", components[type])}
	<svelte:component
		this={components[type]}
		{value}
		show_label={false}
		label="chatbot-image"
		show_download_button={allow_file_downloads}
		{display_icon_button_wrapper_top_corner}
		on:load
		{i18n}
	/>
{:else if type === "html"}
	<svelte:component
		this={components[type]}
		{value}
		show_label={false}
		label="chatbot-image"
		show_share_button={true}
		{i18n}
		gradio={{ dispatch: () => {} }}
		on:load
	/>
{/if}<|MERGE_RESOLUTION|>--- conflicted
+++ resolved
@@ -67,22 +67,6 @@
 		on:load
 	/>
 {:else if type === "audio"}
-<<<<<<< HEAD
-	{console.log("components[type]", components[type])}
-	<svelte:component
-		this={components[type]}
-		{value}
-		show_label={false}
-		show_share_button={true}
-		{i18n}
-		label=""
-		waveform_settings={{ autoplay: props.autoplay }}
-		waveform_options={{}}
-		show_download_button={allow_file_downloads}
-		{display_icon_button_wrapper_top_corner}
-		on:load
-	/>
-=======
 	<div style="position: relative;">
 		<svelte:component
 			this={components[type]}
@@ -98,7 +82,6 @@
 			on:load
 		/>
 	</div>
->>>>>>> 501adefd
 {:else if type === "video"}
 	<svelte:component
 		this={components[type]}
