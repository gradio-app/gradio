import type { FileData } from "@gradio/client";
import type { ComponentType, SvelteComponent } from "svelte";
import { uploadToHuggingFace } from "@gradio/utils";
import type {
	ComponentMessage,
	ComponentData,
	TextMessage,
	NormalisedMessage,
	Message,
	MessageRole,
	ThoughtNode,
	Text,
	Component,
	File
} from "../types";
import type { LoadedComponent } from "../../core/src/types";
import { Gradio } from "@gradio/utils";

export const format_chat_for_sharing = async (
	chat: NormalisedMessage[],
	url_length_limit = 1800
): Promise<string> => {
	let messages_to_share = [...chat];
	let formatted = await format_messages(messages_to_share);

	if (formatted.length > url_length_limit && messages_to_share.length > 2) {
		const first_message = messages_to_share[0];
		const last_message = messages_to_share[messages_to_share.length - 1];
		messages_to_share = [first_message, last_message];
		formatted = await format_messages(messages_to_share);
	}

	if (formatted.length > url_length_limit && messages_to_share.length > 0) {
		const truncated_messages = messages_to_share.map((msg) => {
			if (msg.type === "text") {
				const max_length =
					Math.floor(url_length_limit / messages_to_share.length) - 20;
				if (msg.content.length > max_length) {
					return {
						...msg,
						content: msg.content.substring(0, max_length) + "..."
					};
				}
			}
			return msg;
		});

		messages_to_share = truncated_messages;
		formatted = await format_messages(messages_to_share);
	}

	return formatted;
};

const format_messages = async (chat: NormalisedMessage[]): Promise<string> => {
	let messages = await Promise.all(
		chat.map(async (message) => {
			if (message.role === "system") return "";
			let speaker_emoji = message.role === "user" ? "😃" : "🤖";
			let html_content = "";

			if (message.type === "text") {
				const regexPatterns = {
					audio: /<audio.*?src="(\/file=.*?)"/g,
					video: /<video.*?src="(\/file=.*?)"/g,
					image: /<img.*?src="(\/file=.*?)".*?\/>|!\[.*?\]\((\/file=.*?)\)/g
				};

				html_content = message.content;

				for (let [_, regex] of Object.entries(regexPatterns)) {
					let match;

					while ((match = regex.exec(message.content)) !== null) {
						const fileUrl = match[1] || match[2];
						const newUrl = await uploadToHuggingFace(fileUrl, "url");
						html_content = html_content.replace(fileUrl, newUrl);
					}
				}
			} else {
				if (!message.content.value) return "";
				const url =
					message.content.component === "video"
						? message.content.value?.video.path
						: message.content.value;
				const file_url = await uploadToHuggingFace(url, "url");
				if (message.content.component === "audio") {
					html_content = `<audio controls src="${file_url}"></audio>`;
				} else if (message.content.component === "video") {
					html_content = file_url;
				} else if (message.content.component === "image") {
					html_content = `<img src="${file_url}" />`;
				}
			}

			return `${speaker_emoji}: ${html_content}`;
		})
	);
	return messages.filter((msg) => msg !== "").join("\n");
};

export interface UndoRetryData {
	index: number | [number, number];
	value: string | FileData | ComponentData;
}

export interface EditData {
	index: number | [number, number];
	value: string;
	previous_value: string;
	_dispatch_value: { type: "text"; text: string }[];
}

const redirect_src_url = (src: string, root: string): string =>
	src.replace('src="/file', `src="${root}file`);

function get_component_for_mime_type(
	mime_type: string | null | undefined,
	file?: { path?: string }
): string {
	if (!mime_type) {
		const path = file?.path;
		if (path) {
			const lower_path = path.toLowerCase();
			if (
				lower_path.endsWith(".glb") ||
				lower_path.endsWith(".gltf") ||
				lower_path.endsWith(".obj") ||
				lower_path.endsWith(".stl") ||
				lower_path.endsWith(".splat") ||
				lower_path.endsWith(".ply")
			) {
				return "model3d";
			}
		}
		return "file";
	}
	if (mime_type.includes("audio")) return "audio";
	if (mime_type.includes("video")) return "video";
	if (mime_type.includes("image")) return "image";
	if (mime_type.includes("model")) return "model3d";
	return "file";
}

function convert_file_message_to_component_message(
	message: File
): ComponentData {
	const _file = Array.isArray(message.file) ? message.file[0] : message.file;
	return {
		component: get_component_for_mime_type(_file?.mime_type, _file),
		value: message.file,
		alt_text: message.alt_text,
		constructor_args: {},
		props: {}
	} as ComponentData;
}

function normalise_message(
	message: Message,
<<<<<<< HEAD
	content: string | FileData | ComponentData,
	root: string,
	i: number
): NormalisedMessage {
	let normalized: NormalisedMessage =
		typeof content === "string"
			? {
					role: message.role,
					metadata: message.metadata,
					content: redirect_src_url(content, root),
					type: "text",
					index: i,
					options: message.options
				}
			: "file" in content
				? {
						content: convert_file_message_to_component_message(content),
						metadata: message.metadata,
						role: message.role,
						type: "component",
						index: i,
						options: message.options
					}
				: ({ type: "component", ...message } as ComponentMessage);
=======
	content: Text | File | Component,
	root: string,
	i: number
): NormalisedMessage {
	let normalized: NormalisedMessage;
	if (content.type === "text") {
		normalized = {
			role: message.role,
			metadata: message.metadata,
			content: redirect_src_url(content.text, root),
			type: "text",
			index: i,
			options: message.options
		};
	} else if (content.type === "file") {
		normalized = {
			role: message.role,
			metadata: message.metadata,
			content: convert_file_message_to_component_message(content),
			type: "component",
			index: i,
			options: message.options
		};
	} else {
		normalized = {
			role: message.role,
			metadata: message.metadata,
			content: content,
			type: "component",
			index: i,
			options: message.options
		};
	}
>>>>>>> 15458a87
	return normalized;
}

export function normalise_messages(
	messages: Message[] | null,
	root: string
): NormalisedMessage[] | null {
	if (messages === null) return messages;

	const thought_map = new Map<string, ThoughtNode>();

	return messages
		.flatMap((message, i) => {
<<<<<<< HEAD
			const normalized: NormalisedMessage[] = Array.isArray(message.content)
				? message.content.map((content) =>
						normalise_message(message, content, root, i)
					)
				: [normalise_message(message, message.content, root, i)];

=======
			const normalized: NormalisedMessage[] = message.content.map((content) =>
				normalise_message(message, content, root, i)
			);
>>>>>>> 15458a87
			for (const msg of normalized) {
				const { id, title, parent_id } = message.metadata || {};
				if (parent_id) {
					const parent = thought_map.get(String(parent_id));
					if (parent) {
						const thought = { ...msg, children: [] } as ThoughtNode;
						parent.children.push(thought);
						if (id && title) {
							thought_map.set(String(id), thought);
						}
						return null;
					}
				}
				if (id && title) {
					const thought = { ...msg, children: [] } as ThoughtNode;
					thought_map.set(String(id), thought);
					return thought;
				}
			}
			return normalized;
		})
		.filter((msg): msg is NormalisedMessage => msg !== null);
}

export function is_component_message(
	message: NormalisedMessage
): message is ComponentMessage {
	return message.type === "component";
}

export function is_last_bot_message(
	messages: NormalisedMessage[],
	all_messages: NormalisedMessage[]
): boolean {
	const is_bot = messages[messages.length - 1].role === "assistant";
	const last_index = messages[messages.length - 1].index;
	// use JSON.stringify to handle both the number and tuple cases
	// when msg_format is tuples, last_index is an array and when it is messages, it is a number
	const is_last =
		JSON.stringify(last_index) ===
		JSON.stringify(all_messages[all_messages.length - 1].index);
	return is_last && is_bot;
}

export function group_messages(
	messages: NormalisedMessage[],
	display_consecutive_in_same_bubble = true
): NormalisedMessage[][] {
	const groupedMessages: NormalisedMessage[][] = [];
	let currentGroup: NormalisedMessage[] = [];
	let currentRole: MessageRole | null = null;

	for (const message of messages) {
		if (!(message.role === "assistant" || message.role === "user")) {
			continue;
		}

		// If display_consecutive_in_same_bubble is false, each message should be its own group
		if (!display_consecutive_in_same_bubble) {
			groupedMessages.push([message]);
			continue;
		}

		if (message.role === currentRole) {
			currentGroup.push(message);
		} else {
			if (currentGroup.length > 0) {
				groupedMessages.push(currentGroup);
			}
			currentGroup = [message];
			currentRole = message.role;
		}
	}

	if (currentGroup.length > 0) {
		groupedMessages.push(currentGroup);
	}

	return groupedMessages;
}

export async function load_components(
	component_names: string[],
	_components: Record<string, ComponentType<SvelteComponent>>,
	load_component: Gradio["load_component"]
): Promise<Record<string, ComponentType<SvelteComponent>>> {
	let names: string[] = [];
	let components: ReturnType<typeof load_component>["component"][] = [];

	component_names.forEach((component_name) => {
		if (_components[component_name] || component_name === "file") {
			return;
		}
		const variant =
			component_name === "dataframe" || component_name === "model3d"
				? "component"
				: "base";
		const { name, component } = load_component(component_name, variant);
		names.push(name);
		components.push(component);
		component_name;
	});

	const resolved_components = await Promise.allSettled(components);
	const supported_components: [number, LoadedComponent][] = resolved_components
		.map((result, index) =>
			result.status === "fulfilled" ? [index, result.value] : null
		)
		.filter((item): item is [number, LoadedComponent] => item !== null);

	supported_components.forEach(([originalIndex, component]) => {
		_components[names[originalIndex]] = component.default;
	});

	return _components;
}

export function get_components_from_messages(
	messages: NormalisedMessage[] | null
): string[] {
	if (!messages) return [];
	let components: Set<string> = new Set();
	messages.forEach((message) => {
		if (message.type === "component") {
			components.add(message.content.component);
		}
	});
	return Array.from(components);
}

export function get_thought_content(msg: NormalisedMessage, depth = 0): string {
	let content = "";
	const indent = "  ".repeat(depth);

	if (msg.metadata?.title) {
		content += `${indent}${depth > 0 ? "- " : ""}${msg.metadata.title}\n`;
	}
	if (typeof msg.content === "string") {
		content += `${indent}  ${msg.content}\n`;
	}
	const thought = msg as ThoughtNode;
	if (thought.children?.length > 0) {
		content += thought.children
			.map((child) => get_thought_content(child, depth + 1))
			.join("");
	}
	return content;
}

export function all_text(message: TextMessage[] | TextMessage): string {
	if (Array.isArray(message)) {
		return message
			.map((m) => {
				if (m.metadata?.title) {
					return get_thought_content(m);
				}
				return m.content;
			})
			.join("\n");
	}
	if (message.metadata?.title) {
		return get_thought_content(message);
	}
	return message.content;
}

export function is_all_text(
	message: NormalisedMessage[] | NormalisedMessage
): message is TextMessage[] | TextMessage {
	return (
		(Array.isArray(message) &&
			message.every((m) => typeof m.content === "string")) ||
		(!Array.isArray(message) && typeof message.content === "string")
	);
}<|MERGE_RESOLUTION|>--- conflicted
+++ resolved
@@ -157,32 +157,6 @@
 
 function normalise_message(
 	message: Message,
-<<<<<<< HEAD
-	content: string | FileData | ComponentData,
-	root: string,
-	i: number
-): NormalisedMessage {
-	let normalized: NormalisedMessage =
-		typeof content === "string"
-			? {
-					role: message.role,
-					metadata: message.metadata,
-					content: redirect_src_url(content, root),
-					type: "text",
-					index: i,
-					options: message.options
-				}
-			: "file" in content
-				? {
-						content: convert_file_message_to_component_message(content),
-						metadata: message.metadata,
-						role: message.role,
-						type: "component",
-						index: i,
-						options: message.options
-					}
-				: ({ type: "component", ...message } as ComponentMessage);
-=======
 	content: Text | File | Component,
 	root: string,
 	i: number
@@ -216,7 +190,6 @@
 			options: message.options
 		};
 	}
->>>>>>> 15458a87
 	return normalized;
 }
 
@@ -230,18 +203,9 @@
 
 	return messages
 		.flatMap((message, i) => {
-<<<<<<< HEAD
-			const normalized: NormalisedMessage[] = Array.isArray(message.content)
-				? message.content.map((content) =>
-						normalise_message(message, content, root, i)
-					)
-				: [normalise_message(message, message.content, root, i)];
-
-=======
 			const normalized: NormalisedMessage[] = message.content.map((content) =>
 				normalise_message(message, content, root, i)
 			);
->>>>>>> 15458a87
 			for (const msg of normalized) {
 				const { id, title, parent_id } = message.metadata || {};
 				if (parent_id) {
