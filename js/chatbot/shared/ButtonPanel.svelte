--- conflicted
+++ resolved
@@ -16,16 +16,13 @@
 	export let position: "right" | "left";
 	export let avatar: FileData | null;
 	export let generating: boolean;
-<<<<<<< HEAD
-=======
 
 	export let handle_action: (selected: string | null) => void;
 	export let layout: "bubble" | "panel";
 	export let dispatch: any;
 
 	function is_all_text(
->>>>>>> 43d88c32
-		message: NormalisedMessage[] | NormalisedMessage
+		message: NormalisedMessage[] | NormalisedMessage,
 	): message is TextMessage[] | TextMessage {
 		return (
 			(Array.isArray(message) &&
