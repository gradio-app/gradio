<script lang="ts">
	import { format_chat_for_sharing } from "./utils";
	import { copy } from "@gradio/utils";

	import { dequal } from "dequal/lite";
	import { beforeUpdate, afterUpdate, createEventDispatcher } from "svelte";
	import { ShareButton } from "@gradio/atoms";
	import { Audio } from "@gradio/audio/shared";
	import { Image } from "@gradio/image/shared";
	import { Video } from "@gradio/video/shared";
	import { Clear } from "@gradio/icons";
	import type { SelectData, LikeData } from "@gradio/utils";
	import type {
		Message,
		MessageRole,
		ChatFileMessage,
		ChatStringMessage
	} from "../types";
	import { MarkdownCode as Markdown } from "@gradio/markdown";
	import { FileData } from "@gradio/client";
	import Copy from "./Copy.svelte";
	import type { I18nFormatter } from "js/app/src/gradio_helper";
	import LikeDislike from "./LikeDislike.svelte";
	import Pending from "./Pending.svelte";
	import ToolMessage from "./ToolMessage.svelte";
	import ErrorMessage from "./ErrorMessage.svelte";

	export let value: Message[] = [];
	let old_value: Message[] | null = null;
	export let latex_delimiters: {
		left: string;
		right: string;
		display: boolean;
	}[];
	export let pending_message = false;
	export let selectable = false;
	export let likeable = false;
	export let show_share_button = false;
	export let rtl = false;
	export let show_copy_button = false;
	export let avatar_images: [FileData | null, FileData | null] = [null, null];
	export let sanitize_html = true;
	export let bubble_full_width = true;
	export let render_markdown = true;
	export let line_breaks = true;
	export let i18n: I18nFormatter;
	export let layout: "bubble" | "panel" = "bubble";
	export let placeholder: string | null = null;

	let div: HTMLDivElement;
	let autoscroll: boolean;

	$: adjust_text_size = () => {
		let style = getComputedStyle(document.body);
		let body_text_size = style.getPropertyValue("--body-text-size");
		let updated_text_size;

		switch (body_text_size) {
			case "13px":
				updated_text_size = 14;
				break;
			case "14px":
				updated_text_size = 16;
				break;
			case "16px":
				updated_text_size = 20;
				break;
			default:
				updated_text_size = 14;
				break;
		}

		document.body.style.setProperty(
			"--chatbot-body-text-size",
			updated_text_size + "px"
		);
	};

	$: adjust_text_size();

	const dispatch = createEventDispatcher<{
		change: undefined;
		select: SelectData;
		like: LikeData;
	}>();

	beforeUpdate(() => {
		autoscroll =
			div && div.offsetHeight + div.scrollTop > div.scrollHeight - 100;
	});

	const scroll = (): void => {
		if (autoscroll) {
			div.scrollTo(0, div.scrollHeight);
		}
	};

	let image_preview_source: string;
	let image_preview_source_alt: string;
	let is_image_preview_open = false;
	let image_preview_close_button: HTMLButtonElement;

	afterUpdate(() => {
		if (autoscroll) {
			scroll();
			div.querySelectorAll("img").forEach((n) => {
				n.addEventListener("load", () => {
					scroll();
				});
			});
		}
		div.querySelectorAll("img").forEach((n) => {
			n.addEventListener("click", (e) => {
				const target = e.target as HTMLImageElement;
				if (target) {
					image_preview_source = target.src;
					image_preview_source_alt = target.alt;
					is_image_preview_open = true;
				}
			});
		});
	});

	$: {
		if (!dequal(value, old_value)) {
			old_value = value;
			dispatch("change");
		}
	}

	function handle_select(i: number, message: Message): void {
		dispatch("select", {
			index: i,
			value: (message.content as FileData).url || message.content
		});
	}

	function handle_like(
		i: number,
		message: Message,
		selected: string | null
	): void {
		dispatch("like", {
			index: i,
			value: (message.content as FileData).url || message.content,
			liked: selected === "like"
		});
	}

	function isFileMessage(message: Message): message is ChatFileMessage {
		return !(typeof message.content === "string");
	}

	function isStringMessage(message: Message): message is ChatStringMessage {
		return typeof message.content === "string";
	}

	function groupMessages(messages: Message[]): Message[][] {
		const groupedMessages: Message[][] = [];
		let currentGroup: Message[] = [];
		let currentRole: MessageRole | null = null;

		for (const message of messages) {
			if (message.role === currentRole) {
				currentGroup.push(message);
			} else {
				if (currentGroup.length > 0) {
					groupedMessages.push(currentGroup);
				}
				currentGroup = [message];
				currentRole = message.role;
			}
		}

		if (currentGroup.length > 0) {
			groupedMessages.push(currentGroup);
		}

		return groupedMessages;
	}
</script>

{#if show_share_button && value !== null && value.length > 0}
	<div class="share-button">
		<ShareButton
			{i18n}
			on:error
			on:share
			formatter={format_chat_for_sharing}
			{value}
		/>
	</div>
{/if}

<div
	class={layout === "bubble" ? "bubble-wrap" : "panel-wrap"}
	class:placeholder-container={value === null || value.length === 0}
	bind:this={div}
	role="log"
	aria-label="chatbot conversation"
	aria-live="polite"
>
	<div class="message-wrap" class:bubble-gap={layout === "bubble"} use:copy>
		{#if value !== null && value.length > 0}
<<<<<<< HEAD
			{@const groupedMessages = groupMessages(value)}
			{#each groupedMessages as messages, i}
				{#if messages.length}
					{@const role = messages[0].role === "user" ? "user" : "bot"}
					{@const avatar_img = avatar_images[role === "user" ? 0 : 1]}
					<div
						class="message-row {layout} {role === 'user'
							? 'user-row'
							: 'bot-row'}"
					>
						{#if avatar_img}
							<div class="avatar-container">
								<Image
									class="avatar-image"
									src={avatar_img.url}
									alt="{role} avatar"
								/>
							</div>
						{/if}
						<div
							class="message {role === 'user' ? 'user' : 'bot'}"
							class:message-fit={layout === "bubble" && !bubble_full_width}
							class:panel-full-width={layout === "panel"}
							class:message-bubble-border={layout === "bubble"}
							class:message-markdown-disabled={!render_markdown}
							style:text-align={rtl && role == "bot" ? "left" : "right"}
						>
							{#each messages as message, thought_index}
=======
			{#each value as message_pair, i}
				{#each message_pair as message, j}
					{#if message !== null}
						{#if is_image_preview_open}
							<div class="image-preview">
								<img
									src={image_preview_source}
									alt={image_preview_source_alt}
								/>
								<button
									bind:this={image_preview_close_button}
									class="image-preview-close-button"
									on:click={() => {
										is_image_preview_open = false;
									}}><Clear /></button
								>
							</div>
						{/if}
						<div class="message-row {layout} {j == 0 ? 'user-row' : 'bot-row'}">
							{#if avatar_images[j] !== null}
								<div class="avatar-container">
									<Image
										class="avatar-image"
										src={avatar_images[j]?.url}
										alt="{j == 0 ? 'user' : 'bot'} avatar"
									/>
								</div>
							{/if}

							<div
								class="message {j == 0 ? 'user' : 'bot'}"
								class:message-fit={layout === "bubble" && !bubble_full_width}
								class:panel-full-width={layout === "panel"}
								class:message-bubble-border={layout === "bubble"}
								class:message-markdown-disabled={!render_markdown}
								style:text-align={rtl && j == 0 ? "left" : "right"}
							>
>>>>>>> d393a4a2
								<button
									data-testid={role}
									class:latest={i === groupedMessages.length - 1}
									class:message-markdown-disabled={!render_markdown}
									style:user-select="text"
									class:selectable
									style:text-align={rtl ? "right" : "left"}
									on:click={() => handle_select(i, messages[0])}
									on:keydown={(e) => {
										if (e.key === "Enter") {
											handle_select(i, messages[0]);
										}
									}}
									dir={rtl ? "rtl" : "ltr"}
								>
									{#if isStringMessage(message)}
										<div class:thought={thought_index > 0}>
											{#if message.metadata.tool_name}
												<ToolMessage
													title={`Used tool ${message.metadata.tool_name}`}
												>
													<Markdown
														message={message.content}
														{latex_delimiters}
														{sanitize_html}
														{render_markdown}
														{line_breaks}
														on:load={scroll}
													/>
												</ToolMessage>
											{:else if message.metadata.error}
												<ErrorMessage>
													<Markdown
														message={message.content}
														{latex_delimiters}
														{sanitize_html}
														{render_markdown}
														{line_breaks}
														on:load={scroll}
													/>
												</ErrorMessage>
											{:else}
												<Markdown
													message={message.content}
													{latex_delimiters}
													{sanitize_html}
													{render_markdown}
													{line_breaks}
													on:load={scroll}
												/>
											{/if}
										</div>
									{:else if isFileMessage(message)}
										{#if message.content.mime_type?.includes("audio")}
											<Audio
												data-testid="chatbot-audio"
												controls
												preload="metadata"
												src={message.content.url}
												title={message.content.alt_text}
												on:play
												on:pause
												on:ended
											/>
										{:else if message !== null && message.content.mime_type?.includes("video")}
											<Video
												data-testid="chatbot-video"
												controls
												src={message.content?.url}
												title={message.content.alt_text}
												preload="auto"
												on:play
												on:pause
												on:ended
											>
												<track kind="captions" />
											</Video>
										{:else if message !== null && message.content?.mime_type?.includes("image")}
											<Image
												data-testid="chatbot-image"
												src={message.content?.url}
												alt={message.content.alt_text}
											/>
										{:else if message !== null && message.content?.url !== null}
											<a
												data-testid="chatbot-file"
												href={message.content?.url}
												target="_blank"
												download={window.__is_colab__
													? null
													: message.content?.orig_name || message.content?.path}
											>
												{message.content?.orig_name || message.content?.path}
											</a>
										{/if}
									{/if}
									{#if (likeable && role === "bot") || (show_copy_button && message && typeof message === "string")}
										<div
											class="message-buttons-{role} message-buttons-{layout} {avatar_img !==
												null && 'with-avatar'}"
											class:message-buttons-fit={layout === "bubble" &&
												!bubble_full_width}
											class:bubble-buttons-user={layout === "bubble"}
										>
											{#if likeable && role === "bot"}
												<LikeDislike
													handle_action={(selected) =>
														handle_like(i, message, selected)}
												/>
											{/if}
											{#if show_copy_button && message && typeof message === "string"}
												<Copy value={message} />
											{/if}
										</div>
									{/if}
								</button>
							{/each}
						</div>
					</div>
				{/if}
			{/each}
			{#if pending_message}
				<Pending {layout} />
			{/if}
		{:else if placeholder !== null}
			<center>
				<Markdown message={placeholder} {latex_delimiters} />
			</center>
		{/if}
	</div>
</div>

<style>
	.placeholder-container {
		display: flex;
		justify-content: center;
		align-items: center;
		height: 100%;
	}
	.bubble-wrap {
		padding: var(--block-padding);
		width: 100%;
		overflow-y: auto;
	}

	.panel-wrap {
		width: 100%;
		overflow-y: auto;
	}

	.message-wrap {
		display: flex;
		flex-direction: column;
		justify-content: space-between;
	}

	.bubble-gap {
		gap: calc(var(--spacing-xxl) + var(--spacing-lg));
	}

	.message-wrap > div :not(.avatar-container) :global(img) {
		border-radius: 13px;
		margin: var(--size-2);
		width: 400px;
		max-width: 30vw;
		max-height: auto;
	}

	.message-wrap > div :global(p:not(:first-child)) {
		margin-top: var(--spacing-xxl);
	}

	.message {
		position: relative;
		display: flex;
		flex-direction: column;
		align-self: flex-end;
		background: var(--background-fill-secondary);
		width: calc(100% - var(--spacing-xxl));
		color: var(--body-text-color);
		font-size: var(--chatbot-body-text-size);
		overflow-wrap: break-word;
		overflow-x: hidden;
		padding-right: calc(var(--spacing-xxl) + var(--spacing-md));
		padding: calc(var(--spacing-xxl) + var(--spacing-sm));
	}

	.thought {
		margin-top: var(--spacing-xxl);
	}

	.message :global(.prose) {
		font-size: var(--chatbot-body-text-size);
	}

	.message-bubble-border {
		border-width: 1px;
		border-radius: var(--radius-xxl);
	}

	.message-fit {
		width: fit-content !important;
	}

	.panel-full-width {
		padding: calc(var(--spacing-xxl) * 2);
		width: 100%;
	}
	.message-markdown-disabled {
		white-space: pre-line;
	}

	@media (max-width: 480px) {
		.panel-full-width {
			padding: calc(var(--spacing-xxl) * 2);
		}
	}

	.user {
		align-self: flex-start;
		border-bottom-right-radius: 0;
		text-align: right;
	}
	.bot {
		border-bottom-left-radius: 0;
		text-align: left;
	}

	/* Colors */
	.bot {
		border-color: var(--border-color-primary);
		background: var(--background-fill-secondary);
	}

	.user {
		border-color: var(--border-color-accent-subdued);
		background-color: var(--color-accent-soft);
	}
	.message-row {
		display: flex;
		flex-direction: row;
		position: relative;
	}

	.message-row.panel.user-row {
		background: var(--color-accent-soft);
	}

	.message-row.panel.bot-row {
		background: var(--background-fill-secondary);
	}

	.message-row:last-of-type {
		margin-bottom: var(--spacing-xxl);
	}

	.user-row.bubble {
		flex-direction: row;
		justify-content: flex-end;
	}
	@media (max-width: 480px) {
		.user-row.bubble {
			align-self: flex-end;
		}

		.bot-row.bubble {
			align-self: flex-start;
		}
		.message {
			width: auto;
		}
	}
	.avatar-container {
		align-self: flex-end;
		position: relative;
		justify-content: center;
		width: 35px;
		height: 35px;
		flex-shrink: 0;
		bottom: 0;
	}
	.user-row.bubble > .avatar-container {
		order: 2;
		margin-left: 10px;
	}
	.bot-row.bubble > .avatar-container {
		margin-right: 10px;
	}

	.panel > .avatar-container {
		margin-left: 25px;
		align-self: center;
	}

	.avatar-container :global(img) {
		width: 100%;
		height: 100%;
		object-fit: cover;
		border-radius: 50%;
	}

	.message-buttons-user,
	.message-buttons-bot {
		border-radius: var(--radius-md);
		display: flex;
		align-items: center;
		bottom: 0;
		height: var(--size-7);
		align-self: self-end;
		position: absolute;
		bottom: -15px;
		margin: 2px;
		padding-left: 5px;
		z-index: 1;
	}
	.message-buttons-bot {
		left: 10px;
	}
	.message-buttons-user {
		right: 5px;
	}

	.message-buttons-bot.message-buttons-bubble.with-avatar {
		left: 50px;
	}
	.message-buttons-user.message-buttons-bubble.with-avatar {
		right: 50px;
	}

	.message-buttons-bubble {
		border: 1px solid var(--border-color-accent);
		background: var(--background-fill-secondary);
	}

	.message-buttons-panel {
		left: unset;
		right: 0px;
		top: 0px;
	}

	.share-button {
		position: absolute;
		top: 4px;
		right: 6px;
	}

	.selectable {
		cursor: pointer;
	}

	@keyframes dot-flashing {
		0% {
			opacity: 0.8;
		}
		50% {
			opacity: 0.5;
		}
		100% {
			opacity: 0.8;
		}
	}

	.message-wrap .message :global(a) {
		color: var(--color-text-link);
		text-decoration: underline;
	}

	.message-wrap .bot :global(table),
	.message-wrap .bot :global(tr),
	.message-wrap .bot :global(td),
	.message-wrap .bot :global(th) {
		border: 1px solid var(--border-color-primary);
	}

	.message-wrap .user :global(table),
	.message-wrap .user :global(tr),
	.message-wrap .user :global(td),
	.message-wrap .user :global(th) {
		border: 1px solid var(--border-color-accent);
	}

	/* Lists */
	.message-wrap :global(ol),
	.message-wrap :global(ul) {
		padding-inline-start: 2em;
	}

	/* KaTeX */
	.message-wrap :global(span.katex) {
		font-size: var(--text-lg);
		direction: ltr;
	}

	/* Copy button */
	.message-wrap :global(div[class*="code_wrap"] > button) {
		position: absolute;
		top: var(--spacing-md);
		right: var(--spacing-md);
		z-index: 1;
		cursor: pointer;
		border-bottom-left-radius: var(--radius-sm);
		padding: 5px;
		padding: var(--spacing-md);
		width: 25px;
		height: 25px;
	}

	.message-wrap :global(code > button > span) {
		position: absolute;
		top: var(--spacing-md);
		right: var(--spacing-md);
		width: 12px;
		height: 12px;
	}
	.message-wrap :global(.check) {
		position: absolute;
		top: 0;
		right: 0;
		opacity: 0;
		z-index: var(--layer-top);
		transition: opacity 0.2s;
		background: var(--background-fill-primary);
		padding: var(--size-1);
		width: 100%;
		height: 100%;
		color: var(--body-text-color);
	}

<<<<<<< HEAD
	.message-wrap :global(pre) {
		position: relative;
=======
	/* Image preview */
	.message :global(.preview) {
		object-fit: contain;
		width: 95%;
		max-height: 93%;
	}
	.image-preview {
		position: absolute;
		z-index: 999;
		left: 0;
		top: 0;
		width: 100%;
		height: 100%;
		overflow: auto;
		background-color: rgba(0, 0, 0, 0.9);
	}
	.image-preview :global(img) {
		width: 100%;
		height: 100%;
		object-fit: contain;
	}
	.image-preview :global(svg) {
		stroke: white;
	}
	.image-preview-close-button {
		position: absolute;
		top: 10px;
		right: 10px;
		background: none;
		border: none;
		font-size: 1.5em;
		cursor: pointer;
		height: 30px;
		width: 30px;
		padding: 3px;
		background: var(--bg-color);
		box-shadow: var(--shadow-drop);
		border: 1px solid var(--button-secondary-border-color);
		border-radius: var(--radius-lg);
>>>>>>> d393a4a2
	}
</style><|MERGE_RESOLUTION|>--- conflicted
+++ resolved
@@ -202,7 +202,21 @@
 >
 	<div class="message-wrap" class:bubble-gap={layout === "bubble"} use:copy>
 		{#if value !== null && value.length > 0}
-<<<<<<< HEAD
+		{#if is_image_preview_open}
+			<div class="image-preview">
+				<img
+					src={image_preview_source}
+					alt={image_preview_source_alt}
+				/>
+				<button
+					bind:this={image_preview_close_button}
+					class="image-preview-close-button"
+					on:click={() => {
+						is_image_preview_open = false;
+					}}><Clear /></button
+				>
+			</div>
+		{/if}
 			{@const groupedMessages = groupMessages(value)}
 			{#each groupedMessages as messages, i}
 				{#if messages.length}
@@ -231,45 +245,6 @@
 							style:text-align={rtl && role == "bot" ? "left" : "right"}
 						>
 							{#each messages as message, thought_index}
-=======
-			{#each value as message_pair, i}
-				{#each message_pair as message, j}
-					{#if message !== null}
-						{#if is_image_preview_open}
-							<div class="image-preview">
-								<img
-									src={image_preview_source}
-									alt={image_preview_source_alt}
-								/>
-								<button
-									bind:this={image_preview_close_button}
-									class="image-preview-close-button"
-									on:click={() => {
-										is_image_preview_open = false;
-									}}><Clear /></button
-								>
-							</div>
-						{/if}
-						<div class="message-row {layout} {j == 0 ? 'user-row' : 'bot-row'}">
-							{#if avatar_images[j] !== null}
-								<div class="avatar-container">
-									<Image
-										class="avatar-image"
-										src={avatar_images[j]?.url}
-										alt="{j == 0 ? 'user' : 'bot'} avatar"
-									/>
-								</div>
-							{/if}
-
-							<div
-								class="message {j == 0 ? 'user' : 'bot'}"
-								class:message-fit={layout === "bubble" && !bubble_full_width}
-								class:panel-full-width={layout === "panel"}
-								class:message-bubble-border={layout === "bubble"}
-								class:message-markdown-disabled={!render_markdown}
-								style:text-align={rtl && j == 0 ? "left" : "right"}
-							>
->>>>>>> d393a4a2
 								<button
 									data-testid={role}
 									class:latest={i === groupedMessages.length - 1}
@@ -698,10 +673,9 @@
 		color: var(--body-text-color);
 	}
 
-<<<<<<< HEAD
 	.message-wrap :global(pre) {
 		position: relative;
-=======
+	}
 	/* Image preview */
 	.message :global(.preview) {
 		object-fit: contain;
@@ -741,6 +715,5 @@
 		box-shadow: var(--shadow-drop);
 		border: 1px solid var(--button-secondary-border-color);
 		border-radius: var(--radius-lg);
->>>>>>> d393a4a2
 	}
 </style>