<script lang="ts">
	import {
		format_chat_for_sharing,
		type UndoRetryData,
		is_last_bot_message,
		group_messages,
		load_components,
		get_components_from_messages
	} from "./utils";
	import type { NormalisedMessage } from "../types";
	import { copy } from "@gradio/utils";
	import Message from "./Message.svelte";

	import { dequal } from "dequal/lite";
	import {
		afterUpdate,
		createEventDispatcher,
		type SvelteComponent,
		type ComponentType,
		tick,
		onMount
	} from "svelte";
	import { Image } from "@gradio/image/shared";

	import { Clear, Trash, Community } from "@gradio/icons";
	import { IconButtonWrapper, IconButton } from "@gradio/atoms";
	import type { SelectData, LikeData } from "@gradio/utils";
	import type { ExampleMessage } from "../types";
	import { MarkdownCode as Markdown } from "@gradio/markdown";
	import type { FileData, Client } from "@gradio/client";
	import type { I18nFormatter } from "js/core/src/gradio_helper";
	import ScrollDownIcon from "./ScrollDown.svelte";
	import Pending from "./Pending.svelte";
	import { ShareError } from "@gradio/utils";
	import { Gradio } from "@gradio/utils";

	export let value: NormalisedMessage[] | null = [];
	let old_value: NormalisedMessage[] | null = null;

	import CopyAll from "./CopyAll.svelte";

	export let _fetch: typeof fetch;
	export let load_component: Gradio["load_component"];

	let _components: Record<string, ComponentType<SvelteComponent>> = {};

	async function update_components(): Promise<void> {
		_components = await load_components(
			get_components_from_messages(value),
			_components,
			load_component
		);
	}

	$: value, update_components();

	export let latex_delimiters: {
		left: string;
		right: string;
		display: boolean;
	}[];
	export let pending_message = false;
	export let generating = false;
	export let selectable = false;
	export let likeable = false;
	export let show_share_button = false;
	export let show_copy_all_button = false;
	export let rtl = false;
	export let show_copy_button = false;
	export let avatar_images: [FileData | null, FileData | null] = [null, null];
	export let sanitize_html = true;
	export let bubble_full_width = true;
	export let render_markdown = true;
	export let line_breaks = true;
	export let autoscroll = true;
	export let theme_mode: "system" | "light" | "dark";
	export let i18n: I18nFormatter;
	export let layout: "bubble" | "panel" = "bubble";
	export let placeholder: string | null = null;
	export let upload: Client["upload"];
	export let msg_format: "tuples" | "messages" = "tuples";
	export let examples: ExampleMessage[] | null = null;
	export let _retryable = false;
	export let _undoable = false;
	export let like_user_message = false;
	export let root: string;

	let target: HTMLElement | null = null;

	onMount(() => {
		target = document.querySelector("div.gradio-container");
	});

	let div: HTMLDivElement;

	let show_scroll_button = false;

	const dispatch = createEventDispatcher<{
		change: undefined;
		select: SelectData;
		like: LikeData;
		undo: UndoRetryData;
		retry: UndoRetryData;
		clear: undefined;
		share: any;
		error: string;
		example_select: SelectData;
	}>();

	function is_at_bottom(): boolean {
		return div && div.offsetHeight + div.scrollTop > div.scrollHeight - 100;
	}

	function scroll_to_bottom(): void {
		if (!div) return;
		div.scrollTo(0, div.scrollHeight);
		show_scroll_button = false;
	}

	let scroll_after_component_load = false;
	function on_child_component_load(): void {
		if (scroll_after_component_load) {
			scroll_to_bottom();
			scroll_after_component_load = false;
		}
	}

	async function scroll_on_value_update(): Promise<void> {
		if (!autoscroll) return;

		if (is_at_bottom()) {
			// Child components may be loaded asynchronously,
			// so trigger the scroll again after they load.
			scroll_after_component_load = true;

			await tick(); // Wait for the DOM to update so that the scrollHeight is correct
			scroll_to_bottom();
		} else {
			show_scroll_button = true;
		}
	}
	onMount(() => {
		scroll_on_value_update();
	});
	$: if (value || pending_message || _components) {
		scroll_on_value_update();
	}

	onMount(() => {
		function handle_scroll(): void {
			if (is_at_bottom()) {
				show_scroll_button = false;
			} else {
				scroll_after_component_load = false;
			}
		}

		div?.addEventListener("scroll", handle_scroll);
		return () => {
			div?.removeEventListener("scroll", handle_scroll);
		};
	});

	let image_preview_source: string;
	let image_preview_source_alt: string;
	let is_image_preview_open = false;

	afterUpdate(() => {
		if (!div) return;
		div.querySelectorAll("img").forEach((n) => {
			n.addEventListener("click", (e) => {
				const target = e.target as HTMLImageElement;
				if (target) {
					image_preview_source = target.src;
					image_preview_source_alt = target.alt;
					is_image_preview_open = true;
				}
			});
		});
	});

	$: {
		if (!dequal(value, old_value)) {
			old_value = value;
			dispatch("change");
		}
	}

	$: groupedMessages = value && group_messages(value, msg_format);

	function handle_example_select(i: number, example: ExampleMessage): void {
		dispatch("example_select", {
			index: i,
			value: { text: example.text, files: example.files }
		});
	}

	function handle_like(
		i: number,
		message: NormalisedMessage,
		selected: string | null
	): void {
		if (selected === "undo" || selected === "retry") {
			const val_ = value as NormalisedMessage[];
			// iterate through messages until we find the last user message
			// the index of this message is where the user needs to edit the chat history
			let last_index = val_.length - 1;
			while (val_[last_index].role === "assistant") {
				last_index--;
			}
			dispatch(selected, {
				index: val_[last_index].index,
				value: val_[last_index].content
			});
			return;
		}

		if (msg_format === "tuples") {
			dispatch("like", {
				index: message.index,
				value: message.content,
				liked: selected === "like"
			});
		} else {
			if (!groupedMessages) return;

			const message_group = groupedMessages[i];
			const [first, last] = [
				message_group[0],
				message_group[message_group.length - 1]
			];

			dispatch("like", {
				index: [first.index, last.index] as [number, number],
				value: message_group.map((m) => m.content),
				liked: selected === "like"
			});
		}
	}
</script>

{#if value !== null && value.length > 0}
	<IconButtonWrapper>
		{#if show_share_button}
			<IconButton
				Icon={Community}
				on:click={async () => {
					try {
						// @ts-ignore
						const formatted = await format_chat_for_sharing(value);
						dispatch("share", {
							description: formatted
						});
					} catch (e) {
						console.error(e);
						let message = e instanceof ShareError ? e.message : "Share failed.";
						dispatch("error", message);
					}
				}}
			>
				<Community />
			</IconButton>
		{/if}
		<IconButton Icon={Trash} on:click={() => dispatch("clear")}></IconButton>
		{#if show_copy_all_button}
			<CopyAll {value} />
		{/if}
	</IconButtonWrapper>
{/if}

<div
	class={layout === "bubble" ? "bubble-wrap" : "panel-wrap"}
	bind:this={div}
	role="log"
	aria-label="chatbot conversation"
	aria-live="polite"
>
	{#if value !== null && value.length > 0 && groupedMessages !== null}
		<div class="message-wrap" use:copy>
			{#each groupedMessages as messages, i}
				{@const role = messages[0].role === "user" ? "user" : "bot"}
				{@const avatar_img = avatar_images[role === "user" ? 0 : 1]}
				{@const opposite_avatar_img = avatar_images[role === "user" ? 0 : 1]}
				{#if is_image_preview_open}
					<div class="image-preview">
						<img src={image_preview_source} alt={image_preview_source_alt} />
						<button
							class="image-preview-close-button"
							on:click={() => {
								is_image_preview_open = false;
							}}><Clear /></button
						>
					</div>
				{/if}
<<<<<<< HEAD
				<div
					class="message-row {layout} {role}-row"
					class:with_avatar={avatar_img !== null}
					class:with_opposite_avatar={opposite_avatar_img !== null}
				>
					{#if avatar_img !== null}
						<div class="avatar-container">
							<Image
								class="avatar-image"
								src={avatar_img?.url}
								alt="{role} avatar"
							/>
						</div>
					{/if}
					<div
						class="flex-wrap {role} "
						class:component-wrap={messages[0].type === "component"}
					>
						{#each messages as message, thought_index}
							<div
								class="message {role} {is_component_message(message)
									? message?.content.component
									: ''}"
								class:message-fit={!bubble_full_width}
								class:panel-full-width={true}
								class:message-markdown-disabled={!render_markdown}
								style:text-align={rtl && role === "user" ? "left" : "right"}
								class:component={message.type === "component"}
								class:html={is_component_message(message) &&
									message.content.component === "html"}
								class:thought={thought_index > 0}
							>
								<button
									data-testid={role}
									class:latest={i === value.length - 1}
									class:message-markdown-disabled={!render_markdown}
									style:user-select="text"
									class:selectable
									style:cursor={selectable ? "pointer" : "default"}
									style:text-align={rtl ? "right" : "left"}
									on:click={() => handle_select(i, message)}
									on:keydown={(e) => {
										if (e.key === "Enter") {
											handle_select(i, message);
										}
									}}
									dir={rtl ? "rtl" : "ltr"}
									aria-label={role +
										"'s message: " +
										get_message_label_data(message)}
								>
									{#if message.type === "text"}
										{#if message.metadata.title}
											<MessageBox
												title={message.metadata.title}
												expanded={is_last_bot_message(messages, value)}
											>
												<Markdown
													message={message.content}
													{latex_delimiters}
													{sanitize_html}
													{render_markdown}
													{line_breaks}
													on:load={on_child_component_load}
													{root}
												/>
											</MessageBox>
										{:else}
											<Markdown
												message={message.content}
												{latex_delimiters}
												{sanitize_html}
												{render_markdown}
												{line_breaks}
												on:load={on_child_component_load}
												{root}
											/>
										{/if}
									{:else if message.type === "component" && message.content.component in _components}
										<Component
											{target}
											{theme_mode}
											props={message.content.props}
											type={message.content.component}
											components={_components}
											value={message.content.value}
											{i18n}
											{upload}
											{_fetch}
											on:load={on_child_component_load}
										/>
									{:else if message.type === "component" && message.content.component === "file"}
										<a
											data-testid="chatbot-file"
											class="file-pil"
											href={message.content.value.url}
											target="_blank"
											download={window.__is_colab__
												? null
												: message.content.value?.orig_name ||
													message.content.value?.path.split("/").pop() ||
													"file"}
										>
											{message.content.value?.orig_name ||
												message.content.value?.path.split("/").pop() ||
												"file"}
										</a>
									{/if}
								</button>
							</div>
						{/each}
					</div>
				</div>
=======
>>>>>>> 17e6c84d
				{@const show_like =
					role === "user" ? likeable && like_user_message : likeable}
				{@const show_retry = _retryable && is_last_bot_message(messages, value)}
				{@const show_undo = _undoable && is_last_bot_message(messages, value)}
				<Message
					{messages}
					{opposite_avatar_img}
					{avatar_img}
					{role}
					{layout}
					{dispatch}
					{i18n}
					{_fetch}
					{line_breaks}
					{theme_mode}
					{target}
					{root}
					{upload}
					{selectable}
					{sanitize_html}
					{bubble_full_width}
					{render_markdown}
					{rtl}
					{i}
					{value}
					{latex_delimiters}
					{_components}
					{generating}
					{msg_format}
					{show_like}
					{show_retry}
					{show_undo}
					{show_copy_button}
					handle_action={(selected) => handle_like(i, messages[0], selected)}
					{scroll}
				/>
			{/each}
			{#if pending_message}
				<Pending {layout} />
			{/if}
		</div>
	{:else}
		<div class="placeholder-content">
			{#if placeholder !== null}
				<div class="placeholder">
					<Markdown message={placeholder} {latex_delimiters} {root} />
				</div>
			{/if}
			{#if examples !== null}
				<div class="examples">
					{#each examples as example, i}
						<button
							class="example"
							on:click={() => handle_example_select(i, example)}
						>
							{#if example.icon !== undefined}
								<div class="example-icon-container">
									<Image
										class="example-icon"
										src={example.icon.url}
										alt="example-icon"
									/>
								</div>
							{/if}
							{#if example.display_text !== undefined}
								<span class="example-display-text">{example.display_text}</span>
							{:else}
								<span class="example-text">{example.text}</span>
							{/if}
							{#if example.files !== undefined && example.files.length > 1}
								<span class="example-file"
									><em>{example.files.length} Files</em></span
								>
							{:else if example.files !== undefined && example.files[0] !== undefined && example.files[0].mime_type?.includes("image")}
								<div class="example-image-container">
									<Image
										class="example-image"
										src={example.files[0].url}
										alt="example-image"
									/>
								</div>
							{:else if example.files !== undefined && example.files[0] !== undefined}
								<span class="example-file"
									><em>{example.files[0].orig_name}</em></span
								>
							{/if}
						</button>
					{/each}
				</div>
			{/if}
		</div>
	{/if}
</div>

{#if show_scroll_button}
	<div class="scroll-down-button-container">
		<IconButton
			Icon={ScrollDownIcon}
			label="Scroll down"
			size="large"
			on:click={scroll_to_bottom}
		/>
	</div>
{/if}

<style>
	.placeholder-content {
		display: flex;
		flex-direction: column;
		height: 100%;
	}

	.placeholder {
		align-items: center;
		display: flex;
		justify-content: center;
		height: 100%;
		flex-grow: 1;
	}

	.examples :global(img) {
		pointer-events: none;
	}

	.examples {
		margin: auto;
		padding: var(--spacing-xxl);
		display: grid;
		grid-template-columns: repeat(auto-fit, minmax(200px, 1fr));
		gap: var(--spacing-xxl);
		max-width: calc(min(4 * 200px + 5 * var(--spacing-xxl), 100%));
	}

	.example {
		display: flex;
		flex-direction: column;
		align-items: center;
		padding: var(--spacing-xl);
		border: 0.05px solid var(--border-color-primary);
		border-radius: var(--radius-xl);
		background-color: var(--background-fill-secondary);
		cursor: pointer;
		transition: var(--button-transition);
		max-width: var(--size-56);
		width: 100%;
	}

	.example:hover {
		background-color: var(--color-accent-soft);
		border-color: var(--border-color-accent);
	}

	.example-icon-container {
		display: flex;
		align-self: flex-start;
		margin-left: var(--spacing-md);
		width: var(--size-6);
		height: var(--size-6);
	}

	.example-display-text,
	.example-text,
	.example-file {
		font-size: var(--text-md);
		width: 100%;
		text-align: center;
		overflow: hidden;
		text-overflow: ellipsis;
	}

	.example-display-text,
	.example-file {
		margin-top: var(--spacing-md);
	}

	.example-image-container {
		flex-grow: 1;
		display: flex;
		justify-content: center;
		align-items: center;
		margin-top: var(--spacing-xl);
	}

	.example-image-container :global(img) {
		max-height: 100%;
		max-width: 100%;
		height: var(--size-32);
		width: 100%;
		object-fit: cover;
		border-radius: var(--radius-xl);
	}

	.panel-wrap {
		width: 100%;
		overflow-y: auto;
	}

	.bubble-wrap {
		width: 100%;
		overflow-y: auto;
		height: 100%;
		padding-top: var(--spacing-xxl);
	}

	:global(.dark) .bubble-wrap {
		background: var(--background-fill-secondary);
	}

	.message-wrap {
		display: flex;
		flex-direction: column;
		justify-content: space-between;
		margin-bottom: var(--spacing-xxl);
	}

	.message-wrap :global(.prose.chatbot.md) {
		opacity: 0.8;
		overflow-wrap: break-word;
	}

	.message-wrap > :global(.message :not(.image-button) img) {
		margin: var(--size-2);
		max-height: 200px;
	}

	.message-wrap :global(.message-row .md img) {
		border-radius: var(--radius-xl);
		margin: var(--size-2);
		width: 400px;
		max-width: 30vw;
		max-height: 30vw;
	}

	/* link styles */
	.message-wrap :global(.message a) {
		color: var(--color-text-link);
		text-decoration: underline;
	}

	/* table styles */
	.message-wrap :global(.bot table),
	.message-wrap :global(.bot tr),
	.message-wrap :global(.bot td),
	.message-wrap :global(.bot th) {
		border: 1px solid var(--border-color-primary);
	}

	.message-wrap :global(.user table),
	.message-wrap :global(.user tr),
	.message-wrap :global(.user td),
	.message-wrap :global(.user th) {
		border: 1px solid var(--border-color-accent);
	}

	/* KaTeX */
	.message-wrap :global(span.katex) {
		font-size: var(--text-lg);
		direction: ltr;
	}

	.message-wrap :global(span.katex-display) {
		margin-top: 0;
	}

	/* Copy button */
	.message-wrap :global(div[class*="code_wrap"] > button) {
		position: absolute;
		top: var(--spacing-md);
		right: var(--spacing-md);
		z-index: 1;
		cursor: pointer;
		border-bottom-left-radius: var(--radius-sm);
		padding: var(--spacing-md);
		width: 25px;
		height: 25px;
	}

	.message-wrap :global(code > button > span) {
		position: absolute;
		top: var(--spacing-md);
		right: var(--spacing-md);
		width: 12px;
		height: 12px;
	}
	.message-wrap :global(.check) {
		position: absolute;
		top: 0;
		right: 0;
		opacity: 0;
		z-index: var(--layer-top);
		transition: opacity 0.2s;
		background: var(--background-fill-primary);
		padding: var(--size-1);
		width: 100%;
		height: 100%;
		color: var(--body-text-color);
	}

	.message-wrap :global(pre) {
		position: relative;
	}

	.message-wrap :global(.grid-wrap) {
		max-height: 80% !important;
		max-width: 600px;
		object-fit: contain;
	}

	.message-wrap > div :global(p:not(:first-child)) {
		margin-top: var(--spacing-xxl);
	}

	.message-wrap {
		display: flex;
		flex-direction: column;
		justify-content: space-between;
		margin-bottom: var(--spacing-xxl);
	}

	.panel-wrap :global(.message-row:first-child) {
		padding-top: calc(var(--spacing-xxl) * 2);
	}

	.scroll-down-button-container {
		position: absolute;
		bottom: 10px;
		left: 50%;
		transform: translateX(-50%);
		z-index: var(--layer-top);
	}
	.scroll-down-button-container :global(button) {
		border-radius: 50%;
		box-shadow: var(--shadow-drop);
		transition:
			box-shadow 0.2s ease-in-out,
			transform 0.2s ease-in-out;
	}
	.scroll-down-button-container :global(button:hover) {
		box-shadow:
			var(--shadow-drop),
			0 2px 2px rgba(0, 0, 0, 0.05);
		transform: translateY(-2px);
	}
</style><|MERGE_RESOLUTION|>--- conflicted
+++ resolved
@@ -292,122 +292,6 @@
 						>
 					</div>
 				{/if}
-<<<<<<< HEAD
-				<div
-					class="message-row {layout} {role}-row"
-					class:with_avatar={avatar_img !== null}
-					class:with_opposite_avatar={opposite_avatar_img !== null}
-				>
-					{#if avatar_img !== null}
-						<div class="avatar-container">
-							<Image
-								class="avatar-image"
-								src={avatar_img?.url}
-								alt="{role} avatar"
-							/>
-						</div>
-					{/if}
-					<div
-						class="flex-wrap {role} "
-						class:component-wrap={messages[0].type === "component"}
-					>
-						{#each messages as message, thought_index}
-							<div
-								class="message {role} {is_component_message(message)
-									? message?.content.component
-									: ''}"
-								class:message-fit={!bubble_full_width}
-								class:panel-full-width={true}
-								class:message-markdown-disabled={!render_markdown}
-								style:text-align={rtl && role === "user" ? "left" : "right"}
-								class:component={message.type === "component"}
-								class:html={is_component_message(message) &&
-									message.content.component === "html"}
-								class:thought={thought_index > 0}
-							>
-								<button
-									data-testid={role}
-									class:latest={i === value.length - 1}
-									class:message-markdown-disabled={!render_markdown}
-									style:user-select="text"
-									class:selectable
-									style:cursor={selectable ? "pointer" : "default"}
-									style:text-align={rtl ? "right" : "left"}
-									on:click={() => handle_select(i, message)}
-									on:keydown={(e) => {
-										if (e.key === "Enter") {
-											handle_select(i, message);
-										}
-									}}
-									dir={rtl ? "rtl" : "ltr"}
-									aria-label={role +
-										"'s message: " +
-										get_message_label_data(message)}
-								>
-									{#if message.type === "text"}
-										{#if message.metadata.title}
-											<MessageBox
-												title={message.metadata.title}
-												expanded={is_last_bot_message(messages, value)}
-											>
-												<Markdown
-													message={message.content}
-													{latex_delimiters}
-													{sanitize_html}
-													{render_markdown}
-													{line_breaks}
-													on:load={on_child_component_load}
-													{root}
-												/>
-											</MessageBox>
-										{:else}
-											<Markdown
-												message={message.content}
-												{latex_delimiters}
-												{sanitize_html}
-												{render_markdown}
-												{line_breaks}
-												on:load={on_child_component_load}
-												{root}
-											/>
-										{/if}
-									{:else if message.type === "component" && message.content.component in _components}
-										<Component
-											{target}
-											{theme_mode}
-											props={message.content.props}
-											type={message.content.component}
-											components={_components}
-											value={message.content.value}
-											{i18n}
-											{upload}
-											{_fetch}
-											on:load={on_child_component_load}
-										/>
-									{:else if message.type === "component" && message.content.component === "file"}
-										<a
-											data-testid="chatbot-file"
-											class="file-pil"
-											href={message.content.value.url}
-											target="_blank"
-											download={window.__is_colab__
-												? null
-												: message.content.value?.orig_name ||
-													message.content.value?.path.split("/").pop() ||
-													"file"}
-										>
-											{message.content.value?.orig_name ||
-												message.content.value?.path.split("/").pop() ||
-												"file"}
-										</a>
-									{/if}
-								</button>
-							</div>
-						{/each}
-					</div>
-				</div>
-=======
->>>>>>> 17e6c84d
 				{@const show_like =
 					role === "user" ? likeable && like_user_message : likeable}
 				{@const show_retry = _retryable && is_last_bot_message(messages, value)}
