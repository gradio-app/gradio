--- conflicted
+++ resolved
@@ -318,7 +318,7 @@
 							on:click={() =>
 								dispatch("option_select", {
 									index: index,
-									value: option.value
+									value: option.value,
 								})}
 						>
 							{option.label || option.value}
@@ -607,10 +607,6 @@
 	.option {
 		display: flex;
 		flex-direction: column;
-<<<<<<< HEAD
-		justify-content: space-between;
-		margin-bottom: var(--spacing-xxl);
-=======
 		align-items: center;
 		padding: var(--spacing-xl);
 		border: 1px dashed var(--border-color-primary);
@@ -626,6 +622,5 @@
 	.option:hover {
 		background-color: var(--color-accent-soft);
 		border-color: var(--border-color-accent);
->>>>>>> 43d88c32
 	}
 </style>