--- conflicted
+++ resolved
@@ -26,11 +26,8 @@
 	import { Clear, Trash, Community } from "@gradio/icons";
 	import { IconButtonWrapper, IconButton } from "@gradio/atoms";
 	import type { SelectData, LikeData } from "@gradio/utils";
-<<<<<<< HEAD
 	import type { SuggestionMessage } from "../types";
-=======
 	import type { MessageRole, ExampleMessage } from "../types";
->>>>>>> 1647ebdd
 	import { MarkdownCode as Markdown } from "@gradio/markdown";
 	import type { FileData, Client } from "@gradio/client";
 	import type { I18nFormatter } from "js/core/src/gradio_helper";
@@ -406,24 +403,9 @@
 		height: var(--size-6);
 	}
 
-<<<<<<< HEAD
-	.suggestion-image {
-		max-height: var(--size-6);
-		max-width: var(--size-6);
-		object-fit: cover;
-		border-radius: var(--radius-xl);
-		margin-top: var(--spacing-md);
-		align-self: flex-start;
-	}
-
-	.suggestion-display-text,
-	.suggestion-text,
-	.suggestion-file {
-=======
 	.example-display-text,
 	.example-text,
 	.example-file {
->>>>>>> 1647ebdd
 		font-size: var(--text-md);
 		width: 100%;
 		text-align: center;
