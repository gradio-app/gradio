<script lang="ts">
	import {
		format_chat_for_sharing,
		type UndoRetryData,
		type EditData,
		is_last_bot_message,
		group_messages,
		load_components,
		get_components_from_messages
	} from "./utils";
	import type { NormalisedMessage, Option } from "../types";
	import { copy } from "@gradio/utils";
	import type { CopyData } from "@gradio/utils";
	import Message from "./Message.svelte";

	import { dequal } from "dequal/lite";
	import {
		createEventDispatcher,
		type SvelteComponent,
		type ComponentType,
		tick,
		onMount
	} from "svelte";

	import { Trash, Community, ScrollDownArrow } from "@gradio/icons";
	import { IconButtonWrapper, IconButton } from "@gradio/atoms";
	import type { SelectData, LikeData } from "@gradio/utils";
	import type { ExampleMessage } from "../types";
	import type { FileData, Client } from "@gradio/client";
	import type { I18nFormatter } from "js/core/src/gradio_helper";
	import Pending from "./Pending.svelte";
	import { ShareError } from "@gradio/utils";
	import { Gradio } from "@gradio/utils";

	import Examples from "./Examples.svelte";

	export let value: NormalisedMessage[] | null = [];
	let old_value: NormalisedMessage[] | null = null;

	import CopyAll from "./CopyAll.svelte";

	export let _fetch: typeof fetch;
	export let load_component: Gradio["load_component"];
	export let allow_file_downloads: boolean;
	export let display_consecutive_in_same_bubble: boolean;

	let _components: Record<string, ComponentType<SvelteComponent>> = {};

	const is_browser = typeof window !== "undefined";

	async function update_components(): Promise<void> {
		_components = await load_components(
			get_components_from_messages(value),
			_components,
			load_component
		);
	}

	$: value, update_components();

	export let latex_delimiters: {
		left: string;
		right: string;
		display: boolean;
	}[];
	export let pending_message = false;
	export let generating = false;
	export let selectable = false;
	export let likeable = false;
	export let feedback_options: string[];
	export let feedback_value: (string | null)[] | null = null;
	export let editable: "user" | "all" | null = null;
	export let show_share_button = false;
	export let show_copy_all_button = false;
	export let rtl = false;
	export let show_copy_button = false;
	export let avatar_images: [FileData | null, FileData | null] = [null, null];
	export let sanitize_html = true;
	export let render_markdown = true;
	export let line_breaks = true;
	export let autoscroll = true;
	export let theme_mode: "system" | "light" | "dark";
	export let i18n: I18nFormatter;
	export let layout: "bubble" | "panel" = "bubble";
	export let placeholder: string | null = null;
	export let upload: Client["upload"];
	export let msg_format: "tuples" | "messages" = "tuples";
	export let examples: ExampleMessage[] | null = null;
	export let _retryable = false;
	export let _undoable = false;
	export let like_user_message = false;
	export let root: string;
	export let allow_tags: string[] | null = null;

	let target: HTMLElement | null = null;
	let edit_index: number | null = null;
	let edit_message = "";

	onMount(() => {
		target = document.querySelector("div.gradio-container");
	});

	let div: HTMLDivElement;

	let show_scroll_button = false;

	const dispatch = createEventDispatcher<{
		change: undefined;
		select: SelectData;
		like: LikeData;
		edit: EditData;
		undo: UndoRetryData;
		retry: UndoRetryData;
		clear: undefined;
		share: any;
		error: string;
		example_select: SelectData;
		option_select: SelectData;
		copy: CopyData;
	}>();

	function is_at_bottom(): boolean {
		return div && div.offsetHeight + div.scrollTop > div.scrollHeight - 100;
	}

	function scroll_to_bottom(): void {
		if (!div) return;
		div.scrollTo(0, div.scrollHeight);
		show_scroll_button = false;
	}

	let scroll_after_component_load = false;

	async function scroll_on_value_update(): Promise<void> {
		if (!autoscroll) return;

		if (is_at_bottom()) {
			// Child components may be loaded asynchronously,
			// so trigger the scroll again after they load.
			scroll_after_component_load = true;

			await tick(); // Wait for the DOM to update so that the scrollHeight is correct
			scroll_to_bottom();
		} else {
			show_scroll_button = true;
		}
	}
	onMount(() => {
		scroll_on_value_update();
	});
	$: if (value || pending_message || _components) {
		scroll_on_value_update();
	}

	onMount(() => {
		function handle_scroll(): void {
			if (is_at_bottom()) {
				show_scroll_button = false;
			} else {
				scroll_after_component_load = false;
			}
		}

		div?.addEventListener("scroll", handle_scroll);
		return () => {
			div?.removeEventListener("scroll", handle_scroll);
		};
	});

	$: {
		if (!dequal(value, old_value)) {
			old_value = value;
			dispatch("change");
		}
	}
	$: groupedMessages = value && group_messages(value, msg_format);
	$: options = value && get_last_bot_options();

	function handle_action(
		i: number,
		message: NormalisedMessage,
		selected: string | null
	): void {
		if (selected === "undo" || selected === "retry") {
			const val_ = value as NormalisedMessage[];
			// iterate through messages until we find the last user message
			// the index of this message is where the user needs to edit the chat history
			let last_index = val_.length - 1;
			while (val_[last_index].role === "assistant") {
				last_index--;
			}
			dispatch(selected, {
				index: val_[last_index].index,
				value: val_[last_index].content
			});
		} else if (selected == "edit") {
			edit_index = i;
			edit_message = message.content as string;
		} else if (selected == "edit_cancel") {
			edit_index = null;
		} else if (selected == "edit_submit") {
			edit_index = null;
			dispatch("edit", {
				index: message.index,
				value: edit_message,
				previous_value: message.content as string
			});
		} else {
			let feedback =
				selected === "Like"
					? true
					: selected === "Dislike"
						? false
						: selected || "";
			if (msg_format === "tuples") {
				dispatch("like", {
					index: message.index,
					value: message.content,
					liked: feedback
				});
			} else {
				if (!groupedMessages) return;

				const message_group = groupedMessages[i];
				const [first, last] = [
					message_group[0],
					message_group[message_group.length - 1]
				];

				dispatch("like", {
					index: first.index as number,
					value: message_group.map((m) => m.content),
					liked: feedback
				});
			}
		}
	}

	function get_last_bot_options(): Option[] | undefined {
		if (!value || !groupedMessages || groupedMessages.length === 0)
			return undefined;
		const last_group = groupedMessages[groupedMessages.length - 1];
		if (last_group[0].role !== "assistant") return undefined;
		return last_group[last_group.length - 1].options;
	}
</script>

{#if value !== null && value.length > 0}
	<IconButtonWrapper>
		{#if show_share_button}
			<IconButton
				Icon={Community}
				on:click={async () => {
					try {
						const CLOUDFRONT_LIMIT = 20 * 1024; // 20KB limit
						let messages_to_share = value;
						// @ts-ignore
						let formatted = await format_chat_for_sharing(messages_to_share);
<<<<<<< HEAD
						console.log("Formatted chat content:", formatted);
=======

>>>>>>> 866780a7
						while (
							new Blob([formatted]).size > CLOUDFRONT_LIMIT &&
							messages_to_share.length > 1
						) {
							messages_to_share = value.slice(1);
							formatted = await format_chat_for_sharing(messages_to_share);
<<<<<<< HEAD
							console.log("Formatted chat content after slicing:", formatted);
						}

						if (new Blob([formatted]).size > CLOUDFRONT_LIMIT) {
							console.log("Chat content too large to share, even with a single message.");
=======
						}

						if (new Blob([formatted]).size > CLOUDFRONT_LIMIT) {
>>>>>>> 866780a7
							throw new ShareError(
								"Chat content too large to share, even with a single message."
							);
						}

						dispatch("share", {
							description: formatted
						});
						console.log("Chat content shared successfully.");
					} catch (e) {
						console.log("Error sharing chat content.", e);
						console.error(e);
						let message = e instanceof ShareError ? e.message : "Share failed.";
						dispatch("error", message);
					}
				}}
			/>
		{/if}
		<IconButton Icon={Trash} on:click={() => dispatch("clear")} label={"Clear"}
		></IconButton>
		{#if show_copy_all_button}
			<CopyAll {value} />
		{/if}
	</IconButtonWrapper>
{/if}

<div
	class={layout === "bubble" ? "bubble-wrap" : "panel-wrap"}
	bind:this={div}
	role="log"
	aria-label="chatbot conversation"
	aria-live="polite"
>
	{#if value !== null && value.length > 0 && groupedMessages !== null}
		<div class="message-wrap" use:copy>
			{#each groupedMessages as messages, i}
				{@const role = messages[0].role === "user" ? "user" : "bot"}
				{@const avatar_img = avatar_images[role === "user" ? 0 : 1]}
				{@const opposite_avatar_img = avatar_images[role === "user" ? 0 : 1]}
				{@const feedback_index = groupedMessages
					.slice(0, i)
					.filter((m) => m[0].role === "assistant").length}
				{@const current_feedback =
					role === "bot" && feedback_value && feedback_value[feedback_index]
						? feedback_value[feedback_index]
						: null}
				<Message
					{messages}
					{display_consecutive_in_same_bubble}
					{opposite_avatar_img}
					{avatar_img}
					{role}
					{layout}
					{dispatch}
					{i18n}
					{_fetch}
					{line_breaks}
					{theme_mode}
					{target}
					{root}
					{upload}
					{selectable}
					{sanitize_html}
					{render_markdown}
					{rtl}
					{i}
					{value}
					{latex_delimiters}
					{_components}
					{generating}
					{msg_format}
					{feedback_options}
					{current_feedback}
					{allow_tags}
					show_like={role === "user" ? likeable && like_user_message : likeable}
					show_retry={_retryable && is_last_bot_message(messages, value)}
					show_undo={_undoable && is_last_bot_message(messages, value)}
					show_edit={editable === "all" ||
						(editable == "user" &&
							role === "user" &&
							messages.length > 0 &&
							messages[messages.length - 1].type == "text")}
					in_edit_mode={edit_index === i}
					bind:edit_message
					{show_copy_button}
					handle_action={(selected) => handle_action(i, messages[0], selected)}
					scroll={is_browser ? scroll : () => {}}
					{allow_file_downloads}
					on:copy={(e) => dispatch("copy", e.detail)}
				/>
			{/each}
			{#if pending_message}
				<Pending {layout} {avatar_images} />
			{:else if options}
				<div class="options">
					{#each options as option, index}
						<button
							class="option"
							on:click={() =>
								dispatch("option_select", {
									index: index,
									value: option.value
								})}
						>
							{option.label || option.value}
						</button>
					{/each}
				</div>
			{/if}
		</div>
	{:else}
		<Examples
			{examples}
			{placeholder}
			{latex_delimiters}
			{root}
			on:example_select={(e) => dispatch("example_select", e.detail)}
		/>
	{/if}
</div>

{#if show_scroll_button}
	<div class="scroll-down-button-container">
		<IconButton
			Icon={ScrollDownArrow}
			label="Scroll down"
			size="large"
			on:click={scroll_to_bottom}
		/>
	</div>
{/if}

<style>
	.panel-wrap {
		width: 100%;
		overflow-y: auto;
	}

	.bubble-wrap {
		width: 100%;
		overflow-y: auto;
		height: 100%;
		padding-top: var(--spacing-xxl);
	}

	@media (prefers-color-scheme: dark) {
		.bubble-wrap {
			background: var(--background-fill-secondary);
		}
	}

	.message-wrap :global(.prose.chatbot.md) {
		opacity: 0.8;
		overflow-wrap: break-word;
	}

	.message-wrap :global(.message-row .md img) {
		border-radius: var(--radius-xl);
		margin: var(--size-2);
		width: 400px;
		max-width: 30vw;
		max-height: 30vw;
	}

	/* link styles */
	.message-wrap :global(.message a) {
		color: var(--color-text-link);
		text-decoration: underline;
	}

	/* table styles */
	.message-wrap :global(.bot:not(:has(.table-wrap)) table),
	.message-wrap :global(.bot:not(:has(.table-wrap)) tr),
	.message-wrap :global(.bot:not(:has(.table-wrap)) td),
	.message-wrap :global(.bot:not(:has(.table-wrap)) th) {
		border: 1px solid var(--border-color-primary);
	}

	.message-wrap :global(.user table),
	.message-wrap :global(.user tr),
	.message-wrap :global(.user td),
	.message-wrap :global(.user th) {
		border: 1px solid var(--border-color-accent);
	}

	/* KaTeX */
	.message-wrap :global(span.katex) {
		font-size: var(--text-lg);
		direction: ltr;
	}

	.message-wrap :global(span.katex-display) {
		margin-top: 0;
	}

	.message-wrap :global(pre) {
		position: relative;
	}

	.message-wrap :global(.grid-wrap) {
		max-height: 80% !important;
		max-width: 600px;
		object-fit: contain;
	}

	.message-wrap > div :global(p:not(:first-child)) {
		margin-top: var(--spacing-xxl);
	}

	.message-wrap {
		display: flex;
		flex-direction: column;
		justify-content: space-between;
		margin-bottom: var(--spacing-xxl);
	}

	.panel-wrap :global(.message-row:first-child) {
		padding-top: calc(var(--spacing-xxl) * 2);
	}

	.scroll-down-button-container {
		position: absolute;
		bottom: 10px;
		left: 50%;
		transform: translateX(-50%);
		z-index: var(--layer-top);
	}
	.scroll-down-button-container :global(button) {
		border-radius: 50%;
		box-shadow: var(--shadow-drop);
		transition:
			box-shadow 0.2s ease-in-out,
			transform 0.2s ease-in-out;
	}
	.scroll-down-button-container :global(button:hover) {
		box-shadow:
			var(--shadow-drop),
			0 2px 2px rgba(0, 0, 0, 0.05);
		transform: translateY(-2px);
	}

	.options {
		margin-left: auto;
		padding: var(--spacing-xxl);
		display: grid;
		grid-template-columns: repeat(auto-fit, minmax(200px, 1fr));
		gap: var(--spacing-xxl);
		max-width: calc(min(4 * 200px + 5 * var(--spacing-xxl), 100%));
		justify-content: end;
	}

	.option {
		display: flex;
		flex-direction: column;
		align-items: center;
		padding: var(--spacing-xl);
		border: 1px dashed var(--border-color-primary);
		border-radius: var(--radius-md);
		background-color: var(--background-fill-secondary);
		cursor: pointer;
		transition: var(--button-transition);
		max-width: var(--size-56);
		width: 100%;
		justify-content: center;
	}

	.option:hover {
		background-color: var(--color-accent-soft);
		border-color: var(--border-color-accent);
	}
</style><|MERGE_RESOLUTION|>--- conflicted
+++ resolved
@@ -256,28 +256,21 @@
 						let messages_to_share = value;
 						// @ts-ignore
 						let formatted = await format_chat_for_sharing(messages_to_share);
-<<<<<<< HEAD
 						console.log("Formatted chat content:", formatted);
-=======
-
->>>>>>> 866780a7
 						while (
 							new Blob([formatted]).size > CLOUDFRONT_LIMIT &&
 							messages_to_share.length > 1
 						) {
 							messages_to_share = value.slice(1);
 							formatted = await format_chat_for_sharing(messages_to_share);
-<<<<<<< HEAD
 							console.log("Formatted chat content after slicing:", formatted);
 						}
 
 						if (new Blob([formatted]).size > CLOUDFRONT_LIMIT) {
 							console.log("Chat content too large to share, even with a single message.");
-=======
 						}
 
 						if (new Blob([formatted]).size > CLOUDFRONT_LIMIT) {
->>>>>>> 866780a7
 							throw new ShareError(
 								"Chat content too large to share, even with a single message."
 							);
