--- conflicted
+++ resolved
@@ -260,12 +260,8 @@
 				<Community />
 			</IconButton>
 		{/if}
-<<<<<<< HEAD
-		<IconButton Icon={Trash} label="Clear" on:click={() => dispatch("clear")}></IconButton>
-=======
 		<IconButton Icon={Trash} on:click={() => dispatch("clear")} label={"Clear"}
 		></IconButton>
->>>>>>> ec95b021
 		{#if show_copy_all_button}
 			<CopyAll {value} />
 		{/if}
