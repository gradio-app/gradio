<script lang="ts">
	import {
		format_chat_for_sharing,
		type UndoRetryData,
		is_last_bot_message,
		group_messages,
		load_components,
		get_components_from_messages
	} from "./utils";
	import type { NormalisedMessage, Option } from "../types";
	import { copy } from "@gradio/utils";
	import type { CopyData } from "@gradio/utils";
	import Message from "./Message.svelte";
	import { DownloadLink } from "@gradio/wasm/svelte";

	import { dequal } from "dequal/lite";
	import {
		afterUpdate,
		createEventDispatcher,
		type SvelteComponent,
		type ComponentType,
		tick,
		onMount
	} from "svelte";
	import { Image } from "@gradio/image/shared";

	import {
		Clear,
		Trash,
		Community,
		ScrollDownArrow,
		Download
	} from "@gradio/icons";
	import { IconButtonWrapper, IconButton } from "@gradio/atoms";
	import type { SelectData, LikeData } from "@gradio/utils";
	import type { ExampleMessage } from "../types";
	import { MarkdownCode as Markdown } from "@gradio/markdown-code";
	import type { FileData, Client } from "@gradio/client";
	import type { I18nFormatter } from "js/core/src/gradio_helper";
	import Pending from "./Pending.svelte";
	import { ShareError } from "@gradio/utils";
	import { Gradio } from "@gradio/utils";

	export let value: NormalisedMessage[] | null = [];
	let old_value: NormalisedMessage[] | null = null;

	import CopyAll from "./CopyAll.svelte";

	export let _fetch: typeof fetch;
	export let load_component: Gradio["load_component"];
	export let allow_file_downloads: boolean;

	let _components: Record<string, ComponentType<SvelteComponent>> = {};

	const is_browser = typeof window !== "undefined";

	async function update_components(): Promise<void> {
		_components = await load_components(
			get_components_from_messages(value),
			_components,
			load_component
		);
	}

	$: value, update_components();

	export let latex_delimiters: {
		left: string;
		right: string;
		display: boolean;
	}[];
	export let pending_message = false;
	export let generating = false;
	export let selectable = false;
	export let likeable = false;
	export let show_share_button = false;
	export let show_copy_all_button = false;
	export let rtl = false;
	export let show_copy_button = false;
	export let avatar_images: [FileData | null, FileData | null] = [null, null];
	export let sanitize_html = true;
	export let bubble_full_width = true;
	export let render_markdown = true;
	export let line_breaks = true;
	export let autoscroll = true;
	export let theme_mode: "system" | "light" | "dark";
	export let i18n: I18nFormatter;
	export let layout: "bubble" | "panel" = "bubble";
	export let placeholder: string | null = null;
	export let upload: Client["upload"];
	export let msg_format: "tuples" | "messages" = "tuples";
	export let examples: ExampleMessage[] | null = null;
	export let _retryable = false;
	export let _undoable = false;
	export let like_user_message = false;
	export let root: string;

	let target: HTMLElement | null = null;

	onMount(() => {
		target = document.querySelector("div.gradio-container");
	});

	let div: HTMLDivElement;

	let show_scroll_button = false;

	const dispatch = createEventDispatcher<{
		change: undefined;
		select: SelectData;
		like: LikeData;
		undo: UndoRetryData;
		retry: UndoRetryData;
		clear: undefined;
		share: any;
		error: string;
		example_select: SelectData;
		option_select: SelectData;
		copy: CopyData;
	}>();

	function is_at_bottom(): boolean {
		return div && div.offsetHeight + div.scrollTop > div.scrollHeight - 100;
	}

	function scroll_to_bottom(): void {
		if (!div) return;
		div.scrollTo(0, div.scrollHeight);
		show_scroll_button = false;
	}

	let scroll_after_component_load = false;
	function on_child_component_load(): void {
		if (scroll_after_component_load) {
			scroll_to_bottom();
			scroll_after_component_load = false;
		}
	}

	async function scroll_on_value_update(): Promise<void> {
		if (!autoscroll) return;

		if (is_at_bottom()) {
			// Child components may be loaded asynchronously,
			// so trigger the scroll again after they load.
			scroll_after_component_load = true;

			await tick(); // Wait for the DOM to update so that the scrollHeight is correct
			scroll_to_bottom();
		} else {
			show_scroll_button = true;
		}
	}
	onMount(() => {
		scroll_on_value_update();
	});
	$: if (value || pending_message || _components) {
		scroll_on_value_update();
	}

	onMount(() => {
		function handle_scroll(): void {
			if (is_at_bottom()) {
				show_scroll_button = false;
			} else {
				scroll_after_component_load = false;
			}
		}

		div?.addEventListener("scroll", handle_scroll);
		return () => {
			div?.removeEventListener("scroll", handle_scroll);
		};
	});

	let image_preview_source: string;
	let image_preview_source_alt: string;
	let is_image_preview_open = false;

	afterUpdate(() => {
		if (!div) return;
		div.querySelectorAll("img").forEach((n) => {
			n.addEventListener("click", (e) => {
				const target = e.target as HTMLImageElement;
				if (target) {
					image_preview_source = target.src;
					image_preview_source_alt = target.alt;
					is_image_preview_open = true;
				}
			});
		});
	});

	$: {
		if (!dequal(value, old_value)) {
			old_value = value;
			dispatch("change");
		}
	}
	$: groupedMessages = value && group_messages(value, msg_format);
	$: options = value && get_last_bot_options();

	function handle_example_select(i: number, example: ExampleMessage): void {
		dispatch("example_select", {
			index: i,
			value: { text: example.text, files: example.files }
		});
	}

	function handle_like(
		i: number,
		message: NormalisedMessage,
		selected: string | null
	): void {
		if (selected === "undo" || selected === "retry") {
			const val_ = value as NormalisedMessage[];
			// iterate through messages until we find the last user message
			// the index of this message is where the user needs to edit the chat history
			let last_index = val_.length - 1;
			while (val_[last_index].role === "assistant") {
				last_index--;
			}
			dispatch(selected, {
				index: val_[last_index].index,
				value: val_[last_index].content
			});
			return;
		}

		if (msg_format === "tuples") {
			dispatch("like", {
				index: message.index,
				value: message.content,
				liked: selected === "like"
			});
		} else {
			if (!groupedMessages) return;

			const message_group = groupedMessages[i];
			const [first, last] = [
				message_group[0],
				message_group[message_group.length - 1]
			];

			dispatch("like", {
				index: [first.index, last.index] as [number, number],
				value: message_group.map((m) => m.content),
				liked: selected === "like"
			});
		}
	}

	function get_last_bot_options(): Option[] | undefined {
		if (!value || !groupedMessages || groupedMessages.length === 0)
			return undefined;
		const last_group = groupedMessages[groupedMessages.length - 1];
		if (last_group[0].role !== "assistant") return undefined;
		return last_group[last_group.length - 1].options;
	}
</script>

{#if value !== null && value.length > 0}
	<IconButtonWrapper>
		{#if show_share_button}
			<IconButton
				Icon={Community}
				on:click={async () => {
					try {
						// @ts-ignore
						const formatted = await format_chat_for_sharing(value);
						dispatch("share", {
							description: formatted
						});
					} catch (e) {
						console.error(e);
						let message = e instanceof ShareError ? e.message : "Share failed.";
						dispatch("error", message);
					}
				}}
			/>
		{/if}
		<IconButton Icon={Trash} on:click={() => dispatch("clear")} label={"Clear"}
		></IconButton>
		{#if show_copy_all_button}
			<CopyAll {value} />
		{/if}
	</IconButtonWrapper>
{/if}

<div
	class={layout === "bubble" ? "bubble-wrap" : "panel-wrap"}
	bind:this={div}
	role="log"
	aria-label="chatbot conversation"
	aria-live="polite"
>
	{#if value !== null && value.length > 0 && groupedMessages !== null}
		<div class="message-wrap" use:copy>
			{#each groupedMessages as messages, i}
				{@const role = messages[0].role === "user" ? "user" : "bot"}
				{@const avatar_img = avatar_images[role === "user" ? 0 : 1]}
				{@const opposite_avatar_img = avatar_images[role === "user" ? 0 : 1]}
				{#if is_image_preview_open}
					<div class="image-preview">
						<img src={image_preview_source} alt={image_preview_source_alt} />
						<IconButtonWrapper>
							<IconButton
								Icon={Clear}
								on:click={() => (is_image_preview_open = false)}
								label={"Clear"}
							/>
							{#if allow_file_downloads}
								<DownloadLink
									href={image_preview_source}
									download={image_preview_source_alt || "image"}
								>
									<IconButton Icon={Download} label={"Download"} />
								</DownloadLink>
							{/if}
						</IconButtonWrapper>
					</div>
				{/if}
				<Message
					{messages}
					{opposite_avatar_img}
					{avatar_img}
					{role}
					{layout}
					{dispatch}
					{i18n}
					{_fetch}
					{line_breaks}
					{theme_mode}
					{target}
					{root}
					{upload}
					{selectable}
					{sanitize_html}
					{bubble_full_width}
					{render_markdown}
					{rtl}
					{i}
					{value}
					{latex_delimiters}
					{_components}
					{generating}
					{msg_format}
					show_like={role === "user" ? likeable && like_user_message : likeable}
					show_retry={_retryable && is_last_bot_message(messages, value)}
					show_undo={_undoable && is_last_bot_message(messages, value)}
					{show_copy_button}
					handle_action={(selected) => handle_like(i, messages[0], selected)}
					scroll={is_browser ? scroll : () => {}}
					{allow_file_downloads}
					on:copy={(e) => dispatch("copy", e.detail)}
				/>
			{/each}
			{#if pending_message}
<<<<<<< HEAD
				<Pending {layout} />
			{:else if options}
				<div class="options">
					{#each options as option, index}
						<button
							class="option"
							on:click={() =>
								dispatch("option_select", {
									index: index,
									value: option.value
								})}
						>
							{option.label || option.value}
						</button>
					{/each}
				</div>
=======
				<Pending {layout} {avatar_images} />
			{:else}
				{@const options = get_last_bot_options()}
				{#if options}
					<div class="options">
						{#each options as option, index}
							<button
								class="option"
								on:click={() =>
									dispatch("option_select", {
										index: index,
										value: option.value
									})}
							>
								{option.label || option.value}
							</button>
						{/each}
					</div>
				{/if}
>>>>>>> b02c8b7d
			{/if}
		</div>
	{:else}
		<div class="placeholder-content">
			{#if placeholder !== null}
				<div class="placeholder">
					<Markdown message={placeholder} {latex_delimiters} {root} />
				</div>
			{/if}
			{#if examples !== null}
				<div class="examples">
					{#each examples as example, i}
						<button
							class="example"
							on:click={() => handle_example_select(i, example)}
						>
							{#if example.icon !== undefined}
								<div class="example-icon-container">
									<Image
										class="example-icon"
										src={example.icon.url}
										alt="example-icon"
									/>
								</div>
							{/if}
							{#if example.display_text !== undefined}
								<span class="example-display-text">{example.display_text}</span>
							{:else}
								<span class="example-text">{example.text}</span>
							{/if}
							{#if example.files !== undefined && example.files.length > 1}
								<span class="example-file"
									><em>{example.files.length} Files</em></span
								>
							{:else if example.files !== undefined && example.files[0] !== undefined && example.files[0].mime_type?.includes("image")}
								<div class="example-image-container">
									<Image
										class="example-image"
										src={example.files[0].url}
										alt="example-image"
									/>
								</div>
							{:else if example.files !== undefined && example.files[0] !== undefined}
								<span class="example-file"
									><em>{example.files[0].orig_name}</em></span
								>
							{/if}
						</button>
					{/each}
				</div>
			{/if}
		</div>
	{/if}
</div>

{#if show_scroll_button}
	<div class="scroll-down-button-container">
		<IconButton
			Icon={ScrollDownArrow}
			label="Scroll down"
			size="large"
			on:click={scroll_to_bottom}
		/>
	</div>
{/if}

<style>
	.placeholder-content {
		display: flex;
		flex-direction: column;
		height: 100%;
	}

	.placeholder {
		align-items: center;
		display: flex;
		justify-content: center;
		height: 100%;
		flex-grow: 1;
	}

	.examples :global(img) {
		pointer-events: none;
	}

	.examples {
		margin: auto;
		padding: var(--spacing-xxl);
		display: grid;
		grid-template-columns: repeat(auto-fit, minmax(200px, 1fr));
		gap: var(--spacing-xxl);
		max-width: calc(min(4 * 200px + 5 * var(--spacing-xxl), 100%));
	}

	.example {
		display: flex;
		flex-direction: column;
		align-items: center;
		padding: var(--spacing-xl);
		border: 0.05px solid var(--border-color-primary);
		border-radius: var(--radius-md);
		background-color: var(--background-fill-secondary);
		cursor: pointer;
		transition: var(--button-transition);
		max-width: var(--size-56);
		width: 100%;
		justify-content: center;
	}

	.example:hover {
		background-color: var(--color-accent-soft);
		border-color: var(--border-color-accent);
	}

	.example-icon-container {
		display: flex;
		align-self: flex-start;
		margin-left: var(--spacing-md);
		width: var(--size-6);
		height: var(--size-6);
	}

	.example-display-text,
	.example-text,
	.example-file {
		font-size: var(--text-md);
		width: 100%;
		text-align: center;
		overflow: hidden;
		text-overflow: ellipsis;
	}

	.example-display-text,
	.example-file {
		margin-top: var(--spacing-md);
	}

	.example-image-container {
		flex-grow: 1;
		display: flex;
		justify-content: center;
		align-items: center;
		margin-top: var(--spacing-xl);
	}

	.example-image-container :global(img) {
		max-height: 100%;
		max-width: 100%;
		height: var(--size-32);
		width: 100%;
		object-fit: cover;
		border-radius: var(--radius-xl);
	}

	.panel-wrap {
		width: 100%;
		overflow-y: auto;
	}

	.bubble-wrap {
		width: 100%;
		overflow-y: auto;
		height: 100%;
		padding-top: var(--spacing-xxl);
	}

	@media (prefers-color-scheme: dark) {
		.bubble-wrap {
			background: var(--background-fill-secondary);
		}
	}

	.message-wrap {
		display: flex;
		flex-direction: column;
		justify-content: space-between;
		margin-bottom: var(--spacing-xxl);
	}

	.message-wrap :global(.prose.chatbot.md) {
		opacity: 0.8;
		overflow-wrap: break-word;
	}

	.message-wrap :global(.message-row .md img) {
		border-radius: var(--radius-xl);
		margin: var(--size-2);
		width: 400px;
		max-width: 30vw;
		max-height: 30vw;
	}

	/* link styles */
	.message-wrap :global(.message a) {
		color: var(--color-text-link);
		text-decoration: underline;
	}

	/* table styles */
	.message-wrap :global(.bot table),
	.message-wrap :global(.bot tr),
	.message-wrap :global(.bot td),
	.message-wrap :global(.bot th) {
		border: 1px solid var(--border-color-primary);
	}

	.message-wrap :global(.user table),
	.message-wrap :global(.user tr),
	.message-wrap :global(.user td),
	.message-wrap :global(.user th) {
		border: 1px solid var(--border-color-accent);
	}

	/* KaTeX */
	.message-wrap :global(span.katex) {
		font-size: var(--text-lg);
		direction: ltr;
	}

	.message-wrap :global(span.katex-display) {
		margin-top: 0;
	}

	.message-wrap :global(pre) {
		position: relative;
	}

	.message-wrap :global(.grid-wrap) {
		max-height: 80% !important;
		max-width: 600px;
		object-fit: contain;
	}

	.message-wrap > div :global(p:not(:first-child)) {
		margin-top: var(--spacing-xxl);
	}

	.message-wrap {
		display: flex;
		flex-direction: column;
		justify-content: space-between;
		margin-bottom: var(--spacing-xxl);
	}

	.panel-wrap :global(.message-row:first-child) {
		padding-top: calc(var(--spacing-xxl) * 2);
	}

	.scroll-down-button-container {
		position: absolute;
		bottom: 10px;
		left: 50%;
		transform: translateX(-50%);
		z-index: var(--layer-top);
	}
	.scroll-down-button-container :global(button) {
		border-radius: 50%;
		box-shadow: var(--shadow-drop);
		transition:
			box-shadow 0.2s ease-in-out,
			transform 0.2s ease-in-out;
	}
	.scroll-down-button-container :global(button:hover) {
		box-shadow:
			var(--shadow-drop),
			0 2px 2px rgba(0, 0, 0, 0.05);
		transform: translateY(-2px);
	}

	.image-preview {
		position: absolute;
		z-index: 999;
		left: 0;
		top: 0;
		width: 100%;
		height: 100%;
		overflow: auto;
		background-color: var(--background-fill-secondary);
		display: flex;
		justify-content: center;
		align-items: center;
	}

	.options {
		margin-left: auto;
		padding: var(--spacing-xxl);
		display: grid;
		grid-template-columns: repeat(auto-fit, minmax(200px, 1fr));
		gap: var(--spacing-xxl);
		max-width: calc(min(4 * 200px + 5 * var(--spacing-xxl), 100%));
		justify-content: end;
	}

	.option {
		display: flex;
		flex-direction: column;
		align-items: center;
		padding: var(--spacing-xl);
		border: 1px dashed var(--border-color-primary);
		border-radius: var(--radius-md);
		background-color: var(--background-fill-secondary);
		cursor: pointer;
		transition: var(--button-transition);
		max-width: var(--size-56);
		width: 100%;
		justify-content: center;
	}

	.option:hover {
		background-color: var(--color-accent-soft);
		border-color: var(--border-color-accent);
	}
</style><|MERGE_RESOLUTION|>--- conflicted
+++ resolved
@@ -356,8 +356,7 @@
 				/>
 			{/each}
 			{#if pending_message}
-<<<<<<< HEAD
-				<Pending {layout} />
+				<Pending {layout} {avatar_images} />
 			{:else if options}
 				<div class="options">
 					{#each options as option, index}
@@ -373,27 +372,6 @@
 						</button>
 					{/each}
 				</div>
-=======
-				<Pending {layout} {avatar_images} />
-			{:else}
-				{@const options = get_last_bot_options()}
-				{#if options}
-					<div class="options">
-						{#each options as option, index}
-							<button
-								class="option"
-								on:click={() =>
-									dispatch("option_select", {
-										index: index,
-										value: option.value
-									})}
-							>
-								{option.label || option.value}
-							</button>
-						{/each}
-					</div>
-				{/if}
->>>>>>> b02c8b7d
 			{/if}
 		</div>
 	{:else}
