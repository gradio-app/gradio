<script lang="ts">
	import {
		format_chat_for_sharing,
		type UndoRetryData,
		is_last_bot_message,
		group_messages,
		load_components,
		get_components_from_messages
	} from "./utils";
	import type { NormalisedMessage } from "../types";
	import { copy } from "@gradio/utils";
	import Message from "./Message.svelte";

	import { dequal } from "dequal/lite";
	import {
		afterUpdate,
		createEventDispatcher,
		type SvelteComponent,
		type ComponentType,
		tick,
		onMount
	} from "svelte";
	import { Image } from "@gradio/image/shared";

	import { Clear, Trash, Community, ScrollDownArrow } from "@gradio/icons";
	import { IconButtonWrapper, IconButton } from "@gradio/atoms";
	import type { SelectData, LikeData } from "@gradio/utils";
	import type { ExampleMessage } from "../types";
	import { MarkdownCode as Markdown } from "@gradio/markdown";
	import type { FileData, Client } from "@gradio/client";
	import type { I18nFormatter } from "js/core/src/gradio_helper";
	import Pending from "./Pending.svelte";
	import { ShareError } from "@gradio/utils";
	import { Gradio } from "@gradio/utils";

	export let value: NormalisedMessage[] | null = [];
	let old_value: NormalisedMessage[] | null = null;

	import CopyAll from "./CopyAll.svelte";

	export let _fetch: typeof fetch;
	export let load_component: Gradio["load_component"];

	let _components: Record<string, ComponentType<SvelteComponent>> = {};

	async function update_components(): Promise<void> {
		_components = await load_components(
			get_components_from_messages(value),
			_components,
			load_component
		);
	}

	$: value, update_components();

	export let latex_delimiters: {
		left: string;
		right: string;
		display: boolean;
	}[];
	export let pending_message = false;
	export let generating = false;
	export let selectable = false;
	export let likeable = false;
	export let show_share_button = false;
	export let show_copy_all_button = false;
	export let rtl = false;
	export let show_copy_button = false;
	export let avatar_images: [FileData | null, FileData | null] = [null, null];
	export let sanitize_html = true;
	export let bubble_full_width = true;
	export let render_markdown = true;
	export let line_breaks = true;
	export let autoscroll = true;
	export let theme_mode: "system" | "light" | "dark";
	export let i18n: I18nFormatter;
	export let layout: "bubble" | "panel" = "bubble";
	export let placeholder: string | null = null;
	export let upload: Client["upload"];
	export let msg_format: "tuples" | "messages" = "tuples";
	export let examples: ExampleMessage[] | null = null;
	export let _retryable = false;
	export let _undoable = false;
	export let like_user_message = false;
	export let root: string;

	let target: HTMLElement | null = null;

	onMount(() => {
		target = document.querySelector("div.gradio-container");
	});

	let div: HTMLDivElement;

	let show_scroll_button = false;

	const dispatch = createEventDispatcher<{
		change: undefined;
		select: SelectData;
		like: LikeData;
		undo: UndoRetryData;
		retry: UndoRetryData;
		clear: undefined;
		share: any;
		error: string;
		example_select: SelectData;
	}>();

	function is_at_bottom(): boolean {
		return div && div.offsetHeight + div.scrollTop > div.scrollHeight - 100;
	}

	function scroll_to_bottom(): void {
		if (!div) return;
		div.scrollTo(0, div.scrollHeight);
		show_scroll_button = false;
	}

	let scroll_after_component_load = false;
	function on_child_component_load(): void {
		if (scroll_after_component_load) {
			scroll_to_bottom();
			scroll_after_component_load = false;
		}
	}

	async function scroll_on_value_update(): Promise<void> {
		if (!autoscroll) return;

		if (is_at_bottom()) {
			// Child components may be loaded asynchronously,
			// so trigger the scroll again after they load.
			scroll_after_component_load = true;

			await tick(); // Wait for the DOM to update so that the scrollHeight is correct
			scroll_to_bottom();
		} else {
			show_scroll_button = true;
		}
	}
	onMount(() => {
		scroll_on_value_update();
	});
	$: if (value || pending_message || _components) {
		scroll_on_value_update();
	}

	onMount(() => {
		function handle_scroll(): void {
			if (is_at_bottom()) {
				show_scroll_button = false;
			} else {
				scroll_after_component_load = false;
			}
		}

		div?.addEventListener("scroll", handle_scroll);
		return () => {
			div?.removeEventListener("scroll", handle_scroll);
		};
	});

	let image_preview_source: string;
	let image_preview_source_alt: string;
	let is_image_preview_open = false;

	afterUpdate(() => {
		if (!div) return;
		div.querySelectorAll("img").forEach((n) => {
			n.addEventListener("click", (e) => {
				const target = e.target as HTMLImageElement;
				if (target) {
					image_preview_source = target.src;
					image_preview_source_alt = target.alt;
					is_image_preview_open = true;
				}
			});
		});
	});

	$: {
		if (!dequal(value, old_value)) {
			old_value = value;
			dispatch("change");
		}
	}

	$: groupedMessages = value && group_messages(value, msg_format);

	function handle_example_select(i: number, example: ExampleMessage): void {
		dispatch("example_select", {
			index: i,
			value: { text: example.text, files: example.files }
		});
	}

	function handle_like(
		i: number,
		message: NormalisedMessage,
		selected: string | null
	): void {
		if (selected === "undo" || selected === "retry") {
			const val_ = value as NormalisedMessage[];
			// iterate through messages until we find the last user message
			// the index of this message is where the user needs to edit the chat history
			let last_index = val_.length - 1;
			while (val_[last_index].role === "assistant") {
				last_index--;
			}
			dispatch(selected, {
				index: val_[last_index].index,
				value: val_[last_index].content
			});
			return;
		}

		if (msg_format === "tuples") {
			dispatch("like", {
				index: message.index,
				value: message.content,
				liked: selected === "like"
			});
		} else {
			if (!groupedMessages) return;

			const message_group = groupedMessages[i];
			const [first, last] = [
				message_group[0],
				message_group[message_group.length - 1]
			];

			dispatch("like", {
				index: [first.index, last.index] as [number, number],
				value: message_group.map((m) => m.content),
				liked: selected === "like"
			});
		}
	}
</script>

{#if value !== null && value.length > 0}
	<IconButtonWrapper>
		{#if show_share_button}
			<IconButton
				Icon={Community}
				on:click={async () => {
					try {
						// @ts-ignore
						const formatted = await format_chat_for_sharing(value);
						dispatch("share", {
							description: formatted
						});
					} catch (e) {
						console.error(e);
						let message = e instanceof ShareError ? e.message : "Share failed.";
						dispatch("error", message);
					}
				}}
			>
				<Community />
			</IconButton>
		{/if}
		<IconButton Icon={Trash} on:click={() => dispatch("clear")}></IconButton>
		{#if show_copy_all_button}
			<CopyAll {value} />
		{/if}
	</IconButtonWrapper>
{/if}

<div
	class={layout === "bubble" ? "bubble-wrap" : "panel-wrap"}
	bind:this={div}
	role="log"
	aria-label="chatbot conversation"
	aria-live="polite"
>
	{#if value !== null && value.length > 0 && groupedMessages !== null}
		<div class="message-wrap" use:copy>
			{#each groupedMessages as messages, i}
				{@const role = messages[0].role === "user" ? "user" : "bot"}
				{@const avatar_img = avatar_images[role === "user" ? 0 : 1]}
				{@const opposite_avatar_img = avatar_images[role === "user" ? 0 : 1]}
				{#if is_image_preview_open}
					<div class="image-preview">
						<img src={image_preview_source} alt={image_preview_source_alt} />
						<button
							class="image-preview-close-button"
							on:click={() => {
								is_image_preview_open = false;
							}}><Clear /></button
						>
					</div>
				{/if}
				{@const show_like =
					role === "user" ? likeable && like_user_message : likeable}
				{@const show_retry = _retryable && is_last_bot_message(messages, value)}
				{@const show_undo = _undoable && is_last_bot_message(messages, value)}
				<Message
					{messages}
					{opposite_avatar_img}
					{avatar_img}
					{role}
					{layout}
					{dispatch}
					{i18n}
					{_fetch}
					{line_breaks}
					{theme_mode}
					{target}
					{root}
					{upload}
					{selectable}
					{sanitize_html}
					{bubble_full_width}
					{render_markdown}
					{rtl}
					{i}
					{value}
					{latex_delimiters}
					{_components}
					{generating}
					{msg_format}
					{show_like}
					{show_retry}
					{show_undo}
					{show_copy_button}
					handle_action={(selected) => handle_like(i, messages[0], selected)}
					{scroll}
				/>
			{/each}
			{#if pending_message}
				<Pending {layout} />
			{/if}
		</div>
	{:else}
		<div class="placeholder-content">
			{#if placeholder !== null}
				<div class="placeholder">
					<Markdown message={placeholder} {latex_delimiters} {root} />
				</div>
			{/if}
			{#if examples !== null}
				<div class="examples">
					{#each examples as example, i}
						<button
							class="example"
							on:click={() => handle_example_select(i, example)}
						>
							{#if example.icon !== undefined}
								<div class="example-icon-container">
									<Image
										class="example-icon"
										src={example.icon.url}
										alt="example-icon"
									/>
								</div>
							{/if}
							{#if example.display_text !== undefined}
								<span class="example-display-text">{example.display_text}</span>
							{:else}
								<span class="example-text">{example.text}</span>
							{/if}
							{#if example.files !== undefined && example.files.length > 1}
								<span class="example-file"
									><em>{example.files.length} Files</em></span
								>
							{:else if example.files !== undefined && example.files[0] !== undefined && example.files[0].mime_type?.includes("image")}
								<div class="example-image-container">
									<Image
										class="example-image"
										src={example.files[0].url}
										alt="example-image"
									/>
								</div>
							{:else if example.files !== undefined && example.files[0] !== undefined}
								<span class="example-file"
									><em>{example.files[0].orig_name}</em></span
								>
							{/if}
						</button>
					{/each}
				</div>
			{/if}
		</div>
	{/if}
</div>

{#if show_scroll_button}
	<div class="scroll-down-button-container">
		<IconButton
			Icon={ScrollDownArrow}
			label="Scroll down"
			size="large"
			on:click={scroll_to_bottom}
		/>
	</div>
{/if}

<style>
	.placeholder-content {
		display: flex;
		flex-direction: column;
		height: 100%;
	}

	.placeholder {
		align-items: center;
		display: flex;
		justify-content: center;
		height: 100%;
		flex-grow: 1;
	}

	.examples :global(img) {
		pointer-events: none;
	}

	.examples {
		margin: auto;
		padding: var(--spacing-xxl);
		display: grid;
		grid-template-columns: repeat(auto-fit, minmax(200px, 1fr));
		gap: var(--spacing-xxl);
		max-width: calc(min(4 * 200px + 5 * var(--spacing-xxl), 100%));
	}

	.example {
		display: flex;
		flex-direction: column;
		align-items: center;
		padding: var(--spacing-xl);
		border: 0.05px solid var(--border-color-primary);
		border-radius: var(--radius-xl);
		background-color: var(--background-fill-secondary);
		cursor: pointer;
		transition: var(--button-transition);
		max-width: var(--size-56);
		width: 100%;
	}

	.example:hover {
		background-color: var(--color-accent-soft);
		border-color: var(--border-color-accent);
	}

	.example-icon-container {
		display: flex;
		align-self: flex-start;
		margin-left: var(--spacing-md);
		width: var(--size-6);
		height: var(--size-6);
	}

	.example-display-text,
	.example-text,
	.example-file {
		font-size: var(--text-md);
		width: 100%;
		text-align: center;
		overflow: hidden;
		text-overflow: ellipsis;
	}

	.example-display-text,
	.example-file {
		margin-top: var(--spacing-md);
	}

	.example-image-container {
		flex-grow: 1;
		display: flex;
		justify-content: center;
		align-items: center;
		margin-top: var(--spacing-xl);
	}

	.example-image-container :global(img) {
		max-height: 100%;
		max-width: 100%;
		height: var(--size-32);
		width: 100%;
		object-fit: cover;
		border-radius: var(--radius-xl);
	}

	.panel-wrap {
		width: 100%;
		overflow-y: auto;
	}

	.bubble-wrap {
		width: 100%;
		overflow-y: auto;
		height: 100%;
		padding-top: var(--spacing-xxl);
	}

	:global(.dark) .bubble-wrap {
		background: var(--background-fill-secondary);
	}

	.message-wrap {
		display: flex;
		flex-direction: column;
		justify-content: space-between;
		margin-bottom: var(--spacing-xxl);
	}

	.message-wrap :global(.prose.chatbot.md) {
		opacity: 0.8;
		overflow-wrap: break-word;
	}

	.message-wrap :global(.message-row .md img) {
		border-radius: var(--radius-xl);
		margin: var(--size-2);
		width: 400px;
		max-width: 30vw;
		max-height: 30vw;
	}

	/* link styles */
	.message-wrap :global(.message a) {
		color: var(--color-text-link);
		text-decoration: underline;
	}

	/* table styles */
	.message-wrap :global(.bot table),
	.message-wrap :global(.bot tr),
	.message-wrap :global(.bot td),
	.message-wrap :global(.bot th) {
		border: 1px solid var(--border-color-primary);
	}

	.message-wrap :global(.user table),
	.message-wrap :global(.user tr),
	.message-wrap :global(.user td),
	.message-wrap :global(.user th) {
		border: 1px solid var(--border-color-accent);
	}

	/* KaTeX */
	.message-wrap :global(span.katex) {
		font-size: var(--text-lg);
		direction: ltr;
	}

<<<<<<< HEAD
=======
	.message-wrap :global(span.katex-display) {
		margin-top: 0;
	}

	/* Copy button */
	.message-wrap :global(div[class*="code_wrap"] > button) {
		position: absolute;
		top: var(--spacing-md);
		right: var(--spacing-md);
		z-index: 1;
		cursor: pointer;
		border-bottom-left-radius: var(--radius-sm);
		padding: var(--spacing-md);
		width: 25px;
		height: 25px;
	}

	.message-wrap :global(code > button > span) {
		position: absolute;
		top: var(--spacing-md);
		right: var(--spacing-md);
		width: 12px;
		height: 12px;
	}
	.message-wrap :global(.check) {
		position: absolute;
		top: 0;
		right: 0;
		opacity: 0;
		z-index: var(--layer-top);
		transition: opacity 0.2s;
		background: var(--background-fill-primary);
		padding: var(--size-1);
		width: 100%;
		height: 100%;
		color: var(--body-text-color);
	}

>>>>>>> e853c413
	.message-wrap :global(pre) {
		position: relative;
	}

	.message-wrap :global(.grid-wrap) {
		max-height: 80% !important;
		max-width: 600px;
		object-fit: contain;
	}

	.message-wrap > div :global(p:not(:first-child)) {
		margin-top: var(--spacing-xxl);
	}

	.message-wrap {
		display: flex;
		flex-direction: column;
		justify-content: space-between;
		margin-bottom: var(--spacing-xxl);
	}

	.panel-wrap :global(.message-row:first-child) {
		padding-top: calc(var(--spacing-xxl) * 2);
	}

	.scroll-down-button-container {
		position: absolute;
		bottom: 10px;
		left: 50%;
		transform: translateX(-50%);
		z-index: var(--layer-top);
	}
	.scroll-down-button-container :global(button) {
		border-radius: 50%;
		box-shadow: var(--shadow-drop);
		transition:
			box-shadow 0.2s ease-in-out,
			transform 0.2s ease-in-out;
	}
	.scroll-down-button-container :global(button:hover) {
		box-shadow:
			var(--shadow-drop),
			0 2px 2px rgba(0, 0, 0, 0.05);
		transform: translateY(-2px);
	}
</style><|MERGE_RESOLUTION|>--- conflicted
+++ resolved
@@ -546,47 +546,10 @@
 		direction: ltr;
 	}
 
-<<<<<<< HEAD
-=======
 	.message-wrap :global(span.katex-display) {
 		margin-top: 0;
 	}
 
-	/* Copy button */
-	.message-wrap :global(div[class*="code_wrap"] > button) {
-		position: absolute;
-		top: var(--spacing-md);
-		right: var(--spacing-md);
-		z-index: 1;
-		cursor: pointer;
-		border-bottom-left-radius: var(--radius-sm);
-		padding: var(--spacing-md);
-		width: 25px;
-		height: 25px;
-	}
-
-	.message-wrap :global(code > button > span) {
-		position: absolute;
-		top: var(--spacing-md);
-		right: var(--spacing-md);
-		width: 12px;
-		height: 12px;
-	}
-	.message-wrap :global(.check) {
-		position: absolute;
-		top: 0;
-		right: 0;
-		opacity: 0;
-		z-index: var(--layer-top);
-		transition: opacity 0.2s;
-		background: var(--background-fill-primary);
-		padding: var(--size-1);
-		width: 100%;
-		height: 100%;
-		color: var(--body-text-color);
-	}
-
->>>>>>> e853c413
 	.message-wrap :global(pre) {
 		position: relative;
 	}
