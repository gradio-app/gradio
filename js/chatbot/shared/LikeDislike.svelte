<script lang="ts">
	import { Like } from "@gradio/icons";
	import { Dislike } from "@gradio/icons";

	export let handle_action: (selected: string | null) => void;

	let selected: "like" | "dislike" | null = null;
</script>

<button
	on:click={() => {
		selected = "like";
		handle_action(selected);
	}}
	aria-label={selected === "like" ? "clicked like" : "like"}
>
	<Like selected={selected === "like"} />
</button>

<button
	on:click={() => {
		selected = "dislike";
		handle_action(selected);
	}}
<<<<<<< HEAD
	title={action + " message"}
	aria-label={actioned ? `clicked ${action}` : action}
	class="action"
=======
	aria-label={selected === "dislike" ? "clicked dislike" : "dislike"}
>>>>>>> dfc61ec4
>
	<Dislike selected={selected === "dislike"} />
</button>

<style>
	button {
		position: relative;
		top: 0;
		right: 0;
		cursor: pointer;
		color: var(--body-text-color-subdued);
		width: 17px;
		height: 17px;
		margin-right: 5px;
	}

	button:hover,
	button:focus {
		color: var(--body-text-color);
	}

	.action {
		width: 15px;
		height: 15px;
	}
</style><|MERGE_RESOLUTION|>--- conflicted
+++ resolved
@@ -22,13 +22,7 @@
 		selected = "dislike";
 		handle_action(selected);
 	}}
-<<<<<<< HEAD
-	title={action + " message"}
-	aria-label={actioned ? `clicked ${action}` : action}
-	class="action"
-=======
 	aria-label={selected === "dislike" ? "clicked dislike" : "dislike"}
->>>>>>> dfc61ec4
 >
 	<Dislike selected={selected === "dislike"} />
 </button>
