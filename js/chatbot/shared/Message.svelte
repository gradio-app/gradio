<script lang="ts">
	import { is_component_message } from "../shared/utils";
	import { Image } from "@gradio/image/shared";
	import type { FileData, Client } from "@gradio/client";
	import type { NormalisedMessage } from "../types";

	import type { I18nFormatter } from "js/core/src/gradio_helper";
	import type { ComponentType, SvelteComponent } from "svelte";
	import ButtonPanel from "./ButtonPanel.svelte";
	import MessageContent from "./MessageContent.svelte";
	import Thought from "./Thought.svelte";

	export let value: NormalisedMessage[];
	export let avatar_img: FileData | null;
	export let opposite_avatar_img: FileData | null = null;
	export let role = "user";
	export let messages: NormalisedMessage[] = [];
	export let layout: "bubble" | "panel";
	export let render_markdown: boolean;
	export let latex_delimiters: {
		left: string;
		right: string;
		display: boolean;
	}[];
	export let sanitize_html: boolean;
	export let selectable: boolean;
	export let _fetch: typeof fetch;
	export let rtl: boolean;
	export let dispatch: any;
	export let i18n: I18nFormatter;
	export let line_breaks: boolean;
	export let upload: Client["upload"];
	export let target: HTMLElement | null;
	export let root: string;
	export let theme_mode: "light" | "dark" | "system";
	export let _components: Record<string, ComponentType<SvelteComponent>>;
	export let i: number;
	export let show_copy_button: boolean;
	export let generating: boolean;
	export let feedback_options: string[];
	export let show_like: boolean;
	export let show_edit: boolean;
	export let show_retry: boolean;
	export let show_undo: boolean;
	export let msg_format: "tuples" | "messages";
	export let handle_action: (selected: string | null) => void;
	export let scroll: () => void;
	export let allow_file_downloads: boolean;
	export let in_edit_mode: boolean;
	export let edit_message: string;
	export let display_consecutive_in_same_bubble: boolean;
	export let current_feedback: string | null = null;
	let messageElements: HTMLDivElement[] = [];
	let previous_edit_mode = false;
	let last_message_width = 0;
	let last_message_height = 0;

	$: if (in_edit_mode && !previous_edit_mode) {
		last_message_width =
			messageElements[messageElements.length - 1]?.clientWidth;
		last_message_height =
			messageElements[messageElements.length - 1]?.clientHeight;
	}

	function handle_select(i: number, message: NormalisedMessage): void {
		dispatch("select", {
			index: message.index,
			value: message.content
		});
	}

	function get_message_label_data(message: NormalisedMessage): string {
		if (message.type === "text") {
			return message.content;
		} else if (
			message.type === "component" &&
			message.content.component === "file"
		) {
			if (Array.isArray(message.content.value)) {
				return `file of extension type: ${message.content.value[0].orig_name?.split(".").pop()}`;
			}
			return (
				`file of extension type: ${message.content.value?.orig_name?.split(".").pop()}` +
				(message.content.value?.orig_name ?? "")
			);
		}
		return `a component of type ${message.content.component ?? "unknown"}`;
	}

	type ButtonPanelProps = {
		handle_action: (selected: string | null) => void;
		likeable: boolean;
		feedback_options: string[];
		show_retry: boolean;
		show_undo: boolean;
		show_edit: boolean;
		in_edit_mode: boolean;
		generating: boolean;
		show_copy_button: boolean;
		message: NormalisedMessage[] | NormalisedMessage;
		position: "left" | "right";
		layout: "bubble" | "panel";
		avatar: FileData | null;
		dispatch: any;
		current_feedback: string | null;
	};

	let button_panel_props: ButtonPanelProps;
	$: button_panel_props = {
		handle_action,
		likeable: show_like,
		feedback_options,
		show_retry,
		show_undo,
		show_edit,
		in_edit_mode,
		generating,
		show_copy_button,
		message: msg_format === "tuples" ? messages[0] : messages,
		position: role === "user" ? "right" : "left",
		avatar: avatar_img,
		layout,
		dispatch,
		current_feedback
	};
</script>

<div
	class="message-row {layout} {role}-row"
	class:with_avatar={avatar_img !== null}
	class:with_opposite_avatar={opposite_avatar_img !== null}
>
	{#if avatar_img !== null}
		<div class="avatar-container">
			<Image class="avatar-image" src={avatar_img?.url} alt="{role} avatar" />
		</div>
	{/if}
	<div
		class:role
		class="flex-wrap"
		class:component-wrap={messages[0].type === "component"}
	>
		<div
			class:message={display_consecutive_in_same_bubble}
			class={display_consecutive_in_same_bubble ? role : ""}
		>
			{#each messages as message, thought_index}
				<div
					class="message {!display_consecutive_in_same_bubble ? role : ''}"
					class:panel-full-width={true}
					class:message-markdown-disabled={!render_markdown}
					class:component={message.type === "component"}
					class:html={is_component_message(message) &&
						message.content.component === "html"}
					class:thought={thought_index > 0}
				>
					{#if in_edit_mode && thought_index === messages.length - 1 && message.type === "text"}
						<!-- svelte-ignore a11y-autofocus -->
						<textarea
							class="edit-textarea"
							style:width={`max(${last_message_width}px, 160px)`}
							style:min-height={`${last_message_height}px`}
							autofocus
							bind:value={edit_message}
						/>
					{:else}
						<!-- svelte-ignore a11y-no-static-element-interactions -->
						<div
							data-testid={role}
							class:latest={i === value.length - 1}
							class:message-markdown-disabled={!render_markdown}
							style:user-select="text"
							class:selectable
							style:cursor={selectable ? "pointer" : "auto"}
							style:text-align={rtl ? "right" : "left"}
							bind:this={messageElements[thought_index]}
							on:click={() => handle_select(i, message)}
							on:keydown={(e) => {
								if (e.key === "Enter") {
									handle_select(i, message);
								}
							}}
							dir={rtl ? "rtl" : "ltr"}
							aria-label={role +
								"'s message: " +
								get_message_label_data(message)}
						>
							{#if message?.metadata?.title}
								<Thought
									thought={message}
									{rtl}
									{sanitize_html}
									{latex_delimiters}
									{render_markdown}
									{_components}
									{upload}
									{thought_index}
									{target}
									{root}
									{theme_mode}
									{_fetch}
									{scroll}
									{allow_file_downloads}
									{display_consecutive_in_same_bubble}
									{i18n}
									{line_breaks}
								/>
							{:else}
								<MessageContent
									{message}
									{sanitize_html}
									{latex_delimiters}
									{render_markdown}
									{_components}
									{upload}
									{thought_index}
									{target}
									{root}
									{theme_mode}
									{_fetch}
									{scroll}
									{allow_file_downloads}
									{display_consecutive_in_same_bubble}
									{i18n}
									{line_breaks}
								/>
							{/if}
						</div>
					{/if}
				</div>

				{#if layout === "panel"}
					<ButtonPanel
						{...button_panel_props}
						{current_feedback}
						on:copy={(e) => dispatch("copy", e.detail)}
					/>
				{/if}
			{/each}
		</div>
	</div>
</div>

{#if layout === "bubble"}
	<ButtonPanel {...button_panel_props} />
{/if}

<style>
	.message {
		position: relative;
		width: 100%;
		margin: var(--spacing-md) 0;
	}

	/* avatar styles */
	.avatar-container {
		flex-shrink: 0;
		border-radius: 50%;
		border: 1px solid var(--border-color-primary);
		overflow: hidden;
	}

	.avatar-container :global(img) {
		object-fit: cover;
	}

	/* message wrapper */
	.flex-wrap {
		display: flex;
		flex-direction: column;
		width: calc(100% - var(--spacing-xxl));
		max-width: 100%;
		color: var(--body-text-color);
		font-size: var(--chatbot-text-size);
		overflow-wrap: break-word;
		width: 100%;
		height: 100%;
	}

	.component {
		padding: 0;
		border-radius: var(--radius-md);
		width: fit-content;
		overflow: hidden;
	}

	.component.gallery {
		border: none;
	}

	.message-row :not(.avatar-container) :global(img) {
		margin: var(--size-2);
		max-height: 300px;
	}

	.file-pil {
		display: block;
		width: fit-content;
		padding: var(--spacing-sm) var(--spacing-lg);
		border-radius: var(--radius-md);
		background: var(--background-fill-secondary);
		color: var(--body-text-color);
		text-decoration: none;
		margin: 0;
		font-family: var(--font-mono);
		font-size: var(--text-sm);
	}

	.file {
		width: auto !important;
		max-width: fit-content !important;
	}

	@media (max-width: 600px) or (max-width: 480px) {
		.component {
			width: 100%;
		}
	}

	.message :global(.prose) {
		font-size: var(--chatbot-text-size);
	}

	.message-bubble-border {
		border-width: 1px;
		border-radius: var(--radius-md);
	}

	.panel-full-width {
		width: 100%;
	}
	.message-markdown-disabled {
		white-space: pre-line;
	}

	.user {
		border-radius: var(--radius-md);
		align-self: flex-end;
		border-bottom-right-radius: 0;
		box-shadow: var(--shadow-drop);
		border: 1px solid var(--border-color-accent-subdued);
		background-color: var(--color-accent-soft);
		padding: var(--spacing-sm) var(--spacing-xl);
	}

	.bot {
		border: 1px solid var(--border-color-primary);
		border-radius: var(--radius-md);
		border-color: var(--border-color-primary);
		background-color: var(--background-fill-secondary);
		box-shadow: var(--shadow-drop);
		align-self: flex-start;
		text-align: right;
		border-bottom-left-radius: 0;
		padding: var(--spacing-xl);
	}

	.bot:has(.table-wrap) {
		border: none;
		box-shadow: none;
		background: none;
	}

	.panel .user :global(*) {
		text-align: right;
	}

	/* Colors */

	.message-row {
		display: flex;
		position: relative;
	}

	/* bubble mode styles */
	.bubble {
		margin: calc(var(--spacing-xl) * 2);
		margin-bottom: var(--spacing-xl);
	}

	.bubble.user-row {
		align-self: flex-end;
		max-width: calc(100% - var(--spacing-xl) * 6);
	}

	.bubble.bot-row {
		align-self: flex-start;
		max-width: calc(100% - var(--spacing-xl) * 6);
	}

	.bubble .user-row {
		flex-direction: row;
		justify-content: flex-end;
	}

	.bubble .with_avatar.user-row {
		margin-right: calc(var(--spacing-xl) * 2) !important;
	}

	.bubble .with_avatar.bot-row {
		margin-left: calc(var(--spacing-xl) * 2) !important;
	}

	.bubble .with_opposite_avatar.user-row {
		margin-left: calc(var(--spacing-xxl) + 35px + var(--spacing-xxl));
	}

	/* panel mode styles */
	.panel {
		margin: 0;
		padding: calc(var(--spacing-lg) * 2) calc(var(--spacing-lg) * 2);
	}

	.panel.bot-row {
		background: var(--background-fill-secondary);
	}

	.panel .with_avatar {
		padding-left: calc(var(--spacing-xl) * 2) !important;
		padding-right: calc(var(--spacing-xl) * 2) !important;
	}

	.panel .panel-full-width {
		width: 100%;
	}

	.panel .user :global(*) {
		text-align: right;
	}

	/* message content */
	.flex-wrap {
		display: flex;
		flex-direction: column;
		max-width: 100%;
		color: var(--body-text-color);
		font-size: var(--chatbot-text-size);
		overflow-wrap: break-word;
	}

	@media (max-width: 480px) {
		.user-row.bubble {
			align-self: flex-end;
		}

		.bot-row.bubble {
			align-self: flex-start;
		}
		.message {
			width: 100%;
		}
	}

	.avatar-container {
		align-self: flex-start;
		position: relative;
		display: flex;
		justify-content: flex-start;
		align-items: flex-start;
		width: 35px;
		height: 35px;
		flex-shrink: 0;
		bottom: 0;
		border-radius: 50%;
		border: 1px solid var(--border-color-primary);
	}
	.user-row > .avatar-container {
		order: 2;
	}

	.user-row.bubble > .avatar-container {
		margin-left: var(--spacing-xxl);
	}

	.bot-row.bubble > .avatar-container {
		margin-left: var(--spacing-xxl);
	}

	.panel.user-row > .avatar-container {
		order: 0;
	}

	.bot-row.bubble > .avatar-container {
		margin-right: var(--spacing-xxl);
		margin-left: 0;
	}

	.avatar-container:not(.thumbnail-item) :global(img) {
		width: 100%;
		height: 100%;
		object-fit: cover;
		border-radius: 50%;
		padding: 6px;
	}

	.selectable {
		cursor: pointer;
	}

	@keyframes dot-flashing {
		0% {
			opacity: 0.8;
		}
		50% {
			opacity: 0.5;
		}
		100% {
			opacity: 0.8;
		}
	}

	/* Image preview */
	.message :global(.preview) {
		object-fit: contain;
		width: 95%;
		max-height: 93%;
	}
	.image-preview {
		position: absolute;
		z-index: 999;
		left: 0;
		top: 0;
		width: 100%;
		height: 100%;
		overflow: auto;
		background-color: rgba(0, 0, 0, 0.9);
		display: flex;
		justify-content: center;
		align-items: center;
	}
	.image-preview :global(svg) {
		stroke: white;
	}
	.image-preview-close-button {
		position: absolute;
		top: 10px;
		right: 10px;
		background: none;
		border: none;
		font-size: 1.5em;
		cursor: pointer;
		height: 30px;
		width: 30px;
		padding: 3px;
		background: var(--bg-color);
		box-shadow: var(--shadow-drop);
		border: 1px solid var(--button-secondary-border-color);
		border-radius: var(--radius-lg);
	}

	.message > div {
		width: 100%;
	}
	.html {
		padding: 0;
		border: none;
		background: none;
	}

<<<<<<< HEAD
=======
	.thought-group {
		background: var(--background-fill-primary);
		border: 1px solid var(--border-color-primary);
		border-radius: var(--radius-sm);
		padding: var(--spacing-sm);
		margin: var(--spacing-lg) 0;
		position: relative;
	}

	.bot > *:first-child .thought-group {
		margin-top: 0;
	}

	.thought-group :global(.thought:not(.nested)) {
		border: none;
		background: none;
		margin-top: 0;
		padding-bottom: 0;
	}

>>>>>>> bc1ba8cf
	.panel .bot,
	.panel .user {
		border: none;
		box-shadow: none;
		background-color: var(--background-fill-secondary);
	}

	textarea {
		background: none;
		border-radius: var(--radius-lg);
		border: none;
		display: block;
		max-width: 100%;
	}
	.user textarea {
		border-bottom-right-radius: 0;
	}
	.bot textarea {
		border-bottom-left-radius: 0;
	}
	.user textarea:focus {
		outline: 2px solid var(--border-color-accent);
	}
	.bot textarea:focus {
		outline: 2px solid var(--border-color-primary);
	}

	.panel.user-row {
		background-color: var(--color-accent-soft);
	}

	.panel .user-row,
	.panel .bot-row {
		align-self: flex-start;
	}

	.panel .user :global(*),
	.panel .bot :global(*) {
		text-align: left;
	}

	.panel .user {
		background-color: var(--color-accent-soft);
	}

	.panel .user-row {
		background-color: var(--color-accent-soft);
		align-self: flex-start;
	}

	.panel .message {
		margin-bottom: var(--spacing-md);
	}
</style><|MERGE_RESOLUTION|>--- conflicted
+++ resolved
@@ -249,7 +249,6 @@
 	.message {
 		position: relative;
 		width: 100%;
-		margin: var(--spacing-md) 0;
 	}
 
 	/* avatar styles */
@@ -557,29 +556,6 @@
 		background: none;
 	}
 
-<<<<<<< HEAD
-=======
-	.thought-group {
-		background: var(--background-fill-primary);
-		border: 1px solid var(--border-color-primary);
-		border-radius: var(--radius-sm);
-		padding: var(--spacing-sm);
-		margin: var(--spacing-lg) 0;
-		position: relative;
-	}
-
-	.bot > *:first-child .thought-group {
-		margin-top: 0;
-	}
-
-	.thought-group :global(.thought:not(.nested)) {
-		border: none;
-		background: none;
-		margin-top: 0;
-		padding-bottom: 0;
-	}
-
->>>>>>> bc1ba8cf
 	.panel .bot,
 	.panel .user {
 		border: none;
