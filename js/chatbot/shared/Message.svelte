<script lang="ts">
	import { is_component_message } from "../shared/utils";

	import { Image } from "@gradio/image/shared";
	import type { FileData, Client } from "@gradio/client";
	import type { NormalisedMessage } from "../types";

	import type { I18nFormatter } from "js/core/src/gradio_helper";
	import type { ComponentType, SvelteComponent } from "svelte";
	import ButtonPanel from "./ButtonPanel.svelte";
	import MessageContent from "./MessageContent.svelte";
	import Thought from "./Thought.svelte";

	export let value: NormalisedMessage[];
	export let avatar_img: FileData | null;
	export let opposite_avatar_img: FileData | null = null;
	export let role = "user";
	export let messages: NormalisedMessage[] = [];
	export let layout: "bubble" | "panel";
	export let render_markdown: boolean;
	export let latex_delimiters: {
		left: string;
		right: string;
		display: boolean;
	}[];
	export let sanitize_html: boolean;
	export let selectable: boolean;
	export let _fetch: typeof fetch;
	export let rtl: boolean;
	export let dispatch: any;
	export let i18n: I18nFormatter;
	export let line_breaks: boolean;
	export let upload: Client["upload"];
	export let target: HTMLElement | null;
	export let root: string;
	export let theme_mode: "light" | "dark" | "system";
	export let _components: Record<string, ComponentType<SvelteComponent>>;
	export let i: number;
	export let show_copy_button: boolean;
	export let generating: boolean;
	export let feedback_options: string[];
	export let show_like: boolean;
	export let show_edit: boolean;
	export let show_retry: boolean;
	export let show_undo: boolean;
	export let msg_format: "tuples" | "messages";
	export let handle_action: (selected: string | null) => void;
	export let scroll: () => void;
	export let allow_file_downloads: boolean;
	export let in_edit_mode: boolean;
	export let edit_message: string;
	export let display_consecutive_in_same_bubble: boolean;
	let messageElements: HTMLDivElement[] = [];
	let previous_edit_mode = false;
	let last_message_width = 0;
	let last_message_height = 0;

	$: if (in_edit_mode && !previous_edit_mode) {
		last_message_width =
			messageElements[messageElements.length - 1]?.clientWidth;
		last_message_height =
			messageElements[messageElements.length - 1]?.clientHeight;
	}

	function handle_select(i: number, message: NormalisedMessage): void {
		dispatch("select", {
			index: message.index,
			value: message.content
		});
	}

	function get_message_label_data(message: NormalisedMessage): string {
		if (message.type === "text") {
			return message.content;
		} else if (
			message.type === "component" &&
			message.content.component === "file"
		) {
			if (Array.isArray(message.content.value)) {
				return `file of extension type: ${message.content.value[0].orig_name?.split(".").pop()}`;
			}
			return (
				`file of extension type: ${message.content.value?.orig_name?.split(".").pop()}` +
				(message.content.value?.orig_name ?? "")
			);
		}
		return `a component of type ${message.content.component ?? "unknown"}`;
	}

	type ButtonPanelProps = {
		handle_action: (selected: string | null) => void;
		likeable: boolean;
		feedback_options: string[];
		show_retry: boolean;
		show_undo: boolean;
		show_edit: boolean;
		in_edit_mode: boolean;
		generating: boolean;
		show_copy_button: boolean;
		message: NormalisedMessage[] | NormalisedMessage;
		position: "left" | "right";
		layout: "bubble" | "panel";
		avatar: FileData | null;
		dispatch: any;
	};

	let button_panel_props: ButtonPanelProps;
	$: button_panel_props = {
		handle_action,
		likeable: show_like,
		feedback_options,
		show_retry,
		show_undo,
		show_edit,
		in_edit_mode,
		generating,
		show_copy_button,
		message: msg_format === "tuples" ? messages[0] : messages,
		position: role === "user" ? "right" : "left",
		avatar: avatar_img,
		layout,
		dispatch
	};

	$: should_show_buttons = !messages.some((m) => m?.metadata?.title);
</script>

<div
	class="message-row {layout} {role}-row"
	class:with_avatar={avatar_img !== null}
	class:with_opposite_avatar={opposite_avatar_img !== null}
>
	{#if avatar_img !== null}
		<div class="avatar-container">
			<Image class="avatar-image" src={avatar_img?.url} alt="{role} avatar" />
		</div>
	{/if}
	<div
		class:role
		class="flex-wrap"
		class:component-wrap={messages[0].type === "component"}
	>
		<div
			class:message={display_consecutive_in_same_bubble}
			class={display_consecutive_in_same_bubble ? role : ""}
		>
<<<<<<< HEAD
			{#each messages.filter((m) => !m.metadata?.parent_id) as message, thought_index}
				{#if message?.metadata?.title}
					<div class="thought-group">
						<Thought
							{message}
							{value}
							{rtl}
							{sanitize_html}
							{latex_delimiters}
							{render_markdown}
							{_components}
							{upload}
							{thought_index}
							{target}
							{root}
							{theme_mode}
							{_fetch}
							{scroll}
							{allow_file_downloads}
							{display_consecutive_in_same_bubble}
							{i18n}
							{line_breaks}
							nested_messages={messages.filter(
								(m) => m.metadata?.parent_id === message.metadata?.id
							)}
						/>
					</div>
				{:else}
					<div
						class="message {!display_consecutive_in_same_bubble ? role : ''}"
						class:panel-full-width={true}
						class:message-markdown-disabled={!render_markdown}
						class:component={message.type === "component"}
						class:html={is_component_message(message) &&
							message.content.component === "html"}
						class:thought={thought_index > 0}
					>
						<button
=======
			{#each messages as message, thought_index}
				<div
					class="message {!display_consecutive_in_same_bubble ? role : ''}"
					class:panel-full-width={true}
					class:message-markdown-disabled={!render_markdown}
					class:component={message.type === "component"}
					class:html={is_component_message(message) &&
						message.content.component === "html"}
					class:thought={thought_index > 0}
				>
					{#if in_edit_mode && thought_index === messages.length - 1 && message.type === "text"}
						<!-- svelte-ignore a11y-autofocus -->
						<textarea
							class="edit-textarea"
							style:width={`max(${last_message_width}px, 160px)`}
							style:min-height={`${last_message_height}px`}
							autofocus
							bind:value={edit_message}
						/>
					{:else}
						<!-- svelte-ignore a11y-no-static-element-interactions -->
						<div
>>>>>>> 2c099f8d
							data-testid={role}
							class:latest={i === value.length - 1}
							class:message-markdown-disabled={!render_markdown}
							style:user-select="text"
							class:selectable
<<<<<<< HEAD
							style:cursor={selectable ? "pointer" : "default"}
							style:text-align={rtl ? "right" : "left"}
=======
							style:cursor={selectable ? "pointer" : "auto"}
							style:text-align={rtl ? "right" : "left"}
							bind:this={messageElements[thought_index]}
>>>>>>> 2c099f8d
							on:click={() => handle_select(i, message)}
							on:keydown={(e) => {
								if (e.key === "Enter") {
									handle_select(i, message);
								}
							}}
							dir={rtl ? "rtl" : "ltr"}
							aria-label={role +
								"'s message: " +
								get_message_label_data(message)}
						>
<<<<<<< HEAD
							<MessageContent
								{message}
								{sanitize_html}
								{latex_delimiters}
								{render_markdown}
								{_components}
								{upload}
								{thought_index}
								{target}
								{root}
								{theme_mode}
								{_fetch}
								{scroll}
								{allow_file_downloads}
								{display_consecutive_in_same_bubble}
								{i18n}
								{line_breaks}
							/>
						</button>
					</div>
				{/if}
			{/each}
		</div>
		{#if layout === "panel" && should_show_buttons}
			<ButtonPanel
				{...button_panel_props}
				on:copy={(e) => dispatch("copy", e.detail)}
			/>
		{/if}
=======
							{#if message?.metadata?.title}
								<MessageBox
									title={message.metadata.title}
									expanded={is_last_bot_message([message], value)}
									{rtl}
								>
									<MessageContent
										{message}
										{sanitize_html}
										{latex_delimiters}
										{render_markdown}
										{_components}
										{upload}
										{thought_index}
										{target}
										{root}
										{theme_mode}
										{_fetch}
										{scroll}
										{allow_file_downloads}
										{display_consecutive_in_same_bubble}
										{i18n}
										{line_breaks}
									/>
								</MessageBox>
							{:else}
								<MessageContent
									{message}
									{sanitize_html}
									{latex_delimiters}
									{render_markdown}
									{_components}
									{upload}
									{thought_index}
									{target}
									{root}
									{theme_mode}
									{_fetch}
									{scroll}
									{allow_file_downloads}
									{display_consecutive_in_same_bubble}
									{i18n}
									{line_breaks}
								/>
							{/if}
						</div>
					{/if}
				</div>

				{#if layout === "panel"}
					<ButtonPanel
						{...button_panel_props}
						on:copy={(e) => dispatch("copy", e.detail)}
					/>
				{/if}
			{/each}
		</div>
>>>>>>> 2c099f8d
	</div>
</div>

{#if layout === "bubble" && should_show_buttons}
	<ButtonPanel {...button_panel_props} />
{/if}

<style>
	.message {
		position: relative;
		width: 100%;
		padding: var(--spacing-md);
	}

	.thought-group {
		margin: var(--spacing-sm) 0;
		background: var(--background-fill-primary);
		border: 1px solid var(--border-color-primary);
		border-radius: var(--radius-sm);
		padding: var(--spacing-sm);
	}

	.thought-group :global(.thought:not(.nested)) {
		border: none;
		background: none;
		margin-top: 0;
		padding-bottom: 0;
	}

	.thought-group :global(.thought.nested) {
		margin-top: var(--spacing-sm);
	}

	/* avatar styles */
	.avatar-container {
		flex-shrink: 0;
		border-radius: 50%;
		border: 1px solid var(--border-color-primary);
		overflow: hidden;
	}

	.avatar-container :global(img) {
		object-fit: cover;
	}

	/* message wrapper */
	.flex-wrap {
		display: flex;
		flex-direction: column;
		width: calc(100% - var(--spacing-xxl));
		max-width: 100%;
		color: var(--body-text-color);
		font-size: var(--chatbot-text-size);
		overflow-wrap: break-word;
		width: 100%;
		height: 100%;
	}

	.component {
		padding: 0;
		border-radius: var(--radius-md);
		width: fit-content;
		overflow: hidden;
	}

	.component.gallery {
		border: none;
	}

	.message-row :not(.avatar-container) :global(img) {
		margin: var(--size-2);
		max-height: 300px;
	}

	.file-pil {
		display: block;
		width: fit-content;
		padding: var(--spacing-sm) var(--spacing-lg);
		border-radius: var(--radius-md);
		background: var(--background-fill-secondary);
		color: var(--body-text-color);
		text-decoration: none;
		margin: 0;
		font-family: var(--font-mono);
		font-size: var(--text-sm);
	}

	.file {
		width: auto !important;
		max-width: fit-content !important;
	}

	@media (max-width: 600px) or (max-width: 480px) {
		.component {
			width: 100%;
		}
	}

	.message :global(.prose) {
		font-size: var(--chatbot-text-size);
	}

	.message-bubble-border {
		border-width: 1px;
		border-radius: var(--radius-md);
	}

	.panel-full-width {
		width: 100%;
	}
	.message-markdown-disabled {
		white-space: pre-line;
	}

	.user {
		border-radius: var(--radius-md);
		align-self: flex-end;
		border-bottom-right-radius: 0;
		box-shadow: var(--shadow-drop);
		border-color: var(--border-color-accent-subdued);
		background-color: var(--color-accent-soft);
	}

	.bot {
		border-radius: var(--radius-md);
		border-color: var(--border-color-primary);
		background-color: var(--background-fill-secondary);
		box-shadow: var(--shadow-drop);
		align-self: flex-start;
		text-align: right;
	}

	.bot:has(.table-wrap) {
		border: none;
		box-shadow: none;
		background: none;
	}

	.panel .user :global(*) {
		text-align: right;
	}

	.message-row {
		display: flex;
		position: relative;
	}

	/* bubble mode styles */
	.bubble {
		margin: calc(var(--spacing-xl) * 2);
		margin-bottom: var(--spacing-xl);
	}

	.bubble.user-row {
		align-self: flex-end;
		max-width: calc(100% - var(--spacing-xl) * 6);
	}

	.bubble.bot-row {
		align-self: flex-start;
		max-width: calc(100% - var(--spacing-xl) * 6);
	}

	.bubble .user-row {
		flex-direction: row;
		justify-content: flex-end;
	}

	.bubble .with_avatar.user-row {
		margin-right: calc(var(--spacing-xl) * 2) !important;
	}

	.bubble .with_avatar.bot-row {
		margin-left: calc(var(--spacing-xl) * 2) !important;
	}

	.bubble .with_opposite_avatar.user-row {
		margin-left: calc(var(--spacing-xxl) + 35px + var(--spacing-xxl));
	}

	/* panel mode styles */
	.panel {
		margin: 0;
		padding: calc(var(--spacing-lg) * 2) calc(var(--spacing-lg) * 2);
	}

	.panel.bot-row {
		background: var(--background-fill-secondary);
	}

	.panel .with_avatar {
		padding-left: calc(var(--spacing-xl) * 2) !important;
		padding-right: calc(var(--spacing-xl) * 2) !important;
	}

	.panel .panel-full-width {
		width: 100%;
	}

	.panel .user :global(*) {
		text-align: right;
	}

	/* message content */
	.flex-wrap {
		display: flex;
		flex-direction: column;
		max-width: 100%;
		color: var(--body-text-color);
		font-size: var(--chatbot-text-size);
		overflow-wrap: break-word;
	}

	@media (max-width: 480px) {
		.user-row.bubble {
			align-self: flex-end;
		}

		.bot-row.bubble {
			align-self: flex-start;
		}
		.message {
			width: 100%;
		}
	}

	.avatar-container {
		align-self: flex-start;
		position: relative;
		display: flex;
		justify-content: flex-start;
		align-items: flex-start;
		width: 35px;
		height: 35px;
		flex-shrink: 0;
		bottom: 0;
		border-radius: 50%;
		border: 1px solid var(--border-color-primary);
	}
	.user-row > .avatar-container {
		order: 2;
	}

	.user-row.bubble > .avatar-container {
		margin-left: var(--spacing-xxl);
	}

	.bot-row.bubble > .avatar-container {
		margin-left: var(--spacing-xxl);
	}

	.panel.user-row > .avatar-container {
		order: 0;
	}

	.bot-row.bubble > .avatar-container {
		margin-right: var(--spacing-xxl);
		margin-left: 0;
	}

	.avatar-container:not(.thumbnail-item) :global(img) {
		width: 100%;
		height: 100%;
		object-fit: cover;
		border-radius: 50%;
		padding: 6px;
	}

	.selectable {
		cursor: pointer;
	}

	@keyframes dot-flashing {
		0% {
			opacity: 0.8;
		}
		50% {
			opacity: 0.5;
		}
		100% {
			opacity: 0.8;
		}
	}

	/* Image preview */
	.message :global(.preview) {
		object-fit: contain;
		width: 95%;
		max-height: 93%;
	}
	.image-preview {
		position: absolute;
		z-index: 999;
		left: 0;
		top: 0;
		width: 100%;
		height: 100%;
		overflow: auto;
		background-color: rgba(0, 0, 0, 0.9);
		display: flex;
		justify-content: center;
		align-items: center;
	}
	.image-preview :global(svg) {
		stroke: white;
	}
	.image-preview-close-button {
		position: absolute;
		top: 10px;
		right: 10px;
		background: none;
		border: none;
		font-size: 1.5em;
		cursor: pointer;
		height: 30px;
		width: 30px;
		padding: 3px;
		background: var(--bg-color);
		box-shadow: var(--shadow-drop);
		border: 1px solid var(--button-secondary-border-color);
		border-radius: var(--radius-lg);
	}

	.message > div {
		width: 100%;
	}
	.html {
		padding: 0;
		border: none;
		background: none;
	}

	.panel .bot,
	.panel .user {
		border: none;
		box-shadow: none;
		background-color: var(--background-fill-secondary);
	}

	textarea {
		background: none;
		border-radius: var(--radius-lg);
		border: none;
		display: block;
		max-width: 100%;
	}
	.user textarea {
		border-bottom-right-radius: 0;
	}
	.bot textarea {
		border-bottom-left-radius: 0;
	}
	.user textarea:focus {
		outline: 2px solid var(--border-color-accent);
	}
	.bot textarea:focus {
		outline: 2px solid var(--border-color-primary);
	}

	.panel.user-row {
		background-color: var(--color-accent-soft);
	}

	.panel .user-row,
	.panel .bot-row {
		align-self: flex-start;
	}

	.panel .user :global(*),
	.panel .bot :global(*) {
		text-align: left;
	}

	.panel .user {
		background-color: var(--color-accent-soft);
	}

	.panel .user-row {
		background-color: var(--color-accent-soft);
		align-self: flex-start;
	}

	.panel .message {
		margin-bottom: var(--spacing-md);
	}
</style><|MERGE_RESOLUTION|>--- conflicted
+++ resolved
@@ -1,5 +1,5 @@
 <script lang="ts">
-	import { is_component_message } from "../shared/utils";
+	import { is_component_message, is_last_bot_message } from "../shared/utils";
 
 	import { Image } from "@gradio/image/shared";
 	import type { FileData, Client } from "@gradio/client";
@@ -50,6 +50,7 @@
 	export let in_edit_mode: boolean;
 	export let edit_message: string;
 	export let display_consecutive_in_same_bubble: boolean;
+	export let current_feedback: string | null = null;
 	let messageElements: HTMLDivElement[] = [];
 	let previous_edit_mode = false;
 	let last_message_width = 0;
@@ -102,6 +103,7 @@
 		layout: "bubble" | "panel";
 		avatar: FileData | null;
 		dispatch: any;
+		current_feedback: string | null;
 	};
 
 	let button_panel_props: ButtonPanelProps;
@@ -119,10 +121,9 @@
 		position: role === "user" ? "right" : "left",
 		avatar: avatar_img,
 		layout,
-		dispatch
+		dispatch,
+		current_feedback
 	};
-
-	$: should_show_buttons = !messages.some((m) => m?.metadata?.title);
 </script>
 
 <div
@@ -144,47 +145,7 @@
 			class:message={display_consecutive_in_same_bubble}
 			class={display_consecutive_in_same_bubble ? role : ""}
 		>
-<<<<<<< HEAD
 			{#each messages.filter((m) => !m.metadata?.parent_id) as message, thought_index}
-				{#if message?.metadata?.title}
-					<div class="thought-group">
-						<Thought
-							{message}
-							{value}
-							{rtl}
-							{sanitize_html}
-							{latex_delimiters}
-							{render_markdown}
-							{_components}
-							{upload}
-							{thought_index}
-							{target}
-							{root}
-							{theme_mode}
-							{_fetch}
-							{scroll}
-							{allow_file_downloads}
-							{display_consecutive_in_same_bubble}
-							{i18n}
-							{line_breaks}
-							nested_messages={messages.filter(
-								(m) => m.metadata?.parent_id === message.metadata?.id
-							)}
-						/>
-					</div>
-				{:else}
-					<div
-						class="message {!display_consecutive_in_same_bubble ? role : ''}"
-						class:panel-full-width={true}
-						class:message-markdown-disabled={!render_markdown}
-						class:component={message.type === "component"}
-						class:html={is_component_message(message) &&
-							message.content.component === "html"}
-						class:thought={thought_index > 0}
-					>
-						<button
-=======
-			{#each messages as message, thought_index}
 				<div
 					class="message {!display_consecutive_in_same_bubble ? role : ''}"
 					class:panel-full-width={true}
@@ -206,20 +167,14 @@
 					{:else}
 						<!-- svelte-ignore a11y-no-static-element-interactions -->
 						<div
->>>>>>> 2c099f8d
 							data-testid={role}
 							class:latest={i === value.length - 1}
 							class:message-markdown-disabled={!render_markdown}
 							style:user-select="text"
 							class:selectable
-<<<<<<< HEAD
-							style:cursor={selectable ? "pointer" : "default"}
-							style:text-align={rtl ? "right" : "left"}
-=======
 							style:cursor={selectable ? "pointer" : "auto"}
 							style:text-align={rtl ? "right" : "left"}
 							bind:this={messageElements[thought_index]}
->>>>>>> 2c099f8d
 							on:click={() => handle_select(i, message)}
 							on:keydown={(e) => {
 								if (e.key === "Enter") {
@@ -231,45 +186,12 @@
 								"'s message: " +
 								get_message_label_data(message)}
 						>
-<<<<<<< HEAD
-							<MessageContent
-								{message}
-								{sanitize_html}
-								{latex_delimiters}
-								{render_markdown}
-								{_components}
-								{upload}
-								{thought_index}
-								{target}
-								{root}
-								{theme_mode}
-								{_fetch}
-								{scroll}
-								{allow_file_downloads}
-								{display_consecutive_in_same_bubble}
-								{i18n}
-								{line_breaks}
-							/>
-						</button>
-					</div>
-				{/if}
-			{/each}
-		</div>
-		{#if layout === "panel" && should_show_buttons}
-			<ButtonPanel
-				{...button_panel_props}
-				on:copy={(e) => dispatch("copy", e.detail)}
-			/>
-		{/if}
-=======
 							{#if message?.metadata?.title}
-								<MessageBox
-									title={message.metadata.title}
-									expanded={is_last_bot_message([message], value)}
-									{rtl}
-								>
-									<MessageContent
+								<div class="thought-group">
+									<Thought
 										{message}
+										{value}
+										{rtl}
 										{sanitize_html}
 										{latex_delimiters}
 										{render_markdown}
@@ -285,8 +207,11 @@
 										{display_consecutive_in_same_bubble}
 										{i18n}
 										{line_breaks}
+										nested_messages={value.filter(
+											(m) => m.metadata?.parent_id === message.metadata?.id
+										)}
 									/>
-								</MessageBox>
+								</div>
 							{:else}
 								<MessageContent
 									{message}
@@ -314,16 +239,16 @@
 				{#if layout === "panel"}
 					<ButtonPanel
 						{...button_panel_props}
+						{current_feedback}
 						on:copy={(e) => dispatch("copy", e.detail)}
 					/>
 				{/if}
 			{/each}
 		</div>
->>>>>>> 2c099f8d
 	</div>
 </div>
 
-{#if layout === "bubble" && should_show_buttons}
+{#if layout === "bubble"}
 	<ButtonPanel {...button_panel_props} />
 {/if}
 
@@ -331,26 +256,6 @@
 	.message {
 		position: relative;
 		width: 100%;
-		padding: var(--spacing-md);
-	}
-
-	.thought-group {
-		margin: var(--spacing-sm) 0;
-		background: var(--background-fill-primary);
-		border: 1px solid var(--border-color-primary);
-		border-radius: var(--radius-sm);
-		padding: var(--spacing-sm);
-	}
-
-	.thought-group :global(.thought:not(.nested)) {
-		border: none;
-		background: none;
-		margin-top: 0;
-		padding-bottom: 0;
-	}
-
-	.thought-group :global(.thought.nested) {
-		margin-top: var(--spacing-sm);
 	}
 
 	/* avatar styles */
@@ -441,6 +346,7 @@
 		box-shadow: var(--shadow-drop);
 		border-color: var(--border-color-accent-subdued);
 		background-color: var(--color-accent-soft);
+		padding: var(--spacing-md);
 	}
 
 	.bot {
@@ -450,6 +356,8 @@
 		box-shadow: var(--shadow-drop);
 		align-self: flex-start;
 		text-align: right;
+		padding: var(--spacing-md);
+		padding-left: 0;
 	}
 
 	.bot:has(.table-wrap) {
@@ -461,6 +369,8 @@
 	.panel .user :global(*) {
 		text-align: right;
 	}
+
+	/* Colors */
 
 	.message-row {
 		display: flex;
@@ -652,6 +562,23 @@
 		background: none;
 	}
 
+	.thought-group {
+		margin: var(--spacing-lg) 0;
+		background: var(--background-fill-primary);
+		border: 1px solid var(--border-color-primary);
+		border-radius: var(--radius-sm);
+		padding: var(--spacing-sm);
+	}
+	.thought-group :global(.thought:not(.nested)) {
+		border: none;
+		background: none;
+		margin-top: 0;
+		padding-bottom: 0;
+	}
+	.thought-group :global(.thought.nested) {
+		margin-top: var(--spacing-sm);
+	}
+
 	.panel .bot,
 	.panel .user {
 		border: none;
