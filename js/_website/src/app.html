<!doctype html>
<html lang="en">
	<head>
		<meta charset="utf-8" />
		<link rel="icon" href="%sveltekit.assets%/favicon.png" />
		<meta name="viewport" content="width=device-width" />
		<script>
			// prevents the flash of light mode by applying theme before page renders
			(function () {
				let theme = localStorage.getItem("theme");
				if (!theme) {
					if (
						window.matchMedia &&
						window.matchMedia("(prefers-color-scheme: dark)").matches
					) {
						theme = "dark";
					} else {
						theme = "light";
					}
				}
				if (theme === "dark") {
					document.documentElement.classList.add("dark");
				}
			})();
		</script>
<<<<<<< HEAD
=======
		<script src="https://cdn.jsdelivr.net/npm/@tailwindcss/browser@4"></script>
>>>>>>> 02ce6d5b
		%sveltekit.head%
	</head>

	<body data-sveltekit-preload-data="hover">
		<div style="display: contents">%sveltekit.body%</div>
	</body>
</html><|MERGE_RESOLUTION|>--- conflicted
+++ resolved
@@ -23,10 +23,7 @@
 				}
 			})();
 		</script>
-<<<<<<< HEAD
-=======
 		<script src="https://cdn.jsdelivr.net/npm/@tailwindcss/browser@4"></script>
->>>>>>> 02ce6d5b
 		%sveltekit.head%
 	</head>
 
