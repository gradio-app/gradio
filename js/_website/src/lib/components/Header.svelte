--- conflicted
+++ resolved
@@ -112,13 +112,9 @@
 		>
 			<a class="thin-link" href="/docs">API</a>
 			<a class="thin-link" href="/guides">Guides</a>
-<<<<<<< HEAD
-			<a class="thin-link" href="/custom-components/gallery">Custom Components</a>
-=======
 			<a class="thin-link" href="/custom-components/gallery"
 				>Custom Components</a
 			>
->>>>>>> cfbe2c0e
 			<div
 				class="help-menu-container flex flex-col gap-3 lg:group lg:relative lg:flex lg:cursor-pointer lg:items-center lg:gap-3"
 			>
@@ -168,21 +164,10 @@
 							href="https://discord.gg/feTf9x3ZSB">Discord</a
 						>
 						<!-- <a
-<<<<<<< HEAD
-							class="inline-block pl-8 lg:px-4 lg:pl-4 lg:py-2.5 text-gray-700 dark:text-gray-300 hover:text-gray-900 dark:hover:text-gray-100 lg:hover:bg-gray-100/80 dark:lg:hover:bg-neutral-700/50 transition-colors text-sm"
-							target="_blank"
-							href="https://gradio.curated.co/">Newsletter</a
-						> -->
-						<a
-							class="inline-block pl-8 lg:px-4 lg:pl-4 lg:py-2.5 text-gray-700 dark:text-gray-300 hover:text-gray-900 dark:hover:text-gray-100 lg:hover:bg-gray-100/80 dark:lg:hover:bg-neutral-700/50 transition-colors text-sm"
-							href="/brand">Brand</a
-						>
-=======
 						class="inline-block pl-8 lg:px-4 lg:pl-4 lg:py-2.5 text-gray-700 dark:text-gray-300 hover:text-gray-900 dark:hover:text-gray-100 lg:hover:bg-gray-100/80 dark:lg:hover:bg-neutral-700/50 transition-colors text-sm"
 						target="_blank"
 						href="https://gradio.curated.co/">Newsletter</a
 					> -->
->>>>>>> cfbe2c0e
 						<a
 							class="inline-block pl-8 lg:px-4 lg:pl-4 lg:py-2.5 text-gray-700 dark:text-gray-300 hover:text-gray-900 dark:hover:text-gray-100 lg:hover:bg-gray-100/80 dark:lg:hover:bg-neutral-700/50 transition-colors text-sm"
 							target="_blank"
