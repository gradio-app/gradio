--- conflicted
+++ resolved
@@ -5,22 +5,16 @@
 	import { gradio_logo, gradio_logo_dark } from "../assets";
 	import Search from "./search";
 	import ThemeToggle from "./ThemeToggle.svelte";
-<<<<<<< HEAD
 	import DownloadLogoMenu from "./DownloadLogoMenu.svelte";
-=======
->>>>>>> 02ce6d5b
 	import { theme } from "$lib/stores/theme";
 
 	let click_nav = false;
 	let show_help_menu = false;
 	let show_nav = false;
 	let is_scrolled = false;
-<<<<<<< HEAD
 	let show_download_menu = false;
 	let menu_x = 0;
 	let menu_y = 0;
-=======
->>>>>>> 02ce6d5b
 	$: show_nav = click_nav || $store?.lg;
 	$: current_logo = $theme === "dark" ? gradio_logo_dark : gradio_logo;
 
@@ -35,18 +29,14 @@
 		if (show_help_menu && !target.closest(".help-menu-container")) {
 			show_help_menu = false;
 		}
-<<<<<<< HEAD
 		if (show_download_menu && !target.closest(".download-menu")) {
 			show_download_menu = false;
 		}
-=======
->>>>>>> 02ce6d5b
 	}
 
 	function handle_scroll() {
 		is_scrolled = window.scrollY > 50;
 	}
-<<<<<<< HEAD
 
 	function handle_logo_contextmenu(event: MouseEvent) {
 		event.preventDefault();
@@ -54,27 +44,17 @@
 		menu_y = event.clientY;
 		show_download_menu = true;
 	}
-=======
->>>>>>> 02ce6d5b
 </script>
 
 <svelte:window on:click={handle_click_outside} on:scroll={handle_scroll} />
 
 <div
 	class:shadow={show_nav}
-<<<<<<< HEAD
-	class="w-full mx-auto p-1.5 flex flex-wrap justify-between flex-row sticky top-4 items-center text-base z-40 lg:gap-6 rounded-[10px] mb-4 transition-all duration-300 {is_scrolled
-		? 'backdrop-blur-sm bg-gray-50/80 dark:bg-neutral-800/80 lg:w-[80%] lg:max-w-5xl lg:px-4 lg:py-2.5'
-		: 'lg:w-[95%] lg:max-w-7xl lg:px-6 lg:py-3'}"
->
-	<a href="/" class="lg:flex-shrink-0" on:contextmenu={handle_logo_contextmenu}>
-=======
 	class="w-full lg:w-[95%] lg:max-w-7xl mx-auto p-1.5 flex flex-wrap justify-between flex-row sticky top-4 items-center text-base z-40 lg:px-6 lg:py-1.5 lg:gap-6 rounded-[10px] mb-4 transition-all duration-300 {is_scrolled
 		? 'backdrop-blur-sm bg-gray-50/80 dark:bg-neutral-800/80'
 		: ''}"
 >
 	<a href="/" class="lg:flex-shrink-0">
->>>>>>> 02ce6d5b
 		<img src={current_logo} alt="Gradio logo" class="h-10" />
 	</a>
 	{#if !show_nav}
@@ -106,19 +86,13 @@
 		class:hidden={!show_nav}
 		class="flex w-full flex-col gap-3 px-4 py-2 lg:flex lg:w-auto lg:flex-row lg:gap-6 text-gray-900 dark:text-gray-300 lg:items-center lg:justify-center lg:flex-1 lg:text-sm"
 	>
-<<<<<<< HEAD
 		<a class="thin-link" href="/docs">API</a>
 		<a class="thin-link" href="/guides">Learn</a>
-=======
-		<a class="thin-link" href="/guides/quickstart">Quickstart</a>
-		<a class="thin-link" href="/docs">Docs</a>
->>>>>>> 02ce6d5b
 		<a class="thin-link" href="/custom-components/gallery">Custom Components</a>
 		<div
 			class="help-menu-container flex flex-col gap-3 lg:group lg:relative lg:flex lg:cursor-pointer lg:items-center lg:gap-3"
 		>
 			<div
-<<<<<<< HEAD
 				class="flex items-center gap-2 cursor-pointer thin-link"
 				on:click={() => (show_help_menu = !show_help_menu)}
 			>
@@ -126,35 +100,12 @@
 				{#if show_help_menu}
 					<svg
 						class="h-4 w-4 text-gray-900 dark:text-gray-300 pointer-events-none"
-=======
-				class="flex items-center gap-2 cursor-pointer"
-				on:click={() => (show_help_menu = !show_help_menu)}
-			>
-				<span>Community</span>
-				{#if show_help_menu}
-					<svg
-						class="h-4 w-4 text-gray-900 dark:text-gray-300"
 						xmlns="http://www.w3.org/2000/svg"
 						viewBox="0 0 20 20"
 						fill="currentColor"
 					>
 						<path
 							d="M9.293 12.95l.707.707L15.657 8l-1.414-1.414L10 10.828 5.757 6.586 4.343 8z"
-							transform="scale (1, -1)"
-							transform-origin="center"
-						/>
-					</svg>
-				{:else}
-					<svg
-						class="h-4 w-4 text-gray-900 dark:text-gray-300"
->>>>>>> 02ce6d5b
-						xmlns="http://www.w3.org/2000/svg"
-						viewBox="0 0 20 20"
-						fill="currentColor"
-					>
-						<path
-							d="M9.293 12.95l.707.707L15.657 8l-1.414-1.414L10 10.828 5.757 6.586 4.343 8z"
-<<<<<<< HEAD
 							transform="scale (1, -1)"
 							transform-origin="center"
 						/>
@@ -168,8 +119,6 @@
 					>
 						<path
 							d="M9.293 12.95l.707.707L15.657 8l-1.414-1.414L10 10.828 5.757 6.586 4.343 8z"
-=======
->>>>>>> 02ce6d5b
 						/>
 					</svg>
 				{/if}
@@ -188,24 +137,12 @@
 						target="_blank"
 						href="https://discord.gg/feTf9x3ZSB">Discord</a
 					>
-<<<<<<< HEAD
 					<!-- commenting this out but not removing in case we revisit this again -->
 					<!-- <a
 						class="inline-block pl-8 lg:px-4 lg:pl-4 lg:py-2.5 text-gray-700 dark:text-gray-300 hover:text-gray-900 dark:hover:text-gray-100 lg:hover:bg-gray-100/80 dark:lg:hover:bg-neutral-700/50 transition-colors text-sm"
 						target="_blank"
 						href="https://gradio.curated.co/">Newsletter</a
 					> -->
-=======
-					<a
-						class="inline-block pl-8 lg:px-4 lg:pl-4 lg:py-2.5 text-gray-700 dark:text-gray-300 hover:text-gray-900 dark:hover:text-gray-100 lg:hover:bg-gray-100/80 dark:lg:hover:bg-neutral-700/50 transition-colors text-sm"
-						target="_blank"
-						href="https://gradio.curated.co/">Newsletter</a
-					>
-					<a
-						class="inline-block pl-8 lg:px-4 lg:pl-4 lg:py-2.5 text-gray-700 dark:text-gray-300 hover:text-gray-900 dark:hover:text-gray-100 lg:hover:bg-gray-100/80 dark:lg:hover:bg-neutral-700/50 transition-colors text-sm"
-						href="/brand">Brand</a
-					>
->>>>>>> 02ce6d5b
 					<a
 						class="inline-block pl-8 lg:px-4 lg:pl-4 lg:py-2.5 text-gray-700 dark:text-gray-300 hover:text-gray-900 dark:hover:text-gray-100 lg:hover:bg-gray-100/80 dark:lg:hover:bg-neutral-700/50 transition-colors text-sm"
 						target="_blank"
