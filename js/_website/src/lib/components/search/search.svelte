<script lang="ts">
	import Search_Worker from "./search-worker?worker";
	import SearchIcon from "./SearchIcon.svelte";
	import { onNavigate } from "$app/navigation";
	import type { Result } from "./search";
	import { browser } from "$app/environment";

	let search: "idle" | "load" | "ready" = "idle";
	let search_term = "";
	let results: Result[] = [];
	let search_worker: Worker;

	function initialize() {
		open = true;
		if (search === "ready") return;
		search = "load";
		search_worker = new Search_Worker();
		search_worker.addEventListener("message", (e) => {
			const { type, payload } = e.data;
			type === "ready" && (search = "ready");
			type === "results" && (results = payload.results);
		});
		search_worker.postMessage({ type: "load" });
	}

	let open: boolean = false;

	onNavigate(() => {
		open = false;
	});

	$: if (search === "ready") {
		search_worker.postMessage({ type: "search", payload: { search_term } });
	}

	$: if (search_term && !open) {
		search_term = "";
	}

	let content_elem: HTMLElement;
	let search_button_elem: HTMLElement;

	function focus_input(el: HTMLInputElement) {
		el.focus();
	}

	function get_os(): string {
		// @ts-ignore - userAgentData is not yet in the TS types as it is currently experimental
		if (typeof navigator !== "undefined") {
			const userAgent = navigator.userAgent.toLowerCase();
			if (userAgent.indexOf("win") > -1) return "Windows";
			if (userAgent.indexOf("mac") > -1) return "MacOS";
			if (userAgent.indexOf("linux") > -1) return "Linux";
			if (userAgent.indexOf("android") > -1) return "Android";
			if (userAgent.indexOf("iphone") > -1 || userAgent.indexOf("ipad") > -1)
				return "iOS";
		}
		return "Unknown";
	}

	let meta_key = "⌘";

	$: if (browser && navigator) {
		let os = get_os();
		meta_key = os === "MacOS" || os === "iOS" ? "⌘" : "CTRL+";
	}

	function handle_key_down(e: KeyboardEvent): void {
		if (e.ctrlKey || e.metaKey) {
			if (e.key === "k" || e.key === "K") {
				e.preventDefault();
				initialize();
			}
		}
		if (e.key === "Escape") {
			open = false;
		}
		if ((e.key === "ArrowUp" || e.key === "ArrowDown") && open) {
			e.preventDefault();
			const current = document.activeElement;
			const items = [...document.getElementsByClassName("res-block")];

			const current_index = current ? items.indexOf(current) : -1;
			let new_index;
			if (current_index === -1) {
				new_index = 1;
			} else {
				if (e.key === "ArrowUp") {
					new_index = (current_index + items.length - 1) % items.length;
				} else {
					new_index = (current_index + 1) % items.length;
				}
			}

			(current as HTMLElement).blur();

			const newElement = items[new_index] as HTMLElement;
			if (newElement) {
				newElement.focus();
				document
					.querySelectorAll(".res-block")
					.forEach((el) => el.classList.remove("first-res"));
			}
		}
		const search_input = document.getElementById(
			"search-input"
		) as HTMLInputElement;
		const first_result = document.querySelector(".res-block") as HTMLElement;
		if (e.key === "Enter" && document.activeElement === search_input) {
			first_result.click();
		}
	}

	function on_click(e: MouseEvent) {
		if (content_elem) {
			if (!content_elem.contains(e.target as Node) && open) {
				open = false;
			}
		} else {
			if (search_button_elem.contains(e.target as Node)) {
				initialize();
			}
		}
	}

	$: if (browser && document.querySelector(".res-block")) {
		document.querySelector(".res-block")?.classList.add("first-res");
	}
</script>

<svelte:window on:keydown={handle_key_down} on:click={on_click} />

<button class="search-button" bind:this={search_button_elem}>
	<span class="text-gray-700 dark:text-gray-300 text-sm">Search</span>
	<span
		class="shortcut text-xs opacity-70 text-gray-700 dark:text-gray-300 ml-2"
	>
		{meta_key}K
	</span>
</button>

{#if open}
	<div class="overlay" />
	<div class="content bg-white dark:bg-neutral-900" bind:this={content_elem}>
		<div
			class="search-bar border-b border-gray-100 dark:border-neutral-800 text-gray-500 dark:text-gray-400"
		>
			{#if search === "load"}
				<div class="loader"></div>
			{:else}
				<SearchIcon />
			{/if}
			<input
				bind:value={search_term}
				placeholder="What are you searching for?"
				autocomplete="off"
				autocorrect="off"
				autocapitalize="off"
				enterkeyhint="go"
				maxlength="64"
				spellcheck="false"
				type="search"
				use:focus_input
				id="search-input"
				class="text-black dark:text-white !bg-transparent"
			/>
			<button
				on:click={() => {
					open = false;
				}}
				class="text-xs font-semibold rounded-md p-1 border-gray-300 dark:border-neutral-700 border bg-white dark:bg-neutral-800 text-gray-700 dark:text-gray-300"
			>
				ESC
			</button>
		</div>
		<div class="results">
			{#if results.length}
				<ul>
					{#each results as result, i}
						{#if result.content.length > 0}
							<li>
								<a
									class="res-block"
									class:first-res={i === 0}
									href={result.slug}
								>
									<p
										class:text-green-700={result.type == "DOCS"}
										class:dark:text-green-400={result.type == "DOCS"}
										class:bg-green-100={result.type == "DOCS"}
										class:dark:bg-green-900={result.type == "DOCS"}
										class:text-orange-700={result.type == "GUIDE"}
										class:dark:text-orange-400={result.type == "GUIDE"}
										class:bg-orange-100={result.type == "GUIDE"}
										class:dark:bg-orange-900={result.type == "GUIDE"}
										class="float-left text-xs font-semibold rounded-md p-1 px-2 mx-1 mt-[3px]"
									>
										{result.type}
									</p>
									<div class="float-right">
										<div class="enter">↵</div>
									</div>
									<p>{@html result.title}</p>
									<ol>
										{#each result.content as content}
											<li class="res-content">{@html content}</li>
										{/each}
									</ol>
								</a>
							</li>
						{/if}
					{/each}
				</ul>
			{:else}
				{#if search_term}
					{#if search === "load"}
						<p class="mx-auto w-fit text-gray-500 dark:text-gray-400">
							Searching for results...
						</p>
					{:else}
						<p class="mx-auto w-fit text-gray-500 dark:text-gray-400">
							No results found. Try using a different term.
						</p>
					{/if}
				{/if}
				<ul>
					<p class="text-gray-900 dark:text-gray-100">Suggestions</p>
					<li>
						<a class="res-block first-res" href="/quickstart">
							<p
								class="float-left text-xs mx-1 font-semibold text-orange-700 dark:text-orange-400 bg-orange-100 dark:bg-orange-900 rounded-md p-1 px-2 mt-[3px]"
							>
								GUIDE
							</p>
							<div class="float-right">
								<div class="enter">↵</div>
							</div>
							<p>Quickstart</p>
						</a>
					</li>
					<li>
						<a class="res-block" href="/docs/gradio/interface">
							<p
								class="float-left text-xs font-semibold text-green-700 dark:text-green-400 bg-green-100 dark:bg-green-900 rounded-md p-1 px-2 mx-1 mt-[3px]"
							>
								DOCS
							</p>
							<div class="float-right">
								<div class="enter">↵</div>
							</div>
							<p>Interface</p>
						</a>
					</li>
					<li>
						<a class="res-block" href="/docs/gradio/blocks">
							<p
								class="float-left text-xs font-semibold text-green-700 dark:text-green-400 bg-green-100 dark:bg-green-900 rounded-md p-1 px-2 mx-1 mt-[3px]"
							>
								DOCS
							</p>
							<div class="float-right">
								<div class="enter">↵</div>
							</div>
							<p>Blocks</p>
						</a>
					</li>
				</ul>
			{/if}
		</div>
	</div>
{/if}

<style>
	.overlay {
		@apply fixed inset-0 z-30 backdrop-blur-sm bg-black/20;
	}

	.search-bar {
<<<<<<< HEAD
		@apply font-sans text-lg z-10 px-4 relative flex flex-none items-center border-b border-gray-100 dark:border-gray-700 text-gray-500 dark:text-gray-400;
	}

	.search-bar input {
		@apply text-lg appearance-none h-14 text-black dark:text-white mx-1	flex-auto min-w-0 border-none cursor-text;
=======
		@apply font-sans text-lg z-10 px-4 relative flex flex-none items-center;
	}

	.search-bar input {
		@apply text-lg appearance-none h-14 mx-1	flex-auto min-w-0 border-none cursor-text;
>>>>>>> d9696a88
		outline: none;
		box-shadow: none;
	}

	.content {
<<<<<<< HEAD
		@apply fixed left-1/2 top-[7%] -translate-x-1/2 mx-auto w-[95vw] max-w-3xl flex flex-col min-h-0 rounded-lg shadow-2xl bg-white dark:bg-neutral-800 z-40;
=======
		@apply fixed left-1/2 top-[7%] -translate-x-1/2 mx-auto w-[95vw] max-w-3xl flex flex-col min-h-0 rounded-lg shadow-2xl z-40;
>>>>>>> d9696a88
	}

	.results {
		@apply p-5 overflow-y-auto;
		max-height: 60vh;
		scrollbar-width: thin;

		& ol {
			margin-block-start: 2px;
		}

		& li:not(:last-child) {
			margin-block-end: 4px;
			padding-block-end: 4px;
		}

		& a {
			display: block;
		}
	}

	.search-button {
		@apply flex flex-row rounded-lg items-center cursor-pointer px-4 py-1.5 bg-transparent hover:bg-white/10 border text-sm outline-none font-sans transition-colors;
		--tw-border-opacity: 1;
		border-color: rgb(229 231 235 / var(--tw-border-opacity));
	}

	:global(.dark) .search-button {
		border-color: rgb(64 64 68 / var(--tw-border-opacity));
	}

	:global(.res-content .mark) {
		color: #ff7c00;
		text-decoration: underline;
	}
	:global(.res-content) {
		@apply text-gray-500;
	}
	:global(.dark .res-content) {
		@apply text-gray-400;
	}
	:global(.res-block) {
		@apply m-2 p-2 border border-gray-100 rounded-md bg-gray-50 hover:bg-gray-100 hover:scale-[1.01] focus:bg-gray-100 focus:scale-[1.01] focus:outline-none;
	}
	:global(.dark .res-block) {
		@apply border-neutral-800 bg-neutral-800 hover:bg-neutral-700 focus:bg-neutral-700;
	}
	:global(.first-res) {
		@apply bg-gray-100 scale-[1.01];
	}
	:global(.dark .first-res) {
		@apply bg-neutral-700;
	}

	:global(.res-block:focus .enter) {
		display: block !important;
	}
	:global(.first-res .enter) {
		display: block !important;
	}

	.enter {
		display: none;
	}

	.enter {
		@apply text-xs font-semibold rounded-md p-1 border-gray-300 border text-gray-500 font-sans bg-white;
	}

	:global(.dark) .enter {
		@apply border-neutral-700 text-gray-300 bg-neutral-800;
	}

	.loader {
		border: 1px solid #d0cfcf;
		border-top: 2px solid #475469;
		border-radius: 50%;
		width: 15px;
		height: 15px;
		animation: spin 1.2s linear infinite;
	}

	@keyframes spin {
		0% {
			transform: rotate(0deg);
		}
		100% {
			transform: rotate(360deg);
		}
	}
</style><|MERGE_RESOLUTION|>--- conflicted
+++ resolved
@@ -276,29 +276,17 @@
 	}
 
 	.search-bar {
-<<<<<<< HEAD
-		@apply font-sans text-lg z-10 px-4 relative flex flex-none items-center border-b border-gray-100 dark:border-gray-700 text-gray-500 dark:text-gray-400;
-	}
-
-	.search-bar input {
-		@apply text-lg appearance-none h-14 text-black dark:text-white mx-1	flex-auto min-w-0 border-none cursor-text;
-=======
 		@apply font-sans text-lg z-10 px-4 relative flex flex-none items-center;
 	}
 
 	.search-bar input {
 		@apply text-lg appearance-none h-14 mx-1	flex-auto min-w-0 border-none cursor-text;
->>>>>>> d9696a88
 		outline: none;
 		box-shadow: none;
 	}
 
 	.content {
-<<<<<<< HEAD
-		@apply fixed left-1/2 top-[7%] -translate-x-1/2 mx-auto w-[95vw] max-w-3xl flex flex-col min-h-0 rounded-lg shadow-2xl bg-white dark:bg-neutral-800 z-40;
-=======
 		@apply fixed left-1/2 top-[7%] -translate-x-1/2 mx-auto w-[95vw] max-w-3xl flex flex-col min-h-0 rounded-lg shadow-2xl z-40;
->>>>>>> d9696a88
 	}
 
 	.results {
