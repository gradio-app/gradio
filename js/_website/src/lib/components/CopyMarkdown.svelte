--- conflicted
+++ resolved
@@ -84,29 +84,6 @@
 		if (open) closeMenu();
 	}
 
-<<<<<<< HEAD
-=======
-	function replaceTips() {
-		const parser = new DOMParser();
-		const doc = parser.parseFromString(markdown_content, "text/html");
-
-		const tips = doc.querySelectorAll("div.tip");
-
-		tips.forEach((tipEl) => {
-			const p = tipEl.querySelector("p");
-			const text = p ? p.textContent.trim() : "";
-
-			const replacement = doc.createTextNode(`Tip: ${text}\n`);
-
-			tipEl.replaceWith(replacement);
-		});
-
-		return doc.body.innerHTML;
-	}
-
-	$: markdown_content = replaceTips();
-
->>>>>>> b40a2a7a
 	async function copyMarkdown(): Promise<void> {
 		try {
 			if (!markdown_content) {
