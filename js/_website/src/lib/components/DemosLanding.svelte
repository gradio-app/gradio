<script lang="ts">
	import { hello } from "../assets/demo_code";
<<<<<<< HEAD
	import { theme } from "$lib/stores/theme";
	import { update_gradio_theme } from "$lib/utils";
	import { onMount } from "svelte";
=======
	import "$lib/assets/theme.css";
	import { theme } from "$lib/stores/theme";
>>>>>>> 02ce6d5b

	let tabs = [
		{
			title: "Hello World",
			code: hello,
			demo: "gradio/hello_world"
		},
		{
			title: "Airbnb Map",
			code: false,
			demo: "gradio/map_airbnb"
		},
		{
			title: "Chatbot Streaming",
			code: false,
			demo: "gradio/chatinterface_streaming_echo"
		},
		{
			title: "Diffusion Faces",
			code: false,
			demo: "gradio/fake_gan"
		}
	];

	let current_selection = 0;

	onMount(() => {
		update_gradio_theme($theme);
		setTimeout(() => update_gradio_theme($theme), 500);
	});

	$: if (typeof window !== "undefined" && $theme) {
		update_gradio_theme($theme);
		setTimeout(() => update_gradio_theme($theme), 100);
	}
</script>

<<<<<<< HEAD
<div class="container mx-auto mb-8 px-4">
	<div class="flex justify-center">
		<div
			class="inline-flex bg-gray-100 dark:!bg-neutral-800 rounded-2xl p-1.5 gap-1"
		>
			{#each tabs as { title }, i}
				<button
					on:click={() => (current_selection = i)}
					class="relative px-6 py-3 rounded-xl font-medium text-sm transition-all duration-200 {current_selection ===
					i
						? 'bg-gray-50 dark:!bg-neutral-700 text-gray-900 dark:text-white shadow-sm'
						: 'text-gray-600 dark:text-gray-400 hover:text-gray-900 dark:hover:text-white'}"
				>
					{title}
					{#if current_selection === i}
						<div
							class="absolute inset-0 rounded-xl bg-gradient-to-r from-orange-500/10 to-orange-600/10 pointer-events-none"
						></div>
					{/if}
				</button>
			{/each}
		</div>
	</div>
=======
<div class="container mx-auto mb-6 px-4 overflow-hidden">
	<nav
		class="flex lg:flex-wrap gap-3 overflow-x-auto py-1 lg:gap-6 whitespace-nowrap text-gray-600 dark:text-gray-400 md:text-lg mb-4 md:mb-0 lg:justify-center"
	>
		{#each tabs as { title }, i}
			<div
				on:click={() => (current_selection = i)}
				class:active-example-tab={current_selection == i}
				class="demo-tab hover:text-gray-800 dark:hover:text-gray-200 cursor-pointer px-3 py-1"
			>
				{title}
			</div>
		{/each}
	</nav>
>>>>>>> 02ce6d5b
</div>
<div class="container mx-auto px-4 max-w-7xl">
	{#each tabs as { demo, code }, i (demo)}
		<div
			class:hidden={i !== current_selection}
			class="space-y-6 animate-fadeIn"
		>
			{#if code}
				<div
					class="bg-gray-50 dark:!bg-neutral-800 rounded-2xl border border-gray-200 dark:border-neutral-700 overflow-hidden shadow-sm"
				>
					<div
						class="bg-gray-100 dark:!bg-neutral-900 px-6 py-3 border-b border-gray-200 dark:border-neutral-700 flex items-center gap-2"
					>
						<div class="flex gap-1.5">
							<div class="w-3 h-3 rounded-full bg-red-500/80"></div>
							<div class="w-3 h-3 rounded-full bg-yellow-500/80"></div>
							<div class="w-3 h-3 rounded-full bg-green-500/80"></div>
						</div>
						<span
							class="text-sm text-gray-600 dark:text-gray-400 ml-2 font-mono"
							>app.py</span
						>
					</div>
					<div class="codeblock text-sm p-6 overflow-auto max-h-96">
						{@html code}
					</div>
				</div>
			{/if}
			<div
				class="bg-gray-50 dark:!bg-neutral-800 rounded-2xl border border-gray-200 dark:border-neutral-700 overflow-hidden shadow-lg"
			>
<<<<<<< HEAD
				<div
					class="bg-gray-100 dark:!bg-neutral-900 px-6 py-3 border-b border-gray-200 dark:border-neutral-700"
				>
					<div class="flex items-center justify-between">
						<div class="flex items-center gap-3">
							<svg
								class="w-5 h-5 text-orange-500"
								fill="none"
								stroke="currentColor"
								viewBox="0 0 24 24"
							>
								<path
									stroke-linecap="round"
									stroke-linejoin="round"
									stroke-width="2"
									d="M15 12a3 3 0 11-6 0 3 3 0 016 0z"
								/>
								<path
									stroke-linecap="round"
									stroke-linejoin="round"
									stroke-width="2"
									d="M2.458 12C3.732 7.943 7.523 5 12 5c4.478 0 8.268 2.943 9.542 7-1.274 4.057-5.064 7-9.542 7-4.477 0-8.268-2.943-9.542-7z"
								/>
							</svg>
							<span class="text-sm font-medium text-gray-700 dark:text-gray-300"
								>Live Demo</span
							>
						</div>
						<a
							href="https://huggingface.co/spaces/{demo}"
							target="_blank"
							class="text-xs text-gray-500 dark:text-gray-400 hover:text-orange-500 dark:hover:text-orange-400 transition-colors flex items-center gap-1"
						>
							View on HF
							<svg
								class="w-3 h-3"
								fill="none"
								stroke="currentColor"
								viewBox="0 0 24 24"
							>
								<path
									stroke-linecap="round"
									stroke-linejoin="round"
									stroke-width="2"
									d="M10 6H6a2 2 0 00-2 2v10a2 2 0 002 2h10a2 2 0 002-2v-4M14 4h6m0 0v6m0-6L10 14"
								/>
							</svg>
						</a>
					</div>
				</div>
				<div class="bg-gray-50 dark:!bg-neutral-900 p-4">
					{#key demo}
						<gradio-app space={demo} theme={$theme} />
					{/key}
				</div>
=======
				{@html code}
			</div>
			<div class="mx-auto max-w-5xl" class:dark={$theme === "dark"}>
				{#key demo}
					<gradio-app space={demo} theme_mode={$theme} />
				{/key}
>>>>>>> 02ce6d5b
			</div>
		</div>
	{/each}
</div>

<style>
	@keyframes fadeIn {
		from {
			opacity: 0;
			transform: translateY(10px);
		}
		to {
			opacity: 1;
			transform: translateY(0);
		}
	}

	.animate-fadeIn {
		animation: fadeIn 0.3s ease-out;
	}

	:global(.codeblock pre) {
		background: transparent !important;
		margin: 0 !important;
	}

	:global(.codeblock code) {
		background: transparent !important;
	}
</style><|MERGE_RESOLUTION|>--- conflicted
+++ resolved
@@ -1,13 +1,8 @@
 <script lang="ts">
 	import { hello } from "../assets/demo_code";
-<<<<<<< HEAD
 	import { theme } from "$lib/stores/theme";
 	import { update_gradio_theme } from "$lib/utils";
 	import { onMount } from "svelte";
-=======
-	import "$lib/assets/theme.css";
-	import { theme } from "$lib/stores/theme";
->>>>>>> 02ce6d5b
 
 	let tabs = [
 		{
@@ -45,31 +40,6 @@
 	}
 </script>
 
-<<<<<<< HEAD
-<div class="container mx-auto mb-8 px-4">
-	<div class="flex justify-center">
-		<div
-			class="inline-flex bg-gray-100 dark:!bg-neutral-800 rounded-2xl p-1.5 gap-1"
-		>
-			{#each tabs as { title }, i}
-				<button
-					on:click={() => (current_selection = i)}
-					class="relative px-6 py-3 rounded-xl font-medium text-sm transition-all duration-200 {current_selection ===
-					i
-						? 'bg-gray-50 dark:!bg-neutral-700 text-gray-900 dark:text-white shadow-sm'
-						: 'text-gray-600 dark:text-gray-400 hover:text-gray-900 dark:hover:text-white'}"
-				>
-					{title}
-					{#if current_selection === i}
-						<div
-							class="absolute inset-0 rounded-xl bg-gradient-to-r from-orange-500/10 to-orange-600/10 pointer-events-none"
-						></div>
-					{/if}
-				</button>
-			{/each}
-		</div>
-	</div>
-=======
 <div class="container mx-auto mb-6 px-4 overflow-hidden">
 	<nav
 		class="flex lg:flex-wrap gap-3 overflow-x-auto py-1 lg:gap-6 whitespace-nowrap text-gray-600 dark:text-gray-400 md:text-lg mb-4 md:mb-0 lg:justify-center"
@@ -84,7 +54,6 @@
 			</div>
 		{/each}
 	</nav>
->>>>>>> 02ce6d5b
 </div>
 <div class="container mx-auto px-4 max-w-7xl">
 	{#each tabs as { demo, code }, i (demo)}
@@ -117,70 +86,12 @@
 			<div
 				class="bg-gray-50 dark:!bg-neutral-800 rounded-2xl border border-gray-200 dark:border-neutral-700 overflow-hidden shadow-lg"
 			>
-<<<<<<< HEAD
-				<div
-					class="bg-gray-100 dark:!bg-neutral-900 px-6 py-3 border-b border-gray-200 dark:border-neutral-700"
-				>
-					<div class="flex items-center justify-between">
-						<div class="flex items-center gap-3">
-							<svg
-								class="w-5 h-5 text-orange-500"
-								fill="none"
-								stroke="currentColor"
-								viewBox="0 0 24 24"
-							>
-								<path
-									stroke-linecap="round"
-									stroke-linejoin="round"
-									stroke-width="2"
-									d="M15 12a3 3 0 11-6 0 3 3 0 016 0z"
-								/>
-								<path
-									stroke-linecap="round"
-									stroke-linejoin="round"
-									stroke-width="2"
-									d="M2.458 12C3.732 7.943 7.523 5 12 5c4.478 0 8.268 2.943 9.542 7-1.274 4.057-5.064 7-9.542 7-4.477 0-8.268-2.943-9.542-7z"
-								/>
-							</svg>
-							<span class="text-sm font-medium text-gray-700 dark:text-gray-300"
-								>Live Demo</span
-							>
-						</div>
-						<a
-							href="https://huggingface.co/spaces/{demo}"
-							target="_blank"
-							class="text-xs text-gray-500 dark:text-gray-400 hover:text-orange-500 dark:hover:text-orange-400 transition-colors flex items-center gap-1"
-						>
-							View on HF
-							<svg
-								class="w-3 h-3"
-								fill="none"
-								stroke="currentColor"
-								viewBox="0 0 24 24"
-							>
-								<path
-									stroke-linecap="round"
-									stroke-linejoin="round"
-									stroke-width="2"
-									d="M10 6H6a2 2 0 00-2 2v10a2 2 0 002 2h10a2 2 0 002-2v-4M14 4h6m0 0v6m0-6L10 14"
-								/>
-							</svg>
-						</a>
-					</div>
-				</div>
-				<div class="bg-gray-50 dark:!bg-neutral-900 p-4">
-					{#key demo}
-						<gradio-app space={demo} theme={$theme} />
-					{/key}
-				</div>
-=======
 				{@html code}
 			</div>
 			<div class="mx-auto max-w-5xl" class:dark={$theme === "dark"}>
 				{#key demo}
 					<gradio-app space={demo} theme_mode={$theme} />
 				{/key}
->>>>>>> 02ce6d5b
 			</div>
 		</div>
 	{/each}
