import { compile } from "mdsvex";
import anchor from "$lib/assets/img/anchor.svg";
import { make_slug_processor } from "$lib/utils";
import { toString as to_string } from "hast-util-to-string";
import Prism from "prismjs";
import "prismjs/components/prism-python";
import "prismjs/components/prism-bash";
import "prismjs/components/prism-json";
import "prismjs/components/prism-typescript";
import "prismjs/components/prism-csv";
import "prismjs/components/prism-markup";

function plugin() {
	return function transform(tree: any) {
		tree.children.forEach((n: any) => {
			if (n.type === "heading") {
			}
		});
	};
}

const langs = {
	python: "python",
	py: "python",
	bash: "bash",
	csv: "csv",
	html: "html",
	shell: "bash",
	json: "json",
	typescript: "typescript",
	directory: "json"
};

function highlight(code: string, lang: string | undefined) {
	const _lang = langs[lang as keyof typeof langs] || "";

	const highlighted = _lang
		? `<pre class="language-${lang}"><code>${Prism.highlight(
				code,
				Prism.languages[_lang],
				_lang
		  )}</code></pre>`
		: code;

	return highlighted;
}

export async function load({ parent }) {
<<<<<<< HEAD
	const { components, helpers, py_client, routes, js_client, on_main, wheel } =
		await parent();
=======
	const { components, helpers, modals, py_client, routes, js_client, on_main, wheel } = await parent();
>>>>>>> 546e1d89

	const guide_slug = [];

	const get_slug = make_slug_processor();
	function plugin() {
		return function transform(tree: any) {
			tree.children.forEach((n: any) => {
				if (
					n.type === "element" &&
					["h2", "h3", "h4", "h5", "h6"].includes(n.tagName)
				) {
					const str_of_heading = to_string(n);
					const slug = get_slug(str_of_heading);

					guide_slug.push({
						text: str_of_heading,
						href: `#${slug}`,
						level: parseInt(n.tagName.replace("h", ""))
					});

					if (!n.children) n.children = [];
					n.properties.className = ["group"];
					n.properties.id = [slug];
					n.children.push({
						type: "element",
						tagName: "a",
						properties: {
							href: `#${slug}`,
							className: ["invisible", "group-hover-visible"]
						},
						children: [
							{
								type: "element",
								tagName: "img",
								properties: {
									src: anchor,
									className: ["anchor-img"]
								},
								children: []
							}
						]
					});
				}
			});
		};
	}

	const compiled = await compile(js_client, {
		rehypePlugins: [plugin],
		highlight: {
			highlighter: highlight
		}
	});
	let readme_html = await compiled?.code;

	return {
		readme_html,
		components,
		helpers,
		modals,
		routes,
		py_client
	};
}<|MERGE_RESOLUTION|>--- conflicted
+++ resolved
@@ -46,12 +46,16 @@
 }
 
 export async function load({ parent }) {
-<<<<<<< HEAD
-	const { components, helpers, py_client, routes, js_client, on_main, wheel } =
-		await parent();
-=======
-	const { components, helpers, modals, py_client, routes, js_client, on_main, wheel } = await parent();
->>>>>>> 546e1d89
+	const {
+		components,
+		helpers,
+		modals,
+		py_client,
+		routes,
+		js_client,
+		on_main,
+		wheel
+	} = await parent();
 
 	const guide_slug = [];
 
