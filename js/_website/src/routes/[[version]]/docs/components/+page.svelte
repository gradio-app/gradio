<script lang="ts">
	import DocsNav from "$lib/components/DocsNav.svelte";
	import MetaTags from "$lib/components/MetaTags.svelte";
	import dataflow_svg from "$lib/assets/img/dataflow.svg";
	import { page } from "$app/stores";
<<<<<<< HEAD
	import { svgCopy, svgCheck } from "$lib/assets/copy.js";
=======
>>>>>>> 546e1d89

	export let data;

	let components = data.components;
	let helpers = data.helpers;
	let modals = data.modals;
	let routes = data.routes;
	let events = data.events;
	let events_matrix = data.events_matrix;
	let py_client = data.py_client;

	let on_main: boolean;
	let wheel: string = data.wheel;

	$: on_main = data.on_main;
	$: components = data.components;
	$: helpers = data.helpers;
	$: modals = data.modals;
	$: routes = data.routes;
	$: py_client = data.py_client;
</script>

<MetaTags
	title={"Gradio Component Docs"}
	url={$page.url.pathname}
	canonical={$page.url.pathname}
	description={"Gradio includes pre-built components that can be used as inputs or outputs in your Interface or Blocks with a single line of code."}
/>

<main class="container mx-auto px-4 flex gap-4">
	<div class="flex w-full">
		<DocsNav
			current_nav_link={"components"}
			{components}
			{helpers}
			{modals}
			{routes}
			{py_client}
		/>

		<div class="flex flex-col w-full min-w-full lg:w-8/12 lg:min-w-0">
			<div>
				<p
					class="lg:ml-10 bg-gradient-to-r from-orange-100 to-orange-50 border border-orange-200 px-4 py-1 mr-2 rounded-full text-orange-800 mb-1 w-fit float-left"
				>
<<<<<<< HEAD
			</p>
			<p
				class="bg-gradient-to-r from-green-100 to-green-50 border border-green-200 px-4 py-1 rounded-full text-green-800 mb-1 w-fit float-left sm:float-right"
			>
				See the <a class="link" href="/changelog">Release History</a>
			</p>
		</div>

		{#if on_main}
			<div
				class="codeblock bg-gray-100 border border-gray-200 text-gray-800 px-3 py-1 mt-4 rounded-lg lg:ml-10"
			>
				<p class="my-2">
					To install Gradio from main, run the following command:
				</p>
				<button
					class="clipboard-button"
					type="button"
					on:click={() => copy("pip install " + wheel)}
				>
					{#if !copied}
						{@html svgCopy}
					{:else}
						{@html svgCheck}
					{/if}
				</button>
				<pre class="language-bash" style="padding-right: 25px;"><code
						class="language-bash text-xs">pip install {wheel}</code
					></pre>
				<p class="float-right text-sm">
					*Note: Setting <code style="font-size: 0.85rem">share=True</code> in
					<code style="font-size: 0.85rem">launch()</code> will not work.
=======
					New to Gradio? Start here: <a class="link" href="/quickstart"
						>Getting Started</a
					>
				</p>
				<p
					class="bg-gradient-to-r from-green-100 to-green-50 border border-green-200 px-4 py-1 rounded-full text-green-800 mb-1 w-fit float-left sm:float-right"
				>
					See the <a class="link" href="/changelog">Release History</a>
>>>>>>> 546e1d89
				</p>
			</div>

			{#if on_main}
				<div class="bg-gray-100 border border-gray-200 text-gray-800 px-3 py-1 mt-4 rounded-lg lg:ml-10">
					<p class="my-2">
						To install Gradio from main, run the following command:
					</p>
					<div class="codeblock">
						<pre class="language-bash" style="padding-right: 50px;"><code class="language-bash">pip install {wheel}</code></pre>
					</div>
						<p class="float-right text-sm">
						*Note: Setting <code style="font-size: 0.85rem">share=True</code> in <code style="font-size: 0.85rem">launch()</code> will not work. 
					</p>
					</div>
			{/if}

			<div class="lg:ml-10 flex justify-between mt-4">
				<a
					href="./accordion"
					class="text-left px-4 py-1 bg-gray-50 rounded-full hover:underline"
				>
					<div class="text-lg">
						<span class="text-orange-500">&#8592;</span> Accordion
					</div>
				</a>
				<a
					href="./annotatedimage"
					class="text-right px-4 py-1 bg-gray-50 rounded-full hover:underline"
				>
					<div class="text-lg">
						AnnotatedImage <span class="text-orange-500">&#8594;</span>
					</div>
				</a>
			</div>
			<div class="flex flex-row">
				<div class="lg:w-full lg:ml-10 lg:pr-10">
					<div class="obj" id="components">
						<h2
							id="components-header"
							class="text-4xl font-light mb-2 pt-2 text-orange-500"
						>
							Components
						</h2>

						<p class="mt-8 mb-2 text-lg">
							Gradio includes pre-built components that can be used as inputs or
							outputs in your Interface or Blocks with a single line of code.
							Components include <em>preprocessing</em> steps that convert user
							data submitted through browser to something that be can used by a
							Python function, and <em>postprocessing</em>
							steps to convert values returned by a Python function into something
							that can be displayed in a browser.
						</p>

						<p class="mt-2 text-lg">
							Consider an example with three inputs &lpar;Textbox, Number, and
							Image&rpar; and two outputs &lpar;Number and Gallery&rpar;, below is
							a diagram of what our preprocessing will send to the function and
							what our postprocessing will require from it.
						</p>

						<img src={dataflow_svg} class="mt-4" />

						<p class="mt-2 text-lg">
							Components also come with certain events that they support. These
							are methods that are triggered with user actions. Below is a table
							showing which events are supported for each component. All events
							are also listed &lpar;with parameters&rpar; in the component's docs.
						</p>
					</div>

					<div class="max-h-96 overflow-y-scroll my-6">
						<table class="table-fixed leading-loose">
							<thead class="text-center sticky top-0">
								<tr>
									<th class="p-3 bg-white w-1/5 sticky left-0" />
									{#each events as event}
										<th class="p-3 font-normal bg-white border-t border-l"
											>{event}</th
										>
									{/each}
								</tr>
							</thead>
							<tbody
								class=" rounded-lg bg-gray-50 border border-gray-100 overflow-hidden text-left align-top divide-y"
							>
								{#each Object.entries(components) as [name, obj] (name)}
									<tr class="group hover:bg-gray-200/60">
										<th class="p-3 w-1/5 bg-white sticky z-2 left-0 font-normal">
											<a href={obj.name.toLowerCase()} class="thin-link"
												>{obj.name}</a
											>
										</th>
										{#each events as event}
											<td class="p-3 text-gray-700 break-words text-center">
												{#if events_matrix[obj.name].includes(event.toLowerCase())}
													<p class="text-orange-500">&#10003;</p>
												{:else}
													<p class="text-gray-300">&#10005;</p>
												{/if}
											</td>
										{/each}
									</tr>
								{/each}
							</tbody>
						</table>
					</div>
				</div>
			</div>
			<div class="lg:ml-10 flex justify-between my-4">
				<a
					href="./accordion"
					class="text-left px-4 py-1 bg-gray-50 rounded-full hover:underline"
				>
					<div class="text-lg">
						<span class="text-orange-500">&#8592;</span> Accordion
					</div>
				</a>
				<a
					href="./annotatedimage"
					class="text-right px-4 py-1 bg-gray-50 rounded-full hover:underline"
				>
					<div class="text-lg">
						AnnotatedImage <span class="text-orange-500">&#8594;</span>
					</div>
				</a>
			</div>
		</div>
		<div class="float-right top-8 hidden sticky h-screen overflow-y-auto lg:w-2/12 lg:block">
		</div>
	</div>
</main><|MERGE_RESOLUTION|>--- conflicted
+++ resolved
@@ -3,10 +3,6 @@
 	import MetaTags from "$lib/components/MetaTags.svelte";
 	import dataflow_svg from "$lib/assets/img/dataflow.svg";
 	import { page } from "$app/stores";
-<<<<<<< HEAD
-	import { svgCopy, svgCheck } from "$lib/assets/copy.js";
-=======
->>>>>>> 546e1d89
 
 	export let data;
 
@@ -52,40 +48,6 @@
 				<p
 					class="lg:ml-10 bg-gradient-to-r from-orange-100 to-orange-50 border border-orange-200 px-4 py-1 mr-2 rounded-full text-orange-800 mb-1 w-fit float-left"
 				>
-<<<<<<< HEAD
-			</p>
-			<p
-				class="bg-gradient-to-r from-green-100 to-green-50 border border-green-200 px-4 py-1 rounded-full text-green-800 mb-1 w-fit float-left sm:float-right"
-			>
-				See the <a class="link" href="/changelog">Release History</a>
-			</p>
-		</div>
-
-		{#if on_main}
-			<div
-				class="codeblock bg-gray-100 border border-gray-200 text-gray-800 px-3 py-1 mt-4 rounded-lg lg:ml-10"
-			>
-				<p class="my-2">
-					To install Gradio from main, run the following command:
-				</p>
-				<button
-					class="clipboard-button"
-					type="button"
-					on:click={() => copy("pip install " + wheel)}
-				>
-					{#if !copied}
-						{@html svgCopy}
-					{:else}
-						{@html svgCheck}
-					{/if}
-				</button>
-				<pre class="language-bash" style="padding-right: 25px;"><code
-						class="language-bash text-xs">pip install {wheel}</code
-					></pre>
-				<p class="float-right text-sm">
-					*Note: Setting <code style="font-size: 0.85rem">share=True</code> in
-					<code style="font-size: 0.85rem">launch()</code> will not work.
-=======
 					New to Gradio? Start here: <a class="link" href="/quickstart"
 						>Getting Started</a
 					>
@@ -94,22 +56,26 @@
 					class="bg-gradient-to-r from-green-100 to-green-50 border border-green-200 px-4 py-1 rounded-full text-green-800 mb-1 w-fit float-left sm:float-right"
 				>
 					See the <a class="link" href="/changelog">Release History</a>
->>>>>>> 546e1d89
 				</p>
 			</div>
 
 			{#if on_main}
-				<div class="bg-gray-100 border border-gray-200 text-gray-800 px-3 py-1 mt-4 rounded-lg lg:ml-10">
+				<div
+					class="bg-gray-100 border border-gray-200 text-gray-800 px-3 py-1 mt-4 rounded-lg lg:ml-10"
+				>
 					<p class="my-2">
 						To install Gradio from main, run the following command:
 					</p>
 					<div class="codeblock">
-						<pre class="language-bash" style="padding-right: 50px;"><code class="language-bash">pip install {wheel}</code></pre>
-					</div>
-						<p class="float-right text-sm">
-						*Note: Setting <code style="font-size: 0.85rem">share=True</code> in <code style="font-size: 0.85rem">launch()</code> will not work. 
+						<pre class="language-bash" style="padding-right: 50px;"><code
+								class="language-bash">pip install {wheel}</code
+							></pre>
+					</div>
+					<p class="float-right text-sm">
+						*Note: Setting <code style="font-size: 0.85rem">share=True</code> in
+						<code style="font-size: 0.85rem">launch()</code> will not work.
 					</p>
-					</div>
+				</div>
 			{/if}
 
 			<div class="lg:ml-10 flex justify-between mt-4">
@@ -152,9 +118,9 @@
 
 						<p class="mt-2 text-lg">
 							Consider an example with three inputs &lpar;Textbox, Number, and
-							Image&rpar; and two outputs &lpar;Number and Gallery&rpar;, below is
-							a diagram of what our preprocessing will send to the function and
-							what our postprocessing will require from it.
+							Image&rpar; and two outputs &lpar;Number and Gallery&rpar;, below
+							is a diagram of what our preprocessing will send to the function
+							and what our postprocessing will require from it.
 						</p>
 
 						<img src={dataflow_svg} class="mt-4" />
@@ -163,7 +129,8 @@
 							Components also come with certain events that they support. These
 							are methods that are triggered with user actions. Below is a table
 							showing which events are supported for each component. All events
-							are also listed &lpar;with parameters&rpar; in the component's docs.
+							are also listed &lpar;with parameters&rpar; in the component's
+							docs.
 						</p>
 					</div>
 
@@ -184,7 +151,9 @@
 							>
 								{#each Object.entries(components) as [name, obj] (name)}
 									<tr class="group hover:bg-gray-200/60">
-										<th class="p-3 w-1/5 bg-white sticky z-2 left-0 font-normal">
+										<th
+											class="p-3 w-1/5 bg-white sticky z-2 left-0 font-normal"
+										>
 											<a href={obj.name.toLowerCase()} class="thin-link"
 												>{obj.name}</a
 											>
@@ -224,7 +193,8 @@
 				</a>
 			</div>
 		</div>
-		<div class="float-right top-8 hidden sticky h-screen overflow-y-auto lg:w-2/12 lg:block">
-		</div>
+		<div
+			class="float-right top-8 hidden sticky h-screen overflow-y-auto lg:w-2/12 lg:block"
+		></div>
 	</div>
 </main>