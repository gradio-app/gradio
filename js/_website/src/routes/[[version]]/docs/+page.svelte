<script lang="ts">
	import MetaTags from "$lib/components/MetaTags.svelte";
	import { page } from "$app/stores";
	import DropDown from "$lib/components/VersionDropdown.svelte";

	export let data: {
		[key: string]: any;
	};
</script>

<MetaTags
	title="Gradio API Reference"
	url={$page.url.pathname}
	canonical={$page.url.pathname}
	description="API reference documentation for the Gradio ecosystem."
/>

<div class="container mx-auto px-4 relative pt-8 mb-0">
	<div class="float-right">
		<DropDown />
	</div>
	<h1
		class="mb-4 flex items-center text-2xl font-light text-gray-900 dark:text-gray-100"
	>
		<svg
			xmlns="http://www.w3.org/2000/svg"
			xmlns:xlink="http://www.w3.org/1999/xlink"
			aria-hidden="true"
			role="img"
			class="mr-1.5 text-gray-400 dark:text-gray-500 text-3xl"
			width="1em"
			height="1em"
			preserveAspectRatio="xMidYMid meet"
			viewBox="0 0 32 32"
			><path
				opacity="0.5"
				d="M20.9022 5.10334L10.8012 10.8791L7.76318 9.11193C8.07741 8.56791 8.5256 8.11332 9.06512 7.7914L15.9336 3.73907C17.0868 3.08811 18.5002 3.26422 19.6534 3.91519L19.3859 3.73911C19.9253 4.06087 20.5879 4.56025 20.9022 5.10334Z"
				fill="currentColor"
			></path><path
				d="M10.7999 10.8792V28.5483C10.2136 28.5475 9.63494 28.4139 9.10745 28.1578C8.5429 27.8312 8.074 27.3621 7.74761 26.7975C7.42122 26.2327 7.24878 25.5923 7.24756 24.9402V10.9908C7.25062 10.3319 7.42358 9.68487 7.74973 9.1123L10.7999 10.8792Z"
				fill="currentColor"
				fill-opacity="0.75"
			></path><path
				fill-rule="evenodd"
				clip-rule="evenodd"
				d="M21.3368 10.8499V6.918C21.3331 6.25959 21.16 5.61234 20.8346 5.03949L10.7971 10.8727L10.8046 10.874L21.3368 10.8499Z"
				fill="currentColor"
			></path><path
				opacity="0.5"
				d="M21.7937 10.8488L10.7825 10.8741V28.5486L21.7937 28.5234C23.3344 28.5234 24.5835 27.2743 24.5835 25.7335V13.6387C24.5835 12.0979 23.4365 11.1233 21.7937 10.8488Z"
				fill="currentColor"
			></path></svg
		>
		API Reference
	</h1>

	<div class="grid grid-cols-1 gap-5 lg:grid-cols-2 mt-8">
		<div
			class="shadow-alternate hover:scale-[1.02] group group flex flex-col overflow-hidden md:first:row-span-3 rounded-xl px-3 pb-4 pt-6 bg-orange-50 dark:bg-orange-900 hover:shadow-alternate shadow-none transition-shadow"
		>
			<a
				class="mt-auto mb-2 flex-grow text-gray-900 dark:text-gray-100"
				href="./docs/gradio"
				target="_self"
			>
				<div class="text-lg">
					<p class="font-semibold">Gradio</p>
				</div>

				<code class="font-light text-md mb-2">gradio</code>
				<div class="  relative pr-4 text-lg font-light mt-2">
					Build and share machine learning demos and web applications using the
					core Gradio Python library.
				</div>
			</a>
			<div class="hidden lg:flex flex-wrap mx-auto justify-center">
				<a
					href="./docs/gradio/interface"
					target="_self"
					class="shadow-alternate quick-link rounded-xl px-3.5 py-1 m-2 text-md font-semibold text-white dark:text-gray-900 bg-orange-300 hover:drop-shadow-md"
					>Interface
				</a>
				<a
					href="./docs/gradio/blocks"
					target="_self"
					class="shadow-alternate quick-link rounded-xl px-3.5 py-1 m-2 text-md font-semibold text-white dark:text-gray-900 bg-orange-300 hover:drop-shadow-md"
					>Blocks
				</a>
				<a
					href="./docs/gradio/chatinterface"
					target="_self"
					class="shadow-alternate quick-link rounded-xl px-3.5 py-1 m-2 text-md font-semibold text-white dark:text-gray-900 bg-orange-300 hover:drop-shadow-md"
					>ChatInterface
				</a>
				<a
					href="./docs/gradio/textbox"
					target="_self"
					class="shadow-alternate quick-link rounded-xl px-3.5 py-1 m-2 text-md font-semibold text-white dark:text-gray-900 bg-orange-300 hover:drop-shadow-md"
					>Textbox
				</a>
				<a
					href="./docs/gradio/image"
					target="_self"
					class="shadow-alternate quick-link rounded-xl px-3.5 py-1 m-2 text-md font-semibold text-white dark:text-gray-900 bg-orange-300 hover:drop-shadow-md"
					>Image
				</a>
				<a
					href="./docs/gradio/audio"
					target="_self"
					class="shadow-alternate quick-link rounded-xl px-3.5 py-1 m-2 text-md font-semibold text-white dark:text-gray-900 bg-orange-300 hover:drop-shadow-md"
					>Audio
				</a>
				<a
					href="./docs/gradio/dataframe"
					target="_self"
					class="shadow-alternate quick-link rounded-xl px-3.5 py-1 m-2 text-md font-semibold text-white dark:text-gray-900 bg-orange-300 hover:drop-shadow-md"
					>Dataframe
				</a>
			</div>
		</div>
		<a
			href="./docs/python-client"
			target="_self"
			class="shadow-alternate hover:scale-[1.02] group group relative flex flex-col overflow-hidden rounded-xl px-3 py-4 bg-gradient-to-r from-{data
				.COLOR_SETS[1]}-50 to-white dark:from-neutral-800 dark:to-neutral-800 hover:shadow-alternate shadow-none transition-shadow dark:hover:bg-neutral-900 text-gray-900 dark:text-gray-100"
		>
			<div class="relative mb-2 flex items-center text-lg font-semibold">
				<span>Python Client</span>
			</div>
			<code class="font-light text-md mb-2">gradio-client</code>
			<div class="relative pr-4 text-lg font-light">
				Make programmatic requests to Gradio applications from Python
				environments.
			</div>
		</a>

		<a
			href="./docs/js-client"
			target="_self"
			class="shadow-alternate hover:scale-[1.02] group group relative flex flex-col overflow-hidden md:first:row-span-2 rounded-xl px-3 py-4 bg-gradient-to-r from-{data
				.COLOR_SETS[0]}-50 to-white dark:from-neutral-800 dark:to-neutral-800 hover:shadow-alternate shadow-none transition-shadow dark:hover:bg-neutral-900 text-gray-900 dark:text-gray-100"
		>
			<div class="relative mb-2 flex items-center text-lg font-semibold">
				<span>Javascript Client</span>
			</div>
			<code class=" text-md mb-2">@gradio/client</code>
			<div class="relative pr-4 text-lg font-light">
				Make programmatic requests to Gradio applications in JavaScript
				(TypeScript) from the browser or server-side.
			</div>
		</a>

		<a
			href="./docs/third-party-clients"
			target="_self"
			class="shadow-alternate hover:scale-[1.02] group group relative flex flex-col overflow-hidden md:first:row-span-2 rounded-xl px-3 py-4 bg-gradient-to-r from-{data
				.COLOR_SETS[3]}-50 to-white dark:from-neutral-800 dark:to-neutral-800 hover:shadow-alternate shadow-none transition-shadow dark:hover:bg-neutral-900 text-gray-900 dark:text-gray-100"
		>
			<div class="relative mb-2 flex items-center text-lg font-semibold">
				<span>Third Party Clients</span>
			</div>
			<div class="relative pr-4 text-lg font-light">
				Make programmatic requests to Gradio applications using third party
				clients built by the gradio community.
			</div>
		</a>
	</div>

	<div class="grid grid-cols-1 gap-5 lg:flex lg:flex-row mt-8">
		<a
			href="./docs/js"
			target="_self"
			class="w-full shadow-alternate hover:scale-[1.02] group group relative flex flex-col overflow-hidden md:first:row-span-2 rounded-xl px-3 py-4 bg-gradient-to-r from-{data
				.COLOR_SETS[4]}-50 to-white dark:from-neutral-800 dark:to-neutral-800 hover:shadow-alternate shadow-none transition-shadow dark:hover:bg-neutral-900 text-gray-900 dark:text-gray-100"
		>
			<div class="relative mb-2 flex items-center text-lg font-semibold">
				<span>Javascript Components</span>
			</div>
			<div class="relative pr-4 text-lg font-light">
				Use Gradio's UI components in standalone JavaScript applications outside
				of the Gradio environment.
			</div>
		</a>

		<a
			href="../guides/custom-components-in-five-minutes"
			target="_self"
			class="w-full shadow-alternate hover:scale-[1.02] group group relative flex flex-col overflow-hidden md:first:row-span-2 rounded-xl px-3 py-4 bg-gradient-to-r from-{data
				.COLOR_SETS[2]}-50 to-white dark:from-neutral-800 dark:to-neutral-800 hover:shadow-alternate shadow-none transition-shadow dark:hover:bg-neutral-900 text-gray-900 dark:text-gray-100"
		>
			<div class="relative mb-2 flex items-center text-lg font-semibold">
				<span>Custom Components</span>
			</div>
			<div class="relative pr-4 text-lg font-light">
				Create, use, and share your own custom components within a Gradio
				application.
			</div>
		</a>
	</div>
<<<<<<< HEAD
=======

	<h1
		class="mb-4 flex items-center text-2xl font-light mt-8 text-gray-900 dark:text-gray-100"
	>
		<svg
			xmlns="http://www.w3.org/2000/svg"
			xmlns:xlink="http://www.w3.org/1999/xlink"
			aria-hidden="true"
			role="img"
			class="mr-1.5 text-gray-400 dark:text-gray-500 text-3xl"
			width="0.75em"
			height="0.75em"
			preserveAspectRatio="xMidYMid meet"
			viewBox="0 0 24 24"
			fill="currentColor"
		>
			<path
				d="M15,19H9c-0.6,0-1-0.4-1-1v-0.5c0-1.4-0.6-2.8-1.7-3.9C4.7,12,3.9,9.9,4,7.7C4.2,3.5,7.7,0.1,11.9,0L12,0     c4.4,0,8,3.6,8,8c0,2.1-0.8,4.2-2.4,5.7c-1.1,1-1.6,2.4-1.6,3.8V18C16,18.6,15.6,19,15,19z M10,17h4c0.1-1.8,0.9-3.4,2.2-4.8     C17.4,11.1,18,9.6,18,8c0-3.3-2.7-6-6-6l-0.1,0C8.8,2.1,6.1,4.6,6,7.8C5.9,9.4,6.6,11,7.7,12.2C9.1,13.6,9.9,15.3,10,17z"
			/>

			<path
				d="M12,24L12,24c-2.2,0-4-1.8-4-4v-2c0-0.6,0.4-1,1-1h6c0.6,0,1,0.4,1,1v2C16,22.2,14.2,24,12,24z M10,19v1c0,1.1,0.9,2,2,2     H12c1.1,0,2-0.9,2-2v-1H10z"
			/>

			<path
				d="M9,9C8.4,9,8,8.6,8,8c0-2.2,1.8-4,4-4c0.6,0,1,0.4,1,1s-0.4,1-1,1c-1.1,0-2,0.9-2,2C10,8.6,9.6,9,9,9z"
			/>
		</svg>
		Guides
	</h1>

	{#each data.guides_by_category as { category, guides }, i (category)}
		<div class="category py-4">
			<h2
				class="mb-4 text-xl font-normal block text-gray-900 dark:text-gray-100"
			>
				{category}
			</h2>
			<div class="grid grid-cols-1 lg:grid-cols-3 gap-6">
				{#each guides as guide (guide.name)}
					<a
						class="shadow-alternate hover:scale-[1.04] guide-box flex lg:col-span-1 flex-col group overflow-hidden relative rounded-xl px-3 py-4 bg-gradient-to-r from-{data
							.COLOR_SETS[
							i
						]}-50 to-white dark:from-neutral-800 dark:to-neutral-800 hover:shadow-alternate shadow-none transition-shadow dark:hover:bg-neutral-900 text-gray-900 dark:text-gray-100"
						href=".{guide.url}"
					>
						<div class="flex flex-col p-4 h-min">
							<h2 class="text-lg">
								{guide.pretty_name}
							</h2>
							<div class="tags-holder">
								{#if guide.tags}
									<p class="text-gray-600 dark:text-gray-400">
										<!--
                    -->{#each guide.tags as tag, j (tag)}<!--
                    -->{tag}{#if j !== guide.tags.length - 1},&nbsp;{/if}<!--
                    -->{/each}<!--
                -->
									</p>
								{/if}
							</div>
						</div>
					</a>
				{/each}
			</div>
		</div>
	{/each}
>>>>>>> 02ce6d5b
</div>

<!-- -->

<style>
	.quick-link {
		transition: transform 0.1s ease-in-out;
	}
</style><|MERGE_RESOLUTION|>--- conflicted
+++ resolved
@@ -197,8 +197,6 @@
 			</div>
 		</a>
 	</div>
-<<<<<<< HEAD
-=======
 
 	<h1
 		class="mb-4 flex items-center text-2xl font-light mt-8 text-gray-900 dark:text-gray-100"
@@ -267,7 +265,6 @@
 			</div>
 		</div>
 	{/each}
->>>>>>> 02ce6d5b
 </div>
 
 <!-- -->
