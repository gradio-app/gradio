--- conflicted
+++ resolved
@@ -2,8 +2,6 @@
 	import version_json from "$lib/json/version.json";
 	import DemosLanding from "$lib/components/DemosLanding.svelte";
 	import MetaTags from "$lib/components/MetaTags.svelte";
-<<<<<<< HEAD
-=======
 	import MiniButton from "$lib/components/mini/MiniButton.svelte";
 	import MiniPlot from "$lib/components/mini/MiniPlot.svelte";
 	import MiniDataframe from "$lib/components/mini/MiniDataframe.svelte";
@@ -24,7 +22,6 @@
 	import MiniDropdown from "$lib/components/mini/MiniDropdown.svelte";
 	import MiniDateTime from "$lib/components/mini/MiniDateTime.svelte";
 
->>>>>>> cfbe2c0e
 	import "$lib/assets/theme.css";
 
 	import MiniButton from "$lib/components/mini/MiniButton.svelte";
@@ -82,10 +79,6 @@
 
 <div class="container relative mx-auto px-4 pt-16 pb-12">
 	<div class="flex flex-col items-center text-center">
-<<<<<<< HEAD
-		<!-- Version Pill Badge -->
-=======
->>>>>>> cfbe2c0e
 		<div class="mb-8">
 			<a
 				href="/changelog"
@@ -102,20 +95,12 @@
 			</a>
 		</div>
 
-<<<<<<< HEAD
-		<!-- Main Heading -->
-=======
->>>>>>> cfbe2c0e
 		<h1
 			class="mb-6 text-5xl md:text-6xl lg:text-7xl font-bold text-gray-900 dark:text-gray-100 max-w-4xl"
 		>
 			Build machine learning apps in Python
 		</h1>
 
-<<<<<<< HEAD
-		<!-- Subtitle -->
-=======
->>>>>>> cfbe2c0e
 		<p
 			class="mx-auto mb-12 text-xl md:text-2xl text-gray-600 dark:text-gray-300 max-w-3xl"
 		>
@@ -123,10 +108,6 @@
 			share with anyone.
 		</p>
 
-<<<<<<< HEAD
-		<!-- Buttons -->
-=======
->>>>>>> cfbe2c0e
 		<div
 			class="flex flex-col sm:flex-row gap-4 justify-center items-center w-full sm:w-auto mb-20"
 		>
@@ -152,33 +133,14 @@
 				>
 			</a>
 		</div>
-<<<<<<< HEAD
-
-		<!-- Component Preview Carousel -->
 		<div class="w-full relative">
 			<div class="overflow-hidden carousel-fade-container">
 				<div class="animate-scroll-horizontal flex gap-4 py-4">
-					<!-- Component previews -->
-=======
-		<div class="w-full relative">
-			<div class="overflow-hidden carousel-fade-container">
-				<div class="animate-scroll-horizontal flex gap-4 py-4">
->>>>>>> cfbe2c0e
 					{#each Array(16) as _, i}
 						<div
 							class="component-card flex-shrink-0 w-48 h-48 rounded-xl border-2 border-gray-200 dark:border-gray-700 bg-gradient-to-br from-gray-50 to-gray-100 dark:from-neutral-900 dark:to-neutral-800 flex items-center justify-center transition-all group p-4"
 						>
 							{#if i % 8 === 0}
-<<<<<<< HEAD
-								<MiniButton />{:else if i % 8 === 1}
-								<MiniPlot />{:else if i % 8 === 2}
-								<MiniDataframe />{:else if i % 8 === 3}
-								<MiniImageSlider />{:else if i % 8 === 4}
-								<MiniSlider />{:else if i % 8 === 5}
-								<MiniGallery />{:else if i % 8 === 6}
-								<MiniCheckbox />{:else if i % 8 === 7}
-								<MiniCode />{/if}
-=======
 								<MiniButton />
 							{:else if i % 8 === 1}
 								<MiniPlot />
@@ -195,7 +157,6 @@
 							{:else if i % 8 === 7}
 								<MiniCode />
 							{/if}
->>>>>>> cfbe2c0e
 						</div>
 					{/each}
 				</div>
@@ -208,19 +169,6 @@
 							class="component-card flex-shrink-0 w-48 h-48 rounded-xl border-2 border-gray-200 dark:border-gray-700 bg-gradient-to-br from-gray-50 to-gray-100 dark:from-neutral-900 dark:to-neutral-800 flex items-center justify-center transition-all group p-4"
 						>
 							{#if i % 11 === 0}
-<<<<<<< HEAD
-								<MiniChatbot />{:else if i % 11 === 1}
-								<MiniHighlightedText />{:else if i % 11 === 2}
-								<MiniModel3D />{:else if i % 11 === 3}
-								<MiniRadio />{:else if i % 11 === 4}
-								<MiniNumber />{:else if i % 11 === 5}
-								<MiniFileExplorer />{:else if i % 11 === 6}
-								<MiniDraggable />{:else if i % 11 === 7}
-								<MiniAudio />{:else if i % 11 === 8}
-								<MiniAnnotatedImage />{:else if i % 11 === 9}
-								<MiniDropdown />{:else if i % 11 === 10}
-								<MiniDateTime />{/if}
-=======
 								<MiniChatbot />
 							{:else if i % 11 === 1}
 								<MiniHighlightedText />
@@ -243,7 +191,6 @@
 							{:else if i % 11 === 10}
 								<MiniDateTime />
 							{/if}
->>>>>>> cfbe2c0e
 						</div>
 					{/each}
 				</div>
@@ -338,11 +285,7 @@
 						/>
 					</svg>
 				</div>
-<<<<<<< HEAD
-				<h3 class="text-2xl font-bold mb-2">30+ Components</h3>
-=======
 				<h3 class="text-2xl font-bold mb-2">40+ Components</h3>
->>>>>>> cfbe2c0e
 				<p class="text-gray-600 dark:text-gray-400 mb-6">
 					Input and output for any data type: Images, Audio, Video, 3D,
 					Dataframes, and more.
@@ -450,11 +393,7 @@
 						</div>
 
 						<div
-<<<<<<< HEAD
-							class="bg-white dark:bg-neutral-800 rounded-lg shadow-lg border border-gray-200 dark:border-neutral-700 overflow-hidden w-full max-w-xs"
-=======
 							class="bg-white dark:bg-neutral-800 rounded-lg shadow-lg border border-gray-200 dark:border-neutral-700 overflow-hidden w-full max-w-sm"
->>>>>>> cfbe2c0e
 						>
 							<div
 								class="flex items-center gap-2 px-3 py-2 bg-gray-100 dark:bg-neutral-900 border-b border-gray-200 dark:border-neutral-700"
@@ -481,10 +420,6 @@
 											</div>
 										</div>
 									</div>
-<<<<<<< HEAD
-									<!-- Bot response -->
-=======
->>>>>>> cfbe2c0e
 									<div class="flex justify-start">
 										<div
 											class="bg-gray-200 dark:bg-neutral-800 rounded-lg px-2 py-1 max-w-[70%]"
@@ -494,10 +429,6 @@
 											</div>
 										</div>
 									</div>
-<<<<<<< HEAD
-									<!-- User message -->
-=======
->>>>>>> cfbe2c0e
 									<div class="flex justify-end">
 										<div
 											class="bg-orange-100 dark:bg-orange-900/30 rounded-lg px-2 py-1 max-w-[70%]"
@@ -595,12 +526,6 @@
 	@keyframes scroll-horizontal-reverse {
 		0% {
 			transform: translateX(-50%);
-<<<<<<< HEAD
-		}
-		100% {
-			transform: translateX(0);
-=======
->>>>>>> cfbe2c0e
 		}
 		100% {
 			transform: translateX(0);
@@ -641,41 +566,4 @@
 	.component-card:hover {
 		border-color: rgb(249 115 22);
 	}
-
-	.animate-scroll-horizontal-reverse {
-		animation: scroll-horizontal-reverse 30s linear infinite;
-		width: fit-content;
-	}
-
-	.animate-scroll-horizontal-reverse:hover {
-		animation-play-state: paused;
-	}
-
-	.carousel-fade-container {
-		-webkit-mask-image: linear-gradient(
-			to right,
-			transparent,
-			black 15%,
-			black 85%,
-			transparent
-		);
-		mask-image: linear-gradient(
-			to right,
-			transparent,
-			black 15%,
-			black 85%,
-			transparent
-		);
-	}
-
-
-	/* Component Card Hover */
-	.component-card {
-		overflow: hidden;
-		isolation: isolate;
-	}
-
-	.component-card:hover {
-		border-color: rgb(249 115 22);
-	}
 </style>