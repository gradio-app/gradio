<script lang="ts">
	import DemosLite from "../../lib/components/DemosLite.svelte";
	import MetaTags from "$lib/components/MetaTags.svelte";

	export let data: {
		demos_by_category: {
			category: string;
			demos: {
				name: string;
				dir: string;
				code: string;
				requirements: string[];
			}[];
		}[];
	};

	let all_demos = data.demos_by_category.flatMap((category) => category.demos);
	let current_selection = all_demos[0].name;

	let show_nav = true;

	$: show_nav;
</script>

<MetaTags
	title="Gradio Playground"
	url="https://gradio.app/playground"
	canonical="https://gradio.app/playground"
	description="Play Around with Gradio Demos"
/>

<<<<<<< HEAD
<main class="container mx-auto px-4 gap-4">
	<h2 class="text-4xl font-light mb-2 pt-2 text-orange-500 group">
		Playground
	</h2>
	<p class="mt-4 mb-8 text-lg text-gray-600">
		All the demos on this page are interactive - meaning you can change the code
		and the embedded demo will update automatically. Use this as a space to
		explore and play around with Gradio. This is made possible thanks to the
		<a
			class="link text-black"
			target="_blank"
			href="https://gradio.app/guides/gradio-lite"
		>
			Gradio Lite
		</a>
		package.
	</p>

	<p class="mt-4 mb-8 text-lg text-gray-600 md:hidden">
		Playground renders best on desktop.
	</p>

	<div class="flex w-full border border-gray-200 shadow-xl rounded-xl p-4 mb-3">
		<div
			class:w-10={!show_nav}
			class:xl:w-10={!show_nav}
			class:w-[33%]={show_nav}
			class:xl:w-[15%]={show_nav}
			class="mr-4 overflow-y-scroll mb-0 p-0 pb-4 text-md block rounded-t-xl bg-gradient-to-r from-white to-gray-50 overflow-x-clip"
			style="height: 70vh; word-break: normal; overflow-wrap: break-word; white-space:nowrap"
		>
			<button
				on:click={() => (show_nav = !show_nav)}
				class="float-right p-1 px-2 text-gray-600"
				>{#if show_nav}&larr;{:else}&rarr;{/if}</button
			>
=======
<main class="px-6 flex flex-col justify-between">
	<div class="container mx-auto px-4 gap-4">
		<h2
			class="text-4xl font-light mb-2 pt-2 text-orange-500 group container mx-auto gap-4"
		>
			Playground
		</h2>
		<p class="mt-4 mb-8 text-lg text-gray-600">
			All the demos on this page are interactive - meaning you can change the
			code and the embedded demo will update automatically. Use this as a space
			to explore and play around with Gradio. This is made possible thanks to
			the
			<a
				class="link text-black"
				target="_blank"
				href="https://gradio.app/guides/gradio-lite"
			>
				Gradio Lite
			</a>
			package.
		</p>

		<p class="mt-4 mb-8 text-lg text-gray-600 md:hidden">
			Playground renders best on desktop.
		</p>
	</div>

	<div
		class="w-full border border-gray-200 shadow-xl rounded-xl mb-3 h-full relative"
	>
		<div
			class="w-[200px] h-full rounded-tr-none rounded-bl-xl overflow-y-scroll mb-0 p-0 pb-4 text-md block rounded-t-xl bg-gradient-to-r from-white to-gray-50 overflow-x-clip"
			style="word-break: normal; overflow-wrap: break-word; white-space:nowrap; width: {show_nav
				? 200
				: 37}px;"
		>
			<div class="flex justify-between align-middle h-8 border-b px-2">
				{#if show_nav}
					<h3 class="pl-2 pt-1">Demos</h3>
				{/if}
				<button
					on:click={() => (show_nav = !show_nav)}
					class="float-right text-gray-600 pl-1"
					>{#if show_nav}&larr;{:else}&rarr;{/if}</button
				>
			</div>
>>>>>>> 439efa39
			{#if show_nav}
				{#each data.demos_by_category as { category, demos } (category)}
					<p class="px-4 my-2">{category}</p>
					{#each demos as demo, i}
						<button
							on:click={() => (current_selection = demo.name)}
							class:current-playground-demo={current_selection == demo.name}
							class="thin-link font-light px-4 block">{demo.name}</button
						>
					{/each}
				{/each}
			{/if}
		</div>

<<<<<<< HEAD
		<DemosLite demos={all_demos} {current_selection} />
=======
		<DemosLite demos={all_demos} {current_selection} {show_nav} />
>>>>>>> 439efa39
	</div>
</main>

<style>
	.code {
		white-space: pre-wrap;
	}
</style><|MERGE_RESOLUTION|>--- conflicted
+++ resolved
@@ -29,44 +29,6 @@
 	description="Play Around with Gradio Demos"
 />
 
-<<<<<<< HEAD
-<main class="container mx-auto px-4 gap-4">
-	<h2 class="text-4xl font-light mb-2 pt-2 text-orange-500 group">
-		Playground
-	</h2>
-	<p class="mt-4 mb-8 text-lg text-gray-600">
-		All the demos on this page are interactive - meaning you can change the code
-		and the embedded demo will update automatically. Use this as a space to
-		explore and play around with Gradio. This is made possible thanks to the
-		<a
-			class="link text-black"
-			target="_blank"
-			href="https://gradio.app/guides/gradio-lite"
-		>
-			Gradio Lite
-		</a>
-		package.
-	</p>
-
-	<p class="mt-4 mb-8 text-lg text-gray-600 md:hidden">
-		Playground renders best on desktop.
-	</p>
-
-	<div class="flex w-full border border-gray-200 shadow-xl rounded-xl p-4 mb-3">
-		<div
-			class:w-10={!show_nav}
-			class:xl:w-10={!show_nav}
-			class:w-[33%]={show_nav}
-			class:xl:w-[15%]={show_nav}
-			class="mr-4 overflow-y-scroll mb-0 p-0 pb-4 text-md block rounded-t-xl bg-gradient-to-r from-white to-gray-50 overflow-x-clip"
-			style="height: 70vh; word-break: normal; overflow-wrap: break-word; white-space:nowrap"
-		>
-			<button
-				on:click={() => (show_nav = !show_nav)}
-				class="float-right p-1 px-2 text-gray-600"
-				>{#if show_nav}&larr;{:else}&rarr;{/if}</button
-			>
-=======
 <main class="px-6 flex flex-col justify-between">
 	<div class="container mx-auto px-4 gap-4">
 		<h2
@@ -113,7 +75,6 @@
 					>{#if show_nav}&larr;{:else}&rarr;{/if}</button
 				>
 			</div>
->>>>>>> 439efa39
 			{#if show_nav}
 				{#each data.demos_by_category as { category, demos } (category)}
 					<p class="px-4 my-2">{category}</p>
@@ -128,11 +89,7 @@
 			{/if}
 		</div>
 
-<<<<<<< HEAD
-		<DemosLite demos={all_demos} {current_selection} />
-=======
 		<DemosLite demos={all_demos} {current_selection} {show_nav} />
->>>>>>> 439efa39
 	</div>
 </main>
 
