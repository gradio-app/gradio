import json
import os

from gradio_client.documentation import document_cls, generate_documentation

from gradio.events import EventListener, EventListenerMethod

from ..guides import guides

DIR = os.path.dirname(__file__)
DEMOS_DIR = os.path.abspath(os.path.join(DIR, "../../../../../demo"))
JS_CLIENT_README = os.path.abspath(os.path.join(DIR, "../../../../../client/js/README.md"))

docs = generate_documentation()
docs["component"].sort(key=lambda x: x["name"])


def add_component_shortcuts():
    for component in docs["component"]:
        if not getattr(component["class"], "allow_string_shortcut", True):
            continue
        component["string_shortcuts"] = [
            (
                component["class"].__name__,
                component["name"].lower(),
                "Uses default values",
            )
        ]
        for subcls in component["class"].__subclasses__():
            if getattr(subcls, "is_template", False):
                _, tags, _ = document_cls(subcls)
                component["string_shortcuts"].append(
                    (
                        subcls.__name__,
                        subcls.__name__.lower(),
                        "Uses " + tags.get("sets", "default values"),
                    )
                )


add_component_shortcuts()


def add_demos():
    for mode in docs:
        for cls in docs[mode]:
            if "demos" not in cls["tags"]:
                continue
            cls["demos"] = []
            demos = [demo.strip() for demo in cls["tags"]["demos"].split(",")]
            for demo in demos:
                demo_file = os.path.join(DEMOS_DIR, demo, "run.py")
                with open(demo_file) as run_py:
                    demo_code = run_py.read()
                cls["demos"].append((demo, demo_code))


add_demos()

def create_events_matrix():
    events = []
    for c in EventListener.__subclasses__():
        methods = c().__dict__
        for m in methods: 
            if m[:1] != '_' and isinstance(methods[m], EventListenerMethod) and m not in events: 
                events.append(m)
    component_events = {}
    for component in docs["component"]:
        component_event_list = []
        for event in events:
            for fn in component["fns"]:
                if event == fn["name"]:
                    component_event_list.append(event)
        component_events[component["name"]] = component_event_list
    
    
    return events, component_events

events, component_events = create_events_matrix()


def add_guides():
    for mode in docs:
        for cls in docs[mode]:
            if "guides" not in cls["tags"]:
                continue
            cls["guides"] = []
            docstring_guides = [
                guide.strip() for guide in cls["tags"]["guides"].split(",")
            ]
            for docstring_guide in docstring_guides:
                for guide in guides:
                    if docstring_guide == guide["name"]:
                        cls["guides"].append(guide)


add_guides()


def style_types():
    for mode in docs:
        for cls in docs[mode]:
            for tag in [
                "preprocessing",
                "postprocessing",
                "examples-format",
                "events",
            ]:
                if tag not in cls["tags"]:
                    continue
                cls[tag] = (
                    cls["tags"][tag]
                    .replace(
                        "{",
                        "<span class='text-orange-500' style='font-family: monospace; font-size: large;' >",
                    )
                    .replace("}", "</span>")
                )


style_types()


def override_signature(name, signature):
    for mode in docs:
        for cls in docs[mode]:
            if cls["name"] == name:
                cls["override_signature"] = signature


override_signature("Blocks", "with gradio.Blocks():")
override_signature("Row", "with gradio.Row():")
override_signature("Column", "with gradio.Column():")
override_signature("Tab", "with gradio.Tab():")
override_signature("Group", "with gradio.Group():")
override_signature("Dataset", "gr.Dataset(components, samples)")


def find_cls(target_cls):
    for mode in docs:
        for cls in docs[mode]:
            if cls["name"] == target_cls:
                return cls
    raise ValueError("Class not found")


def organize_docs(d):
    organized = {
        "building": {},
        "components": {},
        "helpers": {},
        "modals": {},
        "routes": {},
        "events": {},
        "py-client": {},
        "chatinterface": {}
    }
    pages = []
    for mode in d:
        for c in d[mode]:
            c["parent"] = "gradio"
            c["class"] = None
            if "returns" in c:
                c["returns"]["annotation"] = None
            for p in c.get("parameters", []):
                p["annotation"] = str(p["annotation"])
                if "default" in p:
                    p["default"] = str(p["default"])
            for f in c["fns"]:
                f["fn"] = None
                f["parent"] = "gradio." + c["name"]
                for p in f.get("parameters", []):
                    p["annotation"] = str(p["annotation"])
                    if "default" in p:
                        p["default"] = str(p["default"])
            if mode == "component":
                organized["components"][c["name"].lower()] = c
                pages.append(c["name"].lower())
<<<<<<< HEAD
            elif mode in ["helpers", "routes", "py-client", "modals"]:
=======
            elif mode in ["helpers", "routes", "py-client", "chatinterface"]:
>>>>>>> c5e96955
                organized[mode][c["name"].lower()] = c
                pages.append(c["name"].lower())
                
            else:
                # if mode not in organized["building"]:
                #     organized["building"][mode] = {}
                organized["building"][c["name"].lower()] = c
                pages.append(c["name"].lower())

    c_keys = list(organized["components"].keys())
    for i, cls in enumerate(organized["components"]):
        if not i:
            organized["components"][cls]["prev_obj"] = "Components"
            organized["components"][cls]["next_obj"] = organized["components"][
                c_keys[1]
            ]["name"]
        elif i == len(c_keys) - 1:
            organized["components"][cls]["prev_obj"] = organized["components"][
                c_keys[len(c_keys) - 2]
            ]["name"]
            organized["components"][cls]["next_obj"] = "Error"
        else:
            organized["components"][cls]["prev_obj"] = organized["components"][
                c_keys[i - 1]
            ]["name"]
            organized["components"][cls]["next_obj"] = organized["components"][
                c_keys[i + 1]
            ]["name"]
    c_keys = list(organized["helpers"].keys())
    for i, cls in enumerate(organized["helpers"]):
        if not i:
            organized["helpers"][cls]["prev_obj"] = "Video"
            organized["helpers"][cls]["next_obj"] = organized["helpers"][c_keys[1]][
                "name"
            ]
        elif i == len(c_keys) - 1:
            organized["helpers"][cls]["prev_obj"] = organized["helpers"][
                c_keys[len(c_keys) - 2]
            ]["name"]
            organized["helpers"][cls]["next_obj"] = "Error"
        else:
            organized["helpers"][cls]["prev_obj"] = organized["helpers"][c_keys[i - 1]][
                "name"
            ]
            organized["helpers"][cls]["next_obj"] = organized["helpers"][c_keys[i + 1]][
                "name"
            ]
    c_keys = list(organized["modals"].keys())
    for i, cls in enumerate(organized["modals"]):
        if not i:
            organized["modals"][cls]["prev_obj"] = "EventData"
            organized["modals"][cls]["next_obj"] = organized["modals"][c_keys[1]][
                "name"
            ]
        elif i == len(c_keys) - 1:
            organized["modals"][cls]["prev_obj"] = organized["modals"][
                c_keys[len(c_keys) - 2]
            ]["name"]
            organized["modals"][cls]["next_obj"] = "Request"
        else:
            organized["modals"][cls]["prev_obj"] = organized["modals"][c_keys[i - 1]][
                "name"
            ]
            organized["modals"][cls]["next_obj"] = organized["modals"][c_keys[i + 1]][
                "name"
            ]

    c_keys = list(organized["routes"].keys())
    for i, cls in enumerate(organized["routes"]):
        if not i:
            organized["routes"][cls]["prev_obj"] = "make_waveform"
            organized["routes"][cls]["next_obj"] = organized["routes"][c_keys[1]][
                "name"
            ]
        elif i == len(c_keys) - 1:
            organized["routes"][cls]["prev_obj"] = organized["routes"][
                c_keys[len(c_keys) - 2]
            ]["name"]
            organized["routes"][cls]["next_obj"] = "Flagging"
        else:
            organized["routes"][cls]["prev_obj"] = organized["routes"][c_keys[i - 1]][
                "name"
            ]
            organized["routes"][cls]["next_obj"] = organized["routes"][c_keys[i + 1]][
                "name"
            ]
    c_keys = list(organized["py-client"].keys())
    for i, cls in enumerate(organized["py-client"]):
        if not i:
            organized["py-client"][cls]["prev_obj"] = "Python-Client"
            organized["py-client"][cls]["next_obj"] = organized["py-client"][c_keys[1]][
                "name"
            ]
        elif i == len(c_keys) - 1:
            organized["py-client"][cls]["prev_obj"] = organized["py-client"][
                c_keys[len(c_keys) - 2]
            ]["name"]
            organized["py-client"][cls]["next_obj"] = "JS-Client"
        else:
            organized["py-client"][cls]["prev_obj"] = organized["py-client"][
                c_keys[i - 1]
            ]["name"]
            organized["py-client"][cls]["next_obj"] = organized["py-client"][
                c_keys[i + 1]
            ]["name"]
    
    for cls in organized["chatinterface"]:
        organized["chatinterface"][cls]["prev_obj"] = "Block-Layouts"
        organized["chatinterface"][cls]["next_obj"] = "Themes"

    layout_keys = ["row", "column", "tab", "group", "accordion"]
    for i, cls in enumerate(layout_keys):
        if not i:
            organized["building"][cls]["prev_obj"] = "Blocks"
            organized["building"][cls]["next_obj"] = layout_keys[i+1].capitalize()
        elif i == len(layout_keys) - 1:
            organized["building"][cls]["prev_obj"] = layout_keys[i-1].capitalize()
            organized["building"][cls]["next_obj"] = "Components"
        else:
            organized["building"][cls]["prev_obj"] = layout_keys[i-1].capitalize()
            organized["building"][cls]["next_obj"] = layout_keys[i+1].capitalize()


    organized["building"][cls]["prev_obj"]
    


    organized["events_matrix"] = component_events
    organized["events"] = events

    with open(JS_CLIENT_README) as f:
        readme_content = f.read()
    return {"docs": organized, "pages": pages, "js_client": readme_content}


docs = organize_docs(docs)


def generate(json_path):
    with open(json_path, "w+") as f:
        json.dump(docs, f)<|MERGE_RESOLUTION|>--- conflicted
+++ resolved
@@ -176,11 +176,7 @@
             if mode == "component":
                 organized["components"][c["name"].lower()] = c
                 pages.append(c["name"].lower())
-<<<<<<< HEAD
-            elif mode in ["helpers", "routes", "py-client", "modals"]:
-=======
-            elif mode in ["helpers", "routes", "py-client", "chatinterface"]:
->>>>>>> c5e96955
+            elif mode in ["helpers", "routes", "py-client", "chatinterface", "modals"]:
                 organized[mode][c["name"].lower()] = c
                 pages.append(c["name"].lower())
                 
@@ -201,7 +197,7 @@
             organized["components"][cls]["prev_obj"] = organized["components"][
                 c_keys[len(c_keys) - 2]
             ]["name"]
-            organized["components"][cls]["next_obj"] = "Error"
+            organized["components"][cls]["next_obj"] = "load"
         else:
             organized["components"][cls]["prev_obj"] = organized["components"][
                 c_keys[i - 1]
@@ -251,7 +247,7 @@
     c_keys = list(organized["routes"].keys())
     for i, cls in enumerate(organized["routes"]):
         if not i:
-            organized["routes"][cls]["prev_obj"] = "make_waveform"
+            organized["routes"][cls]["prev_obj"] = "Info"
             organized["routes"][cls]["next_obj"] = organized["routes"][c_keys[1]][
                 "name"
             ]
