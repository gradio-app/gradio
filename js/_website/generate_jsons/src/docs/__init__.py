import html
import json
import os
import re
import requests



from gradio_client.documentation import document_cls, generate_documentation
import gradio
from ..guides import guides, guide_names

DIR = os.path.dirname(__file__)
DEMOS_DIR = os.path.abspath(os.path.join(DIR, "../../../../../demo"))
JS_CLIENT_README = os.path.abspath(os.path.join(DIR, "../../../../../client/js/README.md"))
JS_DIR = os.path.abspath(os.path.join(DIR, "../../../../../js/"))
TEMPLATES_DIR = os.path.abspath(os.path.join(DIR, "../../../src/lib/templates"))

docs = generate_documentation()

def add_component_shortcuts():
    for component in docs["component"]:
        if not getattr(component["class"], "allow_string_shortcut", True):
            continue
        component["string_shortcuts"] = [
            (
                component["class"].__name__,
                component["name"].lower(),
                "Uses default values",
            )
        ]
        if not hasattr(component["class"], "__subclasses__"):
            continue
        for subcls in component["class"].__subclasses__():
            if getattr(subcls, "is_template", False):
                _, tags, _ = document_cls(subcls)
                component["string_shortcuts"].append(
                    (
                        subcls.__name__,
                        subcls.__name__.lower(),
                        "Uses " + tags.get("sets", "default values"),
                    )
                )


add_component_shortcuts()


def add_demos():
    for mode in docs:
        for cls in docs[mode]:
            if "demos" not in cls["tags"]:
                continue
            cls["demos"] = []
            demos = [demo.strip() for demo in cls["tags"]["demos"].split(",")]
            for demo in demos:
                demo_file = os.path.join(DEMOS_DIR, demo, "run.py")
                with open(demo_file) as run_py:
                    demo_code = run_py.read()
                    demo_code = demo_code.replace("# type: ignore", "")
                cls["demos"].append((demo, demo_code))


add_demos()

def create_events_matrix():
    events = set({})
    component_events = {}
    for component in docs["component"]:
        component_event_list = []
        if hasattr(component["class"], 'EVENTS'):
            for event in component["class"].EVENTS:
                events.add(event)
                for fn in component["fns"]:
                    if event == fn["name"]:
                        component_event_list.append(event)
            component_events[component["name"]] = component_event_list
    
    
    return list(events), component_events

events, component_events = create_events_matrix()


def add_guides():
    for mode in docs:
        for cls in docs[mode]:
            if "guides" not in cls["tags"]:
                continue
            cls["guides"] = []
            docstring_guides = [
                guide.strip() for guide in cls["tags"]["guides"].split(",")
            ]
            for docstring_guide in docstring_guides:
                for guide in guides:
                    if docstring_guide == guide["name"]:
                        cls["guides"].append(guide)


add_guides()


<<<<<<< HEAD
def generate_demo_link(demo_name):
    github_url = f"https://github.com/gradio-app/gradio/tree/main/demo/{demo_name}"
    return f"[demo/{demo_name}]({github_url})"


=======
>>>>>>> 02ce6d5b
def escape_parameters(parameters):
    new_parameters = []
    for param in parameters:
        param = param.copy()  # Manipulating the list item directly causes issues, so copy it first
        param["doc"] = html.escape(param["doc"]) if param["doc"] else param["doc"]
<<<<<<< HEAD
        if param["doc"] and "$demo/" in param["doc"]:
            param["doc"] = re.sub(
                    r"\$demo/(\w+)",
                    lambda m: generate_demo_link(m.group(1)),
                    param["doc"],
                )
=======
>>>>>>> 02ce6d5b
        new_parameters.append(param)
    assert len(new_parameters) == len(parameters)
    return new_parameters


def escape_html_string_fields():
    for mode in docs:
        for cls in docs[mode]:
            for tag in [
                "preprocessing",
                "postprocessing",
                "examples-format",
                "events",
            ]:
                if tag not in cls["tags"]:
                    continue
                cls["tags"][tag] = html.escape(cls["tags"][tag])

            cls["parameters"] = escape_parameters(cls["parameters"])
            for fn in cls["fns"]:
                fn["description"] = html.escape(fn["description"])
                fn["parameters"] = escape_parameters(fn["parameters"])

escape_html_string_fields()

def find_cls(target_cls):
    for mode in docs:
        for cls in docs[mode]:
            if cls["name"] == target_cls:
                return cls
    raise ValueError("Class not found")


def organize_docs(d):
    organized = {
        "gradio": {
            "building": {},
            "components": {},
            "helpers": {},
            "modals": {},
            "routes": {},
            "events": {},
            "chatinterface": {}
        },
        "python-client": {}
    }
    for mode in d:
        for c in d[mode]:
            c["parent"] = "gradio"
            c["class"] = None
            if "returns" in c:
                c["returns"]["annotation"] = None
            for p in c.get("parameters", []):
                p["annotation"] = str(p["annotation"])
                if "default" in p:
                    p["default"] = str(p["default"])
            for f in c["fns"]:
                f["fn"] = None
                f["parent"] = "gradio." + c["name"]
                for p in f.get("parameters", []):
                    p["annotation"] = str(p["annotation"])
                    if "default" in p:
                        p["default"] = str(p["default"])
            if mode == "component":
                organized["gradio"]["components"][c["name"].lower()] = c
            elif mode == "py-client":
                organized["python-client"][c["name"].lower()] = c
            elif mode in ["helpers", "routes", "chatinterface", "modals"]:
                organized["gradio"][mode][c["name"].lower()] = c                
            else:
                organized["gradio"]["building"][c["name"].lower()] = c
    

    def format_name(page_name):
        index = None
        page_path = page_name
        if re.match("^[0-9]+_", page_name):
            index = int(page_name[: page_name.index("_")])
            page_name = page_name[page_name.index("_") + 1 :]
        if page_name.lower().endswith(".svx"):
            page_name = page_name[:-4]
        pretty_page_name = " ".join([word[0].upper() + word[1:] for word in page_name.split("-")])
        for library in organized:
            for category in organized[library]:
                if page_name in organized[library][category]:
                    return index, page_name, organized[library][category][page_name]["name"], page_path
        if page_name == "chatinterface": 
            pretty_page_name =  "ChatInterface"              
        return index, page_name, pretty_page_name, page_path
    
    
    def organize_pages(): 
        pages = {"gradio": [], "python-client": [], "third-party-clients": []}
        absolute_index = -1;
        for library in pages:
            library_templates_dir = os.path.join(TEMPLATES_DIR, library)
            page_folders = sorted(os.listdir(library_templates_dir))
            for page_folder in page_folders:
                page_list = sorted(os.listdir(os.path.join(library_templates_dir, page_folder)))
                _, page_category, pretty_page_category, category_path = format_name(page_folder)
                category_path = os.path.join(library, category_path)
                pages[library].append({"category": pretty_page_category, "pages": []})
                for page_file in page_list:
                    page_index, page_name, pretty_page_name, page_path = format_name(page_file)
                    pages[library][-1]["pages"].append({"name": page_name, "pretty_name": pretty_page_name, "path": os.path.join(category_path, page_path), "page_index": page_index, "abolute_index": absolute_index + 1})
        return pages

    pages = organize_pages()

    organized["gradio"]["events_matrix"] = component_events
    organized["gradio"]["events"] = events

    js = {}
    js_pages = []

    for js_component in os.listdir(JS_DIR):
        if not js_component.startswith("_") and js_component not in ["app", "highlighted-text", "playground", "preview", "upload-button", "theme", "tootils"]:
            if os.path.exists(os.path.join(JS_DIR, js_component, "package.json")):
                with open(os.path.join(JS_DIR, js_component, "package.json")) as f:
                    package_json = json.load(f)
                    if package_json.get("private", False):
                        continue
            if os.path.exists(os.path.join(JS_DIR, js_component, "README.md")):
                with open(os.path.join(JS_DIR, js_component, "README.md")) as f:
                    readme_content = f.read()

                try:
                    latest_npm = requests.get(f"https://registry.npmjs.org/@gradio/{js_component}/latest").json()["version"]
                    latest_npm = f" [v{latest_npm}](https://www.npmjs.com/package/@gradio/{js_component})"
                    readme_content = readme_content.split("\n")
                    readme_content = "\n".join([readme_content[0], latest_npm, *readme_content[1:]])
                except TypeError:
                    pass

                js[js_component] = readme_content
                js_pages.append(js_component)


    with open(JS_CLIENT_README) as f:
        readme_content = f.read()
    js_pages.append("js-client")

    js["js-client"] = readme_content

    js_pages.sort()

    return {"docs": organized, "pages": pages, "js": js, "js_pages": js_pages, "js_client": readme_content}


docs = organize_docs(docs)

gradio_docs = docs["docs"]["gradio"]

SYSTEM_PROMPT = ""

FALLBACK_PROMPT = SYSTEM_PROMPT

FALLBACK_PROMPT += "Below are all the class and function signatures in the Gradio library: (these are what you will reference as docs)\n\n"

for key in gradio_docs:
    if key in ["events", "events_matrix"]:
        continue
    if "name" in key:
        o = gradio_docs[key]
        signature = f"""{o['name']}({', '.join([
            p['name'] + 
            ': ' + p['annotation']
            + (' = ' + p['default'] if 'default' in p else '')
            for p in o['parameters']])})"""
        FALLBACK_PROMPT += f"{signature}\n"
        FALLBACK_PROMPT += f"{o['description']}\n\n"

    else: 
        for c in gradio_docs[key]:
            o = gradio_docs[key][c]
            signature = f"""{o['name']}({', '.join([
                p['name'] + 
                ': ' + p['annotation']
                + (' = ' + p['default'] if 'default' in p else '')
                for p in o['parameters']])})"""          
            FALLBACK_PROMPT += f"{signature}\n"
            FALLBACK_PROMPT += f"{o['description']}\n\n"
            if "fns" in o and key != "components":
                for f in o["fns"]:
                    signature = f"""{o['name']}.{f['name']}({', '.join([
                        p['name'] + 
                        ': ' + p['annotation']
                        + (' = ' + p['default'] if 'default' in p else '')
                        for p in f['parameters']])})"""
                    FALLBACK_PROMPT += f"{signature}\n"
                    FALLBACK_PROMPT += f"{f['description']}\n\n"

FALLBACK_PROMPT += "\nEvent listeners allow Gradio to respond to user interactions with the UI components defined in a Blocks app. When a user interacts with an element, such as changing a slider value or uploading an image, a function is called.\n"

FALLBACK_PROMPT += "All event listeners have the same signature:\n"

f = gradio_docs["components"]["audio"]["fns"][0]
signature = f"""<component_name>.<event_name>({', '.join([
                        p['name'] + 
                        ': ' + p['annotation']
                        + (' = ' + p['default'] if 'default' in p else '')
                        for p in f['parameters']])})"""
FALLBACK_PROMPT += signature
FALLBACK_PROMPT += "\nEach component only supports some specific events. Below is a list of all gradio components and every event that each component supports. If an event is supported by a component, it is a valid method of the component."
for component in gradio_docs["events_matrix"]:
    FALLBACK_PROMPT += f"{component}: {', '.join(gradio_docs['events_matrix'][component])}\n\n"

SYSTEM_PROMPT += "Below are examples of full end-to-end Gradio apps:\n\n"
FALLBACK_PROMPT += "Below are examples of full end-to-end Gradio apps:\n\n"


# 'audio_component_events', 'audio_mixer', 'blocks_essay', 'blocks_chained_events', 'blocks_xray', 'chatbot_multimodal', 'sentence_builder', 'custom_css', 'blocks_update', 'fake_gan'
# important_demos = ["annotatedimage_component", "blocks_essay_simple", "blocks_flipper", "blocks_form", "blocks_hello", "blocks_js_load", "blocks_js_methods", "blocks_kinematics", "blocks_layout", "blocks_plug", "blocks_simple_squares", "calculator", "chatbot_consecutive", "chatbot_simple", "chatbot_streaming", "chatinterface_multimodal", "datetimes", "diff_texts", "dropdown_key_up", "fake_diffusion", "fake_gan", "filter_records", "function_values", "gallery_component_events", "generate_tone", "hangman", "hello_blocks", "hello_blocks_decorator", "hello_world", "image_editor", "matrix_transpose", "model3D", "on_listener_decorator", "plot_component", "render_merge", "render_split", "reverse_audio_2", "sales_projections", "sepia_filter", "sort_records", "streaming_simple", "tabbed_interface_lite", "tax_calculator", "theme_soft", "timer", "timer_simple", "variable_outputs", "video_identity"]
important_demos = ['custom_css', "annotatedimage_component", "blocks_essay_simple", "blocks_flipper", "blocks_form", "blocks_hello", "blocks_js_load", "blocks_js_methods", "blocks_kinematics", "blocks_layout", "blocks_plug", "blocks_simple_squares", "calculator", "chatbot_consecutive", "chatbot_simple", "chatbot_streaming", "datetimes", "diff_texts", "dropdown_key_up", "fake_diffusion", "filter_records", "function_values", "gallery_component_events", "generate_tone", "hangman", "hello_blocks", "hello_blocks_decorator", "hello_world", "image_editor", "matrix_transpose", "model3D", "on_listener_decorator", "plot_component", "render_merge", "render_split", "reverse_audio_2", "sepia_filter", "sort_records", "streaming_simple", "tabbed_interface_lite", "tax_calculator", "theme_soft", "timer", "timer_simple", "variable_outputs", "video_identity"]
very_important_demos = ["blocks_essay_simple", "blocks_flipper", "blocks_form", "blocks_hello","reverse_audio_2", "sepia_filter", "sort_records", "streaming_simple", "tabbed_interface_lite", "tax_calculator", "timer_simple", "video_identity"]

def length(demo):
    if os.path.exists(os.path.join(DEMOS_DIR, demo, "run.py")):
        demo_file = os.path.join(DEMOS_DIR, demo, "run.py")
    else: 
        return 0
    with open(demo_file) as run_py:
        demo_code = run_py.read()
        demo_code = demo_code.replace("# type: ignore", "").replace('if __name__ == "__main__":\n    ', "")
    return len(demo_code)

# important_demos = sorted(important_demos, key=length, reverse=True)
# print(important_demos)

for demo in important_demos:
    if os.path.exists(os.path.join(DEMOS_DIR, demo, "run.py")):
        demo_file = os.path.join(DEMOS_DIR, demo, "run.py")
    else: 
        continue
    with open(demo_file) as run_py:
        demo_code = run_py.read()
        demo_code = demo_code.replace("# type: ignore", "").replace('if __name__ == "__main__":\n    ', "")
    FALLBACK_PROMPT += f"Name: {demo.replace('_', ' ')}\n"
    FALLBACK_PROMPT += "Code: \n\n"
    FALLBACK_PROMPT += f"{demo_code}\n\n"

for demo in very_important_demos:
    if os.path.exists(os.path.join(DEMOS_DIR, demo, "run.py")):
        demo_file = os.path.join(DEMOS_DIR, demo, "run.py")
    else: 
        continue
    with open(demo_file) as run_py:
        demo_code = run_py.read()
        demo_code = demo_code.replace("# type: ignore", "").replace('if __name__ == "__main__":\n    ', "")
    SYSTEM_PROMPT += f"Name: {demo.replace('_', ' ')}\n"
    SYSTEM_PROMPT += "Code: \n\n"
    SYSTEM_PROMPT += f"{demo_code}\n\n"

FALLBACK_PROMPT += """
The latest verstion of Gradio includes some breaking changes, and important new features you should be aware of. Here is a list of the important changes:

1. Audio files are no longer converted to .wav automatically

Previously, the default value of the format in the gr.Audio component was wav, meaning that audio files would be converted to the .wav format before being processed by a prediction function or being returned to the user. Now, the default value of format is None, which means any audio files that have an existing format are kept as is. 

2. The 'every' parameter is no longer supported in event listeners

Previously, if you wanted to run an event 'every' X seconds after a certain trigger, you could set `every=` in the event listener. This is no longer supported — do the following instead:

- create a `gr.Timer` component, and
- use the `.tick()` method to trigger the event.

E.g., replace something like this:

with gr.Blocks() as demo:
    a = gr.Textbox()
    b = gr.Textbox()
    btn = gr.Button("Start")
    btn.click(lambda x:x, a, b, every=1)

with this:

with gr.Blocks() as demo:
    a = gr.Textbox()
    b = gr.Textbox()
    btn = gr.Button("Start")
    t = gr.Timer(1, active=False)
    t.tick(lambda x:x, a, b)
    btn.click(lambda: gr.Timer(active=True), None, t)

This makes it easy to configure the timer as well to change its frequency or stop the event, e.g.

# some code...
stop_btn = gr.Button("Stop")
    stop_btn.click(lambda: gr.Timer(active=False), None, t) # deactivates timer
fast_btn = gr.Button("Fast")
    fast_btn.click(lambda: gr.Timer(0.1), None, t) # makes timer tick every 0.1s


3. The `undo_btn`, `retry_btn` and `clear_btn` parameters of `ChatInterface` have been removed
4. Passing a tuple to `gr.Code` is not supported
5. The `concurrency_count` parameter has been removed from `.queue()`
6. The `additional_inputs_accordion_name` parameter has been removed from `gr.ChatInterface`
7. The `thumbnail` parameter has been removed from `gr.Interface`
8. The `root` parameter in `gr.FileExplorer` has been removed 
9. The `signed_in_value` parameter in `gr.LoginButton` has been removed
10. The `gr.LogoutButton` component has been removed
11. The `gr.make_waveform` method has been removed from the library
12. SVGs are not accepted as input images into the `gr.Image` component unless `type=filepath` 
13. The `height` parameter in `gr.DataFrame` has been renamed to `max_height` 
14. The `likeable` parameter of `gr.Chatbot` has been removed. The chatbot will display like buttons whenever the `like` event is defined.
15. By default user messages are not likeable in the `gr.Chatbot`. To display like buttons in the user message, set the `user_like_button` parameter of the `like` event to True.
16. The argument for lazy-caching examples has been changed

Previously, to lazy-cache examples, you would pass in “lazy” to the `cache_examples` parameter in `Interface`, `Chatinterface` , or `Examples`. Now, there is a separate `cache_mode` parameter, which governs whether caching should be `"lazy"` or `"eager"` . So if your code was previously:

Now, your code should look like this:

chatbot = gr.ChatInterface(
    double,
    examples=["hello", "hi"],
    cache_examples=True,
    cache_mode="lazy",
)

"""

SYSTEM_PROMPT += "\n\n$INSERT_GUIDES_DOCS_DEMOS"


# print("\n\n\n\n\n\n\n\n\n\n\n\n\n\n\n\n\n\n")
# print(SYSTEM_PROMPT)
# print("\n\n\n\n\n\n\n\n\n\n\n\n\n\n\n\n\n\n")



def generate(json_path):
    with open(json_path, "w+") as f:
        json.dump(docs, f)
    return  SYSTEM_PROMPT, FALLBACK_PROMPT<|MERGE_RESOLUTION|>--- conflicted
+++ resolved
@@ -2,13 +2,13 @@
 import json
 import os
 import re
+
 import requests
-
-
-
 from gradio_client.documentation import document_cls, generate_documentation
+
 import gradio
-from ..guides import guides, guide_names
+
+from ..guides import guide_names, guides
 
 DIR = os.path.dirname(__file__)
 DEMOS_DIR = os.path.abspath(os.path.join(DIR, "../../../../../demo"))
@@ -75,8 +75,8 @@
                     if event == fn["name"]:
                         component_event_list.append(event)
             component_events[component["name"]] = component_event_list
-    
-    
+
+
     return list(events), component_events
 
 events, component_events = create_events_matrix()
@@ -100,28 +100,11 @@
 add_guides()
 
 
-<<<<<<< HEAD
-def generate_demo_link(demo_name):
-    github_url = f"https://github.com/gradio-app/gradio/tree/main/demo/{demo_name}"
-    return f"[demo/{demo_name}]({github_url})"
-
-
-=======
->>>>>>> 02ce6d5b
 def escape_parameters(parameters):
     new_parameters = []
     for param in parameters:
         param = param.copy()  # Manipulating the list item directly causes issues, so copy it first
         param["doc"] = html.escape(param["doc"]) if param["doc"] else param["doc"]
-<<<<<<< HEAD
-        if param["doc"] and "$demo/" in param["doc"]:
-            param["doc"] = re.sub(
-                    r"\$demo/(\w+)",
-                    lambda m: generate_demo_link(m.group(1)),
-                    param["doc"],
-                )
-=======
->>>>>>> 02ce6d5b
         new_parameters.append(param)
     assert len(new_parameters) == len(parameters)
     return new_parameters
@@ -190,10 +173,10 @@
             elif mode == "py-client":
                 organized["python-client"][c["name"].lower()] = c
             elif mode in ["helpers", "routes", "chatinterface", "modals"]:
-                organized["gradio"][mode][c["name"].lower()] = c                
+                organized["gradio"][mode][c["name"].lower()] = c
             else:
                 organized["gradio"]["building"][c["name"].lower()] = c
-    
+
 
     def format_name(page_name):
         index = None
@@ -208,14 +191,14 @@
             for category in organized[library]:
                 if page_name in organized[library][category]:
                     return index, page_name, organized[library][category][page_name]["name"], page_path
-        if page_name == "chatinterface": 
-            pretty_page_name =  "ChatInterface"              
+        if page_name == "chatinterface":
+            pretty_page_name =  "ChatInterface"
         return index, page_name, pretty_page_name, page_path
-    
-    
-    def organize_pages(): 
+
+
+    def organize_pages():
         pages = {"gradio": [], "python-client": [], "third-party-clients": []}
-        absolute_index = -1;
+        absolute_index = -1
         for library in pages:
             library_templates_dir = os.path.join(TEMPLATES_DIR, library)
             page_folders = sorted(os.listdir(library_templates_dir))
@@ -287,27 +270,27 @@
     if "name" in key:
         o = gradio_docs[key]
         signature = f"""{o['name']}({', '.join([
-            p['name'] + 
+            p['name'] +
             ': ' + p['annotation']
             + (' = ' + p['default'] if 'default' in p else '')
             for p in o['parameters']])})"""
         FALLBACK_PROMPT += f"{signature}\n"
         FALLBACK_PROMPT += f"{o['description']}\n\n"
 
-    else: 
+    else:
         for c in gradio_docs[key]:
             o = gradio_docs[key][c]
             signature = f"""{o['name']}({', '.join([
-                p['name'] + 
+                p['name'] +
                 ': ' + p['annotation']
                 + (' = ' + p['default'] if 'default' in p else '')
-                for p in o['parameters']])})"""          
+                for p in o['parameters']])})"""
             FALLBACK_PROMPT += f"{signature}\n"
             FALLBACK_PROMPT += f"{o['description']}\n\n"
             if "fns" in o and key != "components":
                 for f in o["fns"]:
                     signature = f"""{o['name']}.{f['name']}({', '.join([
-                        p['name'] + 
+                        p['name'] +
                         ': ' + p['annotation']
                         + (' = ' + p['default'] if 'default' in p else '')
                         for p in f['parameters']])})"""
@@ -320,7 +303,7 @@
 
 f = gradio_docs["components"]["audio"]["fns"][0]
 signature = f"""<component_name>.<event_name>({', '.join([
-                        p['name'] + 
+                        p['name'] +
                         ': ' + p['annotation']
                         + (' = ' + p['default'] if 'default' in p else '')
                         for p in f['parameters']])})"""
@@ -341,7 +324,7 @@
 def length(demo):
     if os.path.exists(os.path.join(DEMOS_DIR, demo, "run.py")):
         demo_file = os.path.join(DEMOS_DIR, demo, "run.py")
-    else: 
+    else:
         return 0
     with open(demo_file) as run_py:
         demo_code = run_py.read()
@@ -354,7 +337,7 @@
 for demo in important_demos:
     if os.path.exists(os.path.join(DEMOS_DIR, demo, "run.py")):
         demo_file = os.path.join(DEMOS_DIR, demo, "run.py")
-    else: 
+    else:
         continue
     with open(demo_file) as run_py:
         demo_code = run_py.read()
@@ -366,7 +349,7 @@
 for demo in very_important_demos:
     if os.path.exists(os.path.join(DEMOS_DIR, demo, "run.py")):
         demo_file = os.path.join(DEMOS_DIR, demo, "run.py")
-    else: 
+    else:
         continue
     with open(demo_file) as run_py:
         demo_code = run_py.read()
