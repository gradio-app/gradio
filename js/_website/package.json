--- conflicted
+++ resolved
@@ -1,10 +1,6 @@
 {
 	"name": "website",
-<<<<<<< HEAD
-	"version": "0.39.0-beta.8",
-=======
 	"version": "0.41.0",
->>>>>>> 4d908835
 	"private": true,
 	"scripts": {
 		"dev": "pip install boto3 && python generate_jsons/generate.py && vite dev",
