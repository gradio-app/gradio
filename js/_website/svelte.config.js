--- conflicted
+++ resolved
@@ -24,12 +24,9 @@
 				`/main/docs`,
 				`/main/guides`,
 				`/main/docs/js`,
-<<<<<<< HEAD
 				`/3.50.1/docs`,
 				`/3.50.1/guides`,
-=======
 				...Object.keys(redirects)
->>>>>>> e2810fcf
 			]
 		},
 		files: {
