# website

<<<<<<< HEAD
=======
## 0.41.0

### Features

- [#9811](https://github.com/gradio-app/gradio/pull/9811) [`7b6bd31`](https://github.com/gradio-app/gradio/commit/7b6bd3188199af1eac8f8d6d21b15a0bdc3d5619) - Fix the tab names in the playground.  Thanks @whitphx!
- [#9647](https://github.com/gradio-app/gradio/pull/9647) [`7cce63e`](https://github.com/gradio-app/gradio/commit/7cce63e29f274b9fbd6c779914adeaab08ea60f7) - Ask LLM to generate the requirements.txt in the playground.  Thanks @whitphx!

### Dependency updates

- @gradio/tabs@0.3.3
- @gradio/tabitem@0.3.3
- @gradio/code@0.10.6
- @gradio/paramviewer@0.5.5

## 0.40.3

### Fixes

- [#9653](https://github.com/gradio-app/gradio/pull/9653) [`61cd768`](https://github.com/gradio-app/gradio/commit/61cd768490a12f5d63101d5434092bcd1cfc43a8) - Ensures tabs with visible set to false are not visible.  Thanks @hannahblair!
- [#9738](https://github.com/gradio-app/gradio/pull/9738) [`2ade59b`](https://github.com/gradio-app/gradio/commit/2ade59b95d4c3610a1a461cc95f020fbf9627305) - Export `Tabs` type from `@gradio/tabs` and fix the Playground to be compatible with the new Tabs API.  Thanks @whitphx!

### Dependency updates

- @gradio/tabs@0.3.2
- @gradio/tabitem@0.3.2
- @gradio/code@0.10.5
- @gradio/paramviewer@0.5.4

## 0.40.2

### Dependency updates

- @gradio/code@0.10.4
- @gradio/paramviewer@0.5.3

## 0.40.1

### Dependency updates

- @gradio/tabs@0.3.1
- @gradio/code@0.10.3
- @gradio/paramviewer@0.5.2
- @gradio/tabitem@0.3.1

## 0.40.0

### Features

- [#9635](https://github.com/gradio-app/gradio/pull/9635) [`67e4044`](https://github.com/gradio-app/gradio/commit/67e4044c9ca8358eceeb1fa72fa415df03397d20) - Add website banner for gradio 5.  Thanks @aliabd!

### Dependency updates

- @gradio/code@0.10.2

## 0.39.1

### Features

- [#9615](https://github.com/gradio-app/gradio/pull/9615) [`204f3e1`](https://github.com/gradio-app/gradio/commit/204f3e13e110fc0528032a102c9521057e18919d) - fixes to website.  Thanks @pngwn!

### Dependency updates

- @gradio/code@0.10.1
- @gradio/paramviewer@0.5.1

## 0.39.0

### Features

- [#8843](https://github.com/gradio-app/gradio/pull/8843) [`6f95286`](https://github.com/gradio-app/gradio/commit/6f95286337459efbccb95c9cfac63355669df9ee) - Start/stop recoding from the backend. Add guide on conversational chatbots
- [#8843](https://github.com/gradio-app/gradio/pull/8843) [`6f95286`](https://github.com/gradio-app/gradio/commit/6f95286337459efbccb95c9cfac63355669df9ee) - Playground requirements tab
- [#8843](https://github.com/gradio-app/gradio/pull/8843) [`6f95286`](https://github.com/gradio-app/gradio/commit/6f95286337459efbccb95c9cfac63355669df9ee) - Deprecate type='tuples for chatbot and focus chatbot docs on 'messages' type
- [#8843](https://github.com/gradio-app/gradio/pull/8843) [`6f95286`](https://github.com/gradio-app/gradio/commit/6f95286337459efbccb95c9cfac63355669df9ee) - Expanding AI Playground Prompt for Qwen
- [#8843](https://github.com/gradio-app/gradio/pull/8843) [`6f95286`](https://github.com/gradio-app/gradio/commit/6f95286337459efbccb95c9cfac63355669df9ee) - Remove grey background behind all components
- [#8843](https://github.com/gradio-app/gradio/pull/8843) [`6f95286`](https://github.com/gradio-app/gradio/commit/6f95286337459efbccb95c9cfac63355669df9ee) - Fixes website build in 5.0-dev
- [#8843](https://github.com/gradio-app/gradio/pull/8843) [`6f95286`](https://github.com/gradio-app/gradio/commit/6f95286337459efbccb95c9cfac63355669df9ee) - 🔡 Update default core Gradio font
- [#8843](https://github.com/gradio-app/gradio/pull/8843) [`6f95286`](https://github.com/gradio-app/gradio/commit/6f95286337459efbccb95c9cfac63355669df9ee) - Fix. Triggered dataframe change event for header change
- [#9606](https://github.com/gradio-app/gradio/pull/9606) [`9031324`](https://github.com/gradio-app/gradio/commit/90313243648883abf64a05361110e14e23616813) - Fixes website build
- [#8843](https://github.com/gradio-app/gradio/pull/8843) [`6f95286`](https://github.com/gradio-app/gradio/commit/6f95286337459efbccb95c9cfac63355669df9ee) - Fixes annoying height bug in playground
- [#8843](https://github.com/gradio-app/gradio/pull/8843) [`6f95286`](https://github.com/gradio-app/gradio/commit/6f95286337459efbccb95c9cfac63355669df9ee) - Refactoring playground
- [#8843](https://github.com/gradio-app/gradio/pull/8843) [`6f95286`](https://github.com/gradio-app/gradio/commit/6f95286337459efbccb95c9cfac63355669df9ee) - Fix gradio.js aws path
- [#8843](https://github.com/gradio-app/gradio/pull/8843) [`6f95286`](https://github.com/gradio-app/gradio/commit/6f95286337459efbccb95c9cfac63355669df9ee) - 5.0 merge take 2
- [#8843](https://github.com/gradio-app/gradio/pull/8843) [`6f95286`](https://github.com/gradio-app/gradio/commit/6f95286337459efbccb95c9cfac63355669df9ee) - Improve UI on the Playground
- [#8843](https://github.com/gradio-app/gradio/pull/8843) [`6f95286`](https://github.com/gradio-app/gradio/commit/6f95286337459efbccb95c9cfac63355669df9ee) - File access security guide
- [#8843](https://github.com/gradio-app/gradio/pull/8843) [`6f95286`](https://github.com/gradio-app/gradio/commit/6f95286337459efbccb95c9cfac63355669df9ee) - Add info about Powershell client
- [#8843](https://github.com/gradio-app/gradio/pull/8843) [`6f95286`](https://github.com/gradio-app/gradio/commit/6f95286337459efbccb95c9cfac63355669df9ee) - Adds LLM to the Playground

### Dependencies

- @gradio/code@0.10.0
- @gradio/tabs@0.3.0
- @gradio/tabitem@0.3.0

## 0.39.0-beta.9

### Dependency updates

- @gradio/code@0.10.0-beta.8
- @gradio/paramviewer@0.4.22-beta.5
- @gradio/tabitem@0.3.0-beta.4
- @gradio/tabs@0.3.0-beta.3

>>>>>>> 4d908835
## 0.39.0-beta.8

### Dependency updates

- @gradio/tabitem@0.3.0-beta.4
- @gradio/code@0.10.0-beta.7
- @gradio/paramviewer@0.4.22-beta.4

## 0.39.0-beta.7

### Dependency updates

- @gradio/code@0.10.0-beta.6

## 0.39.0-beta.6

### Features

- [#9460](https://github.com/gradio-app/gradio/pull/9460) [`7352a89`](https://github.com/gradio-app/gradio/commit/7352a89722da91461c32fd33588531f3edce9c48) - Playground requirements tab.  Thanks @whitphx!
- [#9452](https://github.com/gradio-app/gradio/pull/9452) [`3ec8e63`](https://github.com/gradio-app/gradio/commit/3ec8e636766cc629444bc3cbc6b53deaf65f5ab1) - Expanding AI Playground Prompt for Qwen.  Thanks @aliabd!

### Dependency updates

- @gradio/tabs@0.3.0-beta.3
- @gradio/tabitem@0.3.0-beta.3
- @gradio/code@0.10.0-beta.5
- @gradio/paramviewer@0.4.22-beta.3

## 0.39.0-beta.5

### Dependency updates

- @gradio/code@0.10.0-beta.4
- @gradio/paramviewer@0.4.22-beta.2

## 0.39.0-beta.4

### Features

- [#9419](https://github.com/gradio-app/gradio/pull/9419) [`018c140`](https://github.com/gradio-app/gradio/commit/018c140ef86cacc8211df05b57b26924dab7fa08) - Start/stop recoding from the backend. Add guide on conversational chatbots.  Thanks @freddyaboulton!
- [#9469](https://github.com/gradio-app/gradio/pull/9469) [`f7c3396`](https://github.com/gradio-app/gradio/commit/f7c3396f55a5b8364d3880a29d766bd092d7f840) - Fix. Triggered dataframe change event for header change.  Thanks @Joodith!
- [#9426](https://github.com/gradio-app/gradio/pull/9426) [`4e54105`](https://github.com/gradio-app/gradio/commit/4e5410574002ea24067cf4e82b99a6a39f67632c) - Refactoring playground.  Thanks @whitphx!
- [#9462](https://github.com/gradio-app/gradio/pull/9462) [`b622b1f`](https://github.com/gradio-app/gradio/commit/b622b1fcce888427e87aa1f70c9c2e60aa240e37) - Improve UI on the Playground.  Thanks @aliabd!

## 0.39.0-beta.3

### Dependency updates

- @gradio/code@0.10.0-beta.3

## 0.39.0-beta.2

### Features

- [#9326](https://github.com/gradio-app/gradio/pull/9326) [`7afb9a1`](https://github.com/gradio-app/gradio/commit/7afb9a14fa64310eb8b70f43a3bad373e46e36c1) - 5.0 merge take 2.  Thanks @pngwn!
- [#9382](https://github.com/gradio-app/gradio/pull/9382) [`9e70832`](https://github.com/gradio-app/gradio/commit/9e7083286d5681b5fc623304a97d5a24fe6d6080) - Fixes website build in 5.0-dev.  Thanks @aliabd!
- [#9379](https://github.com/gradio-app/gradio/pull/9379) [`0cad5f3`](https://github.com/gradio-app/gradio/commit/0cad5f348a846024b95b92fb48f88137ccfcd589) - Testing CI.  Thanks @aliabd!
- [#9402](https://github.com/gradio-app/gradio/pull/9402) [`060acb3`](https://github.com/gradio-app/gradio/commit/060acb3b469530a3ea14275970b7028598052ef1) - Fixes annoying height bug in playground.  Thanks @aliabd!
- [#9397](https://github.com/gradio-app/gradio/pull/9397) [`4be0933`](https://github.com/gradio-app/gradio/commit/4be0933d3a39099fd573d7db42416d7acef7f40f) - Fix gradio.js aws path.  Thanks @aliabd!
- [#9343](https://github.com/gradio-app/gradio/pull/9343) [`322ac54`](https://github.com/gradio-app/gradio/commit/322ac5499ec5a8541039bf329e2525e9d24ed2cc) - Add info about Powershell client.  Thanks @abidlabs!
- [#9233](https://github.com/gradio-app/gradio/pull/9233) [`9a85ccc`](https://github.com/gradio-app/gradio/commit/9a85cccf160118fccfb78dc1edcc7c51ff88de6c) - Adds LLM to the Playground.  Thanks @aliabd!

### Dependency updates

- @gradio/code@0.10.0-beta.2
- @gradio/paramviewer@0.4.22-beta.2

## 0.39.0-beta.1

### Features

- [#9204](https://github.com/gradio-app/gradio/pull/9204) [`3c73f00`](https://github.com/gradio-app/gradio/commit/3c73f00e3016b16917ebfe0bad390f2dff683457) - 🔡 Update default core Gradio font.  Thanks @hannahblair!

### Dependency updates

- @gradio/code@0.9.1-beta.1
- @gradio/paramviewer@0.4.22-beta.1

## 0.39.0-beta.0

### Features

- [#9194](https://github.com/gradio-app/gradio/pull/9194) [`20c0836`](https://github.com/gradio-app/gradio/commit/20c0836ed0e0698dbc81d2a4bda04363fd857334) - Deprecate type='tuples for chatbot and focus chatbot docs on 'messages' type.  Thanks @freddyaboulton!
- [#9213](https://github.com/gradio-app/gradio/pull/9213) [`ab4580b`](https://github.com/gradio-app/gradio/commit/ab4580bd5f755a07c9a9bd2a775220a9a2085f8c) - Remove grey background behind all components.  Thanks @hannahblair!
- [#9206](https://github.com/gradio-app/gradio/pull/9206) [`bdbcf7b`](https://github.com/gradio-app/gradio/commit/bdbcf7b0e374c0769178767a1502cd310312278b) - Cloudflare migration.  Thanks @aliabd!
- [#9156](https://github.com/gradio-app/gradio/pull/9156) [`8deeeb6`](https://github.com/gradio-app/gradio/commit/8deeeb6d1b83296e5174c2891b80fb317991289e) - File access security guide.  Thanks @freddyaboulton!

## 0.39.1

### Features

- [#9379](https://github.com/gradio-app/gradio/pull/9379) [`0cad5f3`](https://github.com/gradio-app/gradio/commit/0cad5f348a846024b95b92fb48f88137ccfcd589) - Testing CI.  Thanks @aliabd!

### Dependency updates

- @gradio/code@0.9.1
- @gradio/paramviewer@0.4.22

## 0.39.0

### Features

- [#9291](https://github.com/gradio-app/gradio/pull/9291) [`bcb3a2b`](https://github.com/gradio-app/gradio/commit/bcb3a2b9a0e4f1a0195aed92f3ecfd1eda324464) - chore: update error.svx.  Thanks @eltociear!

## 0.38.1

### Features

- [#9206](https://github.com/gradio-app/gradio/pull/9206) [`bdbcf7b`](https://github.com/gradio-app/gradio/commit/bdbcf7b0e374c0769178767a1502cd310312278b) - Cloudflare migration.  Thanks @aliabd!

### Fixes

- [#9163](https://github.com/gradio-app/gradio/pull/9163) [`2b6cbf2`](https://github.com/gradio-app/gradio/commit/2b6cbf25908e42cf027324e54ef2cc0baad11a91) - fix exports and generate types.  Thanks @pngwn!

### Dependency updates

- @gradio/paramviewer@0.4.22-beta.0
- @gradio/code@0.9.1-beta.0

## 0.38.0

### Features

- [#9102](https://github.com/gradio-app/gradio/pull/9102) [`efdc323`](https://github.com/gradio-app/gradio/commit/efdc3231a7bde38cfe45d10086d0d36a24c1b9b4) - Initial SSR refactor.  Thanks @pngwn!
- [#9104](https://github.com/gradio-app/gradio/pull/9104) [`cf02f7d`](https://github.com/gradio-app/gradio/commit/cf02f7d7854b8ead864533581f7379a3fe61840f) - Fix chatinterface e2e test.  Thanks @freddyaboulton!
- [#9075](https://github.com/gradio-app/gradio/pull/9075) [`3258968`](https://github.com/gradio-app/gradio/commit/325896837113d1c45de0dcff1972a8686730f695) - Add warning to guides and change styling of tip.  Thanks @aliabd!
- [#9108](https://github.com/gradio-app/gradio/pull/9108) [`474102a`](https://github.com/gradio-app/gradio/commit/474102a8b404c23ffcfa7e1396a78bed621a9585) - Better text styling on docs.  Thanks @aliabd!

### Dependency updates

- @gradio/code@0.9.0
- @gradio/paramviewer@0.4.21

## 0.37.0

### Features

- [#8965](https://github.com/gradio-app/gradio/pull/8965) [`d30432e`](https://github.com/gradio-app/gradio/commit/d30432e9c6d4cc1e5cfd989a1a3ae4aba7e21290) - harden CI.  Thanks @pngwn!
- [#9043](https://github.com/gradio-app/gradio/pull/9043) [`890bae3`](https://github.com/gradio-app/gradio/commit/890bae3942cc19f2b9040cfb6792adaa3cd478b0) - Filter out type ignore comments from demos on website.  Thanks @aliabd!
- [#8857](https://github.com/gradio-app/gradio/pull/8857) [`6584aac`](https://github.com/gradio-app/gradio/commit/6584aace9866df582a6a3ff64dd045f1747aba42) - Website fixes for mobile.  Thanks @aliabd!
- [#9067](https://github.com/gradio-app/gradio/pull/9067) [`f29aef4`](https://github.com/gradio-app/gradio/commit/f29aef4528ad93ab2cb1cf25bd5e3362bb562839) - Fix trailing slash link on docs.  Thanks @aliabd!

### Dependency updates

- @gradio/code@0.8.2
- @gradio/paramviewer@0.4.20

## 0.36.0

### Features

- [#8907](https://github.com/gradio-app/gradio/pull/8907) [`9b42ba8`](https://github.com/gradio-app/gradio/commit/9b42ba8f1006c05d60a62450d3036ce0d6784f86) - Update guides esp plots.  Thanks @aliabid94!
- [#8871](https://github.com/gradio-app/gradio/pull/8871) [`7f1a78c`](https://github.com/gradio-app/gradio/commit/7f1a78c49ed69688ef1d39ef731c64ba934df645) - Add confirmation dialogue if leaving playground.  Thanks @aliabd!
- [#8908](https://github.com/gradio-app/gradio/pull/8908) [`7c9fc9e`](https://github.com/gradio-app/gradio/commit/7c9fc9ebccf227fa54e3f28ee3abd1bd4f5cf412) - Add docs for Rust client to website.  Thanks @aliabd!

### Dependency updates

- @gradio/code@0.8.1
- @gradio/paramviewer@0.4.19

## 0.35.0

### Features

- [#8842](https://github.com/gradio-app/gradio/pull/8842) [`38c2ad4`](https://github.com/gradio-app/gradio/commit/38c2ad425a905431b1eb17b9498669f9e49f0dd5) - Add website to contributing readme.  Thanks @aliabd!
- [#8784](https://github.com/gradio-app/gradio/pull/8784) [`2cc813a`](https://github.com/gradio-app/gradio/commit/2cc813a287ce326957f8b10106e574750b1db9be) - Fix OS detection for cross-browser compatibility.  Thanks @lappemic!
- [#8825](https://github.com/gradio-app/gradio/pull/8825) [`b45d37f`](https://github.com/gradio-app/gradio/commit/b45d37f366ed4ef5dd77b2b4af90aa8174357298) - Fix param table rendering.  Thanks @aliabd!
- [#8773](https://github.com/gradio-app/gradio/pull/8773) [`0b9e870`](https://github.com/gradio-app/gradio/commit/0b9e870f9cc45c2251806b3ac1654f6608ef27ed) - Hide embedded components while loading.  Thanks @aliabd!
- [#8832](https://github.com/gradio-app/gradio/pull/8832) [`e75f2ca`](https://github.com/gradio-app/gradio/commit/e75f2ca2da4f41f25459b98bedaa940c887e6a93) - Fix build for pre-release.  Thanks @pngwn!
- [#8618](https://github.com/gradio-app/gradio/pull/8618) [`aa4b7a7`](https://github.com/gradio-app/gradio/commit/aa4b7a71921fd5b7ad7e3c0cce7687a8f6d284da) - Improve styling of parameter tables in the docs.  Thanks @abidlabs!
- [#8745](https://github.com/gradio-app/gradio/pull/8745) [`4030f28`](https://github.com/gradio-app/gradio/commit/4030f28af6ae9f3eb94bb4e9cae83fb7016cdaad) - Allows updating the dataset of a `gr.Examples`.  Thanks @abidlabs!
- [#8757](https://github.com/gradio-app/gradio/pull/8757) [`6073736`](https://github.com/gradio-app/gradio/commit/60737366517f48d1a37ffce15425783a2887f305) - Document `FileData` class in docs.  Thanks @hannahblair!

### Fixes

- [#8823](https://github.com/gradio-app/gradio/pull/8823) [`7b049e0`](https://github.com/gradio-app/gradio/commit/7b049e03577aac9853cd2cc1683d9e0b1e2f8d36) - Fix DateTime docs.  Thanks @aliabd!
- [#8854](https://github.com/gradio-app/gradio/pull/8854) [`d1f0441`](https://github.com/gradio-app/gradio/commit/d1f044145ae93e5838042d9fb25f4f17def9c774) - Use covariant container types across the codebase and add typing to our demos.  Thanks @abidlabs!

### Dependency updates

- @gradio/code@0.8.0
- @gradio/paramviewer@0.4.18

## 0.34.0

### Highlights

#### Support message format in chatbot 💬 ([#8422](https://github.com/gradio-app/gradio/pull/8422) [`4221290`](https://github.com/gradio-app/gradio/commit/4221290d847041024b1faa3df5585bba0775b8b3))

`gr.Chatbot` and `gr.ChatInterface` now support the [Messages API](https://huggingface.co/docs/text-generation-inference/en/messages_api#messages-api), which is fully compatible with LLM API providers such as Hugging Face Text Generation Inference, OpenAI's chat completions API, and Llama.cpp server. 

Building Gradio applications around these LLM solutions is now even easier! 

`gr.Chatbot` and `gr.ChatInterface` now have a `type` parameter that can accept two values - `'tuples'` and `'messages'`. If set to `'tuples'`, the default chatbot data format is expected. If set to `'messages'`, a list of dictionaries with `content` and `role` keys is expected. See below - 

```python
def chat_greeter(msg, history):
    history.append({"role": "assistant", "content": "Hello!"})
    return history
```

Additionally, gradio now exposes a `gr.ChatMessage` dataclass you can use for IDE type hints and auto completion.

<img width="852" alt="image" src="https://github.com/freddyaboulton/freddyboulton/assets/41651716/d283e8f3-b194-466a-8194-c7e697dca9ad">


#### Tool use in Chatbot 🛠️

The Gradio Chatbot can now natively display tool usage and intermediate thoughts common in Agent and chain-of-thought workflows!

If you are using the new "messages" format, simply add a `metadata` key with a dictionary containing a `title` key and `value`. This will display the assistant message in an expandable message box to show the result of a tool or intermediate step.

```python
import gradio as gr
from gradio import ChatMessage
import time

def generate_response(history):
    history.append(ChatMessage(role="user", content="What is the weather in San Francisco right now?"))
    yield history
    time.sleep(0.25)
    history.append(ChatMessage(role="assistant",
                               content="In order to find the current weather in San Francisco, I will need to use my weather tool.")
                               )
    yield history
    time.sleep(0.25)

    history.append(ChatMessage(role="assistant",
                               content="API Error when connecting to weather service.",
                              metadata={"title": "💥 Error using tool 'Weather'"})
                  )
    yield history
    time.sleep(0.25)

    history.append(ChatMessage(role="assistant",
                               content="I will try again",
                              ))
    yield history
    time.sleep(0.25)

    history.append(ChatMessage(role="assistant",
                               content="Weather 72 degrees Fahrenheit with 20% chance of rain.",
                                metadata={"title": "🛠️ Used tool 'Weather'"}
                              ))
    yield history
    time.sleep(0.25)

    history.append(ChatMessage(role="assistant",
                               content="Now that the API succeeded I can complete my task.",
                              ))
    yield history
    time.sleep(0.25)

    history.append(ChatMessage(role="assistant",
                               content="It's a sunny day in San Francisco with a current temperature of 72 degrees Fahrenheit and a 20% chance of rain. Enjoy the weather!",
                              ))
    yield history


with gr.Blocks() as demo:
    chatbot  = gr.Chatbot(type="messages")
    button = gr.Button("Get San Francisco Weather")
    button.click(generate_response, chatbot, chatbot)

if __name__ == "__main__":
    demo.launch()
```



![tool-box-demo](https://github.com/freddyaboulton/freddyboulton/assets/41651716/cf73ecc9-90ac-42ce-bca5-768e0cc00a48)

 Thanks @freddyaboulton!

### Features

- [#8733](https://github.com/gradio-app/gradio/pull/8733) [`fb0daf3`](https://github.com/gradio-app/gradio/commit/fb0daf3730ffbe6aab5ebe4210eae150729a40b1) - Improvements to `gr.Examples`: adds events as attributes and documents, them, adds `sample_labels`, and `visible` properties.  Thanks @abidlabs!
- [#8686](https://github.com/gradio-app/gradio/pull/8686) [`64ac05b`](https://github.com/gradio-app/gradio/commit/64ac05b1114e08c21909d21653c02d1c45f05aee) - Better spacing for codeblocks on docs.  Thanks @aliabd!
- [#8656](https://github.com/gradio-app/gradio/pull/8656) [`740364e`](https://github.com/gradio-app/gradio/commit/740364e5cee5f96625fe0da3ac8257d97e5f0815) - Add guide on best practices for ZeroGPU limits with the python client.  Thanks @freddyaboulton!
- [#8689](https://github.com/gradio-app/gradio/pull/8689) [`edcd574`](https://github.com/gradio-app/gradio/commit/edcd5748f6c0faf2028a8e6a330aad5eccf103d5) - Fix playground to display errors.  Thanks @whitphx!
- [#8624](https://github.com/gradio-app/gradio/pull/8624) [`ba59bb8`](https://github.com/gradio-app/gradio/commit/ba59bb824f77dd3cb57019c59d3c3b0755c68b85) - Add search to website.  Thanks @aliabd!

### Fixes

- [#8505](https://github.com/gradio-app/gradio/pull/8505) [`2943d6d`](https://github.com/gradio-app/gradio/commit/2943d6d68847314885dc6c5c0247083116017ca0) - Add Timer component.  Thanks @aliabid94!
- [#8677](https://github.com/gradio-app/gradio/pull/8677) [`c946c6f`](https://github.com/gradio-app/gradio/commit/c946c6f31a34bfd888a6a16c3fb479fe34710206) - Allow supplying custom `gr.Chatbot` with events to `gr.ChatInterface`.  Thanks @abidlabs!

### Dependency updates

- @gradio/code@0.7.0

## 0.33.0

### Features

- [#8604](https://github.com/gradio-app/gradio/pull/8604) [`b6fa6b5`](https://github.com/gradio-app/gradio/commit/b6fa6b543f226540247cd50748019cde59b93005) - Add docs for `.on()`, `.then()`, and `.success()`, as well as the subclasses of `gr.EventData`.  Thanks @abidlabs!
- [#8623](https://github.com/gradio-app/gradio/pull/8623) [`4c6e4e0`](https://github.com/gradio-app/gradio/commit/4c6e4e0ba9a6dc29f256d00d97f3062a516f5aac) - Fix CORS issues with Lite Component Demos.  Thanks @aliabd!

### Dependency updates

- @gradio/code@0.6.13

## 0.32.0

### Features

- [#8489](https://github.com/gradio-app/gradio/pull/8489) [`c2a0d05`](https://github.com/gradio-app/gradio/commit/c2a0d056d679d90631d9ccd944dadd67e7e03b7f) - Control Display of Error, Info, Warning.  Thanks @freddyaboulton!
- [#8593](https://github.com/gradio-app/gradio/pull/8593) [`d35c290`](https://github.com/gradio-app/gradio/commit/d35c290aadcb85113ee7ceea96a7ed7dc894b1d2) - Adding more docs for using components in chatbot.  Thanks @abidlabs!
- [#8516](https://github.com/gradio-app/gradio/pull/8516) [`de6aa2b`](https://github.com/gradio-app/gradio/commit/de6aa2b67668605b65ad92842b2c798afa2c6d8a) - Add helper classes to docs.  Thanks @aliabd!
- [#8605](https://github.com/gradio-app/gradio/pull/8605) [`fe83e64`](https://github.com/gradio-app/gradio/commit/fe83e6445a53c9376d92a7af9fd9a5ccf9376d7d) - Small fix to guide styling.  Thanks @aliabd!
- [#8557](https://github.com/gradio-app/gradio/pull/8557) [`ed82a62`](https://github.com/gradio-app/gradio/commit/ed82a6237ec7873e2554c2ad0be438650cfebe8c) - Bring back embedded demos on component docs.  Thanks @aliabd!

### Fixes

- [#8589](https://github.com/gradio-app/gradio/pull/8589) [`34430b9`](https://github.com/gradio-app/gradio/commit/34430b934dbab3bc525f56b390dbc054f76cf56c) - Handle GIFs correct in `gr.Image` preprocessing.  Thanks @abidlabs!
- [#8581](https://github.com/gradio-app/gradio/pull/8581) [`a1c21cb`](https://github.com/gradio-app/gradio/commit/a1c21cb69a688bd38139153fe9c85a50c6ae86f2) - fix dataset update.  Thanks @abidlabs!
- [#8537](https://github.com/gradio-app/gradio/pull/8537) [`81ae766`](https://github.com/gradio-app/gradio/commit/81ae7663b303ac7738bc216d9bf916f0515dd22e) - Many small fixes to website and docs.  Thanks @aliabd!
- [#8559](https://github.com/gradio-app/gradio/pull/8559) [`483ecaa`](https://github.com/gradio-app/gradio/commit/483ecaae627145470ed68ed6872d42f2ac3a1980) - fix website build.  Thanks @pngwn!

### Dependency updates

- @gradio/code@0.6.12

## 0.31.5

### Features

- [#8491](https://github.com/gradio-app/gradio/pull/8491) [`ffd53fa`](https://github.com/gradio-app/gradio/commit/ffd53fa2dcb13d564fd07aa441d4016df8d2f155) - Remove broken guide redirect.  Thanks @aliabd!
- [#8487](https://github.com/gradio-app/gradio/pull/8487) [`3a5d56e`](https://github.com/gradio-app/gradio/commit/3a5d56ea7bdbfc24357eaf8174f9275cb15fcf97) - Add Client Release Notes to Docs.  Thanks @freddyaboulton!

### Dependency updates

- @gradio/code@0.6.11

## 0.31.4

### Dependency updates

- @gradio/code@0.6.10

## 0.31.3

### Features

- [#8471](https://github.com/gradio-app/gradio/pull/8471) [`a9e6595`](https://github.com/gradio-app/gradio/commit/a9e6595817b741c3dcf1eaedf58ee4f901784e57) - Tweak meta titles and descriptions for clients.  Thanks @aliabd!

### Dependency updates

- @gradio/code@0.6.9

## 0.31.2

### Features

- [#8456](https://github.com/gradio-app/gradio/pull/8456) [`881f11c`](https://github.com/gradio-app/gradio/commit/881f11c862c769c21710735604c0733e0cfefe66) - Add website banner for clients launch.  Thanks @aliabd!

## 0.31.1

### Dependency updates

- @gradio/code@0.6.8

## 0.31.0

### Features

- [#8403](https://github.com/gradio-app/gradio/pull/8403) [`5efd35c`](https://github.com/gradio-app/gradio/commit/5efd35c7a06d894fdcb68898bdaaf9b457e608f1) - Editable Docs.  Thanks @aliabd!

### Dependency updates

- @gradio/code@0.6.7

## 0.30.4

### Dependency updates

- @gradio/code@0.6.6

## 0.30.3

### Features

- [#8319](https://github.com/gradio-app/gradio/pull/8319) [`1f9a5f0`](https://github.com/gradio-app/gradio/commit/1f9a5f0aa395ab51731f7d2a6ef0268a319cdc1b) - Fix bad redirect breaking website build.  Thanks @aliabd!

## 0.30.2

### Dependency updates

- @gradio/code@0.6.5

## 0.30.1

### Dependency updates

- @gradio/code@0.6.4

## 0.30.0

### Features

- [#8278](https://github.com/gradio-app/gradio/pull/8278) [`4ae17a4`](https://github.com/gradio-app/gradio/commit/4ae17a4653fcf60de7b646e6243f1b77d7f8cd27) - Embedded Lite example apps in the docs.  Thanks @whitphx!
- [#8262](https://github.com/gradio-app/gradio/pull/8262) [`d708ca8`](https://github.com/gradio-app/gradio/commit/d708ca8fca8c39bf878c70117c2910730a1bb76c) - Reorganize Guides in a more logical order.  Thanks @abidlabs!

### Dependency updates

- @gradio/code@0.6.3

## 0.29.0

### Features

- [#8224](https://github.com/gradio-app/gradio/pull/8224) [`6ee1f1f`](https://github.com/gradio-app/gradio/commit/6ee1f1f7215bc557c138e1f43d5a835775deacfc) - Display all custom components in the gallery.  Thanks @freddyaboulton!

### Fixes

- [#8220](https://github.com/gradio-app/gradio/pull/8220) [`f176e1b`](https://github.com/gradio-app/gradio/commit/f176e1b509b7687b02c9173db1cd1ce25c3cd8f6) - Convert all demos on docs to lite.  Thanks @aliabd!

### Dependency updates

- @gradio/code@0.6.2

## 0.28.0

### Features

- [#8121](https://github.com/gradio-app/gradio/pull/8121) [`f5b710c`](https://github.com/gradio-app/gradio/commit/f5b710c919b0ce604ea955f0d5f4faa91095ca4a) - chore(deps): update dependency eslint to v9.  Thanks @renovate!
- [#8189](https://github.com/gradio-app/gradio/pull/8189) [`68dcae5`](https://github.com/gradio-app/gradio/commit/68dcae512c0fb699304446c3b1ae2afaba1a63d2) - Use workspace version for code in _website.  Thanks @aliabd!
- [#8152](https://github.com/gradio-app/gradio/pull/8152) [`989fe25`](https://github.com/gradio-app/gradio/commit/989fe2566fc93e4f67dc86a869dc30e83404c7ab) - Make guide for tailwind more verbose.  Thanks @duerrsimon!

### Dependency updates

- @gradio/code@0.6.1

## 0.27.0

### Features

- [#8061](https://github.com/gradio-app/gradio/pull/8061) [`17e83c9`](https://github.com/gradio-app/gradio/commit/17e83c958ebb35b3e122ca486067d1bd5ce33a22) - Docs Reorg and Intro Page.  Thanks @aliabd!
- [#8122](https://github.com/gradio-app/gradio/pull/8122) [`e089e4c`](https://github.com/gradio-app/gradio/commit/e089e4cb4a285e0d15593fc5b13b8f254b86c090) - update dependencies.  Thanks @pngwn!
- [#8119](https://github.com/gradio-app/gradio/pull/8119) [`38a5482`](https://github.com/gradio-app/gradio/commit/38a5482df4d175d81e2aea319c2ffc525a76c538) - Be able to link to a custom component in the gallery directly.  Thanks @freddyaboulton!

## 0.26.1

### Dependency updates

- @gradio/code@0.5.12

## 0.26.0

### Features

- [#7945](https://github.com/gradio-app/gradio/pull/7945) [`328325a`](https://github.com/gradio-app/gradio/commit/328325a7ad812e7e152fe57a5a91a54b67adf728) - style changes for gradio website docs navbar.  Thanks @shafiqihtsham!

### Fixes

- [#7935](https://github.com/gradio-app/gradio/pull/7935) [`919afff`](https://github.com/gradio-app/gradio/commit/919afffcee87bee25a6905c488484936df92189d) - Adds a Guide on deploying Gradio apps with Docker.  Thanks @abidlabs!

### Dependency updates

- @gradio/code@0.5.11

## 0.25.2

### Dependency updates

- @gradio/code@0.5.10

## 0.25.1

### Dependency updates

- @gradio/code@0.5.9

## 0.25.0

### Features

- [#7684](https://github.com/gradio-app/gradio/pull/7684) [`755157f`](https://github.com/gradio-app/gradio/commit/755157f99c2961f2e5caeaa9b76d248b4225ea8f) - Do not reload code inside gr.NO_RELOAD context.  Thanks @freddyaboulton!
- [#7661](https://github.com/gradio-app/gradio/pull/7661) [`c62a57e`](https://github.com/gradio-app/gradio/commit/c62a57e7f8f2f6dad0110d06e915c48e7f628073) - Convert Docs Demos to Lite.  Thanks @aliabd!

### Dependency updates

- @gradio/code@0.5.8

## 0.24.3

### Dependency updates

- @gradio/code@0.5.7

## 0.24.2

### Dependency updates

- @gradio/code@0.5.6

## 0.24.1

### Patch Changes

- Updated dependencies []:
  - @gradio/code@0.5.5

## 0.24.0

### Features

- [#7451](https://github.com/gradio-app/gradio/pull/7451) [`65f114a`](https://github.com/gradio-app/gradio/commit/65f114a117b351f5935424fa78c830a58bafc44f) - Add error handling for missing `js/_website/version.json`. Thanks [@hannahblair](https://github.com/hannahblair)!

## 0.23.4

### Patch Changes

- Updated dependencies []:
  - @gradio/code@0.5.3

## 0.23.3

### Patch Changes

- Updated dependencies []:
  - @gradio/code@0.5.2

## 0.23.2

### Patch Changes

- Updated dependencies []:
  - @gradio/code@0.5.1

## 0.23.1

### Patch Changes

- Updated dependencies [[`c1a7ea7`](https://github.com/gradio-app/gradio/commit/c1a7ea7c0c294aa970624f02225717c12bcf9b58)]:
  - @gradio/code@0.5.0

## 0.23.0

### Features

- [#7116](https://github.com/gradio-app/gradio/pull/7116) [`3c8c4ac`](https://github.com/gradio-app/gradio/commit/3c8c4ac2db284e1cb503c397205a79a6dcc27e23) - Document the `gr.ParamViewer` component, and fix component preprocessing/postprocessing docstrings. Thanks [@abidlabs](https://github.com/abidlabs)!

## 0.22.0

### Features

- [#6970](https://github.com/gradio-app/gradio/pull/6970) [`dfe1f08`](https://github.com/gradio-app/gradio/commit/dfe1f08ae216dca8bac8e2d992ebde1f8746c795) - Style changes to custom components gallery. Thanks [@aliabd](https://github.com/aliabd)!
- [#7080](https://github.com/gradio-app/gradio/pull/7080) [`6654a32`](https://github.com/gradio-app/gradio/commit/6654a32ebad3c5b9f762d8e9e531f29152625819) - start cc docs guide. Thanks [@pngwn](https://github.com/pngwn)!

## 0.21.3

### Patch Changes

- Updated dependencies []:
  - @gradio/code@0.3.7

## 0.21.2

### Features

- [#6997](https://github.com/gradio-app/gradio/pull/6997) [`523c08f`](https://github.com/gradio-app/gradio/commit/523c08fe3036f9d72416f7599fe0c64c1a4af823) - Design changes to Playground. Thanks [@aliabd](https://github.com/aliabd)!

## 0.21.1

### Patch Changes

- Updated dependencies []:
  - @gradio/code@0.3.6

## 0.21.0

### Features

- [#6913](https://github.com/gradio-app/gradio/pull/6913) [`a5f3d2b`](https://github.com/gradio-app/gradio/commit/a5f3d2bef2d53b367ebf78d86e61f227cda5effa) - Fix broken redirects and guides in website. Thanks [@aliabd](https://github.com/aliabd)!

## 0.20.4

### Fixes

- [#6767](https://github.com/gradio-app/gradio/pull/6767) [`7bb561a`](https://github.com/gradio-app/gradio/commit/7bb561a294ca41d1044927cb34d8645c4175cae0) - Rewriting parts of the README and getting started guides for 4.0. Thanks [@abidlabs](https://github.com/abidlabs)!

## 0.20.3

### Patch Changes

- Updated dependencies []:
  - @gradio/code@0.3.3

## 0.20.2

### Patch Changes

- Updated dependencies []:
  - @gradio/code@0.3.2

## 0.20.1

### Patch Changes

- Updated dependencies []:
  - @gradio/code@0.3.1

## 0.20.0

### Features

- [#6679](https://github.com/gradio-app/gradio/pull/6679) [`abe9785`](https://github.com/gradio-app/gradio/commit/abe9785c50cf3d1098605326c92a1825ae89df14) - Remove Discourse Forum Link from Website. Thanks [@aliabd](https://github.com/aliabd)!
- [#6477](https://github.com/gradio-app/gradio/pull/6477) [`21ce721`](https://github.com/gradio-app/gradio/commit/21ce721bbddaf4f5768f59eef5fefc74c8f0cf27) - Custom component gallery. Thanks [@freddyaboulton](https://github.com/freddyaboulton)!

## 0.19.0

### Features

- [#5885](https://github.com/gradio-app/gradio/pull/5885) [`9919b8a`](https://github.com/gradio-app/gradio/commit/9919b8ab43bee3d1d7cc65fd641fc8bc9725e102) - Fix the docstring decoration. Thanks [@whitphx](https://github.com/whitphx)!
- [#6650](https://github.com/gradio-app/gradio/pull/6650) [`d59ceec`](https://github.com/gradio-app/gradio/commit/d59ceec99d16f52e71d165448d959ba6b5624425) - Removes smooth scrolling from website. Thanks [@aliabd](https://github.com/aliabd)!

## 0.18.0

### Features

- [#6549](https://github.com/gradio-app/gradio/pull/6549) [`3e60c13b9`](https://github.com/gradio-app/gradio/commit/3e60c13b9192fac04c5386135ede906d0e6a2025) - Add 3.x docs to the website!. Thanks [@aliabd](https://github.com/aliabd)!

## 0.17.0

### Features

- [#6533](https://github.com/gradio-app/gradio/pull/6533) [`e2810fcfc`](https://github.com/gradio-app/gradio/commit/e2810fcfc84e2d66797736d8002c6a16f5b330d6) - Fix redirected paths on website. Thanks [@aliabd](https://github.com/aliabd)!
- [#6532](https://github.com/gradio-app/gradio/pull/6532) [`96290d304`](https://github.com/gradio-app/gradio/commit/96290d304a61064b52c10a54b2feeb09ca007542) - tweak deps. Thanks [@pngwn](https://github.com/pngwn)!

## 0.16.1

### Patch Changes

- Updated dependencies []:
  - @gradio/code@0.2.7

## 0.16.0

### Features

- [#6460](https://github.com/gradio-app/gradio/pull/6460) [`e01b67f96`](https://github.com/gradio-app/gradio/commit/e01b67f96f054b4d96cd72ce9b713bab9992c6cc) - Custom Component Guide Redirects. Thanks [@freddyaboulton](https://github.com/freddyaboulton)!

## 0.15.0

### Features

- [#6436](https://github.com/gradio-app/gradio/pull/6436) [`58e3ca826`](https://github.com/gradio-app/gradio/commit/58e3ca8260a6635e10e7a7f141221c4f746e9386) - Custom Component CLI Improvements. Thanks [@freddyaboulton](https://github.com/freddyaboulton)!
- [#6427](https://github.com/gradio-app/gradio/pull/6427) [`e0fc14659`](https://github.com/gradio-app/gradio/commit/e0fc146598ba9b081bc5fa9616d0a41c2aba2427) - Allow google analytics to work on Spaces (and other iframe situations). Thanks [@abidlabs](https://github.com/abidlabs)!

## 0.14.0

### Features

- [#6387](https://github.com/gradio-app/gradio/pull/6387) [`9d6d72f44`](https://github.com/gradio-app/gradio/commit/9d6d72f44370c45d9e213421a5586c25c5789278) - Tiny fix to indent on landing page demo. Thanks [@aliabd](https://github.com/aliabd)!
- [#6344](https://github.com/gradio-app/gradio/pull/6344) [`747197089`](https://github.com/gradio-app/gradio/commit/7471970894e999f335126766549552184231e8ea) - PDF component custom component guide. Thanks [@freddyaboulton](https://github.com/freddyaboulton)!

## 0.13.0

### Features

- [#6351](https://github.com/gradio-app/gradio/pull/6351) [`294414d9f`](https://github.com/gradio-app/gradio/commit/294414d9f7b53da1a870d2d96e62a75242b40849) - Add sharing to playground. Thanks [@aliabd](https://github.com/aliabd)!

## 0.12.1

### Patch Changes

- Updated dependencies []:
  - @gradio/code@0.2.3

## 0.12.0

### Features

- [#6268](https://github.com/gradio-app/gradio/pull/6268) [`de36820ef`](https://github.com/gradio-app/gradio/commit/de36820ef51097b47937b41fb76e4038aaa369cb) - Fix various issues with demos on website. Thanks [@aliabd](https://github.com/aliabd)!
- [#6193](https://github.com/gradio-app/gradio/pull/6193) [`fdedc5949`](https://github.com/gradio-app/gradio/commit/fdedc59491bf55e3a24936e97da48bf0144de816) - 4.0 Website Changes. Thanks [@aliabd](https://github.com/aliabd)!
- [#6243](https://github.com/gradio-app/gradio/pull/6243) [`2c9fd437f`](https://github.com/gradio-app/gradio/commit/2c9fd437f8249b238f2b1904fb5acfe3413ff950) - Some tweaks to the Custom Components Guide. Thanks [@abidlabs](https://github.com/abidlabs)!

## 0.11.1

### Features

- [#6189](https://github.com/gradio-app/gradio/pull/6189) [`345ddd888`](https://github.com/gradio-app/gradio/commit/345ddd888e9f55cb04e5c6601d95d2a25e4ef39f) - Custom Component Guides. Thanks [@freddyaboulton](https://github.com/freddyaboulton)!

## 0.11.0

### Patch Changes

- Updated dependencies [[`287fe6782`](https://github.com/gradio-app/gradio/commit/287fe6782825479513e79a5cf0ba0fbfe51443d7), [`287fe6782`](https://github.com/gradio-app/gradio/commit/287fe6782825479513e79a5cf0ba0fbfe51443d7)]:
  - @gradio/code@0.2.0

## 0.11.0-beta.1

### Features

- [#6136](https://github.com/gradio-app/gradio/pull/6136) [`667802a6c`](https://github.com/gradio-app/gradio/commit/667802a6cdbfb2ce454a3be5a78e0990b194548a) - JS Component Documentation. Thanks [@freddyaboulton](https://github.com/freddyaboulton)!
- [#6142](https://github.com/gradio-app/gradio/pull/6142) [`103416d17`](https://github.com/gradio-app/gradio/commit/103416d17f021c82f5ff0583dcc2d80906ad279e) - JS READMEs and Storybook on Docs. Thanks [@aliabd](https://github.com/aliabd)!
- [#6121](https://github.com/gradio-app/gradio/pull/6121) [`93d28bc08`](https://github.com/gradio-app/gradio/commit/93d28bc088f7154ecc00f79eb98119f6d4858fe3) - Small fix to website header. Thanks [@aliabd](https://github.com/aliabd)!
- [#6151](https://github.com/gradio-app/gradio/pull/6151) [`e67e3f813`](https://github.com/gradio-app/gradio/commit/e67e3f813ea461d3245b4b575f3b2c44fca6a39c) - Fix issues with website deploy. Thanks [@aliabd](https://github.com/aliabd)!

## 0.11.0-beta.0

### Features

- [#6082](https://github.com/gradio-app/gradio/pull/6082) [`037e5af33`](https://github.com/gradio-app/gradio/commit/037e5af3363c5b321b95efc955ee8d6ec0f4504e) - WIP: Fix docs. Thanks [@freddyaboulton](https://github.com/freddyaboulton)!
- [#6016](https://github.com/gradio-app/gradio/pull/6016) [`83e947676`](https://github.com/gradio-app/gradio/commit/83e947676d327ca2ab6ae2a2d710c78961c771a0) - Format js in v4 branch. Thanks [@freddyaboulton](https://github.com/freddyaboulton)!
- [#6089](https://github.com/gradio-app/gradio/pull/6089) [`cd8146ba0`](https://github.com/gradio-app/gradio/commit/cd8146ba053fbcb56cf5052e658e4570d457fb8a) - Update logos for v4. Thanks [@abidlabs](https://github.com/abidlabs)!
- [#6097](https://github.com/gradio-app/gradio/pull/6097) [`439efa39d`](https://github.com/gradio-app/gradio/commit/439efa39dd47bd0c5235f74244aae539d0629492) - Add banner for 4.0 livestream to website. Thanks [@aliabd](https://github.com/aliabd)!
- [#6040](https://github.com/gradio-app/gradio/pull/6040) [`5524e5905`](https://github.com/gradio-app/gradio/commit/5524e590577769b0444a5332b8d444aafb0c5c12) - playground proposal. Thanks [@pngwn](https://github.com/pngwn)!

### Fixes

- [#6046](https://github.com/gradio-app/gradio/pull/6046) [`dbb7de5e0`](https://github.com/gradio-app/gradio/commit/dbb7de5e02c53fee05889d696d764d212cb96c74) - fix tests. Thanks [@pngwn](https://github.com/pngwn)!
- [#6052](https://github.com/gradio-app/gradio/pull/6052) [`8241f9a7b`](https://github.com/gradio-app/gradio/commit/8241f9a7bd034256aabb9efa9acb9e36216557ac) - Updated the twitter logo to its latest logo (X). Thanks [@niranjan-kurhade](https://github.com/niranjan-kurhade)!

## 0.10.0

### Features

- [#6021](https://github.com/gradio-app/gradio/pull/6021) [`86cff0c29`](https://github.com/gradio-app/gradio/commit/86cff0c293db776c08c1ab372d69aac7c594cfb3) - Playground: Better spacing on navbar. Thanks [@aliabd](https://github.com/aliabd)!

## 0.9.0

### Features

- [#5386](https://github.com/gradio-app/gradio/pull/5386) [`0312c990f`](https://github.com/gradio-app/gradio/commit/0312c990fbe63fdf3bfa9a8f13bbc042295d49bf) - Playground v1. Thanks [@aliabd](https://github.com/aliabd)!

## 0.8.0

### Features

- [#5936](https://github.com/gradio-app/gradio/pull/5936) [`b8b9f6d27`](https://github.com/gradio-app/gradio/commit/b8b9f6d27e258256584b7662d03110cc2eeb883b) - Adds a Guide on how to stylize the DataFrame component. Thanks [@abidlabs](https://github.com/abidlabs)!

## 0.7.1

### Features

- [#5721](https://github.com/gradio-app/gradio/pull/5721) [`84e03fe50`](https://github.com/gradio-app/gradio/commit/84e03fe506e08f1f81bac6d504c9fba7924f2d93) - Adds copy buttons to website, and better descriptions to API Docs. Thanks [@aliabd](https://github.com/aliabd)!

## 0.7.0

### Features

- [#5643](https://github.com/gradio-app/gradio/pull/5643) [`f661c0733`](https://github.com/gradio-app/gradio/commit/f661c0733b501f1a54a0c62af2567909c7202944) - Add the brand assets page to the website. Thanks [@whitphx](https://github.com/whitphx)!
- [#5675](https://github.com/gradio-app/gradio/pull/5675) [`b619e6f6e`](https://github.com/gradio-app/gradio/commit/b619e6f6e4ca55334fb86da53790e45a8f978566) - Reorganize Docs Navbar and Fill in Gaps. Thanks [@aliabd](https://github.com/aliabd)!
- [#5669](https://github.com/gradio-app/gradio/pull/5669) [`c5e969559`](https://github.com/gradio-app/gradio/commit/c5e969559612f956afcdb0c6f7b22ab8275bc49a) - Fix small issues in docs and guides. Thanks [@aliabd](https://github.com/aliabd)!

### Fixes

- [#5608](https://github.com/gradio-app/gradio/pull/5608) [`eebf9d71f`](https://github.com/gradio-app/gradio/commit/eebf9d71f90a83bd84b62c855fdcd13b086f7ad5) - Styling fixes to guides. Thanks [@aliabd](https://github.com/aliabd)!

## 0.6.0

### Features

- [#5565](https://github.com/gradio-app/gradio/pull/5565) [`f0514fc49`](https://github.com/gradio-app/gradio/commit/f0514fc49ea04ba01dce748238e1fd16f9cb5d8b) - Route docs and guide urls correctly. Thanks [@aliabd](https://github.com/aliabd)!

## 0.5.0

### Features

- [#5481](https://github.com/gradio-app/gradio/pull/5481) [`df623e74`](https://github.com/gradio-app/gradio/commit/df623e743aad4b21a7eda9bae4c03eb17f01c90d) - Toggle main vs versioned demos on website and show install snippet. Thanks [@aliabd](https://github.com/aliabd)!

## 0.4.0

### Features

- [#5423](https://github.com/gradio-app/gradio/pull/5423) [`bb31cd7d`](https://github.com/gradio-app/gradio/commit/bb31cd7dd0dc60c18b2b21269512775f3784ef01) - Remove stable diffusion demo from landing page. Thanks [@aliabd](https://github.com/aliabd)!

## 0.3.0

### Features

- [#5271](https://github.com/gradio-app/gradio/pull/5271) [`97c3c7b1`](https://github.com/gradio-app/gradio/commit/97c3c7b1730407f9e80566af9ecb4ca7cccf62ff) - Move scripts from old website to CI. Thanks [@aliabd](https://github.com/aliabd)!
- [#5381](https://github.com/gradio-app/gradio/pull/5381) [`3d66e61d`](https://github.com/gradio-app/gradio/commit/3d66e61d641da8ca2a7d10c545c7dc0139697f00) - chore(deps): update dependency hast-util-to-string to v3. Thanks [@renovate](https://github.com/apps/renovate)!

### Fixes

- [#5304](https://github.com/gradio-app/gradio/pull/5304) [`05892302`](https://github.com/gradio-app/gradio/commit/05892302fb8fe2557d57834970a2b65aea97355b) - Adds kwarg to disable html sanitization in `gr.Chatbot()`. Thanks [@dawoodkhan82](https://github.com/dawoodkhan82)!

## 0.2.2

### Features

- [#5284](https://github.com/gradio-app/gradio/pull/5284) [`5f25eb68`](https://github.com/gradio-app/gradio/commit/5f25eb6836f6a78ce6208b53495a01e1fc1a1d2f) - Minor bug fix sweep. Thanks [@aliabid94](https://github.com/aliabid94)!/n - Our use of **exit** was catching errors and corrupting the traceback of any component that failed to instantiate (try running blocks_kitchen_sink off main for an example). Now the **exit** exits immediately if there's been an exception, so the original exception can be printed cleanly/n - HighlightedText was rendering weird, cleaned it up

## 0.2.1

### Fixes

- [#5324](https://github.com/gradio-app/gradio/pull/5324) [`31996c99`](https://github.com/gradio-app/gradio/commit/31996c991d6bfca8cef975eb8e3c9f61a7aced19) - ensure login form has correct styles. Thanks [@pngwn](https://github.com/pngwn)!

## 0.2.0

### Highlights

#### Improve startup performance and markdown support ([#5279](https://github.com/gradio-app/gradio/pull/5279) [`fe057300`](https://github.com/gradio-app/gradio/commit/fe057300f0672c62dab9d9b4501054ac5d45a4ec))

##### Improved markdown support

We now have better support for markdown in `gr.Markdown` and `gr.Dataframe`. Including syntax highlighting and Github Flavoured Markdown. We also have more consistent markdown behaviour and styling.

##### Various performance improvements

These improvements will be particularly beneficial to large applications.

- Rather than attaching events manually, they are now delegated, leading to a significant performance improvement and addressing a performance regression introduced in a recent version of Gradio. App startup for large applications is now around twice as fast.
- Optimised the mounting of individual components, leading to a modest performance improvement during startup (~30%).
- Corrected an issue that was causing markdown to re-render infinitely.
- Ensured that the `gr.3DModel` does re-render prematurely.

Thanks [@pngwn](https://github.com/pngwn)!

### Features

- [#5298](https://github.com/gradio-app/gradio/pull/5298) [`cf167cd1`](https://github.com/gradio-app/gradio/commit/cf167cd1dd4acd9aee225ff1cb6fac0e849806ba) - Create event listener table for components on docs. Thanks [@aliabd](https://github.com/aliabd)!
- [#5092](https://github.com/gradio-app/gradio/pull/5092) [`643442e1`](https://github.com/gradio-app/gradio/commit/643442e1a5e25fc0c89a15a38b6279b8955643ac) - generate docs json in ci, reimplement main vs release. Thanks [@pngwn](https://github.com/pngwn)!
- [#5186](https://github.com/gradio-app/gradio/pull/5186) [`24b66e1c`](https://github.com/gradio-app/gradio/commit/24b66e1cff0452bce71c71cea1b818913aeb8d51) - homepage demo update. Thanks [@freddyaboulton](https://github.com/freddyaboulton)!

## 0.1.0

### Features

- [#5076](https://github.com/gradio-app/gradio/pull/5076) [`2745075a`](https://github.com/gradio-app/gradio/commit/2745075a26f80e0e16863d483401ff1b6c5ada7a) - Add deploy_discord to docs. Thanks [@freddyaboulton](https://github.com/freddyaboulton)!

### Fixes

- [#5111](https://github.com/gradio-app/gradio/pull/5111) [`b84a35b7`](https://github.com/gradio-app/gradio/commit/b84a35b7b91eca947f787648ceb361b1d023427b) - Add icon and link to DuplicateButton. Thanks [@aliabd](https://github.com/aliabd)!
- [#5037](https://github.com/gradio-app/gradio/pull/5037) [`42488c07`](https://github.com/gradio-app/gradio/commit/42488c076aaf3ac2302b27760773a87f5b6ecc41) - Correct gradio version on website. Thanks [@aliabd](https://github.com/aliabd)!

## 0.0.2

### Features

- [#5009](https://github.com/gradio-app/gradio/pull/5009) [`3e70fc81`](https://github.com/gradio-app/gradio/commit/3e70fc81fc12dcb07f40a280b972a61348c9d263) - Correctly render changelog on website after new formatting. Thanks [@aliabd](https://github.com/aliabd)!

### Fixes

- [#5007](https://github.com/gradio-app/gradio/pull/5007) [`71c90394`](https://github.com/gradio-app/gradio/commit/71c90394012a9cfe10eae312b437a6deff52da3a) - Make sure tags aren't rendered inside a guide. Thanks [@aliabd](https://github.com/aliabd)!<|MERGE_RESOLUTION|>--- conflicted
+++ resolved
@@ -1,7 +1,5 @@
 # website
 
-<<<<<<< HEAD
-=======
 ## 0.41.0
 
 ### Features
@@ -104,7 +102,6 @@
 - @gradio/tabitem@0.3.0-beta.4
 - @gradio/tabs@0.3.0-beta.3
 
->>>>>>> 4d908835
 ## 0.39.0-beta.8
 
 ### Dependency updates
