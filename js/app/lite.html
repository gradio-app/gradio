<!doctype html>
<!-- An entrypoint for the Wasm version development -->
<html style="margin: 0; padding: 0; height: 100%">
	<head>
		<meta charset="utf-8" />
		<meta
			name="viewport"
			content="width=device-width, initial-scale=1, shrink-to-fit=no, maximum-scale=1"
		/>

		<link rel="preconnect" href="https://fonts.googleapis.com" />
		<link
			rel="preconnect"
			href="https://fonts.gstatic.com"
			crossorigin="anonymous"
		/>

		<script type="module" src="./src/lite/index.ts"></script>
	</head>

<<<<<<< HEAD
	<body style="margin: 0; padding: 0; height: 100%; display: flex; flex-direction: column;">
		<div style="flex-grow: 1; overflow: scroll; position: relative;">
			<div id="gradio-app" style="min-height: 100%;"></div>
		</div>
		<div id="dev-app" style="height: 300px; position: relative;"></div>
=======
	<body style="margin: 0; padding: 0; height: 100%">
		<div id="gradio-app"></div>

		<textarea id="code-input" cols="30" rows="10">
import gradio as gr

def greet(name):
    return "Hello " + name + "!"

def upload_file(files):
    file_paths = [file.name for file in files]
    return file_paths

with gr.Blocks(theme=gr.themes.Soft()) as demo:
    name = gr.Textbox(label="Name")
    output = gr.Textbox(label="Output Box")
    greet_btn = gr.Button("Greet")
    greet_btn.click(fn=greet, inputs=name, outputs=output, api_name="greet")

    gr.File()

    file_output = gr.File()
    upload_button = gr.UploadButton("Click to Upload a File", file_types=["image", "video"], file_count="multiple")
    upload_button.upload(upload_file, upload_button, file_output)

demo.launch()
		</textarea
		>
		<button id="exec-button">Execute</button>

		<textarea id="requirements-input"></textarea>
		<button id="install-button">Install</button>
>>>>>>> 1b3e6ab2
	</body>
</html><|MERGE_RESOLUTION|>--- conflicted
+++ resolved
@@ -18,45 +18,18 @@
 		<script type="module" src="./src/lite/index.ts"></script>
 	</head>
 
-<<<<<<< HEAD
-	<body style="margin: 0; padding: 0; height: 100%; display: flex; flex-direction: column;">
-		<div style="flex-grow: 1; overflow: scroll; position: relative;">
-			<div id="gradio-app" style="min-height: 100%;"></div>
+	<body
+		style="
+			margin: 0;
+			padding: 0;
+			height: 100%;
+			display: flex;
+			flex-direction: column;
+		"
+	>
+		<div style="flex-grow: 1; overflow: scroll; position: relative">
+			<div id="gradio-app" style="min-height: 100%"></div>
 		</div>
-		<div id="dev-app" style="height: 300px; position: relative;"></div>
-=======
-	<body style="margin: 0; padding: 0; height: 100%">
-		<div id="gradio-app"></div>
-
-		<textarea id="code-input" cols="30" rows="10">
-import gradio as gr
-
-def greet(name):
-    return "Hello " + name + "!"
-
-def upload_file(files):
-    file_paths = [file.name for file in files]
-    return file_paths
-
-with gr.Blocks(theme=gr.themes.Soft()) as demo:
-    name = gr.Textbox(label="Name")
-    output = gr.Textbox(label="Output Box")
-    greet_btn = gr.Button("Greet")
-    greet_btn.click(fn=greet, inputs=name, outputs=output, api_name="greet")
-
-    gr.File()
-
-    file_output = gr.File()
-    upload_button = gr.UploadButton("Click to Upload a File", file_types=["image", "video"], file_count="multiple")
-    upload_button.upload(upload_file, upload_button, file_output)
-
-demo.launch()
-		</textarea
-		>
-		<button id="exec-button">Execute</button>
-
-		<textarea id="requirements-input"></textarea>
-		<button id="install-button">Install</button>
->>>>>>> 1b3e6ab2
+		<div id="dev-app" style="height: 300px; position: relative"></div>
 	</body>
 </html>