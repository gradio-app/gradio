--- conflicted
+++ resolved
@@ -1,86 +1,60 @@
 <!DOCTYPE html>
-<html
-	lang="en"
-	style="
+<html lang="en" style="
 		margin: 0;
 		padding: 0;
 		min-height: 100%;
 		display: flex;
 		flex-direction: column;
-	"
->
-	<head>
-		<meta charset="utf-8" />
-		<meta
-			name="viewport"
-			content="width=device-width, initial-scale=1, shrink-to-fit=no, maximum-scale=1"
-		/>
+	">
 
-		<script type="module" src="./src/main.ts"></script>
-		<meta property="og:url" content="https://gradio.app/" />
-		<meta property="og:type" content="website" />
-		<meta property="og:image" content="{{ config['thumbnail'] or '' }}" />
-		<meta property="og:title" content="{{ config['title'] or '' }}" />
-		<meta
-			property="og:description"
-			content="{{ config['simple_description'] or '' }}"
-		/>
-		<meta name="twitter:card" content="summary_large_image" />
-		<meta name="twitter:creator" content="@teamGradio" />
-		<meta name="twitter:title" content="{{ config['title'] or '' }}" />
-		<meta
-			name="twitter:description"
-			content="{{ config['simple_description'] or '' }}"
-		/>
-		<meta name="twitter:image" content="{{ config['thumbnail'] or '' }}" />
+<head>
+	<meta charset="utf-8" />
+	<meta name="viewport" content="width=device-width, initial-scale=1, shrink-to-fit=no, maximum-scale=1" />
 
-		<script>
-			window.__gradio_mode__ = "app";
-		</script>
+	<script type="module" src="./src/main.ts"></script>
+	<meta property="og:url" content="https://gradio.app/" />
+	<meta property="og:type" content="website" />
+	<meta property="og:image" content="{{ config['thumbnail'] or '' }}" />
+	<meta property="og:title" content="{{ config['title'] or '' }}" />
+	<meta property="og:description" content="{{ config['simple_description'] or '' }}" />
+	<meta name="twitter:card" content="summary_large_image" />
+	<meta name="twitter:creator" content="@teamGradio" />
+	<meta name="twitter:title" content="{{ config['title'] or '' }}" />
+	<meta name="twitter:description" content="{{ config['simple_description'] or '' }}" />
+	<meta name="twitter:image" content="{{ config['thumbnail'] or '' }}" />
 
-		%gradio_config%
+	<script>
+		window.__gradio_mode__ = "app";
+	</script>
 
-		<link rel="preconnect" href="https://fonts.googleapis.com" />
-		<link
-			rel="preconnect"
-			href="https://fonts.gstatic.com"
-			crossorigin="anonymous"
-		/>
-		<script
-<<<<<<< HEAD
-			src="https://cdnjs.cloudflare.com/ajax/libs/iframe-resizer/4.3.1/iframeResizer.contentWindow.min.js"
-=======
-			src="https://cdnjs.cloudflare.com/ajax/libs/iframe-resizer/4.3.6/iframeResizer.contentWindow.min.js"
->>>>>>> c7081e57
-			async
-		></script>
-	</head>
+	%gradio_config%
 
-	<body
-		style="
+	<link rel="preconnect" href="https://fonts.googleapis.com" />
+	<link rel="preconnect" href="https://fonts.gstatic.com" crossorigin="anonymous" />
+	<script src="https://cdnjs.cloudflare.com/ajax/libs/iframe-resizer/4.3.6/iframeResizer.contentWindow.min.js"
+		async></script>
+</head>
+
+<body style="
 			width: 100%;
 			margin: 0;
 			padding: 0;
 			display: flex;
 			flex-direction: column;
 			flex-grow: 1;
-		"
-	>
-		<gradio-app
-			control_page_title="true"
-			embed="false"
-			eager="true"
-			style="display: flex; flex-direction: column; flex-grow: 1"
-		>
-		</gradio-app>
-		<script>
-			const ce = document.getElementsByTagName("gradio-app");
-			if (ce[0]) {
-				ce[0].addEventListener("domchange", () => {
-					document.body.style.padding = "0";
-				});
+		">
+	<gradio-app control_page_title="true" embed="false" eager="true"
+		style="display: flex; flex-direction: column; flex-grow: 1">
+	</gradio-app>
+	<script>
+		const ce = document.getElementsByTagName("gradio-app");
+		if (ce[0]) {
+			ce[0].addEventListener("domchange", () => {
 				document.body.style.padding = "0";
-			}
-		</script>
-	</body>
+			});
+			document.body.style.padding = "0";
+		}
+	</script>
+</body>
+
 </html>