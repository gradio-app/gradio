import adapter from "@sveltejs/adapter-node";
import { vitePreprocess } from "@sveltejs/vite-plugin-svelte";
<<<<<<< HEAD
import sveltePreprocess from "svelte-preprocess";
=======
import { sveltePreprocess } from "svelte-preprocess";
>>>>>>> 4d908835
import custom_media from "postcss-custom-media";
import global_data from "@csstools/postcss-global-data";
import { resolve } from "path";
import { fileURLToPath } from "url";
import { join } from "path";

const __dirname = fileURLToPath(import.meta.url);
const out_path = resolve(__dirname, "../../../gradio/templates/node/build");
const theme_token_path = join(
	__dirname,
	"..",
	"..",
<<<<<<< HEAD

=======
>>>>>>> 4d908835
	"theme",
	"src",
	"tokens.css"
);
/** @type {import('@sveltejs/kit').Config} */
const config = {
	// Consult https://kit.svelte.dev/docs/integrations#preprocessors
	// for more information about preprocessors
<<<<<<< HEAD
=======

>>>>>>> 4d908835
	preprocess: [
		vitePreprocess(),
		sveltePreprocess({
			postcss: {
				plugins: [global_data({ files: [theme_token_path] }), custom_media()]
			}
		})
	],
<<<<<<< HEAD
=======
	vitePlugin: {
		hot: process.env.NODE_ENV === "development"
	},
>>>>>>> 4d908835

	kit: {
		// adapter-auto only supports some environments, see https://kit.svelte.dev/docs/adapter-auto for a list.
		// If your environment is not supported, or you settled on a specific environment, switch out the adapter.
		// See https://kit.svelte.dev/docs/adapters for more information about adapters.
		adapter: adapter({
			out: out_path
		})
	}
};

export default config;<|MERGE_RESOLUTION|>--- conflicted
+++ resolved
@@ -1,10 +1,6 @@
 import adapter from "@sveltejs/adapter-node";
 import { vitePreprocess } from "@sveltejs/vite-plugin-svelte";
-<<<<<<< HEAD
-import sveltePreprocess from "svelte-preprocess";
-=======
 import { sveltePreprocess } from "svelte-preprocess";
->>>>>>> 4d908835
 import custom_media from "postcss-custom-media";
 import global_data from "@csstools/postcss-global-data";
 import { resolve } from "path";
@@ -17,10 +13,6 @@
 	__dirname,
 	"..",
 	"..",
-<<<<<<< HEAD
-
-=======
->>>>>>> 4d908835
 	"theme",
 	"src",
 	"tokens.css"
@@ -29,10 +21,6 @@
 const config = {
 	// Consult https://kit.svelte.dev/docs/integrations#preprocessors
 	// for more information about preprocessors
-<<<<<<< HEAD
-=======
-
->>>>>>> 4d908835
 	preprocess: [
 		vitePreprocess(),
 		sveltePreprocess({
@@ -41,12 +29,9 @@
 			}
 		})
 	],
-<<<<<<< HEAD
-=======
 	vitePlugin: {
 		hot: process.env.NODE_ENV === "development"
 	},
->>>>>>> 4d908835
 
 	kit: {
 		// adapter-auto only supports some environments, see https://kit.svelte.dev/docs/adapter-auto for a list.
