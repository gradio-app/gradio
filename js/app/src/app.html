--- conflicted
+++ resolved
@@ -1,13 +1,3 @@
-<<<<<<< HEAD
-<!doctype html style="
-margin: 0;
-padding: 0;
-min-height: 100%;
-display: flex;
-flex-direction: column;
-">
-<html lang="en">
-=======
 <!doctype html>
 <html
 	lang="en"
@@ -19,7 +9,6 @@
 		flex-direction: column;
 	"
 >
->>>>>>> 4d908835
 	<head>
 		<meta charset="utf-8" />
 		<link rel="icon" href="/favicon.ico" />
@@ -41,16 +30,6 @@
 
 		%sveltekit.head%
 	</head>
-<<<<<<< HEAD
-	<body data-sveltekit-preload-data="hover" style="
-	width: 100%;
-	margin: 0;
-	padding: 0;
-	display: flex;
-	flex-direction: column;
-	flex-grow: 1;
-">
-=======
 	<body
 		data-sveltekit-preload-data="hover"
 		style="
@@ -62,7 +41,6 @@
 			flex-grow: 1;
 		"
 	>
->>>>>>> 4d908835
 		<div style="display: contents">%sveltekit.body%</div>
 	</body>
 </html>