// See https://vitejs.dev/guide/features.html#client-types

declare module "*.whl" {
	const content: string;
	export default content;
}

// virtual module component type definition
declare module "virtual:component-loader" {
<<<<<<< HEAD
	export function load_component(
		api_url: string,
		name: string,
		mode: "interactive" | "static" | "example",
		id: string
	): Promise<{
=======
	interface Args {
		api_url: string;
		name: string;
		id: string;
		variant: "component" | "example";
	}
	export function load_component(args: Args): Promise<{
>>>>>>> 9053c95a
		name: ComponentMeta["type"];
		component: LoadedComponent;
	}>;
}<|MERGE_RESOLUTION|>--- conflicted
+++ resolved
@@ -7,14 +7,6 @@
 
 // virtual module component type definition
 declare module "virtual:component-loader" {
-<<<<<<< HEAD
-	export function load_component(
-		api_url: string,
-		name: string,
-		mode: "interactive" | "static" | "example",
-		id: string
-	): Promise<{
-=======
 	interface Args {
 		api_url: string;
 		name: string;
@@ -22,7 +14,6 @@
 		variant: "component" | "example";
 	}
 	export function load_component(args: Args): Promise<{
->>>>>>> 9053c95a
 		name: ComponentMeta["type"];
 		component: LoadedComponent;
 	}>;
