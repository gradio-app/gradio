<script lang="ts">
	import { tick } from "svelte";
	import { _ } from "svelte-i18n";
	import type { client } from "@gradio/client";

	import { component_map } from "./components/directory";
	import { create_loading_status_store, app_state } from "./stores";
	import type { LoadingStatusCollection } from "./stores";

	import type {
		ComponentMeta,
		Dependency,
		LayoutNode,
		Documentation
	} from "./components/types";
	import { setupi18n } from "./i18n";
	import Render from "./Render.svelte";
	import { ApiDocs } from "./api_docs/";
	import type { ThemeMode } from "./components/types";
	import Toast from "./components/StatusTracker/Toast.svelte";
	import type { ToastMessage } from "./components/StatusTracker/types";
	import type { ShareData } from "@gradio/utils";

	import logo from "./images/logo.svg";
	import api_logo from "./api_docs/img/api-logo.svg";

	setupi18n();

	export let root: string;
	export let components: ComponentMeta[];
	export let layout: LayoutNode;
	export let dependencies: Dependency[];

	export let title = "Gradio";
	export let analytics_enabled = false;
	export let target: HTMLElement;
	export let autoscroll: boolean;
	export let show_api = true;
	export let show_footer = true;
	export let control_page_title = false;
	export let app_mode: boolean;
	export let theme_mode: ThemeMode;
	export let app: Awaited<ReturnType<typeof client>>;
	export let space_id: string | null;

	let loading_status = create_loading_status_store();

	$: app_state.update((s) => ({ ...s, autoscroll }));

	let rootNode: ComponentMeta = {
		id: layout.id,
		type: "column",
		props: {},
		has_modes: false,
		instance: {} as ComponentMeta["instance"],
		component: {} as ComponentMeta["component"]
	};

	components.push(rootNode);

	const AsyncFunction = Object.getPrototypeOf(async function () {}).constructor;
	dependencies.forEach((d) => {
		if (d.js) {
			const wrap = d.backend_fn
				? d.inputs.length === 1
				: d.outputs.length === 1;
			try {
				d.frontend_fn = new AsyncFunction(
					"__fn_args",
					`let result = await (${d.js})(...__fn_args);
					return (${wrap} && !Array.isArray(result)) ? [result] : result;`
				);
			} catch (e) {
				console.error("Could not parse custom js method.");
				console.error(e);
			}
		}
	});

	let params = new URLSearchParams(window.location.search);
	let api_docs_visible = params.get("view") === "api";
	const set_api_docs_visible = (visible: boolean) => {
		api_docs_visible = visible;
		let params = new URLSearchParams(window.location.search);
		if (visible) {
			params.set("view", "api");
		} else {
			params.delete("view");
		}
		history.replaceState(null, "", "?" + params.toString());
	};

	function is_dep(id: number, type: "inputs" | "outputs", deps: Dependency[]) {
		for (const dep of deps) {
			for (const dep_item of dep[type]) {
				if (dep_item === id) return true;
			}
		}
		return false;
	}

	const dynamic_ids: Set<number> = new Set();
	for (const comp of components) {
		const { id, props } = comp;
		const is_input = is_dep(id, "inputs", dependencies);
		if (
			is_input ||
			(!is_dep(id, "outputs", dependencies) &&
				has_no_default_value(props?.value))
		) {
			dynamic_ids.add(id);
		}
	}

	function has_no_default_value(value: any) {
		return (
			(Array.isArray(value) && value.length === 0) ||
			value === "" ||
			value === 0 ||
			!value
		);
	}

	let instance_map = components.reduce((acc, next) => {
		acc[next.id] = next;
		return acc;
	}, {} as { [id: number]: ComponentMeta });

	type LoadedComponent = {
		Component: ComponentMeta["component"];
		modes?: string[];
		document?: (arg0: Record<string, unknown>) => Documentation;
	};

	async function load_component<T extends ComponentMeta["type"]>(
		name: T
	): Promise<{
		name: T;
		component: LoadedComponent;
	}> {
		try {
			const c = await component_map[name]();
			return {
				name,
				component: c as LoadedComponent
			};
		} catch (e) {
			console.error(`failed to load: ${name}`);
			console.error(e);
			throw e;
		}
	}

	const component_set = new Set<
		Promise<{ name: ComponentMeta["type"]; component: LoadedComponent }>
	>();
	const _component_map = new Map<
		ComponentMeta["type"],
		Promise<{ name: ComponentMeta["type"]; component: LoadedComponent }>
	>();

	async function walk_layout(node: LayoutNode) {
		let instance = instance_map[node.id];
		const _component = (await _component_map.get(instance.type))!.component;
		instance.component = _component.Component;
		if (_component.document) {
			instance.documentation = _component.document(instance.props);
		}
		if (_component.modes && _component.modes.length > 1) {
			instance.has_modes = true;
		}

		if (node.children) {
			instance.children = node.children.map((v) => instance_map[v.id]);
			await Promise.all(node.children.map((v) => walk_layout(v)));
		}
	}

	components.forEach(async (c) => {
		const _c = load_component(c.type);
		component_set.add(_c);
		_component_map.set(c.type, _c);
	});

	export let ready = false;
	Promise.all(Array.from(component_set)).then(() => {
		walk_layout(layout)
			.then(async () => {
				ready = true;
			})
			.catch((e) => {
				console.error(e);
			});
	});

	function handle_update(data: any, fn_index: number) {
		const outputs = dependencies[fn_index].outputs;
		data?.forEach((value: any, i: number) => {
			const output = instance_map[outputs[i]];
			output.props.value_is_output = true;
			if (
				typeof value === "object" &&
				value !== null &&
				value.__type__ === "update"
			) {
				for (const [update_key, update_value] of Object.entries(value)) {
					if (update_key === "__type__") {
						continue;
					} else {
						output.props[update_key] = update_value;
					}
				}
			} else {
				output.props.value = value;
			}
		});
		rootNode = rootNode;
	}

	let submit_map: Map<number, ReturnType<typeof app.submit>> = new Map();

	function set_prop<T extends ComponentMeta>(obj: T, prop: string, val: any) {
		if (!obj?.props) {
			obj.props = {};
		}
		obj.props[prop] = val;
		rootNode = rootNode;
	}
	let handled_dependencies: number[][] = [];

	let messages: (ToastMessage & { fn_index: number })[] = [];
	const new_message = (
		message: string,
		fn_index: number,
		type: ToastMessage["type"]
	) => ({
		message,
		fn_index,
		type,
		id: ++_error_id
	});
	let _error_id = -1;
	const MESSAGE_QUOTE_RE = /^'([^]+)'$/;

	const DUPLICATE_MESSAGE =
		"There is a long queue of requests pending. Duplicate this Space to skip.";
	const SHOW_DUPLICATE_MESSAGE_ON_ETA = 15;
	let showed_duplicate_message = false;

	const trigger_api_call = async (
		dep_index: number,
		event_data: unknown = null
	) => {
		let dep = dependencies[dep_index];
		const current_status = loading_status.get_status_for_fn(dep_index);
		messages = messages.filter(({ fn_index }) => fn_index !== dep_index);
		if (dep.cancels) {
			await Promise.all(
				dep.cancels.map(async (fn_index) => {
					const submission = submit_map.get(fn_index);
					submission?.cancel();
					return submission;
				})
			);
		}

		if (current_status === "pending" || current_status === "generating") {
			return;
		}

		let payload = {
			fn_index: dep_index,
			data: dep.inputs.map((id) => instance_map[id].props.value),
			event_data: dep.collects_event_data ? event_data : null
		};

		if (dep.frontend_fn) {
			dep
				.frontend_fn(
					payload.data.concat(
						dep.outputs.map((id) => instance_map[id].props.value)
					)
				)
				.then((v: []) => {
					if (dep.backend_fn) {
						payload.data = v;
						make_prediction();
					} else {
						handle_update(v, dep_index);
					}
				});
		} else {
			if (dep.backend_fn) {
				make_prediction();
			}
		}

		function make_prediction() {
			const submission = app
				.submit(payload.fn_index, payload.data as unknown[], payload.event_data)
				.on("data", ({ data, fn_index }) => {
					handle_update(data, fn_index);
				})
				.on("status", ({ fn_index, ...status }) => {
					loading_status.update({
						...status,
						status: status.stage,
						progress: status.progress_data,
						fn_index
					});
					if (
						!showed_duplicate_message &&
						space_id !== null &&
						status.position !== undefined &&
						status.position >= 2 &&
						status.eta !== undefined &&
						status.eta > SHOW_DUPLICATE_MESSAGE_ON_ETA
					) {
						showed_duplicate_message = true;
						messages = [
							new_message(DUPLICATE_MESSAGE, fn_index, "warning"),
							...messages
						];
					}

					if (status.stage === "complete") {
						dependencies.map(async (dep, i) => {
							if (dep.trigger_after === fn_index) {
								trigger_api_call(i);
							}
						});

						submission.destroy();
					}

					if (status.stage === "error") {
						if (status.message) {
							const _message = status.message.replace(
								MESSAGE_QUOTE_RE,
								(_, b) => b
							);
							messages = [
								new_message(_message, fn_index, "error"),
								...messages
							];
						}
						dependencies.map(async (dep, i) => {
							if (
								dep.trigger_after === fn_index &&
								!dep.trigger_only_on_success
							) {
								trigger_api_call(i);
							}
						});

						submission.destroy();
					}
				})
				.on("log", ({ log, fn_index, level }) => {
					messages = [new_message(log, fn_index, level), ...messages];
				});

			submit_map.set(dep_index, submission);
		}
	};

	const trigger_share = (title: string | undefined, description: string) => {
		if (space_id === null) {
			return;
		}
		const discussion_url = new URL(
			`https://huggingface.co/spaces/${space_id}/discussions/new`
		);
		if (title !== undefined && title.length > 0) {
			discussion_url.searchParams.set("title", title);
		}
		discussion_url.searchParams.set("description", description);
		window.open(discussion_url.toString(), "_blank");
	};

	function handle_error_close(e: Event & { detail: number }) {
		const _id = e.detail;
		messages = messages.filter((m) => m.id !== _id);
	}

	const is_external_url = (link: string | null) =>
		link && new URL(link, location.href).origin !== location.origin;

<<<<<<< HEAD
	let attached_error_listeners = false;

	let shareable_components: number[] = [];
=======
	let attached_error_listeners: number[] = [];
>>>>>>> e68d0827
	async function handle_mount() {
		await tick();

		var a = target.getElementsByTagName("a");

		for (var i = 0; i < a.length; i++) {
			const _target = a[i].getAttribute("target");
			const _link = a[i].getAttribute("href");

			// only target anchor tags with external links
			if (is_external_url(_link) && _target !== "_blank")
				a[i].setAttribute("target", "_blank");
		}

		dependencies.forEach((dep, i) => {
			let { targets, trigger, inputs, outputs } = dep;
			const target_instances: [number, ComponentMeta][] = targets.map((t) => [
				t,
				instance_map[t]
			]);

			// page events
			if (
				targets.length === 0 &&
				!handled_dependencies[i]?.includes(-1) &&
				trigger === "load" &&
				// check all input + output elements are on the page
				outputs.every((v) => instance_map?.[v].instance) &&
				inputs.every((v) => instance_map?.[v].instance)
			) {
				trigger_api_call(i);
				handled_dependencies[i] = [-1];
			}

			// component events
			target_instances
				.filter((v) => !!v && !!v[1])
				.forEach(([id, { instance }]: [number, ComponentMeta]) => {
					if (handled_dependencies[i]?.includes(id) || !instance) return;
					instance?.$on(trigger, (event_data: any) => {
						trigger_api_call(i, event_data.detail);
					});

					if (!handled_dependencies[i]) handled_dependencies[i] = [];
					handled_dependencies[i].push(id);
				});
		});
<<<<<<< HEAD
		// share events
		components.forEach((c) => {
			if (
				c.props.show_share_button &&
				!shareable_components.includes(c.id) // only one share listener per component
			) {
				shareable_components.push(c.id);
				c.instance.$on("share", (event_data) => {
					const { title, description } = event_data.detail as ShareData;
					trigger_share(title, description);
				});
			}
		});

		// error events
		if (!attached_error_listeners) {
			attached_error_listeners = true;
			components.forEach((c) => {
=======
		components.forEach((c) => {
			if (!attached_error_listeners.includes(c.id)) {
>>>>>>> e68d0827
				if (c.instance) {
					attached_error_listeners.push(c.id);
					c.instance.$on("error", (event_data: any) => {
						messages = [
							new_message(event_data.detail, -1, "error"),
							...messages
						];
					});
				}
			}
		});
	}

	function handle_destroy(id: number) {
		handled_dependencies = handled_dependencies.map((dep) => {
			return dep.filter((_id) => _id !== id);
		});
	}

	$: set_status($loading_status);

	dependencies.forEach((v, i) => {
		loading_status.register(i, v.inputs, v.outputs);
	});

	function set_status(statuses: LoadingStatusCollection) {
		for (const id in statuses) {
			let loading_status = statuses[id];
			let dependency = dependencies[loading_status.fn_index];
			loading_status.scroll_to_output = dependency.scroll_to_output;
			loading_status.show_progress = dependency.show_progress;

			set_prop(instance_map[id], "loading_status", loading_status);
		}
		const inputs_to_update = loading_status.get_inputs_to_update();
		for (const [id, pending_status] of inputs_to_update) {
			set_prop(instance_map[id], "pending", pending_status === "pending");
		}
	}
</script>

<svelte:head>
	{#if control_page_title}
		<title>{title}</title>
	{/if}
	{#if analytics_enabled}
		<script
			async
			defer
			src="https://www.googletagmanager.com/gtag/js?id=UA-156449732-1"
		></script>
		<script>
			window.dataLayer = window.dataLayer || [];
			function gtag() {
				dataLayer.push(arguments);
			}
			gtag("js", new Date());
			gtag("config", "UA-156449732-1");
		</script>
	{/if}
</svelte:head>

<div class="wrap" style:min-height={app_mode ? "100%" : "auto"}>
	<div class="contain" style:flex-grow={app_mode ? "1" : "auto"}>
		{#if ready}
			<Render
				has_modes={rootNode.has_modes}
				component={rootNode.component}
				id={rootNode.id}
				props={rootNode.props}
				children={rootNode.children}
				{dynamic_ids}
				{instance_map}
				{root}
				{target}
				{theme_mode}
				on:mount={handle_mount}
				on:destroy={({ detail }) => handle_destroy(detail)}
			/>
		{/if}
	</div>

	{#if show_footer}
		<footer>
			{#if show_api}
				<button
					on:click={() => {
						set_api_docs_visible(!api_docs_visible);
					}}
					class="show-api"
				>
					Use via API <img src={api_logo} alt="" />
				</button>
				<div>·</div>
			{/if}
			<a
				href="https://gradio.app"
				class="built-with"
				target="_blank"
				rel="noreferrer"
			>
				Built with Gradio
				<img src={logo} alt="logo" />
			</a>
		</footer>
	{/if}
</div>

{#if api_docs_visible && ready}
	<div class="api-docs">
		<div
			class="backdrop"
			on:click={() => {
				set_api_docs_visible(false);
			}}
		/>
		<div class="api-docs-wrap">
			<ApiDocs
				on:close={() => {
					set_api_docs_visible(false);
				}}
				{instance_map}
				{dependencies}
				{root}
				{app}
			/>
		</div>
	</div>
{/if}

{#if messages}
	<Toast {messages} on:close={handle_error_close} />
{/if}

<style>
	.wrap {
		display: flex;
		flex-grow: 1;
		flex-direction: column;
		width: var(--size-full);
		font-weight: var(--body-text-weight);
		font-size: var(--body-text-size);
	}

	footer {
		display: flex;
		justify-content: center;
		margin-top: var(--size-4);
		color: var(--body-text-color-subdued);
	}

	footer > * + * {
		margin-left: var(--size-2);
	}

	.show-api {
		display: flex;
		align-items: center;
	}
	.show-api:hover {
		color: var(--body-text-color);
	}

	.show-api img {
		margin-right: var(--size-1);
		margin-left: var(--size-2);
		width: var(--size-3);
	}

	.built-with {
		display: flex;
		align-items: center;
	}

	.built-with:hover {
		color: var(--body-text-color);
	}

	.built-with img {
		margin-right: var(--size-1);
		margin-left: var(--size-2);
		width: var(--size-3);
	}

	.api-docs {
		display: flex;
		position: fixed;
		top: 0;
		right: 0;
		z-index: var(--layer-5);
		background: rgba(0, 0, 0, 0.5);
		width: var(--size-screen);
		height: var(--size-screen-h);
	}

	.backdrop {
		flex: 1 1 0%;
		backdrop-filter: blur(4px);
	}

	.api-docs-wrap {
		box-shadow: var(--shadow-drop-lg);
		background: var(--background-fill-primary);
		overflow-x: hidden;
		overflow-y: auto;
	}

	@media (--screen-md) {
		.api-docs-wrap {
			border-top-left-radius: var(--radius-lg);
			border-bottom-left-radius: var(--radius-lg);
			width: 950px;
		}
	}

	@media (--screen-xxl) {
		.api-docs-wrap {
			width: 1150px;
		}
	}
</style><|MERGE_RESOLUTION|>--- conflicted
+++ resolved
@@ -386,13 +386,8 @@
 	const is_external_url = (link: string | null) =>
 		link && new URL(link, location.href).origin !== location.origin;
 
-<<<<<<< HEAD
-	let attached_error_listeners = false;
-
+	let attached_error_listeners: number[] = [];
 	let shareable_components: number[] = [];
-=======
-	let attached_error_listeners: number[] = [];
->>>>>>> e68d0827
 	async function handle_mount() {
 		await tick();
 
@@ -440,7 +435,6 @@
 					handled_dependencies[i].push(id);
 				});
 		});
-<<<<<<< HEAD
 		// share events
 		components.forEach((c) => {
 			if (
@@ -455,14 +449,8 @@
 			}
 		});
 
-		// error events
-		if (!attached_error_listeners) {
-			attached_error_listeners = true;
-			components.forEach((c) => {
-=======
 		components.forEach((c) => {
 			if (!attached_error_listeners.includes(c.id)) {
->>>>>>> e68d0827
 				if (c.instance) {
 					attached_error_listeners.push(c.id);
 					c.instance.$on("error", (event_data: any) => {
