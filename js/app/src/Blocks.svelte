--- conflicted
+++ resolved
@@ -187,15 +187,10 @@
 	): Promise<void> {
 		ready = false;
 		let instance = instance_map[node.id];
-<<<<<<< HEAD
+		walked_node_ids.add(node.id);
+
 		const _component = (await component_map.get(
 			`${instance.type}_${type_map.get(node.id) || "static"}`
-=======
-		walked_node_ids.add(node.id);
-
-		const _component = (await _component_map.get(
-			`${instance.type}_${_type_for_id.get(node.id) || "static"}`
->>>>>>> cdfd4217
 		))!.component;
 		instance.component = _component.default;
 
@@ -210,10 +205,10 @@
 	}
 
 	export let ready = false;
+	export let render_complete = false;
 
 	$: components, layout, prepare_components();
 
-<<<<<<< HEAD
 	function prepare_components() {
 		const _rootNode = {
 			id: layout.id,
@@ -271,19 +266,6 @@
 				});
 		});
 	}
-=======
-	export let ready = false;
-	export let render_complete = false;
-	Promise.all(Array.from(component_set)).then(() => {
-		walk_layout(layout)
-			.then(async () => {
-				ready = true;
-			})
-			.catch((e) => {
-				console.error(e);
-			});
-	});
->>>>>>> cdfd4217
 
 	async function update_interactive_mode(
 		instance: ComponentMeta,
@@ -663,17 +645,11 @@
 		}
 	}
 
-<<<<<<< HEAD
-	onMount(() => {
-		console.log("Gradio is running!");
-	});
-=======
 	function checkRenderCompletion(): void {
 		if (dequal(walked_node_ids, mounted_node_ids)) {
 			render_complete = true;
 		}
 	}
->>>>>>> cdfd4217
 </script>
 
 <svelte:head>
