--- conflicted
+++ resolved
@@ -5,26 +5,10 @@
 	import { _ } from "svelte-i18n";
 	import type { client } from "@gradio/client";
 
-<<<<<<< HEAD
-	import {
-		component_map,
-		fallback_component_map
-	} from "./components/directory";
 	import { create_loading_status_store } from "./stores";
 	import type { LoadingStatusCollection } from "./stores";
 
-	import type {
-		ComponentMeta,
-		Payload,
-		Dependency,
-		LayoutNode
-	} from "./components/types";
-=======
-	import { create_loading_status_store } from "./stores";
-	import type { LoadingStatusCollection } from "./stores";
-
 	import type { ComponentMeta, Dependency, LayoutNode } from "./types";
->>>>>>> dcf13d75
 	import { setupi18n } from "./i18n";
 	import { ApiDocs } from "./api_docs/";
 	import type { ThemeMode } from "./types";
@@ -130,54 +114,6 @@
 		default: ComponentMeta["component"];
 	};
 
-<<<<<<< HEAD
-	async function load_component<T extends ComponentMeta["type"]>(
-		name: T,
-		mode: ComponentMeta["props"]["mode"] | "example"
-	): Promise<{
-		name: T;
-		component: LoadedComponent;
-	}> {
-		try {
-			//@ts-ignore
-			const c = await component_map[name][mode]();
-			return {
-				name,
-				component: c as LoadedComponent
-			};
-		} catch (e) {
-			if (mode === "example") {
-				try {
-					return load_custom_component(name, "example");
-				} catch (e) {
-					return {
-						name,
-						component: await import("@gradio/fallback/example")
-					};
-				}
-			}
-			if (mode === "interactive") {
-				try {
-					const c = await component_map[name]["static"]();
-					return {
-						name,
-						component: c as LoadedComponent
-					};
-				} catch (e) {
-					console.error(`failed to load: ${name}`);
-					console.error(e);
-					throw e;
-				}
-			} else {
-				console.error(`failed to load: ${name}`);
-				console.error(e);
-				throw e;
-			}
-		}
-	}
-
-=======
->>>>>>> dcf13d75
 	let component_set = new Set<
 		Promise<{ name: ComponentMeta["type"]; component: LoadedComponent }>
 	>();
@@ -345,16 +281,11 @@
 					}
 					let _c;
 
-<<<<<<< HEAD
-					//@ts-ignore
-					_c = load_component(name, "example");
-=======
 					const id = components.find(
 						(c) => c.type === name
 					)?.component_class_id;
 					//@ts-ignore
 					_c = load_component(api_url, name, "example", id);
->>>>>>> dcf13d75
 
 					example_component_map.set(name, _c);
 				});
@@ -364,18 +295,12 @@
 
 			// maybe load custom
 
-<<<<<<< HEAD
-			const _c = c.props.custom_component
-				? load_custom_component(c.type, c.props.mode)
-				: load_component(c.type, c.props.mode);
-=======
 			const _c = load_component(
 				api_url,
 				c.type,
 				c.props.mode,
 				c.component_class_id
 			);
->>>>>>> dcf13d75
 			_component_set.add(_c);
 			__component_map.set(`${c.type}_${c.props.mode}`, _c);
 		});
