--- conflicted
+++ resolved
@@ -252,12 +252,7 @@
 				: host || space || src || location.origin;
 
 		app = await client(api_url, {
-<<<<<<< HEAD
-			status_callback: handle_status,
-			normalise_files: true
-=======
 			status_callback: handle_status
->>>>>>> dff41095
 		});
 		config = app.config;
 		window.__gradio_space__ = config.space_id;
