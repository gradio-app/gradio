--- conflicted
+++ resolved
@@ -115,7 +115,7 @@
 	let active_theme_mode: ThemeMode;
 	let intersecting: ReturnType<typeof create_intersection_store> = {
 		register: () => {},
-		subscribe: writable({}).subscribe
+		subscribe: writable({}).subscribe,
 	};
 
 	$: if (config?.app_id) {
@@ -126,7 +126,7 @@
 		message: "",
 		load_status: "pending",
 		status: "sleeping",
-		detail: "SLEEPING"
+		detail: "SLEEPING",
 	};
 
 	let app: ClientType = data.app;
@@ -144,11 +144,6 @@
 		//@ts-ignore
 		config = data.config;
 		window.gradio_config = config;
-<<<<<<< HEAD
-
-=======
-		const api_url = location.origin;
->>>>>>> cc61fe70
 		window.gradio_config = data.config;
 		config = data.config;
 
@@ -163,7 +158,7 @@
 			message: "",
 			load_status: "complete",
 			status: "running",
-			detail: "RUNNING"
+			detail: "RUNNING",
 		};
 
 		css_ready = true;
@@ -173,13 +168,8 @@
 
 		if (config.dev_mode) {
 			setTimeout(() => {
-<<<<<<< HEAD
 				const { host } = new URL(data.api_url);
-				let url = new URL(`http://${host}/dev/reload`);
-=======
-				const { host } = new URL(api_url);
 				let url = new URL(`http://${host}${app.api_prefix}/dev/reload`);
->>>>>>> cc61fe70
 				stream = new EventSource(url);
 				stream.addEventListener("error", async (e) => {
 					new_message_fn("Error reloading app", "error");
@@ -191,7 +181,7 @@
 					app = await Client.connect(data.api_url, {
 						status_callback: handle_status,
 						with_null_state: true,
-						events: ["data", "log", "status", "render"]
+						events: ["data", "log", "status", "render"],
 					});
 
 					if (!app.config) {
@@ -200,17 +190,6 @@
 
 					config = app.config;
 					window.__gradio_space__ = config.space_id;
-<<<<<<< HEAD
-=======
-					await mount_custom_css(config.css);
-					await add_custom_html_head(config.head);
-					css_ready = true;
-					window.__is_colab__ = config.is_colab;
-					dispatch("loaded");
-					// // config = app.config;
-					// window.__gradio_space__ = config.space_id;
-					// await mount_custom_css(config.css);
->>>>>>> cc61fe70
 				});
 			}, 200);
 		}
@@ -228,8 +207,8 @@
 			new CustomEvent("render", {
 				bubbles: true,
 				cancelable: false,
-				composed: true
-			})
+				composed: true,
+			}),
 		);
 	}
 
@@ -240,7 +219,7 @@
 
 	async function mount_space_header(
 		space_id: string | null | undefined,
-		is_embed: boolean
+		is_embed: boolean,
 	): Promise<void> {
 		if (space_id && !is_embed && window.self === window.top) {
 			if (spaceheader) {
@@ -261,7 +240,7 @@
 
 		const url = new URL(window.location.toString());
 		const url_color_mode: ThemeMode | null = url.searchParams.get(
-			"__theme"
+			"__theme",
 		) as ThemeMode | null;
 		new_theme_mode = theme_mode || url_color_mode || "system";
 
@@ -281,7 +260,7 @@
 
 		function update_scheme(): "light" | "dark" {
 			let _theme: "light" | "dark" = window?.matchMedia?.(
-				"(prefers-color-scheme: dark)"
+				"(prefers-color-scheme: dark)",
 			).matches
 				? "dark"
 				: "light";
