<<<<<<< HEAD
import { create, type Options, type GradioAppController } from "..";
=======
// NOTE: We should only import the types from ".." to avoid the circular dependency of implementations,
// which causes repeated executions of the ".." module in †he dev mode and can lead to multiple instances of the dev app.
import type { create as createLiteAppFunc, Options } from "..";
>>>>>>> 0ae1e448

interface GradioComponentOptions {
	info: Options["info"];
	container: Options["container"];
	isEmbed: Options["isEmbed"];
	initialHeight?: Options["initialHeight"];
	eager: Options["eager"];
	themeMode: Options["themeMode"];
	autoScroll: Options["autoScroll"];
	controlPageTitle: Options["controlPageTitle"];
	appMode: Options["appMode"];
	sharedWorkerMode?: Options["sharedWorkerMode"];
}

interface GradioLiteAppOptions {
	files?: Options["files"];
	requirements?: Options["requirements"];
	code?: Options["code"];
	entrypoint?: Options["entrypoint"];
}

function parseRequirementsTxt(content: string): string[] {
	return content
		.split("\n")
		.filter((r) => !r.startsWith("#"))
		.map((r) => r.trim())
		.filter((r) => r !== "");
}

export function bootstrap_custom_element(
	create: typeof createLiteAppFunc
): void {
	const CUSTOM_ELEMENT_NAME = "gradio-lite";

	if (customElements.get(CUSTOM_ELEMENT_NAME)) {
		return;
	}

	class GradioLiteAppElement extends HTMLElement {
		controller: GradioAppController | null = null;

		connectedCallback(): void {
			// At the time of connectedCallback, the child elements of the custom element are not yet parsed,
			// so we need to defer the initialization to the next frame.
			// Ref: https://stackoverflow.com/q/70949141/13103190
			window.requestAnimationFrame(() => {
				const gradioComponentOptions = this.parseGradioComponentOptions();
				const gradioLiteAppOptions = this.parseGradioLiteAppOptions();

				this.innerHTML = "";

				this.controller = create({
					target: this, // Same as `js/app/src/main.ts`
					code: gradioLiteAppOptions.code,
					requirements: gradioLiteAppOptions.requirements,
					files: gradioLiteAppOptions.files,
					entrypoint: gradioLiteAppOptions.entrypoint,
					...gradioComponentOptions
				});
			});
		}

		disconnectedCallback(): void {
			this.controller?.unmount();
		}

		parseGradioComponentOptions(): GradioComponentOptions {
			// Parse the options from the attributes of the <gradio-lite> element.
			// The following attributes are supported:
			// * info: boolean
			// * container: boolean
			// * embed: boolean
			// * initial-height: string
			// * eager: boolean
			// * theme: "light" | "dark" | null
			// * auto-scroll: boolean
			// * control-page-title: boolean
			// * app-mode: boolean

			const info = this.hasAttribute("info");
			const container = this.hasAttribute("container");
			const isEmbed = this.hasAttribute("embed");
			const initialHeight = this.getAttribute("initial-height");
			const eager = this.hasAttribute("eager");
			const themeMode = this.getAttribute("theme");
			const autoScroll = this.hasAttribute("auto-scroll");
			const controlPageTitle = this.hasAttribute("control-page-title");
			const appMode = this.hasAttribute("app-mode");
			const sharedWorkerMode = this.hasAttribute("shared-worker");

			return {
				info,
				container,
				isEmbed,
				initialHeight: initialHeight ?? undefined,
				eager,
				themeMode:
					themeMode != null && ["light", "dark"].includes(themeMode)
						? (themeMode as GradioComponentOptions["themeMode"])
						: null,
				autoScroll,
				controlPageTitle,
				appMode,
				sharedWorkerMode
			};
		}

		parseGradioLiteAppOptions(): GradioLiteAppOptions {
			// When gradioLiteAppElement only contains text content, it is treated as the Python code.
			if (this.childElementCount === 0) {
				return { code: this.textContent ?? "" };
			}

			// When it contains child elements, parse them as options. Available child elements are:
			// * <gradio-file />
			//   Represents a file to be mounted in the virtual file system of the Wasm worker.
			//   At least 1 <gradio-file> element must have the `entrypoint` attribute.
			//   The following 2 forms are supported:
			//   * <gradio-file name="{file name}" >{file content}</gradio-file>
			//   * <gradio-file name="{file name}" url="{remote URL}" />
			// * <gradio-requirements>{requirements.txt}</gradio-requirements>
			// * <gradio-code>{Python code}</gradio-code>
			const options: GradioLiteAppOptions = {};

			const fileElements = this.getElementsByTagName("gradio-file");
			for (const fileElement of fileElements) {
				const name = fileElement.getAttribute("name");
				if (name == null) {
					throw new Error("<gradio-file> must have the name attribute.");
				}

				const entrypoint = fileElement.hasAttribute("entrypoint");
				const url = fileElement.getAttribute("url");

				options.files ??= {};
				if (url != null) {
					options.files[name] = { url };
				} else {
					options.files[name] = { data: fileElement.textContent ?? "" };
				}

				if (entrypoint) {
					if (options.entrypoint != null) {
						throw new Error("Multiple entrypoints are not allowed.");
					}
					options.entrypoint = name;
				}
			}

			const codeElements = this.getElementsByTagName("gradio-code");
			if (codeElements.length > 1) {
				console.warn(
					"Multiple <gradio-code> elements are found. Only the first one will be used."
				);
			}
			const firstCodeElement = codeElements[0];
			options.code = firstCodeElement?.textContent ?? undefined;

			const requirementsElements = this.getElementsByTagName(
				"gradio-requirements"
			);
			if (requirementsElements.length > 1) {
				console.warn(
					"Multiple <gradio-requirements> elements are found. Only the first one will be used."
				);
			}
			const firstRequirementsElement = requirementsElements[0];
			const requirementsTxt = firstRequirementsElement?.textContent ?? "";
			options.requirements = parseRequirementsTxt(requirementsTxt);

			return options;
		}
	}

	customElements.define(CUSTOM_ELEMENT_NAME, GradioLiteAppElement);
}<|MERGE_RESOLUTION|>--- conflicted
+++ resolved
@@ -1,10 +1,10 @@
-<<<<<<< HEAD
-import { create, type Options, type GradioAppController } from "..";
-=======
 // NOTE: We should only import the types from ".." to avoid the circular dependency of implementations,
 // which causes repeated executions of the ".." module in †he dev mode and can lead to multiple instances of the dev app.
-import type { create as createLiteAppFunc, Options } from "..";
->>>>>>> 0ae1e448
+import type {
+	create as createLiteAppFunc,
+	Options,
+	GradioAppController
+} from "..";
 
 interface GradioComponentOptions {
 	info: Options["info"];
