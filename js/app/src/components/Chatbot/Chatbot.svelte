--- conflicted
+++ resolved
@@ -2,11 +2,7 @@
 	import { ChatBot } from "@gradio/chatbot";
 	import { Block, BlockLabel } from "@gradio/atoms";
 	import type { LoadingStatus } from "../StatusTracker/types";
-<<<<<<< HEAD
-=======
-	import type { Styles } from "@gradio/utils";
 	import type { ThemeMode } from "js/app/src/components/types";
->>>>>>> 114f4b42
 	import { Chat } from "@gradio/icons";
 	import type { FileData } from "@gradio/upload";
 	import { normalise_file } from "@gradio/upload";
