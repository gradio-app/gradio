--- conflicted
+++ resolved
@@ -35,12 +35,8 @@
 	export let scale: number | null = null;
 	export let min_width: number | undefined = undefined;
 	export let loading_status: LoadingStatus;
-<<<<<<< HEAD
-	export let autoplay: boolean = false;
+	export let autoplay = false;
 	export let shareable: boolean | Array<string | number> = false;
-=======
-	export let autoplay = false;
->>>>>>> dd97ee99
 
 	let _value: null | FileData;
 	$: _value = normalise_file(value, root, root_url);
