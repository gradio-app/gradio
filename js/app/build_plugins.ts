import type { Plugin } from "vite";
import { parse, HTMLElement } from "node-html-parser";

import { join } from "path";
import { writeFileSync, cpSync } from "fs";

export function inject_ejs(): Plugin {
	return {
		name: "inject-ejs",
		enforce: "post",
		transformIndexHtml: (html) => {
			return html.replace(
				/%gradio_config%/,
				`<script>window.gradio_config = {{ config | toorjson }};</script>`
			);
		}
	};
}

interface PatchDynamicImportOptionms {
	mode: "cdn" | "local";
	gradio_version: string;
	cdn_url: string;
}

export function patch_dynamic_import({
	mode,
	gradio_version,
	cdn_url
}: PatchDynamicImportOptionms): Plugin {
	return {
		name: "patch-dynamic-import",
		enforce: "post",
		writeBundle(config, bundle) {
			if (mode !== "cdn") return;

			const import_re = /import\(((?:'|")[\.\/a-zA-Z0-9]*(?:'|"))\)/g;
			const import_meta = `${"import"}.${"meta"}.${"url"}`;

			for (const file in bundle) {
				const chunk = bundle[file];
				if (chunk.type === "chunk") {
					if (chunk.code.indexOf("import(") > -1) {
						const fix_fn = `const VERSION_RE = new RegExp("${gradio_version}\/", "g");function import_fix(mod, base) {const url =  new URL(mod, base); return import(\`${cdn_url}\${url.pathname?.startsWith('/') ? url.pathname.substring(1).replace(VERSION_RE, "") : url.pathname.replace(VERSION_RE, "")}\`);}`;
						chunk.code =
							fix_fn +
							chunk.code.replace(import_re, `import_fix($1, ${import_meta})`);

						if (!config.dir) break;
						const output_location = join(config.dir, chunk.fileName);
						writeFileSync(output_location, chunk.code);
					}
				}
			}
		}
	};
}

export function generate_cdn_entry({
	enable,
	cdn_url
}: {
	enable: boolean;
	cdn_url: string;
}): Plugin {
	return {
		name: "generate-cdn-entry",
		enforce: "post",
		writeBundle(config, bundle) {
			if (!enable) return;

			if (
				!config.dir ||
				!bundle["index.html"] ||
				bundle["index.html"].type !== "asset"
			)
				return;

			const tree = parse(bundle["index.html"].source as string);
			const script =
				Array.from(tree.querySelectorAll("script[type=module]")).find(
					(node) => node.attributes.src?.startsWith(cdn_url)
				)?.attributes.src || "";

			const output_location = join(config.dir, "gradio.js");

			writeFileSync(output_location, make_entry(script));
		}
	};
}

const RE_SVELTE_IMPORT =
	/import\s+([\w*{},\s]+)\s+from\s+['"](svelte|svelte\/internal)['"]/g;

export function generate_dev_entry({ enable }: { enable: boolean }): Plugin {
	return {
		name: "generate-dev-entry",
		transform(code, id) {
			if (!enable) return;
<<<<<<< HEAD

=======
>>>>>>> 9053c95a
			const new_code = code.replace(RE_SVELTE_IMPORT, (str, $1, $2) => {
				return `const ${$1.replace(
					" as ",
					": "
				)} = window.__gradio__svelte__internal;`;
			});

			return {
				code: new_code,
				map: null
			};
		}
	};
}

function make_entry(script: string): string {
	const make_script = `
function make_script(src) {
    const script = document.createElement('script');
    script.type = 'module';
    script.setAttribute("crossorigin", "");
    script.src = src;
    document.head.appendChild(script);
}`;

	return `
${make_script}
make_script("${script}");
`;
}

export function handle_ce_css(): Plugin {
	return {
		enforce: "post",
		name: "custom-element-css",

		writeBundle(config, bundle) {
			let file_to_insert = {
				filename: "",
				source: ""
			};

			if (
				!config.dir ||
				!bundle["index.html"] ||
				bundle["index.html"].type !== "asset"
			)
				return;

			for (const key in bundle) {
				const chunk = bundle[key];
				if (chunk.type === "chunk") {
					const _chunk = chunk;

					const found = _chunk.code?.indexOf("ENTRY_CSS");

					if (found > -1)
						file_to_insert = {
							filename: join(config.dir, key),
							source: _chunk.code
						};
				}
			}

			const tree = parse(bundle["index.html"].source as string);

			const { style, fonts } = Array.from(
				tree.querySelectorAll("link[rel=stylesheet]")
			).reduce(
				(acc, next) => {
					if (/.*\/index(.*?)\.css/.test(next.attributes.href)) {
						return { ...acc, style: next };
					}
					return { ...acc, fonts: [...acc.fonts, next.attributes.href] };
				},
				{ fonts: [], style: undefined } as {
					fonts: string[];
					style: HTMLElement | undefined;
				}
			);

			const transformed_html =
				(bundle["index.html"].source as string).substring(0, style!.range[0]) +
				(bundle["index.html"].source as string).substring(
					style!.range[1],
					bundle["index.html"].source.length
				);
			const html_location = join(config.dir, "index.html");

			writeFileSync(
				file_to_insert.filename,
				file_to_insert.source
					.replace("__ENTRY_CSS__", style!.attributes.href)
					.replace(
						'"__FONTS_CSS__"',
						`[${fonts.map((f) => `"${f}"`).join(",")}]`
					)
			);

			writeFileSync(html_location, transformed_html);
		}
	};
}

// generate component importsy

import * as url from "url";
const __filename = url.fileURLToPath(import.meta.url);
const __dirname = url.fileURLToPath(new URL(".", import.meta.url));

import { readdirSync, existsSync, readFileSync, statSync } from "fs";

function get_export_path(
	path: string,
	root: string,
	pkg_json: Record<string, any>
): string | undefined {
	if (!pkg_json.exports) return undefined;
<<<<<<< HEAD
	const _path = join(root, "..", `${pkg_json.exports[`./${path}`]}`);
=======
	const _path = join(root, "..", `${pkg_json.exports[`${path}`]}`);
>>>>>>> 9053c95a

	return existsSync(_path) ? _path : undefined;
}

<<<<<<< HEAD
function generate_component_imports(): string {
	const components = readdirSync(join(__dirname, ".."))
		.map((dir) => {
=======
const ignore_list = [
	"tootils",
	"_cdn-test",
	"_spaces-test",
	"_website",
	"app",
	"atoms",
	"fallback",
	"icons",
	"lite",
	"preview",
	"simpledropdown",
	"simpletextbox",
	"storybook",
	"theme",
	"timeseries",
	"tooltip",
	"upload",
	"utils",
	"wasm"
];
function generate_component_imports(): string {
	const exports = readdirSync(join(__dirname, ".."))
		.map((dir) => {
			if (ignore_list.includes(dir)) return undefined;
>>>>>>> 9053c95a
			if (!statSync(join(__dirname, "..", dir)).isDirectory()) return undefined;

			const package_json_path = join(__dirname, "..", dir, "package.json");
			if (existsSync(package_json_path)) {
				const package_json = JSON.parse(
					readFileSync(package_json_path, "utf8")
				);

<<<<<<< HEAD
				const interactive = get_export_path(
					"interactive",
					package_json_path,
					package_json
				);
				const example = get_export_path(
					"example",
					package_json_path,
					package_json
				);
				const static_dir = get_export_path(
					"static",
=======
				const component = get_export_path(".", package_json_path, package_json);
				const example = get_export_path(
					"./example",
>>>>>>> 9053c95a
					package_json_path,
					package_json
				);

<<<<<<< HEAD
				if (!interactive && !example && !static_dir) return undefined;

				return {
					name: package_json.name,
					interactive,
					example,
					static: static_dir
=======
				if (!component && !example) return undefined;

				return {
					name: package_json.name,
					component,
					example
>>>>>>> 9053c95a
				};
			}
			return undefined;
		})
		.filter((x) => x !== undefined);

<<<<<<< HEAD
	const imports = components.reduce((acc, component) => {
		if (!component) return acc;

		const interactive = component.interactive
			? `interactive: () => import("${component.name}/interactive"),\n`
			: "";
		const example = component.example
			? `example: () => import("${component.name}/example"),\n`
			: "";
		return `${acc}"${component.name.replace("@gradio/", "")}": {
			${interactive}
			${example}
			static: () => import("${component.name}/static")
=======
	const imports = exports.reduce((acc, _export) => {
		if (!_export) return acc;

		const example = _export.example
			? `example: () => import("${_export.name}/example"),\n`
			: "";
		return `${acc}"${_export.name.replace("@gradio/", "")}": {
			${example}
			component: () => import("${_export.name}")
>>>>>>> 9053c95a
			},\n`;
	}, "");

	return imports;
}

function load_virtual_component_loader(): string {
	const loader_path = join(__dirname, "component_loader.js");
	const component_map = `
const component_map = {
	${generate_component_imports()}
};
`;

	return `${component_map}\n\n${readFileSync(loader_path, "utf8")}`;
}

export function inject_component_loader(): Plugin {
	const v_id = "virtual:component-loader";
	const resolved_v_id = "\0" + v_id;

	return {
		name: "inject-component-loader",
		enforce: "pre",
		resolveId(id: string) {
			if (id === v_id) return resolved_v_id;
		},
		load(id: string) {
			if (id === resolved_v_id) {
				return load_virtual_component_loader();
			}
		}
	};
}

export function resolve_svelte(enable: boolean): Plugin {
	return {
		enforce: "pre",
		name: "resolve-svelte",
		async resolveId(id: string) {
<<<<<<< HEAD
			if (
				(enable && id === "./svelte/svelte.js") ||
=======
			if (!enable) return;

			if (
				id === "./svelte/svelte.js" ||
>>>>>>> 9053c95a
				id === "svelte" ||
				id === "svelte/internal"
			) {
				const mod = join(
					__dirname,
					"..",
					"..",
					"gradio",
					"templates",
					"frontend",
					"assets",
					"svelte",
					"svelte.js"
				);
				return { id: mod, external: "absolute" };
			}
		}
	};
}<|MERGE_RESOLUTION|>--- conflicted
+++ resolved
@@ -2,7 +2,7 @@
 import { parse, HTMLElement } from "node-html-parser";
 
 import { join } from "path";
-import { writeFileSync, cpSync } from "fs";
+import { writeFileSync } from "fs";
 
 export function inject_ejs(): Plugin {
 	return {
@@ -97,10 +97,6 @@
 		name: "generate-dev-entry",
 		transform(code, id) {
 			if (!enable) return;
-<<<<<<< HEAD
-
-=======
->>>>>>> 9053c95a
 			const new_code = code.replace(RE_SVELTE_IMPORT, (str, $1, $2) => {
 				return `const ${$1.replace(
 					" as ",
@@ -219,20 +215,11 @@
 	pkg_json: Record<string, any>
 ): string | undefined {
 	if (!pkg_json.exports) return undefined;
-<<<<<<< HEAD
-	const _path = join(root, "..", `${pkg_json.exports[`./${path}`]}`);
-=======
 	const _path = join(root, "..", `${pkg_json.exports[`${path}`]}`);
->>>>>>> 9053c95a
 
 	return existsSync(_path) ? _path : undefined;
 }
 
-<<<<<<< HEAD
-function generate_component_imports(): string {
-	const components = readdirSync(join(__dirname, ".."))
-		.map((dir) => {
-=======
 const ignore_list = [
 	"tootils",
 	"_cdn-test",
@@ -258,7 +245,6 @@
 	const exports = readdirSync(join(__dirname, ".."))
 		.map((dir) => {
 			if (ignore_list.includes(dir)) return undefined;
->>>>>>> 9053c95a
 			if (!statSync(join(__dirname, "..", dir)).isDirectory()) return undefined;
 
 			const package_json_path = join(__dirname, "..", dir, "package.json");
@@ -267,65 +253,25 @@
 					readFileSync(package_json_path, "utf8")
 				);
 
-<<<<<<< HEAD
-				const interactive = get_export_path(
-					"interactive",
+				const component = get_export_path(".", package_json_path, package_json);
+				const example = get_export_path(
+					"./example",
 					package_json_path,
 					package_json
 				);
-				const example = get_export_path(
-					"example",
-					package_json_path,
-					package_json
-				);
-				const static_dir = get_export_path(
-					"static",
-=======
-				const component = get_export_path(".", package_json_path, package_json);
-				const example = get_export_path(
-					"./example",
->>>>>>> 9053c95a
-					package_json_path,
-					package_json
-				);
-
-<<<<<<< HEAD
-				if (!interactive && !example && !static_dir) return undefined;
-
-				return {
-					name: package_json.name,
-					interactive,
-					example,
-					static: static_dir
-=======
+
 				if (!component && !example) return undefined;
 
 				return {
 					name: package_json.name,
 					component,
 					example
->>>>>>> 9053c95a
 				};
 			}
 			return undefined;
 		})
 		.filter((x) => x !== undefined);
 
-<<<<<<< HEAD
-	const imports = components.reduce((acc, component) => {
-		if (!component) return acc;
-
-		const interactive = component.interactive
-			? `interactive: () => import("${component.name}/interactive"),\n`
-			: "";
-		const example = component.example
-			? `example: () => import("${component.name}/example"),\n`
-			: "";
-		return `${acc}"${component.name.replace("@gradio/", "")}": {
-			${interactive}
-			${example}
-			static: () => import("${component.name}/static")
-=======
 	const imports = exports.reduce((acc, _export) => {
 		if (!_export) return acc;
 
@@ -335,7 +281,6 @@
 		return `${acc}"${_export.name.replace("@gradio/", "")}": {
 			${example}
 			component: () => import("${_export.name}")
->>>>>>> 9053c95a
 			},\n`;
 	}, "");
 
@@ -376,15 +321,10 @@
 		enforce: "pre",
 		name: "resolve-svelte",
 		async resolveId(id: string) {
-<<<<<<< HEAD
-			if (
-				(enable && id === "./svelte/svelte.js") ||
-=======
 			if (!enable) return;
 
 			if (
 				id === "./svelte/svelte.js" ||
->>>>>>> 9053c95a
 				id === "svelte" ||
 				id === "svelte/internal"
 			) {
