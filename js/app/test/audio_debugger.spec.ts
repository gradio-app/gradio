--- conflicted
+++ resolved
@@ -1,11 +1,8 @@
 import { test, expect } from "@gradio/tootils";
 import { chromium } from "playwright";
-<<<<<<< HEAD
-=======
-
->>>>>>> d40f5063
 // we cannot currently test the waveform canvas with playwright (https://github.com/microsoft/playwright/issues/23964)
 // so this test covers the interactive elements around the waveform canvas
+
 
 test("audio waveform", async ({ page }) => {
 	await expect(page.getByRole("tab", { name: "Audio" })).toHaveAttribute(
@@ -48,11 +45,7 @@
 		.click();
 });
 
-<<<<<<< HEAD
 test("audio streaming tab", async ({ page }) => {
-=======
-test("recording audio", async ({ page }) => {
->>>>>>> d40f5063
 	const browser = await chromium.launch({
 		args: ["--use-fake-ui-for-media-stream"]
 	});
@@ -61,21 +54,32 @@
 		permissions: ["microphone"]
 	});
 
-<<<<<<< HEAD
 	await page.getByRole("tab", { name: "Streaming" }).click();
-	
+
 	await expect(page.getByLabel("Select input device")).toContainText("No microphone found");
-=======
-	await page.getByText("Interface").click();
-	await page.getByLabel("Record audio").click();
->>>>>>> d40f5063
 
 	context.grantPermissions(["microphone"]);
 
 	await expect(page.getByText("Fake Default Audio Input")).toBeAttached();
 
-<<<<<<< HEAD
-=======
+});
+
+test("recording audio", async ({ page }) => {
+	const browser = await chromium.launch({
+		args: ["--use-fake-ui-for-media-stream"]
+	});
+
+	const context = await browser.newContext({
+		permissions: ["microphone"]
+	});
+
+	await page.getByText("Interface").click();
+	await page.getByLabel("Record audio").click();
+
+	context.grantPermissions(["microphone"]);
+
+	await expect(page.getByText("Fake Default Audio Input")).toBeAttached();
+
 	await page.getByText("Record", { exact: true }).click();
 
 	await page.waitForTimeout(1000);
@@ -83,5 +87,4 @@
 	await expect(page.getByText("0:01", { exact: true })).toBeAttached();
 
 	await page.getByText("Stop", { exact: true }).nth(0).click();
->>>>>>> d40f5063
 });