import { test, expect } from "@gradio/tootils";

test("text input by a user should be shown in the chatbot as a paragraph", async ({
	page
}) => {
	const textbox = await page.getByTestId("textbox");
	await textbox.fill("Lorem ipsum");
	await page.keyboard.press("Enter");
	const user_message = await page
		.getByTestId("user")
		.first()
		.getByRole("paragraph")
		.textContent();
	const bot_message = await page
		.getByTestId("bot")
		.first()
		.getByRole("paragraph")
		.textContent();
	await expect(user_message).toEqual("Lorem ipsum");
	await expect(bot_message).toBeTruthy();
});

test("images uploaded by a user should be shown in the chat", async ({
	page
}) => {
	const fileChooserPromise = page.waitForEvent("filechooser");
	await page.getByRole("button", { name: "📁" }).click();
	const fileChooser = await fileChooserPromise;
	await fileChooser.setFiles("./test/files/cheetah1.jpg");
	await page.keyboard.press("Enter");

	const user_message = await page.getByTestId("user").first().getByRole("img");
	const bot_message = await page
		.getByTestId("bot")
		.first()
		.getByRole("paragraph")
		.textContent();
	const image_src = await user_message.getAttribute("src");
<<<<<<< HEAD
	if (process.env.GRADIO_E2E_TEST_LITE) {
		expect(image_src).toContain(/^blob:.*$/);
	} else {
		expect(image_src).toContain("cheetah1.jpg");
	}
=======
	expect(image_src).toBeTruthy();

>>>>>>> dff41095
	expect(bot_message).toBeTruthy();
});

test("audio uploaded by a user should be shown in the chatbot", async ({
	page
}) => {
	const fileChooserPromise = page.waitForEvent("filechooser");
	await page.getByRole("button", { name: "📁" }).click();
	const fileChooser = await fileChooserPromise;
	await fileChooser.setFiles("../../test/test_files/audio_sample.wav");
	await page.keyboard.press("Enter");

	const user_message = await page.getByTestId("user").first().locator("audio");
	const bot_message = await page
		.getByTestId("bot")
		.first()
		.getByRole("paragraph")
		.textContent();
	const audio_data = await user_message.getAttribute("src");
	await expect(audio_data).toBeTruthy();
	await expect(bot_message).toBeTruthy();
});

test("videos uploaded by a user should be shown in the chatbot", async ({
	page
}) => {
	const fileChooserPromise = page.waitForEvent("filechooser");
	await page.getByRole("button", { name: "📁" }).click();
	const fileChooser = await fileChooserPromise;
	await fileChooser.setFiles("../../test/test_files/video_sample.mp4");
	await page.keyboard.press("Enter");

	const user_message = await page.getByTestId("user").first().locator("video");
	const bot_message = await page
		.getByTestId("bot")
		.first()
		.getByRole("paragraph")
		.textContent();
	const video_data = await user_message.getAttribute("src");
	await expect(video_data).toBeTruthy();
	await expect(bot_message).toBeTruthy();
});

test("markdown input by a user should be correctly formatted: bold, italics, links", async ({
	page
}) => {
	const textbox = await page.getByTestId("textbox");
	await textbox.fill(
		"This is **bold text**. This is *italic text*. This is a [link](https://gradio.app)."
	);
	await page.keyboard.press("Enter");
	const user_message = await page
		.getByTestId("user")
		.first()
		.getByRole("paragraph")
		.innerHTML();
	const bot_message = await page
		.getByTestId("bot")
		.first()
		.getByRole("paragraph")
		.textContent();
	await expect(user_message).toEqual(
		'This is <strong>bold text</strong>. This is <em>italic text</em>. This is a <a href="https://gradio.app" target="_blank" rel="noopener noreferrer">link</a>.'
	);
	await expect(bot_message).toBeTruthy();
});

test("inline code markdown input by the user should be correctly formatted", async ({
	page
}) => {
	const textbox = await page.getByTestId("textbox");
	await textbox.fill("This is `code`.");
	await page.keyboard.press("Enter");
	const user_message = await page
		.getByTestId("user")
		.first()
		.getByRole("paragraph")
		.innerHTML();
	const bot_message = await page
		.getByTestId("bot")
		.first()
		.getByRole("paragraph")
		.textContent();
	await expect(user_message).toEqual("This is <code>code</code>.");
	await expect(bot_message).toBeTruthy();
});

test("markdown code blocks input by a user should be rendered correctly with the correct language tag", async ({
	page
}) => {
	const textbox = await page.getByTestId("textbox");
	await textbox.fill("```python\nprint('Hello')\nprint('World!')\n```");
	await page.keyboard.press("Enter");
	const user_message = await page
		.getByTestId("user")
		.first()
		.locator("pre")
		.innerHTML();
	const bot_message = await page
		.getByTestId("bot")
		.first()
		.getByRole("paragraph")
		.textContent();
	await expect(user_message).toContain("language-python");
	await expect(bot_message).toBeTruthy();
});

test("LaTeX input by a user should be rendered correctly", async ({ page }) => {
	const textbox = await page.getByTestId("textbox");
	await textbox.fill("This is LaTeX $$x^2$$");
	await page.keyboard.press("Enter");
	const user_message = await page
		.getByTestId("user")
		.first()
		.getByRole("paragraph")
		.innerHTML();
	const bot_message = await page
		.getByTestId("bot")
		.first()
		.getByRole("paragraph")
		.textContent();
	await expect(user_message).toContain("katex-display");
	await expect(bot_message).toBeTruthy();
});

test("when a new message is sent the chatbot should scroll to the latest message", async ({
	page
}) => {
	const textbox = await page.getByTestId("textbox");
	const line_break = "<br>";
	await textbox.fill(line_break.repeat(30));
	await page.keyboard.press("Enter");
	const bot_message = await page
		.getByTestId("bot")
		.first()
		.getByRole("paragraph");
	await expect(bot_message).toBeVisible();
	const bot_message_text = bot_message.textContent();
	await expect(bot_message_text).toBeTruthy();
});

test("chatbot like and dislike functionality", async ({ page }) => {
	await page.getByTestId("textbox").click();
	await page.getByTestId("textbox").fill("hello");
	await page.keyboard.press("Enter");
	await page.getByLabel("like", { exact: true }).click();
	await page.getByLabel("dislike").click();

	expect(await page.getByLabel("clicked dislike").count()).toEqual(1);
	expect(await page.getByLabel("clicked like").count()).toEqual(0);
});<|MERGE_RESOLUTION|>--- conflicted
+++ resolved
@@ -36,16 +36,8 @@
 		.getByRole("paragraph")
 		.textContent();
 	const image_src = await user_message.getAttribute("src");
-<<<<<<< HEAD
-	if (process.env.GRADIO_E2E_TEST_LITE) {
-		expect(image_src).toContain(/^blob:.*$/);
-	} else {
-		expect(image_src).toContain("cheetah1.jpg");
-	}
-=======
 	expect(image_src).toBeTruthy();
 
->>>>>>> dff41095
 	expect(bot_message).toBeTruthy();
 });
 
