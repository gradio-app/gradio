--- conflicted
+++ resolved
@@ -32,10 +32,7 @@
 export default defineConfig(({ mode }) => {
 	const production = mode === "production";
 	const development = mode === "development";
-<<<<<<< HEAD
-=======
 	console.log(mode);
->>>>>>> 4d908835
 	return {
 		// plugins: [],
 		server: {
@@ -45,8 +42,6 @@
 		resolve: {
 			conditions: ["gradio"]
 		},
-<<<<<<< HEAD
-=======
 		build: {
 			rollupOptions: {
 				external: [
@@ -58,7 +53,6 @@
 			},
 			minify: false
 		},
->>>>>>> 4d908835
 		define: {
 			BUILD_MODE: production ? JSON.stringify("prod") : JSON.stringify("dev"),
 			BACKEND_URL: production
@@ -91,25 +85,6 @@
 			}
 		},
 		ssr: {
-<<<<<<< HEAD
-			noExternal: ["@gradio/*", "@huggingface/space-header"]
-		},
-
-		optimizeDeps: {
-			exclude: ["@gradio/*"]
-		},
-		plugins: [
-			sveltekit(),
-			// resolve_svelte(development),
-
-			// 	generate_dev_entry({
-			// 		enable: !development && mode !== "test"
-			// 	}),
-			// 	inject_ejs(),
-			// 	generate_cdn_entry({ version: GRADIO_VERSION, cdn_base: CDN_BASE }),
-			// 	handle_ce_css(),
-			inject_component_loader({ mode })
-=======
 			noExternal: ["@gradio/*", "@huggingface/space-header"],
 			external: mode === "development" ? [] : ["svelte", "svelte/*"]
 		},
@@ -147,7 +122,6 @@
 					}
 				}
 			}
->>>>>>> 4d908835
 		]
 	};
 });