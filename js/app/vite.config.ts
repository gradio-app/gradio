import { defineConfig } from "vite";
import { svelte } from "@sveltejs/vite-plugin-svelte";
import sveltePreprocess from "svelte-preprocess";
// @ts-ignore
import custom_media from "postcss-custom-media";
import global_data from "@csstools/postcss-global-data";
// @ts-ignore
import prefixer from "postcss-prefix-selector";
import { readFileSync } from "fs";
import { resolve } from "path";

const version_path = resolve(__dirname, "../../gradio/package.json");
const theme_token_path = resolve(__dirname, "../theme/src/tokens.css");
const version_raw = JSON.parse(
	readFileSync(version_path, { encoding: "utf-8" })
).version.trim();
const version = version_raw.replace(/\./g, "-");

const client_version_path = resolve(
	__dirname,
	"../../client/python/gradio_client/package.json"
);
const client_version_raw = JSON.parse(
	readFileSync(client_version_path, {
		encoding: "utf-8"
	})
).version.trim();

import {
	inject_ejs,
	patch_dynamic_import,
	generate_cdn_entry,
	generate_dev_entry,
<<<<<<< HEAD
	handle_ce_css
=======
	handle_ce_css,
	inject_component_loader,
	resolve_svelte
>>>>>>> dcf13d75
} from "./build_plugins";

const GRADIO_VERSION = process.env.GRADIO_VERSION || "asd_stub_asd";
const TEST_CDN = !!process.env.TEST_CDN;
const CDN = TEST_CDN
	? "http://localhost:4321/"
	: `https://gradio.s3-us-west-2.amazonaws.com/${GRADIO_VERSION}/`;
const TEST_MODE = process.env.TEST_MODE || "jsdom";

//@ts-ignore
export default defineConfig(({ mode }) => {
	const targets = {
		"production:cdn": "../../gradio/templates/cdn",
		"production:local": "../../gradio/templates/frontend",
<<<<<<< HEAD
		"dev:custom": "../../gradio/templates/dev",
	}
=======
		"dev:custom": "../../gradio/templates/frontend"
	};
>>>>>>> dcf13d75
	const CDN_URL = mode === "production:cdn" ? CDN : "/";
	const production =
		mode === "production:cdn" ||
		mode === "production:local" ||
		mode === "production:website" ||
		mode === "production:lite";
	const is_cdn = mode === "production:cdn" || mode === "production:website";
	const is_lite = mode.endsWith(":lite");

	return {
		base: is_cdn ? CDN_URL : "./",

		server: {
			port: 9876,
			open: is_lite ? "/lite.html" : "/"
		},

		build: {
			sourcemap: true,
			target: "esnext",
			minify: production,
<<<<<<< HEAD
			outDir: is_lite
				? resolve(__dirname, "../lite/dist")
				: targets[mode],
=======
			outDir: is_lite ? resolve(__dirname, "../lite/dist") : targets[mode],
>>>>>>> dcf13d75
			// To build Gradio-lite as a library, we can't use the library mode
			// like `lib: is_lite && {}`
			// because it inevitably enables inlining of all the static file assets,
			// while we need to disable inlining for the wheel files to pass their URLs to `micropip.install()`.
			// So we build it as an app and only use the bundled JS and CSS files as library assets, ignoring the HTML file.
			// See also `lite.ts` about it.
			rollupOptions: is_lite
				? {
						input: "./lite.html",
						output: {
							// To use it as a library, we don't add the hash to the file name.
							entryFileNames: "lite.js",
							assetFileNames: (file) => {
								if (file.name?.endsWith(".whl")) {
									// Python wheel files must follow the naming rules to be installed, so adding a hash to the name is not allowed.
									return `assets/[name].[ext]`;
								}
								if (file.name === "lite.css") {
									// To use it as a library, we don't add the hash to the file name.
									return `[name].[ext]`;
								} else {
									return `assets/[name]-[hash].[ext]`;
								}
							}
						}
				  }
				: {
<<<<<<< HEAD
						external: [
							"__REPLACE_ME_INTERACTIVE__",
							"__REPLACE_ME_STATIC__",
							"../../../node/dev/svelte.js",
							"../../../node/dev/svelte-internal.js"
						]
=======
						external: ["./svelte/svelte.js"],
						makeAbsoluteExternalsRelative: false
>>>>>>> dcf13d75
				  }
		},

		define: {
			BUILD_MODE: production ? JSON.stringify("prod") : JSON.stringify("dev"),
			BACKEND_URL: production
				? JSON.stringify("")
				: JSON.stringify("http://localhost:7860/"),
			GRADIO_VERSION: JSON.stringify(version)
		},
		css: {
			postcss: {
				plugins: [
					prefixer({
						prefix: `.gradio-container-${version}`,
						// @ts-ignore
						transform(prefix, selector, prefixedSelector, fileName) {
							if (selector.indexOf("gradio-container") > -1) {
								return prefix;
							} else if (
								selector.indexOf(":root") > -1 ||
								selector.indexOf("dark") > -1 ||
								fileName.indexOf(".svelte") > -1
							) {
								return selector;
							}
							return prefixedSelector;
						}
					}),
					custom_media()
				]
			}
		},
		plugins: [
			resolve_svelte(mode === "development"),

			svelte({
				inspector: true,
				compilerOptions: {
					dev: true,
					discloseVersion: false
				},
				hot: !process.env.VITEST && !production,
				preprocess: sveltePreprocess({
					postcss: {
						plugins: [
							global_data({ files: [theme_token_path] }),
							custom_media()
						]
					}
				})
			}),
			generate_dev_entry({ enable: mode !== "development" }),
			inject_ejs(),
			patch_dynamic_import({
				mode: is_cdn ? "cdn" : "local",
				gradio_version: GRADIO_VERSION,
				cdn_url: CDN_URL
			}),
			generate_cdn_entry({ enable: is_cdn, cdn_url: CDN_URL }),
<<<<<<< HEAD
			generate_dev_entry({ enable: mode === "dev:custom" }),
			handle_ce_css()
=======
			handle_ce_css(),
			inject_component_loader()
>>>>>>> dcf13d75
		],
		test: {
			setupFiles: [resolve(__dirname, "../../.config/setup_vite_tests.ts")],
			environment: TEST_MODE,
			include:
				TEST_MODE === "node"
					? ["**/*.node-test.{js,mjs,cjs,ts,mts,cts,jsx,tsx}"]
					: ["**/*.test.{js,mjs,cjs,ts,mts,cts,jsx,tsx}"],
			exclude: ["**/node_modules/**", "**/gradio/gradio/**"],
			globals: true
		},
		resolve: {
			alias: {
				// For the Wasm app to import the wheel file URLs.
				"gradio.whl": resolve(
					__dirname,
					`../../dist/gradio-${version_raw}-py3-none-any.whl`
				),
				"gradio_client.whl": resolve(
					__dirname,
					`../../client/python/dist/gradio_client-${client_version_raw}-py3-none-any.whl`
				)
			}
		},
		assetsInclude: ["**/*.whl"] // To pass URLs of built wheel files to the Wasm worker.
	};
});<|MERGE_RESOLUTION|>--- conflicted
+++ resolved
@@ -31,13 +31,9 @@
 	patch_dynamic_import,
 	generate_cdn_entry,
 	generate_dev_entry,
-<<<<<<< HEAD
-	handle_ce_css
-=======
 	handle_ce_css,
 	inject_component_loader,
 	resolve_svelte
->>>>>>> dcf13d75
 } from "./build_plugins";
 
 const GRADIO_VERSION = process.env.GRADIO_VERSION || "asd_stub_asd";
@@ -52,13 +48,8 @@
 	const targets = {
 		"production:cdn": "../../gradio/templates/cdn",
 		"production:local": "../../gradio/templates/frontend",
-<<<<<<< HEAD
-		"dev:custom": "../../gradio/templates/dev",
-	}
-=======
 		"dev:custom": "../../gradio/templates/frontend"
 	};
->>>>>>> dcf13d75
 	const CDN_URL = mode === "production:cdn" ? CDN : "/";
 	const production =
 		mode === "production:cdn" ||
@@ -80,13 +71,7 @@
 			sourcemap: true,
 			target: "esnext",
 			minify: production,
-<<<<<<< HEAD
-			outDir: is_lite
-				? resolve(__dirname, "../lite/dist")
-				: targets[mode],
-=======
 			outDir: is_lite ? resolve(__dirname, "../lite/dist") : targets[mode],
->>>>>>> dcf13d75
 			// To build Gradio-lite as a library, we can't use the library mode
 			// like `lib: is_lite && {}`
 			// because it inevitably enables inlining of all the static file assets,
@@ -114,17 +99,8 @@
 						}
 				  }
 				: {
-<<<<<<< HEAD
-						external: [
-							"__REPLACE_ME_INTERACTIVE__",
-							"__REPLACE_ME_STATIC__",
-							"../../../node/dev/svelte.js",
-							"../../../node/dev/svelte-internal.js"
-						]
-=======
 						external: ["./svelte/svelte.js"],
 						makeAbsoluteExternalsRelative: false
->>>>>>> dcf13d75
 				  }
 		},
 
@@ -185,13 +161,8 @@
 				cdn_url: CDN_URL
 			}),
 			generate_cdn_entry({ enable: is_cdn, cdn_url: CDN_URL }),
-<<<<<<< HEAD
-			generate_dev_entry({ enable: mode === "dev:custom" }),
-			handle_ce_css()
-=======
 			handle_ce_css(),
 			inject_component_loader()
->>>>>>> dcf13d75
 		],
 		test: {
 			setupFiles: [resolve(__dirname, "../../.config/setup_vite_tests.ts")],
