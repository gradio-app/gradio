--- conflicted
+++ resolved
@@ -1,11 +1,6 @@
 {
-<<<<<<< HEAD
 	"name": "@self/storybook",
-	"version": "0.6.0",
-=======
-	"name": "@gradio/storybook",
 	"version": "0.6.1",
->>>>>>> fac5a7fa
 	"description": "Gradio UI packages",
 	"type": "module",
 	"author": "",
