--- conflicted
+++ resolved
@@ -25,11 +25,7 @@
 
 	export let server: {
 		format: (body: DialogueLine[]) => Promise<string>;
-<<<<<<< HEAD
-		unformat: (body: string) => Promise<DialogueLine[]>;
-=======
 		unformat: (body: object) => Promise<DialogueLine[]>;
->>>>>>> 0b91ca91
 	};
 
 	export let label = "Dialogue";
