--- conflicted
+++ resolved
@@ -423,13 +423,7 @@
 		old_value = JSON.stringify(value);
 		if (value && typeof value !== "string") {
 			dialogue_lines = [...value];
-<<<<<<< HEAD
-			console.log("Updating dialogue lines from value:", dialogue_lines);
 			value_to_string(value).then((formatted) => {
-				console.log("Formatted value:", formatted);
-=======
-			value_to_string(value).then((formatted) => {
->>>>>>> 0b91ca91
 				textbox_value = formatted;
 			});
 		} else {
