{
	"name": "@gradio/theme",
<<<<<<< HEAD
	"version": "0.3.0-beta.1",
=======
	"version": "0.3.0",
>>>>>>> 4d908835
	"description": "Gradio UI packages",
	"type": "module",
	"main": "src/index.ts",
	"author": "",
	"license": "ISC",
	"private": false,
	"scripts": {
		"generate": "pollen -c src/pollen.config.cjs",
		"package": "svelte-package --input=. --cwd=../../.config/"
	},
	"exports": {
		".": {
			"gradio": "./src/index.ts",
			"import": "./dist/src/index.js",
			"types": "./dist/src/index.d.ts"
		},
		"./reset.css": {
			"gradio": "./src/reset.css",
			"import": "./dist/src/reset.css"
		},
		"./global.css": {
			"gradio": "./src/global.css",
			"import": "./dist/src/global.css"
		},
		"./tokens": {
			"gradio": "./src/tokens.ts",
			"import": "./dist/src/tokens.js"
		},
		"./typography.css": {
			"gradio": "./src/typography.css",
			"import": "./dist/src/typography.css"
		},
		"./pollen.css": {
			"gradio": "./src/pollen.css",
			"import": "./dist/src/pollen.css"
		},
		"./package.json": "./package.json"
	},
	"peerDependencies": {
		"svelte": "^4.0.0"
	},
	"main_changeset": true,
	"repository": {
		"type": "git",
		"url": "git+https://github.com/gradio-app/gradio.git",
		"directory": "js/theme"
	}
}<|MERGE_RESOLUTION|>--- conflicted
+++ resolved
@@ -1,10 +1,6 @@
 {
 	"name": "@gradio/theme",
-<<<<<<< HEAD
-	"version": "0.3.0-beta.1",
-=======
 	"version": "0.3.0",
->>>>>>> 4d908835
 	"description": "Gradio UI packages",
 	"type": "module",
 	"main": "src/index.ts",
