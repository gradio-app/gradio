<svelte:options accessors={true} immutable={true} />

<script lang="ts">
	import type { Brush, Eraser } from "./shared/tools/Brush.svelte";
	import type {
		EditorData,
		ImageBlobs
	} from "./shared/InteractiveImageEditor.svelte";

	import type { Gradio, SelectData } from "@gradio/utils";
	import { BaseStaticImage as StaticImage } from "@gradio/image";
	import InteractiveImageEditor from "./shared/InteractiveImageEditor.svelte";
	import { Block } from "@gradio/atoms";
	import { StatusTracker } from "@gradio/statustracker";
	import type { LoadingStatus } from "@gradio/statustracker";
	import { tick } from "svelte";

	export let elem_id = "";
	export let elem_classes: string[] = [];
	export let visible = true;
	export let value: EditorData | null = {
		background: null,
		layers: [],
		composite: null
	};
	export let label: string;
	export let show_label: boolean;
	export let show_download_button: boolean;
	export let root: string;
	export let value_is_output = false;

	export let height: number | undefined;
	export let width: number | undefined;

	export let _selectable = false;
	export let container = true;
	export let scale: number | null = null;
	export let min_width: number | undefined = undefined;
	export let loading_status: LoadingStatus;
	export let show_share_button = false;
	export let sources: ("clipboard" | "webcam" | "upload")[] = [
		"upload",
		"clipboard",
		"webcam"
	];
	export let interactive: boolean;
	export let placeholder: string | undefined;

	export let brush: Brush;
	export let eraser: Eraser;
	export let crop_size: [number, number] | `${string}:${string}` | null = null;
	export let transforms: "crop"[] = ["crop"];
	export let layers = true;
	export let attached_events: string[] = [];
	export let server: {
		accept_blobs: (a: any) => void;
	};
<<<<<<< HEAD
	export let canvas_size: [number, number] = [800, 600];
=======
	export let canvas_size: [number, number];
>>>>>>> 73770558
	export let fixed_canvas = false;
	export let show_fullscreen_button = true;
	export let full_history: any = null;

	export let gradio: Gradio<{
		change: never;
		error: string;
		input: never;
		edit: never;
		drag: never;
		apply: never;
		upload: never;
		clear: never;
		select: SelectData;
		share: ShareData;
		clear_status: LoadingStatus;
	}>;

	let editor_instance: InteractiveImageEditor;
	let image_id: null | string = null;

	export async function get_value(): Promise<ImageBlobs | { id: string }> {
		if (image_id) {
			const val = { id: image_id };
			image_id = null;
			return val;
		}

		const blobs = await editor_instance.get_data();

		return blobs;
	}

	let dragging: boolean;

	$: value && handle_change();
	const is_browser = typeof window !== "undefined";
	const raf = is_browser
		? window.requestAnimationFrame
		: (cb: (...args: any[]) => void) => cb();

	function wait_for_next_frame(): Promise<void> {
		return new Promise((resolve) => {
			raf(() => raf(() => resolve()));
		});
	}

	async function handle_change(): Promise<void> {
		await wait_for_next_frame();

		if (
			value &&
			(value.background || value.layers?.length || value.composite)
		) {
			gradio.dispatch("change");
		}
	}

	function handle_save(): void {
		gradio.dispatch("apply");
	}

	function handle_history_change(): void {
		gradio.dispatch("change");
		if (!value_is_output) {
			gradio.dispatch("input");
			tick().then((_) => (value_is_output = false));
		}
	}

<<<<<<< HEAD
	// In case no height given, pick a height large enough for the entire canvas
	// in pixi.ts, the max-height of the canvas is canvas height / pixel ratio
	$: safe_height = Math.max(
		canvas_size[1] / (is_browser ? window.devicePixelRatio : 1) + 100,
		250
	);

=======
	let dynamic_height: number | undefined = undefined;

	// In case no height given, pick a height large enough for the entire canvas
	// in pixi.ts, the max-height of the canvas is canvas height / pixel ratio

	let safe_height_initial = Math.max(
		canvas_size[1] / (is_browser ? window.devicePixelRatio : 1),
		250
	);

	$: safe_height = Math.max((dynamic_height ?? safe_height_initial) + 100, 250);

>>>>>>> 73770558
	$: has_value = value?.background || value?.layers?.length || value?.composite;
</script>

{#if !interactive}
	<Block
		{visible}
		variant={"solid"}
		border_mode={dragging ? "focus" : "base"}
		padding={false}
		{elem_id}
		{elem_classes}
		{height}
		{width}
		allow_overflow={false}
		{container}
		{scale}
		{min_width}
	>
		<StatusTracker
			autoscroll={gradio.autoscroll}
			i18n={gradio.i18n}
			{...loading_status}
			on:clear_status={() => gradio.dispatch("clear_status", loading_status)}
		/>
		<StaticImage
			on:select={({ detail }) => gradio.dispatch("select", detail)}
			on:share={({ detail }) => gradio.dispatch("share", detail)}
			on:error={({ detail }) => gradio.dispatch("error", detail)}
			value={value?.composite || null}
			{label}
			{show_label}
			{show_download_button}
			selectable={_selectable}
			{show_share_button}
			i18n={gradio.i18n}
			{show_fullscreen_button}
		/>
	</Block>
{:else}
	<Block
		{visible}
		variant={has_value ? "solid" : "dashed"}
		border_mode={dragging ? "focus" : "base"}
		padding={false}
		{elem_id}
		{elem_classes}
		height={height || safe_height}
		{width}
		allow_overflow={false}
		{container}
		{scale}
		{min_width}
	>
		<StatusTracker
			autoscroll={gradio.autoscroll}
			i18n={gradio.i18n}
			{...loading_status}
			on:clear_status={() => gradio.dispatch("clear_status", loading_status)}
		/>

		<InteractiveImageEditor
			on:history={(e) => (full_history = e.detail)}
			bind:dragging
			{canvas_size}
			on:change={() => handle_history_change()}
			bind:image_id
			{crop_size}
			{value}
			bind:this={editor_instance}
			bind:dynamic_height
			{root}
			{sources}
			{label}
			{show_label}
			{height}
			{fixed_canvas}
			on:save={(e) => handle_save()}
			on:edit={() => gradio.dispatch("edit")}
			on:clear={() => gradio.dispatch("clear")}
			on:drag={({ detail }) => (dragging = detail)}
			on:upload={() => gradio.dispatch("upload")}
			on:share={({ detail }) => gradio.dispatch("share", detail)}
			on:error={({ detail }) => {
				loading_status = loading_status || {};
				loading_status.status = "error";
				gradio.dispatch("error", detail);
			}}
			on:receive_null={() =>
				(value = {
					background: null,
					layers: [],
					composite: null
				})}
			on:error
			{brush}
			{eraser}
			changeable={attached_events.includes("apply")}
			realtime={attached_events.includes("change") ||
				attached_events.includes("input")}
			i18n={gradio.i18n}
			{transforms}
			accept_blobs={server.accept_blobs}
			{layers}
			status={loading_status?.status}
			upload={(...args) => gradio.client.upload(...args)}
			stream_handler={(...args) => gradio.client.stream(...args)}
			{placeholder}
			{full_history}
		></InteractiveImageEditor>
	</Block>
{/if}<|MERGE_RESOLUTION|>--- conflicted
+++ resolved
@@ -55,11 +55,7 @@
 	export let server: {
 		accept_blobs: (a: any) => void;
 	};
-<<<<<<< HEAD
-	export let canvas_size: [number, number] = [800, 600];
-=======
 	export let canvas_size: [number, number];
->>>>>>> 73770558
 	export let fixed_canvas = false;
 	export let show_fullscreen_button = true;
 	export let full_history: any = null;
@@ -130,15 +126,6 @@
 		}
 	}
 
-<<<<<<< HEAD
-	// In case no height given, pick a height large enough for the entire canvas
-	// in pixi.ts, the max-height of the canvas is canvas height / pixel ratio
-	$: safe_height = Math.max(
-		canvas_size[1] / (is_browser ? window.devicePixelRatio : 1) + 100,
-		250
-	);
-
-=======
 	let dynamic_height: number | undefined = undefined;
 
 	// In case no height given, pick a height large enough for the entire canvas
@@ -151,7 +138,6 @@
 
 	$: safe_height = Math.max((dynamic_height ?? safe_height_initial) + 100, 250);
 
->>>>>>> 73770558
 	$: has_value = value?.background || value?.layers?.length || value?.composite;
 </script>
 
