<svelte:options accessors={true} immutable={true} />

<script lang="ts">
	import type { Brush, Eraser } from "./shared/brush/types";
	import type { EditorData, ImageBlobs } from "./InteractiveImageEditor.svelte";

	import { FileData } from "@gradio/client";

	import type { Gradio, SelectData } from "@gradio/utils";
	import { BaseStaticImage as StaticImage } from "@gradio/image";
	import InteractiveImageEditor from "./InteractiveImageEditor.svelte";
	import { Block } from "@gradio/atoms";
	import { StatusTracker } from "@gradio/statustracker";
	import type { LoadingStatus } from "@gradio/statustracker";
	import { tick } from "svelte";
	import type {
		LayerOptions,
		Transform,
		Source,
		WebcamOptions
	} from "./shared/types";

	export let elem_id = "";
	export let elem_classes: string[] = [];
	export let visible = true;
	export let value: EditorData | null = {
		background: null,
		layers: [],
		composite: null
	};
	export let label: string;
	export let show_label: boolean;
	export let show_download_button: boolean;
	export let root: string;
	export let value_is_output = false;

	export let height = 350;
	export let width: number | undefined;

	export let _selectable = false;
	export let container = true;
	export let scale: number | null = null;
	export let min_width: number | undefined = undefined;
	export let loading_status: LoadingStatus;
	export let show_share_button = false;
	export let sources: Source[] = [];
	export let interactive: boolean;
	export let placeholder: string | undefined;
	export let brush: Brush;
	export let eraser: Eraser;
	export let transforms: Transform[] = [];
	export let layers: LayerOptions;
	export let attached_events: string[] = [];
	export let server: {
		accept_blobs: (a: any) => void;
	};
	export let canvas_size: [number, number];
	export let fixed_canvas = false;
	export let show_fullscreen_button = true;
	export let full_history: any = null;
	export let gradio: Gradio<{
		change: never;
		error: string;
		input: never;
		edit: never;
		drag: never;
		apply: never;
		upload: never;
		clear: never;
		select: SelectData;
		share: ShareData;
		clear_status: LoadingStatus;
	}>;
	export let border_region = 0;
	export let webcam_options: WebcamOptions;
	export let theme_mode: "dark" | "light";

	let editor_instance: InteractiveImageEditor;
	let image_id: null | string = null;

	export async function get_value(): Promise<ImageBlobs | { id: string }> {
		if (image_id) {
			const val = { id: image_id };
			image_id = null;
			return val;
		}

		const blobs = await editor_instance.get_data();

		return blobs;
	}

	let is_dragging: boolean;
	$: value && handle_change();
	const is_browser = typeof window !== "undefined";
	const raf = is_browser
		? window.requestAnimationFrame
		: (cb: (...args: any[]) => void) => cb();

	function wait_for_next_frame(): Promise<void> {
		return new Promise((resolve) => {
			raf(() => raf(() => resolve()));
		});
	}

	async function handle_change(): Promise<void> {
		await wait_for_next_frame();

		if (
			value &&
			(value.background || value.layers?.length || value.composite)
		) {
			gradio.dispatch("change");
		}
	}

	function handle_save(): void {
		gradio.dispatch("apply");
	}

	function handle_history_change(): void {
		gradio.dispatch("change");
		if (!value_is_output) {
			gradio.dispatch("input");
			tick().then((_) => (value_is_output = false));
		}
	}

	$: has_value = value?.background || value?.layers?.length || value?.composite;

	$: normalised_background = value?.background
		? new FileData(value.background)
		: null;
	$: normalised_composite = value?.composite
		? new FileData(value.composite)
		: null;
	$: normalised_layers =
		value?.layers?.map((layer) => new FileData(layer)) || [];
</script>

{#if !interactive}
	<Block
		{visible}
		variant={"solid"}
		border_mode={is_dragging ? "focus" : "base"}
		padding={false}
		{elem_id}
		{elem_classes}
		{height}
		{width}
		allow_overflow={true}
		overflow_behavior="visible"
		{container}
		{scale}
		{min_width}
	>
		<StatusTracker
			autoscroll={gradio.autoscroll}
			i18n={gradio.i18n}
			{...loading_status}
			on:clear_status={() => gradio.dispatch("clear_status", loading_status)}
		/>
		<StaticImage
			on:select={({ detail }) => gradio.dispatch("select", detail)}
			on:share={({ detail }) => gradio.dispatch("share", detail)}
			on:error={({ detail }) => gradio.dispatch("error", detail)}
			value={value?.composite || null}
			{label}
			{show_label}
			{show_download_button}
			selectable={_selectable}
			{show_share_button}
			i18n={gradio.i18n}
			{show_fullscreen_button}
		/>
	</Block>
{:else}
	<Block
		{visible}
		variant={has_value ? "solid" : "dashed"}
		border_mode={is_dragging ? "focus" : "base"}
		padding={false}
		{elem_id}
		{elem_classes}
		{height}
		{width}
		allow_overflow={true}
		overflow_behavior="visible"
		{container}
		{scale}
		{min_width}
	>
		<StatusTracker
			autoscroll={gradio.autoscroll}
			i18n={gradio.i18n}
			{...loading_status}
			on:clear_status={() => gradio.dispatch("clear_status", loading_status)}
		/>

		<InteractiveImageEditor
			{border_region}
			on:history={(e) => (full_history = e.detail)}
			bind:is_dragging
			{canvas_size}
			on:change={() => handle_history_change()}
			bind:image_id
			layers={normalised_layers}
			composite={normalised_composite}
			background={normalised_background}
			bind:this={editor_instance}
			{root}
			{sources}
			{label}
			{show_label}
			{fixed_canvas}
			on:save={(e) => handle_save()}
			on:edit={() => gradio.dispatch("edit")}
			on:clear={() => gradio.dispatch("clear")}
			on:drag={({ detail }) => (is_dragging = detail)}
			on:upload={() => gradio.dispatch("upload")}
			on:share={({ detail }) => gradio.dispatch("share", detail)}
			on:error={({ detail }) => {
				loading_status = loading_status || {};
				loading_status.status = "error";
				gradio.dispatch("error", detail);
			}}
			on:receive_null={() =>
				(value = {
					background: null,
					layers: [],
					composite: null
				})}
			on:error
			{brush}
			{eraser}
			changeable={attached_events.includes("apply")}
			realtime={attached_events.includes("change") ||
				attached_events.includes("input")}
			i18n={gradio.i18n}
			{transforms}
			accept_blobs={server.accept_blobs}
			layer_options={layers}
			upload={(...args) => gradio.client.upload(...args)}
			{placeholder}
			{full_history}
			{webcam_options}
<<<<<<< HEAD
			{show_download_button}
=======
			{theme_mode}
>>>>>>> 29a0c62f
		></InteractiveImageEditor>
	</Block>
{/if}<|MERGE_RESOLUTION|>--- conflicted
+++ resolved
@@ -17,7 +17,7 @@
 		LayerOptions,
 		Transform,
 		Source,
-		WebcamOptions
+		WebcamOptions,
 	} from "./shared/types";
 
 	export let elem_id = "";
@@ -26,7 +26,7 @@
 	export let value: EditorData | null = {
 		background: null,
 		layers: [],
-		composite: null
+		composite: null,
 	};
 	export let label: string;
 	export let show_label: boolean;
@@ -228,7 +228,7 @@
 				(value = {
 					background: null,
 					layers: [],
-					composite: null
+					composite: null,
 				})}
 			on:error
 			{brush}
@@ -244,11 +244,8 @@
 			{placeholder}
 			{full_history}
 			{webcam_options}
-<<<<<<< HEAD
 			{show_download_button}
-=======
 			{theme_mode}
->>>>>>> 29a0c62f
 		></InteractiveImageEditor>
 	</Block>
 {/if}