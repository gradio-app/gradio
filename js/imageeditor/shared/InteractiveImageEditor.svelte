<script lang="ts" context="module">
	export interface EditorData {
		background: FileData | null;
		layers: FileData[] | null;
		composite: FileData | null;
	}

	export interface ImageBlobs {
		background: FileData | null;
		layers: FileData[];
		composite: FileData | null;
	}
</script>

<script lang="ts">
	import { createEventDispatcher } from "svelte";
	import { type I18nFormatter } from "@gradio/utils";
	import { prepare_files, type FileData, type Client } from "@gradio/client";
	import { type CommandNode } from "./utils/commands";
	import ImageEditor from "./ImageEditor.svelte";
	import Layers from "./layers/Layers.svelte";
	import { type Brush as IBrush } from "./tools/Brush.svelte";
	import { type Eraser } from "./tools/Brush.svelte";

	import { Tools, Crop, Brush, Sources } from "./tools";
	import { BlockLabel } from "@gradio/atoms";
	import { Image as ImageIcon } from "@gradio/icons";
	import { inject } from "./utils/parse_placeholder";

	export let brush: IBrush | null;
	export let eraser: Eraser | null;
	export let sources: ("clipboard" | "webcam" | "upload")[];
	export let crop_size: [number, number] | `${string}:${string}` | null = null;
	export let i18n: I18nFormatter;
	export let root: string;
	export let label: string | undefined = undefined;
	export let show_label: boolean;
	export let changeable = false;
	export let value: EditorData | null = {
		background: null,
		layers: [],
		composite: null,
	};
	export let transforms: "crop"[] = ["crop"];
	export let layers: boolean;
	export let accept_blobs: (a: any) => void;
	export let status:
		| "pending"
		| "complete"
		| "error"
		| "generating"
		| "streaming" = "complete";
	export let canvas_size: [number, number] | undefined;
	export let realtime: boolean;
	export let upload: Client["upload"];
	export let stream_handler: Client["stream"];
	export let dragging: boolean;
	export let placeholder: string | undefined = undefined;
	export let height = 450;
<<<<<<< HEAD
	export let full_history: CommandNode;
=======
>>>>>>> 4d908835

	const dispatch = createEventDispatcher<{
		clear?: never;
		upload?: never;
		change?: never;
	}>();

	let editor: ImageEditor;

	function is_not_null(o: Blob | null): o is Blob {
		return !!o;
	}

	function is_file_data(o: null | FileData): o is FileData {
		return !!o;
	}

	$: if (bg) dispatch("upload");

	export async function get_data(): Promise<ImageBlobs> {
		const blobs = await editor.get_blobs();

		const bg = blobs.background
			? upload(
					await prepare_files([new File([blobs.background], "background.png")]),
					root,
				)
			: Promise.resolve(null);

		const layers = blobs.layers
			.filter(is_not_null)
			.map(async (blob, i) =>
				upload(await prepare_files([new File([blob], `layer_${i}.png`)]), root),
			);

		const composite = blobs.composite
			? upload(
					await prepare_files([new File([blobs.composite], "composite.png")]),
					root,
				)
			: Promise.resolve(null);

		const [background, composite_, ...layers_] = await Promise.all([
			bg,
			composite,
			...layers,
		]);

		return {
			background: Array.isArray(background) ? background[0] : background,
			layers: layers_
				.flatMap((layer) => (Array.isArray(layer) ? layer : [layer]))
				.filter(is_file_data),
			composite: Array.isArray(composite_) ? composite_[0] : composite_,
		};
	}

	function handle_value(value: EditorData | null): void {
		if (!editor) return;
		if (value == null) {
			editor.handle_remove();
		}
	}

	$: handle_value(value);

	$: crop_constraint = crop_size;
	let bg = false;
	let history = false;

	export let image_id: null | string = null;

	$: editor &&
		editor.set_tool &&
		(sources && sources.length
			? editor.set_tool("bg")
			: editor.set_tool("draw"));

	type BinaryImages = [string, string, File, number | null][];

	function nextframe(): Promise<void> {
		return new Promise((resolve) => setTimeout(() => resolve(), 30));
	}

	let uploading = false;
	let pending = false;
	async function handle_change(e: CustomEvent<Blob | any>): Promise<void> {
		if (!realtime) return;
		if (uploading) {
			pending = true;
			return;
		}

		uploading = true;

		await nextframe();
		const blobs = await editor.get_blobs();

		const images: BinaryImages = [];

		let id = Math.random().toString(36).substring(2);

		if (blobs.background)
			images.push([
				id,
				"background",
				new File([blobs.background], "background.png"),
				null,
			]);
		if (blobs.composite)
			images.push([
				id,
				"composite",
				new File([blobs.composite], "composite.png"),
				null,
			]);
		blobs.layers.forEach((layer, i) => {
			if (layer)
				images.push([
					id as string,
					`layer`,
					new File([layer], `layer_${i}.png`),
					i,
				]);
		});

		await Promise.all(
			images.map(async ([image_id, type, data, index]) => {
				return accept_blobs({
					binary: true,
					data: { file: data, id: image_id, type, index },
				});
			}),
		);
		image_id = id;
		dispatch("change");

		await nextframe();
		uploading = false;
		if (pending) {
			pending = false;
			uploading = false;
			handle_change(e);
		}
	}

	let active_mode: "webcam" | "color" | null = null;
	let editor_height = height - 100;

	$: [heading, paragraph] = placeholder ? inject(placeholder) : [false, false];
</script>

<BlockLabel
	{show_label}
	Icon={ImageIcon}
	label={label || i18n("image.image")}
/>
<ImageEditor
	on:history
	{canvas_size}
	crop_size={Array.isArray(crop_size) ? crop_size : undefined}
	bind:this={editor}
	bind:height={editor_height}
	parent_height={height}
	{changeable}
	on:save
	on:change={handle_change}
	on:clear={() => dispatch("clear")}
	bind:history
	bind:bg
	{sources}
	crop_constraint={!!crop_constraint}
	{full_history}
>
	<Tools {i18n}>
		<Layers layer_files={value?.layers || null} enable_layers={layers} />

		<Sources
			bind:dragging
			{i18n}
			{root}
			{sources}
			{upload}
			{stream_handler}
			bind:bg
			bind:active_mode
			background_file={value?.background || value?.composite || null}
		></Sources>

		{#if transforms.includes("crop")}
			<Crop {crop_constraint} />
		{/if}
		{#if brush}
			<Brush
				color_mode={brush.color_mode}
				default_color={brush.default_color}
				default_size={brush.default_size}
				colors={brush.colors}
				mode="draw"
			/>
		{/if}

		{#if brush && eraser}
			<Brush default_size={eraser.default_size} mode="erase" />
		{/if}
	</Tools>

	{#if !bg && !history && active_mode !== "webcam" && status !== "error"}
		<div class="empty wrap" style:height={`${editor_height}px`}>
			{#if sources && sources.length}
				{#if heading || paragraph}
					{#if heading}
						<h2>{heading}</h2>
					{/if}
					{#if paragraph}
						<p>{paragraph}</p>
					{/if}
				{:else}
					<div>Upload an image</div>
				{/if}
			{/if}

			{#if sources && sources.length && brush && !placeholder}
				<div class="or">or</div>
			{/if}
			{#if brush && !placeholder}
				<div>select the draw tool to start</div>
			{/if}
		</div>
	{/if}
</ImageEditor>

<style>
	h2 {
		font-size: var(--text-xl);
	}

	p,
	h2 {
		white-space: pre-line;
	}

	.empty {
		display: flex;
		flex-direction: column;
		justify-content: center;
		align-items: center;
		position: absolute;
		height: 100%;
		width: 100%;
		left: 0;
		right: 0;
		margin: auto;
		z-index: var(--layer-top);
		text-align: center;
		color: var(--body-text-color);
		top: var(--size-8);
	}

	.wrap {
		display: flex;
		flex-direction: column;
		justify-content: center;
		align-items: center;
		color: var(--block-label-text-color);
		line-height: var(--line-md);
		font-size: var(--text-md);
		pointer-events: none;
	}

	.or {
		color: var(--body-text-color-subdued);
	}
</style><|MERGE_RESOLUTION|>--- conflicted
+++ resolved
@@ -57,10 +57,6 @@
 	export let dragging: boolean;
 	export let placeholder: string | undefined = undefined;
 	export let height = 450;
-<<<<<<< HEAD
-	export let full_history: CommandNode;
-=======
->>>>>>> 4d908835
 
 	const dispatch = createEventDispatcher<{
 		clear?: never;
