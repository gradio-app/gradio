<script lang="ts" context="module">
	export interface EditorData {
		background: FileData | null;
		layers: FileData[] | null;
		composite: FileData | null;
	}

	export interface ImageBlobs {
		background: FileData | null;
		layers: FileData[];
		composite: FileData | null;
	}
</script>

<script lang="ts">
	import { createEventDispatcher } from "svelte";
	import { type I18nFormatter } from "@gradio/utils";
	import { prepare_files, type FileData, type Client } from "@gradio/client";

	import ImageEditor from "./ImageEditor.svelte";
	import Layers from "./layers/Layers.svelte";
	import { type Brush as IBrush } from "./tools/Brush.svelte";
	import { type Eraser } from "./tools/Brush.svelte";

	import { Tools, Crop, Brush, Sources } from "./tools";
	import { BlockLabel } from "@gradio/atoms";
	import { Image as ImageIcon } from "@gradio/icons";

	export let brush: IBrush | null;
	export let eraser: Eraser | null;
	export let sources: ("clipboard" | "webcam" | "upload")[];
	export let crop_size: [number, number] | `${string}:${string}` | null = null;
	export let i18n: I18nFormatter;
	export let root: string;
	export let label: string | undefined = undefined;
	export let show_label: boolean;
	export let changeable = false;
	export let value: EditorData | null = {
		background: null,
		layers: [],
		composite: null
	};
	export let transforms: "crop"[] = ["crop"];
	export let layers: boolean;
	export let accept_blobs: (a: any) => void;
	export let status: "pending" | "complete" | "error" = "complete";
<<<<<<< HEAD
	export let canvas_size: [number, number] | undefined;
=======
	export let realtime: boolean;
	export let upload: Client["upload"];
	export let stream_handler: Client["eventSource_factory"];
>>>>>>> 6a218b41

	const dispatch = createEventDispatcher<{
		clear?: never;
		upload?: never;
		change?: never;
	}>();

	let editor: ImageEditor;

	function is_not_null(o: Blob | null): o is Blob {
		return !!o;
	}

	function is_file_data(o: null | FileData): o is FileData {
		return !!o;
	}

	$: if (bg) dispatch("upload");

	export async function get_data(): Promise<ImageBlobs> {
		const blobs = await editor.get_blobs();

		const bg = blobs.background
			? upload(
					await prepare_files([new File([blobs.background], "background.png")]),
					root
			  )
			: Promise.resolve(null);

		const layers = blobs.layers
			.filter(is_not_null)
			.map(async (blob, i) =>
				upload(await prepare_files([new File([blob], `layer_${i}.png`)]), root)
			);

		const composite = blobs.composite
			? upload(
					await prepare_files([new File([blobs.composite], "composite.png")]),
					root
			  )
			: Promise.resolve(null);

		const [background, composite_, ...layers_] = await Promise.all([
			bg,
			composite,
			...layers
		]);

		return {
			background: Array.isArray(background) ? background[0] : background,
			layers: layers_
				.flatMap((layer) => (Array.isArray(layer) ? layer : [layer]))
				.filter(is_file_data),
			composite: Array.isArray(composite_) ? composite_[0] : composite_
		};
	}

	function handle_value(value: EditorData | null): void {
		if (!editor) return;
		if (value == null) {
			editor.handle_remove();
		}
	}

	$: handle_value(value);

	$: crop_constraint = crop_size;
	let bg = false;
	let history = false;

	export let image_id: null | string = null;

	$: editor &&
		editor.set_tool &&
		(sources && sources.length
			? editor.set_tool("bg")
			: editor.set_tool("draw"));

	type BinaryImages = [string, string, File, number | null][];

	function nextframe(): Promise<void> {
		return new Promise((resolve) => setTimeout(() => resolve(), 30));
	}

	let uploading = false;
	let pending = false;
	async function handle_change(e: CustomEvent<Blob | any>): Promise<void> {
		if (!realtime) return;
		if (uploading) {
			pending = true;
			return;
		}

		uploading = true;

		await nextframe();
		const blobs = await editor.get_blobs();

		const images: BinaryImages = [];

		let id = Math.random().toString(36).substring(2);

		if (blobs.background)
			images.push([
				id,
				"background",
				new File([blobs.background], "background.png"),
				null
			]);
		if (blobs.composite)
			images.push([
				id,
				"composite",
				new File([blobs.composite], "composite.png"),
				null
			]);
		blobs.layers.forEach((layer, i) => {
			if (layer)
				images.push([
					id as string,
					`layer`,
					new File([layer], `layer_${i}.png`),
					i
				]);
		});

		await Promise.all(
			images.map(async ([image_id, type, data, index]) => {
				return accept_blobs({
					binary: true,
					data: { file: data, id: image_id, type, index }
				});
			})
		);
		image_id = id;
		dispatch("change");

		await nextframe();
		uploading = false;
		if (pending) {
			pending = false;
			uploading = false;
			handle_change(e);
		}
	}

	let active_mode: "webcam" | "color" | null = null;
	let editor_height = 0;
</script>

<BlockLabel
	{show_label}
	Icon={ImageIcon}
	label={label || i18n("image.image")}
/>
<ImageEditor
	{canvas_size}
	bind:this={editor}
	bind:height={editor_height}
	{changeable}
	on:save
	on:change={handle_change}
	on:clear={() => dispatch("clear")}
	bind:history
	bind:bg
	{sources}
	crop_constraint={!!crop_constraint}
>
	<Tools {i18n}>
		<Layers layer_files={value?.layers || null} enable_layers={layers} />

		<Sources
			{i18n}
			{root}
			{sources}
			{upload}
			{stream_handler}
			bind:bg
			bind:active_mode
			background_file={value?.background || value?.composite || null}
		></Sources>

		{#if transforms.includes("crop")}
			<Crop {crop_constraint} />
		{/if}
		{#if brush}
			<Brush
				color_mode={brush.color_mode}
				default_color={brush.default_color}
				default_size={brush.default_size}
				colors={brush.colors}
				mode="draw"
			/>
		{/if}

		{#if brush && eraser}
			<Brush default_size={eraser.default_size} mode="erase" />
		{/if}
	</Tools>

	{#if !bg && !history && active_mode !== "webcam" && status !== "error"}
		<div class="empty wrap" style:height={`${editor_height}px`}>
			{#if sources && sources.length}
				<div>Upload an image</div>
			{/if}

			{#if sources && sources.length && brush}
				<div class="or">or</div>
			{/if}
			{#if brush}
				<div>select the draw tool to start</div>
			{/if}
		</div>
	{/if}
</ImageEditor>

<style>
	.empty {
		display: flex;
		flex-direction: column;
		justify-content: center;
		align-items: center;
		position: absolute;
		height: 100%;
		width: 100%;
		left: 0;
		right: 0;
		margin: auto;
		z-index: var(--layer-top);
		text-align: center;
		color: var(--body-text-color);
		top: var(--size-8);
	}

	.wrap {
		display: flex;
		flex-direction: column;
		justify-content: center;
		align-items: center;
		color: var(--block-label-text-color);
		line-height: var(--line-md);
		font-size: var(--text-lg);
		pointer-events: none;
	}

	.or {
		color: var(--body-text-color-subdued);
	}
</style><|MERGE_RESOLUTION|>--- conflicted
+++ resolved
@@ -44,13 +44,10 @@
 	export let layers: boolean;
 	export let accept_blobs: (a: any) => void;
 	export let status: "pending" | "complete" | "error" = "complete";
-<<<<<<< HEAD
 	export let canvas_size: [number, number] | undefined;
-=======
 	export let realtime: boolean;
 	export let upload: Client["upload"];
 	export let stream_handler: Client["eventSource_factory"];
->>>>>>> 6a218b41
 
 	const dispatch = createEventDispatcher<{
 		clear?: never;
