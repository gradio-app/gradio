<script lang="ts" context="module">
	export interface EditorData {
		background: FileData | null;
		layers: FileData[] | null;
		composite: FileData | null;
	}

	export interface ImageBlobs {
		background: FileData | null;
		layers: FileData[];
		composite: FileData | null;
	}
</script>

<script lang="ts">
	import { createEventDispatcher } from "svelte";
	import { type I18nFormatter } from "@gradio/utils";
	import { prepare_files, type FileData, type Client } from "@gradio/client";
	import { type CommandNode } from "./shared/utils/commands";
	import ImageEditor from "./shared/ImageEditor.svelte";
	// import Layers from "./layers/Layers.svelte";
	import { type Brush as IBrush, type Eraser } from "./shared/brush/types";
	// import { type Eraser } from "./tools/Brush.svelte";
	import { type Tool as ToolbarTool } from "./shared/Toolbar.svelte";

	// import { Tools, Crop, Brush, Sources } from "./tools";
	import { BlockLabel } from "@gradio/atoms";
	import { Image as ImageIcon } from "@gradio/icons";
	import { inject } from "./shared/utils/parse_placeholder";
	// import Sources from "./shared/image/Sources.svelte";
	import {
		type LayerOptions,
		type Transform,
		type Source,
		type WebcamOptions
	} from "./shared/types";

	export let brush: IBrush;
	export let eraser: Eraser;
	export let sources: Source[];
	export let i18n: I18nFormatter;
	export let root: string;
	export let label: string | undefined = undefined;
	export let show_label: boolean;
	export let changeable = false;
	export let theme_mode: "dark" | "light";

	export let layers: FileData[];
	export let composite: FileData | null;
	export let background: FileData | null;

	export let layer_options: LayerOptions;
	export let transforms: Transform[];
	export let accept_blobs: (a: any) => void;

	export let canvas_size: [number, number];
	export let fixed_canvas = false;
	export let realtime: boolean;
	export let upload: Client["upload"];
	export let is_dragging: boolean;
	export let placeholder: string | undefined = undefined;
	export let border_region: number;
	export let full_history: CommandNode | null = null;
	export let webcam_options: WebcamOptions;
	export let show_download_button = false;

	const dispatch = createEventDispatcher<{
		clear?: never;
		upload?: never;
		change?: never;
		receive_null?: never;
	}>();

	let editor: ImageEditor;
	let has_drawn = false;

	function is_not_null(o: Blob | null): o is Blob {
		return !!o;
	}

	function is_file_data(o: null | FileData): o is FileData {
		return !!o;
	}

	$: if (background_image) dispatch("upload");

	export async function get_data(): Promise<ImageBlobs> {
		let blobs;
		try {
			blobs = await editor.get_blobs();
		} catch (e) {
			return { background: null, layers: [], composite: null };
		}

		const bg = blobs.background
			? upload(
					await prepare_files([new File([blobs.background], "background.png")]),
					root
				)
			: Promise.resolve(null);

		const layers = blobs.layers
			.filter(is_not_null)
			.map(async (blob, i) =>
				upload(await prepare_files([new File([blob], `layer_${i}.png`)]), root)
			);

		const composite = blobs.composite
			? upload(
					await prepare_files([new File([blobs.composite], "composite.png")]),
					root
				)
			: Promise.resolve(null);

		const [background, composite_, ...layers_] = await Promise.all([
			bg,
			composite,
			...layers
		]);

		return {
			background: Array.isArray(background) ? background[0] : background,
			layers: layers_
				.flatMap((layer) => (Array.isArray(layer) ? layer : [layer]))
				.filter(is_file_data),
			composite: Array.isArray(composite_) ? composite_[0] : composite_
		};
	}

	function handle_value(value: EditorData | null): void {
		if (!editor) return;
		if (value == null) {
			editor.handle_remove();
			dispatch("receive_null");
		}
	}

	$: handle_value({ layers, composite, background });

	let background_image = false;
	let history = false;

	export let image_id: null | string = null;

	type BinaryImages = [string, string, File, number | null][];

	function nextframe(): Promise<void> {
		return new Promise((resolve) => setTimeout(() => resolve(), 30));
	}

	let uploading = false;
	let pending = false;
	async function handle_change(e: CustomEvent<Blob | any>): Promise<void> {
		if (!realtime) return;
		if (uploading) {
			pending = true;
			return;
		}
		uploading = true;
		await nextframe();
		const blobs = await editor.get_blobs();
		const images: BinaryImages = [];
		let id = Math.random().toString(36).substring(2);
		if (blobs.background)
			images.push([
				id,
				"background",
				new File([blobs.background], "background.png"),
				null
			]);
		if (blobs.composite)
			images.push([
				id,
				"composite",
				new File([blobs.composite], "composite.png"),
				null
			]);
		blobs.layers.forEach((layer, i) => {
			if (layer)
				images.push([
					id as string,
					`layer`,
					new File([layer], `layer_${i}.png`),
					i
				]);
		});
		await Promise.all(
			images.map(async ([image_id, type, data, index]) => {
				return accept_blobs({
					binary: true,
					data: { file: data, id: image_id, type, index }
				});
			})
		);
		image_id = id;
		dispatch("change");
		await nextframe();
		uploading = false;
		if (pending) {
			pending = false;
			uploading = false;
			handle_change(e);
		}
	}

	$: [heading, paragraph] = placeholder ? inject(placeholder) : [false, false];

	let current_tool: ToolbarTool;
</script>

<BlockLabel
	{show_label}
	Icon={ImageIcon}
	label={label || i18n("image.image")}
/>
<ImageEditor
	{transforms}
	{composite}
	{layers}
	{background}
	on:history
	{canvas_size}
	bind:this={editor}
	{changeable}
	on:save
	on:change={handle_change}
	on:clear={() => dispatch("clear")}
	{sources}
	{full_history}
	bind:background_image
	bind:current_tool
	brush_options={brush}
	eraser_options={eraser}
	{fixed_canvas}
	{border_region}
	{layer_options}
	{i18n}
	{root}
	{upload}
	bind:is_dragging
	bind:has_drawn
	{webcam_options}
<<<<<<< HEAD
	{show_download_button}
=======
	{theme_mode}
>>>>>>> 29a0c62f
>
	{#if !background_image && current_tool === "image" && !has_drawn}
		<div class="empty wrap">
			{#if sources && sources.length}
				{#if heading || paragraph}
					{#if heading}
						<h2>{heading}</h2>
					{/if}
					{#if paragraph}
						<p>{paragraph}</p>
					{/if}
				{:else}
					<div>Upload an image</div>
				{/if}
			{/if}

			{#if sources && sources.length && brush && !placeholder}
				<div class="or">or</div>
			{/if}
			{#if brush && !placeholder}
				<div>select the draw tool to start</div>
			{/if}
		</div>
	{/if}
</ImageEditor>

<style>
	h2 {
		font-size: var(--text-xl);
	}

	p,
	h2 {
		white-space: pre-line;
	}

	.empty {
		display: flex;
		flex-direction: column;
		justify-content: center;
		align-items: center;
		position: absolute;
		height: 100%;
		width: 100%;
		left: 0;
		right: 0;
		margin: auto;
		z-index: var(--layer-1);
		text-align: center;
		color: var(--color-grey-500) !important;
		cursor: pointer;
	}

	.wrap {
		display: flex;
		flex-direction: column;
		justify-content: center;
		align-items: center;
		line-height: var(--line-md);
		font-size: var(--text-md);
	}

	.or {
		color: var(--body-text-color-subdued);
	}
</style><|MERGE_RESOLUTION|>--- conflicted
+++ resolved
@@ -32,7 +32,7 @@
 		type LayerOptions,
 		type Transform,
 		type Source,
-		type WebcamOptions
+		type WebcamOptions,
 	} from "./shared/types";
 
 	export let brush: IBrush;
@@ -95,27 +95,27 @@
 		const bg = blobs.background
 			? upload(
 					await prepare_files([new File([blobs.background], "background.png")]),
-					root
+					root,
 				)
 			: Promise.resolve(null);
 
 		const layers = blobs.layers
 			.filter(is_not_null)
 			.map(async (blob, i) =>
-				upload(await prepare_files([new File([blob], `layer_${i}.png`)]), root)
+				upload(await prepare_files([new File([blob], `layer_${i}.png`)]), root),
 			);
 
 		const composite = blobs.composite
 			? upload(
 					await prepare_files([new File([blobs.composite], "composite.png")]),
-					root
+					root,
 				)
 			: Promise.resolve(null);
 
 		const [background, composite_, ...layers_] = await Promise.all([
 			bg,
 			composite,
-			...layers
+			...layers,
 		]);
 
 		return {
@@ -123,7 +123,7 @@
 			layers: layers_
 				.flatMap((layer) => (Array.isArray(layer) ? layer : [layer]))
 				.filter(is_file_data),
-			composite: Array.isArray(composite_) ? composite_[0] : composite_
+			composite: Array.isArray(composite_) ? composite_[0] : composite_,
 		};
 	}
 
@@ -166,14 +166,14 @@
 				id,
 				"background",
 				new File([blobs.background], "background.png"),
-				null
+				null,
 			]);
 		if (blobs.composite)
 			images.push([
 				id,
 				"composite",
 				new File([blobs.composite], "composite.png"),
-				null
+				null,
 			]);
 		blobs.layers.forEach((layer, i) => {
 			if (layer)
@@ -181,16 +181,16 @@
 					id as string,
 					`layer`,
 					new File([layer], `layer_${i}.png`),
-					i
+					i,
 				]);
 		});
 		await Promise.all(
 			images.map(async ([image_id, type, data, index]) => {
 				return accept_blobs({
 					binary: true,
-					data: { file: data, id: image_id, type, index }
+					data: { file: data, id: image_id, type, index },
 				});
-			})
+			}),
 		);
 		image_id = id;
 		dispatch("change");
@@ -240,11 +240,8 @@
 	bind:is_dragging
 	bind:has_drawn
 	{webcam_options}
-<<<<<<< HEAD
 	{show_download_button}
-=======
 	{theme_mode}
->>>>>>> 29a0c62f
 >
 	{#if !background_image && current_tool === "image" && !has_drawn}
 		<div class="empty wrap">
