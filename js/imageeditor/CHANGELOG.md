--- conflicted
+++ resolved
@@ -1,7 +1,5 @@
 # @gradio/imageeditor
 
-<<<<<<< HEAD
-=======
 ## 0.12.2
 
 ### Fixes
@@ -17,7 +15,6 @@
 - @gradio/upload@0.14.5
 - @gradio/image@0.20.1
 
->>>>>>> a91cb9c4
 ## 0.12.1
 
 ### Fixes
