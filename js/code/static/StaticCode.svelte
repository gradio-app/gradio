<script lang="ts">
	import type { Gradio } from "@gradio/utils";
	import { afterUpdate } from "svelte";

	import type { LoadingStatus } from "@gradio/statustracker";

	import Code, { Widget } from "../shared";
	import { StatusTracker } from "@gradio/statustracker";
	import { Block, BlockLabel, Empty } from "@gradio/atoms";
	import { Code as CodeIcon } from "@gradio/icons";

	export let gradio: Gradio<{
		change: typeof value;
		input: never;
	}>;
	export let value = "";
	export let value_is_output = false;
	export let language = "";
	export let lines = 5;
	export let target: HTMLElement;
	export let elem_id = "";
	export let elem_classes: string[] = [];
	export let visible = true;
	export let label = gradio.i18n("code.code");
	export let show_label = true;
	export let loading_status: LoadingStatus;
<<<<<<< HEAD
=======
	export let scale: number | null = null;
	export let gradio: Gradio<{
		change: typeof value;
		input: never;
	}>;
>>>>>>> 5f1cbc43

	let dark_mode = target.classList.contains("dark");

	function handle_change(): void {
		gradio.dispatch("change", value);
		if (!value_is_output) {
			gradio.dispatch("input");
		}
	}
	afterUpdate(() => {
		value_is_output = false;
	});
	$: value, handle_change();
</script>

<<<<<<< HEAD
<Block variant={"solid"} padding={false} {elem_id} {elem_classes} {visible}>
	<StatusTracker
		autoscroll={gradio.autoscroll}
		i18n={gradio.i18n}
		{...loading_status}
	/>
=======
<Block
	variant={"solid"}
	padding={false}
	{elem_id}
	{elem_classes}
	{visible}
	{scale}
>
	<StatusTracker {...loading_status} />
>>>>>>> 5f1cbc43

	<BlockLabel Icon={CodeIcon} {show_label} {label} float={false} />

	{#if !value}
		<Empty unpadded_box={true} size="large">
			<CodeIcon />
		</Empty>
	{:else}
		<Widget {language} {value} />

		<Code bind:value {language} {lines} {dark_mode} readonly />
	{/if}
</Block><|MERGE_RESOLUTION|>--- conflicted
+++ resolved
@@ -9,10 +9,6 @@
 	import { Block, BlockLabel, Empty } from "@gradio/atoms";
 	import { Code as CodeIcon } from "@gradio/icons";
 
-	export let gradio: Gradio<{
-		change: typeof value;
-		input: never;
-	}>;
 	export let value = "";
 	export let value_is_output = false;
 	export let language = "";
@@ -24,14 +20,11 @@
 	export let label = gradio.i18n("code.code");
 	export let show_label = true;
 	export let loading_status: LoadingStatus;
-<<<<<<< HEAD
-=======
 	export let scale: number | null = null;
 	export let gradio: Gradio<{
 		change: typeof value;
 		input: never;
 	}>;
->>>>>>> 5f1cbc43
 
 	let dark_mode = target.classList.contains("dark");
 
@@ -47,14 +40,6 @@
 	$: value, handle_change();
 </script>
 
-<<<<<<< HEAD
-<Block variant={"solid"} padding={false} {elem_id} {elem_classes} {visible}>
-	<StatusTracker
-		autoscroll={gradio.autoscroll}
-		i18n={gradio.i18n}
-		{...loading_status}
-	/>
-=======
 <Block
 	variant={"solid"}
 	padding={false}
@@ -63,8 +48,11 @@
 	{visible}
 	{scale}
 >
-	<StatusTracker {...loading_status} />
->>>>>>> 5f1cbc43
+	<StatusTracker
+		autoscroll={gradio.autoscroll}
+		i18n={gradio.i18n}
+		{...loading_status}
+	/>
 
 	<BlockLabel Icon={CodeIcon} {show_label} {label} float={false} />
 
