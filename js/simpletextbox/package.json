--- conflicted
+++ resolved
@@ -1,10 +1,6 @@
 {
 	"name": "@gradio/simpletextbox",
-<<<<<<< HEAD
-	"version": "0.3.31-dev.1",
-=======
 	"version": "0.3.31",
->>>>>>> 128f24c5
 	"description": "Gradio UI packages",
 	"type": "module",
 	"author": "",
@@ -34,11 +30,7 @@
 		"@gradio/preview": "workspace:^"
 	},
 	"peerDependencies": {
-<<<<<<< HEAD
-		"svelte": "^5.43.14"
-=======
 		"svelte": "^5.43.4"
->>>>>>> 128f24c5
 	},
 	"repository": {
 		"type": "git",
