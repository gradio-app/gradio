<script context="module" lang="ts">
	export { default as BaseModel3D } from "./shared/Model3D.svelte";
	export { default as BaseModel3DUpload } from "./shared/Model3DUpload.svelte";
	export { default as BaseExample } from "./Example.svelte";
</script>

<script lang="ts">
	import type { FileData } from "@gradio/client";
	import Model3D from "./shared/Model3D.svelte";
	import Model3DUpload from "./shared/Model3DUpload.svelte";
	import { BlockLabel, Block, Empty, UploadText } from "@gradio/atoms";
	import { File } from "@gradio/icons";

	import { StatusTracker } from "@gradio/statustracker";
	import type { LoadingStatus } from "@gradio/statustracker";
	import type { Gradio } from "@gradio/utils";

	export let elem_id = "";
	export let elem_classes: string[] = [];
	export let visible = true;
	export let value: null | FileData = null;
	export let root: string;
	export let clear_color: [number, number, number, number];
	export let loading_status: LoadingStatus;
	export let label: string;
	export let show_label: boolean;
	export let container = true;
	export let scale: number | null = null;
	export let min_width: number | undefined = undefined;
	export let gradio: Gradio;
	export let height: number | undefined = undefined;
	export let zoom_speed = 1;

	// alpha, beta, radius
	export let camera_position: [number | null, number | null, number | null] = [
		null,
		null,
		null
	];
	export let interactive: boolean;

	let dragging = false;
</script>

{#if !interactive}
	<Block
		{visible}
		variant={value === null ? "dashed" : "solid"}
		border_mode={dragging ? "focus" : "base"}
		padding={false}
		{elem_id}
		{elem_classes}
		{container}
		{scale}
		{min_width}
		{height}
	>
		<StatusTracker
			autoscroll={gradio.autoscroll}
			i18n={gradio.i18n}
			{...loading_status}
			on:clear_status={() => gradio.dispatch("clear_status", loading_status)}
		/>

		{#if value}
			<Model3D
				{value}
				i18n={gradio.i18n}
				{clear_color}
				{label}
				{show_label}
				{camera_position}
				{zoom_speed}
			/>
		{:else}
			<!-- Not ideal but some bugs to work out before we can 
				 make this consistent with other components -->

			<BlockLabel {show_label} Icon={File} label={label || "3D Model"} />

			<Empty unpadded_box={true} size="large"><File /></Empty>
		{/if}
	</Block>
{:else}
	<Block
		{visible}
		variant={value === null ? "dashed" : "solid"}
		border_mode={dragging ? "focus" : "base"}
		padding={false}
		{elem_id}
		{elem_classes}
		{container}
		{scale}
		{min_width}
		{height}
	>
		<StatusTracker
			autoscroll={gradio.autoscroll}
			i18n={gradio.i18n}
			{...loading_status}
			on:clear_status={() => gradio.dispatch("clear_status", loading_status)}
		/>

		<Model3DUpload
			{label}
			{show_label}
			{root}
			{clear_color}
			{value}
			{camera_position}
			{zoom_speed}
			on:change={({ detail }) => (value = detail)}
			on:drag={({ detail }) => (dragging = detail)}
			on:change={({ detail }) => gradio.dispatch("change", detail)}
			on:clear={() => {
				value = null;
				gradio.dispatch("clear");
			}}
			on:load={({ detail }) => {
				value = detail;
				gradio.dispatch("upload");
			}}
			on:error={({ detail }) => {
				loading_status = loading_status || {};
				loading_status.status = "error";
				gradio.dispatch("error", detail);
			}}
			i18n={gradio.i18n}
			max_file_size={gradio.max_file_size}
			upload={gradio.client.upload}
<<<<<<< HEAD
			stream_handler={gradio.client.stream_factory}
=======
			stream_handler={gradio.client.stream}
>>>>>>> 9ece050a
		>
			<UploadText i18n={gradio.i18n} type="file" />
		</Model3DUpload>
	</Block>
{/if}<|MERGE_RESOLUTION|>--- conflicted
+++ resolved
@@ -128,11 +128,7 @@
 			i18n={gradio.i18n}
 			max_file_size={gradio.max_file_size}
 			upload={gradio.client.upload}
-<<<<<<< HEAD
-			stream_handler={gradio.client.stream_factory}
-=======
 			stream_handler={gradio.client.stream}
->>>>>>> 9ece050a
 		>
 			<UploadText i18n={gradio.i18n} type="file" />
 		</Model3DUpload>
