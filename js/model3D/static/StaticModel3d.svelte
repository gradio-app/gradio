--- conflicted
+++ resolved
@@ -22,9 +22,7 @@
 	export let container = true;
 	export let scale: number | null = null;
 	export let min_width: number | undefined = undefined;
-<<<<<<< HEAD
 	export let gradio: Gradio;
-=======
 	export let height: number | undefined = undefined;
 	export let zoom_speed = 1;
 
@@ -34,7 +32,6 @@
 		null,
 		null
 	];
->>>>>>> 2772235a
 
 	let _value: null | FileData;
 	$: _value = normalise_file(value, root, root_url);
@@ -59,18 +56,12 @@
 	{#if value}
 		<Model3D
 			value={_value}
-<<<<<<< HEAD
-			{clearColor}
-			{label}
-			{show_label}
 			i18n={gradio.i18n}
-=======
 			{clear_color}
 			{label}
 			{show_label}
 			{camera_position}
 			{zoom_speed}
->>>>>>> 2772235a
 		/>
 	{:else}
 		<!-- Not ideal but some bugs to work out before we can 
