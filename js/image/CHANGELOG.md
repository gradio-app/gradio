# @gradio/image

<<<<<<< HEAD
=======
## 0.9.0

### Features

- [#7183](https://github.com/gradio-app/gradio/pull/7183) [`49d9c48`](https://github.com/gradio-app/gradio/commit/49d9c48537aa706bf72628e3640389470138bdc6) - [WIP] Refactor file normalization to be in the backend and remove it from the frontend of each component.  Thanks [@abidlabs](https://github.com/abidlabs)!

>>>>>>> dff41095
## 0.8.0

### Features

- [#7228](https://github.com/gradio-app/gradio/pull/7228) [`2e6672c`](https://github.com/gradio-app/gradio/commit/2e6672c815e39fd6af78353e66661100b9102cd4) - Allow start/pause of streaming image input. Only access the webcam while it's needed.  Thanks [@freddyaboulton](https://github.com/freddyaboulton)!
- [#7309](https://github.com/gradio-app/gradio/pull/7309) [`200e251`](https://github.com/gradio-app/gradio/commit/200e2518e4d449aa82819a8d119e912bd1d95c15) - Add `gr.Image` interaction test + `gr.ImageEditor` interaction test improvement.  Thanks [@hannahblair](https://github.com/hannahblair)!

### Fixes

- [#7192](https://github.com/gradio-app/gradio/pull/7192) [`8dd6f4b`](https://github.com/gradio-app/gradio/commit/8dd6f4bc1901792f05cd59e86df7b1dbab692739) - Handle the case where examples is `null` for all components.  Thanks [@abidlabs](https://github.com/abidlabs)!
- [#7325](https://github.com/gradio-app/gradio/pull/7325) [`733ca26`](https://github.com/gradio-app/gradio/commit/733ca266bb1ba9049ed7309b8f0614199682e173) - Ensure examples Images displays as expected.  Thanks [@hannahblair](https://github.com/hannahblair)!

## 0.7.1

### Patch Changes

- Updated dependencies [[`5727b92`](https://github.com/gradio-app/gradio/commit/5727b92abc8a00a675bfc0a921b38de771af947b), [`bc2cdc1`](https://github.com/gradio-app/gradio/commit/bc2cdc1df95b38025486cf76df4a494b66d98585), [`c60ad4d`](https://github.com/gradio-app/gradio/commit/c60ad4d34ab5b56a89bf6796822977e51e7a4a32), [`be56c76`](https://github.com/gradio-app/gradio/commit/be56c76c7b5d2814ea8239c7dbeddc4b1d3701c4), [`8c355a4`](https://github.com/gradio-app/gradio/commit/8c355a47844296e3aab250fe61e2ecc706122e78)]:
  - @gradio/utils@0.2.1
  - @gradio/upload@0.7.0
  - @gradio/atoms@0.5.0
  - @gradio/wasm@0.5.1
  - @gradio/statustracker@0.4.4

## 0.7.0

### Fixes

- [#6933](https://github.com/gradio-app/gradio/pull/6933) [`9cefd2e`](https://github.com/gradio-app/gradio/commit/9cefd2e90a1d0cc4d3e4e953fc5b9b1a7afb68dd) - Refactor examples so they accept data in the same format as is returned by function, rename `.as_example()` to `.process_example()`. Thanks [@abidlabs](https://github.com/abidlabs)!

## 0.6.1

### Fixes

- [#6885](https://github.com/gradio-app/gradio/pull/6885) [`640b7fe`](https://github.com/gradio-app/gradio/commit/640b7fe05276e11720b4341cadf088491395e53d) - Fix issue with Webcam Recording. Thanks [@dawoodkhan82](https://github.com/dawoodkhan82)!
- [#6967](https://github.com/gradio-app/gradio/pull/6967) [`5e00162`](https://github.com/gradio-app/gradio/commit/5e0016267f1d683e2daab82ee4a33d2f09513a34) - Make <Gallery /> Wasm-compatible. Thanks [@whitphx](https://github.com/whitphx)!

## 0.6.0

### Features

- [#6133](https://github.com/gradio-app/gradio/pull/6133) [`f742d0e`](https://github.com/gradio-app/gradio/commit/f742d0e861c8e25c5d77d9102c9d50f94b0d3383) - Lite: Support AnnotatedImage on Wasm. Thanks [@whitphx](https://github.com/whitphx)!
- [#6931](https://github.com/gradio-app/gradio/pull/6931) [`6c863af`](https://github.com/gradio-app/gradio/commit/6c863af92fa9ceb5c638857eb22cc5ddb718d549) - Fix functional tests. Thanks [@aliabid94](https://github.com/aliabid94)!
- [#6897](https://github.com/gradio-app/gradio/pull/6897) [`fb9c6ca`](https://github.com/gradio-app/gradio/commit/fb9c6cacd7ca4598c000f1f97d7d39a8c4463519) - Lite: Chatbot. Thanks [@whitphx](https://github.com/whitphx)!

### Fixes

- [#6942](https://github.com/gradio-app/gradio/pull/6942) [`b1b78c2`](https://github.com/gradio-app/gradio/commit/b1b78c2168e24fb65251a9b9b6cbc9382179a8ca) - Fix `.select` for `gr.Image`, `gr.CheckboxGroup`. Thanks [@abidlabs](https://github.com/abidlabs)!

## 0.5.4

### Fixes

- [#6865](https://github.com/gradio-app/gradio/pull/6865) [`15c97c6`](https://github.com/gradio-app/gradio/commit/15c97c6d346c475141d20615b5a865e9c44bdc76) - Fix webcam when `streaming=True`. Thanks [@hannahblair](https://github.com/hannahblair)!

## 0.5.3

### Fixes

- [#6766](https://github.com/gradio-app/gradio/pull/6766) [`73268ee`](https://github.com/gradio-app/gradio/commit/73268ee2e39f23ebdd1e927cb49b8d79c4b9a144) - Improve source selection UX. Thanks [@hannahblair](https://github.com/hannahblair)!

## 0.5.2

### Patch Changes

- Updated dependencies [[`245d58e`](https://github.com/gradio-app/gradio/commit/245d58eff788e8d44a59d37a2d9b26d0f08a62b4)]:
  - @gradio/client@0.9.2
  - @gradio/upload@0.5.5

## 0.5.1

### Patch Changes

- Updated dependencies [[`5d51fbc`](https://github.com/gradio-app/gradio/commit/5d51fbce7826da840a2fd4940feb5d9ad6f1bc5a), [`34f9431`](https://github.com/gradio-app/gradio/commit/34f943101bf7dd6b8a8974a6131c1ed7c4a0dac0)]:
  - @gradio/upload@0.5.4
  - @gradio/client@0.9.1

## 0.5.0

### Features

- [#6726](https://github.com/gradio-app/gradio/pull/6726) [`21cfb0a`](https://github.com/gradio-app/gradio/commit/21cfb0acc309bb1a392f4d8a8e42f6be864c5978) - Remove the styles from the Image/Video primitive components and Fix the container styles. Thanks [@whitphx](https://github.com/whitphx)!
- [#6398](https://github.com/gradio-app/gradio/pull/6398) [`67ddd40`](https://github.com/gradio-app/gradio/commit/67ddd40b4b70d3a37cb1637c33620f8d197dbee0) - Lite v4. Thanks [@whitphx](https://github.com/whitphx)!
- [#6399](https://github.com/gradio-app/gradio/pull/6399) [`053bec9`](https://github.com/gradio-app/gradio/commit/053bec98be1127e083414024e02cf0bebb0b5142) - Improve CSS token documentation in Storybook. Thanks [@hannahblair](https://github.com/hannahblair)!

### Fixes

- [#6709](https://github.com/gradio-app/gradio/pull/6709) [`6a9151d`](https://github.com/gradio-app/gradio/commit/6a9151d5c9432c724098da7d88a539aaaf5ffe88) - Remove progress animation on streaming. Thanks [@aliabid94](https://github.com/aliabid94)!

## 0.4.2

### Fixes

- [#6635](https://github.com/gradio-app/gradio/pull/6635) [`b639e04`](https://github.com/gradio-app/gradio/commit/b639e040741e6c0d9104271c81415d7befbd8cf3) - Quick Image + Text Component Fixes. Thanks [@dawoodkhan82](https://github.com/dawoodkhan82)!

## 0.4.1

### Patch Changes

- Updated dependencies [[`71f1a1f99`](https://github.com/gradio-app/gradio/commit/71f1a1f9931489d465c2c1302a5c8d768a3cd23a)]:
  - @gradio/client@0.8.2
  - @gradio/upload@0.5.1

## 0.4.0

### Highlights

#### New `ImageEditor` component ([#6169](https://github.com/gradio-app/gradio/pull/6169) [`9caddc17b`](https://github.com/gradio-app/gradio/commit/9caddc17b1dea8da1af8ba724c6a5eab04ce0ed8))

A brand new component, completely separate from `Image` that provides simple editing capabilities.

- Set background images from file uploads, webcam, or just paste!
- Crop images with an improved cropping UI. App authors can event set specific crop size, or crop ratios (`1:1`, etc)
- Paint on top of any image (or no image) and erase any mistakes!
- The ImageEditor supports layers, confining draw and erase actions to that layer.
- More flexible access to data. The image component returns a composite image representing the final state of the canvas as well as providing the background and all layers as individual images.
- Fully customisable. All features can be enabled and disabled. Even the brush color swatches can be customised.

<video src="https://user-images.githubusercontent.com/12937446/284027169-31188926-fd16-4a1c-8718-998e7aae4695.mp4" autoplay muted></video>

```py

def fn(im):
    im["composite"] # the full canvas
    im["background"] # the background image
    im["layers"] # a list of individual layers


im = gr.ImageEditor(
    # decide which sources you'd like to accept
    sources=["upload", "webcam", "clipboard"],
    # set a cropsize constraint, can either be a ratio or a concrete [width, height]
    crop_size="1:1",
    # enable crop (or disable it)
    transforms=["crop"],
    # customise the brush
    brush=Brush(
      default_size="25", # or leave it as 'auto'
      color_mode="fixed", # 'fixed' hides the user swatches and colorpicker, 'defaults' shows it
      default_color="hotpink", # html names are supported
      colors=[
        "rgba(0, 150, 150, 1)", # rgb(a)
        "#fff", # hex rgb
        "hsl(360, 120, 120)" # in fact any valid colorstring
      ]
    ),
    brush=Eraser(default_size="25")
)

```

Thanks [@pngwn](https://github.com/pngwn)!

## 0.3.6

### Fixes

- [#6441](https://github.com/gradio-app/gradio/pull/6441) [`2f805a7dd`](https://github.com/gradio-app/gradio/commit/2f805a7dd3d2b64b098f659dadd5d01258290521) - Small but important bugfixes for gr.Image: The upload event was not triggering at all. The paste-from-clipboard was not triggering an upload event. The clear button was not triggering a change event. The change event was triggering infinitely. Uploaded images were not preserving their original names. Uploading a new image should clear out the previous image. Thanks [@freddyaboulton](https://github.com/freddyaboulton)!

## 0.3.5

### Patch Changes

- Updated dependencies [[`324867f63`](https://github.com/gradio-app/gradio/commit/324867f63c920113d89a565892aa596cf8b1e486), [`d84209703`](https://github.com/gradio-app/gradio/commit/d84209703b7a0728cdb49221e543500ddb6a8d33)]:
  - @gradio/client@0.8.1
  - @gradio/wasm@0.3.0
  - @gradio/upload@0.4.1

## 0.3.4

### Features

- [#6363](https://github.com/gradio-app/gradio/pull/6363) [`4d3aad33a`](https://github.com/gradio-app/gradio/commit/4d3aad33a0b66639dbbb2928f305a79fb7789b2d) - Fix image upload. Thanks [@freddyaboulton](https://github.com/freddyaboulton)!

### Fixes

- [#6322](https://github.com/gradio-app/gradio/pull/6322) [`6204ccac5`](https://github.com/gradio-app/gradio/commit/6204ccac5967763e0ebde550d04d12584243a120) - Fixes `gr.load()` so it works properly with Images and Examples. Thanks [@abidlabs](https://github.com/abidlabs)!

## 0.3.3

### Patch Changes

- Updated dependencies [[`bca6c2c80`](https://github.com/gradio-app/gradio/commit/bca6c2c80f7e5062427019de45c282238388af95), [`3cdeabc68`](https://github.com/gradio-app/gradio/commit/3cdeabc6843000310e1a9e1d17190ecbf3bbc780), [`fad92c29d`](https://github.com/gradio-app/gradio/commit/fad92c29dc1f5cd84341aae417c495b33e01245f)]:
  - @gradio/client@0.7.2
  - @gradio/atoms@0.2.1
  - @gradio/upload@0.3.3
  - @gradio/statustracker@0.3.1

## 0.3.2

### Fixes

- [#6213](https://github.com/gradio-app/gradio/pull/6213) [`27194a987`](https://github.com/gradio-app/gradio/commit/27194a987fa7ba1234b5fc0ce8bf7fabef7033a9) - Ensure the statustracker for `gr.Image` displays in static mode. Thanks [@pngwn](https://github.com/pngwn)!

## 0.3.1

### Patch Changes

- Updated dependencies [[`2ba14b284`](https://github.com/gradio-app/gradio/commit/2ba14b284f908aa13859f4337167a157075a68eb)]:
  - @gradio/client@0.7.1
  - @gradio/upload@0.3.1

## 0.3.0

### Features

- [#5498](https://github.com/gradio-app/gradio/pull/5498) [`287fe6782`](https://github.com/gradio-app/gradio/commit/287fe6782825479513e79a5cf0ba0fbfe51443d7) - fix circular dependency with client + upload. Thanks [@pngwn](https://github.com/pngwn)!
- [#5498](https://github.com/gradio-app/gradio/pull/5498) [`287fe6782`](https://github.com/gradio-app/gradio/commit/287fe6782825479513e79a5cf0ba0fbfe51443d7) - Fix selectable prop in the backend. Thanks [@pngwn](https://github.com/pngwn)!
- [#5498](https://github.com/gradio-app/gradio/pull/5498) [`287fe6782`](https://github.com/gradio-app/gradio/commit/287fe6782825479513e79a5cf0ba0fbfe51443d7) - Image v4. Thanks [@pngwn](https://github.com/pngwn)!
- [#5498](https://github.com/gradio-app/gradio/pull/5498) [`287fe6782`](https://github.com/gradio-app/gradio/commit/287fe6782825479513e79a5cf0ba0fbfe51443d7) - Publish all components to npm. Thanks [@pngwn](https://github.com/pngwn)!
- [#5498](https://github.com/gradio-app/gradio/pull/5498) [`287fe6782`](https://github.com/gradio-app/gradio/commit/287fe6782825479513e79a5cf0ba0fbfe51443d7) - Custom components. Thanks [@pngwn](https://github.com/pngwn)!
- [#6171](https://github.com/gradio-app/gradio/pull/6171) [`28322422c`](https://github.com/gradio-app/gradio/commit/28322422cb9d8d3e471e439ad602959662e79312) - strip dangling svelte imports. Thanks [@pngwn](https://github.com/pngwn)!

## 0.3.0-beta.9

### Features

- [#6143](https://github.com/gradio-app/gradio/pull/6143) [`e4f7b4b40`](https://github.com/gradio-app/gradio/commit/e4f7b4b409323b01aa01b39e15ce6139e29aa073) - fix circular dependency with client + upload. Thanks [@pngwn](https://github.com/pngwn)!
- [#6136](https://github.com/gradio-app/gradio/pull/6136) [`667802a6c`](https://github.com/gradio-app/gradio/commit/667802a6cdbfb2ce454a3be5a78e0990b194548a) - JS Component Documentation. Thanks [@freddyaboulton](https://github.com/freddyaboulton)!
- [#6094](https://github.com/gradio-app/gradio/pull/6094) [`c476bd5a5`](https://github.com/gradio-app/gradio/commit/c476bd5a5b70836163b9c69bf4bfe068b17fbe13) - Image v4. Thanks [@pngwn](https://github.com/pngwn)!
- [#6149](https://github.com/gradio-app/gradio/pull/6149) [`90318b1dd`](https://github.com/gradio-app/gradio/commit/90318b1dd118ae08a695a50e7c556226234ab6dc) - swap `mode` on the frontned to `interactive` to match the backend. Thanks [@pngwn](https://github.com/pngwn)!
- [#6135](https://github.com/gradio-app/gradio/pull/6135) [`bce37ac74`](https://github.com/gradio-app/gradio/commit/bce37ac744496537e71546d2bb889bf248dcf5d3) - Fix selectable prop in the backend. Thanks [@freddyaboulton](https://github.com/freddyaboulton)!

### Fixes

- [#6146](https://github.com/gradio-app/gradio/pull/6146) [`40a171ea6`](https://github.com/gradio-app/gradio/commit/40a171ea60c74afa9519d6cb159def16ce68e1ca) - Fix image double change bug. Thanks [@pngwn](https://github.com/pngwn)!

## 0.3.0-beta.8

### Features

- [#6016](https://github.com/gradio-app/gradio/pull/6016) [`83e947676`](https://github.com/gradio-app/gradio/commit/83e947676d327ca2ab6ae2a2d710c78961c771a0) - Format js in v4 branch. Thanks [@freddyaboulton](https://github.com/freddyaboulton)!
- [#6044](https://github.com/gradio-app/gradio/pull/6044) [`9053c95a1`](https://github.com/gradio-app/gradio/commit/9053c95a10de12aef572018ee37c71106d2da675) - Simplify File Component. Thanks [@freddyaboulton](https://github.com/freddyaboulton)!

### Fixes

- [#6046](https://github.com/gradio-app/gradio/pull/6046) [`dbb7de5e0`](https://github.com/gradio-app/gradio/commit/dbb7de5e02c53fee05889d696d764d212cb96c74) - fix tests. Thanks [@pngwn](https://github.com/pngwn)!

## 0.3.0-beta.7

### Patch Changes

- Updated dependencies [[`174b73619`](https://github.com/gradio-app/gradio/commit/174b736194756e23f51bbaf6f850bac5f1ca95b5), [`5fbda0bd2`](https://github.com/gradio-app/gradio/commit/5fbda0bd2b2bbb2282249b8875d54acf87cd7e84)]:
  - @gradio/wasm@0.2.0-beta.1

## 0.3.0-beta.6

### Features

- [#5960](https://github.com/gradio-app/gradio/pull/5960) [`319c30f3f`](https://github.com/gradio-app/gradio/commit/319c30f3fccf23bfe1da6c9b132a6a99d59652f7) - rererefactor frontend files. Thanks [@pngwn](https://github.com/pngwn)!
- [#5938](https://github.com/gradio-app/gradio/pull/5938) [`13ed8a485`](https://github.com/gradio-app/gradio/commit/13ed8a485d5e31d7d75af87fe8654b661edcca93) - V4: Use beta release versions for '@gradio' packages. Thanks [@freddyaboulton](https://github.com/freddyaboulton)!

## 0.4.0

### Features

- [#5627](https://github.com/gradio-app/gradio/pull/5627) [`b67115e8e`](https://github.com/gradio-app/gradio/commit/b67115e8e6e489fffd5271ea830211863241ddc5) - Lite: Make the Examples component display media files using pseudo HTTP requests to the Wasm server. Thanks [@whitphx](https://github.com/whitphx)!
- [#5934](https://github.com/gradio-app/gradio/pull/5934) [`8d909624f`](https://github.com/gradio-app/gradio/commit/8d909624f61a49536e3c0f71cb2d9efe91216219) - Fix styling issues with Audio, Image and Video components. Thanks [@aliabd](https://github.com/aliabd)!

## 0.3.2

### Patch Changes

- Updated dependencies []:
  - @gradio/utils@0.1.2
  - @gradio/atoms@0.1.4
  - @gradio/statustracker@0.2.2
  - @gradio/upload@0.3.2

## 0.3.1

### Patch Changes

- Updated dependencies [[`8f0fed857`](https://github.com/gradio-app/gradio/commit/8f0fed857d156830626eb48b469d54d211a582d2)]:
  - @gradio/icons@0.2.0
  - @gradio/atoms@0.1.3
  - @gradio/statustracker@0.2.1
  - @gradio/upload@0.3.1

## 0.3.0

### Features

- [#5554](https://github.com/gradio-app/gradio/pull/5554) [`75ddeb390`](https://github.com/gradio-app/gradio/commit/75ddeb390d665d4484667390a97442081b49a423) - Accessibility Improvements. Thanks [@hannahblair](https://github.com/hannahblair)!

## 0.2.4

### Fixes

- [#5587](https://github.com/gradio-app/gradio/pull/5587) [`e0d61b8ba`](https://github.com/gradio-app/gradio/commit/e0d61b8baa0f6293f53b9bdb1647d42f9ae2583a) - Fix `.clear()` events for audio and image. Thanks [@dawoodkhan82](https://github.com/dawoodkhan82)!

## 0.2.3

### Fixes

- [#5528](https://github.com/gradio-app/gradio/pull/5528) [`dc86e4a7`](https://github.com/gradio-app/gradio/commit/dc86e4a7e1c40b910c74558e6f88fddf9b3292bc) - Lazy load all images. Thanks [@aliabid94](https://github.com/aliabid94)!

## 0.2.2

### Patch Changes

- Updated dependencies [[`afac0006`](https://github.com/gradio-app/gradio/commit/afac0006337ce2840cf497cd65691f2f60ee5912)]:
  - @gradio/statustracker@0.2.0
  - @gradio/utils@0.1.1
  - @gradio/atoms@0.1.2
  - @gradio/upload@0.2.1

## 0.2.1

### Patch Changes

- Updated dependencies [[`abf1c57d`](https://github.com/gradio-app/gradio/commit/abf1c57d7d85de0df233ee3b38aeb38b638477db), [`79d8f9d8`](https://github.com/gradio-app/gradio/commit/79d8f9d891901683c5a1b7486efb44eab2478c96)]:
  - @gradio/icons@0.1.0
  - @gradio/utils@0.1.0
  - @gradio/upload@0.2.0
  - @gradio/atoms@0.1.1
  - @gradio/statustracker@0.1.1

## 0.2.0

### Highlights

#### Improve startup performance and markdown support ([#5279](https://github.com/gradio-app/gradio/pull/5279) [`fe057300`](https://github.com/gradio-app/gradio/commit/fe057300f0672c62dab9d9b4501054ac5d45a4ec))

##### Improved markdown support

We now have better support for markdown in `gr.Markdown` and `gr.Dataframe`. Including syntax highlighting and Github Flavoured Markdown. We also have more consistent markdown behaviour and styling.

##### Various performance improvements

These improvements will be particularly beneficial to large applications.

- Rather than attaching events manually, they are now delegated, leading to a significant performance improvement and addressing a performance regression introduced in a recent version of Gradio. App startup for large applications is now around twice as fast.
- Optimised the mounting of individual components, leading to a modest performance improvement during startup (~30%).
- Corrected an issue that was causing markdown to re-render infinitely.
- Ensured that the `gr.3DModel` does re-render prematurely.

Thanks [@pngwn](https://github.com/pngwn)!

### Features

- [#5215](https://github.com/gradio-app/gradio/pull/5215) [`fbdad78a`](https://github.com/gradio-app/gradio/commit/fbdad78af4c47454cbb570f88cc14bf4479bbceb) - Lazy load interactive or static variants of a component individually, rather than loading both variants regardless. This change will improve performance for many applications. Thanks [@pngwn](https://github.com/pngwn)!
- [#5216](https://github.com/gradio-app/gradio/pull/5216) [`4b58ea6d`](https://github.com/gradio-app/gradio/commit/4b58ea6d98e7a43b3f30d8a4cb6f379bc2eca6a8) - Update i18n tokens and locale files. Thanks [@hannahblair](https://github.com/hannahblair)!

## 0.1.1

### Patch Changes

- Updated dependencies [[`667875b2`](https://github.com/gradio-app/gradio/commit/667875b2441753e74d25bd9d3c8adedd8ede11cd)]:
  - @gradio/upload@0.0.3

## 0.1.0

### Features

- [#4979](https://github.com/gradio-app/gradio/pull/4979) [`44ac8ad0`](https://github.com/gradio-app/gradio/commit/44ac8ad08d82ea12c503dde5c78f999eb0452de2) - Allow setting sketch color default. Thanks [@aliabid94](https://github.com/aliabid94)!<|MERGE_RESOLUTION|>--- conflicted
+++ resolved
@@ -1,14 +1,11 @@
 # @gradio/image
 
-<<<<<<< HEAD
-=======
 ## 0.9.0
 
 ### Features
 
 - [#7183](https://github.com/gradio-app/gradio/pull/7183) [`49d9c48`](https://github.com/gradio-app/gradio/commit/49d9c48537aa706bf72628e3640389470138bdc6) - [WIP] Refactor file normalization to be in the backend and remove it from the frontend of each component.  Thanks [@abidlabs](https://github.com/abidlabs)!
 
->>>>>>> dff41095
 ## 0.8.0
 
 ### Features
