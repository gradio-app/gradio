--- conflicted
+++ resolved
@@ -84,10 +84,7 @@
 						data: e.target.result,
 						name: "sample." + mimeType.substring(6),
 						is_example: false,
-<<<<<<< HEAD
 						is_file: false
-=======
->>>>>>> 5f1cbc43
 					});
 					dispatch("stop_recording");
 				}
