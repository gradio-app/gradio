# @gradio/downloadbutton

<<<<<<< HEAD
=======
## 0.2.5

### Dependency updates

- @gradio/client@1.7.1
- @gradio/button@0.3.5

## 0.2.4

### Dependency updates

- @gradio/button@0.3.4

## 0.2.3

### Dependency updates

- @gradio/button@0.3.3

## 0.2.2

### Dependency updates

- @gradio/client@1.7.0
- @gradio/button@0.3.2

## 0.2.1

### Dependency updates

- @gradio/button@0.3.1

## 0.1.28-beta.7

### Dependency updates

- @gradio/button@0.3.0-beta.7

>>>>>>> 4d908835
## 0.1.28-beta.6

### Dependency updates

- @gradio/client@1.6.0-beta.4
- @gradio/button@0.3.0-beta.6

## 0.1.28-beta.5

### Dependency updates

- @gradio/button@0.3.0-beta.5

## 0.1.28-beta.4

### Dependency updates

- @gradio/button@0.3.0-beta.4

## 0.1.28-beta.3

### Dependency updates

- @gradio/client@1.6.0-beta.3
- @gradio/button@0.3.0-beta.3

## 0.1.28-beta.2

### Dependency updates

- @gradio/client@1.6.0-beta.2
- @gradio/utils@0.7.0-beta.2
- @gradio/button@0.3.0-beta.2

## 0.1.28-beta.1

### Dependency updates

- @gradio/utils@0.7.0-beta.1
- @gradio/client@1.6.0-beta.1
- @gradio/button@0.3.0-beta.1

## 0.1.28

### Fixes

- [#9163](https://github.com/gradio-app/gradio/pull/9163) [`2b6cbf2`](https://github.com/gradio-app/gradio/commit/2b6cbf25908e42cf027324e54ef2cc0baad11a91) - fix exports and generate types.  Thanks @pngwn!

### Dependency updates

- @gradio/utils@0.6.1
- @gradio/client@1.5.2
- @gradio/button@0.2.51

## 0.1.27

### Features

- [#9118](https://github.com/gradio-app/gradio/pull/9118) [`e1c404d`](https://github.com/gradio-app/gradio/commit/e1c404da1143fb52b659d03e028bdba1badf443d) - setup npm-previews of all packages.  Thanks @pngwn!

### Dependency updates

- @gradio/utils@0.6.0
- @gradio/button@0.2.50
- @gradio/client@1.5.1

## 0.1.26

### Dependency updates

- @gradio/client@1.5.0
- @gradio/button@0.2.49

## 0.1.25

### Dependency updates

- @gradio/utils@0.5.2
- @gradio/button@0.2.48

## 0.1.24

### Dependency updates

- @gradio/client@1.4.0
- @gradio/button@0.2.47

## 0.1.23

### Dependency updates

- @gradio/utils@0.5.1
- @gradio/client@1.3.0
- @gradio/button@0.2.46

## 0.1.22

### Dependency updates

- @gradio/client@1.2.1
- @gradio/button@0.2.45

## 0.1.21

### Dependency updates

- @gradio/utils@0.5.0
- @gradio/client@1.2.0
- @gradio/button@0.2.44

## 0.1.20

### Dependency updates

- @gradio/client@1.1.1
- @gradio/button@0.2.43

## 0.1.19

### Dependency updates

- @gradio/client@1.1.0
- @gradio/button@0.2.42

## 0.1.18

### Dependency updates

- @gradio/client@1.0.0
- @gradio/button@0.2.41

## 0.1.17

### Dependency updates

- @gradio/client@0.20.1
- @gradio/button@0.2.40

## 0.1.16

### Dependency updates

- @gradio/client@0.20.0
- @gradio/button@0.2.39

## 0.1.15

### Dependency updates

- @gradio/utils@0.4.2
- @gradio/client@0.19.4
- @gradio/button@0.2.38

## 0.1.14

### Dependency updates

- @gradio/client@0.19.3
- @gradio/button@0.2.37

## 0.1.13

### Dependency updates

- @gradio/client@0.19.2
- @gradio/button@0.2.36

## 0.1.12

### Dependency updates

- @gradio/client@0.19.1
- @gradio/button@0.2.35

## 0.1.11

### Dependency updates

- @gradio/client@0.19.0
- @gradio/button@0.2.34

## 0.1.10

### Dependency updates

- @gradio/client@0.18.0
- @gradio/utils@0.4.1
- @gradio/button@0.2.33

## 0.1.9

### Fixes

- [#8066](https://github.com/gradio-app/gradio/pull/8066) [`624f9b9`](https://github.com/gradio-app/gradio/commit/624f9b9477f74a581a6c14119234f9efdfcda398) - make gradio dev tools a local dependency rather than bundling.  Thanks @pngwn!

### Dependency updates

- @gradio/client@0.17.0
- @gradio/button@0.2.32
- @gradio/utils@0.4.0

## 0.1.8

### Dependency updates

- @gradio/utils@0.3.2
- @gradio/client@0.16.0
- @gradio/button@0.2.31

## 0.1.7

### Dependency updates

- @gradio/utils@0.3.1
- @gradio/client@0.15.1
- @gradio/button@0.2.30

## 0.1.6

### Dependency updates

- @gradio/button@0.2.29
- @gradio/client@0.15.0

## 0.1.5

### Fixes

- [#7862](https://github.com/gradio-app/gradio/pull/7862) [`0e125d7`](https://github.com/gradio-app/gradio/commit/0e125d7befe436509af6a41b5c92de0ac6d6057c) - Trigger click event from `gr.DownloadButton` even when no file is present.  Thanks @abidlabs!

### Dependency updates

- @gradio/button@0.2.28

## 0.1.4

### Dependency updates

- @gradio/button@0.2.27

## 0.1.3

### Dependency updates

- @gradio/client@0.14.0
- @gradio/button@0.2.26

## 0.1.2

### Dependency updates

- @gradio/button@0.2.25
- @gradio/client@0.13.0

## 0.1.1

### Patch Changes

- Updated dependencies []:
  - @gradio/button@0.2.24

## 0.1.0

### Features

- [#7518](https://github.com/gradio-app/gradio/pull/7518) [`bd2c695`](https://github.com/gradio-app/gradio/commit/bd2c69532801f9a0626cd1192de158bde6068b9a) - Adds a `gr.DownloadButton` component. Thanks [@abidlabs](https://github.com/abidlabs)!<|MERGE_RESOLUTION|>--- conflicted
+++ resolved
@@ -1,7 +1,5 @@
 # @gradio/downloadbutton
 
-<<<<<<< HEAD
-=======
 ## 0.2.5
 
 ### Dependency updates
@@ -40,7 +38,6 @@
 
 - @gradio/button@0.3.0-beta.7
 
->>>>>>> 4d908835
 ## 0.1.28-beta.6
 
 ### Dependency updates
