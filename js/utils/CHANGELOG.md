--- conflicted
+++ resolved
@@ -1,7 +1,5 @@
 # @gradio/utils
 
-<<<<<<< HEAD
-=======
 ## 0.7.0
 
 ### Features
@@ -14,7 +12,6 @@
 
 - @gradio/theme@0.3.0
 
->>>>>>> 4d908835
 ## 0.7.0-beta.2
 
 ### Features
