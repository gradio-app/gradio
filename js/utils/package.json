--- conflicted
+++ resolved
@@ -1,10 +1,6 @@
 {
 	"name": "@gradio/utils",
-<<<<<<< HEAD
-	"version": "0.7.0-beta.2",
-=======
 	"version": "0.7.0",
->>>>>>> 4d908835
 	"description": "Gradio UI packages",
 	"type": "module",
 	"main": "./src/index.ts",
