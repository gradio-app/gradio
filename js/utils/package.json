{
	"name": "@gradio/utils",
<<<<<<< HEAD
	"version": "0.10.3-dev.0",
=======
	"version": "0.10.3",
>>>>>>> 128f24c5
	"description": "Gradio UI packages",
	"type": "module",
	"main": "./src/index.ts",
	"author": "",
	"license": "ISC",
	"dependencies": {
		"@gradio/theme": "workspace:^"
	},
	"main_changeset": true,
	"repository": {
		"type": "git",
		"url": "git+https://github.com/gradio-app/gradio.git",
		"directory": "js/utils"
	},
	"exports": {
		".": {
			"gradio": "./src/index.ts",
			"types": "./dist/src/index.d.ts",
			"import": "./dist/src/index.js"
		},
		"./package.json": "./package.json"
	},
	"scripts": {
		"package": "svelte-package --input=. --tsconfig=../../tsconfig.json"
	}
}<|MERGE_RESOLUTION|>--- conflicted
+++ resolved
@@ -1,10 +1,6 @@
 {
 	"name": "@gradio/utils",
-<<<<<<< HEAD
-	"version": "0.10.3-dev.0",
-=======
 	"version": "0.10.3",
->>>>>>> 128f24c5
 	"description": "Gradio UI packages",
 	"type": "module",
 	"main": "./src/index.ts",
