--- conflicted
+++ resolved
@@ -19,7 +19,7 @@
 
 	const trigger = (
 		event_type: "click" | "submit",
-		event_data: any = {}
+		event_data: any = {},
 	): void => {
 		dispatch("event", { type: event_type, data: event_data });
 	};
@@ -86,7 +86,7 @@
 
 	function render_template(
 		template: string,
-		props: Record<string, any>
+		props: Record<string, any>,
 	): string {
 		try {
 			const handlebarsTemplate = Handlebars.compile(template);
@@ -96,7 +96,7 @@
 			const propValues = Object.values(props);
 			const templateFunc = new Function(
 				...propKeys,
-				`return \`${handlebarsRendered}\`;`
+				`return \`${handlebarsRendered}\`;`,
 			);
 			return templateFunc(...propValues);
 		} catch (e) {
@@ -221,7 +221,7 @@
 	function renderHTML(): void {
 		console.trace(
 			"re-rendering HTML with props:",
-			JSON.stringify(reactiveProps)
+			JSON.stringify(reactiveProps),
 		);
 		const newHtml = render_template(html_template, reactiveProps);
 		if (element) {
@@ -266,8 +266,8 @@
 						}
 					}
 					return true;
-				}
-			}
+				},
+			},
 		);
 
 		currentHtml = render_template(html_template, reactiveProps);
@@ -295,11 +295,6 @@
 		};
 	});
 
-<<<<<<< HEAD
-	$: (value, dispatch("change"));
-	$: if (value && autoscroll) {
-		scroll_on_value_update();
-=======
 	$: if (
 		reactiveProps &&
 		props &&
@@ -311,7 +306,6 @@
 			}
 		}
 		old_props = props;
->>>>>>> d298d5a2
 	}
 </script>
 
@@ -319,7 +313,7 @@
 	bind:this={element}
 	id={random_id}
 	class="{apply_default_css ? 'prose gradio-style' : ''} {elem_classes.join(
-		' '
+		' ',
 	)}"
 	class:hide={!visible}
 ></div>
