<script lang="ts">
	const browser = typeof document !== "undefined";
	import { get_next_color } from "@gradio/utils";
	import type { SelectData } from "@gradio/utils";
	import { createEventDispatcher } from "svelte";
	import { correct_color_map } from "../utils";

<<<<<<< HEAD
	export let value: [{token: string, class_or_confidence: string | number}] | [] = [];
=======
	export let value: [string, string | number | null][] = [];
>>>>>>> 2772235a
	export let show_legend = false;
	export let color_map: Record<string, string> = {};
	export let selectable = false;

	let ctx: CanvasRenderingContext2D;
	let _color_map: Record<string, { primary: string; secondary: string }> = {};
	let active = "";

	function splitTextByNewline(text: string): string[] {
		return text.split("\n");
	}

	const dispatch = createEventDispatcher<{
		select: SelectData;
	}>();

	let mode: "categories" | "scores";

	$: {
		if (!color_map) {
			color_map = {};
		}
		if (value.length > 0) {
			for (let entry of value) {
				if (entry.class_or_confidence !== null) {
					if (typeof entry.class_or_confidence === "string") {
						mode = "categories";
						if (!(entry.class_or_confidence in color_map)) {
							let color = get_next_color(Object.keys(color_map).length);
							color_map[entry.class_or_confidence] = color;
						}
					} else {
						mode = "scores";
					}
				}
			}
		}

		correct_color_map(color_map, _color_map, browser, ctx);
	}

	function handle_mouseover(label: string): void {
		active = label;
	}
	function handle_mouseout(): void {
		active = "";
	}
</script>

<!-- 
	@todo victor: try reimplementing without flex (negative margins on container to avoid left margin on linebreak). 
	If not possible hijack the copy execution like this:

<svelte:window
	on:copy|preventDefault={() => {
		const selection =.getSelection()?.toString();
		console.log(selection?.replaceAll("\n", " "));
	}}
/>
-->

<div class="container">
	{#if mode === "categories"}
		{#if show_legend}
			<div
				class="category-legend"
				data-testid="highlighted-text:category-legend"
			>
				{#each Object.entries(_color_map) as [category, color], i}
					<!-- TODO: fix -->
					<!-- svelte-ignore a11y-no-static-element-interactions -->
					<div
						on:mouseover={() => handle_mouseover(category)}
						on:focus={() => handle_mouseover(category)}
						on:mouseout={() => handle_mouseout()}
						on:blur={() => handle_mouseout()}
						class="category-label"
						style={"background-color:" + color.secondary}
					>
						{category}
					</div>
				{/each}
			</div>
		{/if}
		<div class="textfield">
			{#each value as v, i}
				{#each splitTextByNewline(v.token) as line, j}
					{#if line.trim() !== ""}
						<!-- TODO: fix -->
						<!-- svelte-ignore a11y-no-static-element-interactions -->
						<!-- svelte-ignore a11y-click-events-have-key-events-->
						<span
							class="textspan"
							style:background-color={v.class_or_confidence === null ||
							(active && active !== v.class_or_confidence)
								? ""
								: _color_map[v.class_or_confidence].secondary}
							class:no-cat={v.class_or_confidence === null ||
								(active && active !== v.class_or_confidence)}
							class:hl={v.class_or_confidence !== null}
							class:selectable
							on:click={() => {
								dispatch("select", {
									index: i,
<<<<<<< HEAD
									value: [v.token, v.class_or_confidence]
								});
							}}
						>
							<span class:no-label={!_color_map[v.class_or_confidence]} class="text"
								>{line}</span
=======
									value: [text, category],
								});
							}}
						>
							<span
								class:no-label={category && !_color_map[category]}
								class="text">{line}</span
>>>>>>> 2772235a
							>
							{#if !show_legend && v.class_or_confidence !== null}
								&nbsp;
								<span
									class="label"
									style:background-color={v.class_or_confidence === null ||
									(active && active !== v.class_or_confidence)
										? ""
										: _color_map[v.class_or_confidence].primary}
								>
									{v.class_or_confidence}
								</span>
							{/if}
						</span>
					{/if}
					{#if j < splitTextByNewline(v.token).length - 1}
						<br />
					{/if}
				{/each}
			{/each}
		</div>
	{:else}
		{#if show_legend}
			<div class="color-legend" data-testid="highlighted-text:color-legend">
				<span>-1</span>
				<span>0</span>
				<span>+1</span>
			</div>
		{/if}
		<div class="textfield" data-testid="highlighted-text:textfield">
			{#each value as v}
				{@const score = typeof v.class_or_confidence === "string" ? parseInt(v.class_or_confidence) : v.class_or_confidence}
				<span
					class="textspan score-text"
					style={"background-color: rgba(" +
						(score && score < 0
							? "128, 90, 213," + -score
							: "239, 68, 60," + score) +
						")"}
				>
					<span class="text">{v.token}</span>
				</span>
			{/each}
		</div>
	{/if}
</div>

<style>
	.container {
		display: flex;
		flex-direction: column;
		gap: var(--spacing-sm);
		padding: var(--block-padding);
	}
	.hl + .hl {
		margin-left: var(--size-1);
	}

	.textspan:last-child > .label {
		margin-right: 0;
	}

	.category-legend {
		display: flex;
		flex-wrap: wrap;
		gap: var(--spacing-sm);
		color: black;
	}

	.category-label {
		cursor: pointer;
		border-radius: var(--radius-xs);
		padding-right: var(--size-2);
		padding-left: var(--size-2);
		font-weight: var(--weight-semibold);
	}

	.color-legend {
		display: flex;
		justify-content: space-between;
		border-radius: var(--radius-xs);
		background: linear-gradient(
			to right,
			var(--color-purple),
			rgba(255, 255, 255, 0),
			var(--color-red)
		);
		padding: var(--size-1) var(--size-2);
		font-weight: var(--weight-semibold);
	}

	.textfield {
		box-sizing: border-box;
		border-radius: var(--radius-xs);
		background: var(--background-fill-primary);
		background-color: transparent;
		max-width: var(--size-full);
		line-height: var(--scale-4);
		word-break: break-all;
	}

	.textspan {
		transition: 150ms;
		border-radius: var(--radius-xs);
		padding-top: 2.5px;
		padding-right: var(--size-1);
		padding-bottom: 3.5px;
		padding-left: var(--size-1);
		color: black;
	}

	.label {
		transition: 150ms;
		margin-top: 1px;
		border-radius: var(--radius-xs);
		padding: 1px 5px;
		color: var(--body-text-color);
		color: white;
		font-weight: var(--weight-bold);
		font-size: var(--text-sm);
		text-transform: uppercase;
	}

	.text {
		color: black;
		white-space: pre-wrap;
	}

	.score-text .text {
		color: var(--body-text-color);
	}

	.score-text {
		margin-right: var(--size-1);
		padding: var(--size-1);
	}

	.no-cat {
		color: var(--body-text-color);
	}

	.no-label {
		color: var(--body-text-color);
	}

	.selectable {
		cursor: pointer;
	}
</style><|MERGE_RESOLUTION|>--- conflicted
+++ resolved
@@ -5,11 +5,7 @@
 	import { createEventDispatcher } from "svelte";
 	import { correct_color_map } from "../utils";
 
-<<<<<<< HEAD
 	export let value: [{token: string, class_or_confidence: string | number}] | [] = [];
-=======
-	export let value: [string, string | number | null][] = [];
->>>>>>> 2772235a
 	export let show_legend = false;
 	export let color_map: Record<string, string> = {};
 	export let selectable = false;
@@ -114,22 +110,12 @@
 							on:click={() => {
 								dispatch("select", {
 									index: i,
-<<<<<<< HEAD
 									value: [v.token, v.class_or_confidence]
 								});
 							}}
 						>
 							<span class:no-label={!_color_map[v.class_or_confidence]} class="text"
 								>{line}</span
-=======
-									value: [text, category],
-								});
-							}}
-						>
-							<span
-								class:no-label={category && !_color_map[category]}
-								class="text">{line}</span
->>>>>>> 2772235a
 							>
 							{#if !show_legend && v.class_or_confidence !== null}
 								&nbsp;
