<script lang="ts">
	import type { Gradio, SelectData } from "@gradio/utils";
	import HighlightedText from "./Highlightedtext.svelte";
	import { Block, BlockLabel, Empty } from "@gradio/atoms";
	import { TextHighlight } from "@gradio/icons";
	import { StatusTracker } from "@gradio/statustracker";
	import type { LoadingStatus } from "@gradio/statustracker";
<<<<<<< HEAD
=======
	import { _ } from "svelte-i18n";
	import { merge_elements } from "../utils";
>>>>>>> 2772235a

	export let gradio: Gradio<{
		select: SelectData;
		change: never;
	}>;
	export let elem_id = "";
	export let elem_classes: string[] = [];
	export let visible = true;
<<<<<<< HEAD
	export let value:
		| [{ token: string; class_or_confidence: string | number }]
		| [];
	let old_value: [{ token: string; class_or_confidence: string | number }] | [];
=======
	export let value: [string, string | number | null][];
	let old_value: [string, string | number | null][];
	export let mode: "static" | "interactive";
>>>>>>> 2772235a
	export let show_legend: boolean;
	export let color_map: Record<string, string> = {};
	export let label = gradio.i18n("highlighted_text.highlighted_text");
	export let container = true;
	export let scale: number | null = null;
	export let min_width: number | undefined = undefined;
	export let selectable = false;
<<<<<<< HEAD
=======
	export let combine_adjacent = false;
	export let gradio: Gradio<{
		select: SelectData;
		change: never;
	}>;
>>>>>>> 2772235a

	$: if (!color_map && Object.keys(color_map).length) {
		color_map = color_map;
	}

	export let loading_status: LoadingStatus;

	$: {
		if (value !== old_value) {
			old_value = value;
			gradio.dispatch("change");
		}
	}

	$: if (combine_adjacent) {
		value = merge_elements(value, "equal");
	}
</script>

<Block
	variant={mode === "interactive" ? "dashed" : "solid"}
	test_id="highlighted-text"
	{visible}
	{elem_id}
	{elem_classes}
	padding={false}
	{container}
	{scale}
	{min_width}
>
	<StatusTracker i18n={gradio.i18n} {...loading_status} />
	{#if label}
		<BlockLabel
			Icon={TextHighlight}
			{label}
			float={false}
			disable={container === false}
		/>
	{/if}

	{#if value}
		<HighlightedText
			on:select={({ detail }) => gradio.dispatch("select", detail)}
			{selectable}
			{value}
			{show_legend}
			{color_map}
		/>
	{:else}
		<Empty>
			<TextHighlight />
		</Empty>
	{/if}
</Block><|MERGE_RESOLUTION|>--- conflicted
+++ resolved
@@ -1,16 +1,12 @@
 <script lang="ts">
-	import type { Gradio, SelectData } from "@gradio/utils";
+	import type { Gradio, SelectData, I18nFormatter } from "@gradio/utils";
 	import HighlightedText from "./Highlightedtext.svelte";
 	import { Block, BlockLabel, Empty } from "@gradio/atoms";
 	import { TextHighlight } from "@gradio/icons";
 	import { StatusTracker } from "@gradio/statustracker";
 	import type { LoadingStatus } from "@gradio/statustracker";
-<<<<<<< HEAD
-=======
-	import { _ } from "svelte-i18n";
 	import { merge_elements } from "../utils";
->>>>>>> 2772235a
-
+	
 	export let gradio: Gradio<{
 		select: SelectData;
 		change: never;
@@ -18,16 +14,10 @@
 	export let elem_id = "";
 	export let elem_classes: string[] = [];
 	export let visible = true;
-<<<<<<< HEAD
 	export let value:
 		| [{ token: string; class_or_confidence: string | number }]
 		| [];
 	let old_value: [{ token: string; class_or_confidence: string | number }] | [];
-=======
-	export let value: [string, string | number | null][];
-	let old_value: [string, string | number | null][];
-	export let mode: "static" | "interactive";
->>>>>>> 2772235a
 	export let show_legend: boolean;
 	export let color_map: Record<string, string> = {};
 	export let label = gradio.i18n("highlighted_text.highlighted_text");
@@ -35,14 +25,9 @@
 	export let scale: number | null = null;
 	export let min_width: number | undefined = undefined;
 	export let selectable = false;
-<<<<<<< HEAD
-=======
 	export let combine_adjacent = false;
-	export let gradio: Gradio<{
-		select: SelectData;
-		change: never;
-	}>;
->>>>>>> 2772235a
+	export let mode: "static" | "interactive";
+
 
 	$: if (!color_map && Object.keys(color_map).length) {
 		color_map = color_map;
