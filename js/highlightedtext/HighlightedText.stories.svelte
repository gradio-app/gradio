--- conflicted
+++ resolved
@@ -1,13 +1,7 @@
 <script>
 	import { Meta, Template, Story } from "@storybook/addon-svelte-csf";
-<<<<<<< HEAD
 	import HighlightedText from "./shared/StaticHighlightedtext.svelte";
 	import { Gradio } from "@gradio/utils";
-	import { t } from "@storybook/theming/dist/create-c2b2ce6d";
-=======
-	import HighlightedText from "./static";
-	import { Gradio } from "@gradio/utils";
->>>>>>> dcf13d75
 </script>
 
 <Meta title="Components/HighlightedText" component={HighlightedText} />
