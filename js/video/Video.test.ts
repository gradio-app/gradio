--- conflicted
+++ resolved
@@ -213,9 +213,6 @@
 			loading_status,
 			interactive: false,
 			value: {
-<<<<<<< HEAD
-				path: "https://gradio-builds.s3.amazonaws.com/demo-files/audio_sample.wav"
-=======
 				path: "https://gradio-builds.s3.amazonaws.com/demo-files/audio_sample.wav",
 				url: "https://gradio-builds.s3.amazonaws.com/demo-files/audio_sample.wav"
 			},
@@ -228,7 +225,6 @@
 			webcam_options: {
 				mirror: true,
 				constraints: null
->>>>>>> 128f24c5
 			}
 		});
 		startButton = result.getByTestId("test-player") as HTMLVideoElement;
@@ -270,19 +266,16 @@
 			value: {
 				path: "https://raw.githubusercontent.com/gradio-app/gradio/main/gradio/demo/video_component/files/a.mp4",
 				url: "https://raw.githubusercontent.com/gradio-app/gradio/main/gradio/demo/video_component/files/a.mp4"
-<<<<<<< HEAD
-=======
-			},
-			root: "foo",
-			proxy_url: null,
-			streaming: false,
-			pending: false,
-			sources: ["upload"],
-			autoplay: true,
-			webcam_options: {
-				mirror: true,
-				constraints: null
->>>>>>> 128f24c5
+			},
+			root: "foo",
+			proxy_url: null,
+			streaming: false,
+			pending: false,
+			sources: ["upload"],
+			autoplay: true,
+			webcam_options: {
+				mirror: true,
+				constraints: null
 			}
 		});
 		startButton = result.getByTestId("test-player") as HTMLVideoElement;
