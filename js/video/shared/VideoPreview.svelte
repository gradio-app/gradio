--- conflicted
+++ resolved
@@ -52,14 +52,8 @@
 {:else}
 	{#key value.url}
 		<Player
-<<<<<<< HEAD
-			interactive={false}
-			src={value.data}
-			subtitle={subtitle?.data}
-=======
 			src={value.url}
 			subtitle={subtitle?.url}
->>>>>>> 90318b1d
 			{autoplay}
 			on:play
 			on:pause
@@ -67,6 +61,7 @@
 			on:end
 			mirror={false}
 			{label}
+			interactive={false}
 		/>
 	{/key}
 	<div class="icon-buttons" data-testid="download-div">
