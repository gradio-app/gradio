--- conflicted
+++ resolved
@@ -1,7 +1,5 @@
 # @gradio/paramviewer
 
-<<<<<<< HEAD
-=======
 ## 0.5.5
 
 ### Dependency updates
@@ -43,7 +41,6 @@
 - @gradio/statustracker@0.8.0-beta.5
 - @gradio/atoms@0.9.0-beta.5
 
->>>>>>> 4d908835
 ## 0.4.22-beta.4
 
 ### Dependency updates
