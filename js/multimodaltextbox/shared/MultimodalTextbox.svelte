--- conflicted
+++ resolved
@@ -437,19 +437,14 @@
 								{:else}
 									<File />
 								{/if}
-								<!-- <button
+								<button
 									class="delete-button"
 									on:click={(event) => remove_thumbnail(event, index)}
 									aria-label="Remove file"
 								>
 									<Clear />
-<<<<<<< HEAD
 								</button>
 							</div>
-=======
-								</button> -->
-							</button>
->>>>>>> 7eb57d9b
 						</span>
 					{/each}
 					{#if uploading}
