<script lang="ts">
	import {
		beforeUpdate,
		afterUpdate,
		createEventDispatcher,
		tick
	} from "svelte";
	import { text_area_resize, resize } from "../shared/utils";
	import { BlockTitle } from "@gradio/atoms";
	import { Upload } from "@gradio/upload";
	import { Image } from "@gradio/image/shared";
	import type { FileData, Client } from "@gradio/client";
	import {
		Clear,
		File,
		Music,
		Paperclip,
		Video,
		Send,
		Square
	} from "@gradio/icons";
	import type { SelectData } from "@gradio/utils";

	export let value: { text: string; files: FileData[] } = {
		text: "",
		files: []
	};

	export let value_is_output = false;
	export let lines = 1;
	export let placeholder = "Type here...";
	export let disabled = false;
	export let label: string;
	export let info: string | undefined = undefined;
	export let show_label = true;
	export let container = true;
	export let max_lines: number;
	export let submit_btn: string | boolean | null = null;
	export let stop_btn: string | boolean | null = null;
	export let rtl = false;
	export let autofocus = false;
	export let text_align: "left" | "right" | undefined = undefined;
	export let autoscroll = true;
	export let root: string;
	export let file_types: string[] | null = null;
	export let max_file_size: number | null = null;
	export let upload: Client["upload"];
	export let stream_handler: Client["stream"];
	export let file_count: "single" | "multiple" | "directory" = "multiple";

	let upload_component: Upload;
	let hidden_upload: HTMLInputElement;
	let el: HTMLTextAreaElement | HTMLInputElement;
	let can_scroll: boolean;
	let previous_scroll_top = 0;
	let user_has_scrolled_up = false;
	export let dragging = false;
	let uploading = false;
	let oldValue = value.text;
	$: dispatch("drag", dragging);

	let full_container: HTMLDivElement;

	$: if (oldValue !== value.text) {
		dispatch("change", value);
		oldValue = value.text;
	}

	$: if (value === null) value = { text: "", files: [] };
	$: value, el && lines !== max_lines && resize(el, lines, max_lines);
	$: can_submit = value.text !== "" || value.files.length > 0;

	const dispatch = createEventDispatcher<{
		change: typeof value;
		submit: undefined;
		stop: undefined;
		blur: undefined;
		select: SelectData;
		input: undefined;
		focus: undefined;
		drag: boolean;
		upload: FileData[] | FileData;
		clear: undefined;
		load: FileData[] | FileData;
		error: string;
	}>();

	beforeUpdate(() => {
		can_scroll = el && el.offsetHeight + el.scrollTop > el.scrollHeight - 100;
	});

	const scroll = (): void => {
		if (can_scroll && autoscroll && !user_has_scrolled_up) {
			el.scrollTo(0, el.scrollHeight);
		}
	};

	async function handle_change(): Promise<void> {
		dispatch("change", value);
		if (!value_is_output) {
			dispatch("input");
		}
	}

	afterUpdate(() => {
		if (autofocus && el !== null) {
			el.focus();
		}
		if (can_scroll && autoscroll) {
			scroll();
		}
		value_is_output = false;
	});

	function handle_select(event: Event): void {
		const target: HTMLTextAreaElement | HTMLInputElement = event.target as
			| HTMLTextAreaElement
			| HTMLInputElement;
		const text = target.value;
		const index: [number, number] = [
			target.selectionStart as number,
			target.selectionEnd as number
		];
		dispatch("select", { value: text.substring(...index), index: index });
	}

	async function handle_keypress(e: KeyboardEvent): Promise<void> {
		await tick();
		if (e.key === "Enter" && e.shiftKey && lines > 1) {
			e.preventDefault();
			if (can_submit) {
				dispatch("submit");
			}
		} else if (
			e.key === "Enter" &&
			!e.shiftKey &&
			lines === 1 &&
			max_lines >= 1
		) {
			e.preventDefault();
			if (can_submit) {
				dispatch("submit");
			}
		}
	}

	function handle_scroll(event: Event): void {
		const target = event.target as HTMLElement;
		const current_scroll_top = target.scrollTop;
		if (current_scroll_top < previous_scroll_top) {
			user_has_scrolled_up = true;
		}
		previous_scroll_top = current_scroll_top;

		const max_scroll_top = target.scrollHeight - target.clientHeight;
		const user_has_scrolled_to_bottom = current_scroll_top >= max_scroll_top;
		if (user_has_scrolled_to_bottom) {
			user_has_scrolled_up = false;
		}
	}

	async function handle_upload({
		detail
	}: CustomEvent<FileData | FileData[]>): Promise<void> {
		handle_change();
		if (Array.isArray(detail)) {
			for (let file of detail) {
				value.files.push(file);
			}
			value = value;
		} else {
			value.files.push(detail);
			value = value;
		}
		await tick();
		dispatch("change", value);
		dispatch("upload", detail);
	}

	function remove_thumbnail(event: MouseEvent, index: number): void {
		handle_change();
		event.stopPropagation();
		value.files.splice(index, 1);
		value = value;
	}

	function handle_upload_click(): void {
		if (hidden_upload) {
			hidden_upload.value = "";
			hidden_upload.click();
		}
	}

	function handle_stop(): void {
		dispatch("stop");
	}

	function handle_submit(): void {
		dispatch("submit");
	}

	function handle_paste(event: ClipboardEvent): void {
		if (!event.clipboardData) return;
		const items = event.clipboardData.items;
		for (let index in items) {
			const item = items[index];
			if (item.kind === "file" && item.type.includes("image")) {
				const blob = item.getAsFile();
				if (blob) upload_component.load_files([blob]);
			}
		}
	}

	function handle_dragenter(event: DragEvent): void {
		event.preventDefault();
		dragging = true;
	}

	function handle_dragleave(event: DragEvent): void {
		event.preventDefault();
		const rect = full_container.getBoundingClientRect();
		const { clientX, clientY } = event;
		if (
			clientX <= rect.left ||
			clientX >= rect.right ||
			clientY <= rect.top ||
			clientY >= rect.bottom
		) {
			dragging = false;
		}
	}

	function handle_drop(event: DragEvent): void {
		event.preventDefault();
		dragging = false;
		if (event.dataTransfer && event.dataTransfer.files) {
			upload_component.load_files(Array.from(event.dataTransfer.files));
		}
	}
</script>

<div
	class="full-container"
	class:dragging
	bind:this={full_container}
	on:dragenter={handle_dragenter}
	on:dragleave={handle_dragleave}
	on:dragover|preventDefault
	on:drop={handle_drop}
	role="group"
	aria-label="Multimedia input field"
>
	<!-- svelte-ignore a11y-autofocus -->
	<label class:container>
		<BlockTitle {root} {show_label} {info}>{label}</BlockTitle>
		{#if value.files.length > 0 || uploading}
			<div
				class="thumbnails scroll-hide"
				aria-label="Uploaded files"
				data-testid="container_el"
				style="display: {value.files.length > 0 || uploading
					? 'flex'
					: 'none'};"
			>
				{#each value.files as file, index}
					<span role="listitem" aria-label="File thumbnail">
						<button class="thumbnail-item thumbnail-small">
							<button
								class:disabled
								class="delete-button"
								on:click={(event) => remove_thumbnail(event, index)}
								><Clear /></button
							>
							{#if file.mime_type && file.mime_type.includes("image")}
								<Image
									src={file.url}
									title={null}
									alt=""
									loading="lazy"
									class={"thumbnail-image"}
								/>
							{:else if file.mime_type && file.mime_type.includes("audio")}
								<Music />
							{:else if file.mime_type && file.mime_type.includes("video")}
								<Video />
							{:else}
								<File />
							{/if}
						</button>
					</span>
				{/each}
				{#if uploading}
					<div class="loader" role="status" aria-label="Uploading"></div>
				{/if}
			</div>
		{/if}
		<div class="input-container">
			<Upload
				bind:this={upload_component}
				on:load={handle_upload}
				{file_count}
				filetype={file_types}
				{root}
				{max_file_size}
				bind:dragging
				bind:uploading
				show_progress={false}
				disable_click={true}
				bind:hidden_upload
				on:error
				hidden={true}
				{upload}
				{stream_handler}
			></Upload>
			<button
				data-testid="upload-button"
				class="upload-button"
				on:click={handle_upload_click}><Paperclip /></button
			>
			<textarea
				data-testid="textbox"
				use:text_area_resize={{
					text: value.text,
					lines: lines,
					max_lines: max_lines
				}}
				class="scroll-hide"
				class:no-label={!show_label}
				dir={rtl ? "rtl" : "ltr"}
				bind:value={value.text}
				bind:this={el}
				{placeholder}
				rows={lines}
				{disabled}
				{autofocus}
				on:keypress={handle_keypress}
				on:blur
				on:select={handle_select}
				on:focus
				on:scroll={handle_scroll}
				on:paste={handle_paste}
				style={text_align ? "text-align: " + text_align : ""}
			/>
			{#if submit_btn}
				<button
					class="submit-button"
					class:padded-button={submit_btn !== true}
					on:click={handle_submit}
					disabled={!can_submit}
				>
					{#if submit_btn === true}
						<Send />
					{:else}
						{submit_btn}
					{/if}
				</button>
			{/if}
			{#if stop_btn}
				<button
					class="stop-button"
					class:padded-button={stop_btn !== true}
					on:click={handle_stop}
				>
					{#if stop_btn === true}
						<Square fill={"none"} stroke_width={2.5} />
					{:else}
						{stop_btn}
					{/if}
				</button>
			{/if}
		</div>
	</label>
</div>

<style>
	.full-container {
		width: 100%;
		position: relative;
	}

	.full-container.dragging::after {
		content: "";
		position: absolute;
		top: 0;
		left: 0;
		right: 0;
		bottom: 0;
		pointer-events: none;
	}

	.input-container {
		display: flex;
		position: relative;
		align-items: flex-end;
	}

	textarea {
		flex-grow: 1;
		outline: none !important;
		background: var(--block-background-fill);
		padding: var(--input-padding);
		color: var(--body-text-color);
		font-weight: var(--input-text-weight);
		font-size: var(--input-text-size);
		line-height: var(--line-sm);
		border: none;
		margin-top: 0px;
		margin-bottom: 0px;
		resize: none;
		position: relative;
		z-index: 1;
	}
	textarea.no-label {
		padding-top: 5px;
		padding-bottom: 5px;
	}

	textarea:disabled {
		-webkit-opacity: 1;
		opacity: 1;
	}

	textarea::placeholder {
		color: var(--input-placeholder-color);
	}

	.upload-button,
	.submit-button,
	.stop-button {
		border: none;
		text-align: center;
		text-decoration: none;
		font-size: 14px;
		cursor: pointer;
		border-radius: 15px;
		min-width: 30px;
		height: 30px;
		flex-shrink: 0;
		display: flex;
		justify-content: center;
		align-items: center;
		z-index: var(--layer-1);
	}
	.padded-button {
		padding: 0 10px;
	}

	.stop-button,
	.upload-button,
	.submit-button {
		background: var(--button-secondary-background-fill);
	}

	.stop-button:hover,
	.upload-button:hover,
	.submit-button:hover {
		background: var(--button-secondary-background-fill-hover);
	}

<<<<<<< HEAD
=======
	.stop-button:disabled,
	.upload-button:disabled,
	.submit-button:disabled {
		background: var(--button-secondary-background-fill);
		cursor: initial;
	}
>>>>>>> 4d908835
	.stop-button:active,
	.upload-button:active,
	.submit-button:active {
		box-shadow: var(--button-shadow-active);
	}

	.stop-button:disabled,
	.upload-button:disabled,
	.submit-button:disabled {
		background: var(--button-secondary-background-fill);
		cursor: initial;
	}

	.submit-button :global(svg) {
		height: 22px;
		width: 22px;
	}
	.upload-button :global(svg) {
		height: 17px;
		width: 17px;
	}

	.stop-button :global(svg) {
		height: 16px;
		width: 16px;
	}

	.loader {
		display: flex;
		justify-content: center;
		align-items: center;
		--ring-color: transparent;
		position: relative;
		border: 5px solid #f3f3f3;
		border-top: 5px solid var(--color-accent);
		border-radius: 50%;
		width: 25px;
		height: 25px;
		animation: spin 2s linear infinite;
	}

	@keyframes spin {
		0% {
			transform: rotate(0deg);
		}
		100% {
			transform: rotate(360deg);
		}
	}

	.thumbnails :global(img) {
		width: var(--size-full);
		height: var(--size-full);
		object-fit: cover;
		border-radius: var(--radius-lg);
	}

	.thumbnails {
		display: flex;
		align-items: center;
		gap: var(--spacing-lg);
		overflow-x: scroll;
		padding-top: var(--spacing-sm);
		margin-bottom: 6px;
	}

	.thumbnail-item {
		display: flex;
		justify-content: center;
		align-items: center;
		--ring-color: transparent;
		position: relative;
		box-shadow:
			0 0 0 2px var(--ring-color),
			var(--shadow-drop);
		border: 1px solid var(--border-color-primary);
		border-radius: var(--radius-lg);
		background: var(--background-fill-secondary);
		aspect-ratio: var(--ratio-square);
		width: var(--size-full);
		height: var(--size-full);
		cursor: default;
	}

	.thumbnail-small {
		flex: none;
		transform: scale(0.9);
		transition: 0.075s;
		width: var(--size-12);
		height: var(--size-12);
	}

	.thumbnail-item :global(svg) {
		width: 30px;
		height: 30px;
	}

	.delete-button {
		display: flex;
		justify-content: center;
		align-items: center;
		position: absolute;
		right: -7px;
		top: -7px;
		color: var(--button-secondary-text-color);
		background: var(--button-secondary-background-fill);
		border: none;
		text-align: center;
		text-decoration: none;
		font-size: 10px;
		cursor: pointer;
		border-radius: 50%;
		width: 20px;
		height: 20px;
	}

	.disabled {
		display: none;
	}

	.delete-button :global(svg) {
		width: 12px;
		height: 12px;
	}

	.delete-button:hover {
		filter: brightness(1.2);
		border: 0.8px solid var(--color-grey-500);
	}
</style><|MERGE_RESOLUTION|>--- conflicted
+++ resolved
@@ -3,7 +3,7 @@
 		beforeUpdate,
 		afterUpdate,
 		createEventDispatcher,
-		tick
+		tick,
 	} from "svelte";
 	import { text_area_resize, resize } from "../shared/utils";
 	import { BlockTitle } from "@gradio/atoms";
@@ -17,13 +17,13 @@
 		Paperclip,
 		Video,
 		Send,
-		Square
+		Square,
 	} from "@gradio/icons";
 	import type { SelectData } from "@gradio/utils";
 
 	export let value: { text: string; files: FileData[] } = {
 		text: "",
-		files: []
+		files: [],
 	};
 
 	export let value_is_output = false;
@@ -119,7 +119,7 @@
 		const text = target.value;
 		const index: [number, number] = [
 			target.selectionStart as number,
-			target.selectionEnd as number
+			target.selectionEnd as number,
 		];
 		dispatch("select", { value: text.substring(...index), index: index });
 	}
@@ -160,7 +160,7 @@
 	}
 
 	async function handle_upload({
-		detail
+		detail,
 	}: CustomEvent<FileData | FileData[]>): Promise<void> {
 		handle_change();
 		if (Array.isArray(detail)) {
@@ -322,7 +322,7 @@
 				use:text_area_resize={{
 					text: value.text,
 					lines: lines,
-					max_lines: max_lines
+					max_lines: max_lines,
 				}}
 				class="scroll-hide"
 				class:no-label={!show_label}
@@ -457,15 +457,12 @@
 		background: var(--button-secondary-background-fill-hover);
 	}
 
-<<<<<<< HEAD
-=======
 	.stop-button:disabled,
 	.upload-button:disabled,
 	.submit-button:disabled {
 		background: var(--button-secondary-background-fill);
 		cursor: initial;
 	}
->>>>>>> 4d908835
 	.stop-button:active,
 	.upload-button:active,
 	.submit-button:active {
