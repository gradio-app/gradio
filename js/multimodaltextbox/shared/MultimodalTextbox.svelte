--- conflicted
+++ resolved
@@ -457,14 +457,6 @@
 		background: var(--button-secondary-background-fill-hover);
 	}
 
-<<<<<<< HEAD
-=======
-	.stop-button:active,
-	.upload-button:active,
-	.submit-button:active {
-		box-shadow: var(--button-shadow-active);
-	}
-
 	.stop-button:disabled,
 	.upload-button:disabled,
 	.submit-button:disabled {
@@ -472,7 +464,6 @@
 		cursor: initial;
 	}
 
->>>>>>> 17e6c84d
 	.submit-button :global(svg) {
 		height: 22px;
 		width: 22px;
