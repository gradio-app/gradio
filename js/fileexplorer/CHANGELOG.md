# @gradio/fileexplorer

<<<<<<< HEAD
=======
## 0.5.6

### Dependency updates

- @gradio/statustracker@0.9.3
- @gradio/atoms@0.10.1
- @gradio/client@1.7.1
- @gradio/upload@0.13.5
- @gradio/checkbox@0.4.5
- @gradio/file@0.10.6

## 0.5.5

### Dependency updates

- @gradio/statustracker@0.9.2
- @gradio/atoms@0.10.0
- @gradio/icons@0.8.1
- @gradio/upload@0.13.4
- @gradio/file@0.10.5
- @gradio/checkbox@0.4.4

## 0.5.4

### Dependency updates

- @gradio/statustracker@0.9.1
- @gradio/upload@0.13.3
- @gradio/atoms@0.9.2
- @gradio/checkbox@0.4.3
- @gradio/file@0.10.4

## 0.5.3

### Dependency updates

- @gradio/atoms@0.9.1
- @gradio/statustracker@0.9.0
- @gradio/client@1.7.0
- @gradio/upload@0.13.2
- @gradio/file@0.10.3
- @gradio/checkbox@0.4.2

## 0.5.2

### Dependency updates

- @gradio/file@0.10.2
- @gradio/upload@0.13.1

## 0.5.1

### Dependency updates

- @gradio/statustracker@0.8.1
- @gradio/checkbox@0.4.1
- @gradio/file@0.10.1

## 0.5.0

### Features

- [#8843](https://github.com/gradio-app/gradio/pull/8843) [`6f95286`](https://github.com/gradio-app/gradio/commit/6f95286337459efbccb95c9cfac63355669df9ee) - Standardize `height` across components and add `max_height` and `min_height` parameters where appropriate

### Dependencies

- @gradio/atoms@0.9.0
- @gradio/checkbox@0.4.0
- @gradio/client@1.6.0
- @gradio/file@0.10.0
- @gradio/icons@0.8.0
- @gradio/statustracker@0.8.0
- @gradio/upload@0.13.0
- @gradio/utils@0.7.0

## 0.5.0-beta.7

### Dependency updates

- @gradio/upload@0.13.0-beta.7
- @gradio/statustracker@0.8.0-beta.5
- @gradio/icons@0.8.0-beta.4
- @gradio/atoms@0.9.0-beta.5
- @gradio/checkbox@0.4.0-beta.5
- @gradio/file@0.10.0-beta.7

>>>>>>> 4d908835
## 0.5.0-beta.6

### Dependency updates

- @gradio/statustracker@0.8.0-beta.4
- @gradio/atoms@0.9.0-beta.4
- @gradio/client@1.6.0-beta.4
- @gradio/upload@0.13.0-beta.6
- @gradio/checkbox@0.4.0-beta.4
- @gradio/file@0.10.0-beta.6

## 0.5.0-beta.5

### Dependency updates

- @gradio/upload@0.13.0-beta.5
- @gradio/statustracker@0.8.0-beta.3
- @gradio/icons@0.8.0-beta.3
- @gradio/atoms@0.9.0-beta.3
- @gradio/file@0.10.0-beta.5
- @gradio/checkbox@0.4.0-beta.3

## 0.5.0-beta.4

### Dependency updates

- @gradio/statustracker@0.8.0-beta.2
- @gradio/upload@0.13.0-beta.4
- @gradio/checkbox@0.4.0-beta.2
- @gradio/file@0.10.0-beta.4

## 0.5.0-beta.3

### Dependency updates

- @gradio/upload@0.13.0-beta.3
- @gradio/client@1.6.0-beta.3
- @gradio/file@0.10.0-beta.3

## 0.5.0-beta.2

### Features

- [#9313](https://github.com/gradio-app/gradio/pull/9313) [`1fef9d9`](https://github.com/gradio-app/gradio/commit/1fef9d9a26f0ebce4de18c486702661f6539b1c6) - Standardize `height` across components and add `max_height` and `min_height` parameters where appropriate.  Thanks @abidlabs!

### Dependency updates

- @gradio/atoms@0.9.0-beta.2
- @gradio/upload@0.13.0-beta.2
- @gradio/client@1.6.0-beta.2
- @gradio/icons@0.8.0-beta.2
- @gradio/statustracker@0.8.0-beta.2
- @gradio/utils@0.7.0-beta.2
- @gradio/file@0.10.0-beta.2
- @gradio/checkbox@0.4.0-beta.2

## 0.4.19-beta.1

### Dependency updates

- @gradio/atoms@0.8.1-beta.1
- @gradio/icons@0.8.0-beta.1
- @gradio/statustracker@0.8.0-beta.1
- @gradio/utils@0.7.0-beta.1
- @gradio/client@1.6.0-beta.1
- @gradio/upload@0.12.4-beta.1
- @gradio/file@0.9.4-beta.1
- @gradio/checkbox@0.4.0-beta.1

## 0.4.19

### Fixes

- [#9163](https://github.com/gradio-app/gradio/pull/9163) [`2b6cbf2`](https://github.com/gradio-app/gradio/commit/2b6cbf25908e42cf027324e54ef2cc0baad11a91) - fix exports and generate types.  Thanks @pngwn!

### Dependency updates

- @gradio/utils@0.6.1
- @gradio/statustracker@0.7.6
- @gradio/atoms@0.8.1
- @gradio/icons@0.7.2
- @gradio/client@1.5.2
- @gradio/upload@0.12.4
- @gradio/file@0.9.4
- @gradio/checkbox@0.3.13

## 0.4.18

### Features

- [#9118](https://github.com/gradio-app/gradio/pull/9118) [`e1c404d`](https://github.com/gradio-app/gradio/commit/e1c404da1143fb52b659d03e028bdba1badf443d) - setup npm-previews of all packages.  Thanks @pngwn!

### Dependency updates

- @gradio/utils@0.6.0
- @gradio/upload@0.12.3
- @gradio/atoms@0.8.0
- @gradio/client@1.5.1
- @gradio/statustracker@0.7.5
- @gradio/icons@0.7.1
- @gradio/checkbox@0.3.12
- @gradio/file@0.9.3

## 0.4.17

### Dependency updates

- @gradio/atoms@0.7.9
- @gradio/statustracker@0.7.4
- @gradio/client@1.5.0
- @gradio/icons@0.7.0
- @gradio/upload@0.12.2
- @gradio/file@0.9.2
- @gradio/checkbox@0.3.11

## 0.4.16

### Dependency updates

- @gradio/atoms@0.7.8
- @gradio/icons@0.6.1
- @gradio/utils@0.5.2
- @gradio/statustracker@0.7.3
- @gradio/upload@0.12.1
- @gradio/file@0.9.1
- @gradio/checkbox@0.3.10

## 0.4.15

### Dependency updates

- @gradio/client@1.4.0
- @gradio/statustracker@0.7.2
- @gradio/file@0.9.0
- @gradio/upload@0.12.0
- @gradio/atoms@0.7.7
- @gradio/checkbox@0.3.9

## 0.4.14

### Dependency updates

- @gradio/atoms@0.7.6
- @gradio/utils@0.5.1
- @gradio/statustracker@0.7.1
- @gradio/client@1.3.0
- @gradio/upload@0.11.5
- @gradio/icons@0.6.0
- @gradio/file@0.8.5
- @gradio/checkbox@0.3.8

## 0.4.13

### Dependency updates

- @gradio/upload@0.11.4
- @gradio/client@1.2.1
- @gradio/file@0.8.4

## 0.4.12

### Dependency updates

- @gradio/atoms@0.7.5
- @gradio/utils@0.5.0
- @gradio/icons@0.5.0
- @gradio/client@1.2.0
- @gradio/statustracker@0.7.0
- @gradio/checkbox@0.3.7
- @gradio/file@0.8.3
- @gradio/upload@0.11.3

## 0.4.11

### Dependency updates

- @gradio/client@1.1.1
- @gradio/upload@0.11.2
- @gradio/file@0.8.2

## 0.4.10

### Dependency updates

- @gradio/upload@0.11.1
- @gradio/client@1.1.0
- @gradio/file@0.8.1

## 0.4.9

### Dependency updates

- @gradio/statustracker@0.6.0
- @gradio/client@1.0.0
- @gradio/file@0.8.0
- @gradio/upload@0.11.0
- @gradio/checkbox@0.3.6

## 0.4.8

### Dependency updates

- @gradio/upload@0.10.7
- @gradio/client@0.20.1
- @gradio/file@0.7.7

## 0.4.7

### Dependency updates

- @gradio/client@0.20.0
- @gradio/statustracker@0.6.0
- @gradio/file@0.7.6
- @gradio/upload@0.10.6
- @gradio/checkbox@0.3.6

## 0.4.6

### Dependency updates

- @gradio/utils@0.4.2
- @gradio/atoms@0.7.4
- @gradio/statustracker@0.5.5
- @gradio/upload@0.10.5
- @gradio/client@0.19.4
- @gradio/file@0.7.5
- @gradio/checkbox@0.3.5

## 0.4.5

### Dependency updates

- @gradio/client@0.19.3
- @gradio/statustracker@0.5.4
- @gradio/file@0.7.4
- @gradio/upload@0.10.4
- @gradio/checkbox@0.3.4

## 0.4.4

### Dependency updates

- @gradio/upload@0.10.3
- @gradio/client@0.19.2
- @gradio/file@0.7.3

## 0.4.3

### Dependency updates

- @gradio/statustracker@0.5.3
- @gradio/client@0.19.1
- @gradio/checkbox@0.3.3
- @gradio/file@0.7.2
- @gradio/upload@0.10.2

## 0.4.2

### Dependency updates

- @gradio/atoms@0.7.3
- @gradio/statustracker@0.5.2
- @gradio/client@0.19.0
- @gradio/icons@0.4.1
- @gradio/upload@0.10.1
- @gradio/file@0.7.1
- @gradio/checkbox@0.3.2

## 0.4.1

### Dependency updates

- @gradio/atoms@0.7.2
- @gradio/client@0.18.0
- @gradio/upload@0.10.0
- @gradio/utils@0.4.1
- @gradio/statustracker@0.5.1
- @gradio/file@0.7.0
- @gradio/checkbox@0.3.1

## 0.4.0

### Highlights

#### Setting File Upload Limits ([#7909](https://github.com/gradio-app/gradio/pull/7909) [`2afca65`](https://github.com/gradio-app/gradio/commit/2afca6541912b37dc84f447c7ad4af21607d7c72))

We have added a `max_file_size` size parameter to `launch()` that limits to size of files uploaded to the server. This limit applies to each individual file. This parameter can be specified as a string or an integer (corresponding to the size in bytes).

The following code snippet sets a max file size of 5 megabytes.

```python
import gradio as gr

demo = gr.Interface(lambda x: x, "image", "image")

demo.launch(max_file_size="5mb")
# or
demo.launch(max_file_size=5 * gr.FileSize.MB)
```

![max_file_size_upload](https://github.com/gradio-app/gradio/assets/41651716/7547330c-a082-4901-a291-3f150a197e45)


#### Error states can now be cleared

When a component encounters an error, the error state shown in the UI can now be cleared by clicking on the `x` icon in the top right of the component. This applies to all types of errors, whether it's raised in the UI or the server.

![error_modal_calculator](https://github.com/gradio-app/gradio/assets/41651716/16cb071c-accd-45a6-9c18-0dea27d4bd98)

 Thanks @freddyaboulton!

### Fixes

- [#8066](https://github.com/gradio-app/gradio/pull/8066) [`624f9b9`](https://github.com/gradio-app/gradio/commit/624f9b9477f74a581a6c14119234f9efdfcda398) - make gradio dev tools a local dependency rather than bundling.  Thanks @pngwn!

### Dependency updates

- @gradio/atoms@0.7.1
- @gradio/client@0.17.0
- @gradio/checkbox@0.3.0
- @gradio/file@0.6.0
- @gradio/statustracker@0.5.0
- @gradio/upload@0.9.0
- @gradio/utils@0.4.0

## 0.3.32

### Dependency updates

- @gradio/utils@0.3.2
- @gradio/statustracker@0.4.12
- @gradio/client@0.16.0
- @gradio/upload@0.8.5
- @gradio/atoms@0.7.0
- @gradio/icons@0.4.0
- @gradio/file@0.5.12
- @gradio/checkbox@0.2.15

## 0.3.31

### Dependency updates

- @gradio/utils@0.3.1
- @gradio/atoms@0.6.2
- @gradio/statustracker@0.4.11
- @gradio/upload@0.8.4
- @gradio/client@0.15.1
- @gradio/file@0.5.11
- @gradio/checkbox@0.2.14

## 0.3.30

### Dependency updates

- @gradio/upload@0.8.3
- @gradio/client@0.15.0
- @gradio/file@0.5.10

## 0.3.29

### Dependency updates

- @gradio/atoms@0.6.1
- @gradio/statustracker@0.4.10
- @gradio/icons@0.3.4
- @gradio/upload@0.8.2
- @gradio/file@0.5.9
- @gradio/checkbox@0.2.13

## 0.3.28

### Dependency updates

- @gradio/upload@0.8.1
- @gradio/statustracker@0.4.9
- @gradio/atoms@0.6.0
- @gradio/file@0.5.8
- @gradio/checkbox@0.2.12

## 0.3.27

### Dependency updates

- @gradio/client@0.14.0
- @gradio/upload@0.8.0
- @gradio/file@0.5.7

## 0.3.26

### Dependency updates

- @gradio/upload@0.7.7
- @gradio/client@0.13.0
- @gradio/file@0.5.6

## 0.3.25

### Patch Changes

- Updated dependencies [[`8181695`](https://github.com/gradio-app/gradio/commit/8181695e70187e8bc2bf7518697098c8d1b9843d)]:
  - @gradio/upload@0.7.6
  - @gradio/file@0.5.5

## 0.3.24

### Patch Changes

- Updated dependencies [[`26356a6`](https://github.com/gradio-app/gradio/commit/26356a623c4196f48ca236d973a597831743cdb8), [`eda33b3`](https://github.com/gradio-app/gradio/commit/eda33b3763897a542acf298e523fa493dc655aee), [`4b0d589`](https://github.com/gradio-app/gradio/commit/4b0d58933057432758a54169a360eb352903d6b4)]:
  - @gradio/file@0.5.4
  - @gradio/upload@0.7.5
  - @gradio/client@0.12.2

## 0.3.23

### Patch Changes

- Updated dependencies [[`98a2719`](https://github.com/gradio-app/gradio/commit/98a2719bfb9c64338caf9009891b6c6b0b33ea89), [`9c36572`](https://github.com/gradio-app/gradio/commit/9c36572e32aeec6e6352a861dfea6ee0f9a15e79)]:
  - @gradio/statustracker@0.4.8
  - @gradio/file@0.5.3
  - @gradio/checkbox@0.2.11

## 0.3.22

### Fixes

- [#7441](https://github.com/gradio-app/gradio/pull/7441) [`f52cab6`](https://github.com/gradio-app/gradio/commit/f52cab634b94638d7f4625d40bf3d9afbe68040b) - Dispatch change event for file explorer. Thanks [@aliabid94](https://github.com/aliabid94)!

## 0.3.21

### Fixes

- [#7337](https://github.com/gradio-app/gradio/pull/7337) [`65437ce`](https://github.com/gradio-app/gradio/commit/65437ce832f806da316aa074539b6263e1d8b7ac) - Improve File Explorer performance. Thanks [@aliabid94](https://github.com/aliabid94)!

## 0.3.20

### Patch Changes

- Updated dependencies [[`f35f615`](https://github.com/gradio-app/gradio/commit/f35f615e33a5dd90bfeb106b6f5dca689849fcef), [`49d9c48`](https://github.com/gradio-app/gradio/commit/49d9c48537aa706bf72628e3640389470138bdc6)]:
  - @gradio/file@0.5.0
  - @gradio/client@0.12.0
  - @gradio/upload@0.7.2

## 0.3.19

### Fixes

- [#7192](https://github.com/gradio-app/gradio/pull/7192) [`8dd6f4b`](https://github.com/gradio-app/gradio/commit/8dd6f4bc1901792f05cd59e86df7b1dbab692739) - Handle the case where examples is `null` for all components. Thanks [@abidlabs](https://github.com/abidlabs)!

## 0.3.18

### Patch Changes

- Updated dependencies [[`5727b92`](https://github.com/gradio-app/gradio/commit/5727b92abc8a00a675bfc0a921b38de771af947b), [`bc2cdc1`](https://github.com/gradio-app/gradio/commit/bc2cdc1df95b38025486cf76df4a494b66d98585), [`c60ad4d`](https://github.com/gradio-app/gradio/commit/c60ad4d34ab5b56a89bf6796822977e51e7a4a32)]:
  - @gradio/utils@0.2.1
  - @gradio/upload@0.7.0
  - @gradio/atoms@0.5.0
  - @gradio/checkbox@0.2.7
  - @gradio/file@0.4.8
  - @gradio/statustracker@0.4.4

## 0.3.17

### Patch Changes

- Updated dependencies [[`3c3cf86`](https://github.com/gradio-app/gradio/commit/3c3cf8618a8cad1ef66a7f96664923d2c9f5e0e2), [`523b6bc`](https://github.com/gradio-app/gradio/commit/523b6bc534e221b028a3ea3f274c7466fe242d5a), [`3f139c7`](https://github.com/gradio-app/gradio/commit/3f139c7c995f749562bb007d2a567bb167669de9)]:
  - @gradio/client@0.10.1
  - @gradio/file@0.4.7
  - @gradio/upload@0.6.1

## 0.3.16

### Patch Changes

- Updated dependencies [[`793bf8f`](https://github.com/gradio-app/gradio/commit/793bf8f7b1943f265c5d016c1a0c682ee549232a), [`5d00dd3`](https://github.com/gradio-app/gradio/commit/5d00dd37ca14bbfef2ceac550b29dbe05ba8cab0)]:
  - @gradio/upload@0.6.0
  - @gradio/file@0.4.6

## 0.3.15

### Features

- [#6931](https://github.com/gradio-app/gradio/pull/6931) [`6c863af`](https://github.com/gradio-app/gradio/commit/6c863af92fa9ceb5c638857eb22cc5ddb718d549) - Fix functional tests. Thanks [@aliabid94](https://github.com/aliabid94)!

## 0.3.14

### Patch Changes

- Updated dependencies [[`d406855`](https://github.com/gradio-app/gradio/commit/d4068557953746662235d595ec435c42ceb24414)]:
  - @gradio/client@0.9.4
  - @gradio/file@0.4.4
  - @gradio/upload@0.5.7

## 0.3.13

### Patch Changes

- Updated dependencies [[`828fb9e`](https://github.com/gradio-app/gradio/commit/828fb9e6ce15b6ea08318675a2361117596a1b5d), [`73268ee`](https://github.com/gradio-app/gradio/commit/73268ee2e39f23ebdd1e927cb49b8d79c4b9a144)]:
  - @gradio/client@0.9.3
  - @gradio/statustracker@0.4.3
  - @gradio/atoms@0.4.1
  - @gradio/upload@0.5.6
  - @gradio/file@0.4.3
  - @gradio/checkbox@0.2.6

## 0.3.12

### Patch Changes

- Updated dependencies [[`245d58e`](https://github.com/gradio-app/gradio/commit/245d58eff788e8d44a59d37a2d9b26d0f08a62b4)]:
  - @gradio/client@0.9.2
  - @gradio/file@0.4.2
  - @gradio/upload@0.5.5

## 0.3.11

### Patch Changes

- Updated dependencies [[`5d51fbc`](https://github.com/gradio-app/gradio/commit/5d51fbce7826da840a2fd4940feb5d9ad6f1bc5a), [`34f9431`](https://github.com/gradio-app/gradio/commit/34f943101bf7dd6b8a8974a6131c1ed7c4a0dac0)]:
  - @gradio/upload@0.5.4
  - @gradio/client@0.9.1
  - @gradio/file@0.4.1

## 0.3.10

### Fixes

- [#6689](https://github.com/gradio-app/gradio/pull/6689) [`c9673ca`](https://github.com/gradio-app/gradio/commit/c9673cacd6470296ee01d7717e2080986e750572) - Fix directory-only glob for FileExplorer. Thanks [@freddyaboulton](https://github.com/freddyaboulton)!
- [#6691](https://github.com/gradio-app/gradio/pull/6691) [`128ab5d`](https://github.com/gradio-app/gradio/commit/128ab5d65b51390e706a515a1708fe6c88659209) - Ensure checked files persist after FileExplorer rerenders. Thanks [@hannahblair](https://github.com/hannahblair)!

## 0.3.9

### Fixes

- [#6550](https://github.com/gradio-app/gradio/pull/6550) [`3156598`](https://github.com/gradio-app/gradio/commit/315659817e5e67a04a1375d35ea6fa58d20622d2) - Make FileExplorer work on python 3.8 and 3.9. Also make it update on changes to root, glob, or glob_dir. Thanks [@freddyaboulton](https://github.com/freddyaboulton)!

## 0.3.8

### Patch Changes

- Updated dependencies [[`71f1a1f99`](https://github.com/gradio-app/gradio/commit/71f1a1f9931489d465c2c1302a5c8d768a3cd23a), [`f94db6b73`](https://github.com/gradio-app/gradio/commit/f94db6b7319be902428887867500311a6a32a165)]:
  - @gradio/client@0.8.2
  - @gradio/file@0.3.0
  - @gradio/upload@0.5.1

## 0.3.7

### Patch Changes

- Updated dependencies [[`9caddc17b`](https://github.com/gradio-app/gradio/commit/9caddc17b1dea8da1af8ba724c6a5eab04ce0ed8)]:
  - @gradio/atoms@0.3.0
  - @gradio/icons@0.3.0
  - @gradio/statustracker@0.4.0
  - @gradio/upload@0.5.0
  - @gradio/checkbox@0.2.3
  - @gradio/file@0.2.7

## 0.3.6

### Patch Changes

- Updated dependencies [[`2f805a7dd`](https://github.com/gradio-app/gradio/commit/2f805a7dd3d2b64b098f659dadd5d01258290521), [`f816136a0`](https://github.com/gradio-app/gradio/commit/f816136a039fa6011be9c4fb14f573e4050a681a)]:
  - @gradio/upload@0.4.2
  - @gradio/atoms@0.2.2
  - @gradio/icons@0.2.1
  - @gradio/file@0.2.6
  - @gradio/checkbox@0.2.2
  - @gradio/statustracker@0.3.2

## 0.3.5

### Patch Changes

- Updated dependencies [[`324867f63`](https://github.com/gradio-app/gradio/commit/324867f63c920113d89a565892aa596cf8b1e486)]:
  - @gradio/client@0.8.1
  - @gradio/file@0.2.5
  - @gradio/upload@0.4.1

## 0.3.4

### Patch Changes

- Updated dependencies [[`854b482f5`](https://github.com/gradio-app/gradio/commit/854b482f598e0dc47673846631643c079576da9c), [`f1409f95e`](https://github.com/gradio-app/gradio/commit/f1409f95ed39c5565bed6a601e41f94e30196a57)]:
  - @gradio/upload@0.4.0
  - @gradio/client@0.8.0
  - @gradio/file@0.2.4

## 0.3.3

### Patch Changes

- Updated dependencies [[`bca6c2c80`](https://github.com/gradio-app/gradio/commit/bca6c2c80f7e5062427019de45c282238388af95), [`3cdeabc68`](https://github.com/gradio-app/gradio/commit/3cdeabc6843000310e1a9e1d17190ecbf3bbc780), [`fad92c29d`](https://github.com/gradio-app/gradio/commit/fad92c29dc1f5cd84341aae417c495b33e01245f)]:
  - @gradio/client@0.7.2
  - @gradio/atoms@0.2.1
  - @gradio/upload@0.3.3
  - @gradio/file@0.2.3
  - @gradio/checkbox@0.2.1
  - @gradio/statustracker@0.3.1

## 0.3.2

### Fixes

- [#5876](https://github.com/gradio-app/gradio/pull/5876) [`d7a1a6559`](https://github.com/gradio-app/gradio/commit/d7a1a6559005e6a1e0be03a3bd5212d1bc60d1ee) - Fix file overflow and add keyboard navigation to `FileExplorer`. Thanks [@hannahblair](https://github.com/hannahblair)!

## 0.3.1

### Patch Changes

- Updated dependencies [[`2ba14b284`](https://github.com/gradio-app/gradio/commit/2ba14b284f908aa13859f4337167a157075a68eb)]:
  - @gradio/client@0.7.1
  - @gradio/file@0.2.1
  - @gradio/upload@0.3.1

## 0.3.0

### Features

- [#5498](https://github.com/gradio-app/gradio/pull/5498) [`287fe6782`](https://github.com/gradio-app/gradio/commit/287fe6782825479513e79a5cf0ba0fbfe51443d7) - fix circular dependency with client + upload. Thanks [@pngwn](https://github.com/pngwn)!

## 0.3.0-beta.2

### Features

- [#6143](https://github.com/gradio-app/gradio/pull/6143) [`e4f7b4b40`](https://github.com/gradio-app/gradio/commit/e4f7b4b409323b01aa01b39e15ce6139e29aa073) - fix circular dependency with client + upload. Thanks [@pngwn](https://github.com/pngwn)!
- [#6149](https://github.com/gradio-app/gradio/pull/6149) [`90318b1dd`](https://github.com/gradio-app/gradio/commit/90318b1dd118ae08a695a50e7c556226234ab6dc) - swap `mode` on the frontned to `interactive` to match the backend. Thanks [@pngwn](https://github.com/pngwn)!

## 0.3.0-beta.1

### Features

- [#6016](https://github.com/gradio-app/gradio/pull/6016) [`83e947676`](https://github.com/gradio-app/gradio/commit/83e947676d327ca2ab6ae2a2d710c78961c771a0) - Format js in v4 branch. Thanks [@freddyaboulton](https://github.com/freddyaboulton)!

## 0.3.0-beta.0

### Features

- [#5960](https://github.com/gradio-app/gradio/pull/5960) [`319c30f3f`](https://github.com/gradio-app/gradio/commit/319c30f3fccf23bfe1da6c9b132a6a99d59652f7) - rererefactor frontend files. Thanks [@pngwn](https://github.com/pngwn)!

## 0.2.2

### Patch Changes

- Updated dependencies [[`4e62b8493`](https://github.com/gradio-app/gradio/commit/4e62b8493dfce50bafafe49f1a5deb929d822103), [`e70805d54`](https://github.com/gradio-app/gradio/commit/e70805d54cc792452545f5d8eccc1aa0212a4695)]:
  - @gradio/client@0.5.2
  - @gradio/atoms@0.2.0
  - @gradio/file@0.2.2
  - @gradio/checkbox@0.2.3
  - @gradio/statustracker@0.2.3
  - @gradio/upload@0.3.3

## 0.2.1

### Patch Changes

- Updated dependencies [[`796145e2c`](https://github.com/gradio-app/gradio/commit/796145e2c48c4087bec17f8ec0be4ceee47170cb)]:
  - @gradio/client@0.5.1
  - @gradio/file@0.2.1

## 0.2.0

### Highlights

#### new `FileExplorer` component ([#5672](https://github.com/gradio-app/gradio/pull/5672) [`e4a307ed6`](https://github.com/gradio-app/gradio/commit/e4a307ed6cde3bbdf4ff2f17655739addeec941e))

Thanks to a new capability that allows components to communicate directly with the server _without_ passing data via the value, we have created a new `FileExplorer` component.

This component allows you to populate the explorer by passing a glob, but only provides the selected file(s) in your prediction function.

Users can then navigate the virtual filesystem and select files which will be accessible in your predict function. This component will allow developers to build more complex spaces, with more flexible input options.

![output](https://github.com/pngwn/MDsveX/assets/12937446/ef108f0b-0e84-4292-9984-9dc66b3e144d)

For more information check the [`FileExplorer` documentation](https://gradio.app/docs/fileexplorer).

Thanks [@aliabid94](https://github.com/aliabid94)!<|MERGE_RESOLUTION|>--- conflicted
+++ resolved
@@ -1,7 +1,5 @@
 # @gradio/fileexplorer
 
-<<<<<<< HEAD
-=======
 ## 0.5.6
 
 ### Dependency updates
@@ -88,7 +86,6 @@
 - @gradio/checkbox@0.4.0-beta.5
 - @gradio/file@0.10.0-beta.7
 
->>>>>>> 4d908835
 ## 0.5.0-beta.6
 
 ### Dependency updates
