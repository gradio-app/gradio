--- conflicted
+++ resolved
@@ -1,10 +1,6 @@
 {
 	"name": "@gradio/form",
-<<<<<<< HEAD
-	"version": "0.1.25-beta.4",
-=======
 	"version": "0.2.4",
->>>>>>> 4d908835
 	"description": "Gradio UI packages",
 	"type": "module",
 	"author": "",
