<script context="module">
	let _id = 0;
</script>

<script lang="ts">
	import type { Gradio } from "@gradio/utils";
	import { Block, BlockTitle } from "@gradio/atoms";
	import { StatusTracker } from "@gradio/statustracker";
	import type { LoadingStatus } from "@gradio/statustracker";
	import { afterUpdate } from "svelte";

	export let gradio: Gradio<{
		change: never;
		input: never;
		release: number;
		clear_status: LoadingStatus;
	}>;
	export let elem_id = "";
	export let elem_classes: string[] = [];
	export let visible = true;
	export let value = 0;
	let initial_value = value;

	export let label = gradio.i18n("slider.slider");
	export let info: string | undefined = undefined;
	export let container = true;
	export let scale: number | null = null;
	export let min_width: number | undefined = undefined;
	export let minimum: number;
	export let maximum = 100;
	export let step: number;
	export let show_label: boolean;
	export let interactive: boolean;
	export let loading_status: LoadingStatus;
	export let value_is_output = false;
	export let root: string;

	let range_input: HTMLInputElement;
	let number_input: HTMLInputElement;

	const id = `range_id_${_id++}`;

	let window_width: number;

	$: minimum_value = minimum ?? 0;

	function handle_change(): void {
		gradio.dispatch("change");
		if (!value_is_output) {
			gradio.dispatch("input");
		}
	}
	afterUpdate(() => {
		value_is_output = false;
		set_slider();
	});

	function handle_release(e: MouseEvent): void {
		gradio.dispatch("release", value);
	}
	function clamp(): void {
		gradio.dispatch("release", value);
		value = Math.min(Math.max(value, minimum), maximum);
	}

	function set_slider(): void {
		set_slider_range();
		range_input.addEventListener("input", set_slider_range);
		number_input.addEventListener("input", set_slider_range);
	}
	function set_slider_range(): void {
		const range = range_input;
		const min = Number(range.min) || 0;
		const max = Number(range.max) || 100;
		const val = Number(range.value) || 0;
		const percentage = ((val - min) / (max - min)) * 100;
		range.style.setProperty("--range_progress", `${percentage}%`);
	}

	$: disabled = !interactive;

	// When the value changes, dispatch the change event via handle_change()
	// See the docs for an explanation: https://svelte.dev/docs/svelte-components#script-3-$-marks-a-statement-as-reactive
	$: value, handle_change();

	function handle_resize(): void {
		window_width = window.innerWidth;
	}

	function reset_value(): void {
		value = initial_value;
		set_slider_range();
		gradio.dispatch("change");
		gradio.dispatch("release", value);
	}
</script>

<svelte:window on:resize={handle_resize} />

<Block {visible} {elem_id} {elem_classes} {container} {scale} {min_width}>
	<StatusTracker
		autoscroll={gradio.autoscroll}
		i18n={gradio.i18n}
		{...loading_status}
		on:clear_status={() => gradio.dispatch("clear_status", loading_status)}
	/>

	<div class="wrap">
		<div class="head">
			<label for={id}>
				<BlockTitle {root} {show_label} {info}>{label}</BlockTitle>
			</label>
			<div class="tab-like-container">
				<input
					aria-label={`number input for ${label}`}
					data-testid="number-input"
					type="number"
					bind:value
					bind:this={number_input}
					min={minimum}
					max={maximum}
					on:blur={clamp}
					{step}
					{disabled}
					on:pointerup={handle_release}
				/>
				<button
					class="reset-button"
					on:click={reset_value}
					{disabled}
					aria-label="Reset to default value"
				>
					↺
				</button>
			</div>
		</div>

		<div class="slider_input_container">
			<span class="min_value">{minimum_value}</span>
			<input
				type="range"
				{id}
				name="cowbell"
				bind:value
				bind:this={range_input}
				min={minimum}
				max={maximum}
				{step}
				{disabled}
				on:pointerup={handle_release}
				aria-label={`range slider for ${label}`}
			/>
			<span class="max_value">{maximum}</span>
		</div>
	</div>
</Block>

<style>
	.wrap {
		display: flex;
		flex-direction: column;
		width: 100%;
	}

	.head {
		margin-bottom: var(--size-2);
		display: flex;
		justify-content: space-between;
		align-items: center;
		flex-wrap: wrap;
	}

	.slider_input_container {
		display: flex;
		align-items: center;
		gap: var(--size-2);
	}

	input[type="range"] {
		-webkit-appearance: none;
		appearance: none;
		width: 100%;
		cursor: pointer;
		outline: none;
		border-radius: var(--radius-xl);
		min-width: var(--size-28);
<<<<<<< HEAD
=======
		background: transparent;
>>>>>>> 4d908835
	}

	/* webkit track */
	input[type="range"]::-webkit-slider-runnable-track {
		height: var(--size-2);
		background: var(--neutral-200);
		border-radius: var(--radius-xl);
	}

	/* webkit thumb */
	input[type="range"]::-webkit-slider-thumb {
		-webkit-appearance: none;
		appearance: none;
		height: var(--size-4);
		width: var(--size-4);
		background-color: white;
		border-radius: 50%;
		margin-top: -5px;
		box-shadow:
			0 0 0 1px rgba(247, 246, 246, 0.739),
			1px 1px 4px rgba(0, 0, 0, 0.1);
	}

	input[type="range"]::-webkit-slider-runnable-track {
		background: linear-gradient(
			to right,
			var(--slider-color) var(--range_progress),
			var(--neutral-200) var(--range_progress)
		);
	}

	/* firefox */
	input[type="range"]::-moz-range-track {
		height: var(--size-2);
		background: var(--neutral-200);
		border-radius: var(--radius-xl);
	}

	input[type="range"]::-moz-range-thumb {
		appearance: none;
		height: var(--size-4);
		width: var(--size-4);
		background-color: white;
		border-radius: 50%;
		border: none;
		margin-top: calc(-1 * (var(--size-4) - var(--size-2)) / 2);
		box-shadow:
			0 0 0 1px rgba(247, 246, 246, 0.739),
			1px 1px 4px rgba(0, 0, 0, 0.1);
	}

	input[type="range"]::-moz-range-progress {
		height: var(--size-2);
		background-color: var(--slider-color);
		border-radius: var(--radius-xl);
	}

	input[type="number"] {
		display: block;
		outline: none;
		border: 1px solid var(--input-border-color);
		border-radius: var(--radius-sm);
		background: var(--input-background-fill);
		padding: var(--size-2) var(--size-3);
		height: var(--size-8);
		color: var(--body-text-color);
		font-size: var(--input-text-size);
		line-height: var(--line-sm);
		text-align: center;
		min-width: var(--size-16);
		transition: border-color 0.15s ease-in-out;
	}

	input[type="number"]:focus {
		box-shadow: none;
		border-width: 2px;
	}

	input:disabled,
	input[disabled] {
		-webkit-text-fill-color: var(--body-text-color);
		opacity: 1;
		cursor: not-allowed;
	}

	input::placeholder {
		color: var(--input-placeholder-color);
	}

	input[type="range"][disabled] {
		opacity: 0.6;
	}

	input[type="range"][disabled]::-webkit-slider-thumb,
	input[type="range"][disabled]::-moz-range-thumb,
	input[type="range"][disabled]::-ms-thumb,
	input[type="range"][disabled]::-webkit-slider-thumb:hover,
	input[type="range"][disabled]::-moz-range-thumb:hover,
	input[type="range"][disabled]::-moz-range-track:hover {
		background-color: var(--body-text-color-subdued);
		cursor: not-allowed;
	}

	.min_value,
	.max_value {
		font-size: var(--text-sm);
		color: var(--body-text-color-subdued);
	}

	.min_value {
		margin-right: var(--size-0-5);
	}

	.max_value {
		margin-left: var(--size-0-5);
		margin-right: var(--size-0-5);
	}

	@media (max-width: 480px) {
		.min_value,
		.max_value {
			display: none;
		}
	}

	@media (max-width: 420px) {
		.head .tab-like-container {
			margin-bottom: var(--size-4);
		}
	}

	.tab-like-container {
		display: flex;
		align-items: stretch;
		border: 1px solid var(--input-border-color);
		border-radius: var(--radius-sm);
		overflow: hidden;
		height: var(--size-6);
	}

	input[type="number"] {
		border: none;
		border-radius: 0;
		padding: var(--size-1) var(--size-2);
		height: 100%;
		min-width: var(--size-14);
		font-size: var(--text-sm);
	}

	input[type="number"]:focus {
		box-shadow: inset 0 0 0 1px var(--color-accent);
		border-radius: 3px 0 0px 3px;
	}

	.reset-button {
		display: flex;
		align-items: center;
		justify-content: center;
		background: none;
		border: none;
		border-left: 1px solid var(--input-border-color);
		cursor: pointer;
		font-size: var(--text-sm);
		color: var(--body-text-color);
		padding: 0 var(--size-2);
		min-width: var(--size-6);
		transition: background-color 0.15s ease-in-out;
	}

	.reset-button:hover:not(:disabled) {
		background-color: var(--background-fill-secondary);
	}

	.reset-button:disabled {
		opacity: 0.5;
		cursor: not-allowed;
	}
</style><|MERGE_RESOLUTION|>--- conflicted
+++ resolved
@@ -184,10 +184,7 @@
 		outline: none;
 		border-radius: var(--radius-xl);
 		min-width: var(--size-28);
-<<<<<<< HEAD
-=======
 		background: transparent;
->>>>>>> 4d908835
 	}
 
 	/* webkit track */
