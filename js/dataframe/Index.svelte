<script context="module" lang="ts">
	export { default as BaseDataFrame } from "./shared/Table.svelte";
	export { default as BaseExample } from "./Example.svelte";
</script>

<script lang="ts">
	import { afterUpdate, tick } from "svelte";
	import type { Gradio, SelectData } from "@gradio/utils";
	import { Block } from "@gradio/atoms";
	import Table from "./shared/Table.svelte";
	import { StatusTracker } from "@gradio/statustracker";
	import type { LoadingStatus } from "@gradio/statustracker";
	import type { Headers, Data, Metadata, Datatype } from "./shared/utils";
	export let headers: Headers = [];
	export let elem_id = "";
	export let elem_classes: string[] = [];
	export let visible = true;
	export let value: { data: Data; headers: Headers; metadata: Metadata } = {
		data: [["", "", ""]],
		headers: ["1", "2", "3"],
		metadata: null
	};
	let old_value = "";
	export let value_is_output = false;
	export let col_count: [number, "fixed" | "dynamic"];
	export let row_count: [number, "fixed" | "dynamic"];
	export let label: string | null = null;
	export let show_label = true;
	export let wrap: boolean;
	export let datatype: Datatype | Datatype[];
	export let scale: number | null = null;
	export let min_width: number | undefined = undefined;
	export let root: string;

	export let line_breaks = true;
	export let column_widths: string[] = [];
	export let gradio: Gradio<{
		change: never;
		select: SelectData;
		input: never;
		clear_status: LoadingStatus;
	}>;
	export let latex_delimiters: {
		left: string;
		right: string;
		display: boolean;
	}[];
	export let max_height: number | undefined = undefined;
	export let loading_status: LoadingStatus;
	export let interactive: boolean;
<<<<<<< HEAD
	export let show_fullscreen_button = true;
=======
	export let show_row_numbers = false;
>>>>>>> 2b7ba480

	$: _headers = [...(value.headers || headers)];
	$: cell_values = value.data ? [...value.data] : [];
	$: display_value = value?.metadata?.display_value
		? [...value?.metadata?.display_value]
		: null;
	$: styling =
		!interactive && value?.metadata?.styling
			? [...value?.metadata?.styling]
			: null;
</script>

<Block
	{visible}
	padding={false}
	{elem_id}
	{elem_classes}
	container={false}
	{scale}
	{min_width}
	allow_overflow={false}
>
	<StatusTracker
		autoscroll={gradio.autoscroll}
		i18n={gradio.i18n}
		{...loading_status}
		on:clear_status={() => gradio.dispatch("clear_status", loading_status)}
	/>
	<Table
		{root}
		{label}
		{show_label}
		{row_count}
		{col_count}
		values={cell_values}
		{display_value}
		{styling}
		headers={_headers}
		on:change={(e) => gradio.dispatch("change")}
		on:select={(e) => gradio.dispatch("select", e.detail)}
		{wrap}
		{datatype}
		{latex_delimiters}
		editable={interactive}
		{max_height}
		i18n={gradio.i18n}
		{line_breaks}
		{column_widths}
		{show_row_numbers}
		upload={(...args) => gradio.client.upload(...args)}
		stream_handler={(...args) => gradio.client.stream(...args)}
		{show_fullscreen_button}
		bind:value_is_output
	/>
</Block><|MERGE_RESOLUTION|>--- conflicted
+++ resolved
@@ -48,11 +48,6 @@
 	export let max_height: number | undefined = undefined;
 	export let loading_status: LoadingStatus;
 	export let interactive: boolean;
-<<<<<<< HEAD
-	export let show_fullscreen_button = true;
-=======
-	export let show_row_numbers = false;
->>>>>>> 2b7ba480
 
 	$: _headers = [...(value.headers || headers)];
 	$: cell_values = value.data ? [...value.data] : [];
@@ -101,10 +96,8 @@
 		i18n={gradio.i18n}
 		{line_breaks}
 		{column_widths}
-		{show_row_numbers}
 		upload={(...args) => gradio.client.upload(...args)}
 		stream_handler={(...args) => gradio.client.stream(...args)}
-		{show_fullscreen_button}
 		bind:value_is_output
 	/>
 </Block>