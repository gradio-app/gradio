--- conflicted
+++ resolved
@@ -15,8 +15,8 @@
 			control: [true, false],
 			description: "Whether the DataFrame is editable",
 			name: "interactive",
-			value: true
-		}
+			value: true,
+		},
 	}}
 />
 
@@ -30,12 +30,12 @@
 		values: [
 			["Cat", 5],
 			["Horse", 3],
-			["Snake", 1]
+			["Snake", 1],
 		],
 		headers: ["Animal", "Votes"],
 		label: "Animals",
 		col_count: [2, "dynamic"],
-		row_count: [3, "dynamic"]
+		row_count: [3, "dynamic"],
 	}}
 />
 
@@ -45,13 +45,13 @@
 		values: [
 			["Cat", 5],
 			["Horse", 3],
-			["Snake", 1]
+			["Snake", 1],
 		],
 		headers: ["Animal", "Votes"],
 		label: "Animals",
 		show_label: true,
 		col_count: [2, "dynamic"],
-		row_count: [3, "dynamic"]
+		row_count: [3, "dynamic"],
 	}}
 />
 
@@ -61,14 +61,14 @@
 		values: [
 			["Cat", 5],
 			["Horse", 3],
-			["Snake", 1]
+			["Snake", 1],
 		],
 		headers: ["Animal", "Votes"],
 		metadata: null,
 		label: "Animals",
 		show_label: false,
 		col_count: [2, "dynamic"],
-		row_count: [3, "dynamic"]
+		row_count: [3, "dynamic"],
 	}}
 />
 
@@ -78,14 +78,14 @@
 		values: [
 			["Cat", 5],
 			["Horse", 3],
-			["Snake", 1]
+			["Snake", 1],
 		],
 		headers: ["Animal", "Votes"],
 
 		label: "Animals",
 		col_count: [2, "dynamic"],
 		row_count: [3, "dynamic"],
-		editable: false
+		editable: false,
 	}}
 />
 
@@ -94,17 +94,17 @@
 	args={{
 		values: [
 			[1.24, 1.24, 1.24],
-			[1.21, 1.21, 1.21]
+			[1.21, 1.21, 1.21],
 		],
 		headers: ["Precision=0", "Precision=1", "Precision=2"],
 		display_value: [
 			["1", "1.2", "1.24"],
-			["1", "1.2", "1.21"]
+			["1", "1.2", "1.21"],
 		],
 		label: "Numbers",
 		col_count: [3, "dynamic"],
 		row_count: [2, "dynamic"],
-		editable: false
+		editable: false,
 	}}
 />
 
@@ -114,7 +114,7 @@
 		values: [
 			["Linear", "$y=x$", "Has a *maximum*  of 1 root"],
 			["Quadratic", "$y=x^2$", "Has a *maximum*  of 2 roots"],
-			["Cubic", "$y=x^3$", "Has a *maximum*  of 3 roots"]
+			["Cubic", "$y=x^3$", "Has a *maximum*  of 3 roots"],
 		],
 		headers: ["Type", "Example", "Roots"],
 		datatype: ["str", "markdown", "markdown"],
@@ -122,7 +122,7 @@
 		label: "Math",
 		col_count: [3, "dynamic"],
 		row_count: [3, "dynamic"],
-		editable: false
+		editable: false,
 	}}
 />
 
@@ -131,7 +131,7 @@
 	args={{
 		values: [
 			[800, 100, 800],
-			[200, 800, 700]
+			[200, 800, 700],
 		],
 		headers: ["Math", "Reading", "Writing"],
 
@@ -139,14 +139,14 @@
 			[
 				"background-color:teal; color: white",
 				"1.2",
-				"background-color:teal; color: white"
+				"background-color:teal; color: white",
 			],
-			["1", "background-color:teal; color: white", "1.21"]
+			["1", "background-color:teal; color: white", "1.21"],
 		],
 		label: "Test scores",
 		col_count: [3, "dynamic"],
 		row_count: [2, "dynamic"],
-		editable: false
+		editable: false,
 	}}
 />
 
@@ -155,14 +155,14 @@
 	args={{
 		values: [
 			[800, 100, 800],
-			[200, 800, 700]
+			[200, 800, 700],
 		],
 		headers: ["Narrow", "Wide", "Half"],
 		label: "Test scores",
 		col_count: [3, "dynamic"],
 		row_count: [2, "dynamic"],
 		column_widths: ["20%", "30%", "50%"],
-		editable: false
+		editable: false,
 	}}
 />
 
@@ -171,25 +171,16 @@
 	args={{
 		values: [
 			[800, 100, 400],
-			[200, 800, 700]
+			[200, 800, 700],
 		],
 		col_count: [3, "dynamic"],
 		row_count: [2, "dynamic"],
 		headers: ["Math", "Reading", "Writing"],
-		editable: true
+		editable: true,
 	}}
 	play={async ({ canvasElement }) => {
 		const canvas = within(canvasElement);
 
-<<<<<<< HEAD
-		const cell = canvas.getByText("200");
-		userEvent.click(cell);
-		const open_dialog_btn = canvas.getAllByText("⋮");
-		await userEvent.click(open_dialog_btn[0]);
-
-		const add_row_btn = canvas.getByText("Add row above");
-		await userEvent.click(add_row_btn);
-=======
 		const cell_400 = canvas.getAllByRole("cell")[5];
 		userEvent.click(cell_400);
 
@@ -201,6 +192,5 @@
 
 		const new_cell = canvas.getAllByRole("cell")[9];
 		userEvent.click(new_cell);
->>>>>>> 4d908835
 	}}
 />