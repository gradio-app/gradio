<script lang="ts">
	// @ts-nocheck
	import { Meta, Template, Story } from "@storybook/addon-svelte-csf";
	import Table from "./shared/Table.svelte";
	import { within } from "@testing-library/dom";
	import { userEvent } from "@storybook/test";
	import { get } from "svelte/store";
	import { format } from "svelte-i18n";
</script>

<Meta
	title="Components/DataFrame"
	component={Table}
	parameters={{
		test: {
			dangerouslyIgnoreUnhandledErrors: true // ignore fullscreen permission error
		}
	}}
	argTypes={{
		editable: {
			control: [true, false],
			description: "Whether the DataFrame is editable",
			name: "interactive",
			value: true
		}
	}}
/>

<Template let:args>
	<Table {...args} i18n={get(format)} />
</Template>

<Story
	name="Interactive dataframe"
	args={{
		values: [
			["Cat", 5],
			["Horse", 3],
			["Snake", 1]
		],
		headers: ["Animal", "Votes"],
		label: "Animals",
		col_count: [2, "dynamic"],
		row_count: [3, "dynamic"]
	}}
/>

<Story
	name="Interactive dataframe with label"
	args={{
		values: [
			["Cat", 5],
			["Horse", 3],
			["Snake", 1]
		],
		headers: ["Animal", "Votes"],
		label: "Animals",
		show_label: true,
		col_count: [2, "dynamic"],
		row_count: [3, "dynamic"]
	}}
/>

<Story
	name="Interactive dataframe no label"
	args={{
		values: [
			["Cat", 5],
			["Horse", 3],
			["Snake", 1]
		],
		headers: ["Animal", "Votes"],
		metadata: null,
		label: "Animals",
		show_label: false,
		col_count: [2, "dynamic"],
		row_count: [3, "dynamic"]
	}}
/>

<Story
	name="Static dataframe"
	args={{
		values: [
			["Cat", 5],
			["Horse", 3],
			["Snake", 1]
		],
		headers: ["Animal", "Votes"],

		label: "Animals",
		col_count: [2, "dynamic"],
		row_count: [3, "dynamic"],
		editable: false
	}}
/>

<Story
	name="Dataframe with different precisions"
	args={{
		values: [
			[1.24, 1.24, 1.24],
			[1.21, 1.21, 1.21]
		],
		headers: ["Precision=0", "Precision=1", "Precision=2"],
		display_value: [
			["1", "1.2", "1.24"],
			["1", "1.2", "1.21"]
		],
		label: "Numbers",
		col_count: [3, "dynamic"],
		row_count: [2, "dynamic"],
		editable: false
	}}
/>

<Story
	name="Dataframe with markdown and math"
	args={{
		values: [
			["Linear", "$y=x$", "Has a *maximum*  of 1 root"],
			["Quadratic", "$y=x^2$", "Has a *maximum*  of 2 roots"],
			["Cubic", "$y=x^3$", "Has a *maximum*  of 3 roots"]
		],
		headers: ["Type", "Example", "Roots"],
		datatype: ["str", "markdown", "markdown"],
		latex_delimiters: [{ left: "$", right: "$", display: false }],
		label: "Math",
		col_count: [3, "dynamic"],
		row_count: [3, "dynamic"],
		editable: false
	}}
/>

<Story
	name="Dataframe with different colors"
	args={{
		values: [
			[800, 100, 800],
			[200, 800, 700]
		],
		headers: ["Math", "Reading", "Writing"],

		styling: [
			[
				"background-color:teal; color: white",
				"1.2",
				"background-color:teal; color: white"
			],
			["1", "background-color:teal; color: white", "1.21"]
		],
		label: "Test scores",
		col_count: [3, "dynamic"],
		row_count: [2, "dynamic"],
		editable: false
	}}
/>

<Story
	name="Dataframe with column widths"
	args={{
		values: [
			[800, 100, 800],
			[200, 800, 700]
		],
		headers: ["Narrow", "Wide", "Half"],
		label: "Test scores",
		col_count: [3, "dynamic"],
		row_count: [2, "dynamic"],
		column_widths: ["20%", "30%", "50%"],
		editable: false
	}}
/>

<Story
	name="Dataframe with zero row count"
	args={{
		values: [],
		headers: ["Narrow", "Wide", "Half"],
		label: "Test scores",
		col_count: [0, "dynamic"],
		row_count: [0, "dynamic"],
		editable: false
	}}
/>

<Story
	name="Dataframe with dialog interactions"
	args={{
		values: [
			[800, 100, 400],
			[200, 800, 700]
		],
		col_count: [3, "dynamic"],
		row_count: [2, "dynamic"],
		headers: ["Math", "Reading", "Writing"],
		editable: true
	}}
	play={async ({ canvasElement }) => {
		const canvas = within(canvasElement);

		const cell_400 = canvas.getAllByRole("cell")[5];
		await userEvent.click(cell_400);

		const open_dialog_btn = await within(cell_400).findByRole("button", {
			name: "⋮"
		});
		await userEvent.click(open_dialog_btn);

		const add_row_btn = canvas.getByText("Add row above");
		await userEvent.click(add_row_btn);

		const new_cell = canvas.getAllByRole("cell")[9];
		userEvent.click(new_cell);
	}}
/>

<Story
	name="Dataframe with fullscreen button"
	args={{
		col_count: [3, "dynamic"],
		row_count: [2, "dynamic"],
		headers: ["Math", "Reading", "Writing"],
		values: [
			[800, 100, 400],
			[200, 800, 700]
		],
		show_fullscreen_button: true
	}}
/>

<Story
	name="Dataframe with multiple selection interactions"
	args={{
		values: [
			[1, 2, 3, 4],
			[5, 6, 7, 8],
			[9, 10, 11, 12],
			[13, 14, 15, 16]
		],
		col_count: [4, "dynamic"],
		row_count: [4, "dynamic"],
		headers: ["A", "B", "C", "D"],
		editable: true
	}}
	play={async ({ canvasElement }) => {
		const canvas = within(canvasElement);
		const cells = canvas.getAllByRole("cell");
		const user = userEvent.setup();

		// cmd+click to select non-contiguous cells
		await user.keyboard("[MetaLeft>]");
		await user.click(cells[4]);
		await user.click(cells[6]);
		await user.click(cells[2]);
		await user.keyboard("[/MetaLeft]");

		// shift+click to select a range
		await user.keyboard("[ShiftLeft>]");
		await user.click(cells[7]);
		await user.click(cells[6]);
		await user.keyboard("[/ShiftLeft]");

		// clear selected cells
		await user.keyboard("{Delete}");

		// verify cells were cleared by clicking one
		await user.click(cells[2]);
	}}
/>

<Story
	name="Dataframe toolbar interactions"
	args={{
		col_count: [3, "dynamic"],
		row_count: [2, "dynamic"],
		headers: ["Math", "Reading", "Writing"],
		values: [
			[800, 100, 400],
			[200, 800, 700]
		],
		show_fullscreen_button: true,
		show_copy_button: true
	}}
	play={async ({ canvasElement }) => {
		const canvas = within(canvasElement);

		const copy_button = canvas.getByRole("button", {
			name: "Copy table data"
		});
		await userEvent.click(copy_button);

		const fullscreen_button = canvas.getByRole("button", {
			name: "Enter fullscreen"
		});
		await userEvent.click(fullscreen_button);

		await userEvent.click(fullscreen_button);
	}}
/>

<Story
<<<<<<< HEAD
	name="Dataframe with row numbers"
=======
	name="Dataframe with truncated text"
	args={{
		values: [
			[
				"This is a very long text that should be truncated",
				"Short text",
				"Another very long text that needs truncation"
			],
			[
				"Short",
				"This text is also quite long and should be truncated as well",
				"Medium length text here"
			],
			[
				"Medium text",
				"Brief",
				"This is the longest text in the entire table and it should definitely be truncated"
			]
		],
		headers: ["Column A", "Column B", "Column C"],
		label: "Truncated Text Example",
		max_chars: 20,
		col_count: [3, "dynamic"],
		row_count: [3, "dynamic"]
	}}
/>

<Story
	name="Dataframe with multiline headers"
>>>>>>> ed7a0919
	args={{
		values: [
			[95, 92, 88],
			[89, 90, 85],
<<<<<<< HEAD
			[92, 88, 91],
			[87, 85, 89],
			[91, 93, 90]
		],
		headers: ["Model A", "Model B", "Model C"],
		label: "Model Performance",
		col_count: [3, "dynamic"],
		row_count: [5, "dynamic"],
		show_row_numbers: true,
=======
			[92, 88, 91]
		],
		headers: [
			"Dataset A\nAccuracy",
			"Dataset B\nPrecision",
			"Dataset C\nRecall"
		],
		label: "Model Metrics",
		col_count: [3, "dynamic"],
		row_count: [3, "dynamic"],
>>>>>>> ed7a0919
		editable: false
	}}
/><|MERGE_RESOLUTION|>--- conflicted
+++ resolved
@@ -300,9 +300,25 @@
 />
 
 <Story
-<<<<<<< HEAD
 	name="Dataframe with row numbers"
-=======
+	args={{
+		values: [
+			[95, 92, 88],
+			[89, 90, 85],
+			[92, 88, 91],
+			[87, 85, 89],
+			[91, 93, 90]
+		],
+		headers: ["Model A", "Model B", "Model C"],
+		label: "Model Performance",
+		col_count: [3, "dynamic"],
+		row_count: [5, "dynamic"],
+		show_row_numbers: true,
+		editable: false
+	}}
+/>
+
+<Story
 	name="Dataframe with truncated text"
 	args={{
 		values: [
@@ -332,22 +348,10 @@
 
 <Story
 	name="Dataframe with multiline headers"
->>>>>>> ed7a0919
 	args={{
 		values: [
 			[95, 92, 88],
 			[89, 90, 85],
-<<<<<<< HEAD
-			[92, 88, 91],
-			[87, 85, 89],
-			[91, 93, 90]
-		],
-		headers: ["Model A", "Model B", "Model C"],
-		label: "Model Performance",
-		col_count: [3, "dynamic"],
-		row_count: [5, "dynamic"],
-		show_row_numbers: true,
-=======
 			[92, 88, 91]
 		],
 		headers: [
@@ -358,7 +362,6 @@
 		label: "Model Metrics",
 		col_count: [3, "dynamic"],
 		row_count: [3, "dynamic"],
->>>>>>> ed7a0919
 		editable: false
 	}}
 />