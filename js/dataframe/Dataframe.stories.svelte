--- conflicted
+++ resolved
@@ -230,7 +230,6 @@
 />
 
 <Story
-<<<<<<< HEAD
 	name="Dataframe with multiple selection interactions"
 	args={{
 		values: [
@@ -267,12 +266,15 @@
 
 		// verify cells were cleared by clicking one
 		await user.click(cells[2]);
-=======
+	}}
+/>
+
+<Story
 	name="Dataframe toolbar interactions"
 	args={{
 		col_count: [3, "dynamic"],
 		row_count: [2, "dynamic"],
-		headers: ["Math", "Reading", "Writifdsfsng"],
+		headers: ["Math", "Reading", "Writing"],
 		values: [
 			[800, 100, 400],
 			[200, 800, 700]
@@ -284,16 +286,15 @@
 		const canvas = within(canvasElement);
 
 		const copy_button = canvas.getByRole("button", {
-			name: /copy table data/i
+			name: "copy table data"
 		});
 		await userEvent.click(copy_button);
 
 		const fullscreen_button = canvas.getByRole("button", {
-			name: /enter fullscreen/i
+			name: "enter fullscreen"
 		});
 		await userEvent.click(fullscreen_button);
 
 		await userEvent.click(fullscreen_button);
->>>>>>> b7b96e61
 	}}
 />