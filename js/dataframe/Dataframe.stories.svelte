--- conflicted
+++ resolved
@@ -399,7 +399,6 @@
 />
 
 <Story
-<<<<<<< HEAD
 	name="Dataframe with row and column selection"
 	args={{
 		values: [
@@ -436,7 +435,10 @@
 		await user.click(col_button);
 
 		await user.keyboard("{Delete}");
-=======
+	}}
+/>
+
+<Story
 	name="Dataframe with lots of values"
 	args={{
 		values: [
@@ -468,6 +470,5 @@
 		col_count: [10, "dynamic"],
 		row_count: [10, "dynamic"],
 		max_height: 700
->>>>>>> deeebfba
 	}}
 />