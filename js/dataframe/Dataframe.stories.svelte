<script lang="ts">
	// @ts-nocheck
	import { Meta, Template, Story } from "@storybook/addon-svelte-csf";
	import Table from "./shared/Table.svelte";
	import { within } from "@testing-library/dom";
	import { userEvent } from "@storybook/test";
	import { get } from "svelte/store";
	import { format } from "svelte-i18n";
	import Image from "@gradio/image";
</script>

<Meta
	title="Components/DataFrame"
	component={Table}
	parameters={{
		test: {
			dangerouslyIgnoreUnhandledErrors: true // ignore fullscreen permission error
		}
	}}
	argTypes={{
		editable: {
			control: [true, false],
			description: "Whether the DataFrame is editable",
			name: "interactive",
			value: true
		},
		wrap: {
			control: "boolean",
			description: "Whether text should wrap or truncate with ellipsis",
			defaultValue: false
		},
		column_widths: {
			control: "object",
			description: "Width of each column (px, %, or auto)",
			defaultValue: ["200px", "200px", "200px"]
		}
	}}
/>

<Template let:args>
	<Table {...args} i18n={get(format)} />
</Template>

<Story
	name="Interactive dataframe"
	args={{
		values: [
			["Cat", 5],
			["Horse", 3],
			["Snake", 1]
		],
		headers: ["Animal", "Votes"],
		label: "Animals",
		col_count: [2, "dynamic"],
		row_count: [3, "dynamic"]
	}}
/>

<Story
	name="Interactive dataframe with label"
	args={{
		values: [
			["Cat", 5],
			["Horse", 3],
			["Snake", 1]
		],
		headers: ["Animal", "Votes"],
		label: "Animals",
		show_label: true,
		col_count: [2, "dynamic"],
		row_count: [3, "dynamic"]
	}}
/>

<Story
	name="Interactive dataframe no label"
	args={{
		values: [
			["Cat", 5],
			["Horse", 3],
			["Snake", 1]
		],
		headers: ["Animal", "Votes"],
		metadata: null,
		label: "Animals",
		show_label: false,
		col_count: [2, "dynamic"],
		row_count: [3, "dynamic"]
	}}
/>

<Story
	name="Static dataframe"
	args={{
		values: [
			["Cat", 5],
			["Horse", 3],
			["Snake", 1]
		],
		headers: ["Animal", "Votes"],

		label: "Animals",
		col_count: [2, "dynamic"],
		row_count: [3, "dynamic"],
		editable: false
	}}
	play={async ({ canvasElement }) => {
		// tests that the cell is not editable

		const canvas = within(canvasElement);
		const cells = canvas.getAllByRole("cell");
		const initial_value = cells[0].textContent;

		await userEvent.click(cells[0]);
		await userEvent.keyboard("new value");

		const final_value = cells[0].textContent;
		if (initial_value !== final_value) {
			throw new Error("Cell content changed when it should be non-editable");
		}

		const inputs = canvas.queryAllByRole("textbox");
		if (inputs.length > 0) {
			throw new Error("Input field appeared when table should be non-editable");
		}
	}}
/>

<Story
	name="Dataframe with different precisions"
	args={{
		values: [
			[1.24, 1.24, 1.24],
			[1.21, 1.21, 1.21]
		],
		headers: ["Precision=0", "Precision=1", "Precision=2"],
		display_value: [
			["1", "1.2", "1.24"],
			["1", "1.2", "1.21"]
		],
		label: "Numbers",
		col_count: [3, "dynamic"],
		row_count: [2, "dynamic"],
		editable: false
	}}
/>

<Story
	name="Dataframe with markdown and math"
	args={{
		values: [
			["Linear", "$y=x$", "Has a *maximum*  of 1 root"],
			["Quadratic", "$y=x^2$", "Has a *maximum*  of 2 roots"],
			["Cubic", "$y=x^3$", "Has a *maximum*  of 3 roots"]
		],
		headers: ["Type", "Example", "Roots"],
		datatype: ["str", "markdown", "markdown"],
		latex_delimiters: [{ left: "$", right: "$", display: false }],
		label: "Math",
		col_count: [3, "dynamic"],
		row_count: [3, "dynamic"],
		editable: false
	}}
/>

<Story
	name="Dataframe without a label"
	args={{
		values: [
			[800, 100, 800],
			[200, 800, 700]
		],
		headers: ["Math", "Reading", "Writing"],
		show_label: false,
		col_count: [3, "dynamic"],
		row_count: [2, "dynamic"],
		editable: false
	}}
/>

<Story
	name="Dataframe with different colors"
	args={{
		values: [
			[800, 100, 800],
			[200, 800, 700]
		],
		headers: ["Math", "Reading", "Writing"],

		styling: [
			[
				"background-color:teal; color: white",
				"1.2",
				"background-color:teal; color: white"
			],
			["1", "background-color:teal; color: white", "1.21"]
		],
		label: "Test scores",
		col_count: [3, "dynamic"],
		row_count: [2, "dynamic"],
		editable: false
	}}
/>

<Story
	name="Dataframe with column widths"
	args={{
		values: [
			[800, 100, 800],
			[200, 800, 700]
		],
		headers: ["Narrow", "Wide", "Half"],
		label: "Test scores",
		col_count: [3, "dynamic"],
		row_count: [2, "dynamic"],
		column_widths: ["20%", "30%", "50%"],
		editable: false
	}}
/>

<Story
	name="Dataframe with zero row count"
	args={{
		values: [],
		headers: ["Narrow", "Wide", "Half"],
		label: "Test scores",
		col_count: [0, "dynamic"],
		row_count: [0, "dynamic"],
		editable: false
	}}
/>

<Story
	name="Interactive dataframe with zero row count"
	args={{
		values: [],
		headers: ["Narrow", "Wide", "Half"],
		label: "Test scores",
		col_count: [0, "dynamic"],
		row_count: [0, "dynamic"],
		editable: true
	}}
/>

<Story
	name="Dataframe with link"
	args={{
		values: [['<a href="https://www.google.com/">google</a>']],
		headers: ["link"],
		datatype: ["markdown"],
		editable: false,
		col_count: [1, "dynamic"],
		row_count: [1, "dynamic"]
	}}
/>

<Story
	name="Dataframe with dialog interactions"
	args={{
		values: [
			[800, 100, 400],
			[200, 800, 700]
		],
		col_count: [3, "dynamic"],
		row_count: [2, "dynamic"],
		headers: ["Math", "Reading", "Writing"],
		editable: true
	}}
	play={async ({ canvasElement }) => {
		const canvas = within(canvasElement);

		const cell_400 = canvas.getAllByRole("cell")[5];
		await userEvent.click(cell_400);

		const open_dialog_btn =
			await within(cell_400).findByLabelText("Open cell menu");
		await userEvent.click(open_dialog_btn);

		const add_row_btn = canvas.getByText("Add row above");
		await userEvent.click(add_row_btn);

		const new_cell = canvas.getAllByRole("cell")[9];
		userEvent.click(new_cell);
	}}
/>

<Story
	name="Dataframe with fullscreen button and label and search"
	args={{
		col_count: [3, "dynamic"],
		row_count: [2, "dynamic"],
		headers: ["Math", "Reading", "Writing"],
		values: [
			[800, 100, 400],
			[200, 800, 700]
		],
		show_fullscreen_button: true,
		show_label: true,
		show_copy_button: true,
		show_search: "search",
		label: "Test scores"
	}}
/>

<Story
	name="Dataframe with multiple selection interactions"
	args={{
		values: [
			[1, 2, 3, 4],
			[5, 6, 7, 8],
			[9, 10, 11, 12],
			[13, 14, 15, 16]
		],
		col_count: [4, "dynamic"],
		row_count: [4, "dynamic"],
		headers: ["A", "B", "C", "D"],
		editable: true
	}}
	play={async ({ canvasElement }) => {
		const canvas = within(canvasElement);
		const cells = canvas.getAllByRole("cell");
		const user = userEvent.setup();

		// cmd+click to select non-contiguous cells
		await user.keyboard("[MetaLeft>]");
		await user.click(cells[4]);
		await user.click(cells[6]);
		await user.click(cells[2]);
		await user.keyboard("[/MetaLeft]");

		// shift+click to select a range
		await user.keyboard("[ShiftLeft>]");
		await user.click(cells[7]);
		await user.click(cells[6]);
		await user.keyboard("[/ShiftLeft]");

		// clear selected cells
		await user.keyboard("{Delete}");

		// verify cells were cleared by clicking one
		await user.click(cells[2]);
	}}
/>

<Story
	name="Dataframe toolbar interactions"
	args={{
		col_count: [3, "dynamic"],
		row_count: [2, "dynamic"],
		headers: ["Math", "Reading", "Writing"],
		values: [
			[800, 100, 400],
			[200, 800, 700]
		],
		show_fullscreen_button: true,
		show_copy_button: true
	}}
	play={async ({ canvasElement }) => {
		const canvas = within(canvasElement);

		const copy_button = canvas.getByRole("button", {
			name: "Copy table data"
		});
		await userEvent.click(copy_button);

		const fullscreen_button = canvas.getByRole("button", {
			name: "Enter fullscreen"
		});
		await userEvent.click(fullscreen_button);

		await userEvent.click(fullscreen_button);
	}}
/>

<Story
	name="Dataframe with row numbers"
	args={{
		values: [
			[95, 92, 88],
			[89, 90, 85],
			[92, 88, 91],
			[87, 85, 89],
			[91, 93, 90]
		],
		headers: ["Model A", "Model B", "Model C"],
		label: "Model Performance",
		col_count: [3, "dynamic"],
		row_count: [5, "dynamic"],
		show_row_numbers: true,
		editable: false
	}}
/>

<Story
	name="Dataframe with truncated text"
	args={{
		values: [
			[
				"This is a very long text that should be truncated",
				"Short text",
				"Another very long text that needs truncation"
			],
			[
				"Short",
				"This text is also quite long and should be truncated as well",
				"Medium length text here"
			],
			[
				"Medium text",
				"Brief",
				"This is the longest text in the entire table and it should definitely be truncated"
			]
		],
		headers: ["Column A", "Column B", "Column C"],
		label: "Truncated Text Example",
		max_chars: 20,
		col_count: [3, "dynamic"],
		row_count: [3, "dynamic"]
	}}
/>

<Story
	name="Dataframe with multiline headers"
	args={{
		values: [
			[95, 92, 88],
			[89, 90, 85],
			[92, 88, 91]
		],
		headers: [
			"Dataset A\nAccuracy",
			"Dataset B\nPrecision",
			"Dataset C\nRecall"
		],
		label: "Model Metrics",
		col_count: [3, "dynamic"],
		row_count: [3, "dynamic"],
		editable: false
	}}
/>

<Story
	name="Dataframe with custom components"
	args={{
		values: [
			[
				"Absol G",
				70,
				"https://images.pokemontcg.io/pl3/1_hires.png",
				"pl3-1",
				"Supreme Victors"
			]
		],
		datatype: ["str", "number", "image", "str", "str"],
		headers: ["Pokemon", "HP", "Image", "ID", "Set"],
		label: "Pokemon Cards",
		col_count: [5, "fixed"],
		row_count: [1, "dynamic"],
		editable: true,
		editable: true,
		components: {
			image: Image
		}
	}}
/>

<Story
	name="Dataframe with row and column selection"
	args={{
		values: [
			[1, 2, 3, 4],
			[5, 6, 7, 8],
			[9, 10, 11, 12],
			[13, 14, 15, 16]
		],
		col_count: [4, "dynamic"],
		row_count: [4, "dynamic"],
		headers: ["A", "B", "C", "D"],
		editable: true
	}}
	play={async ({ canvasElement }) => {
		const canvas = within(canvasElement);
		const user = userEvent.setup();

		const grid = canvas.getByRole("grid");
		await user.click(grid);

		const cells = canvas.getAllByRole("cell");
		await user.click(cells[5]); // Click cell with value 6

		const row_button = await canvas.findAllByRole("button", {
			name: "Select row"
		})[0];
		await user.click(row_button);

		await user.click(cells[6]);

		const col_button = await canvas.findAllByRole("button", {
			name: "Select column"
		})[0];
		await user.click(col_button);

		await user.keyboard("{Delete}");
	}}
/>

<Story
	name="Dataframe with lots of values"
	args={{
		values: [
			[1, 2, 3, 4, 5, 6, 7, 8, 9, 10],
			[1, 2, 3, 4, 5, 6, 7, 8, 9, 10],
			[1, 2, 3, 4, 5, 6, 7, 8, 9, 10],
			[1, 2, 3, 4, 5, 6, 7, 8, 9, 10],
			[1, 2, 3, 4, 5, 6, 7, 8, 9, 10],
			[1, 2, 3, 4, 5, 6, 7, 8, 9, 10],
			[1, 2, 3, 4, 5, 6, 7, 8, 9, 10],
			[1, 2, 3, 4, 5, 6, 7, 8, 9, 10],
			[1, 2, 3, 4, 5, 6, 7, 8, 9, 10],
			[1, 2, 3, 4, 5, 6, 7, 8, 9, 10],
			[1, 2, 3, 4, 5, 6, 7, 8, 9, 10],
			[1, 2, 3, 4, 5, 6, 7, 8, 9, 10],
			[1, 2, 3, 4, 5, 6, 7, 8, 9, 10],
			[1, 2, 3, 4, 5, 6, 7, 8, 9, 10],
			[1, 2, 3, 4, 5, 6, 7, 8, 9, 10],
			[1, 2, 3, 4, 5, 6, 7, 8, 9, 10],
			[1, 2, 3, 4, 5, 6, 7, 8, 9, 10],
			[1, 2, 3, 4, 5, 6, 7, 8, 9, 10],
			[1, 2, 3, 4, 5, 6, 7, 8, 9, 10],
			[1, 2, 3, 4, 5, 6, 7, 8, 9, 10],
			[1, 2, 3, 4, 5, 6, 7, 8, 9, 10],
			[1, 2, 3, 4, 5, 6, 7, 8, 9, 10],
			[1, 2, 3, 4, 5, 6, 7, 8, 9, 10],
			[1, 2, 3, 4, 5, 6, 7, 8, 9, 10],
			[1, 2, 3, 4, 5, 6, 7, 8, 9, 10]
		],
		col_count: [10, "dynamic"],
		row_count: [10, "dynamic"],
		max_height: 700
	}}
/>

<Story
	name="Dataframe with search and filter"
	args={{
		values: [
			["Cat", 5, "Pet"],
			["Horse", 3, "Farm"],
			["Snake", 1, "Pet"],
			["Cow", 4, "Farm"],
			["Dog", 6, "Pet"]
		],
		headers: ["Animal", "Count", "Type"],
		col_count: [3, "dynamic"],
		row_count: [5, "dynamic"],
		show_search: "filter",
		editable: false
	}}
	play={async ({ canvasElement }) => {
		const canvas = within(canvasElement);
		const user = userEvent.setup();

		const search_input = canvas.getByPlaceholderText("Filter...");
		await user.type(search_input, "Pet");

		await new Promise((resolve) => setTimeout(resolve, 100));

		const filter_button = canvas.getByLabelText(
			"Apply filter and update dataframe values"
		);
		await user.click(filter_button);

		await new Promise((resolve) => setTimeout(resolve, 100));
	}}
/>

<Story
	name="Dataframe with pinned columns"
	args={{
		values: [
			["ID", "Name", "Age", "City", "Country", "Score"],
			["1", "John", "25", "New York", "USA", "95"],
			["2", "Emma", "30", "London", "UK", "88"],
			["3", "Luis", "28", "Madrid", "Spain", "92"],
			["4", "Anna", "35", "Paris", "France", "90"],
			["5", "Chen", "27", "Beijing", "China", "94"]
		],
		headers: ["ID", "Name", "Age", "City", "Country", "Score"],
		label: "User Data",
		col_count: [6, "dynamic"],
		row_count: [6, "dynamic"],
		pinned_columns: 2,
		show_row_numbers: true,
		editable: false
	}}
/>

<Story
	name="Dataframe with pixel and percentage column widths set"
	args={{
		values: [
			[1, 2, 3, 4, 5],
			[6, 7, 8, 9, 10]
		],
		headers: ["10%", "50%", "40%", "100px", "100px"],
		col_count: [5, "dynamic"],
		row_count: [2, "dynamic"],
		column_widths: ["10%", "50%", "40%", "100px", "100px"]
	}}
/>

<Story
	name="Dataframe with drag selection"
	args={{
		values: [
			[1, 2, 3, 4, 5],
			[6, 7, 8, 9, 10],
			[11, 12, 13, 14, 15],
			[16, 17, 18, 19, 20],
			[21, 22, 23, 24, 25]
		],
		headers: ["A", "B", "C", "D", "E"],
		label: "Drag Selection Demo",
		col_count: [5, "dynamic"],
		row_count: [5, "dynamic"],
		editable: true
	}}
	play={async ({ canvasElement }) => {
		const canvas = within(canvasElement);
		const user = userEvent.setup();

		await new Promise((resolve) => setTimeout(resolve, 300));

		const table = canvas.getByRole("grid");
		const cells = canvas.getAllByRole("cell");
		const startCell = cells[6];
		const startRect = startCell.getBoundingClientRect();
		const startX = startRect.left + startRect.width / 2;
		const startY = startRect.top + startRect.height / 2;

		const endCell = cells[18];
		const endRect = endCell.getBoundingClientRect();
		const endX = endRect.left + endRect.width / 2;
		const endY = endRect.top + endRect.height / 2;

		await user.pointer({
			keys: "[MouseLeft>]",
			target: startCell,
			coords: { clientX: startX, clientY: startY }
		});

		await new Promise((resolve) => setTimeout(resolve, 50));

		const midX1 = startX + (endX - startX) / 3;
		const midY1 = startY + (endY - startY) / 3;
		await user.pointer({
			target: table,
			coords: { clientX: midX1, clientY: midY1 }
		});

		await new Promise((resolve) => setTimeout(resolve, 50));

		const midX2 = startX + ((endX - startX) * 2) / 3;
		const midY2 = startY + ((endY - startY) * 2) / 3;
		await user.pointer({
			target: table,
			coords: { clientX: midX2, clientY: midY2 }
		});

		await new Promise((resolve) => setTimeout(resolve, 50));

		await user.pointer({
			target: endCell,
			coords: { clientX: endX, clientY: endY }
		});

		await new Promise((resolve) => setTimeout(resolve, 50));

		await user.pointer({
			keys: "[/MouseLeft]"
		});

		await new Promise((resolve) => setTimeout(resolve, 500));
	}}
/>

<Story
	name="Non-interactive dataframe with sorting by multiple columns"
	args={{
		values: [
			[1, 2, 3],
			[4, 5, 6],
			[7, 8, 9]
		],
		headers: ["A", "B", "C"],
		col_count: [3, "dynamic"],
		row_count: [3, "dynamic"],
		editable: false,
		sort_columns: [
			{ col: 0, direction: "asc" },
			{ col: 1, direction: "desc" }
		],
		sort_state: {
			sort_columns: [
				{ col: 0, direction: "asc" },
				{ col: 1, direction: "desc" }
			],
			row_order: [0, 1, 2]
		}
	}}
	play={async ({ canvasElement }) => {
		const canvas = within(canvasElement);
		const user = userEvent.setup();

		const header_1 = canvas.getAllByText("A")[1];
		await userEvent.click(header_1);

		const cell_menu_button = canvas.getAllByLabelText("Open cell menu")[0];
		await userEvent.click(cell_menu_button);

		const sort_ascending_button = canvas.getByRole("menuitem", {
			name: "Sort ascending"
		});
		await userEvent.click(sort_ascending_button);

		const header_2 = canvas.getAllByText("B")[1];
		await userEvent.click(header_2);

		const cell_menu_button_2 = canvas.getAllByLabelText("Open cell menu")[1];
		await userEvent.click(cell_menu_button_2);

		const sort_descending_button = canvas.getByRole("menuitem", {
			name: "Sort descending"
		});
		await userEvent.click(sort_descending_button);

		const header_3 = canvas.getAllByText("C")[1];
		await userEvent.click(header_3);

		const cell_menu_button_3 = canvas.getAllByLabelText("Open cell menu")[2];
		await userEvent.click(cell_menu_button_3);

		const sort_ascending_button_3 = canvas.getByRole("menuitem", {
			name: "Sort ascending"
		});
		await userEvent.click(sort_ascending_button_3);

		await userEvent.click(header_3);
		await userEvent.click(cell_menu_button_3);
		await userEvent.click(canvas.getByText("Clear sort"));
	}}
/>

<Story
<<<<<<< HEAD
	name="Dataframe with display values"
	args={{
		values: [
			[95, 92, 88],
			[89, 90, 85],
			[92, 88, 91],
			[87, 85, 89],
			[91, 93, 90],
			[82, 81, 83]
		],
		headers: ["Model A", "Model B", "Model C"],
		display_value: [
			["🥇 95", "92", "88"],
			["🥈 89", "90", "85"],
			["🥉 92", "88", "91"],
			["87", "85", "89"],
			["91", "93", "90"],
			["82", "81", "83"]
		],
		label: "Model Performance with Medal Indicators",
		col_count: [3, "dynamic"],
		row_count: [6, "dynamic"],
		show_row_numbers: true,
		editable: false
	}}
	play={async ({ canvasElement }) => {
		const canvas = within(canvasElement);

		const first_row = canvas.getAllByRole("cell")[2];
		expect(first_row.textContent).toContain("🥇");

		const second_row = canvas.getAllByRole("cell")[5];
		expect(second_row.textContent).toContain("🥈");

		const third_row = canvas.getAllByRole("cell")[8];
		expect(third_row.textContent).toContain("🥉");

		const fourth_row = canvas.getAllByRole("cell")[11];
		expect(fourth_row.textContent).not.toContain("🥇");
		expect(fourth_row.textContent).not.toContain("🥈");
		expect(fourth_row.textContent).not.toContain("🥉");
=======
	name="Dataframe with text wrapping, no max chars"
	args={{
		values: [
			[
				"This is a very long text that should wrap to multiple lines when wrap is enabled",
				"Short text",
				"Another very long text that demonstrates wrapping behavior in the table cells"
			],
			[
				"Short",
				"This text is also quite long and should demonstrate the wrapping behavior when enabled",
				"Medium length text here"
			],
			[
				"Medium text",
				"Brief",
				"When wrap is disabled, this text should be truncated with an ellipsis instead of wrapping to multiple lines"
			]
		],
		headers: ["Column A", "Column B", "Column C"],
		label: "Text Wrapping Example",
		col_count: [3, "dynamic"],
		row_count: [3, "dynamic"],
		wrap: true,
		column_widths: ["33%", "33%", "33%"]
	}}
/>

<Story
	name="Dataframe text truncation and wrapping"
	args={{
		values: [
			[
				"This is a very long text that should be truncated with an ellipsis when wrap is false",
				"Short text",
				"Another very long text that should also be truncated with an ellipsis"
			],
			[
				"Short",
				"This text is also quite long and should be truncated with an ellipsis",
				"Medium length text here"
			],
			[
				"Medium text",
				"Brief",
				"When wrap is false this text should definitely be truncated with an ellipsis"
			]
		],
		headers: ["Column A", "Column B", "Column C"],
		label: "Text Truncation Example",
		col_count: [3, "dynamic"],
		row_count: [3, "dynamic"],
		wrap: true,
		max_chars: 50,
		editable: false,
		column_widths: ["200px", "200px", "200px"]
>>>>>>> be46b94f
	}}
/><|MERGE_RESOLUTION|>--- conflicted
+++ resolved
@@ -752,7 +752,6 @@
 />
 
 <Story
-<<<<<<< HEAD
 	name="Dataframe with display values"
 	args={{
 		values: [
@@ -794,7 +793,10 @@
 		expect(fourth_row.textContent).not.toContain("🥇");
 		expect(fourth_row.textContent).not.toContain("🥈");
 		expect(fourth_row.textContent).not.toContain("🥉");
-=======
+	}}
+/>
+
+<Story
 	name="Dataframe with text wrapping, no max chars"
 	args={{
 		values: [
@@ -851,6 +853,5 @@
 		max_chars: 50,
 		editable: false,
 		column_widths: ["200px", "200px", "200px"]
->>>>>>> be46b94f
 	}}
 />