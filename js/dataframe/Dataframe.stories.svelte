<script lang="ts">
	// @ts-nocheck
	import { Meta, Template, Story } from "@storybook/addon-svelte-csf";
	import Table from "./shared/Table.svelte";
	import { within } from "@testing-library/dom";
	import { userEvent } from "@storybook/test";
	import { get } from "svelte/store";
	import { format } from "svelte-i18n";
	import Image from "@gradio/image";
</script>

<Meta
	title="Components/DataFrame"
	component={Table}
	parameters={{
		test: {
			dangerouslyIgnoreUnhandledErrors: true // ignore fullscreen permission error
		}
	}}
	argTypes={{
		editable: {
			control: [true, false],
			description: "Whether the DataFrame is editable",
			name: "interactive",
			value: true
		}
	}}
/>

<Template let:args>
	<Table {...args} i18n={get(format)} />
</Template>

<Story
	name="Interactive dataframe"
	args={{
		values: [
			["Cat", 5],
			["Horse", 3],
			["Snake", 1]
		],
		headers: ["Animal", "Votes"],
		label: "Animals",
		col_count: [2, "dynamic"],
		row_count: [3, "dynamic"]
	}}
/>

<Story
	name="Interactive dataframe with label"
	args={{
		values: [
			["Cat", 5],
			["Horse", 3],
			["Snake", 1]
		],
		headers: ["Animal", "Votes"],
		label: "Animals",
		show_label: true,
		col_count: [2, "dynamic"],
		row_count: [3, "dynamic"]
	}}
/>

<Story
	name="Interactive dataframe no label"
	args={{
		values: [
			["Cat", 5],
			["Horse", 3],
			["Snake", 1]
		],
		headers: ["Animal", "Votes"],
		metadata: null,
		label: "Animals",
		show_label: false,
		col_count: [2, "dynamic"],
		row_count: [3, "dynamic"]
	}}
/>

<Story
	name="Static dataframe"
	args={{
		values: [
			["Cat", 5],
			["Horse", 3],
			["Snake", 1]
		],
		headers: ["Animal", "Votes"],

		label: "Animals",
		col_count: [2, "dynamic"],
		row_count: [3, "dynamic"],
		editable: false
	}}
	play={async ({ canvasElement }) => {
		// tests that the cell is not editable

		const canvas = within(canvasElement);
		const cells = canvas.getAllByRole("cell");
		const initial_value = cells[0].textContent;

		await userEvent.click(cells[0]);
		await userEvent.keyboard("new value");

		const final_value = cells[0].textContent;
		if (initial_value !== final_value) {
			throw new Error("Cell content changed when it should be non-editable");
		}

		const inputs = canvas.queryAllByRole("textbox");
		if (inputs.length > 0) {
			throw new Error("Input field appeared when table should be non-editable");
		}
	}}
/>

<Story
	name="Dataframe with different precisions"
	args={{
		values: [
			[1.24, 1.24, 1.24],
			[1.21, 1.21, 1.21]
		],
		headers: ["Precision=0", "Precision=1", "Precision=2"],
		display_value: [
			["1", "1.2", "1.24"],
			["1", "1.2", "1.21"]
		],
		label: "Numbers",
		col_count: [3, "dynamic"],
		row_count: [2, "dynamic"],
		editable: false
	}}
/>

<Story
	name="Dataframe with markdown and math"
	args={{
		values: [
			["Linear", "$y=x$", "Has a *maximum*  of 1 root"],
			["Quadratic", "$y=x^2$", "Has a *maximum*  of 2 roots"],
			["Cubic", "$y=x^3$", "Has a *maximum*  of 3 roots"]
		],
		headers: ["Type", "Example", "Roots"],
		datatype: ["str", "markdown", "markdown"],
		latex_delimiters: [{ left: "$", right: "$", display: false }],
		label: "Math",
		col_count: [3, "dynamic"],
		row_count: [3, "dynamic"],
		editable: false
	}}
/>

<Story
	name="Dataframe without a label"
	args={{
		values: [
			[800, 100, 800],
			[200, 800, 700]
		],
		headers: ["Math", "Reading", "Writing"],
		show_label: false,
		col_count: [3, "dynamic"],
		row_count: [2, "dynamic"],
		editable: false
	}}
/>

<Story
	name="Dataframe with different colors"
	args={{
		values: [
			[800, 100, 800],
			[200, 800, 700]
		],
		headers: ["Math", "Reading", "Writing"],

		styling: [
			[
				"background-color:teal; color: white",
				"1.2",
				"background-color:teal; color: white"
			],
			["1", "background-color:teal; color: white", "1.21"]
		],
		label: "Test scores",
		col_count: [3, "dynamic"],
		row_count: [2, "dynamic"],
		editable: false
	}}
/>

<Story
	name="Dataframe with column widths"
	args={{
		values: [
			[800, 100, 800],
			[200, 800, 700]
		],
		headers: ["Narrow", "Wide", "Half"],
		label: "Test scores",
		col_count: [3, "dynamic"],
		row_count: [2, "dynamic"],
		column_widths: ["20%", "30%", "50%"],
		editable: false
	}}
/>

<Story
	name="Dataframe with zero row count"
	args={{
		values: [],
		headers: ["Narrow", "Wide", "Half"],
		label: "Test scores",
		col_count: [0, "dynamic"],
		row_count: [0, "dynamic"],
		editable: false
	}}
/>

<Story
	name="Interactive dataframe with zero row count"
	args={{
		values: [],
		headers: ["Narrow", "Wide", "Half"],
		label: "Test scores",
		col_count: [0, "dynamic"],
		row_count: [0, "dynamic"],
		editable: true
	}}
/>

<Story
	name="Dataframe with link"
	args={{
		values: [['<a href="https://www.google.com/">google</a>']],
		headers: ["link"],
		datatype: ["markdown"],
		interactive: false,
		col_count: [1, "dynamic"],
		row_count: [1, "dynamic"]
	}}
/>

<Story
	name="Dataframe with dialog interactions"
	args={{
		values: [
			[800, 100, 400],
			[200, 800, 700]
		],
		col_count: [3, "dynamic"],
		row_count: [2, "dynamic"],
		headers: ["Math", "Reading", "Writing"],
		editable: true
	}}
	play={async ({ canvasElement }) => {
		const canvas = within(canvasElement);

		const cell_400 = canvas.getAllByRole("cell")[5];
		await userEvent.click(cell_400);

		const open_dialog_btn =
			await within(cell_400).findByLabelText("Open cell menu");
		await userEvent.click(open_dialog_btn);

		const add_row_btn = canvas.getByText("Add row above");
		await userEvent.click(add_row_btn);

		const new_cell = canvas.getAllByRole("cell")[9];
		userEvent.click(new_cell);
	}}
/>

<Story
	name="Dataframe with fullscreen button and label and search"
	args={{
		col_count: [3, "dynamic"],
		row_count: [2, "dynamic"],
		headers: ["Math", "Reading", "Writing"],
		values: [
			[800, 100, 400],
			[200, 800, 700]
		],
		show_fullscreen_button: true,
		show_label: true,
		show_copy_button: true,
		show_search: "search",
		label: "Test scores"
	}}
/>

<Story
	name="Dataframe with multiple selection interactions"
	args={{
		values: [
			[1, 2, 3, 4],
			[5, 6, 7, 8],
			[9, 10, 11, 12],
			[13, 14, 15, 16]
		],
		col_count: [4, "dynamic"],
		row_count: [4, "dynamic"],
		headers: ["A", "B", "C", "D"],
		editable: true
	}}
	play={async ({ canvasElement }) => {
		const canvas = within(canvasElement);
		const cells = canvas.getAllByRole("cell");
		const user = userEvent.setup();

		// cmd+click to select non-contiguous cells
		await user.keyboard("[MetaLeft>]");
		await user.click(cells[4]);
		await user.click(cells[6]);
		await user.click(cells[2]);
		await user.keyboard("[/MetaLeft]");

		// shift+click to select a range
		await user.keyboard("[ShiftLeft>]");
		await user.click(cells[7]);
		await user.click(cells[6]);
		await user.keyboard("[/ShiftLeft]");

		// clear selected cells
		await user.keyboard("{Delete}");

		// verify cells were cleared by clicking one
		await user.click(cells[2]);
	}}
/>

<Story
	name="Dataframe toolbar interactions"
	args={{
		col_count: [3, "dynamic"],
		row_count: [2, "dynamic"],
		headers: ["Math", "Reading", "Writing"],
		values: [
			[800, 100, 400],
			[200, 800, 700]
		],
		show_fullscreen_button: true,
		show_copy_button: true
	}}
	play={async ({ canvasElement }) => {
		const canvas = within(canvasElement);

		const copy_button = canvas.getByRole("button", {
			name: "Copy table data"
		});
		await userEvent.click(copy_button);

		const fullscreen_button = canvas.getByRole("button", {
			name: "Enter fullscreen"
		});
		await userEvent.click(fullscreen_button);

		await userEvent.click(fullscreen_button);
	}}
/>

<Story
	name="Dataframe with row numbers"
	args={{
		values: [
			[95, 92, 88],
			[89, 90, 85],
			[92, 88, 91],
			[87, 85, 89],
			[91, 93, 90]
		],
		headers: ["Model A", "Model B", "Model C"],
		label: "Model Performance",
		col_count: [3, "dynamic"],
		row_count: [5, "dynamic"],
		show_row_numbers: true,
		editable: false
	}}
/>

<Story
	name="Dataframe with truncated text"
	args={{
		values: [
			[
				"This is a very long text that should be truncated",
				"Short text",
				"Another very long text that needs truncation"
			],
			[
				"Short",
				"This text is also quite long and should be truncated as well",
				"Medium length text here"
			],
			[
				"Medium text",
				"Brief",
				"This is the longest text in the entire table and it should definitely be truncated"
			]
		],
		headers: ["Column A", "Column B", "Column C"],
		label: "Truncated Text Example",
		max_chars: 20,
		col_count: [3, "dynamic"],
		row_count: [3, "dynamic"]
	}}
/>

<Story
	name="Dataframe with multiline headers"
	args={{
		values: [
			[95, 92, 88],
			[89, 90, 85],
			[92, 88, 91]
		],
		headers: [
			"Dataset A\nAccuracy",
			"Dataset B\nPrecision",
			"Dataset C\nRecall"
		],
		label: "Model Metrics",
		col_count: [3, "dynamic"],
		row_count: [3, "dynamic"],
		editable: false
	}}
/>

<Story
	name="Dataframe with custom components"
	args={{
		values: [
			[
				"Absol G",
				70,
				"https://images.pokemontcg.io/pl3/1_hires.png",
				"pl3-1",
				"Supreme Victors"
			]
		],
		datatype: ["str", "number", "image", "str", "str"],
		headers: ["Pokemon", "HP", "Image", "ID", "Set"],
		label: "Pokemon Cards",
		col_count: [5, "fixed"],
		row_count: [1, "dynamic"],
		interactive: true,
		editable: true,
		components: {
			image: Image
		}
	}}
/>

<Story
	name="Dataframe with row and column selection"
	args={{
		values: [
			[1, 2, 3, 4],
			[5, 6, 7, 8],
			[9, 10, 11, 12],
			[13, 14, 15, 16]
		],
		col_count: [4, "dynamic"],
		row_count: [4, "dynamic"],
		headers: ["A", "B", "C", "D"],
		editable: true
	}}
	play={async ({ canvasElement }) => {
		const canvas = within(canvasElement);
		const user = userEvent.setup();

		const grid = canvas.getByRole("grid");
		await user.click(grid);

		const cells = canvas.getAllByRole("cell");
		await user.click(cells[5]); // Click cell with value 6

		const row_button = await canvas.findAllByRole("button", {
			name: "Select row"
		})[0];
		await user.click(row_button);

		await user.click(cells[6]);

		const col_button = await canvas.findAllByRole("button", {
			name: "Select column"
		})[0];
		await user.click(col_button);

		await user.keyboard("{Delete}");
	}}
/>

<Story
	name="Dataframe with lots of values"
	args={{
		values: [
			[1, 2, 3, 4, 5, 6, 7, 8, 9, 10],
			[1, 2, 3, 4, 5, 6, 7, 8, 9, 10],
			[1, 2, 3, 4, 5, 6, 7, 8, 9, 10],
			[1, 2, 3, 4, 5, 6, 7, 8, 9, 10],
			[1, 2, 3, 4, 5, 6, 7, 8, 9, 10],
			[1, 2, 3, 4, 5, 6, 7, 8, 9, 10],
			[1, 2, 3, 4, 5, 6, 7, 8, 9, 10],
			[1, 2, 3, 4, 5, 6, 7, 8, 9, 10],
			[1, 2, 3, 4, 5, 6, 7, 8, 9, 10],
			[1, 2, 3, 4, 5, 6, 7, 8, 9, 10],
			[1, 2, 3, 4, 5, 6, 7, 8, 9, 10],
			[1, 2, 3, 4, 5, 6, 7, 8, 9, 10],
			[1, 2, 3, 4, 5, 6, 7, 8, 9, 10],
			[1, 2, 3, 4, 5, 6, 7, 8, 9, 10],
			[1, 2, 3, 4, 5, 6, 7, 8, 9, 10],
			[1, 2, 3, 4, 5, 6, 7, 8, 9, 10],
			[1, 2, 3, 4, 5, 6, 7, 8, 9, 10],
			[1, 2, 3, 4, 5, 6, 7, 8, 9, 10],
			[1, 2, 3, 4, 5, 6, 7, 8, 9, 10],
			[1, 2, 3, 4, 5, 6, 7, 8, 9, 10],
			[1, 2, 3, 4, 5, 6, 7, 8, 9, 10],
			[1, 2, 3, 4, 5, 6, 7, 8, 9, 10],
			[1, 2, 3, 4, 5, 6, 7, 8, 9, 10],
			[1, 2, 3, 4, 5, 6, 7, 8, 9, 10],
			[1, 2, 3, 4, 5, 6, 7, 8, 9, 10]
		],
		col_count: [10, "dynamic"],
		row_count: [10, "dynamic"],
		max_height: 700
	}}
/>

<Story
	name="Dataframe with search and filter"
	args={{
		values: [
			["Cat", 5, "Pet"],
			["Horse", 3, "Farm"],
			["Snake", 1, "Pet"],
			["Cow", 4, "Farm"],
			["Dog", 6, "Pet"]
		],
		headers: ["Animal", "Count", "Type"],
		col_count: [3, "dynamic"],
		row_count: [5, "dynamic"],
		show_search: "filter",
		editable: false
	}}
	play={async ({ canvasElement }) => {
		const canvas = within(canvasElement);
		const user = userEvent.setup();

		const search_input = canvas.getByPlaceholderText("Filter...");
		await user.type(search_input, "Pet");

		await new Promise((resolve) => setTimeout(resolve, 100));

		const filter_button = canvas.getByLabelText(
			"Apply filter and update dataframe values"
		);
		await user.click(filter_button);

		await new Promise((resolve) => setTimeout(resolve, 100));
	}}
/>

<Story
	name="Dataframe with pinned columns"
	args={{
		values: [
			["ID", "Name", "Age", "City", "Country", "Score"],
			["1", "John", "25", "New York", "USA", "95"],
			["2", "Emma", "30", "London", "UK", "88"],
			["3", "Luis", "28", "Madrid", "Spain", "92"],
			["4", "Anna", "35", "Paris", "France", "90"],
			["5", "Chen", "27", "Beijing", "China", "94"]
		],
		headers: ["ID", "Name", "Age", "City", "Country", "Score"],
		label: "User Data",
		col_count: [6, "dynamic"],
		row_count: [6, "dynamic"],
		pinned_columns: 2,
		show_row_numbers: true,
		editable: false
	}}
/>

<Story
<<<<<<< HEAD
	name="Dataframe with sorting by multiple columns"
	args={{
		values: [
			[1, 2, 3],
			[4, 5, 6],
			[7, 8, 9]
		],
		headers: ["A", "B", "C"],
		col_count: [3, "dynamic"],
		row_count: [3, "dynamic"],
		editable: true,
		sort_columns: [
			{ col: 0, direction: "asc" },
			{ col: 1, direction: "desc" }
		],
		sort_state: {
			sort_columns: [
				{ col: 0, direction: "asc" },
				{ col: 1, direction: "desc" }
			],
			row_order: [0, 1, 2]
		}
=======
	name="Dataframe with drag selection"
	args={{
		values: [
			[1, 2, 3, 4, 5],
			[6, 7, 8, 9, 10],
			[11, 12, 13, 14, 15],
			[16, 17, 18, 19, 20],
			[21, 22, 23, 24, 25]
		],
		headers: ["A", "B", "C", "D", "E"],
		label: "Drag Selection Demo",
		col_count: [5, "dynamic"],
		row_count: [5, "dynamic"],
		editable: true
>>>>>>> b3e8c263
	}}
	play={async ({ canvasElement }) => {
		const canvas = within(canvasElement);
		const user = userEvent.setup();

<<<<<<< HEAD
		const header_1 = canvas.getAllByText("A")[1];
		await userEvent.click(header_1);

		const cell_menu_button = canvas.getAllByLabelText("Open cell menu")[0];
		await userEvent.click(cell_menu_button);

		const sort_ascending_button = canvas.getByRole("button", {
			name: "Sort ascending"
		});
		await userEvent.click(sort_ascending_button);

		const header_2 = canvas.getAllByText("B")[1];
		await userEvent.click(header_2);

		const cell_menu_button_2 = canvas.getAllByLabelText("Open cell menu")[1];
		await userEvent.click(cell_menu_button_2);

		const sort_descending_button = canvas.getByRole("button", {
			name: "Sort descending"
		});
		await userEvent.click(sort_descending_button);

		const header_3 = canvas.getAllByText("C")[1];
		await userEvent.click(header_3);

		const cell_menu_button_3 = canvas.getAllByLabelText("Open cell menu")[2];
		await userEvent.click(cell_menu_button_3);

		const sort_ascending_button_3 = canvas.getByRole("button", {
			name: "Sort ascending"
		});
		await userEvent.click(sort_ascending_button_3);

		await userEvent.click(header_3);
		await userEvent.click(cell_menu_button_3);
		await userEvent.click(canvas.getByText("Clear sort"));
=======
		await new Promise((resolve) => setTimeout(resolve, 300));

		const table = canvas.getByRole("grid");
		const cells = canvas.getAllByRole("cell");
		const startCell = cells[6];
		const startRect = startCell.getBoundingClientRect();
		const startX = startRect.left + startRect.width / 2;
		const startY = startRect.top + startRect.height / 2;

		const endCell = cells[18];
		const endRect = endCell.getBoundingClientRect();
		const endX = endRect.left + endRect.width / 2;
		const endY = endRect.top + endRect.height / 2;

		await user.pointer({
			keys: "[MouseLeft>]",
			target: startCell,
			coords: { clientX: startX, clientY: startY }
		});

		await new Promise((resolve) => setTimeout(resolve, 50));

		const midX1 = startX + (endX - startX) / 3;
		const midY1 = startY + (endY - startY) / 3;
		await user.pointer({
			target: table,
			coords: { clientX: midX1, clientY: midY1 }
		});

		await new Promise((resolve) => setTimeout(resolve, 50));

		const midX2 = startX + ((endX - startX) * 2) / 3;
		const midY2 = startY + ((endY - startY) * 2) / 3;
		await user.pointer({
			target: table,
			coords: { clientX: midX2, clientY: midY2 }
		});

		await new Promise((resolve) => setTimeout(resolve, 50));

		await user.pointer({
			target: endCell,
			coords: { clientX: endX, clientY: endY }
		});

		await new Promise((resolve) => setTimeout(resolve, 50));

		await user.pointer({
			keys: "[/MouseLeft]"
		});

		await new Promise((resolve) => setTimeout(resolve, 500));
>>>>>>> b3e8c263
	}}
/><|MERGE_RESOLUTION|>--- conflicted
+++ resolved
@@ -586,7 +586,81 @@
 />
 
 <Story
-<<<<<<< HEAD
+	name="Dataframe with drag selection"
+	args={{
+		values: [
+			[1, 2, 3, 4, 5],
+			[6, 7, 8, 9, 10],
+			[11, 12, 13, 14, 15],
+			[16, 17, 18, 19, 20],
+			[21, 22, 23, 24, 25]
+		],
+		headers: ["A", "B", "C", "D", "E"],
+		label: "Drag Selection Demo",
+		col_count: [5, "dynamic"],
+		row_count: [5, "dynamic"],
+		editable: true
+	}}
+	play={async ({ canvasElement }) => {
+		const canvas = within(canvasElement);
+		const user = userEvent.setup();
+
+		await new Promise((resolve) => setTimeout(resolve, 300));
+
+		const table = canvas.getByRole("grid");
+		const cells = canvas.getAllByRole("cell");
+		const startCell = cells[6];
+		const startRect = startCell.getBoundingClientRect();
+		const startX = startRect.left + startRect.width / 2;
+		const startY = startRect.top + startRect.height / 2;
+
+		const endCell = cells[18];
+		const endRect = endCell.getBoundingClientRect();
+		const endX = endRect.left + endRect.width / 2;
+		const endY = endRect.top + endRect.height / 2;
+
+		await user.pointer({
+			keys: "[MouseLeft>]",
+			target: startCell,
+			coords: { clientX: startX, clientY: startY }
+		});
+
+		await new Promise((resolve) => setTimeout(resolve, 50));
+
+		const midX1 = startX + (endX - startX) / 3;
+		const midY1 = startY + (endY - startY) / 3;
+		await user.pointer({
+			target: table,
+			coords: { clientX: midX1, clientY: midY1 }
+		});
+
+		await new Promise((resolve) => setTimeout(resolve, 50));
+
+		const midX2 = startX + ((endX - startX) * 2) / 3;
+		const midY2 = startY + ((endY - startY) * 2) / 3;
+		await user.pointer({
+			target: table,
+			coords: { clientX: midX2, clientY: midY2 }
+		});
+
+		await new Promise((resolve) => setTimeout(resolve, 50));
+
+		await user.pointer({
+			target: endCell,
+			coords: { clientX: endX, clientY: endY }
+		});
+
+		await new Promise((resolve) => setTimeout(resolve, 50));
+
+		await user.pointer({
+			keys: "[/MouseLeft]"
+		});
+
+		await new Promise((resolve) => setTimeout(resolve, 500));
+	}}
+/>
+
+<Story
 	name="Dataframe with sorting by multiple columns"
 	args={{
 		values: [
@@ -609,28 +683,11 @@
 			],
 			row_order: [0, 1, 2]
 		}
-=======
-	name="Dataframe with drag selection"
-	args={{
-		values: [
-			[1, 2, 3, 4, 5],
-			[6, 7, 8, 9, 10],
-			[11, 12, 13, 14, 15],
-			[16, 17, 18, 19, 20],
-			[21, 22, 23, 24, 25]
-		],
-		headers: ["A", "B", "C", "D", "E"],
-		label: "Drag Selection Demo",
-		col_count: [5, "dynamic"],
-		row_count: [5, "dynamic"],
-		editable: true
->>>>>>> b3e8c263
 	}}
 	play={async ({ canvasElement }) => {
 		const canvas = within(canvasElement);
 		const user = userEvent.setup();
 
-<<<<<<< HEAD
 		const header_1 = canvas.getAllByText("A")[1];
 		await userEvent.click(header_1);
 
@@ -667,59 +724,5 @@
 		await userEvent.click(header_3);
 		await userEvent.click(cell_menu_button_3);
 		await userEvent.click(canvas.getByText("Clear sort"));
-=======
-		await new Promise((resolve) => setTimeout(resolve, 300));
-
-		const table = canvas.getByRole("grid");
-		const cells = canvas.getAllByRole("cell");
-		const startCell = cells[6];
-		const startRect = startCell.getBoundingClientRect();
-		const startX = startRect.left + startRect.width / 2;
-		const startY = startRect.top + startRect.height / 2;
-
-		const endCell = cells[18];
-		const endRect = endCell.getBoundingClientRect();
-		const endX = endRect.left + endRect.width / 2;
-		const endY = endRect.top + endRect.height / 2;
-
-		await user.pointer({
-			keys: "[MouseLeft>]",
-			target: startCell,
-			coords: { clientX: startX, clientY: startY }
-		});
-
-		await new Promise((resolve) => setTimeout(resolve, 50));
-
-		const midX1 = startX + (endX - startX) / 3;
-		const midY1 = startY + (endY - startY) / 3;
-		await user.pointer({
-			target: table,
-			coords: { clientX: midX1, clientY: midY1 }
-		});
-
-		await new Promise((resolve) => setTimeout(resolve, 50));
-
-		const midX2 = startX + ((endX - startX) * 2) / 3;
-		const midY2 = startY + ((endY - startY) * 2) / 3;
-		await user.pointer({
-			target: table,
-			coords: { clientX: midX2, clientY: midY2 }
-		});
-
-		await new Promise((resolve) => setTimeout(resolve, 50));
-
-		await user.pointer({
-			target: endCell,
-			coords: { clientX: endX, clientY: endY }
-		});
-
-		await new Promise((resolve) => setTimeout(resolve, 50));
-
-		await user.pointer({
-			keys: "[/MouseLeft]"
-		});
-
-		await new Promise((resolve) => setTimeout(resolve, 500));
->>>>>>> b3e8c263
 	}}
 />