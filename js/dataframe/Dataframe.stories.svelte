<script lang="ts">
	// @ts-nocheck
	import { Meta, Template, Story } from "@storybook/addon-svelte-csf";
	import Table from "./shared/Table.svelte";
	import { within } from "@testing-library/dom";
	import { userEvent } from "@storybook/test";
	import { get } from "svelte/store";
	import { format } from "svelte-i18n";
</script>

<Meta
	title="Components/DataFrame"
	component={Table}
	parameters={{
		test: {
			dangerouslyIgnoreUnhandledErrors: true // ignore fullscreen permission error
		}
	}}
	argTypes={{
		editable: {
			control: [true, false],
			description: "Whether the DataFrame is editable",
			name: "interactive",
			value: true
		}
	}}
/>

<Template let:args>
	<Table {...args} i18n={get(format)} />
</Template>

<Story
	name="Interactive dataframe"
	args={{
		values: [
			["Cat", 5],
			["Horse", 3],
			["Snake", 1]
		],
		headers: ["Animal", "Votes"],
		label: "Animals",
		col_count: [2, "dynamic"],
		row_count: [3, "dynamic"]
	}}
/>

<Story
	name="Interactive dataframe with label"
	args={{
		values: [
			["Cat", 5],
			["Horse", 3],
			["Snake", 1]
		],
		headers: ["Animal", "Votes"],
		label: "Animals",
		show_label: true,
		col_count: [2, "dynamic"],
		row_count: [3, "dynamic"]
	}}
/>

<Story
	name="Interactive dataframe no label"
	args={{
		values: [
			["Cat", 5],
			["Horse", 3],
			["Snake", 1]
		],
		headers: ["Animal", "Votes"],
		metadata: null,
		label: "Animals",
		show_label: false,
		col_count: [2, "dynamic"],
		row_count: [3, "dynamic"]
	}}
/>

<Story
	name="Static dataframe"
	args={{
		values: [
			["Cat", 5],
			["Horse", 3],
			["Snake", 1]
		],
		headers: ["Animal", "Votes"],

		label: "Animals",
		col_count: [2, "dynamic"],
		row_count: [3, "dynamic"],
		editable: false
	}}
	play={async ({ canvasElement }) => {
		// tests that the cell is not editable

		const canvas = within(canvasElement);
		const cells = canvas.getAllByRole("cell");
		const initial_value = cells[0].textContent;

		await userEvent.click(cells[0]);
		await userEvent.keyboard("new value");

		const final_value = cells[0].textContent;
		if (initial_value !== final_value) {
			throw new Error("Cell content changed when it should be non-editable");
		}

		const inputs = canvas.queryAllByRole("textbox");
		if (inputs.length > 0) {
			throw new Error("Input field appeared when table should be non-editable");
		}
	}}
/>

<Story
	name="Dataframe with different precisions"
	args={{
		values: [
			[1.24, 1.24, 1.24],
			[1.21, 1.21, 1.21]
		],
		headers: ["Precision=0", "Precision=1", "Precision=2"],
		display_value: [
			["1", "1.2", "1.24"],
			["1", "1.2", "1.21"]
		],
		label: "Numbers",
		col_count: [3, "dynamic"],
		row_count: [2, "dynamic"],
		editable: false
	}}
/>

<Story
	name="Dataframe with markdown and math"
	args={{
		values: [
			["Linear", "$y=x$", "Has a *maximum*  of 1 root"],
			["Quadratic", "$y=x^2$", "Has a *maximum*  of 2 roots"],
			["Cubic", "$y=x^3$", "Has a *maximum*  of 3 roots"]
		],
		headers: ["Type", "Example", "Roots"],
		datatype: ["str", "markdown", "markdown"],
		latex_delimiters: [{ left: "$", right: "$", display: false }],
		label: "Math",
		col_count: [3, "dynamic"],
		row_count: [3, "dynamic"],
		editable: false
	}}
/>

<Story
	name="Dataframe with different colors"
	args={{
		values: [
			[800, 100, 800],
			[200, 800, 700]
		],
		headers: ["Math", "Reading", "Writing"],

		styling: [
			[
				"background-color:teal; color: white",
				"1.2",
				"background-color:teal; color: white"
			],
			["1", "background-color:teal; color: white", "1.21"]
		],
		label: "Test scores",
		col_count: [3, "dynamic"],
		row_count: [2, "dynamic"],
		editable: false
	}}
/>

<Story
	name="Dataframe with column widths"
	args={{
		values: [
			[800, 100, 800],
			[200, 800, 700]
		],
		headers: ["Narrow", "Wide", "Half"],
		label: "Test scores",
		col_count: [3, "dynamic"],
		row_count: [2, "dynamic"],
		column_widths: ["20%", "30%", "50%"],
		editable: false
	}}
/>

<Story
	name="Dataframe with zero row count"
	args={{
		values: [],
		headers: ["Narrow", "Wide", "Half"],
		label: "Test scores",
		col_count: [0, "dynamic"],
		row_count: [0, "dynamic"],
		editable: false
	}}
/>

<Story
	name="Dataframe with link"
	args={{
		values: [['<a href="https://www.google.com/">google</a>']],
		headers: ["link"],
		datatype: ["markdown"],
		interactive: false,
		col_count: [1, "dynamic"],
		row_count: [1, "dynamic"]
	}}
/>

<Story
	name="Dataframe with dialog interactions"
	args={{
		values: [
			[800, 100, 400],
			[200, 800, 700]
		],
		col_count: [3, "dynamic"],
		row_count: [2, "dynamic"],
		headers: ["Math", "Reading", "Writing"],
		editable: true
	}}
	play={async ({ canvasElement }) => {
		const canvas = within(canvasElement);

		const cell_400 = canvas.getAllByRole("cell")[5];
		await userEvent.click(cell_400);

		const open_dialog_btn = await within(cell_400).findByRole("button", {
			name: "⋮"
		});
		await userEvent.click(open_dialog_btn);

		const add_row_btn = canvas.getByText("Add row above");
		await userEvent.click(add_row_btn);

		const new_cell = canvas.getAllByRole("cell")[9];
		userEvent.click(new_cell);
	}}
/>

<Story
	name="Dataframe with fullscreen button and label and search"
	args={{
		col_count: [3, "dynamic"],
		row_count: [2, "dynamic"],
		headers: ["Math", "Reading", "Writing"],
		values: [
			[800, 100, 400],
			[200, 800, 700]
		],
		show_fullscreen_button: true,
		show_label: true,
		show_copy_button: true,
		show_search: "search",
		label: "Test scores"
	}}
/>

<Story
	name="Dataframe with multiple selection interactions"
	args={{
		values: [
			[1, 2, 3, 4],
			[5, 6, 7, 8],
			[9, 10, 11, 12],
			[13, 14, 15, 16]
		],
		col_count: [4, "dynamic"],
		row_count: [4, "dynamic"],
		headers: ["A", "B", "C", "D"],
		editable: true
	}}
	play={async ({ canvasElement }) => {
		const canvas = within(canvasElement);
		const cells = canvas.getAllByRole("cell");
		const user = userEvent.setup();

		// cmd+click to select non-contiguous cells
		await user.keyboard("[MetaLeft>]");
		await user.click(cells[4]);
		await user.click(cells[6]);
		await user.click(cells[2]);
		await user.keyboard("[/MetaLeft]");

		// shift+click to select a range
		await user.keyboard("[ShiftLeft>]");
		await user.click(cells[7]);
		await user.click(cells[6]);
		await user.keyboard("[/ShiftLeft]");

		// clear selected cells
		await user.keyboard("{Delete}");

		// verify cells were cleared by clicking one
		await user.click(cells[2]);
	}}
/>

<Story
	name="Dataframe toolbar interactions"
	args={{
		col_count: [3, "dynamic"],
		row_count: [2, "dynamic"],
		headers: ["Math", "Reading", "Writing"],
		values: [
			[800, 100, 400],
			[200, 800, 700]
		],
		show_fullscreen_button: true,
		show_copy_button: true
	}}
	play={async ({ canvasElement }) => {
		const canvas = within(canvasElement);

		const copy_button = canvas.getByRole("button", {
			name: "Copy table data"
		});
		await userEvent.click(copy_button);

		const fullscreen_button = canvas.getByRole("button", {
			name: "Enter fullscreen"
		});
		await userEvent.click(fullscreen_button);

		await userEvent.click(fullscreen_button);
	}}
/>

<Story
	name="Dataframe with row numbers"
	args={{
		values: [
			[95, 92, 88],
			[89, 90, 85],
			[92, 88, 91],
			[87, 85, 89],
			[91, 93, 90]
		],
		headers: ["Model A", "Model B", "Model C"],
		label: "Model Performance",
		col_count: [3, "dynamic"],
		row_count: [5, "dynamic"],
		show_row_numbers: true,
		editable: false
	}}
/>

<Story
	name="Dataframe with truncated text"
	args={{
		values: [
			[
				"This is a very long text that should be truncated",
				"Short text",
				"Another very long text that needs truncation"
			],
			[
				"Short",
				"This text is also quite long and should be truncated as well",
				"Medium length text here"
			],
			[
				"Medium text",
				"Brief",
				"This is the longest text in the entire table and it should definitely be truncated"
			]
		],
		headers: ["Column A", "Column B", "Column C"],
		label: "Truncated Text Example",
		max_chars: 20,
		col_count: [3, "dynamic"],
		row_count: [3, "dynamic"]
	}}
/>

<Story
	name="Dataframe with multiline headers"
	args={{
		values: [
			[95, 92, 88],
			[89, 90, 85],
			[92, 88, 91]
		],
		headers: [
			"Dataset A\nAccuracy",
			"Dataset B\nPrecision",
			"Dataset C\nRecall"
		],
		label: "Model Metrics",
		col_count: [3, "dynamic"],
		row_count: [3, "dynamic"],
		editable: false
	}}
/>

<Story
	name="Dataframe with row and column selection"
	args={{
		values: [
			[1, 2, 3, 4],
			[5, 6, 7, 8],
			[9, 10, 11, 12],
			[13, 14, 15, 16]
		],
		col_count: [4, "dynamic"],
		row_count: [4, "dynamic"],
		headers: ["A", "B", "C", "D"],
		editable: true
	}}
	play={async ({ canvasElement }) => {
		const canvas = within(canvasElement);
		const user = userEvent.setup();

		const grid = canvas.getByRole("grid");
		await user.click(grid);

		const cells = canvas.getAllByRole("cell");
		await user.click(cells[5]); // Click cell with value 6

		const row_button = await canvas.findByRole("button", {
			name: "Select row"
		});
		await user.click(row_button);

		await user.click(cells[6]);

		const col_button = await canvas.findByRole("button", {
			name: "Select column"
		});
		await user.click(col_button);

		await user.keyboard("{Delete}");
	}}
/>

<Story
	name="Dataframe with lots of values"
	args={{
		values: [
			[1, 2, 3, 4, 5, 6, 7, 8, 9, 10],
			[1, 2, 3, 4, 5, 6, 7, 8, 9, 10],
			[1, 2, 3, 4, 5, 6, 7, 8, 9, 10],
			[1, 2, 3, 4, 5, 6, 7, 8, 9, 10],
			[1, 2, 3, 4, 5, 6, 7, 8, 9, 10],
			[1, 2, 3, 4, 5, 6, 7, 8, 9, 10],
			[1, 2, 3, 4, 5, 6, 7, 8, 9, 10],
			[1, 2, 3, 4, 5, 6, 7, 8, 9, 10],
			[1, 2, 3, 4, 5, 6, 7, 8, 9, 10],
			[1, 2, 3, 4, 5, 6, 7, 8, 9, 10],
			[1, 2, 3, 4, 5, 6, 7, 8, 9, 10],
			[1, 2, 3, 4, 5, 6, 7, 8, 9, 10],
			[1, 2, 3, 4, 5, 6, 7, 8, 9, 10],
			[1, 2, 3, 4, 5, 6, 7, 8, 9, 10],
			[1, 2, 3, 4, 5, 6, 7, 8, 9, 10],
			[1, 2, 3, 4, 5, 6, 7, 8, 9, 10],
			[1, 2, 3, 4, 5, 6, 7, 8, 9, 10],
			[1, 2, 3, 4, 5, 6, 7, 8, 9, 10],
			[1, 2, 3, 4, 5, 6, 7, 8, 9, 10],
			[1, 2, 3, 4, 5, 6, 7, 8, 9, 10],
			[1, 2, 3, 4, 5, 6, 7, 8, 9, 10],
			[1, 2, 3, 4, 5, 6, 7, 8, 9, 10],
			[1, 2, 3, 4, 5, 6, 7, 8, 9, 10],
			[1, 2, 3, 4, 5, 6, 7, 8, 9, 10],
			[1, 2, 3, 4, 5, 6, 7, 8, 9, 10]
		],
		col_count: [10, "dynamic"],
		row_count: [10, "dynamic"],
		max_height: 700
	}}
/>

<Story
<<<<<<< HEAD
	name="Dataframe with search and filter"
	args={{
		values: [
			["Cat", 5, "Pet"],
			["Horse", 3, "Farm"],
			["Snake", 1, "Pet"],
			["Cow", 4, "Farm"],
			["Dog", 6, "Pet"]
		],
		headers: ["Animal", "Count", "Type"],
		col_count: [3, "dynamic"],
		row_count: [5, "dynamic"],
		show_search: "filter",
		editable: false
	}}
	play={async ({ canvasElement }) => {
		const canvas = within(canvasElement);
		const user = userEvent.setup();

		const search_input = canvas.getByPlaceholderText("Search...");
		await user.type(search_input, "Pet");

		await new Promise((resolve) => setTimeout(resolve, 100));

		const filter_button = canvas.getByLabelText(
			"Apply filter and update dataframe values"
		);
		await user.click(filter_button);

		await new Promise((resolve) => setTimeout(resolve, 100));
	}}
=======
	name="Dataframe with frozen columns"
	args={{
		values: [
			["ID", "Name", "Age", "City", "Country", "Score"],
			["1", "John", "25", "New York", "USA", "95"],
			["2", "Emma", "30", "London", "UK", "88"],
			["3", "Luis", "28", "Madrid", "Spain", "92"],
			["4", "Anna", "35", "Paris", "France", "90"],
			["5", "Chen", "27", "Beijing", "China", "94"]
		],
		headers: ["ID", "Name", "Age", "City", "Country", "Score"],
		label: "User Data",
		col_count: [6, "dynamic"],
		row_count: [6, "dynamic"],
		pinned_columns: 2,
		show_row_numbers: true,
		editable: false
	}}
>>>>>>> 26494cea
/><|MERGE_RESOLUTION|>--- conflicted
+++ resolved
@@ -479,7 +479,6 @@
 />
 
 <Story
-<<<<<<< HEAD
 	name="Dataframe with search and filter"
 	args={{
 		values: [
@@ -511,7 +510,9 @@
 
 		await new Promise((resolve) => setTimeout(resolve, 100));
 	}}
-=======
+/>
+
+<Story
 	name="Dataframe with frozen columns"
 	args={{
 		values: [
@@ -530,5 +531,4 @@
 		show_row_numbers: true,
 		editable: false
 	}}
->>>>>>> 26494cea
 />