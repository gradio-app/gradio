<script lang="ts">
	import type { Gradio, SelectData } from "@gradio/utils";
	import { Block } from "@gradio/atoms";
	import Table from "../shared";
	import { StatusTracker } from "@gradio/statustracker";
	import type { LoadingStatus } from "@gradio/statustracker";
	import { afterUpdate } from "svelte";
	import { _ } from "svelte-i18n";

	type Headers = string[];
	type Data = (string | number)[][];
	type Datatype = "str" | "markdown" | "html" | "number" | "bool" | "date";

	export let headers: Headers = [];
	export let elem_id = "";
	export let elem_classes: string[] = [];
	export let visible = true;
	export let value: { data: Data; headers: Headers } = {
		data: [["", "", ""]],
		headers: ["1", "2", "3"]
	};
	export let latex_delimiters: {
		left: string;
		right: string;
		display: boolean;
	}[];
	export let height: number | undefined = undefined;

	let old_value: string = JSON.stringify(value);
	export let value_is_output = false;
	export let col_count: [number, "fixed" | "dynamic"];
	export let row_count: [number, "fixed" | "dynamic"];
	export let label: string | null = null;
	export let wrap: boolean;
	export let datatype: Datatype | Datatype[];
	export let scale: number | null = null;
	export let min_width: number | undefined = undefined;
	export let root: string;

	export let gradio: Gradio<{
		change: never;
		select: SelectData;
		input: never;
	}>;

	export let loading_status: LoadingStatus;

	function handle_change(): void {
		gradio.dispatch("change");
		if (!value_is_output) {
			gradio.dispatch("input");
		}
	}
	afterUpdate(() => {
		value_is_output = false;
	});
	$: {
		if (JSON.stringify(value) !== old_value) {
			old_value = JSON.stringify(value);
			handle_change();
		}
	}

	if (
		(Array.isArray(value) && value?.[0]?.length === 0) ||
		value.data?.[0]?.length === 0
	) {
		value = {
			data: [Array(col_count?.[0] || 3).fill("")],
			headers: Array(col_count?.[0] || 3)
				.fill("")
				.map((_, i) => `${i + 1}`)
		};
	}
</script>

<Block
	{visible}
	padding={false}
	{elem_id}
	{elem_classes}
	container={false}
	{scale}
	{min_width}
	allow_overflow={false}
>
<<<<<<< HEAD
	<StatusTracker i18n={gradio.i18n} {...loading_status} />
=======
	<StatusTracker {...loading_status} border={true} />
>>>>>>> 2772235a
	<Table
		{label}
		{row_count}
		{col_count}
		{root}
		values={value}
		{headers}
		on:change={({ detail }) => {
			value = detail;
		}}
		on:select={(e) => gradio.dispatch("select", e.detail)}
		editable
		{wrap}
		{datatype}
		{latex_delimiters}
		{height}
		i18n={gradio.i18n}
	/>
</Block><|MERGE_RESOLUTION|>--- conflicted
+++ resolved
@@ -84,11 +84,7 @@
 	{min_width}
 	allow_overflow={false}
 >
-<<<<<<< HEAD
-	<StatusTracker i18n={gradio.i18n} {...loading_status} />
-=======
-	<StatusTracker {...loading_status} border={true} />
->>>>>>> 2772235a
+	<StatusTracker {...loading_status} />
 	<Table
 		{label}
 		{row_count}
