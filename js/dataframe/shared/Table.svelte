--- conflicted
+++ resolved
@@ -749,18 +749,10 @@
 			}
 		}
 	}
-<<<<<<< HEAD
-
-	function reset_selection(): void {
-		selected = false;
-		last_selected = null;
-	}
 
 	afterUpdate(() => {
 		value_is_output = false;
 	});
-=======
->>>>>>> 40e0c483
 </script>
 
 <svelte:window on:resize={() => set_cell_widths()} />
