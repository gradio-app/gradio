--- conflicted
+++ resolved
@@ -819,7 +819,6 @@
 							style:width={column_widths.length ? column_widths[i] : undefined}
 						>
 							<div class="cell-wrap">
-<<<<<<< HEAD
 								<div class="header-content">
 									<EditableCell
 										{value}
@@ -829,6 +828,7 @@
 										edit={false}
 										el={null}
 										{root}
+										{editable}
 									/>
 									<div class="sort-buttons">
 										<SortIcon
@@ -837,33 +837,6 @@
 											{i18n}
 										/>
 									</div>
-=======
-								<EditableCell
-									{value}
-									{latex_delimiters}
-									{line_breaks}
-									header
-									edit={false}
-									el={null}
-									{root}
-									{editable}
-								/>
-
-								<div
-									class:sorted={sort_by === i}
-									class:des={sort_by === i && sort_direction === "des"}
-									class="sort-button {sort_direction} "
-								>
-									<svg
-										width="1em"
-										height="1em"
-										viewBox="0 0 9 7"
-										fill="none"
-										xmlns="http://www.w3.org/2000/svg"
-									>
-										<path d="M4.49999 0L8.3971 6.75H0.602875L4.49999 0Z" />
-									</svg>
->>>>>>> a9bfbc38
 								</div>
 							</div>
 						</th>
