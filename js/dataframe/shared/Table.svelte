<script lang="ts">
	import { afterUpdate, createEventDispatcher, tick, onMount } from "svelte";
	import { dequal } from "dequal/lite";
	import { Upload } from "@gradio/upload";

	import EditableCell from "./EditableCell.svelte";
	import type { SelectData } from "@gradio/utils";
	import type { I18nFormatter } from "js/core/src/gradio_helper";
	import { type Client } from "@gradio/client";
	import VirtualTable from "./VirtualTable.svelte";
	import type {
		Headers,
		HeadersWithIDs,
		DataframeValue,
		Datatype
	} from "./utils";
	import CellMenu from "./CellMenu.svelte";
	import Toolbar from "./Toolbar.svelte";
	import SortIcon from "./icons/SortIcon.svelte";
	import type { CellCoordinate, EditingState } from "./types";
	import {
		is_cell_selected,
		handle_selection,
		handle_delete_key,
		should_show_cell_menu,
		get_next_cell_coordinates,
		get_range_selection,
		move_cursor,
		get_current_indices,
		handle_click_outside as handle_click_outside_util
	} from "./selection_utils";
	import {
		copy_table_data,
		get_max,
		handle_file_upload,
		sort_table_data
	} from "./utils/table_utils";

	export let datatype: Datatype | Datatype[];
	export let label: string | null = null;
	export let show_label = true;
	export let headers: Headers = [];
	export let values: (string | number)[][] = [];
	export let col_count: [number, "fixed" | "dynamic"];
	export let row_count: [number, "fixed" | "dynamic"];
	export let latex_delimiters: {
		left: string;
		right: string;
		display: boolean;
	}[];

	export let editable = true;
	export let wrap = false;
	export let root: string;
	export let i18n: I18nFormatter;

	export let max_height = 500;
	export let line_breaks = true;
	export let column_widths: string[] = [];
	export let show_row_numbers = false;
	export let upload: Client["upload"];
	export let stream_handler: Client["stream"];
	export let show_fullscreen_button = false;
	export let show_copy_button = false;
	export let value_is_output = false;
	export let max_chars: number | undefined = undefined;

	let selected_cells: CellCoordinate[] = [];
	$: selected_cells = [...selected_cells];
	let selected: CellCoordinate | false = false;
	$: selected =
		selected_cells.length > 0
			? selected_cells[selected_cells.length - 1]
			: false;

	export let display_value: string[][] | null = null;
	export let styling: string[][] | null = null;
	let t_rect: DOMRectReadOnly;
	let els: Record<
		string,
		{ cell: null | HTMLTableCellElement; input: null | HTMLInputElement }
	> = {};
	let data_binding: Record<string, (typeof data)[0][0]> = {};

	const dispatch = createEventDispatcher<{
		change: DataframeValue;
		input: undefined;
		select: SelectData;
	}>();

	let editing: EditingState = false;
	let clear_on_focus = false;
	let header_edit: number | false = false;
	let selected_header: number | false = false;
	let active_cell_menu: {
		row: number;
		col: number;
		x: number;
		y: number;
	} | null = null;
	let active_header_menu: {
		col: number;
		x: number;
		y: number;
	} | null = null;
	let is_fullscreen = false;
	let dragging = false;
	let copy_flash = false;

	let color_accent_copied: string;
	onMount(() => {
		const color = getComputedStyle(document.documentElement)
			.getPropertyValue("--color-accent")
			.trim();
		color_accent_copied = color + "40"; // 80 is 50% opacity in hex
		document.documentElement.style.setProperty(
			"--color-accent-copied",
			color_accent_copied
		);
	});

	const get_data_at = (row: number, col: number): string | number =>
		data?.[row]?.[col]?.value;

	function make_id(): string {
		return Math.random().toString(36).substring(2, 15);
	}

	function make_headers(
		_head: Headers,
		col_count: [number, "fixed" | "dynamic"],
		els: Record<
			string,
			{ cell: null | HTMLTableCellElement; input: null | HTMLInputElement }
		>
	): HeadersWithIDs {
		let _h = _head || [];
		if (col_count[1] === "fixed" && _h.length < col_count[0]) {
			const fill = Array(col_count[0] - _h.length)
				.fill("")
				.map((_, i) => `${i + _h.length}`);
			_h = _h.concat(fill);
		}

		if (!_h || _h.length === 0) {
			return Array(col_count[0])
				.fill(0)
				.map((_, i) => {
					const _id = make_id();
					els[_id] = { cell: null, input: null };
					return { id: _id, value: JSON.stringify(i + 1) };
				});
		}

		return _h.map((h, i) => {
			const _id = make_id();
			els[_id] = { cell: null, input: null };
			return { id: _id, value: h ?? "" };
		});
	}

	function process_data(_values: (string | number)[][]): {
		value: string | number;
		id: string;
	}[][] {
		const data_row_length = _values.length;
		return Array(row_count[1] === "fixed" ? row_count[0] : data_row_length)
			.fill(0)
			.map((_, i) => {
				return Array(
					col_count[1] === "fixed"
						? col_count[0]
						: data_row_length > 0
							? _values[0].length
							: headers.length
				)
					.fill(0)
					.map((_, j) => {
						const id = make_id();
						els[id] = els[id] || { input: null, cell: null };
						const obj = { value: _values?.[i]?.[j] ?? "", id };
						data_binding[id] = obj;
						return obj;
					});
			});
	}

	let _headers = make_headers(headers, col_count, els);
	let old_headers: string[] = headers;

	$: {
		if (!dequal(headers, old_headers)) {
			_headers = make_headers(headers, col_count, els);
			old_headers = JSON.parse(JSON.stringify(headers));
		}
	}

	let data: { id: string; value: string | number }[][] = [[]];
	let old_val: undefined | (string | number)[][] = undefined;

	$: if (!dequal(values, old_val)) {
		data = process_data(values as (string | number)[][]);
		old_val = JSON.parse(JSON.stringify(values)) as (string | number)[][];
	}

	let previous_headers = _headers.map((h) => h.value);
	let previous_data = data.map((row) => row.map((cell) => String(cell.value)));

	async function trigger_change(): Promise<void> {
		const current_headers = _headers.map((h) => h.value);
		const current_data = data.map((row) =>
			row.map((cell) => String(cell.value))
		);

		if (
			!dequal(current_data, previous_data) ||
			!dequal(current_headers, previous_headers)
		) {
			// We dispatch the value as part of the change event to ensure that the value is updated
			// in the parent component and the updated value is passed into the user's function
			dispatch("change", {
				data: data.map((row) => row.map((cell) => cell.value)),
				headers: _headers.map((h) => h.value),
				metadata: null
			});
			if (!value_is_output) {
				dispatch("input");
			}
			previous_data = current_data;
			previous_headers = current_headers;
		}
	}

	function get_sort_status(
		name: string,
		_sort?: number,
		direction?: SortDirection
	): "none" | "ascending" | "descending" {
		if (!_sort) return "none";
		if (headers[_sort] === name) {
			if (direction === "asc") return "ascending";
			if (direction === "des") return "descending";
		}
		return "none";
	}

	// eslint-disable-next-line complexity
	async function handle_keydown(event: KeyboardEvent): Promise<void> {
		if (selected_header !== false && header_edit === false) {
			switch (event.key) {
				case "ArrowDown":
					selected = [0, selected_header];
					selected_header = false;
					return;
				case "ArrowLeft":
					selected_header =
						selected_header > 0 ? selected_header - 1 : selected_header;
					return;
				case "ArrowRight":
					selected_header =
						selected_header < _headers.length - 1
							? selected_header + 1
							: selected_header;
					return;
				case "Escape":
					event.preventDefault();
					selected_header = false;
					break;
				case "Enter":
					event.preventDefault();
					break;
			}
		}

		if (event.key === "Delete" || event.key === "Backspace") {
			if (!editable) return;

			if (editing) {
				const [row, col] = editing;
				const input_el = els[data[row][col].id].input;
				if (input_el && input_el.selectionStart !== input_el.selectionEnd) {
					return;
				}
				if (
					event.key === "Delete" &&
					input_el?.selectionStart !== input_el?.value.length
				) {
					return;
				}
				if (event.key === "Backspace" && input_el?.selectionStart !== 0) {
					return;
				}
			}

			event.preventDefault();
			if (selected_cells.length > 0) {
				data = handle_delete_key(data, selected_cells);
				dispatch("change", {
					data: data.map((row) => row.map((cell) => cell.value)),
					headers: _headers.map((h) => h.value),
					metadata: null
				});
				if (!value_is_output) {
					dispatch("input");
				}
			}
			return;
		}

		if (event.key === "c" && (event.metaKey || event.ctrlKey)) {
			event.preventDefault();
			if (selected_cells.length > 0) {
				await handle_copy();
			}
			return;
		}

		if (!selected) {
			return;
		}

		const [i, j] = selected;

		switch (event.key) {
			case "ArrowRight":
			case "ArrowLeft":
			case "ArrowDown":
			case "ArrowUp":
				if (editing) break;
				event.preventDefault();
				const next_coords = move_cursor(event.key, [i, j], data);
				if (next_coords) {
					if (event.shiftKey) {
						selected_cells = get_range_selection(
							selected_cells.length > 0 ? selected_cells[0] : [i, j],
							next_coords
						);
						editing = false;
					} else {
						selected_cells = [next_coords];
						editing = next_coords;
						clear_on_focus = false;
					}
					selected = next_coords;
				} else if (
					next_coords === false &&
					event.key === "ArrowUp" &&
					i === 0
				) {
					selected_header = j;
					selected = false;
					editing = false;
				}
				break;

			case "Escape":
				if (!editable) break;
				event.preventDefault();
				editing = false;
				break;
			case "Enter":
				if (!editable) break;
				event.preventDefault();

				if (event.shiftKey) {
					add_row(i);
					await tick();

					selected = [i + 1, j];
				} else {
					if (dequal(editing, [i, j])) {
						const cell_id = data[i][j].id;
						const input_el = els[cell_id].input;
						if (input_el) {
							data[i][j].value = input_el.value;
						}
						editing = false;
						await tick();
						selected = [i, j];
					} else {
						editing = [i, j];
						clear_on_focus = false;
					}
				}
				break;
			case "Tab":
				event.preventDefault();
				editing = false;
				const next_cell = get_next_cell_coordinates(
					[i, j],
					data,
					event.shiftKey
				);
				if (next_cell) {
					selected_cells = [next_cell];
					selected = next_cell;
					if (editable) {
						editing = next_cell;
						clear_on_focus = false;
					}
				}
				break;
			default:
				if (!editable) break;
				if (
					(!editing || (editing && dequal(editing, [i, j]))) &&
					event.key.length === 1
				) {
					clear_on_focus = true;
					editing = [i, j];
				}
		}
	}

	type SortDirection = "asc" | "des";
	let sort_direction: SortDirection | undefined;
	let sort_by: number | undefined;

	function handle_sort(col: number, direction: SortDirection): void {
		if (typeof sort_by !== "number" || sort_by !== col) {
			sort_direction = direction;
			sort_by = col;
		} else if (sort_by === col) {
			if (sort_direction === direction) {
				sort_direction = undefined;
				sort_by = undefined;
			} else {
				sort_direction = direction;
			}
		}
	}

	async function edit_header(i: number, _select = false): Promise<void> {
		if (!editable || col_count[1] !== "dynamic" || header_edit === i) return;
		selected = false;
		selected_cells = [];
		selected_header = i;
		header_edit = i;
	}

	function end_header_edit(event: CustomEvent<KeyboardEvent>): void {
		if (!editable) return;

		switch (event.detail.key) {
			case "Escape":
			case "Enter":
			case "Tab":
				event.preventDefault();
				selected = false;
				selected_header = header_edit;
				header_edit = false;
				parent.focus();
				break;
		}
	}

	async function add_row(index?: number): Promise<void> {
		parent.focus();

		if (row_count[1] !== "dynamic") return;
		if (data.length === 0) {
			values = [Array(headers.length).fill("")];
			return;
		}

		const new_row = Array(data[0].length)
			.fill(0)
			.map((_, i) => {
				const _id = make_id();
				els[_id] = { cell: null, input: null };
				return { id: _id, value: "" };
			});

		if (index !== undefined && index >= 0 && index <= data.length) {
			data.splice(index, 0, new_row);
		} else {
			data.push(new_row);
		}

		data = data;
		selected = [index !== undefined ? index : data.length - 1, 0];
	}

	$: (data || _headers) && trigger_change();

	async function add_col(index?: number): Promise<void> {
		parent.focus();
		if (col_count[1] !== "dynamic") return;

		const insert_index = index !== undefined ? index : data[0].length;

		for (let i = 0; i < data.length; i++) {
			const _id = make_id();
			els[_id] = { cell: null, input: null };
			data[i].splice(insert_index, 0, { id: _id, value: "" });
		}

		headers.splice(insert_index, 0, `Header ${headers.length + 1}`);

		data = data;
		headers = headers;

		await tick();

		requestAnimationFrame(() => {
			edit_header(insert_index, true);
			const new_w = parent.querySelectorAll("tbody")[1].offsetWidth;
			parent.querySelectorAll("table")[1].scrollTo({ left: new_w });
		});
	}

	function handle_click_outside(event: Event): void {
		if (handle_click_outside_util(event, parent)) {
			editing = false;
			selected_cells = [];
			header_edit = false;
			selected_header = false;
			active_cell_menu = null;
			active_header_menu = null;
		}
	}

	$: max = get_max(data);

	$: cells[0] && set_cell_widths();
	let cells: HTMLTableCellElement[] = [];
	let parent: HTMLDivElement;
	let table: HTMLTableElement;

	function set_cell_widths(): void {
		const widths = cells.map((el) => el?.clientWidth || 0);
		if (widths.length === 0) return;

		if (show_row_numbers) {
			parent.style.setProperty(`--cell-width-row-number`, `${widths[0]}px`);
		}
		const data_cells = show_row_numbers ? widths.slice(1) : widths;
		data_cells.forEach((width, i) => {
			parent.style.setProperty(
				`--cell-width-${i}`,
				`${width - scrollbar_width / data_cells.length}px`
			);
		});
	}

	let table_height: number =
		values.slice(0, (max_height / values.length) * 37).length * 37 + 37;
	let scrollbar_width = 0;

	function sort_data(
		_data: typeof data,
		_display_value: string[][] | null,
		_styling: string[][] | null,
		col?: number,
		dir?: SortDirection
	): void {
		let id = null;
		if (selected && selected[0] in _data && selected[1] in _data[selected[0]]) {
			id = _data[selected[0]][selected[1]].id;
		}
		if (typeof col !== "number" || !dir) {
			return;
		}

		sort_table_data(_data, _display_value, _styling, col, dir);
		data = data;

		if (id) {
			const [i, j] = get_current_indices(id, data);
			selected = [i, j];
		}
	}

	$: sort_data(data, display_value, styling, sort_by, sort_direction);

	$: selected_index = !!selected && selected[0];

	let is_visible = false;

	onMount(() => {
		const observer = new IntersectionObserver((entries) => {
			entries.forEach((entry) => {
				if (entry.isIntersecting && !is_visible) {
					set_cell_widths();
					data = data;
				}
				is_visible = entry.isIntersecting;
			});
		});

		observer.observe(parent);
		document.addEventListener("click", handle_click_outside);
		window.addEventListener("resize", handle_resize);
		document.addEventListener("fullscreenchange", handle_fullscreen_change);

		return () => {
			observer.disconnect();
			document.removeEventListener("click", handle_click_outside);
			window.removeEventListener("resize", handle_resize);
			document.removeEventListener(
				"fullscreenchange",
				handle_fullscreen_change
			);
		};
	});

	function handle_cell_click(
		event: MouseEvent,
		row: number,
		col: number
	): void {
		if (event.target instanceof HTMLAnchorElement) {
			return;
		}

		event.preventDefault();
		event.stopPropagation();

		if (show_row_numbers && col === 0) return;

		clear_on_focus = false;
		active_cell_menu = null;
		active_header_menu = null;
		selected_header = false;
		header_edit = false;

		selected_cells = handle_selection([row, col], selected_cells, event);
		parent.focus();

		if (selected_cells.length === 1 && editable) {
			editing = [row, col];
			tick().then(() => {
				const input_el = els[data[row][col].id].input;
				if (input_el) {
					input_el.focus();
					input_el.selectionStart = input_el.selectionEnd =
						input_el.value.length;
				}
			});
		} else {
			editing = false;
		}

		toggle_cell_button(row, col);

		dispatch("select", {
			index: [row, col],
			value: get_data_at(row, col),
			row_value: data[row].map((d) => d.value)
		});
	}

	function toggle_cell_menu(event: MouseEvent, row: number, col: number): void {
		event.stopPropagation();
		if (
			active_cell_menu &&
			active_cell_menu.row === row &&
			active_cell_menu.col === col
		) {
			active_cell_menu = null;
		} else {
			const cell = (event.target as HTMLElement).closest("td");
			if (cell) {
				const rect = cell.getBoundingClientRect();
				active_cell_menu = { row, col, x: rect.right, y: rect.bottom };
			}
		}
	}

	function add_row_at(index: number, position: "above" | "below"): void {
		const row_index = position === "above" ? index : index + 1;
		add_row(row_index);
		active_cell_menu = null;
		active_header_menu = null;
	}

	function add_col_at(index: number, position: "left" | "right"): void {
		const col_index = position === "left" ? index : index + 1;
		add_col(col_index);
		active_cell_menu = null;
		active_header_menu = null;
	}

	function handle_resize(): void {
		active_cell_menu = null;
		active_header_menu = null;
		set_cell_widths();
	}

	let active_button: {
		type: "header" | "cell";
		row?: number;
		col: number;
	} | null = null;

	function toggle_header_button(col: number): void {
		active_button =
			active_button?.type === "header" && active_button.col === col
				? null
				: { type: "header", col };
	}

	function toggle_cell_button(row: number, col: number): void {
		active_button =
			active_button?.type === "cell" &&
			active_button.row === row &&
			active_button.col === col
				? null
				: { type: "cell", row, col };
	}

	function toggle_fullscreen(): void {
		if (!document.fullscreenElement) {
			parent.requestFullscreen();
			is_fullscreen = true;
		} else {
			document.exitFullscreen();
			is_fullscreen = false;
		}
	}

	function handle_fullscreen_change(): void {
		is_fullscreen = !!document.fullscreenElement;
	}

	async function handle_copy(): Promise<void> {
		await copy_table_data(data, selected_cells);
		copy_flash = true;
		setTimeout(() => {
			copy_flash = false;
		}, 800);
	}

	function toggle_header_menu(event: MouseEvent, col: number): void {
		event.stopPropagation();
		if (active_header_menu && active_header_menu.col === col) {
			active_header_menu = null;
		} else {
			const header = (event.target as HTMLElement).closest("th");
			if (header) {
				const rect = header.getBoundingClientRect();
				active_header_menu = { col, x: rect.right, y: rect.bottom };
			}
		}
	}

	afterUpdate(() => {
		value_is_output = false;
	});

	async function delete_row(index: number): Promise<void> {
		parent.focus();
		if (row_count[1] !== "dynamic") return;
		if (data.length <= 1) return;
		data.splice(index, 1);
		data = data;
		selected = false;
	}

	async function delete_col(index: number): Promise<void> {
		parent.focus();
		if (col_count[1] !== "dynamic") return;
		if (data[0].length <= 1) return;

		_headers.splice(index, 1);
		_headers = _headers;

		data.forEach((row) => {
			row.splice(index, 1);
		});
		data = data;
		selected = false;
	}

	function delete_row_at(index: number): void {
		delete_row(index);
		active_cell_menu = null;
		active_header_menu = null;
	}

	function delete_col_at(index: number): void {
		delete_col(index);
		active_cell_menu = null;
		active_header_menu = null;
	}

	let row_order: number[] = [];

	$: {
		if (
			typeof sort_by === "number" &&
			sort_direction &&
			sort_by >= 0 &&
			sort_by < data[0].length
		) {
			const indices = [...Array(data.length)].map((_, i) => i);
			const sort_index = sort_by as number;
			indices.sort((a, b) => {
				const row_a = data[a];
				const row_b = data[b];
				if (
					!row_a ||
					!row_b ||
					sort_index >= row_a.length ||
					sort_index >= row_b.length
				)
					return 0;
				const val_a = row_a[sort_index].value;
				const val_b = row_b[sort_index].value;
				const comp = val_a < val_b ? -1 : val_a > val_b ? 1 : 0;
				return sort_direction === "asc" ? comp : -comp;
			});
			row_order = indices;
		} else {
			row_order = [...Array(data.length)].map((_, i) => i);
		}
	}
</script>

<svelte:window on:resize={() => set_cell_widths()} />

<div class="table-container">
	<div class="header-row">
		{#if label && label.length !== 0 && show_label}
			<div class="label">
				<p>{label}</p>
			</div>
		{/if}
		<Toolbar
			{show_fullscreen_button}
			{is_fullscreen}
			on:click={toggle_fullscreen}
			on_copy={handle_copy}
			{show_copy_button}
		/>
	</div>
	<div
		bind:this={parent}
		class="table-wrap"
		class:dragging
		class:no-wrap={!wrap}
		style="height:{table_height}px"
		on:keydown={(e) => handle_keydown(e)}
		role="grid"
		tabindex="0"
	>
		<table
			bind:contentRect={t_rect}
			bind:this={table}
			class:fixed-layout={column_widths.length != 0}
		>
			{#if label && label.length !== 0}
				<caption class="sr-only">{label}</caption>
			{/if}
			<thead>
				<tr>
					{#if show_row_numbers}
						<th class="row-number-header">
							<div class="cell-wrap">
								<div class="header-content">
									<div class="header-text"></div>
								</div>
							</div>
						</th>
					{/if}
					{#each _headers as { value, id }, i (id)}
						<th
							class:editing={header_edit === i}
							aria-sort={get_sort_status(value, sort_by, sort_direction)}
							style:width={column_widths.length ? column_widths[i] : undefined}
						>
							<div class="cell-wrap">
								<div class="header-content">
									<EditableCell
										{value}
										{latex_delimiters}
										{line_breaks}
										header
										edit={false}
										el={null}
										{root}
										{editable}
									/>
									<div class="sort-buttons">
										<SortIcon
											direction={sort_by === i ? sort_direction : null}
											on:sort={({ detail }) => handle_sort(i, detail)}
											{i18n}
										/>
									</div>
								</div>
							</div>
						</th>
					{/each}
				</tr>
			</thead>
			<tbody>
				<tr>
					{#each max as { value, id }, j (id)}
						<td tabindex="-1" bind:this={cells[j]}>
							<div class="cell-wrap">
								<EditableCell
									{value}
									{latex_delimiters}
									{line_breaks}
									datatype={Array.isArray(datatype) ? datatype[j] : datatype}
									edit={false}
									el={null}
									{root}
									{editable}
								/>
							</div>
						</td>
					{/each}
				</tr>
			</tbody>
		</table>
		<Upload
			{upload}
			{stream_handler}
			flex={false}
			center={false}
			boundedheight={false}
			disable_click={true}
			{root}
			on:load={({ detail }) =>
				handle_file_upload(
					detail.data,
					(head) => {
						_headers = make_headers(
							head.map((h) => h ?? ""),
							col_count,
							els
						);
						return _headers;
					},
					(vals) => {
						values = vals;
					}
				)}
			bind:dragging
			aria_label={i18n("dataframe.drop_to_upload")}
		>
			<VirtualTable
				bind:items={data}
				{max_height}
				bind:actual_height={table_height}
				bind:table_scrollbar_width={scrollbar_width}
				selected={selected_index}
			>
				{#if label && label.length !== 0}
					<caption class="sr-only">{label}</caption>
				{/if}
				<tr slot="thead">
					{#if show_row_numbers}
						<th class="row-number-header">
							<div class="cell-wrap">
								<div class="header-content">
									<div class="header-text"></div>
								</div>
							</div>
						</th>
					{/if}
					{#each _headers as { value, id }, i (id)}
						<th
							class:focus={header_edit === i || selected_header === i}
							aria-sort={get_sort_status(value, sort_by, sort_direction)}
							style="width: var(--cell-width-{i});"
							on:click={() => {
								toggle_header_button(i);
							}}
						>
							<div class="cell-wrap">
								<div class="header-content">
									<EditableCell
										{max_chars}
										bind:value={_headers[i].value}
										bind:el={els[id].input}
										{latex_delimiters}
										{line_breaks}
										edit={header_edit === i}
										on:keydown={end_header_edit}
										on:dblclick={() => edit_header(i)}
										header
										{root}
										{editable}
									/>
									<div class="sort-buttons">
										<SortIcon
											direction={sort_by === i ? sort_direction : null}
											on:sort={({ detail }) => handle_sort(i, detail)}
											{i18n}
										/>
									</div>
								</div>

								{#if editable}
									<button
										class="cell-menu-button"
										on:click={(event) => toggle_header_menu(event, i)}
									>
										&#8942;
									</button>
								{/if}
							</div>
						</th>
					{/each}
				</tr>

				<tr slot="tbody" let:item let:index class:row_odd={index % 2 === 0}>
					{#each item as { value, id }, j (id)}
						{#if show_row_numbers && j === 0}
							<td class="row-number" tabindex="-1">
								{index + 1}
							</td>
						{/if}
						<td
							tabindex={show_row_numbers && j === 0 ? -1 : 0}
							on:touchstart={(event) => {
								const touch = event.touches[0];
								const mouseEvent = new MouseEvent("click", {
									clientX: touch.clientX,
									clientY: touch.clientY,
									bubbles: true,
									cancelable: true,
									view: window
								});
								handle_cell_click(mouseEvent, index, j);
							}}
							on:mousedown={(event) => {
								event.preventDefault();
								event.stopPropagation();
							}}
							on:click={(event) => handle_cell_click(event, index, j)}
							style:width="var(--cell-width-{j})"
							style={styling?.[index]?.[j] || ""}
<<<<<<< HEAD
							class:not-editable={!editable}
							class:flash={copy_flash &&
								is_cell_selected([index, j], selected_cells)}
=======
>>>>>>> a18ac9c5
							class={is_cell_selected([index, j], selected_cells)}
							class:menu-active={active_cell_menu &&
								active_cell_menu.row === index &&
								active_cell_menu.col === j}
						>
							<div class="cell-wrap">
								<EditableCell
									bind:value={data[index][j].value}
									bind:el={els[id].input}
									display_value={display_value?.[index]?.[j]}
									{latex_delimiters}
									{line_breaks}
									{editable}
									edit={dequal(editing, [index, j])}
									datatype={Array.isArray(datatype) ? datatype[j] : datatype}
									on:blur={() => {
										clear_on_focus = false;
										parent.focus();
									}}
									on:focus={() => {
										const row = index;
										const col = j;
										if (
											!selected_cells.some(([r, c]) => r === row && c === col)
										) {
											selected_cells = [[row, col]];
										}
									}}
									{clear_on_focus}
									{root}
									{max_chars}
								/>
								{#if editable && should_show_cell_menu([index, j], selected_cells, editable)}
									<button
										class="cell-menu-button"
										on:click={(event) => toggle_cell_menu(event, index, j)}
									>
										&#8942;
									</button>
								{/if}
							</div>
						</td>
					{/each}
				</tr>
			</VirtualTable>
		</Upload>
	</div>
</div>

{#if active_cell_menu}
	<CellMenu
		x={active_cell_menu.x}
		y={active_cell_menu.y}
		row={active_cell_menu.row}
		{col_count}
		{row_count}
		on_add_row_above={() => add_row_at(active_cell_menu?.row || 0, "above")}
		on_add_row_below={() => add_row_at(active_cell_menu?.row || 0, "below")}
		on_add_column_left={() => add_col_at(active_cell_menu?.col || 0, "left")}
		on_add_column_right={() => add_col_at(active_cell_menu?.col || 0, "right")}
		on_delete_row={() => delete_row_at(active_cell_menu?.row || 0)}
		on_delete_col={() => delete_col_at(active_cell_menu?.col || 0)}
		can_delete_rows={data.length > 1}
		can_delete_cols={data[0].length > 1}
		{i18n}
	/>
{/if}

{#if active_header_menu !== null}
	<CellMenu
		{i18n}
		x={active_header_menu.x}
		y={active_header_menu.y}
		row={-1}
		{col_count}
		{row_count}
		on_add_row_above={() => add_row_at(active_cell_menu?.row ?? -1, "above")}
		on_add_row_below={() => add_row_at(active_cell_menu?.row ?? -1, "below")}
		on_add_column_left={() => add_col_at(active_header_menu?.col ?? -1, "left")}
		on_add_column_right={() =>
			add_col_at(active_header_menu?.col ?? -1, "right")}
		on_delete_row={() => delete_row_at(active_cell_menu?.row ?? -1)}
		on_delete_col={() => delete_col_at(active_header_menu?.col ?? -1)}
		can_delete_rows={false}
		can_delete_cols={data[0].length > 1}
	/>
{/if}

<style>
	.label p {
		position: relative;
		z-index: var(--layer-4);
		margin-bottom: var(--size-2);
		color: var(--block-label-text-color);
		font-size: var(--block-label-text-size);
	}

	.table-container {
		display: flex;
		flex-direction: column;
		gap: var(--size-2);
	}

	.table-wrap {
		position: relative;
		transition: 150ms;
		border: 1px solid var(--border-color-primary);
		border-radius: var(--table-radius);
		overflow: hidden;
	}

	.table-wrap:focus-within {
		outline: none;
	}

	.dragging {
		border-color: var(--color-accent);
	}

	.no-wrap {
		white-space: nowrap;
	}

	table {
		position: absolute;
		opacity: 0;
		transition: 150ms;
		width: var(--size-full);
		table-layout: auto;
		color: var(--body-text-color);
		font-size: var(--input-text-size);
		line-height: var(--line-md);
		font-family: var(--font-mono);
		border-spacing: 0;
		border-collapse: separate;
	}

	div:not(.no-wrap) td {
		overflow-wrap: anywhere;
	}

	div.no-wrap td {
		overflow-x: hidden;
	}

	table.fixed-layout {
		table-layout: fixed;
	}

	thead {
		position: sticky;
		top: 0;
		left: 0;
		z-index: var(--layer-2);
		box-shadow: var(--shadow-drop);
	}

	tr {
		border-bottom: 1px solid var(--border-color-primary);
		text-align: left;
	}

	tr > * + * {
		border-right-width: 0px;
		border-left-width: 1px;
		border-style: solid;
		border-color: var(--border-color-primary);
	}

	th,
	td {
		--ring-color: transparent;
		position: relative;
		outline: none;
		box-shadow: inset 0 0 0 1px var(--ring-color);
		padding: 0;
	}

	th:first-child {
		border-top-left-radius: var(--table-radius);
	}

	th:last-child {
		border-top-right-radius: var(--table-radius);
	}

	th.focus,
	td.focus {
		--ring-color: var(--color-accent);
		box-shadow: inset 0 0 0 2px var(--ring-color);
		z-index: var(--layer-1);
	}

	th.focus {
		z-index: var(--layer-2);
	}

	tr:last-child td:first-child {
		border-bottom-left-radius: var(--table-radius);
	}

	tr:last-child td:last-child {
		border-bottom-right-radius: var(--table-radius);
	}

	tr th {
		background: var(--table-even-background-fill);
	}

	.sort-buttons {
		display: flex;
		align-items: center;
		flex-shrink: 0;
	}

	.editing {
		background: var(--table-editing);
	}

	.cell-wrap {
		display: flex;
		align-items: flex-start;
		outline: none;
		min-height: var(--size-9);
		position: relative;
		height: auto;
	}

	.header-content {
		display: flex;
		align-items: center;
		justify-content: space-between;
		overflow: hidden;
		flex-grow: 1;
		min-width: 0;
		white-space: normal;
		overflow-wrap: break-word;
		word-break: normal;
		height: 100%;
		padding: var(--size-1);
		gap: var(--size-1);
	}

	.row_odd {
		background: var(--table-odd-background-fill);
	}

	.row_odd.focus {
		background: var(--background-fill-primary);
	}

	.cell-menu-button {
		flex-shrink: 0;
		display: none;
		background-color: var(--block-background-fill);
		border: 1px solid var(--border-color-primary);
		border-radius: var(--block-radius);
		width: var(--size-5);
		height: var(--size-5);
		min-width: var(--size-5);
		padding: 0;
		margin-right: var(--spacing-sm);
		z-index: var(--layer-1);
		position: absolute;
		right: var(--size-1);
		top: 50%;
		transform: translateY(-50%);
	}

	.cell-selected .cell-menu-button {
		display: flex;
		align-items: center;
		justify-content: center;
	}

	.header-row {
		display: flex;
		justify-content: space-between;
		align-items: center;
		gap: var(--size-2);
		height: var(--size-6);
		min-height: var(--size-6);
	}

	.label {
		flex: 1;
	}

	.label p {
		margin: 0;
		color: var(--block-label-text-color);
		font-size: var(--block-label-text-size);
	}

	.row-number,
	.row-number-header {
		text-align: center;
		background: var(--table-even-background-fill);
		font-size: var(--input-text-size);
		color: var(--body-text-color);
		padding: var(--size-1);
		min-width: var(--size-12);
		width: var(--size-12);
		overflow: hidden;
		text-overflow: ellipsis;
		white-space: nowrap;
		font-weight: var(--weight-semibold);
	}

	.row-number-header .header-content {
		justify-content: space-between;
		padding: var(--size-1);
		height: var(--size-9);
		display: flex;
		align-items: center;
	}

	.row-number-header :global(.sort-icons) {
		margin-right: 0;
	}

	:global(tbody > tr:nth-child(odd)) .row-number {
		background: var(--table-odd-background-fill);
	}

	.cell-selected {
		--ring-color: var(--color-accent);
		box-shadow: inset 0 0 0 2px var(--ring-color);
		z-index: var(--layer-1);
		position: relative;
	}

	.cell-selected.no-top {
		box-shadow:
			inset 2px 0 0 var(--ring-color),
			inset -2px 0 0 var(--ring-color),
			inset 0 -2px 0 var(--ring-color);
	}

	.cell-selected.no-bottom {
		box-shadow:
			inset 2px 0 0 var(--ring-color),
			inset -2px 0 0 var(--ring-color),
			inset 0 2px 0 var(--ring-color);
	}

	.cell-selected.no-left {
		box-shadow:
			inset 0 2px 0 var(--ring-color),
			inset -2px 0 0 var(--ring-color),
			inset 0 -2px 0 var(--ring-color);
	}

	.cell-selected.no-right {
		box-shadow:
			inset 0 2px 0 var(--ring-color),
			inset 2px 0 0 var(--ring-color),
			inset 0 -2px 0 var(--ring-color);
	}

	.cell-selected.no-top.no-left {
		box-shadow:
			inset -2px 0 0 var(--ring-color),
			inset 0 -2px 0 var(--ring-color);
	}

	.cell-selected.no-top.no-right {
		box-shadow:
			inset 2px 0 0 var(--ring-color),
			inset 0 -2px 0 var(--ring-color);
	}

	.cell-selected.no-bottom.no-left {
		box-shadow:
			inset -2px 0 0 var(--ring-color),
			inset 0 2px 0 var(--ring-color);
	}

	.cell-selected.no-bottom.no-right {
		box-shadow:
			inset 2px 0 0 var(--ring-color),
			inset 0 2px 0 var(--ring-color);
	}

	.cell-selected.no-top.no-bottom {
		box-shadow:
			inset 2px 0 0 var(--ring-color),
			inset -2px 0 0 var(--ring-color);
	}

	.cell-selected.no-left.no-right {
		box-shadow:
			inset 0 2px 0 var(--ring-color),
			inset 0 -2px 0 var(--ring-color);
	}

	.cell-selected.no-top.no-left.no-right {
		box-shadow: inset 0 -2px 0 var(--ring-color);
	}

	.cell-selected.no-bottom.no-left.no-right {
		box-shadow: inset 0 2px 0 var(--ring-color);
	}

	.cell-selected.no-left.no-top.no-bottom {
		box-shadow: inset -2px 0 0 var(--ring-color);
	}

	.cell-selected.no-right.no-top.no-bottom {
		box-shadow: inset 2px 0 0 var(--ring-color);
	}

	.cell-selected.no-top.no-bottom.no-left.no-right {
		box-shadow: none;
	}
<<<<<<< HEAD

	.not-editable {
		user-select: text;
		cursor: text;
	}

	.not-editable .cell-wrap {
		pointer-events: none;
	}

	.not-editable :global(.editable-cell) {
		pointer-events: auto;
		user-select: text;
		cursor: text;
	}

	.flash.cell-selected {
		animation: flash-color 700ms ease-out;
	}

	@keyframes flash-color {
		0%,
		30% {
			background: var(--color-accent-copied);
		}

		100% {
			background: transparent;
		}
	}
=======
>>>>>>> a18ac9c5
</style><|MERGE_RESOLUTION|>--- conflicted
+++ resolved
@@ -1034,12 +1034,9 @@
 							on:click={(event) => handle_cell_click(event, index, j)}
 							style:width="var(--cell-width-{j})"
 							style={styling?.[index]?.[j] || ""}
-<<<<<<< HEAD
 							class:not-editable={!editable}
 							class:flash={copy_flash &&
 								is_cell_selected([index, j], selected_cells)}
-=======
->>>>>>> a18ac9c5
 							class={is_cell_selected([index, j], selected_cells)}
 							class:menu-active={active_cell_menu &&
 								active_cell_menu.row === index &&
@@ -1455,23 +1452,6 @@
 	.cell-selected.no-top.no-bottom.no-left.no-right {
 		box-shadow: none;
 	}
-<<<<<<< HEAD
-
-	.not-editable {
-		user-select: text;
-		cursor: text;
-	}
-
-	.not-editable .cell-wrap {
-		pointer-events: none;
-	}
-
-	.not-editable :global(.editable-cell) {
-		pointer-events: auto;
-		user-select: text;
-		cursor: text;
-	}
-
 	.flash.cell-selected {
 		animation: flash-color 700ms ease-out;
 	}
@@ -1486,6 +1466,4 @@
 			background: transparent;
 		}
 	}
-=======
->>>>>>> a18ac9c5
 </style>