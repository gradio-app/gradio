<script lang="ts">
	import { afterUpdate, createEventDispatcher, tick, onMount } from "svelte";
	import { dequal } from "dequal/lite";
	import { Upload } from "@gradio/upload";

	import EditableCell from "./EditableCell.svelte";
	import type { SelectData } from "@gradio/utils";
	import type { I18nFormatter } from "js/core/src/gradio_helper";
	import { type Client } from "@gradio/client";
	import VirtualTable from "./VirtualTable.svelte";
	import type {
		Headers,
		HeadersWithIDs,
		DataframeValue,
		Datatype
	} from "./utils";
	import CellMenu from "./CellMenu.svelte";
	import Toolbar from "./Toolbar.svelte";
<<<<<<< HEAD
	import { copy_table_data } from "./table_utils";
	import SortIcon from "./icons/SortIcon.svelte";
=======
	import type { CellCoordinate, EditingState } from "./types";
	import {
		is_cell_selected,
		handle_selection,
		handle_delete_key,
		should_show_cell_menu,
		get_next_cell_coordinates,
		get_range_selection,
		move_cursor,
		get_current_indices,
		handle_click_outside as handle_click_outside_util
	} from "./selection_utils";
	import { copy_table_data, get_max, handle_file_upload } from "./table_utils";
>>>>>>> ed7a0919

	export let datatype: Datatype | Datatype[];
	export let label: string | null = null;
	export let show_label = true;
	export let headers: Headers = [];
	export let values: (string | number)[][] = [];
	export let col_count: [number, "fixed" | "dynamic"];
	export let row_count: [number, "fixed" | "dynamic"];
	export let latex_delimiters: {
		left: string;
		right: string;
		display: boolean;
	}[];

	export let editable = true;
	export let wrap = false;
	export let root: string;
	export let i18n: I18nFormatter;

	export let max_height = 500;
	export let line_breaks = true;
	export let column_widths: string[] = [];
	export let show_row_numbers = false;
	export let upload: Client["upload"];
	export let stream_handler: Client["stream"];
	export let show_fullscreen_button = false;
	export let show_copy_button = false;
	export let value_is_output = false;
	export let max_chars: number | undefined = undefined;

	let selected_cells: CellCoordinate[] = [];
	$: selected_cells = [...selected_cells];
	let selected: CellCoordinate | false = false;
	$: selected =
		selected_cells.length > 0
			? selected_cells[selected_cells.length - 1]
			: false;

	export let display_value: string[][] | null = null;
	export let styling: string[][] | null = null;
	let t_rect: DOMRectReadOnly;
	let els: Record<
		string,
		{ cell: null | HTMLTableCellElement; input: null | HTMLInputElement }
	> = {};
	let data_binding: Record<string, (typeof data)[0][0]> = {};

	const dispatch = createEventDispatcher<{
		change: DataframeValue;
		input: undefined;
		select: SelectData;
	}>();

	let editing: EditingState = false;
	let clear_on_focus = false;
	let header_edit: number | false = false;
	let selected_header: number | false = false;
	let active_cell_menu: {
		row: number;
		col: number;
		x: number;
		y: number;
	} | null = null;
	let active_header_menu: {
		col: number;
		x: number;
		y: number;
	} | null = null;
	let is_fullscreen = false;
	let dragging = false;

	const get_data_at = (row: number, col: number): string | number =>
		data?.[row]?.[col]?.value;

	function make_id(): string {
		return Math.random().toString(36).substring(2, 15);
	}

	function make_headers(_head: Headers): HeadersWithIDs {
		let _h = _head || [];
		if (col_count[1] === "fixed" && _h.length < col_count[0]) {
			const fill = Array(col_count[0] - _h.length)
				.fill("")
				.map((_, i) => `${i + _h.length}`);
			_h = _h.concat(fill);
		}

		if (!_h || _h.length === 0) {
			return Array(col_count[0])
				.fill(0)
				.map((_, i) => {
					const _id = make_id();
					els[_id] = { cell: null, input: null };
					return { id: _id, value: JSON.stringify(i + 1) };
				});
		}

		return _h.map((h, i) => {
			const _id = make_id();
			els[_id] = { cell: null, input: null };
			return { id: _id, value: h ?? "" };
		});
	}

	function process_data(_values: (string | number)[][]): {
		value: string | number;
		id: string;
	}[][] {
		const data_row_length = _values.length;
		return Array(row_count[1] === "fixed" ? row_count[0] : data_row_length)
			.fill(0)
			.map((_, i) =>
				Array(
					col_count[1] === "fixed"
						? col_count[0]
						: data_row_length > 0
							? _values[0].length
							: headers.length
				)
					.fill(0)
					.map((_, j) => {
						const id = make_id();
						els[id] = els[id] || { input: null, cell: null };
						const obj = { value: _values?.[i]?.[j] ?? "", id };
						data_binding[id] = obj;
						return obj;
					})
			);
	}

	let _headers = make_headers(headers);
	let old_headers: string[] = headers;

	$: {
		if (!dequal(headers, old_headers)) {
			_headers = make_headers(headers);
			old_headers = JSON.parse(JSON.stringify(headers));
		}
	}

	let data: { id: string; value: string | number }[][] = [[]];
	let old_val: undefined | (string | number)[][] = undefined;

	$: if (!dequal(values, old_val)) {
		data = process_data(values as (string | number)[][]);
		old_val = JSON.parse(JSON.stringify(values)) as (string | number)[][];
	}

	let previous_headers = _headers.map((h) => h.value);
	let previous_data = data.map((row) => row.map((cell) => String(cell.value)));

	async function trigger_change(): Promise<void> {
		const current_headers = _headers.map((h) => h.value);
		const current_data = data.map((row) =>
			row.map((cell) => String(cell.value))
		);

		if (
			!dequal(current_data, previous_data) ||
			!dequal(current_headers, previous_headers)
		) {
			// We dispatch the value as part of the change event to ensure that the value is updated
			// in the parent component and the updated value is passed into the user's function
			dispatch("change", {
				data: data.map((row) => row.map((cell) => cell.value)),
				headers: _headers.map((h) => h.value),
				metadata: null
			});
			if (!value_is_output) {
				dispatch("input");
			}
			previous_data = current_data;
			previous_headers = current_headers;
		}
	}

	function get_sort_status(
		name: string,
		_sort?: number,
		direction?: SortDirection
	): "none" | "ascending" | "descending" {
		if (!_sort) return "none";
		if (headers[_sort] === name) {
			if (direction === "asc") return "ascending";
			if (direction === "des") return "descending";
		}
		return "none";
	}

	// eslint-disable-next-line complexity
	async function handle_keydown(event: KeyboardEvent): Promise<void> {
		if (selected_header !== false && header_edit === false) {
			switch (event.key) {
				case "ArrowDown":
					selected = [0, selected_header];
					selected_header = false;
					return;
				case "ArrowLeft":
					selected_header =
						selected_header > 0 ? selected_header - 1 : selected_header;
					return;
				case "ArrowRight":
					selected_header =
						selected_header < _headers.length - 1
							? selected_header + 1
							: selected_header;
					return;
				case "Escape":
					event.preventDefault();
					selected_header = false;
					break;
				case "Enter":
					event.preventDefault();
					break;
			}
		}

		if (event.key === "Delete" || event.key === "Backspace") {
			if (!editable) return;

			if (editing) {
				const [row, col] = editing;
				const input_el = els[data[row][col].id].input;
				if (input_el && input_el.selectionStart !== input_el.selectionEnd) {
					return;
				}
				if (
					event.key === "Delete" &&
					input_el?.selectionStart !== input_el?.value.length
				) {
					return;
				}
				if (event.key === "Backspace" && input_el?.selectionStart !== 0) {
					return;
				}
			}

			event.preventDefault();
			if (selected_cells.length > 0) {
				data = handle_delete_key(data, selected_cells);
				dispatch("change", {
					data: data.map((row) => row.map((cell) => cell.value)),
					headers: _headers.map((h) => h.value),
					metadata: null
				});
				if (!value_is_output) {
					dispatch("input");
				}
			}
			return;
		}

		if (event.key === "c" && (event.metaKey || event.ctrlKey)) {
			event.preventDefault();
			if (selected_cells.length > 0) {
				await handle_copy();
			}
			return;
		}

		if (!selected) {
			return;
		}

		const [i, j] = selected;

		switch (event.key) {
			case "ArrowRight":
			case "ArrowLeft":
			case "ArrowDown":
			case "ArrowUp":
				if (editing) break;
				event.preventDefault();
				const next_coords = move_cursor(event.key, [i, j], data);
				if (next_coords) {
					if (event.shiftKey) {
						selected_cells = get_range_selection(
							selected_cells.length > 0 ? selected_cells[0] : [i, j],
							next_coords
						);
						editing = false;
					} else {
						selected_cells = [next_coords];
						editing = next_coords;
						clear_on_focus = false;
					}
					selected = next_coords;
				} else if (
					next_coords === false &&
					event.key === "ArrowUp" &&
					i === 0
				) {
					selected_header = j;
					selected = false;
					editing = false;
				}
				break;

			case "Escape":
				if (!editable) break;
				event.preventDefault();
				editing = false;
				break;
			case "Enter":
				if (!editable) break;
				event.preventDefault();

				if (event.shiftKey) {
					add_row(i);
					await tick();

					selected = [i + 1, j];
				} else {
					if (dequal(editing, [i, j])) {
						const cell_id = data[i][j].id;
						const input_el = els[cell_id].input;
						if (input_el) {
							data[i][j].value = input_el.value;
						}
						editing = false;
						await tick();
						selected = [i, j];
					} else {
						editing = [i, j];
						clear_on_focus = false;
					}
				}
				break;
			case "Tab":
				event.preventDefault();
				editing = false;
				const next_cell = get_next_cell_coordinates(
					[i, j],
					data,
					event.shiftKey
				);
				if (next_cell) {
					selected_cells = [next_cell];
					selected = next_cell;
					if (editable) {
						editing = next_cell;
						clear_on_focus = false;
					}
				}
				break;
			default:
				if (!editable) break;
				if (
					(!editing || (editing && dequal(editing, [i, j]))) &&
					event.key.length === 1
				) {
					clear_on_focus = true;
					editing = [i, j];
				}
		}
	}

	type SortDirection = "asc" | "des";
	let sort_direction: SortDirection | undefined;
	let sort_by: number | undefined;

	function handle_sort(col: number): void {
		if (typeof sort_by !== "number" || sort_by !== col) {
			sort_direction = "asc";
			sort_by = col;
		} else {
			if (sort_direction === "asc") {
				sort_direction = "des";
			} else if (sort_direction === "des") {
				sort_by = undefined;
				sort_direction = undefined;
			}
		}
	}

	async function edit_header(i: number, _select = false): Promise<void> {
		if (!editable || col_count[1] !== "dynamic" || header_edit === i) return;
		selected = false;
		selected_cells = [];
		selected_header = i;
		header_edit = i;
	}

	function end_header_edit(event: CustomEvent<KeyboardEvent>): void {
		if (!editable) return;

		switch (event.detail.key) {
			case "Escape":
			case "Enter":
			case "Tab":
				event.preventDefault();
				selected = false;
				selected_header = header_edit;
				header_edit = false;
				parent.focus();
				break;
		}
	}

	async function add_row(index?: number): Promise<void> {
		parent.focus();

		if (row_count[1] !== "dynamic") return;
		if (data.length === 0) {
			values = [Array(headers.length).fill("")];
			return;
		}

		const new_row = Array(data[0].length)
			.fill(0)
			.map((_, i) => {
				const _id = make_id();
				els[_id] = { cell: null, input: null };
				return { id: _id, value: "" };
			});

		if (index !== undefined && index >= 0 && index <= data.length) {
			data.splice(index, 0, new_row);
		} else {
			data.push(new_row);
		}

		data = data;
		selected = [index !== undefined ? index : data.length - 1, 0];
	}

	$: (data || _headers) && trigger_change();

	async function add_col(index?: number): Promise<void> {
		parent.focus();
		if (col_count[1] !== "dynamic") return;

		const insert_index = index !== undefined ? index : data[0].length;

		for (let i = 0; i < data.length; i++) {
			const _id = make_id();
			els[_id] = { cell: null, input: null };
			data[i].splice(insert_index, 0, { id: _id, value: "" });
		}

		headers.splice(insert_index, 0, `Header ${headers.length + 1}`);

		data = data;
		headers = headers;

		await tick();

		requestAnimationFrame(() => {
			edit_header(insert_index, true);
			const new_w = parent.querySelectorAll("tbody")[1].offsetWidth;
			parent.querySelectorAll("table")[1].scrollTo({ left: new_w });
		});
	}

	function handle_click_outside(event: Event): void {
		if (handle_click_outside_util(event, parent)) {
			editing = false;
			selected_cells = [];
			header_edit = false;
			selected_header = false;
			active_cell_menu = null;
			active_header_menu = null;
		}
	}

	$: max = get_max(data);

	$: cells[0] && set_cell_widths();
	let cells: HTMLTableCellElement[] = [];
	let parent: HTMLDivElement;
	let table: HTMLTableElement;

	function set_cell_widths(): void {
		const widths = cells.map((el, i) => {
			return el?.clientWidth || 0;
		});
		if (widths.length === 0) return;
		for (let i = 0; i < widths.length; i++) {
			parent.style.setProperty(
				`--cell-width-${i}`,
				`${widths[i] - scrollbar_width / widths.length}px`
			);
		}
	}

	let table_height: number =
		values.slice(0, (max_height / values.length) * 37).length * 37 + 37;
	let scrollbar_width = 0;

	function sort_data(
		_data: typeof data,
		_display_value: string[][] | null,
		_styling: string[][] | null,
		col?: number,
		dir?: SortDirection
	): void {
		let id = null;
		//Checks if the selected cell is still in the data
		if (selected && selected[0] in data && selected[1] in data[selected[0]]) {
			id = data[selected[0]][selected[1]].id;
		}
		if (typeof col !== "number" || !dir) {
			return;
		}
		const indices = [...Array(_data.length).keys()];

		if (col === -1) {
			if (dir === "asc") {
				indices.sort((i, j) => i - j);
			} else if (dir === "des") {
				indices.sort((i, j) => j - i);
			}
		} else {
			if (dir === "asc") {
				indices.sort((i, j) =>
					_data[i][col].value < _data[j][col].value ? -1 : 1
				);
			} else if (dir === "des") {
				indices.sort((i, j) =>
					_data[i][col].value > _data[j][col].value ? -1 : 1
				);
			} else {
				return;
			}
		}

		// sort all the data and metadata based on the values in the data
		const temp_data = [..._data];
		const temp_display_value = _display_value ? [..._display_value] : null;
		const temp_styling = _styling ? [..._styling] : null;
		indices.forEach((originalIndex, sortedIndex) => {
			_data[sortedIndex] = temp_data[originalIndex];
			if (_display_value && temp_display_value)
				_display_value[sortedIndex] = temp_display_value[originalIndex];
			if (_styling && temp_styling)
				_styling[sortedIndex] = temp_styling[originalIndex];
		});

		data = data;

		if (id) {
			const [i, j] = get_current_indices(id, data);
			selected = [i, j];
		}
	}

	$: sort_data(data, display_value, styling, sort_by, sort_direction);

	$: selected_index = !!selected && selected[0];

	let is_visible = false;

	onMount(() => {
		const observer = new IntersectionObserver((entries) => {
			entries.forEach((entry) => {
				if (entry.isIntersecting && !is_visible) {
					set_cell_widths();
					data = data;
				}
				is_visible = entry.isIntersecting;
			});
		});

		observer.observe(parent);
		document.addEventListener("click", handle_click_outside);
		window.addEventListener("resize", handle_resize);
		document.addEventListener("fullscreenchange", handle_fullscreen_change);

		return () => {
			observer.disconnect();
			document.removeEventListener("click", handle_click_outside);
			window.removeEventListener("resize", handle_resize);
			document.removeEventListener(
				"fullscreenchange",
				handle_fullscreen_change
			);
		};
	});

	function handle_cell_click(
		event: MouseEvent,
		row: number,
		col: number
	): void {
		event.preventDefault();
		event.stopPropagation();
		clear_on_focus = false;
		active_cell_menu = null;
		active_header_menu = null;
		selected_header = false;
		header_edit = false;

		selected_cells = handle_selection([row, col], selected_cells, event);

		if (selected_cells.length === 1) {
			editing = [row, col];
			tick().then(() => {
				const input_el = els[data[row][col].id].input;
				if (input_el) {
					input_el.focus();
					input_el.selectionStart = input_el.selectionEnd =
						input_el.value.length;
				}
			});
		} else {
			editing = false;
		}

		toggle_cell_button(row, col);

		dispatch("select", {
			index: [row, col],
			value: get_data_at(row, col),
			row_value: data[row].map((d) => d.value)
		});
	}

	function toggle_cell_menu(event: MouseEvent, row: number, col: number): void {
		event.stopPropagation();
		if (
			active_cell_menu &&
			active_cell_menu.row === row &&
			active_cell_menu.col === col
		) {
			active_cell_menu = null;
		} else {
			const cell = (event.target as HTMLElement).closest("td");
			if (cell) {
				const rect = cell.getBoundingClientRect();
				active_cell_menu = { row, col, x: rect.right, y: rect.bottom };
			}
		}
	}

	function add_row_at(index: number, position: "above" | "below"): void {
		const row_index = position === "above" ? index : index + 1;
		add_row(row_index);
		active_cell_menu = null;
		active_header_menu = null;
	}

	function add_col_at(index: number, position: "left" | "right"): void {
		const col_index = position === "left" ? index : index + 1;
		add_col(col_index);
		active_cell_menu = null;
		active_header_menu = null;
	}

	function handle_resize(): void {
		active_cell_menu = null;
		active_header_menu = null;
		set_cell_widths();
	}

	let active_button: {
		type: "header" | "cell";
		row?: number;
		col: number;
	} | null = null;

	function toggle_header_button(col: number): void {
		active_button =
			active_button?.type === "header" && active_button.col === col
				? null
				: { type: "header", col };
	}

	function toggle_cell_button(row: number, col: number): void {
		active_button =
			active_button?.type === "cell" &&
			active_button.row === row &&
			active_button.col === col
				? null
				: { type: "cell", row, col };
	}

	function toggle_fullscreen(): void {
		if (!document.fullscreenElement) {
			parent.requestFullscreen();
			is_fullscreen = true;
		} else {
			document.exitFullscreen();
			is_fullscreen = false;
		}
	}

	function handle_fullscreen_change(): void {
		is_fullscreen = !!document.fullscreenElement;
	}

	async function handle_copy(): Promise<void> {
		await copy_table_data(data, _headers, selected_cells);
	}

	function toggle_header_menu(event: MouseEvent, col: number): void {
		event.stopPropagation();
		if (active_header_menu && active_header_menu.col === col) {
			active_header_menu = null;
		} else {
			const header = (event.target as HTMLElement).closest("th");
			if (header) {
				const rect = header.getBoundingClientRect();
				active_header_menu = { col, x: rect.right, y: rect.bottom };
			}
		}
	}

	afterUpdate(() => {
		value_is_output = false;
	});

	async function delete_row(index: number): Promise<void> {
		parent.focus();
		if (row_count[1] !== "dynamic") return;
		if (data.length <= 1) return;
		data.splice(index, 1);
		data = data;
		selected = false;
	}

	async function delete_col(index: number): Promise<void> {
		parent.focus();
		if (col_count[1] !== "dynamic") return;
		if (data[0].length <= 1) return;

		_headers.splice(index, 1);
		_headers = _headers;

		data.forEach((row) => {
			row.splice(index, 1);
		});
		data = data;
		selected = false;
	}

	function delete_row_at(index: number): void {
		delete_row(index);
		active_cell_menu = null;
		active_header_menu = null;
	}

	function delete_col_at(index: number): void {
		delete_col(index);
		active_cell_menu = null;
		active_header_menu = null;
	}

	let row_order: number[] = [];

	$: {
		if (sort_by === -1 && sort_direction === "des") {
			row_order = [...Array(data.length)].map((_, i) => data.length - i - 1);
		} else {
			row_order = [...Array(data.length)].map((_, i) => i);
		}
	}
</script>

<svelte:window on:resize={() => set_cell_widths()} />

<div class="table-container">
	<div class="header-row">
		{#if label && label.length !== 0 && show_label}
			<div class="label">
				<p>{label}</p>
			</div>
		{/if}
		<Toolbar
			{show_fullscreen_button}
			{is_fullscreen}
			on:click={toggle_fullscreen}
			on_copy={handle_copy}
			{show_copy_button}
		/>
	</div>
	<div
		bind:this={parent}
		class="table-wrap"
		class:dragging
		class:no-wrap={!wrap}
		style="height:{table_height}px"
		on:keydown={(e) => handle_keydown(e)}
		role="grid"
		tabindex="0"
	>
		<table
			bind:contentRect={t_rect}
			bind:this={table}
			class:fixed-layout={column_widths.length != 0}
		>
			{#if label && label.length !== 0}
				<caption class="sr-only">{label}</caption>
			{/if}
			<thead>
				<tr>
					{#if show_row_numbers}
						<th class="row-number-header">
							<div class="cell-wrap">
								<div class="header-content">
									<button
										class:sorted={sort_by === -1}
										class:des={sort_by === -1 && sort_direction === "des"}
										class="sort-button {sort_direction}"
										tabindex="0"
										on:click={(event) => {
											event.stopPropagation();
											handle_sort(-1);
										}}
									>
										<SortIcon />
									</button>
								</div>
							</div>
						</th>
					{/if}
					{#each _headers as { value, id }, i (id)}
						<th
							class:editing={header_edit === i}
							aria-sort={get_sort_status(value, sort_by, sort_direction)}
							style:width={column_widths.length ? column_widths[i] : undefined}
						>
							<div class="cell-wrap">
								<EditableCell
									{value}
									{latex_delimiters}
									{line_breaks}
									header
									edit={false}
									el={null}
									{root}
								/>

								<div
									class:sorted={sort_by === i}
									class:des={sort_by === i && sort_direction === "des"}
									class="sort-button {sort_direction} "
								>
									<SortIcon />
								</div>
							</div>
						</th>
					{/each}
				</tr>
			</thead>
			<tbody>
				<tr>
					{#each max as { value, id }, j (id)}
						<td tabindex="-1" bind:this={cells[j]}>
							<div class="cell-wrap">
								<EditableCell
									{value}
									{latex_delimiters}
									{line_breaks}
									datatype={Array.isArray(datatype) ? datatype[j] : datatype}
									edit={false}
									el={null}
									{root}
								/>
							</div>
						</td>
					{/each}
				</tr>
			</tbody>
		</table>
		<Upload
			{upload}
			{stream_handler}
			flex={false}
			center={false}
			boundedheight={false}
			disable_click={true}
			{root}
			on:load={({ detail }) =>
				handle_file_upload(
					detail.data,
					col_count,
					(head) => {
						_headers = make_headers(head);
						return _headers;
					},
					(vals) => {
						values = vals;
					}
				)}
			bind:dragging
		>
			<VirtualTable
				bind:items={data}
				{max_height}
				bind:actual_height={table_height}
				bind:table_scrollbar_width={scrollbar_width}
				selected={selected_index}
			>
				{#if label && label.length !== 0}
					<caption class="sr-only">{label}</caption>
				{/if}
				<tr slot="thead">
					{#if show_row_numbers}
						<th class="row-number-header">
							<div class="cell-wrap">
								<div class="header-content">
									<button
										class:sorted={sort_by === -1}
										class:des={sort_by === -1 && sort_direction === "des"}
										class="sort-button {sort_direction}"
										tabindex="0"
										on:click={(event) => {
											event.stopPropagation();
											handle_sort(-1);
										}}
									>
										<SortIcon />
									</button>
								</div>
							</div>
						</th>
					{/if}
					{#each _headers as { value, id }, i (id)}
						<th
							class:focus={header_edit === i || selected_header === i}
							aria-sort={get_sort_status(value, sort_by, sort_direction)}
							style="width: var(--cell-width-{i});"
							on:click={() => {
								toggle_header_button(i);
							}}
						>
							<div class="cell-wrap">
								<div class="header-content">
									<EditableCell
										{max_chars}
										bind:value={_headers[i].value}
										bind:el={els[id].input}
										{latex_delimiters}
										{line_breaks}
										edit={header_edit === i}
										on:keydown={end_header_edit}
										on:dblclick={() => edit_header(i)}
										header
										{root}
									/>
									<button
										class:sorted={sort_by === i}
										class:des={sort_by === i && sort_direction === "des"}
										class="sort-button {sort_direction}"
										tabindex="0"
										on:click={(event) => {
											event.stopPropagation();
											handle_sort(i);
										}}
									>
										<SortIcon />
									</button>
								</div>

								{#if editable}
									<button
										class="cell-menu-button"
										on:click={(event) => toggle_header_menu(event, i)}
									>
										&#8942;
									</button>
								{/if}
							</div>
						</th>
					{/each}
				</tr>

				<tr slot="tbody" let:item let:index class:row_odd={index % 2 === 0}>
					{#if show_row_numbers}
						<td class="row-number" title={`Row ${row_order[index] + 1}`}
							>{row_order[index] + 1}</td
						>
					{/if}
					{#each item as { value, id }, j (id)}
						<td
							tabindex="0"
							on:touchstart={(event) => {
								const touch = event.touches[0];
								const mouseEvent = new MouseEvent("click", {
									clientX: touch.clientX,
									clientY: touch.clientY,
									bubbles: true,
									cancelable: true,
									view: window
								});
								handle_cell_click(mouseEvent, index, j);
							}}
							on:mousedown={(event) => {
								event.preventDefault();
								event.stopPropagation();
							}}
							on:click={(event) => handle_cell_click(event, index, j)}
							style:width="var(--cell-width-{j})"
							style={styling?.[index]?.[j] || ""}
							class={is_cell_selected([index, j], selected_cells)}
							class:menu-active={active_cell_menu &&
								active_cell_menu.row === index &&
								active_cell_menu.col === j}
						>
							<div class="cell-wrap">
								<EditableCell
									bind:value={data[index][j].value}
									bind:el={els[id].input}
									display_value={display_value?.[index]?.[j]}
									{latex_delimiters}
									{line_breaks}
									{editable}
									edit={dequal(editing, [index, j])}
									datatype={Array.isArray(datatype) ? datatype[j] : datatype}
									on:blur={() => {
										clear_on_focus = false;
										parent.focus();
									}}
									on:focus={() => {
										const row = index;
										const col = j;
										if (
											!selected_cells.some(([r, c]) => r === row && c === col)
										) {
											selected_cells = [[row, col]];
										}
									}}
									{clear_on_focus}
									{root}
									{max_chars}
								/>
								{#if editable && should_show_cell_menu([index, j], selected_cells, editable)}
									<button
										class="cell-menu-button"
										on:click={(event) => toggle_cell_menu(event, index, j)}
									>
										&#8942;
									</button>
								{/if}
							</div>
						</td>
					{/each}
				</tr>
			</VirtualTable>
		</Upload>
	</div>
</div>

{#if active_cell_menu}
	<CellMenu
		x={active_cell_menu.x}
		y={active_cell_menu.y}
		row={active_cell_menu.row}
		{col_count}
		{row_count}
		on_add_row_above={() => add_row_at(active_cell_menu?.row || 0, "above")}
		on_add_row_below={() => add_row_at(active_cell_menu?.row || 0, "below")}
		on_add_column_left={() => add_col_at(active_cell_menu?.col || 0, "left")}
		on_add_column_right={() => add_col_at(active_cell_menu?.col || 0, "right")}
		on_delete_row={() => delete_row_at(active_cell_menu?.row || 0)}
		on_delete_col={() => delete_col_at(active_cell_menu?.col || 0)}
		can_delete_rows={data.length > 1}
		can_delete_cols={data[0].length > 1}
		{i18n}
	/>
{/if}

{#if active_header_menu !== null}
	<CellMenu
		{i18n}
		x={active_header_menu.x}
		y={active_header_menu.y}
		row={-1}
		{col_count}
		{row_count}
		on_add_row_above={() => add_row_at(active_cell_menu?.row ?? -1, "above")}
		on_add_row_below={() => add_row_at(active_cell_menu?.row ?? -1, "below")}
		on_add_column_left={() => add_col_at(active_header_menu?.col ?? -1, "left")}
		on_add_column_right={() =>
			add_col_at(active_header_menu?.col ?? -1, "right")}
		on_delete_row={() => delete_row_at(active_cell_menu?.row ?? -1)}
		on_delete_col={() => delete_col_at(active_header_menu?.col ?? -1)}
		can_delete_rows={false}
		can_delete_cols={data[0].length > 1}
	/>
{/if}

<style>
<<<<<<< HEAD
	.label p {
		position: relative;
		z-index: var(--layer-4);
		margin-bottom: var(--size-2);
		color: var(--block-label-text-color);
		font-size: var(--block-label-text-size);
=======
	.table-container {
		display: flex;
		flex-direction: column;
		gap: var(--size-2);
>>>>>>> ed7a0919
	}

	.table-wrap {
		position: relative;
		transition: 150ms;
		border: 1px solid var(--border-color-primary);
		border-radius: var(--table-radius);
		overflow: hidden;
	}

	.table-wrap:focus-within {
		outline: none;
	}

	.dragging {
		border-color: var(--color-accent);
	}

	.no-wrap {
		white-space: nowrap;
	}

	table {
		position: absolute;
		opacity: 0;
		transition: 150ms;
		width: var(--size-full);
		table-layout: auto;
		color: var(--body-text-color);
		font-size: var(--input-text-size);
		line-height: var(--line-md);
		font-family: var(--font-mono);
		border-spacing: 0;
		border-collapse: separate;
	}

	div:not(.no-wrap) td {
		overflow-wrap: anywhere;
	}

	div.no-wrap td {
		overflow-x: hidden;
	}

	table.fixed-layout {
		table-layout: fixed;
	}

	thead {
		position: sticky;
		top: 0;
		left: 0;
		z-index: var(--layer-1);
		box-shadow: var(--shadow-drop);
	}

	tr {
		border-bottom: 1px solid var(--border-color-primary);
		text-align: left;
	}

	tr > * + * {
		border-right-width: 0px;
		border-left-width: 1px;
		border-style: solid;
		border-color: var(--border-color-primary);
	}

	th,
	td {
		--ring-color: transparent;
		position: relative;
		outline: none;
		box-shadow: inset 0 0 0 1px var(--ring-color);
		padding: 0;
	}

	th:first-child {
		border-top-left-radius: var(--table-radius);
	}

	th:last-child {
		border-top-right-radius: var(--table-radius);
	}

	th.focus,
	td.focus {
		--ring-color: var(--color-accent);
		box-shadow: inset 0 0 0 2px var(--ring-color);
		z-index: var(--layer-1);
	}

	th.focus {
		z-index: var(--layer-2);
	}

	tr:last-child td:first-child {
		border-bottom-left-radius: var(--table-radius);
	}

	tr:last-child td:last-child {
		border-bottom-right-radius: var(--table-radius);
	}

	tr th {
		background: var(--table-even-background-fill);
	}

	.sort-button {
		display: flex;
		flex: none;
		justify-content: center;
		align-items: center;
		transition: 150ms;
		cursor: pointer;
		padding: var(--size-2);
		color: var(--body-text-color-subdued);
	}

	.sort-button:hover {
		color: var(--body-text-color);
	}

	.sort-button.sorted {
		color: var(--color-accent);
	}

	.sort-button.sorted:hover {
		color: var(--color-accent);
	}

	.editing {
		background: var(--table-editing);
	}

	.cell-wrap {
		display: flex;
		align-items: flex-start;
		outline: none;
		min-height: var(--size-9);
		position: relative;
		height: auto;
	}

	.header-content {
		display: flex;
		align-items: center;
		justify-content: center;
		overflow: hidden;
		flex-grow: 1;
		min-width: 0;
		white-space: normal;
		overflow-wrap: break-word;
		word-break: break-word;
	}

	.row_odd {
		background: var(--table-odd-background-fill);
	}

	.row_odd.focus {
		background: var(--background-fill-primary);
	}

	.cell-menu-button {
		flex-shrink: 0;
		display: none;
		background-color: var(--block-background-fill);
		border: 1px solid var(--border-color-primary);
		border-radius: var(--block-radius);
		width: var(--size-5);
		height: var(--size-5);
		min-width: var(--size-5);
		padding: 0;
		margin-right: var(--spacing-sm);
		z-index: var(--layer-1);
		position: absolute;
		right: var(--size-1);
		top: 50%;
		transform: translateY(-50%);
	}

	.cell-selected .cell-menu-button {
		display: flex;
		align-items: center;
		justify-content: center;
	}

	.header-row {
		display: flex;
		justify-content: space-between;
		align-items: center;
		gap: var(--size-2);
		height: var(--size-6);
		min-height: var(--size-6);
	}

	.label {
		flex: 1;
	}

	.label p {
		margin: 0;
		color: var(--block-label-text-color);
		font-size: var(--block-label-text-size);
	}

	.row-number,
	.row-number-header {
		text-align: center;
		background: var(--table-even-background-fill);
		font-size: var(--input-text-size);
		color: var(--body-text-color);
		padding: var(--size-1) var(--size-2);
		overflow: hidden;
		text-overflow: ellipsis;
		white-space: nowrap;
		font-weight: var(--weight-semibold);
	}

	.row-number-header {
		z-index: var(--layer-2);
	}

	.row-number {
		z-index: var(--layer-1);
	}

	:global(tbody > tr:nth-child(odd)) .row-number {
		background: var(--table-odd-background-fill);
	}

	.cell-selected {
		--ring-color: var(--color-accent);
		box-shadow: inset 0 0 0 2px var(--ring-color);
		z-index: var(--layer-1);
		position: relative;
	}

	.cell-selected.no-top {
		box-shadow:
			inset 2px 0 0 var(--ring-color),
			inset -2px 0 0 var(--ring-color),
			inset 0 -2px 0 var(--ring-color);
	}

	.cell-selected.no-bottom {
		box-shadow:
			inset 2px 0 0 var(--ring-color),
			inset -2px 0 0 var(--ring-color),
			inset 0 2px 0 var(--ring-color);
	}

	.cell-selected.no-left {
		box-shadow:
			inset 0 2px 0 var(--ring-color),
			inset -2px 0 0 var(--ring-color),
			inset 0 -2px 0 var(--ring-color);
	}

	.cell-selected.no-right {
		box-shadow:
			inset 0 2px 0 var(--ring-color),
			inset 2px 0 0 var(--ring-color),
			inset 0 -2px 0 var(--ring-color);
	}

	.cell-selected.no-top.no-left {
		box-shadow:
			inset -2px 0 0 var(--ring-color),
			inset 0 -2px 0 var(--ring-color);
	}

	.cell-selected.no-top.no-right {
		box-shadow:
			inset 2px 0 0 var(--ring-color),
			inset 0 -2px 0 var(--ring-color);
	}

	.cell-selected.no-bottom.no-left {
		box-shadow:
			inset -2px 0 0 var(--ring-color),
			inset 0 2px 0 var(--ring-color);
	}

	.cell-selected.no-bottom.no-right {
		box-shadow:
			inset 2px 0 0 var(--ring-color),
			inset 0 2px 0 var(--ring-color);
	}

	.cell-selected.no-top.no-bottom {
		box-shadow:
			inset 2px 0 0 var(--ring-color),
			inset -2px 0 0 var(--ring-color);
	}

	.cell-selected.no-left.no-right {
		box-shadow:
			inset 0 2px 0 var(--ring-color),
			inset 0 -2px 0 var(--ring-color);
	}

	.cell-selected.no-top.no-left.no-right {
		box-shadow: inset 0 -2px 0 var(--ring-color);
	}

	.cell-selected.no-bottom.no-left.no-right {
		box-shadow: inset 0 2px 0 var(--ring-color);
	}

	.cell-selected.no-left.no-top.no-bottom {
		box-shadow: inset -2px 0 0 var(--ring-color);
	}

	.cell-selected.no-right.no-top.no-bottom {
		box-shadow: inset 2px 0 0 var(--ring-color);
	}

	.cell-selected.no-top.no-bottom.no-left.no-right {
		box-shadow: none;
	}
</style><|MERGE_RESOLUTION|>--- conflicted
+++ resolved
@@ -16,10 +16,7 @@
 	} from "./utils";
 	import CellMenu from "./CellMenu.svelte";
 	import Toolbar from "./Toolbar.svelte";
-<<<<<<< HEAD
-	import { copy_table_data } from "./table_utils";
 	import SortIcon from "./icons/SortIcon.svelte";
-=======
 	import type { CellCoordinate, EditingState } from "./types";
 	import {
 		is_cell_selected,
@@ -33,7 +30,6 @@
 		handle_click_outside as handle_click_outside_util
 	} from "./selection_utils";
 	import { copy_table_data, get_max, handle_file_upload } from "./table_utils";
->>>>>>> ed7a0919
 
 	export let datatype: Datatype | Datatype[];
 	export let label: string | null = null;
@@ -1117,19 +1113,18 @@
 {/if}
 
 <style>
-<<<<<<< HEAD
 	.label p {
 		position: relative;
 		z-index: var(--layer-4);
 		margin-bottom: var(--size-2);
 		color: var(--block-label-text-color);
 		font-size: var(--block-label-text-size);
-=======
+	}
+
 	.table-container {
 		display: flex;
 		flex-direction: column;
 		gap: var(--size-2);
->>>>>>> ed7a0919
 	}
 
 	.table-wrap {
