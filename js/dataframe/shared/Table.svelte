<script lang="ts">
	import { afterUpdate, createEventDispatcher, tick, onMount } from "svelte";
	import { dequal } from "dequal/lite";
	import { Upload } from "@gradio/upload";

	import EditableCell from "./EditableCell.svelte";
	import type { SelectData } from "@gradio/utils";
	import type { I18nFormatter } from "js/core/src/gradio_helper";
	import { type Client } from "@gradio/client";
	import VirtualTable from "./VirtualTable.svelte";
	import type {
		Headers,
		HeadersWithIDs,
		DataframeValue,
		Datatype
	} from "./utils";
	import CellMenu from "./CellMenu.svelte";
	import Toolbar from "./Toolbar.svelte";
	import SortIcon from "./icons/SortIcon.svelte";
	import type { CellCoordinate, EditingState } from "./types";
	import {
		is_cell_selected,
		handle_selection,
		handle_delete_key,
		should_show_cell_menu,
		get_next_cell_coordinates,
		get_range_selection,
		move_cursor,
		get_current_indices,
		handle_click_outside as handle_click_outside_util,
		select_column,
		select_row,
		calculate_selection_positions
	} from "./selection_utils";
	import {
		copy_table_data,
		get_max,
		handle_file_upload,
		sort_table_data
	} from "./utils/table_utils";

	export let datatype: Datatype | Datatype[];
	export let label: string | null = null;
	export let show_label = true;
	export let headers: Headers = [];
	export let values: (string | number)[][] = [];
	export let col_count: [number, "fixed" | "dynamic"];
	export let row_count: [number, "fixed" | "dynamic"];
	export let latex_delimiters: {
		left: string;
		right: string;
		display: boolean;
	}[];

	let original_values = values;
	let initial_values = values;
	$: {
		if (!dequal(values, original_values) && !current_search_query) {
			initial_values = values;
			original_values = values;
		}
	}

	export let editable = true;
	export let wrap = false;
	export let root: string;
	export let i18n: I18nFormatter;

	export let max_height = 500;
	export let line_breaks = true;
	export let column_widths: string[] = [];
	export let show_row_numbers = false;
	export let upload: Client["upload"];
	export let stream_handler: Client["stream"];
	export let show_fullscreen_button = false;
	export let show_copy_button = false;
	export let value_is_output = false;
	export let max_chars: number | undefined = undefined;
<<<<<<< HEAD
	export let show_search: "none" | "search" | "filter" = "none";
=======
	export let pinned_columns = 0;

	let actual_pinned_columns = 0;
	$: actual_pinned_columns =
		pinned_columns && data?.[0]?.length
			? Math.min(pinned_columns, data[0].length)
			: 0;
>>>>>>> 26494cea

	let selected_cells: CellCoordinate[] = [];
	$: selected_cells = [...selected_cells];
	let selected: CellCoordinate | false = false;
	$: selected =
		selected_cells.length > 0
			? selected_cells[selected_cells.length - 1]
			: false;

	export let display_value: string[][] | null = null;
	export let styling: string[][] | null = null;
	let t_rect: DOMRectReadOnly;
	let els: Record<
		string,
		{ cell: null | HTMLTableCellElement; input: null | HTMLInputElement }
	> = {};
	let data_binding: Record<string, (typeof data)[0][0]> = {};

	const dispatch = createEventDispatcher<{
		change: DataframeValue;
		input: undefined;
		select: SelectData;
	}>();

	let editing: EditingState = false;
	let clear_on_focus = false;
	let header_edit: number | false = false;
	let selected_header: number | false = false;
	let active_cell_menu: {
		row: number;
		col: number;
		x: number;
		y: number;
	} | null = null;
	let active_header_menu: {
		col: number;
		x: number;
		y: number;
	} | null = null;
	let is_fullscreen = false;
	let dragging = false;
	let copy_flash = false;

	let color_accent_copied: string;
	onMount(() => {
		const color = getComputedStyle(document.documentElement)
			.getPropertyValue("--color-accent")
			.trim();
		color_accent_copied = color + "40"; // 80 is 50% opacity in hex
		document.documentElement.style.setProperty(
			"--color-accent-copied",
			color_accent_copied
		);
	});

	const get_data_at = (row: number, col: number): string | number =>
		display_data?.[row]?.[col]?.value;

	function make_id(): string {
		return Math.random().toString(36).substring(2, 15);
	}

	function make_headers(
		_head: Headers,
		col_count: [number, "fixed" | "dynamic"],
		els: Record<
			string,
			{ cell: null | HTMLTableCellElement; input: null | HTMLInputElement }
		>
	): HeadersWithIDs {
		let _h = _head || [];
		if (col_count[1] === "fixed" && _h.length < col_count[0]) {
			const fill = Array(col_count[0] - _h.length)
				.fill("")
				.map((_, i) => `${i + _h.length}`);
			_h = _h.concat(fill);
		}

		if (!_h || _h.length === 0) {
			return Array(col_count[0])
				.fill(0)
				.map((_, i) => {
					const _id = make_id();
					els[_id] = { cell: null, input: null };
					return { id: _id, value: JSON.stringify(i + 1) };
				});
		}

		return _h.map((h, i) => {
			const _id = make_id();
			els[_id] = { cell: null, input: null };
			return { id: _id, value: h ?? "" };
		});
	}

	function process_data(_values: (string | number)[][]): {
		value: string | number;
		id: string;
	}[][] {
		const data_row_length = _values.length;
		return Array(row_count[1] === "fixed" ? row_count[0] : data_row_length)
			.fill(0)
			.map((_, i) => {
				return Array(
					col_count[1] === "fixed"
						? col_count[0]
						: data_row_length > 0
							? _values[0].length
							: headers.length
				)
					.fill(0)
					.map((_, j) => {
						const id = make_id();
						els[id] = els[id] || { input: null, cell: null };
						const obj = { value: _values?.[i]?.[j] ?? "", id };
						data_binding[id] = obj;
						return obj;
					});
			});
	}

	let _headers = make_headers(headers, col_count, els);
	let old_headers: string[] = headers;

	$: {
		if (!dequal(headers, old_headers)) {
			_headers = make_headers(headers, col_count, els);
			old_headers = JSON.parse(JSON.stringify(headers));
		}
	}

	let data: { id: string; value: string | number }[][] = [[]];
	let display_data: { id: string; value: string | number }[][] = [[]];
	let old_val: undefined | (string | number)[][] = undefined;

	$: if (!dequal(values, old_val)) {
		data = process_data(values as (string | number)[][]);
		display_data = data;
		old_val = JSON.parse(JSON.stringify(values)) as (string | number)[][];
	}

	let previous_headers = _headers.map((h) => h.value);
	let previous_data = data.map((row) => row.map((cell) => String(cell.value)));

	$: (data || _headers) && trigger_change();

	async function trigger_change(): Promise<void> {
		const current_headers = _headers.map((h) => h.value);
		const current_data = data.map((row) =>
			row.map((cell) => String(cell.value))
		);

		if (
			!dequal(current_data, previous_data) ||
			!dequal(current_headers, previous_headers)
		) {
			// We dispatch the value as part of the change event to ensure that the value is updated
			// in the parent component and the updated value is passed into the user's function
			dispatch("change", {
				data: data.map((row) => row.map((cell) => cell.value)),
				headers: _headers.map((h) => h.value),
				metadata: null
			});
			if (!value_is_output) {
				dispatch("input");
			}
			previous_data = current_data;
			previous_headers = current_headers;
		}
	}

	function get_sort_status(
		name: string,
		_sort?: number,
		direction?: SortDirection
	): "none" | "ascending" | "descending" {
		if (!_sort) return "none";
		if (headers[_sort] === name) {
			if (direction === "asc") return "ascending";
			if (direction === "des") return "descending";
		}
		return "none";
	}

	// eslint-disable-next-line complexity
	async function handle_keydown(event: KeyboardEvent): Promise<void> {
		if (selected_header !== false && header_edit === false) {
			switch (event.key) {
				case "ArrowDown":
					selected = [0, selected_header];
					selected_header = false;
					return;
				case "ArrowLeft":
					selected_header =
						selected_header > 0 ? selected_header - 1 : selected_header;
					return;
				case "ArrowRight":
					selected_header =
						selected_header < _headers.length - 1
							? selected_header + 1
							: selected_header;
					return;
				case "Escape":
					event.preventDefault();
					selected_header = false;
					break;
				case "Enter":
					event.preventDefault();
					break;
			}
		}

		if (event.key === "Delete" || event.key === "Backspace") {
			if (!editable) return;

			if (editing) {
				const [row, col] = editing;
				const input_el = els[data[row][col].id].input;
				if (input_el && input_el.selectionStart !== input_el.selectionEnd) {
					return;
				}
				if (
					event.key === "Delete" &&
					input_el?.selectionStart !== input_el?.value.length
				) {
					return;
				}
				if (event.key === "Backspace" && input_el?.selectionStart !== 0) {
					return;
				}
			}

			event.preventDefault();
			if (selected_cells.length > 0) {
				data = handle_delete_key(data, selected_cells);
				dispatch("change", {
					data: data.map((row) => row.map((cell) => cell.value)),
					headers: _headers.map((h) => h.value),
					metadata: null
				});
				if (!value_is_output) {
					dispatch("input");
				}
			}
			return;
		}

		if (event.key === "c" && (event.metaKey || event.ctrlKey)) {
			event.preventDefault();
			if (selected_cells.length > 0) {
				await handle_copy();
			}
			return;
		}

		if (!selected) {
			return;
		}

		const [i, j] = selected;

		switch (event.key) {
			case "ArrowRight":
			case "ArrowLeft":
			case "ArrowDown":
			case "ArrowUp":
				if (editing) break;
				event.preventDefault();
				const next_coords = move_cursor(event.key, [i, j], data);
				if (next_coords) {
					if (event.shiftKey) {
						selected_cells = get_range_selection(
							selected_cells.length > 0 ? selected_cells[0] : [i, j],
							next_coords
						);
						editing = false;
					} else {
						selected_cells = [next_coords];
						if (editable) {
							editing = next_coords;
							clear_on_focus = false;
						}
					}
					selected = next_coords;
				} else if (
					next_coords === false &&
					event.key === "ArrowUp" &&
					i === 0
				) {
					selected_header = j;
					selected = false;
					editing = false;
				}
				break;

			case "Escape":
				if (!editable) break;
				event.preventDefault();
				editing = false;
				break;
			case "Enter":
				event.preventDefault();
				if (editable) {
					if (event.shiftKey) {
						add_row(i);
						await tick();
						selected = [i + 1, j];
					} else {
						if (dequal(editing, [i, j])) {
							const cell_id = data[i][j].id;
							const input_el = els[cell_id].input;
							if (input_el) {
								data[i][j].value = input_el.value;
							}
							editing = false;
							await tick();
							selected = [i, j];
						} else {
							editing = [i, j];
							clear_on_focus = false;
						}
					}
				}
				break;
			case "Tab":
				event.preventDefault();
				editing = false;
				const next_cell = get_next_cell_coordinates(
					[i, j],
					data,
					event.shiftKey
				);
				if (next_cell) {
					selected_cells = [next_cell];
					selected = next_cell;
					if (editable) {
						editing = next_cell;
						clear_on_focus = false;
					}
				}
				break;
			default:
				if (!editable) break;
				if (
					(!editing || (editing && dequal(editing, [i, j]))) &&
					event.key.length === 1
				) {
					clear_on_focus = true;
					editing = [i, j];
				}
		}
	}

	type SortDirection = "asc" | "des";
	let sort_direction: SortDirection | undefined;
	let sort_by: number | undefined;

	function handle_sort(col: number, direction: SortDirection): void {
		if (typeof sort_by !== "number" || sort_by !== col) {
			sort_direction = direction;
			sort_by = col;
		} else if (sort_by === col) {
			if (sort_direction === direction) {
				sort_direction = undefined;
				sort_by = undefined;
			} else {
				sort_direction = direction;
			}
		}
	}

	async function edit_header(i: number, _select = false): Promise<void> {
		if (!editable || col_count[1] !== "dynamic" || header_edit === i) return;
		selected = false;
		selected_cells = [];
		selected_header = i;
		header_edit = i;
	}

	function end_header_edit(event: CustomEvent<KeyboardEvent>): void {
		if (!editable) return;

		switch (event.detail.key) {
			case "Escape":
			case "Enter":
			case "Tab":
				event.preventDefault();
				selected = false;
				selected_header = header_edit;
				header_edit = false;
				parent.focus();
				break;
		}
	}

	async function add_row(index?: number): Promise<void> {
		parent.focus();

		if (row_count[1] !== "dynamic") return;
		if (display_data.length === 0) {
			values = [Array(headers.length).fill("")];
			return;
		}

		const new_row = Array(display_data[0].length)
			.fill(0)
			.map((_, i) => {
				const _id = make_id();
				els[_id] = { cell: null, input: null };
				return { id: _id, value: "" };
			});

		if (index !== undefined && index >= 0 && index <= display_data.length) {
			display_data.splice(index, 0, new_row);
		} else {
			display_data.push(new_row);
		}

		display_data = display_data;
		selected = [index !== undefined ? index : display_data.length - 1, 0];
	}

	async function add_col(index?: number): Promise<void> {
		parent.focus();
		if (col_count[1] !== "dynamic") return;

		const insert_index = index !== undefined ? index : display_data[0].length;

		for (let i = 0; i < display_data.length; i++) {
			const _id = make_id();
			els[_id] = { cell: null, input: null };
			display_data[i].splice(insert_index, 0, { id: _id, value: "" });
		}

		headers.splice(insert_index, 0, `Header ${headers.length + 1}`);

		display_data = display_data;
		headers = headers;

		await tick();

		requestAnimationFrame(() => {
			edit_header(insert_index, true);
			const new_w = parent.querySelectorAll("tbody")[1].offsetWidth;
			parent.querySelectorAll("table")[1].scrollTo({ left: new_w });
		});
	}

	function handle_click_outside(event: Event): void {
		if (handle_click_outside_util(event, parent)) {
			editing = false;
			selected_cells = [];
			header_edit = false;
			selected_header = false;
			active_cell_menu = null;
			active_header_menu = null;
		}
	}

	$: max = get_max(display_data);

	$: cells[0] && set_cell_widths();
	let cells: HTMLTableCellElement[] = [];
	let parent: HTMLDivElement;
	let table: HTMLTableElement;

	function set_cell_widths(): void {
		const widths = cells.map((el) => el?.clientWidth || 0);
		if (widths.length === 0) return;

		if (show_row_numbers) {
			parent.style.setProperty(`--cell-width-row-number`, `${widths[0]}px`);
		}
		const data_cells = show_row_numbers ? widths.slice(1) : widths;
		data_cells.forEach((width, i) => {
			if (!column_widths[i]) {
				parent.style.setProperty(
					`--cell-width-${i}`,
					`${width - scrollbar_width / data_cells.length}px`
				);
			}
		});
	}

	function get_cell_width(index: number): string {
		return column_widths[index] || `var(--cell-width-${index})`;
	}

	let table_height: number =
		values.slice(0, (max_height / values.length) * 37).length * 37 + 37;
	let scrollbar_width = 0;

	function sort_data(
		_data: typeof data,
		_display_value: string[][] | null,
		_styling: string[][] | null,
		col?: number,
		dir?: SortDirection
	): void {
		let id = null;
		if (selected && selected[0] in _data && selected[1] in _data[selected[0]]) {
			id = _data[selected[0]][selected[1]].id;
		}
		if (typeof col !== "number" || !dir) {
			return;
		}

		sort_table_data(_data, _display_value, _styling, col, dir);
		data = data;

		if (id) {
			const [i, j] = get_current_indices(id, data);
			selected = [i, j];
		}
	}

	$: sort_data(data, display_value, styling, sort_by, sort_direction);

	$: selected_index = !!selected && selected[0];

	let is_visible = false;

	onMount(() => {
		const observer = new IntersectionObserver((entries) => {
			entries.forEach((entry) => {
				if (entry.isIntersecting && !is_visible) {
					set_cell_widths();
					data = data;
				}
				is_visible = entry.isIntersecting;
			});
		});

		observer.observe(parent);
		document.addEventListener("click", handle_click_outside);
		window.addEventListener("resize", handle_resize);
		document.addEventListener("fullscreenchange", handle_fullscreen_change);

		return () => {
			observer.disconnect();
			document.removeEventListener("click", handle_click_outside);
			window.removeEventListener("resize", handle_resize);
			document.removeEventListener(
				"fullscreenchange",
				handle_fullscreen_change
			);
		};
	});

	function handle_cell_click(
		event: MouseEvent,
		row: number,
		col: number
	): void {
		if (event.target instanceof HTMLAnchorElement) {
			return;
		}

		event.preventDefault();
		event.stopPropagation();

		if (show_row_numbers && col === -1) return;

		clear_on_focus = false;
		active_cell_menu = null;
		active_header_menu = null;
		selected_header = false;
		header_edit = false;

		selected_cells = handle_selection([row, col], selected_cells, event);
		parent.focus();

		if (editable) {
			if (selected_cells.length === 1) {
				editing = [row, col];
				tick().then(() => {
					const input_el = els[data[row][col].id].input;
					if (input_el) {
						input_el.focus();
						input_el.selectionStart = input_el.selectionEnd =
							input_el.value.length;
					}
				});
			} else {
				editing = false;
			}
		}

		toggle_cell_button(row, col);

		dispatch("select", {
			index: [row, col],
			value: get_data_at(row, col),
			row_value: data[row].map((d) => d.value)
		});
	}

	function toggle_cell_menu(event: MouseEvent, row: number, col: number): void {
		event.stopPropagation();
		if (
			active_cell_menu &&
			active_cell_menu.row === row &&
			active_cell_menu.col === col
		) {
			active_cell_menu = null;
		} else {
			const cell = (event.target as HTMLElement).closest("td");
			if (cell) {
				const rect = cell.getBoundingClientRect();
				active_cell_menu = { row, col, x: rect.right, y: rect.bottom };
			}
		}
	}

	function add_row_at(index: number, position: "above" | "below"): void {
		const row_index = position === "above" ? index : index + 1;
		add_row(row_index);
		active_cell_menu = null;
		active_header_menu = null;
	}

	function add_col_at(index: number, position: "left" | "right"): void {
		const col_index = position === "left" ? index : index + 1;
		add_col(col_index);
		active_cell_menu = null;
		active_header_menu = null;
	}

	function handle_resize(): void {
		active_cell_menu = null;
		active_header_menu = null;
		selected_cells = [];
		selected = false;
		editing = false;
		set_cell_widths();
	}

	let active_button: {
		type: "header" | "cell";
		row?: number;
		col: number;
	} | null = null;

	function toggle_header_button(col: number): void {
		active_button =
			active_button?.type === "header" && active_button.col === col
				? null
				: { type: "header", col };
	}

	function toggle_cell_button(row: number, col: number): void {
		active_button =
			active_button?.type === "cell" &&
			active_button.row === row &&
			active_button.col === col
				? null
				: { type: "cell", row, col };
	}

	function toggle_fullscreen(): void {
		if (!document.fullscreenElement) {
			parent.requestFullscreen();
			is_fullscreen = true;
		} else {
			document.exitFullscreen();
			is_fullscreen = false;
		}
	}

	function handle_fullscreen_change(): void {
		is_fullscreen = !!document.fullscreenElement;
	}

	async function handle_copy(): Promise<void> {
		await copy_table_data(data, selected_cells);
		copy_flash = true;
		setTimeout(() => {
			copy_flash = false;
		}, 800);
	}

	function toggle_header_menu(event: MouseEvent, col: number): void {
		event.stopPropagation();
		if (active_header_menu && active_header_menu.col === col) {
			active_header_menu = null;
		} else {
			const header = (event.target as HTMLElement).closest("th");
			if (header) {
				const rect = header.getBoundingClientRect();
				active_header_menu = { col, x: rect.right, y: rect.bottom };
			}
		}
	}

	afterUpdate(() => {
		value_is_output = false;
	});

	async function delete_row(index: number): Promise<void> {
		parent.focus();
		if (row_count[1] !== "dynamic") return;
		if (data.length <= 1) return;
		data.splice(index, 1);
		data = data;
		selected = false;
	}

	async function delete_col(index: number): Promise<void> {
		parent.focus();
		if (col_count[1] !== "dynamic") return;
		if (data[0].length <= 1) return;

		_headers.splice(index, 1);
		_headers = _headers;

		data.forEach((row) => {
			row.splice(index, 1);
		});
		data = data;
		selected = false;
	}

	function delete_row_at(index: number): void {
		delete_row(index);
		active_cell_menu = null;
		active_header_menu = null;
	}

	function delete_col_at(index: number): void {
		delete_col(index);
		active_cell_menu = null;
		active_header_menu = null;
	}

	let row_order: number[] = [];

	$: {
		if (
			typeof sort_by === "number" &&
			sort_direction &&
			sort_by >= 0 &&
			sort_by < display_data[0].length
		) {
			const indices = [...Array(display_data.length)].map((_, i) => i);
			const sort_index = sort_by as number;
			indices.sort((a, b) => {
				const row_a = display_data[a];
				const row_b = display_data[b];
				if (
					!row_a ||
					!row_b ||
					sort_index >= row_a.length ||
					sort_index >= row_b.length
				)
					return 0;
				const val_a = row_a[sort_index].value;
				const val_b = row_b[sort_index].value;
				const comp = val_a < val_b ? -1 : val_a > val_b ? 1 : 0;
				return sort_direction === "asc" ? comp : -comp;
			});
			row_order = indices;
		} else {
			row_order = [...Array(display_data.length)].map((_, i) => i);
		}
	}

	function handle_select_column(col: number): void {
		selected_cells = select_column(display_data, col);
		selected = selected_cells[0];
		editing = false;
	}

	function handle_select_row(row: number): void {
		selected_cells = select_row(display_data, row);
		selected = selected_cells[0];
		editing = false;
	}

	let coords: CellCoordinate;
	$: if (selected !== false) coords = selected;

	$: if (selected !== false) {
		const positions = calculate_selection_positions(
			selected,
			data,
			els,
			parent,
			table
		);
		document.documentElement.style.setProperty(
			"--selected-col-pos",
			positions.col_pos
		);
		if (positions.row_pos) {
			document.documentElement.style.setProperty(
				"--selected-row-pos",
				positions.row_pos
			);
		}
	}

	let current_search_query = "";

	function handle_search(search_query: string): void {
		current_search_query = search_query;
		if (search_query) {
			const filtered = original_values.filter((row) =>
				row.some((cell) =>
					String(cell).toLowerCase().includes(search_query.toLowerCase())
				)
			);
			data = process_data(filtered);
			display_data = data;
		} else {
			original_values = initial_values;
			data = process_data(initial_values);
			display_data = data;
		}
	}

	function commit_filter(): void {
		if (current_search_query && show_search === "filter") {
			const filtered = original_values.filter((row) =>
				row.some((cell) =>
					String(cell)
						.toLowerCase()
						.includes(current_search_query.toLowerCase())
				)
			);
			values = filtered;
			initial_values = filtered;
			original_values = filtered;
			data = process_data(filtered);
			display_data = data;
			dispatch("change", {
				data: data.map((row) => row.map((cell) => cell.value)),
				headers: _headers.map((h) => h.value),
				metadata: null
			});
			if (!value_is_output) {
				dispatch("input");
			}
			current_search_query = "";
		}
	}
</script>

<svelte:window on:resize={() => set_cell_widths()} />

<div class="table-container">
	<div class="header-row">
		{#if label && label.length !== 0 && show_label}
			<div class="label">
				<p>{label}</p>
			</div>
		{/if}
		<Toolbar
			{show_fullscreen_button}
			{is_fullscreen}
			on:click={toggle_fullscreen}
			on_copy={handle_copy}
			{show_copy_button}
			{show_search}
			on:search={(e) => handle_search(e.detail)}
			on_commit_filter={commit_filter}
		/>
	</div>
	<div
		bind:this={parent}
		class="table-wrap"
		class:dragging
		class:no-wrap={!wrap}
		style="height:{table_height}px;"
		class:menu-open={active_cell_menu || active_header_menu}
		on:keydown={(e) => handle_keydown(e)}
		role="grid"
		tabindex="0"
	>
		{#if selected !== false && selected_cells.length === 1}
			<button
				class="selection-button selection-button-column"
				on:click|stopPropagation={() => handle_select_column(coords[1])}
				aria-label="Select column"
			>
				&#8942;
			</button>
			<button
				class="selection-button selection-button-row"
				on:click|stopPropagation={() => handle_select_row(coords[0])}
				aria-label="Select row"
			>
				&#8942;
			</button>
		{/if}
		<table
			bind:contentRect={t_rect}
			bind:this={table}
			class:fixed-layout={column_widths.length != 0}
		>
			{#if label && label.length !== 0}
				<caption class="sr-only">{label}</caption>
			{/if}
			<thead>
				<tr>
					{#if show_row_numbers}
						<th
							class="row-number-header frozen-column always-frozen"
							style="left: 0;"
						>
							<div class="cell-wrap">
								<div class="header-content">
									<div class="header-text"></div>
								</div>
							</div>
						</th>
					{/if}
					{#each _headers as { value, id }, i (id)}
						<th
							class:frozen-column={i < actual_pinned_columns}
							class:last-frozen={show_row_numbers
								? i === actual_pinned_columns - 1
								: i === actual_pinned_columns - 1}
							class:editing={header_edit === i}
							aria-sort={get_sort_status(value, sort_by, sort_direction)}
							style="width: {column_widths.length
								? column_widths[i]
								: undefined}; left: {i < actual_pinned_columns
								? i === 0
									? show_row_numbers
										? 'var(--cell-width-row-number)'
										: '0'
									: `calc(${show_row_numbers ? 'var(--cell-width-row-number) + ' : ''}${Array(
											i
										)
											.fill(0)
											.map((_, idx) => `var(--cell-width-${idx})`)
											.join(' + ')})`
								: 'auto'};"
						>
							<div class="cell-wrap">
								<div class="header-content">
									<EditableCell
										{value}
										{latex_delimiters}
										{line_breaks}
										header
										edit={false}
										el={null}
										{root}
										{editable}
									/>
									<div class="sort-buttons">
										<SortIcon
											direction={sort_by === i ? sort_direction : null}
											on:sort={({ detail }) => handle_sort(i, detail)}
											{i18n}
										/>
									</div>
								</div>
							</div>
						</th>
					{/each}
				</tr>
			</thead>
			<tbody>
				<tr>
					{#each max as { value, id }, j (id)}
						<td tabindex="-1" bind:this={cells[j]}>
							<div class="cell-wrap">
								<EditableCell
									{value}
									{latex_delimiters}
									{line_breaks}
									datatype={Array.isArray(datatype) ? datatype[j] : datatype}
									edit={false}
									el={null}
									{root}
									{editable}
								/>
							</div>
						</td>
					{/each}
				</tr>
			</tbody>
		</table>
		<Upload
			{upload}
			{stream_handler}
			flex={false}
			center={false}
			boundedheight={false}
			disable_click={true}
			{root}
			on:load={({ detail }) =>
				handle_file_upload(
					detail.data,
					(head) => {
						_headers = make_headers(
							head.map((h) => h ?? ""),
							col_count,
							els
						);
						return _headers;
					},
					(vals) => {
						values = vals;
					}
				)}
			bind:dragging
			aria_label={i18n("dataframe.drop_to_upload")}
		>
			<VirtualTable
				bind:items={display_data}
				{max_height}
				bind:actual_height={table_height}
				bind:table_scrollbar_width={scrollbar_width}
				selected={selected_index}
				disable_scroll={active_cell_menu !== null ||
					active_header_menu !== null}
			>
				{#if label && label.length !== 0}
					<caption class="sr-only">{label}</caption>
				{/if}
				<tr slot="thead">
					{#if show_row_numbers}
						<th
							class="row-number-header frozen-column always-frozen"
							style="left: 0;"
						>
							<div class="cell-wrap">
								<div class="header-content">
									<div class="header-text"></div>
								</div>
							</div>
						</th>
					{/if}
					{#each _headers as { value, id }, i (id)}
						<th
							class:frozen-column={i < actual_pinned_columns}
							class:last-frozen={i === actual_pinned_columns - 1}
							class:focus={header_edit === i || selected_header === i}
							aria-sort={get_sort_status(value, sort_by, sort_direction)}
							style="width: {get_cell_width(i)}; left: {i <
							actual_pinned_columns
								? i === 0
									? show_row_numbers
										? 'var(--cell-width-row-number)'
										: '0'
									: `calc(${show_row_numbers ? 'var(--cell-width-row-number) + ' : ''}${Array(
											i
										)
											.fill(0)
											.map((_, idx) => `var(--cell-width-${idx})`)
											.join(' + ')})`
								: 'auto'};"
							on:click={() => {
								toggle_header_button(i);
							}}
						>
							<div class="cell-wrap">
								<div class="header-content">
									<EditableCell
										{max_chars}
										bind:value={_headers[i].value}
										bind:el={els[id].input}
										{latex_delimiters}
										{line_breaks}
										edit={header_edit === i}
										on:keydown={end_header_edit}
										on:dblclick={() => edit_header(i)}
										header
										{root}
										{editable}
									/>
									<div class="sort-buttons">
										<SortIcon
											direction={sort_by === i ? sort_direction : null}
											on:sort={({ detail }) => handle_sort(i, detail)}
											{i18n}
										/>
									</div>
								</div>
								{#if editable}
									<button
										class="cell-menu-button"
										on:click={(event) => toggle_header_menu(event, i)}
									>
										&#8942;
									</button>
								{/if}
							</div>
						</th>
					{/each}
				</tr>
				<tr slot="tbody" let:item let:index class:row_odd={index % 2 === 0}>
					{#if show_row_numbers}
						<td
							class="row-number frozen-column always-frozen"
							style="left: 0;"
							tabindex="-1"
						>
							{index + 1}
						</td>
					{/if}
					{#each item as { value, id }, j (id)}
						<td
							class:frozen-column={j < actual_pinned_columns}
							class:last-frozen={j === actual_pinned_columns - 1}
							tabindex={show_row_numbers && j === 0 ? -1 : 0}
							bind:this={els[id].cell}
							on:touchstart={(event) => {
								const touch = event.touches[0];
								const mouseEvent = new MouseEvent("click", {
									clientX: touch.clientX,
									clientY: touch.clientY,
									bubbles: true,
									cancelable: true,
									view: window
								});
								handle_cell_click(mouseEvent, index, j);
							}}
							on:mousedown={(event) => {
								event.preventDefault();
								event.stopPropagation();
							}}
							on:click={(event) => handle_cell_click(event, index, j)}
							style="width: {get_cell_width(j)}; left: {j <
							actual_pinned_columns
								? j === 0
									? show_row_numbers
										? 'var(--cell-width-row-number)'
										: '0'
									: `calc(${show_row_numbers ? 'var(--cell-width-row-number) + ' : ''}${Array(
											j
										)
											.fill(0)
											.map((_, idx) => `var(--cell-width-${idx})`)
											.join(' + ')})`
								: 'auto'}; {styling?.[index]?.[j] || ''}"
							class:flash={copy_flash &&
								is_cell_selected([index, j], selected_cells)}
							class={is_cell_selected([index, j], selected_cells)}
							class:menu-active={active_cell_menu &&
								active_cell_menu.row === index &&
								active_cell_menu.col === j}
						>
							<div class="cell-wrap">
								<EditableCell
									bind:value={data[index][j].value}
									bind:el={els[id].input}
									display_value={display_value?.[index]?.[j]}
									{latex_delimiters}
									{line_breaks}
									{editable}
									edit={dequal(editing, [index, j])}
									datatype={Array.isArray(datatype) ? datatype[j] : datatype}
									on:blur={() => {
										clear_on_focus = false;
										parent.focus();
									}}
									on:focus={() => {
										const row = index;
										const col = j;
										if (
											!selected_cells.some(([r, c]) => r === row && c === col)
										) {
											selected_cells = [[row, col]];
										}
									}}
									{clear_on_focus}
									{root}
									{max_chars}
								/>
								{#if editable && should_show_cell_menu([index, j], selected_cells, editable)}
									<button
										class="cell-menu-button"
										on:click={(event) => toggle_cell_menu(event, index, j)}
									>
										&#8942;
									</button>
								{/if}
							</div>
						</td>
					{/each}
				</tr>
			</VirtualTable>
		</Upload>
	</div>
</div>

{#if active_cell_menu}
	<CellMenu
		x={active_cell_menu.x}
		y={active_cell_menu.y}
		row={active_cell_menu.row}
		{col_count}
		{row_count}
		on_add_row_above={() => add_row_at(active_cell_menu?.row || 0, "above")}
		on_add_row_below={() => add_row_at(active_cell_menu?.row || 0, "below")}
		on_add_column_left={() => add_col_at(active_cell_menu?.col || 0, "left")}
		on_add_column_right={() => add_col_at(active_cell_menu?.col || 0, "right")}
		on_delete_row={() => delete_row_at(active_cell_menu?.row || 0)}
		on_delete_col={() => delete_col_at(active_cell_menu?.col || 0)}
		can_delete_rows={data.length > 1}
		can_delete_cols={data[0].length > 1}
		{i18n}
	/>
{/if}

{#if active_header_menu !== null}
	<CellMenu
		{i18n}
		x={active_header_menu.x}
		y={active_header_menu.y}
		row={-1}
		{col_count}
		{row_count}
		on_add_row_above={() => add_row_at(active_cell_menu?.row ?? -1, "above")}
		on_add_row_below={() => add_row_at(active_cell_menu?.row ?? -1, "below")}
		on_add_column_left={() => add_col_at(active_header_menu?.col ?? -1, "left")}
		on_add_column_right={() =>
			add_col_at(active_header_menu?.col ?? -1, "right")}
		on_delete_row={() => delete_row_at(active_cell_menu?.row ?? -1)}
		on_delete_col={() => delete_col_at(active_header_menu?.col ?? -1)}
		can_delete_rows={false}
		can_delete_cols={data[0].length > 1}
	/>
{/if}

<style>
	.label p {
		position: relative;
		z-index: var(--layer-4);
		margin-bottom: var(--size-2);
		color: var(--block-label-text-color);
		font-size: var(--block-label-text-size);
	}

	.table-container {
		display: flex;
		flex-direction: column;
		gap: var(--size-2);
	}

	.table-wrap {
		position: relative;
		transition: 150ms;
		border: 1px solid var(--border-color-primary);
		border-radius: var(--table-radius);
	}

	.table-wrap.menu-open {
		overflow: hidden;
	}

	.table-wrap:focus-within {
		outline: none;
	}

	.dragging {
		border-color: var(--color-accent);
	}

	.no-wrap {
		white-space: nowrap;
	}

	table {
		position: absolute;
		opacity: 0;
		transition: 150ms;
		width: var(--size-full);
		table-layout: auto;
		color: var(--body-text-color);
		font-size: var(--input-text-size);
		line-height: var(--line-md);
		font-family: var(--font-mono);
		border-spacing: 0;
		border-collapse: separate;
	}

	div:not(.no-wrap) td {
		overflow-wrap: anywhere;
	}

	div.no-wrap td {
		overflow-x: hidden;
	}

	table.fixed-layout {
		table-layout: fixed;
	}

	thead {
		position: sticky;
		top: 0;
		z-index: var(--layer-2);
		box-shadow: var(--shadow-drop);
	}

	tr {
		border-bottom: 1px solid var(--border-color-primary);
		text-align: left;
	}

	tr > * + * {
		border-right-width: 0px;
		border-left-width: 1px;
		border-style: solid;
		border-color: var(--border-color-primary);
	}

	th,
	td {
		--ring-color: transparent;
		position: relative;
		outline: none;
		box-shadow: inset 0 0 0 1px var(--ring-color);
		padding: 0;
	}

	th:first-child {
		border-top-left-radius: var(--table-radius);
	}

	th:last-child {
		border-top-right-radius: var(--table-radius);
	}

	th.focus,
	td.focus {
		--ring-color: var(--color-accent);
		box-shadow: inset 0 0 0 2px var(--ring-color);
		z-index: var(--layer-1);
	}

	th.focus {
		z-index: var(--layer-2);
	}

	tr:last-child td:first-child {
		border-bottom-left-radius: var(--table-radius);
	}

	tr:last-child td:last-child {
		border-bottom-right-radius: var(--table-radius);
	}

	tr th {
		background: var(--table-even-background-fill);
	}

	.sort-buttons {
		display: flex;
		align-items: center;
		flex-shrink: 0;
	}

	.editing {
		background: var(--table-editing);
	}

	.cell-wrap {
		display: flex;
		align-items: flex-start;
		outline: none;
		min-height: var(--size-9);
		position: relative;
		height: auto;
	}

	.header-content {
		display: flex;
		align-items: center;
		justify-content: space-between;
		overflow: hidden;
		flex-grow: 1;
		min-width: 0;
		white-space: normal;
		overflow-wrap: break-word;
		word-break: normal;
		height: 100%;
		padding: var(--size-1);
		gap: var(--size-1);
	}

	.row_odd {
		background: var(--table-odd-background-fill);
	}

	.row_odd.focus {
		background: var(--background-fill-primary);
	}

	.cell-menu-button {
		flex-shrink: 0;
		display: none;
		background-color: var(--block-background-fill);
		border: 1px solid var(--border-color-primary);
		border-radius: var(--block-radius);
		width: var(--size-5);
		height: var(--size-5);
		min-width: var(--size-5);
		padding: 0;
		margin-right: var(--spacing-sm);
		z-index: var(--layer-1);
		position: absolute;
		right: var(--size-1);
		top: 50%;
		transform: translateY(-50%);
	}

	.cell-selected .cell-menu-button {
		display: flex;
		align-items: center;
		justify-content: center;
	}

	.header-row {
		display: flex;
		justify-content: flex-end;
		align-items: center;
		gap: var(--size-2);
		min-height: var(--size-6);
		flex-wrap: nowrap;
		width: 100%;
	}

	.label {
		flex: 1 1 auto;
		margin-right: auto;
	}

	.label p {
		margin: 0;
		color: var(--block-label-text-color);
		font-size: var(--block-label-text-size);
		line-height: var(--line-sm);
	}

	.toolbar {
		flex: 0 0 auto;
	}

	.row-number,
	.row-number-header {
		text-align: center;
		background: var(--table-even-background-fill);
		font-size: var(--input-text-size);
		color: var(--body-text-color);
		padding: var(--size-1);
		min-width: var(--size-12);
		width: var(--size-12);
		overflow: hidden;
		text-overflow: ellipsis;
		white-space: nowrap;
		font-weight: var(--weight-semibold);
	}

	.row-number-header .header-content {
		justify-content: space-between;
		padding: var(--size-1);
		height: var(--size-9);
		display: flex;
		align-items: center;
	}

	.row-number-header :global(.sort-icons) {
		margin-right: 0;
	}

	:global(tbody > tr:nth-child(odd)) .row-number {
		background: var(--table-odd-background-fill);
	}

	.cell-selected {
		--ring-color: var(--color-accent);
		box-shadow: inset 0 0 0 2px var(--ring-color);
		z-index: var(--layer-1);
		position: relative;
	}

	.cell-selected.no-top {
		box-shadow:
			inset 2px 0 0 var(--ring-color),
			inset -2px 0 0 var(--ring-color),
			inset 0 -2px 0 var(--ring-color);
	}

	.cell-selected.no-bottom {
		box-shadow:
			inset 2px 0 0 var(--ring-color),
			inset -2px 0 0 var(--ring-color),
			inset 0 2px 0 var(--ring-color);
	}

	.cell-selected.no-left {
		box-shadow:
			inset 0 2px 0 var(--ring-color),
			inset -2px 0 0 var(--ring-color),
			inset 0 -2px 0 var(--ring-color);
	}

	.cell-selected.no-right {
		box-shadow:
			inset 0 2px 0 var(--ring-color),
			inset 2px 0 0 var(--ring-color),
			inset 0 -2px 0 var(--ring-color);
	}

	.cell-selected.no-top.no-left {
		box-shadow:
			inset -2px 0 0 var(--ring-color),
			inset 0 -2px 0 var(--ring-color);
	}

	.cell-selected.no-top.no-right {
		box-shadow:
			inset 2px 0 0 var(--ring-color),
			inset 0 -2px 0 var(--ring-color);
	}

	.cell-selected.no-bottom.no-left {
		box-shadow:
			inset -2px 0 0 var(--ring-color),
			inset 0 2px 0 var(--ring-color);
	}

	.cell-selected.no-bottom.no-right {
		box-shadow:
			inset 2px 0 0 var(--ring-color),
			inset 0 2px 0 var(--ring-color);
	}

	.cell-selected.no-top.no-bottom {
		box-shadow:
			inset 2px 0 0 var(--ring-color),
			inset -2px 0 0 var(--ring-color);
	}

	.cell-selected.no-left.no-right {
		box-shadow:
			inset 0 2px 0 var(--ring-color),
			inset 0 -2px 0 var(--ring-color);
	}

	.cell-selected.no-top.no-left.no-right {
		box-shadow: inset 0 -2px 0 var(--ring-color);
	}

	.cell-selected.no-bottom.no-left.no-right {
		box-shadow: inset 0 2px 0 var(--ring-color);
	}

	.cell-selected.no-left.no-top.no-bottom {
		box-shadow: inset -2px 0 0 var(--ring-color);
	}

	.cell-selected.no-right.no-top.no-bottom {
		box-shadow: inset 2px 0 0 var(--ring-color);
	}

	.cell-selected.no-top.no-bottom.no-left.no-right {
		box-shadow: none;
	}

	.selection-button {
		position: absolute;
		display: flex;
		align-items: center;
		justify-content: center;
		background: var(--color-accent);
		color: white;
		border-radius: var(--radius-sm);
		z-index: var(--layer-4);
	}

	.selection-button-column {
		width: var(--size-3);
		height: var(--size-5);
		top: -10px;
		left: var(--selected-col-pos);
		transform: rotate(90deg);
	}

	.selection-button-row {
		width: var(--size-3);
		height: var(--size-5);
		left: -7px;
		top: calc(var(--selected-row-pos) - var(--size-5) / 2);
	}

	.table-wrap:not(:focus-within) .selection-button {
		opacity: 0;
		pointer-events: none;
	}

	.flash.cell-selected {
		animation: flash-color 700ms ease-out;
	}

	@keyframes flash-color {
		0%,
		30% {
			background: var(--color-accent-copied);
		}

		100% {
			background: transparent;
		}
	}

	.frozen-column {
		position: sticky;
		z-index: var(--layer-2);
		border-right: 1px solid var(--border-color-primary);
	}

	tr:nth-child(odd) .frozen-column {
		background: var(--table-odd-background-fill);
	}

	tr:nth-child(even) .frozen-column {
		background: var(--table-even-background-fill);
	}

	.always-frozen {
		z-index: var(--layer-3);
	}
</style><|MERGE_RESOLUTION|>--- conflicted
+++ resolved
@@ -76,9 +76,7 @@
 	export let show_copy_button = false;
 	export let value_is_output = false;
 	export let max_chars: number | undefined = undefined;
-<<<<<<< HEAD
 	export let show_search: "none" | "search" | "filter" = "none";
-=======
 	export let pinned_columns = 0;
 
 	let actual_pinned_columns = 0;
@@ -86,7 +84,6 @@
 		pinned_columns && data?.[0]?.length
 			? Math.min(pinned_columns, data[0].length)
 			: 0;
->>>>>>> 26494cea
 
 	let selected_cells: CellCoordinate[] = [];
 	$: selected_cells = [...selected_cells];
