<script lang="ts">
	import { afterUpdate, createEventDispatcher, tick, onMount } from "svelte";
	import { dequal } from "dequal/lite";
	import { Upload } from "@gradio/upload";

	import EditableCell from "./EditableCell.svelte";
	import type { SelectData } from "@gradio/utils";
	import type { I18nFormatter } from "js/core/src/gradio_helper";
	import { type Client } from "@gradio/client";
	import VirtualTable from "./VirtualTable.svelte";
	import type {
		Headers,
		HeadersWithIDs,
		DataframeValue,
		Datatype
	} from "./utils";
	import CellMenu from "./CellMenu.svelte";
	import Toolbar from "./Toolbar.svelte";
	import SortIcon from "./icons/SortIcon.svelte";
	import type { CellCoordinate, EditingState } from "./types";
	import {
		is_cell_selected,
		handle_selection,
		handle_delete_key,
		should_show_cell_menu,
		get_next_cell_coordinates,
		get_range_selection,
		move_cursor,
		get_current_indices,
		handle_click_outside as handle_click_outside_util,
		select_column,
		select_row,
		calculate_selection_positions
	} from "./selection_utils";
	import {
		copy_table_data,
		get_max,
		handle_file_upload,
		sort_table_data
	} from "./utils/table_utils";

	export let datatype: Datatype | Datatype[];
	export let label: string | null = null;
	export let show_label = true;
	export let headers: Headers = [];
	export let values: (string | number)[][] = [];
	export let col_count: [number, "fixed" | "dynamic"];
	export let row_count: [number, "fixed" | "dynamic"];
	export let latex_delimiters: {
		left: string;
		right: string;
		display: boolean;
	}[];

	export let editable = true;
	export let wrap = false;
	export let root: string;
	export let i18n: I18nFormatter;

	export let max_height = 500;
	export let line_breaks = true;
	export let column_widths: string[] = [];
	export let show_row_numbers = false;
	export let upload: Client["upload"];
	export let stream_handler: Client["stream"];
	export let show_fullscreen_button = false;
	export let show_copy_button = false;
	export let value_is_output = false;
	export let max_chars: number | undefined = undefined;

	let selected_cells: CellCoordinate[] = [];
	$: selected_cells = [...selected_cells];
	let selected: CellCoordinate | false = false;
	$: selected =
		selected_cells.length > 0
			? selected_cells[selected_cells.length - 1]
			: false;

	export let display_value: string[][] | null = null;
	export let styling: string[][] | null = null;
	let t_rect: DOMRectReadOnly;
	let els: Record<
		string,
		{ cell: null | HTMLTableCellElement; input: null | HTMLInputElement }
	> = {};
	let data_binding: Record<string, (typeof data)[0][0]> = {};

	const dispatch = createEventDispatcher<{
		change: DataframeValue;
		input: undefined;
		select: SelectData;
	}>();

	let editing: EditingState = false;
	let clear_on_focus = false;
	let header_edit: number | false = false;
	let selected_header: number | false = false;
	let active_cell_menu: {
		row: number;
		col: number;
		x: number;
		y: number;
	} | null = null;
	let active_header_menu: {
		col: number;
		x: number;
		y: number;
	} | null = null;
	let is_fullscreen = false;
	let dragging = false;
	let copy_flash = false;

	let color_accent_copied: string;
	onMount(() => {
		const color = getComputedStyle(document.documentElement)
			.getPropertyValue("--color-accent")
			.trim();
		color_accent_copied = color + "40"; // 80 is 50% opacity in hex
		document.documentElement.style.setProperty(
			"--color-accent-copied",
			color_accent_copied
		);
	});

	const get_data_at = (row: number, col: number): string | number =>
		data?.[row]?.[col]?.value;

	function make_id(): string {
		return Math.random().toString(36).substring(2, 15);
	}

	function make_headers(
		_head: Headers,
		col_count: [number, "fixed" | "dynamic"],
		els: Record<
			string,
			{ cell: null | HTMLTableCellElement; input: null | HTMLInputElement }
		>
	): HeadersWithIDs {
		let _h = _head || [];
		if (col_count[1] === "fixed" && _h.length < col_count[0]) {
			const fill = Array(col_count[0] - _h.length)
				.fill("")
				.map((_, i) => `${i + _h.length}`);
			_h = _h.concat(fill);
		}

		if (!_h || _h.length === 0) {
			return Array(col_count[0])
				.fill(0)
				.map((_, i) => {
					const _id = make_id();
					els[_id] = { cell: null, input: null };
					return { id: _id, value: JSON.stringify(i + 1) };
				});
		}

		return _h.map((h, i) => {
			const _id = make_id();
			els[_id] = { cell: null, input: null };
			return { id: _id, value: h ?? "" };
		});
	}

	function process_data(_values: (string | number)[][]): {
		value: string | number;
		id: string;
	}[][] {
		const data_row_length = _values.length;
		return Array(row_count[1] === "fixed" ? row_count[0] : data_row_length)
			.fill(0)
			.map((_, i) => {
				return Array(
					col_count[1] === "fixed"
						? col_count[0]
						: data_row_length > 0
							? _values[0].length
							: headers.length
				)
					.fill(0)
					.map((_, j) => {
						const id = make_id();
						els[id] = els[id] || { input: null, cell: null };
						const obj = { value: _values?.[i]?.[j] ?? "", id };
						data_binding[id] = obj;
						return obj;
					});
			});
	}

	let _headers = make_headers(headers, col_count, els);
	let old_headers: string[] = headers;

	$: {
		if (!dequal(headers, old_headers)) {
			_headers = make_headers(headers, col_count, els);
			old_headers = JSON.parse(JSON.stringify(headers));
		}
	}

	let data: { id: string; value: string | number }[][] = [[]];
	let old_val: undefined | (string | number)[][] = undefined;

	$: if (!dequal(values, old_val)) {
		data = process_data(values as (string | number)[][]);
		old_val = JSON.parse(JSON.stringify(values)) as (string | number)[][];
	}

	let previous_headers = _headers.map((h) => h.value);
	let previous_data = data.map((row) => row.map((cell) => String(cell.value)));

	async function trigger_change(): Promise<void> {
		const current_headers = _headers.map((h) => h.value);
		const current_data = data.map((row) =>
			row.map((cell) => String(cell.value))
		);

		if (
			!dequal(current_data, previous_data) ||
			!dequal(current_headers, previous_headers)
		) {
			// We dispatch the value as part of the change event to ensure that the value is updated
			// in the parent component and the updated value is passed into the user's function
			dispatch("change", {
				data: data.map((row) => row.map((cell) => cell.value)),
				headers: _headers.map((h) => h.value),
				metadata: null
			});
			if (!value_is_output) {
				dispatch("input");
			}
			previous_data = current_data;
			previous_headers = current_headers;
		}
	}

	function get_sort_status(
		name: string,
		_sort?: number,
		direction?: SortDirection
	): "none" | "ascending" | "descending" {
		if (!_sort) return "none";
		if (headers[_sort] === name) {
			if (direction === "asc") return "ascending";
			if (direction === "des") return "descending";
		}
		return "none";
	}

	// eslint-disable-next-line complexity
	async function handle_keydown(event: KeyboardEvent): Promise<void> {
		if (selected_header !== false && header_edit === false) {
			switch (event.key) {
				case "ArrowDown":
					selected = [0, selected_header];
					selected_header = false;
					return;
				case "ArrowLeft":
					selected_header =
						selected_header > 0 ? selected_header - 1 : selected_header;
					return;
				case "ArrowRight":
					selected_header =
						selected_header < _headers.length - 1
							? selected_header + 1
							: selected_header;
					return;
				case "Escape":
					event.preventDefault();
					selected_header = false;
					break;
				case "Enter":
					event.preventDefault();
					break;
			}
		}

		if (event.key === "Delete" || event.key === "Backspace") {
			if (!editable) return;

			if (editing) {
				const [row, col] = editing;
				const input_el = els[data[row][col].id].input;
				if (input_el && input_el.selectionStart !== input_el.selectionEnd) {
					return;
				}
				if (
					event.key === "Delete" &&
					input_el?.selectionStart !== input_el?.value.length
				) {
					return;
				}
				if (event.key === "Backspace" && input_el?.selectionStart !== 0) {
					return;
				}
			}

			event.preventDefault();
			if (selected_cells.length > 0) {
				data = handle_delete_key(data, selected_cells);
				dispatch("change", {
					data: data.map((row) => row.map((cell) => cell.value)),
					headers: _headers.map((h) => h.value),
					metadata: null
				});
				if (!value_is_output) {
					dispatch("input");
				}
			}
			return;
		}

		if (event.key === "c" && (event.metaKey || event.ctrlKey)) {
			event.preventDefault();
			if (selected_cells.length > 0) {
				await handle_copy();
			}
			return;
		}

		if (!selected) {
			return;
		}

		const [i, j] = selected;

		switch (event.key) {
			case "ArrowRight":
			case "ArrowLeft":
			case "ArrowDown":
			case "ArrowUp":
				if (editing) break;
				event.preventDefault();
				const next_coords = move_cursor(event.key, [i, j], data);
				if (next_coords) {
					if (event.shiftKey) {
						selected_cells = get_range_selection(
							selected_cells.length > 0 ? selected_cells[0] : [i, j],
							next_coords
						);
						editing = false;
					} else {
						selected_cells = [next_coords];
						if (editable) {
							editing = next_coords;
							clear_on_focus = false;
						}
					}
					selected = next_coords;
				} else if (
					next_coords === false &&
					event.key === "ArrowUp" &&
					i === 0
				) {
					selected_header = j;
					selected = false;
					editing = false;
				}
				break;

			case "Escape":
				if (!editable) break;
				event.preventDefault();
				editing = false;
				break;
			case "Enter":
				event.preventDefault();
				if (editable) {
					if (event.shiftKey) {
						add_row(i);
						await tick();
						selected = [i + 1, j];
					} else {
						if (dequal(editing, [i, j])) {
							const cell_id = data[i][j].id;
							const input_el = els[cell_id].input;
							if (input_el) {
								data[i][j].value = input_el.value;
							}
							editing = false;
							await tick();
							selected = [i, j];
						} else {
							editing = [i, j];
							clear_on_focus = false;
						}
					}
				}
				break;
			case "Tab":
				event.preventDefault();
				editing = false;
				const next_cell = get_next_cell_coordinates(
					[i, j],
					data,
					event.shiftKey
				);
				if (next_cell) {
					selected_cells = [next_cell];
					selected = next_cell;
					if (editable) {
						editing = next_cell;
						clear_on_focus = false;
					}
				}
				break;
			default:
				if (!editable) break;
				if (
					(!editing || (editing && dequal(editing, [i, j]))) &&
					event.key.length === 1
				) {
					clear_on_focus = true;
					editing = [i, j];
				}
		}
	}

	type SortDirection = "asc" | "des";
	let sort_direction: SortDirection | undefined;
	let sort_by: number | undefined;

	function handle_sort(col: number, direction: SortDirection): void {
		if (typeof sort_by !== "number" || sort_by !== col) {
			sort_direction = direction;
			sort_by = col;
		} else if (sort_by === col) {
			if (sort_direction === direction) {
				sort_direction = undefined;
				sort_by = undefined;
			} else {
				sort_direction = direction;
			}
		}
	}

	async function edit_header(i: number, _select = false): Promise<void> {
		if (!editable || col_count[1] !== "dynamic" || header_edit === i) return;
		selected = false;
		selected_cells = [];
		selected_header = i;
		header_edit = i;
	}

	function end_header_edit(event: CustomEvent<KeyboardEvent>): void {
		if (!editable) return;

		switch (event.detail.key) {
			case "Escape":
			case "Enter":
			case "Tab":
				event.preventDefault();
				selected = false;
				selected_header = header_edit;
				header_edit = false;
				parent.focus();
				break;
		}
	}

	async function add_row(index?: number): Promise<void> {
		parent.focus();

		if (row_count[1] !== "dynamic") return;
		if (data.length === 0) {
			values = [Array(headers.length).fill("")];
			return;
		}

		const new_row = Array(data[0].length)
			.fill(0)
			.map((_, i) => {
				const _id = make_id();
				els[_id] = { cell: null, input: null };
				return { id: _id, value: "" };
			});

		if (index !== undefined && index >= 0 && index <= data.length) {
			data.splice(index, 0, new_row);
		} else {
			data.push(new_row);
		}

		data = data;
		selected = [index !== undefined ? index : data.length - 1, 0];
	}

	$: (data || _headers) && trigger_change();

	async function add_col(index?: number): Promise<void> {
		parent.focus();
		if (col_count[1] !== "dynamic") return;

		const insert_index = index !== undefined ? index : data[0].length;

		for (let i = 0; i < data.length; i++) {
			const _id = make_id();
			els[_id] = { cell: null, input: null };
			data[i].splice(insert_index, 0, { id: _id, value: "" });
		}

		headers.splice(insert_index, 0, `Header ${headers.length + 1}`);

		data = data;
		headers = headers;

		await tick();

		requestAnimationFrame(() => {
			edit_header(insert_index, true);
			const new_w = parent.querySelectorAll("tbody")[1].offsetWidth;
			parent.querySelectorAll("table")[1].scrollTo({ left: new_w });
		});
	}

	function handle_click_outside(event: Event): void {
		if (handle_click_outside_util(event, parent)) {
			editing = false;
			selected_cells = [];
			header_edit = false;
			selected_header = false;
			active_cell_menu = null;
			active_header_menu = null;
		}
	}

	$: max = get_max(data);

	$: cells[0] && set_cell_widths();
	let cells: HTMLTableCellElement[] = [];
	let parent: HTMLDivElement;
	let table: HTMLTableElement;

	function set_cell_widths(): void {
		const widths = cells.map((el) => el?.clientWidth || 0);
		if (widths.length === 0) return;

		if (show_row_numbers) {
			parent.style.setProperty(`--cell-width-row-number`, `${widths[0]}px`);
		}
		const data_cells = show_row_numbers ? widths.slice(1) : widths;
		data_cells.forEach((width, i) => {
			parent.style.setProperty(
				`--cell-width-${i}`,
				`${width - scrollbar_width / data_cells.length}px`
			);
		});
	}

	let table_height: number =
		values.slice(0, (max_height / values.length) * 37).length * 37 + 37;
	let scrollbar_width = 0;

	function sort_data(
		_data: typeof data,
		_display_value: string[][] | null,
		_styling: string[][] | null,
		col?: number,
		dir?: SortDirection
	): void {
		let id = null;
		if (selected && selected[0] in _data && selected[1] in _data[selected[0]]) {
			id = _data[selected[0]][selected[1]].id;
		}
		if (typeof col !== "number" || !dir) {
			return;
		}

		sort_table_data(_data, _display_value, _styling, col, dir);
		data = data;

		if (id) {
			const [i, j] = get_current_indices(id, data);
			selected = [i, j];
		}
	}

	$: sort_data(data, display_value, styling, sort_by, sort_direction);

	$: selected_index = !!selected && selected[0];

	let is_visible = false;

	onMount(() => {
		const observer = new IntersectionObserver((entries) => {
			entries.forEach((entry) => {
				if (entry.isIntersecting && !is_visible) {
					set_cell_widths();
					data = data;
				}
				is_visible = entry.isIntersecting;
			});
		});

		observer.observe(parent);
		document.addEventListener("click", handle_click_outside);
		window.addEventListener("resize", handle_resize);
		document.addEventListener("fullscreenchange", handle_fullscreen_change);

		return () => {
			observer.disconnect();
			document.removeEventListener("click", handle_click_outside);
			window.removeEventListener("resize", handle_resize);
			document.removeEventListener(
				"fullscreenchange",
				handle_fullscreen_change
			);
		};
	});

	function handle_cell_click(
		event: MouseEvent,
		row: number,
		col: number
	): void {
		if (event.target instanceof HTMLAnchorElement) {
			return;
		}

		event.preventDefault();
		event.stopPropagation();

		if (show_row_numbers && col === 0) return;

		clear_on_focus = false;
		active_cell_menu = null;
		active_header_menu = null;
		selected_header = false;
		header_edit = false;

		selected_cells = handle_selection([row, col], selected_cells, event);
		parent.focus();

		if (editable) {
			if (selected_cells.length === 1) {
				editing = [row, col];
				tick().then(() => {
					const input_el = els[data[row][col].id].input;
					if (input_el) {
						input_el.focus();
						input_el.selectionStart = input_el.selectionEnd =
							input_el.value.length;
					}
				});
			} else {
				editing = false;
			}
		}

		toggle_cell_button(row, col);

		dispatch("select", {
			index: [row, col],
			value: get_data_at(row, col),
			row_value: data[row].map((d) => d.value)
		});
	}

	function toggle_cell_menu(event: MouseEvent, row: number, col: number): void {
		event.stopPropagation();
		if (
			active_cell_menu &&
			active_cell_menu.row === row &&
			active_cell_menu.col === col
		) {
			active_cell_menu = null;
		} else {
			const cell = (event.target as HTMLElement).closest("td");
			if (cell) {
				const rect = cell.getBoundingClientRect();
				active_cell_menu = { row, col, x: rect.right, y: rect.bottom };
			}
		}
	}

	function add_row_at(index: number, position: "above" | "below"): void {
		const row_index = position === "above" ? index : index + 1;
		add_row(row_index);
		active_cell_menu = null;
		active_header_menu = null;
	}

	function add_col_at(index: number, position: "left" | "right"): void {
		const col_index = position === "left" ? index : index + 1;
		add_col(col_index);
		active_cell_menu = null;
		active_header_menu = null;
	}

	function handle_resize(): void {
		active_cell_menu = null;
		active_header_menu = null;
		selected_cells = [];
		selected = false;
		editing = false;
		set_cell_widths();
	}

	let active_button: {
		type: "header" | "cell";
		row?: number;
		col: number;
	} | null = null;

	function toggle_header_button(col: number): void {
		active_button =
			active_button?.type === "header" && active_button.col === col
				? null
				: { type: "header", col };
	}

	function toggle_cell_button(row: number, col: number): void {
		active_button =
			active_button?.type === "cell" &&
			active_button.row === row &&
			active_button.col === col
				? null
				: { type: "cell", row, col };
	}

	function toggle_fullscreen(): void {
		if (!document.fullscreenElement) {
			parent.requestFullscreen();
			is_fullscreen = true;
		} else {
			document.exitFullscreen();
			is_fullscreen = false;
		}
	}

	function handle_fullscreen_change(): void {
		is_fullscreen = !!document.fullscreenElement;
	}

	async function handle_copy(): Promise<void> {
		await copy_table_data(data, selected_cells);
		copy_flash = true;
		setTimeout(() => {
			copy_flash = false;
		}, 800);
	}

	function toggle_header_menu(event: MouseEvent, col: number): void {
		event.stopPropagation();
		if (active_header_menu && active_header_menu.col === col) {
			active_header_menu = null;
		} else {
			const header = (event.target as HTMLElement).closest("th");
			if (header) {
				const rect = header.getBoundingClientRect();
				active_header_menu = { col, x: rect.right, y: rect.bottom };
			}
		}
	}

	afterUpdate(() => {
		value_is_output = false;
	});

	async function delete_row(index: number): Promise<void> {
		parent.focus();
		if (row_count[1] !== "dynamic") return;
		if (data.length <= 1) return;
		data.splice(index, 1);
		data = data;
		selected = false;
	}

	async function delete_col(index: number): Promise<void> {
		parent.focus();
		if (col_count[1] !== "dynamic") return;
		if (data[0].length <= 1) return;

		_headers.splice(index, 1);
		_headers = _headers;

		data.forEach((row) => {
			row.splice(index, 1);
		});
		data = data;
		selected = false;
	}

	function delete_row_at(index: number): void {
		delete_row(index);
		active_cell_menu = null;
		active_header_menu = null;
	}

	function delete_col_at(index: number): void {
		delete_col(index);
		active_cell_menu = null;
		active_header_menu = null;
	}

	let row_order: number[] = [];

	$: {
		if (
			typeof sort_by === "number" &&
			sort_direction &&
			sort_by >= 0 &&
			sort_by < data[0].length
		) {
			const indices = [...Array(data.length)].map((_, i) => i);
			const sort_index = sort_by as number;
			indices.sort((a, b) => {
				const row_a = data[a];
				const row_b = data[b];
				if (
					!row_a ||
					!row_b ||
					sort_index >= row_a.length ||
					sort_index >= row_b.length
				)
					return 0;
				const val_a = row_a[sort_index].value;
				const val_b = row_b[sort_index].value;
				const comp = val_a < val_b ? -1 : val_a > val_b ? 1 : 0;
				return sort_direction === "asc" ? comp : -comp;
			});
			row_order = indices;
		} else {
			row_order = [...Array(data.length)].map((_, i) => i);
		}
	}

	function handle_select_column(col: number): void {
		selected_cells = select_column(data, col);
		selected = selected_cells[0];
		editing = false;
	}

	function handle_select_row(row: number): void {
		selected_cells = select_row(data, row);
		selected = selected_cells[0];
		editing = false;
	}

	let coords: CellCoordinate;
	$: if (selected !== false) coords = selected;

	$: if (selected !== false) {
		const positions = calculate_selection_positions(
			selected,
			data,
			els,
			parent,
			table
		);
		document.documentElement.style.setProperty(
			"--selected-col-pos",
			positions.col_pos
		);
		if (positions.row_pos) {
			document.documentElement.style.setProperty(
				"--selected-row-pos",
				positions.row_pos
			);
		}
	}
</script>

<svelte:window on:resize={() => set_cell_widths()} />

<div class="table-container">
	<div class="header-row">
		{#if label && label.length !== 0 && show_label}
			<div class="label">
				<p>{label}</p>
			</div>
		{/if}
		<Toolbar
			{show_fullscreen_button}
			{is_fullscreen}
			on:click={toggle_fullscreen}
			on_copy={handle_copy}
			{show_copy_button}
		/>
	</div>
	<div
		bind:this={parent}
		class="table-wrap"
		class:dragging
		class:no-wrap={!wrap}
		style="height:{table_height}px"
		on:keydown={(e) => handle_keydown(e)}
		role="grid"
		tabindex="0"
	>
		{#if selected !== false && selected_cells.length === 1}
			<button
				class="selection-button selection-button-column"
				on:click|stopPropagation={() => handle_select_column(coords[1])}
				aria-label="Select column"
			>
				&#8942;
			</button>
			<button
				class="selection-button selection-button-row"
				on:click|stopPropagation={() => handle_select_row(coords[0])}
				aria-label="Select row"
			>
				&#8942;
			</button>
		{/if}
		<table
			bind:contentRect={t_rect}
			bind:this={table}
			class:fixed-layout={column_widths.length != 0}
		>
			{#if label && label.length !== 0}
				<caption class="sr-only">{label}</caption>
			{/if}
			<thead>
				<tr>
					{#if show_row_numbers}
						<th class="row-number-header">
							<div class="cell-wrap">
								<div class="header-content">
									<div class="header-text"></div>
								</div>
							</div>
						</th>
					{/if}
					{#each _headers as { value, id }, i (id)}
						<th
							class:editing={header_edit === i}
							aria-sort={get_sort_status(value, sort_by, sort_direction)}
							style:width={column_widths.length ? column_widths[i] : undefined}
						>
							<div class="cell-wrap">
								<div class="header-content">
									<EditableCell
										{value}
										{latex_delimiters}
										{line_breaks}
										header
										edit={false}
										el={null}
										{root}
										{editable}
									/>
									<div class="sort-buttons">
										<SortIcon
											direction={sort_by === i ? sort_direction : null}
											on:sort={({ detail }) => handle_sort(i, detail)}
											{i18n}
										/>
									</div>
								</div>
							</div>
						</th>
					{/each}
				</tr>
			</thead>
			<tbody>
				<tr>
					{#each max as { value, id }, j (id)}
						<td tabindex="-1" bind:this={cells[j]}>
							<div class="cell-wrap">
								<EditableCell
									{value}
									{latex_delimiters}
									{line_breaks}
									datatype={Array.isArray(datatype) ? datatype[j] : datatype}
									edit={false}
									el={null}
									{root}
									{editable}
								/>
							</div>
						</td>
					{/each}
				</tr>
			</tbody>
		</table>
		<Upload
			{upload}
			{stream_handler}
			flex={false}
			center={false}
			boundedheight={false}
			disable_click={true}
			{root}
			on:load={({ detail }) =>
				handle_file_upload(
					detail.data,
					(head) => {
						_headers = make_headers(
							head.map((h) => h ?? ""),
							col_count,
							els
						);
						return _headers;
					},
					(vals) => {
						values = vals;
					}
				)}
			bind:dragging
			aria_label={i18n("dataframe.drop_to_upload")}
		>
			<VirtualTable
				bind:items={data}
				{max_height}
				bind:actual_height={table_height}
				bind:table_scrollbar_width={scrollbar_width}
				selected={selected_index}
			>
				{#if label && label.length !== 0}
					<caption class="sr-only">{label}</caption>
				{/if}
				<tr slot="thead">
					{#if show_row_numbers}
						<th class="row-number-header">
							<div class="cell-wrap">
								<div class="header-content">
									<div class="header-text"></div>
								</div>
							</div>
						</th>
					{/if}
					{#each _headers as { value, id }, i (id)}
						<th
							class:focus={header_edit === i || selected_header === i}
							aria-sort={get_sort_status(value, sort_by, sort_direction)}
							style="width: var(--cell-width-{i});"
							on:click={() => {
								toggle_header_button(i);
							}}
						>
							<div class="cell-wrap">
								<div class="header-content">
									<EditableCell
										{max_chars}
										bind:value={_headers[i].value}
										bind:el={els[id].input}
										{latex_delimiters}
										{line_breaks}
										edit={header_edit === i}
										on:keydown={end_header_edit}
										on:dblclick={() => edit_header(i)}
										header
										{root}
										{editable}
									/>
									<div class="sort-buttons">
										<SortIcon
											direction={sort_by === i ? sort_direction : null}
											on:sort={({ detail }) => handle_sort(i, detail)}
											{i18n}
										/>
									</div>
								</div>

								{#if editable}
									<button
										class="cell-menu-button"
										on:click={(event) => toggle_header_menu(event, i)}
									>
										&#8942;
									</button>
								{/if}
							</div>
						</th>
					{/each}
				</tr>

				<tr slot="tbody" let:item let:index class:row_odd={index % 2 === 0}>
					{#each item as { value, id }, j (id)}
						{#if show_row_numbers && j === 0}
							<td class="row-number" tabindex="-1">
								{index + 1}
							</td>
						{/if}
						<td
							tabindex={show_row_numbers && j === 0 ? -1 : 0}
							bind:this={els[id].cell}
							on:touchstart={(event) => {
								const touch = event.touches[0];
								const mouseEvent = new MouseEvent("click", {
									clientX: touch.clientX,
									clientY: touch.clientY,
									bubbles: true,
									cancelable: true,
									view: window
								});
								handle_cell_click(mouseEvent, index, j);
							}}
							on:mousedown={(event) => {
								event.preventDefault();
								event.stopPropagation();
							}}
							on:click={(event) => handle_cell_click(event, index, j)}
							style:width="var(--cell-width-{j})"
							style={styling?.[index]?.[j] || ""}
							class:flash={copy_flash &&
								is_cell_selected([index, j], selected_cells)}
							class={is_cell_selected([index, j], selected_cells)}
							class:menu-active={active_cell_menu &&
								active_cell_menu.row === index &&
								active_cell_menu.col === j}
						>
							<div class="cell-wrap">
								<EditableCell
									bind:value={data[index][j].value}
									bind:el={els[id].input}
									display_value={display_value?.[index]?.[j]}
									{latex_delimiters}
									{line_breaks}
									{editable}
									edit={dequal(editing, [index, j])}
									datatype={Array.isArray(datatype) ? datatype[j] : datatype}
									on:blur={() => {
										clear_on_focus = false;
										parent.focus();
									}}
									on:focus={() => {
										const row = index;
										const col = j;
										if (
											!selected_cells.some(([r, c]) => r === row && c === col)
										) {
											selected_cells = [[row, col]];
										}
									}}
									{clear_on_focus}
									{root}
									{max_chars}
								/>
								{#if editable && should_show_cell_menu([index, j], selected_cells, editable)}
									<button
										class="cell-menu-button"
										on:click={(event) => toggle_cell_menu(event, index, j)}
									>
										&#8942;
									</button>
								{/if}
							</div>
						</td>
					{/each}
				</tr>
			</VirtualTable>
		</Upload>
	</div>
</div>

{#if active_cell_menu}
	<CellMenu
		x={active_cell_menu.x}
		y={active_cell_menu.y}
		row={active_cell_menu.row}
		{col_count}
		{row_count}
		on_add_row_above={() => add_row_at(active_cell_menu?.row || 0, "above")}
		on_add_row_below={() => add_row_at(active_cell_menu?.row || 0, "below")}
		on_add_column_left={() => add_col_at(active_cell_menu?.col || 0, "left")}
		on_add_column_right={() => add_col_at(active_cell_menu?.col || 0, "right")}
		on_delete_row={() => delete_row_at(active_cell_menu?.row || 0)}
		on_delete_col={() => delete_col_at(active_cell_menu?.col || 0)}
		can_delete_rows={data.length > 1}
		can_delete_cols={data[0].length > 1}
		{i18n}
	/>
{/if}

{#if active_header_menu !== null}
	<CellMenu
		{i18n}
		x={active_header_menu.x}
		y={active_header_menu.y}
		row={-1}
		{col_count}
		{row_count}
		on_add_row_above={() => add_row_at(active_cell_menu?.row ?? -1, "above")}
		on_add_row_below={() => add_row_at(active_cell_menu?.row ?? -1, "below")}
		on_add_column_left={() => add_col_at(active_header_menu?.col ?? -1, "left")}
		on_add_column_right={() =>
			add_col_at(active_header_menu?.col ?? -1, "right")}
		on_delete_row={() => delete_row_at(active_cell_menu?.row ?? -1)}
		on_delete_col={() => delete_col_at(active_header_menu?.col ?? -1)}
		can_delete_rows={false}
		can_delete_cols={data[0].length > 1}
	/>
{/if}

<style>
	.label p {
		position: relative;
		z-index: var(--layer-4);
		margin-bottom: var(--size-2);
		color: var(--block-label-text-color);
		font-size: var(--block-label-text-size);
	}

	.table-container {
		display: flex;
		flex-direction: column;
		gap: var(--size-2);
	}

	.table-wrap {
		position: relative;
		transition: 150ms;
		border: 1px solid var(--border-color-primary);
		border-radius: var(--table-radius);
	}

	.table-wrap:focus-within {
		outline: none;
	}

	.dragging {
		border-color: var(--color-accent);
	}

	.no-wrap {
		white-space: nowrap;
	}

	table {
		position: absolute;
		opacity: 0;
		transition: 150ms;
		width: var(--size-full);
		table-layout: auto;
		color: var(--body-text-color);
		font-size: var(--input-text-size);
		line-height: var(--line-md);
		font-family: var(--font-mono);
		border-spacing: 0;
		border-collapse: separate;
	}

	div:not(.no-wrap) td {
		overflow-wrap: anywhere;
	}

	div.no-wrap td {
		overflow-x: hidden;
	}

	table.fixed-layout {
		table-layout: fixed;
	}

	thead {
		position: sticky;
		top: 0;
		left: 0;
		z-index: var(--layer-2);
		box-shadow: var(--shadow-drop);
	}

	tr {
		border-bottom: 1px solid var(--border-color-primary);
		text-align: left;
	}

	tr > * + * {
		border-right-width: 0px;
		border-left-width: 1px;
		border-style: solid;
		border-color: var(--border-color-primary);
	}

	th,
	td {
		--ring-color: transparent;
		position: relative;
		outline: none;
		box-shadow: inset 0 0 0 1px var(--ring-color);
		padding: 0;
	}

	th:first-child {
		border-top-left-radius: var(--table-radius);
	}

	th:last-child {
		border-top-right-radius: var(--table-radius);
	}

	th.focus,
	td.focus {
		--ring-color: var(--color-accent);
		box-shadow: inset 0 0 0 2px var(--ring-color);
		z-index: var(--layer-1);
	}

	th.focus {
		z-index: var(--layer-2);
	}

	tr:last-child td:first-child {
		border-bottom-left-radius: var(--table-radius);
	}

	tr:last-child td:last-child {
		border-bottom-right-radius: var(--table-radius);
	}

	tr th {
		background: var(--table-even-background-fill);
	}

	.sort-buttons {
		display: flex;
		align-items: center;
		flex-shrink: 0;
	}

	.editing {
		background: var(--table-editing);
	}

	.cell-wrap {
		display: flex;
		align-items: flex-start;
		outline: none;
		min-height: var(--size-9);
		position: relative;
		height: auto;
	}

	.header-content {
		display: flex;
		align-items: center;
		justify-content: space-between;
		overflow: hidden;
		flex-grow: 1;
		min-width: 0;
		white-space: normal;
		overflow-wrap: break-word;
		word-break: normal;
		height: 100%;
		padding: var(--size-1);
		gap: var(--size-1);
	}

	.row_odd {
		background: var(--table-odd-background-fill);
	}

	.row_odd.focus {
		background: var(--background-fill-primary);
	}

	.cell-menu-button {
		flex-shrink: 0;
		display: none;
		background-color: var(--block-background-fill);
		border: 1px solid var(--border-color-primary);
		border-radius: var(--block-radius);
		width: var(--size-5);
		height: var(--size-5);
		min-width: var(--size-5);
		padding: 0;
		margin-right: var(--spacing-sm);
		z-index: var(--layer-1);
		position: absolute;
		right: var(--size-1);
		top: 50%;
		transform: translateY(-50%);
	}

	.cell-selected .cell-menu-button {
		display: flex;
		align-items: center;
		justify-content: center;
	}

	.header-row {
		display: flex;
		justify-content: space-between;
		align-items: center;
		gap: var(--size-2);
		height: var(--size-6);
		min-height: var(--size-6);
	}

	.label {
		flex: 1;
	}

	.label p {
		margin: 0;
		color: var(--block-label-text-color);
		font-size: var(--block-label-text-size);
	}

	.row-number,
	.row-number-header {
		text-align: center;
		background: var(--table-even-background-fill);
		font-size: var(--input-text-size);
		color: var(--body-text-color);
		padding: var(--size-1);
		min-width: var(--size-12);
		width: var(--size-12);
		overflow: hidden;
		text-overflow: ellipsis;
		white-space: nowrap;
		font-weight: var(--weight-semibold);
	}

	.row-number-header .header-content {
		justify-content: space-between;
		padding: var(--size-1);
		height: var(--size-9);
		display: flex;
		align-items: center;
	}

	.row-number-header :global(.sort-icons) {
		margin-right: 0;
	}

	:global(tbody > tr:nth-child(odd)) .row-number {
		background: var(--table-odd-background-fill);
	}

	.cell-selected {
		--ring-color: var(--color-accent);
		box-shadow: inset 0 0 0 2px var(--ring-color);
		z-index: var(--layer-1);
		position: relative;
	}

	.cell-selected.no-top {
		box-shadow:
			inset 2px 0 0 var(--ring-color),
			inset -2px 0 0 var(--ring-color),
			inset 0 -2px 0 var(--ring-color);
	}

	.cell-selected.no-bottom {
		box-shadow:
			inset 2px 0 0 var(--ring-color),
			inset -2px 0 0 var(--ring-color),
			inset 0 2px 0 var(--ring-color);
	}

	.cell-selected.no-left {
		box-shadow:
			inset 0 2px 0 var(--ring-color),
			inset -2px 0 0 var(--ring-color),
			inset 0 -2px 0 var(--ring-color);
	}

	.cell-selected.no-right {
		box-shadow:
			inset 0 2px 0 var(--ring-color),
			inset 2px 0 0 var(--ring-color),
			inset 0 -2px 0 var(--ring-color);
	}

	.cell-selected.no-top.no-left {
		box-shadow:
			inset -2px 0 0 var(--ring-color),
			inset 0 -2px 0 var(--ring-color);
	}

	.cell-selected.no-top.no-right {
		box-shadow:
			inset 2px 0 0 var(--ring-color),
			inset 0 -2px 0 var(--ring-color);
	}

	.cell-selected.no-bottom.no-left {
		box-shadow:
			inset -2px 0 0 var(--ring-color),
			inset 0 2px 0 var(--ring-color);
	}

	.cell-selected.no-bottom.no-right {
		box-shadow:
			inset 2px 0 0 var(--ring-color),
			inset 0 2px 0 var(--ring-color);
	}

	.cell-selected.no-top.no-bottom {
		box-shadow:
			inset 2px 0 0 var(--ring-color),
			inset -2px 0 0 var(--ring-color);
	}

	.cell-selected.no-left.no-right {
		box-shadow:
			inset 0 2px 0 var(--ring-color),
			inset 0 -2px 0 var(--ring-color);
	}

	.cell-selected.no-top.no-left.no-right {
		box-shadow: inset 0 -2px 0 var(--ring-color);
	}

	.cell-selected.no-bottom.no-left.no-right {
		box-shadow: inset 0 2px 0 var(--ring-color);
	}

	.cell-selected.no-left.no-top.no-bottom {
		box-shadow: inset -2px 0 0 var(--ring-color);
	}

	.cell-selected.no-right.no-top.no-bottom {
		box-shadow: inset 2px 0 0 var(--ring-color);
	}

	.cell-selected.no-top.no-bottom.no-left.no-right {
		box-shadow: none;
	}
<<<<<<< HEAD

	.selection-button {
		position: absolute;
		display: flex;
		align-items: center;
		justify-content: center;
		background: var(--color-accent);
		color: white;
		border-radius: var(--radius-sm);
		z-index: var(--layer-2);
	}

	.selection-button-column {
		width: var(--size-3);
		height: var(--size-5);
		top: -10px;
		left: var(--selected-col-pos);
		transform: rotate(90deg);
	}

	.selection-button-row {
		width: var(--size-3);
		height: var(--size-5);
		left: -7px;
		top: calc(var(--selected-row-pos) - var(--size-5) / 2);
	}

	.table-wrap:not(:focus-within) .selection-button {
		opacity: 0;
		pointer-events: none;
=======
	.flash.cell-selected {
		animation: flash-color 700ms ease-out;
	}

	@keyframes flash-color {
		0%,
		30% {
			background: var(--color-accent-copied);
		}

		100% {
			background: transparent;
		}
>>>>>>> e505fabe
	}
</style><|MERGE_RESOLUTION|>--- conflicted
+++ resolved
@@ -1511,7 +1511,6 @@
 	.cell-selected.no-top.no-bottom.no-left.no-right {
 		box-shadow: none;
 	}
-<<<<<<< HEAD
 
 	.selection-button {
 		position: absolute;
@@ -1542,7 +1541,8 @@
 	.table-wrap:not(:focus-within) .selection-button {
 		opacity: 0;
 		pointer-events: none;
-=======
+	}
+
 	.flash.cell-selected {
 		animation: flash-color 700ms ease-out;
 	}
@@ -1556,6 +1556,5 @@
 		100% {
 			background: transparent;
 		}
->>>>>>> e505fabe
 	}
 </style>