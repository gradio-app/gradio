--- conflicted
+++ resolved
@@ -175,7 +175,6 @@
 	let previous_headers = _headers.map((h) => h.value);
 	let previous_data = data.map((row) => row.map((cell) => String(cell.value)));
 
-<<<<<<< HEAD
 	$: {
 		if (data || _headers) {
 			df_actions.trigger_change(
@@ -188,32 +187,6 @@
 			);
 			previous_data = data.map((row) => row.map((cell) => String(cell.value)));
 			previous_headers = _headers.map((h) => h.value);
-=======
-	async function trigger_change(): Promise<void> {
-		// shouldnt trigger if data changed due to search
-		if (current_search_query) return;
-		const current_headers = _headers.map((h) => h.value);
-		const current_data = data.map((row) =>
-			row.map((cell) => String(cell.value))
-		);
-
-		if (
-			!dequal(current_data, previous_data) ||
-			!dequal(current_headers, previous_headers)
-		) {
-			// We dispatch the value as part of the change event to ensure that the value is updated
-			// in the parent component and the updated value is passed into the user's function
-			dispatch("change", {
-				data: data.map((row) => row.map((cell) => cell.value)),
-				headers: _headers.map((h) => h.value),
-				metadata: null // the metadata (display value, styling) cannot be changed by the user so we don't need to pass it up
-			});
-			if (!value_is_output) {
-				dispatch("input");
-			}
-			previous_data = current_data;
-			previous_headers = current_headers;
->>>>>>> 68a6baa8
 		}
 	}
 
@@ -221,181 +194,9 @@
 		df_actions.handle_sort(col, direction);
 	}
 
-<<<<<<< HEAD
 	$: {
 		df_actions.sort_data(data, display_value, styling);
 		df_actions.update_row_order(data);
-=======
-	// eslint-disable-next-line complexity
-	async function handle_keydown(event: KeyboardEvent): Promise<void> {
-		if (selected_header !== false && header_edit === false) {
-			switch (event.key) {
-				case "ArrowDown":
-					selected = [0, selected_header];
-					selected_cells = [[0, selected_header]];
-					selected_header = false;
-					return;
-				case "ArrowLeft":
-					selected_header =
-						selected_header > 0 ? selected_header - 1 : selected_header;
-					return;
-				case "ArrowRight":
-					selected_header =
-						selected_header < _headers.length - 1
-							? selected_header + 1
-							: selected_header;
-					return;
-				case "Escape":
-					event.preventDefault();
-					selected_header = false;
-					break;
-				case "Enter":
-					event.preventDefault();
-					if (editable) {
-						header_edit = selected_header;
-					}
-					break;
-			}
-		}
-
-		if (event.key === "Delete" || event.key === "Backspace") {
-			if (!editable) return;
-
-			if (editing) {
-				const [row, col] = editing;
-				const input_el = els[data[row][col].id].input;
-				if (input_el && input_el.selectionStart !== input_el.selectionEnd) {
-					return;
-				}
-				if (
-					event.key === "Delete" &&
-					input_el?.selectionStart !== input_el?.value.length
-				) {
-					return;
-				}
-				if (event.key === "Backspace" && input_el?.selectionStart !== 0) {
-					return;
-				}
-			}
-
-			event.preventDefault();
-			if (selected_cells.length > 0) {
-				data = handle_delete_key(data, selected_cells);
-				dispatch("change", {
-					data: data.map((row) => row.map((cell) => cell.value)),
-					headers: _headers.map((h) => h.value),
-					metadata: null
-				});
-				if (!value_is_output) {
-					dispatch("input");
-				}
-			}
-			return;
-		}
-
-		if (event.key === "c" && (event.metaKey || event.ctrlKey)) {
-			event.preventDefault();
-			if (selected_cells.length > 0) {
-				await handle_copy();
-			}
-			return;
-		}
-
-		if (!selected) {
-			return;
-		}
-
-		const [i, j] = selected;
-
-		switch (event.key) {
-			case "ArrowRight":
-			case "ArrowLeft":
-			case "ArrowDown":
-			case "ArrowUp":
-				if (editing) break;
-				event.preventDefault();
-				const next_coords = move_cursor(event.key, [i, j], data);
-				if (next_coords) {
-					if (event.shiftKey) {
-						selected_cells = get_range_selection(
-							selected_cells.length > 0 ? selected_cells[0] : [i, j],
-							next_coords
-						);
-						editing = false;
-					} else {
-						selected_cells = [next_coords];
-						editing = false;
-					}
-					selected = next_coords;
-				} else if (
-					next_coords === false &&
-					event.key === "ArrowUp" &&
-					i === 0
-				) {
-					selected_header = j;
-					selected = false;
-					selected_cells = [];
-					editing = false;
-				}
-				break;
-
-			case "Escape":
-				if (!editable) break;
-				event.preventDefault();
-				editing = false;
-				break;
-			case "Enter":
-				event.preventDefault();
-				if (editable) {
-					if (event.shiftKey) {
-						add_row(i);
-						await tick();
-						selected = [i + 1, j];
-					} else {
-						if (dequal(editing, [i, j])) {
-							const cell_id = data[i][j].id;
-							const input_el = els[cell_id].input;
-							if (input_el) {
-								data[i][j].value = input_el.value;
-							}
-							editing = false;
-							await tick();
-							selected = [i, j];
-						} else {
-							editing = [i, j];
-							clear_on_focus = false;
-						}
-					}
-				}
-				break;
-			case "Tab":
-				event.preventDefault();
-				editing = false;
-				const next_cell = get_next_cell_coordinates(
-					[i, j],
-					data,
-					event.shiftKey
-				);
-				if (next_cell) {
-					selected_cells = [next_cell];
-					selected = next_cell;
-					if (editable) {
-						editing = next_cell;
-						clear_on_focus = false;
-					}
-				}
-				break;
-			default:
-				if (!editable) break;
-				if (
-					(!editing || (editing && dequal(editing, [i, j]))) &&
-					event.key.length === 1
-				) {
-					clear_on_focus = true;
-					editing = [i, j];
-				}
-		}
->>>>>>> 68a6baa8
 	}
 
 	$: filtered_data = df_actions.filter_data(data);
@@ -404,15 +205,8 @@
 
 	async function edit_header(i: number, _select = false): Promise<void> {
 		if (!editable || header_edit === i) return;
-<<<<<<< HEAD
 		if (!editable || col_count[1] !== "dynamic" || header_edit === i) return;
 		df_actions.set_header_edit(i);
-=======
-		selected = false;
-		selected_cells = [];
-		selected_header = i;
-		header_edit = i;
->>>>>>> 68a6baa8
 	}
 
 	function handle_header_click(event: MouseEvent, col: number): void {
@@ -745,7 +539,6 @@
 		}
 	}
 
-<<<<<<< HEAD
 	let viewport: HTMLTableElement;
 	let show_scroll_button = false;
 
@@ -779,28 +572,6 @@
 	}
 
 	$: active_button = $df_state.ui_state.active_button;
-=======
-	function handle_header_click(event: MouseEvent, col: number): void {
-		if (event.target instanceof HTMLAnchorElement) {
-			return;
-		}
-
-		event.preventDefault();
-		event.stopPropagation();
-
-		if (!editable) return;
-
-		clear_on_focus = false;
-		active_cell_menu = null;
-		active_header_menu = null;
-		selected = false;
-		selected_cells = [];
-		selected_header = col;
-		header_edit = col;
-
-		parent.focus();
-	}
->>>>>>> 68a6baa8
 </script>
 
 <svelte:window on:resize={() => set_cell_widths()} />
@@ -880,15 +651,11 @@
 							class:frozen-column={i < actual_pinned_columns}
 							class:last-frozen={i === actual_pinned_columns - 1}
 							class:focus={header_edit === i || selected_header === i}
-<<<<<<< HEAD
 							aria-sort={df_actions.get_sort_status(value, headers) === "none"
 								? "none"
 								: df_actions.get_sort_status(value, headers) === "asc"
 									? "ascending"
 									: "descending"}
-=======
-							aria-sort={get_sort_status(value, sort_by, sort_direction)}
->>>>>>> 68a6baa8
 							style="width: {get_cell_width(i)}; left: {i <
 							actual_pinned_columns
 								? i === 0
@@ -910,37 +677,17 @@
 						>
 							<div class="cell-wrap">
 								<div class="header-content">
-<<<<<<< HEAD
 									{#if header_edit !== i}
 										<div class="sort-buttons">
 											<SortIcon
 												direction={$df_state.sort_state.sort_by === i
 													? $df_state.sort_state.sort_direction
 													: null}
-=======
-									<EditableCell
-										{max_chars}
-										bind:value={_headers[i].value}
-										bind:el={els[id].input}
-										{latex_delimiters}
-										{line_breaks}
-										edit={header_edit === i}
-										on:keydown={end_header_edit}
-										header
-										{root}
-										{editable}
-									/>
-									{#if header_edit !== i}
-										<div class="sort-buttons">
-											<SortIcon
-												direction={sort_by === i ? sort_direction : null}
->>>>>>> 68a6baa8
 												on:sort={({ detail }) => handle_sort(i, detail)}
 												{i18n}
 											/>
 										</div>
 									{/if}
-<<<<<<< HEAD
 									<button
 										class="header-button"
 										on:click={(event) => handle_header_click(event, i)}
@@ -963,8 +710,6 @@
 											{i18n}
 										/>
 									</button>
-=======
->>>>>>> 68a6baa8
 								</div>
 								{#if editable}
 									<button
@@ -1090,7 +835,6 @@
 												.map((_, idx) => `var(--cell-width-${idx})`)
 												.join(' + ')})`
 									: 'auto'};"
-<<<<<<< HEAD
 							>
 								<div class="cell-wrap">
 									<div class="header-content">
@@ -1100,37 +844,11 @@
 													direction={$df_state.sort_state.sort_by === i
 														? $df_state.sort_state.sort_direction
 														: null}
-=======
-								on:click={(event) => handle_header_click(event, i)}
-								on:mousedown={(event) => {
-									event.preventDefault();
-									event.stopPropagation();
-								}}
-							>
-								<div class="cell-wrap">
-									<div class="header-content">
-										<EditableCell
-											{max_chars}
-											bind:value={_headers[i].value}
-											bind:el={els[id].input}
-											{latex_delimiters}
-											{line_breaks}
-											edit={header_edit === i}
-											header
-											{root}
-											{editable}
-										/>
-										{#if header_edit !== i}
-											<div class="sort-buttons">
-												<SortIcon
-													direction={sort_by === i ? sort_direction : null}
->>>>>>> 68a6baa8
 													on:sort={({ detail }) => handle_sort(i, detail)}
 													{i18n}
 												/>
 											</div>
 										{/if}
-<<<<<<< HEAD
 										<button
 											class="header-button"
 											on:click={(event) => handle_header_click(event, i)}
@@ -1152,8 +870,6 @@
 												{i18n}
 											/>
 										</button>
-=======
->>>>>>> 68a6baa8
 									</div>
 									{#if editable}
 										<button
