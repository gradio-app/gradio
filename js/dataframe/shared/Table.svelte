--- conflicted
+++ resolved
@@ -797,10 +797,6 @@
 									bind:el={els[id].input}
 									display_value={display_value?.[index]?.[j]}
 									{latex_delimiters}
-<<<<<<< HEAD
-=======
-									{line_breaks}
->>>>>>> dcf13d75
 									{editable}
 									edit={dequal(editing, [index, j])}
 									datatype={Array.isArray(datatype) ? datatype[j] : datatype}
