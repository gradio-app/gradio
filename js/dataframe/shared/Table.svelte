--- conflicted
+++ resolved
@@ -40,11 +40,7 @@
 	export let line_breaks = true;
 	export let column_widths: string[] = [];
 	export let upload: Client["upload"];
-<<<<<<< HEAD
-	export let stream_handler: Client["stream_factory"];
-=======
 	export let stream_handler: Client["stream"];
->>>>>>> 9ece050a
 
 	let selected: false | [number, number] = false;
 	export let display_value: string[][] | null = null;
