--- conflicted
+++ resolved
@@ -7,12 +7,8 @@
 	import { BaseButton } from "@gradio/button/static";
 	import EditableCell from "./EditableCell.svelte";
 	import type { SelectData } from "@gradio/utils";
-<<<<<<< HEAD
 	import type { I18nFormatter } from "js/app/src/gradio_helper";
-=======
-	import { _ } from "svelte-i18n";
 	import VirtualTable from "./VirtualTable.svelte";
->>>>>>> 2772235a
 
 	type Datatype = "str" | "markdown" | "html" | "number" | "bool" | "date";
 
@@ -32,16 +28,11 @@
 
 	export let editable = true;
 	export let wrap = false;
-<<<<<<< HEAD
 	export let root: string;
 	export let height: number | undefined = undefined;
 	export let i18n: I18nFormatter;
 
-	let selected: false | string = false;
-=======
-	export let height: number | undefined;
 	let selected: false | [number, number] = false;
->>>>>>> 2772235a
 
 	$: {
 		if (values && !Array.isArray(values)) {
