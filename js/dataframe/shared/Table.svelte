<script lang="ts" context="module">
	import {
		type SortDirection,
		create_dataframe_context
	} from "./context/table_context";
	import { create_keyboard_context } from "./context/keyboard_context";
	import { create_selection_context } from "./context/selection_context";
</script>

<script lang="ts">
	import { afterUpdate, createEventDispatcher, tick, onMount } from "svelte";
	import { dequal } from "dequal/lite";
	import { Upload } from "@gradio/upload";

	import EditableCell from "./EditableCell.svelte";
	import RowNumber from "./RowNumber.svelte";
	import TableHeader from "./TableHeader.svelte";
	import TableCell from "./TableCell.svelte";
	import EmptyRowButton from "./EmptyRowButton.svelte";
	import type { SelectData } from "@gradio/utils";
	import type { I18nFormatter } from "js/core/src/gradio_helper";
	import { type Client } from "@gradio/client";
	import VirtualTable from "./VirtualTable.svelte";
	import type { Headers, DataframeValue, Datatype } from "./utils";
	import CellMenu from "./CellMenu.svelte";
	import Toolbar from "./Toolbar.svelte";
	import type { CellCoordinate } from "./types";
	import {
		is_cell_selected,
		should_show_cell_menu,
		get_next_cell_coordinates,
		get_range_selection,
		move_cursor,
		get_current_indices,
		handle_click_outside as handle_click_outside_util,
		calculate_selection_positions
	} from "./selection_utils";
	import {
		copy_table_data,
		get_max,
		handle_file_upload,
		sort_table_data
	} from "./utils/table_utils";
	import { make_headers, process_data } from "./utils/data_processing";
	import { handle_keydown } from "./utils/keyboard_utils";
	import { create_drag_handlers, type DragState } from "./utils/drag_utils";

	export let datatype: Datatype | Datatype[];
	export let label: string | null = null;
	export let show_label = true;
	export let headers: Headers = [];
	export let values: (string | number)[][] = [];
	export let col_count: [number, "fixed" | "dynamic"];
	export let row_count: [number, "fixed" | "dynamic"];
	export let latex_delimiters: {
		left: string;
		right: string;
		display: boolean;
	}[];
	export let components: Record<string, any> = {};

	export let editable = true;
	export let wrap = false;
	export let root: string;
	export let i18n: I18nFormatter;

	export let max_height = 500;
	export let line_breaks = true;
	export let column_widths: string[] = [];
	export let show_row_numbers = false;
	export let upload: Client["upload"];
	export let stream_handler: Client["stream"];
	export let show_fullscreen_button = false;
	export let show_copy_button = false;
	export let value_is_output = false;
	export let max_chars: number | undefined = undefined;
	export let show_search: "none" | "search" | "filter" = "none";
	export let pinned_columns = 0;
	export let static_columns: (string | number)[] = [];

	$: actual_pinned_columns =
		pinned_columns && data?.[0]?.length
			? Math.min(pinned_columns, data[0].length)
			: 0;

	const { state: df_state, actions: df_actions } = create_dataframe_context({
		show_fullscreen_button,
		show_copy_button,
		show_search,
		show_row_numbers,
		editable,
		pinned_columns,
		show_label,
		line_breaks,
		wrap,
		max_height,
		column_widths,
		max_chars
	});

	$: selected_cells = $df_state.ui_state.selected_cells; // $: {
	let previous_selected_cells: [number, number][] = [];
	$: {
		if (copy_flash && !dequal(selected_cells, previous_selected_cells)) {
			keyboard_ctx?.set_copy_flash(false);
		}
		previous_selected_cells = selected_cells;
	}
	$: selected = $df_state.ui_state.selected;

	export let display_value: string[][] | null = null;
	export let styling: string[][] | null = null;
	let els: Record<
		string,
		{ cell: null | HTMLTableCellElement; input: null | HTMLInputElement }
	> = {};
	let data_binding: Record<string, (typeof data)[0][0]> = {};

	const dispatch = createEventDispatcher<{
		change: DataframeValue;
		input: undefined;
		select: SelectData;
		search: string | null;
	}>();

	$: editing = $df_state.ui_state.editing;
	let clear_on_focus = false;
	$: header_edit = $df_state.ui_state.header_edit;
	$: selected_header = $df_state.ui_state.selected_header;
	$: active_cell_menu = $df_state.ui_state.active_cell_menu;
	$: active_header_menu = $df_state.ui_state.active_header_menu;
	let is_fullscreen = false;
	let dragging = false;
	let copy_flash = false;

	let color_accent_copied: string;
	onMount(() => {
		const color = getComputedStyle(document.documentElement)
			.getPropertyValue("--color-accent")
			.trim();
		color_accent_copied = color + "40"; // 80 is 50% opacity in hex
		document.documentElement.style.setProperty(
			"--color-accent-copied",
			color_accent_copied
		);
	});

	const get_data_at = (row: number, col: number): string | number =>
		data?.[row]?.[col]?.value;

	function make_id(): string {
		return Math.random().toString(36).substring(2, 15);
	}

	let _headers = make_headers(headers, col_count, els, make_id);
	let old_headers: string[] = headers;

	$: {
		if (!dequal(headers, old_headers)) {
			_headers = make_headers(headers, col_count, els, make_id);
			old_headers = JSON.parse(JSON.stringify(headers));
		}
	}

	let data: { id: string; value: string | number }[][] = [[]];
	let old_val: undefined | (string | number)[][] = undefined;
	let search_results: {
		id: string;
		value: string | number;
		display_value?: string;
		styling?: string;
	}[][] = [[]];

	$: if (!dequal(values, old_val)) {
<<<<<<< HEAD
		if (parent) {
			for (let i = 0; i < 50; i++) {
				parent.style.removeProperty(`--cell-width-${i}`);
			}
		}
=======
		// only reset sort state when values are changed
		const is_reset =
			values.length === 0 || (values.length === 1 && values[0].length === 0);
		const is_different_structure =
			old_val !== undefined &&
			(values.length !== old_val.length ||
				(values[0] && old_val[0] && values[0].length !== old_val[0].length));
>>>>>>> cae55173

		data = process_data(
			values as (string | number)[][],
			els,
			data_binding,
			make_id,
			display_value
		);
		old_val = JSON.parse(JSON.stringify(values)) as (string | number)[][];

		if (is_reset || is_different_structure) {
			df_actions.reset_sort_state();
		} else if ($df_state.sort_state.sort_columns.length > 0) {
			sort_data(data, display_value, styling);
		}

		if ($df_state.current_search_query) {
			df_actions.handle_search(null);
		}

		if (parent && cells.length > 0) {
			set_cell_widths();
		}
	}

	$: if ($df_state.current_search_query !== undefined) {
		const cell_map = new Map();

		data.forEach((row, row_idx) => {
			row.forEach((cell, col_idx) => {
				cell_map.set(cell.id, {
					value: cell.value,
					styling: styling?.[row_idx]?.[col_idx] || ""
				});
			});
		});

		const filtered = df_actions.filter_data(data);

		search_results = filtered.map((row) =>
			row.map((cell) => {
				const original = cell_map.get(cell.id);
				return {
					...cell,
					display_value: original?.display_value || String(cell.value),
					styling: original?.styling || ""
				};
			})
		);
	}

	let previous_headers = _headers.map((h) => h.value);
	let previous_data = data.map((row) => row.map((cell) => String(cell.value)));

	$: {
		if (data || _headers) {
			df_actions.trigger_change(
				data,
				_headers,
				previous_data,
				previous_headers,
				value_is_output,
				dispatch
			);
			previous_data = data.map((row) => row.map((cell) => String(cell.value)));
			previous_headers = _headers.map((h) => h.value);
		}
	}

	function handle_sort(col: number, direction: SortDirection): void {
		df_actions.handle_sort(col, direction);
		sort_data(data, display_value, styling);
	}

	function clear_sort(): void {
		df_actions.reset_sort_state();
		sort_data(data, display_value, styling);
	}

	$: {
		df_actions.sort_data(data, display_value, styling);
		df_actions.update_row_order(data);
	}

	$: {
		if ($df_state.sort_state.sort_columns) {
			if ($df_state.sort_state.sort_columns.length > 0) {
				sort_data(data, display_value, styling);
			}
		}
	}

	async function edit_header(i: number, _select = false): Promise<void> {
		if (!editable || header_edit === i) return;
		if (!editable || col_count[1] !== "dynamic" || header_edit === i) return;
		df_actions.set_header_edit(i);
	}

	function handle_header_click(event: MouseEvent, col: number): void {
		if (event.target instanceof HTMLAnchorElement) {
			return;
		}
		event.preventDefault();
		event.stopPropagation();
		if (!editable) return;
		clear_on_focus = false;
		df_actions.set_editing(false);
		df_actions.handle_header_click(col, editable);
		parent.focus();
	}

	function end_header_edit(event: CustomEvent<KeyboardEvent>): void {
		if (!editable) return;
		df_actions.end_header_edit(event.detail.key);
		parent.focus();
	}

	async function add_row(index?: number): Promise<void> {
		parent.focus();

		if (row_count[1] !== "dynamic") return;

		const new_row = Array(data[0]?.length || headers.length)
			.fill(0)
			.map((_, i) => {
				const _id = make_id();
				els[_id] = { cell: null, input: null };
				return { id: _id, value: "" };
			});

		if (data.length === 0) {
			data = [new_row];
		} else if (index !== undefined && index >= 0 && index <= data.length) {
			data.splice(index, 0, new_row);
		} else {
			data.push(new_row);
		}

		data = data;
		selected = [index !== undefined ? index : data.length - 1, 0];
	}

	async function add_col(index?: number): Promise<void> {
		parent.focus();
		if (col_count[1] !== "dynamic") return;

		const result = df_actions.add_col(data, headers, make_id, index);

		result.data.forEach((row) => {
			row.forEach((cell) => {
				if (!els[cell.id]) {
					els[cell.id] = { cell: null, input: null };
				}
			});
		});

		data = result.data;
		headers = result.headers;

		await tick();

		requestAnimationFrame(() => {
			edit_header(index !== undefined ? index : data[0].length - 1, true);
			const new_w = parent.querySelectorAll("tbody")[1].offsetWidth;
			parent.querySelectorAll("table")[1].scrollTo({ left: new_w });
		});
	}

	function handle_click_outside(event: Event): void {
		if (handle_click_outside_util(event, parent)) {
			df_actions.clear_ui_state();
			header_edit = false;
			selected_header = false;
		}
	}

	$: max = get_max(data);

	$: cells[0] && set_cell_widths();
	let cells: HTMLTableCellElement[] = [];
	let parent: HTMLDivElement;
	let table: HTMLTableElement;

	function set_cell_widths(): void {
		const widths = cells.map((el) => el?.clientWidth || 0);
		if (widths.length === 0) return;

		if (show_row_numbers) {
			parent.style.setProperty(`--cell-width-row-number`, `${widths[0]}px`);
		}

		for (let i = 0; i < 50; i++) {
			if (!column_widths[i]) {
				parent.style.removeProperty(`--cell-width-${i}`);
			} else if (column_widths[i].endsWith("%")) {
				const percentage = parseFloat(column_widths[i]);
				const pixel_width = Math.floor((percentage / 100) * parent.clientWidth);
				parent.style.setProperty(`--cell-width-${i}`, `${pixel_width}px`);
			} else {
				parent.style.setProperty(`--cell-width-${i}`, column_widths[i]);
			}
		}

		widths.forEach((width, i) => {
			if (!column_widths[i]) {
				const calculated_width = `${Math.max(width, 45)}px`;
				parent.style.setProperty(`--cell-width-${i}`, calculated_width);
			}
		});
	}

	function get_cell_width(index: number): string {
		return `var(--cell-width-${index})`;
	}

	let table_height: number =
		values.slice(0, (max_height / values.length) * 37).length * 37 + 37;
	let scrollbar_width = 0;

	function sort_data(
		_data: typeof data,
		_display_value: string[][] | null,
		_styling: string[][] | null
	): void {
		let id = null;
		if (selected && selected[0] in _data && selected[1] in _data[selected[0]]) {
			id = _data[selected[0]][selected[1]].id;
		}

		sort_table_data(
			_data,
			_display_value,
			_styling,
			$df_state.sort_state.sort_columns
		);
		data = data;

		if (id) {
			const [i, j] = get_current_indices(id, data);
			selected = [i, j];
		}
	}

	$: sort_data(data, display_value, styling);

	$: selected_index = !!selected && selected[0];

	let is_visible = false;

	onMount(() => {
		const observer = new IntersectionObserver((entries) => {
			entries.forEach((entry) => {
				if (entry.isIntersecting && !is_visible) {
					set_cell_widths();
					data = data;
				}
				is_visible = entry.isIntersecting;
			});
		});

		observer.observe(parent);
		document.addEventListener("click", handle_click_outside);
		window.addEventListener("resize", handle_resize);
		document.addEventListener("fullscreenchange", handle_fullscreen_change);

		return () => {
			observer.disconnect();
			document.removeEventListener("click", handle_click_outside);
			window.removeEventListener("resize", handle_resize);
			document.removeEventListener(
				"fullscreenchange",
				handle_fullscreen_change
			);
		};
	});

	$: keyboard_ctx = create_keyboard_context({
		selected_header,
		header_edit,
		editing,
		selected,
		selected_cells,
		editable,
		data,
		headers: _headers,
		els,
		df_actions,
		dispatch,
		add_row,
		get_next_cell_coordinates,
		get_range_selection,
		move_cursor,
		copy_flash,
		parent_element: parent,
		set_copy_flash: (value: boolean) => {
			copy_flash = value;
			if (value) {
				setTimeout(() => {
					copy_flash = false;
				}, 800);
			}
		}
	});

	$: selection_ctx = create_selection_context({
		df_actions,
		dispatch,
		data,
		els,
		editable,
		show_row_numbers,
		get_data_at,
		clear_on_focus,
		selected_cells,
		parent_element: parent
	});

	function handle_cell_click(
		event: MouseEvent,
		row: number,
		col: number
	): void {
		selection_ctx.actions.handle_cell_click(event, row, col);
	}

	function toggle_cell_menu(event: MouseEvent, row: number, col: number): void {
		selection_ctx.actions.toggle_cell_menu(event, row, col);
	}

	function handle_select_column(col: number): void {
		selection_ctx.actions.handle_select_column(col);
	}

	function handle_select_row(row: number): void {
		selection_ctx.actions.handle_select_row(row);
	}

	function toggle_fullscreen(): void {
		if (!document.fullscreenElement) {
			parent.requestFullscreen();
			is_fullscreen = true;
		} else {
			document.exitFullscreen();
			is_fullscreen = false;
		}
	}

	function handle_fullscreen_change(): void {
		is_fullscreen = !!document.fullscreenElement;
	}

	function toggle_header_menu(event: MouseEvent, col: number): void {
		event.stopPropagation();
		if (active_header_menu && active_header_menu.col === col) {
			df_actions.set_active_header_menu(null);
		} else {
			const header = (event.target as HTMLElement).closest("th");
			if (header) {
				const rect = header.getBoundingClientRect();
				df_actions.set_active_header_menu({
					col,
					x: rect.right,
					y: rect.bottom
				});
			}
		}
	}

	afterUpdate(() => {
		value_is_output = false;
	});

	function delete_col_at(index: number): void {
		if (col_count[1] !== "dynamic") return;
		if (data[0].length <= 1) return;

		const result = df_actions.delete_col_at(data, headers, index);
		data = result.data;
		headers = result.headers;
		_headers = make_headers(headers, col_count, els, make_id);
		df_actions.set_active_cell_menu(null);
		df_actions.set_active_header_menu(null);
		df_actions.set_selected(false);
		df_actions.set_selected_cells([]);
		df_actions.set_editing(false);
	}

	function delete_row_at(index: number): void {
		data = df_actions.delete_row_at(data, index);
		df_actions.set_active_cell_menu(null);
		df_actions.set_active_header_menu(null);
	}

	let coords: CellCoordinate;
	$: if (selected !== false) coords = selected;

	$: if (selected !== false) {
		const positions = calculate_selection_positions(
			selected,
			data,
			els,
			parent,
			table
		);
		document.documentElement.style.setProperty(
			"--selected-col-pos",
			positions.col_pos
		);
		document.documentElement.style.setProperty(
			"--selected-row-pos",
			positions.row_pos || "0px"
		);
	}

	function commit_filter(): void {
		if ($df_state.current_search_query && show_search === "filter") {
			const filtered_data: (string | number)[][] = [];
			const filtered_display_values: string[][] = [];
			const filtered_styling: string[][] = [];

			search_results.forEach((row) => {
				const data_row: (string | number)[] = [];
				const display_row: string[] = [];
				const styling_row: string[] = [];

				row.forEach((cell) => {
					data_row.push(cell.value);
					display_row.push(cell.display_value || String(cell.value));
					styling_row.push(cell.styling || "");
				});

				filtered_data.push(data_row);
				filtered_display_values.push(display_row);
				filtered_styling.push(styling_row);
			});

			const change_payload = {
				data: filtered_data,
				headers: _headers.map((h) => h.value),
				metadata: {
					display_value: filtered_display_values,
					styling: filtered_styling
				}
			};

			dispatch("change", change_payload);

			if (!value_is_output) {
				dispatch("input");
			}

			df_actions.handle_search(null);
		}
	}

	let viewport: HTMLTableElement;
	let show_scroll_button = false;

	function scroll_to_top(): void {
		viewport.scrollTo({
			top: 0
		});
	}

	function handle_resize(): void {
		df_actions.set_active_cell_menu(null);
		df_actions.set_active_header_menu(null);
		selected_cells = [];
		selected = false;
		editing = false;
		set_cell_widths();
	}

	function add_row_at(index: number, position: "above" | "below"): void {
		const row_index = position === "above" ? index : index + 1;
		add_row(row_index);
		active_cell_menu = null;
		active_header_menu = null;
	}

	function add_col_at(index: number, position: "left" | "right"): void {
		const col_index = position === "left" ? index : index + 1;
		add_col(col_index);
		active_cell_menu = null;
		active_header_menu = null;
	}

	export function reset_sort_state(): void {
		df_actions.reset_sort_state();
	}

	let is_dragging = false;
	let drag_start: [number, number] | null = null;
	let mouse_down_pos: { x: number; y: number } | null = null;

	const drag_state: DragState = {
		is_dragging,
		drag_start,
		mouse_down_pos
	};

	$: {
		is_dragging = drag_state.is_dragging;
		drag_start = drag_state.drag_start;
		mouse_down_pos = drag_state.mouse_down_pos;
	}

	const drag_handlers = create_drag_handlers(
		drag_state,
		(value) => (is_dragging = value),
		(cells) => df_actions.set_selected_cells(cells),
		(cell) => df_actions.set_selected(cell),
		(event, row, col) =>
			selection_ctx.actions.handle_cell_click(event, row, col),
		show_row_numbers
	);

	const handle_mouse_down = drag_handlers.handle_mouse_down;
	const handle_mouse_move = drag_handlers.handle_mouse_move;
	const handle_mouse_up = drag_handlers.handle_mouse_up;
</script>

<svelte:window on:resize={() => set_cell_widths()} />

<div class="table-container">
	{#if (label && label.length !== 0 && show_label) || show_fullscreen_button || show_copy_button || show_search !== "none"}
		<div class="header-row">
			{#if label && label.length !== 0 && show_label}
				<div class="label">
					<p>{label}</p>
				</div>
			{/if}
			<Toolbar
				{show_fullscreen_button}
				{is_fullscreen}
				on:click={toggle_fullscreen}
				on_copy={async () => await copy_table_data(data, null)}
				{show_copy_button}
				{show_search}
				on:search={(e) => df_actions.handle_search(e.detail)}
				on_commit_filter={commit_filter}
				current_search_query={$df_state.current_search_query}
			/>
		</div>
	{/if}
	<div
		bind:this={parent}
		class="table-wrap"
		class:dragging={is_dragging}
		class:no-wrap={!wrap}
		style="height:{table_height}px;"
		class:menu-open={active_cell_menu || active_header_menu}
		on:keydown={(e) => handle_keydown(e, keyboard_ctx)}
		on:mousemove={handle_mouse_move}
		on:mouseup={handle_mouse_up}
		on:mouseleave={handle_mouse_up}
		role="grid"
		tabindex="0"
	>
		<table bind:this={table}>
			{#if label && label.length !== 0}
				<caption class="sr-only">{label}</caption>
			{/if}
			<thead>
				<tr>
					{#if show_row_numbers}
						<RowNumber is_header={true} />
					{/if}
					{#each _headers as { value, id }, i (id)}
						<TableHeader
							bind:value={_headers[i].value}
							{i}
							{actual_pinned_columns}
							{header_edit}
							{selected_header}
							get_sort_status={df_actions.get_sort_status}
							{headers}
							{get_cell_width}
							{handle_header_click}
							{toggle_header_menu}
							{end_header_edit}
							sort_columns={$df_state.sort_state.sort_columns}
							{latex_delimiters}
							{line_breaks}
							{max_chars}
							{root}
							{editable}
							is_static={static_columns.includes(i)}
							{i18n}
							bind:el={els[id].input}
							{col_count}
						/>
					{/each}
				</tr>
			</thead>
			<tbody>
				<tr>
					{#if show_row_numbers}
						<RowNumber index={0} />
					{/if}
					{#each max as { value, id }, j (id)}
						<td tabindex="-1" bind:this={cells[j]}>
							<div class="cell-wrap">
								<EditableCell
									{value}
									{latex_delimiters}
									{line_breaks}
									datatype={Array.isArray(datatype) ? datatype[j] : datatype}
									edit={false}
									el={null}
									{root}
									{editable}
									{i18n}
									show_selection_buttons={selected_cells.length === 1 &&
										selected_cells[0][0] === 0 &&
										selected_cells[0][1] === j}
									coords={[0, j]}
									on_select_column={handle_select_column}
									on_select_row={handle_select_row}
									{is_dragging}
								/>
							</div>
						</td>
					{/each}
				</tr>
			</tbody>
		</table>
		<Upload
			{upload}
			{stream_handler}
			flex={false}
			center={false}
			boundedheight={false}
			disable_click={true}
			{root}
			on:load={({ detail }) =>
				handle_file_upload(
					detail.data,
					(head) => {
						_headers = make_headers(
							head.map((h) => h ?? ""),
							col_count,
							els,
							make_id
						);
						return _headers;
					},
					(vals) => {
						values = vals;
					}
				)}
			bind:dragging
			aria_label={i18n("dataframe.drop_to_upload")}
		>
			<div class="table-wrap">
				<VirtualTable
					bind:items={search_results}
					{max_height}
					bind:actual_height={table_height}
					bind:table_scrollbar_width={scrollbar_width}
					selected={selected_index}
					disable_scroll={active_cell_menu !== null ||
						active_header_menu !== null}
					bind:viewport
					bind:show_scroll_button
					on:scroll_top={(_) => {}}
				>
					{#if label && label.length !== 0}
						<caption class="sr-only">{label}</caption>
					{/if}
					<tr slot="thead">
						{#if show_row_numbers}
							<RowNumber is_header={true} />
						{/if}
						{#each _headers as { value, id }, i (id)}
							<TableHeader
								bind:value={_headers[i].value}
								{i}
								{actual_pinned_columns}
								{header_edit}
								{selected_header}
								get_sort_status={df_actions.get_sort_status}
								{headers}
								{get_cell_width}
								{handle_header_click}
								{toggle_header_menu}
								{end_header_edit}
								sort_columns={$df_state.sort_state.sort_columns}
								{latex_delimiters}
								{line_breaks}
								{max_chars}
								{root}
								{editable}
								is_static={static_columns.includes(i)}
								{i18n}
								bind:el={els[id].input}
								{col_count}
							/>
						{/each}
					</tr>
					<tr slot="tbody" let:item let:index class:row-odd={index % 2 === 0}>
						{#if show_row_numbers}
							<RowNumber {index} />
						{/if}
						{#each item as { value, id }, j (id)}
							<TableCell
								bind:value={search_results[index][j].value}
								{index}
								{j}
								{actual_pinned_columns}
								{get_cell_width}
								handle_cell_click={(e, r, c) => handle_mouse_down(e, r, c)}
								{toggle_cell_menu}
								{is_cell_selected}
								{should_show_cell_menu}
								{selected_cells}
								{copy_flash}
								{active_cell_menu}
								styling={search_results[index][j].styling}
								{latex_delimiters}
								{line_breaks}
								datatype={Array.isArray(datatype) ? datatype[j] : datatype}
								{editing}
								{clear_on_focus}
								{max_chars}
								{root}
								{editable}
								is_static={static_columns.includes(j)}
								{i18n}
								{components}
								{handle_select_column}
								{handle_select_row}
								bind:el={els[id]}
								{is_dragging}
							/>
						{/each}
					</tr>
				</VirtualTable>
			</div>
		</Upload>
		{#if show_scroll_button}
			<button class="scroll-top-button" on:click={scroll_to_top}>
				&uarr;
			</button>
		{/if}
	</div>
</div>
{#if data.length === 0 && editable && row_count[1] === "dynamic"}
	<EmptyRowButton on_click={() => add_row()} />
{/if}

{#if active_cell_menu || active_header_menu}
	<CellMenu
		x={active_cell_menu?.x ?? active_header_menu?.x ?? 0}
		y={active_cell_menu?.y ?? active_header_menu?.y ?? 0}
		row={active_header_menu ? -1 : active_cell_menu?.row ?? 0}
		{col_count}
		{row_count}
		on_add_row_above={() => add_row_at(active_cell_menu?.row ?? -1, "above")}
		on_add_row_below={() => add_row_at(active_cell_menu?.row ?? -1, "below")}
		on_add_column_left={() =>
			add_col_at(
				active_cell_menu?.col ?? active_header_menu?.col ?? -1,
				"left"
			)}
		on_add_column_right={() =>
			add_col_at(
				active_cell_menu?.col ?? active_header_menu?.col ?? -1,
				"right"
			)}
		on_delete_row={() => delete_row_at(active_cell_menu?.row ?? -1)}
		on_delete_col={() =>
			delete_col_at(active_cell_menu?.col ?? active_header_menu?.col ?? -1)}
		can_delete_rows={!active_header_menu && data.length > 1}
		can_delete_cols={data.length > 0 && data[0]?.length > 1}
		{i18n}
		on_sort={active_header_menu
			? (direction) => {
					if (active_header_menu) {
						handle_sort(active_header_menu.col, direction);
						df_actions.set_active_header_menu(null);
					}
				}
			: undefined}
		on_clear_sort={active_header_menu
			? () => {
					clear_sort();
					df_actions.set_active_header_menu(null);
				}
			: undefined}
		sort_direction={active_header_menu
			? $df_state.sort_state.sort_columns.find(
					(item) => item.col === (active_header_menu?.col ?? -1)
				)?.direction ?? null
			: null}
		sort_priority={active_header_menu
			? $df_state.sort_state.sort_columns.findIndex(
					(item) => item.col === (active_header_menu?.col ?? -1)
				) + 1 || null
			: null}
	/>
{/if}

<style>
	.table-container {
		display: flex;
		flex-direction: column;
		gap: var(--size-2);
		position: relative;
	}

	.table-wrap {
		position: relative;
		transition: 150ms;
	}

	.table-wrap.menu-open {
		overflow: hidden;
	}

	.table-wrap:focus-within {
		outline: none;
	}

	.table-wrap.dragging {
		cursor: crosshair !important;
		user-select: none;
	}

	.table-wrap.dragging * {
		cursor: crosshair !important;
		user-select: none;
	}

	.table-wrap > :global(button) {
		border: 1px solid var(--border-color-primary);
		border-radius: var(--table-radius);
		overflow: hidden;
	}

	table {
		position: absolute;
		opacity: 0;
		z-index: -1;
		transition: 150ms;
		width: var(--size-full);
		table-layout: auto;
		color: var(--body-text-color);
		font-size: var(--input-text-size);
		line-height: var(--line-md);
		font-family: var(--font-mono);
		border-spacing: 0;
		border-collapse: separate;
	}

	thead {
		position: sticky;
		top: 0;
		z-index: 5;
		box-shadow: var(--shadow-drop);
	}

	thead :global(th.pinned-column) {
		position: sticky;
		z-index: 6;
		background: var(--table-even-background-fill) !important;
	}

	.dragging {
		border-color: var(--color-accent);
	}

	.no-wrap {
		white-space: nowrap;
	}

	div:not(.no-wrap) td {
		overflow-wrap: anywhere;
	}

	div.no-wrap td {
		overflow-x: hidden;
	}

	.row-odd {
		background: var(--table-odd-background-fill);
	}

	.header-row {
		display: flex;
		justify-content: flex-end;
		align-items: center;
		gap: var(--size-2);
		min-height: var(--size-6);
		flex-wrap: nowrap;
		width: 100%;
	}

	.header-row .label {
		flex: 1 1 auto;
		margin-right: auto;
	}

	.header-row .label p {
		margin: 0;
		color: var(--block-label-text-color);
		font-size: var(--block-label-text-size);
		line-height: var(--line-sm);
		position: relative;
		z-index: 4;
	}

	.scroll-top-button {
		position: absolute;
		right: var(--size-4);
		bottom: var(--size-4);
		width: var(--size-8);
		height: var(--size-8);
		border-radius: var(--table-radius);
		background: var(--color-accent);
		color: white;
		border: none;
		cursor: pointer;
		display: flex;
		align-items: center;
		justify-content: center;
		font-size: var(--text-lg);
		z-index: 9;
		opacity: 0.5;
	}

	.scroll-top-button:hover {
		opacity: 1;
	}

	tr {
		border-bottom: 1px solid var(--border-color-primary);
		text-align: left;
	}
</style><|MERGE_RESOLUTION|>--- conflicted
+++ resolved
@@ -172,13 +172,11 @@
 	}[][] = [[]];
 
 	$: if (!dequal(values, old_val)) {
-<<<<<<< HEAD
 		if (parent) {
 			for (let i = 0; i < 50; i++) {
 				parent.style.removeProperty(`--cell-width-${i}`);
 			}
 		}
-=======
 		// only reset sort state when values are changed
 		const is_reset =
 			values.length === 0 || (values.length === 1 && values[0].length === 0);
@@ -186,7 +184,6 @@
 			old_val !== undefined &&
 			(values.length !== old_val.length ||
 				(values[0] && old_val[0] && values[0].length !== old_val[0].length));
->>>>>>> cae55173
 
 		data = process_data(
 			values as (string | number)[][],
