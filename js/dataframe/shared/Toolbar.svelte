--- conflicted
+++ resolved
@@ -166,13 +166,8 @@
 
 	.check-button {
 		position: absolute;
-<<<<<<< HEAD
-		right: var(--size-2);
+		right: var(--size-1);
 		top: 46%;
-=======
-		right: var(--size-1);
-		top: 50%;
->>>>>>> 378cd590
 		transform: translateY(-50%);
 		background: var(--color-accent);
 		color: white;
