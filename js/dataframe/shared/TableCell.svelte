--- conflicted
+++ resolved
@@ -65,11 +65,8 @@
 	export let handle_select_column: (col: number) => void;
 	export let handle_select_row: (row: number) => void;
 	export let is_dragging: boolean;
-<<<<<<< HEAD
 	export let display_value: string | undefined;
-=======
 	export let wrap = false;
->>>>>>> be46b94f
 
 	function get_cell_position(col_index: number): string {
 		if (col_index >= actual_pinned_columns) {
