--- conflicted
+++ resolved
@@ -39,7 +39,6 @@
 	export let column_tooltips: Record<number | string, string> | null = null;
 
 	$: can_add_columns = col_count && col_count[1] === "dynamic";
-<<<<<<< HEAD
 	$: has_tooltip =
 		column_tooltips && (i in column_tooltips || String(i) in column_tooltips);
 	$: tooltip_text =
@@ -57,12 +56,10 @@
 	function hide_tooltip(): void {
 		tooltip_visible = false;
 	}
-=======
 	$: sort_index = sort_columns.findIndex((item) => item.col === i);
 	$: sort_priority = sort_index !== -1 ? sort_index + 1 : null;
 	$: current_direction =
 		sort_index !== -1 ? sort_columns[sort_index].direction : null;
->>>>>>> 68125445
 
 	function get_header_position(col_index: number): string {
 		if (col_index >= actual_pinned_columns) {
@@ -89,11 +86,8 @@
 	class:pinned-column={i < actual_pinned_columns}
 	class:last-pinned={i === actual_pinned_columns - 1}
 	class:focus={header_edit === i || selected_header === i}
-<<<<<<< HEAD
 	class:has-tooltip={has_tooltip}
-=======
 	class:sorted={sort_index !== -1}
->>>>>>> 68125445
 	aria-sort={get_sort_status(value, headers) === "none"
 		? "none"
 		: get_sort_status(value, headers) === "asc"
@@ -105,12 +99,9 @@
 		event.preventDefault();
 		event.stopPropagation();
 	}}
-<<<<<<< HEAD
 	on:mouseenter={show_tooltip}
 	on:mouseleave={hide_tooltip}
-=======
 	title={value}
->>>>>>> 68125445
 >
 	<div class="cell-wrap">
 		<div class="header-content">
