<script lang="ts">
	import { createEventDispatcher } from "svelte";
	import { MarkdownCode } from "@gradio/markdown-code";

	export let edit: boolean;
	export let value: string | number = "";
	export let display_value: string | null = null;
	export let styling = "";
	export let header = false;
	export let datatype:
		| "str"
		| "markdown"
		| "html"
		| "number"
		| "bool"
		| "date" = "str";
	export let latex_delimiters: {
		left: string;
		right: string;
		display: boolean;
	}[];
	export let clear_on_focus = false;
	export let line_breaks = true;
	export let editable = true;
	export let root: string;
	export let max_chars: number | null = null;

	const dispatch = createEventDispatcher();
	let is_expanded = false;

	export let el: HTMLInputElement | null;
	$: _value = value;

	function truncate_text(
		text: string | number,
		max_length: number | null = null
	): string {
		const str = String(text);
		if (!max_length || str.length <= max_length) return str;
		return str.slice(0, max_length) + "...";
	}

	$: display_text = is_expanded
		? value
		: truncate_text(display_value || value, max_chars);

	function use_focus(node: HTMLInputElement): any {
		if (clear_on_focus) {
			_value = "";
		}

		requestAnimationFrame(() => {
			node.focus();
		});

		return {};
	}

	function handle_blur({
		currentTarget
	}: Event & {
		currentTarget: HTMLInputElement;
	}): void {
		value = currentTarget.value;
		dispatch("blur");
	}

	function handle_keydown(event: KeyboardEvent): void {
		if (event.key === "Enter") {
			if (edit) {
				value = _value;
				dispatch("blur");
			} else if (!header) {
				is_expanded = !is_expanded;
			}
		}
		dispatch("keydown", event);
	}

	function handle_click(): void {
		if (!edit && !header) {
			is_expanded = !is_expanded;
		}
	}
</script>

{#if edit}
	<input
		role="textbox"
		bind:this={el}
		bind:value={_value}
		class:header
		tabindex="-1"
		on:blur={handle_blur}
		on:mousedown|stopPropagation
		on:mouseup|stopPropagation
		on:click|stopPropagation
		use:use_focus
		on:keydown={handle_keydown}
	/>
{/if}

<span
	on:click={handle_click}
	on:keydown={handle_keydown}
	tabindex="0"
	role="button"
	class:edit
<<<<<<< HEAD
	class:expanded={is_expanded}
=======
	class:multiline={header}
>>>>>>> ff5f976b
	on:focus|preventDefault
	style={styling}
	class="table-cell-text"
	data-editable={editable}
	placeholder=" "
>
	{#if datatype === "html"}
		{@html display_text}
	{:else if datatype === "markdown"}
		<MarkdownCode
			message={display_text.toLocaleString()}
			{latex_delimiters}
			{line_breaks}
			chatbot={false}
			{root}
		/>
	{:else}
		{editable ? display_text : display_value || display_text}
	{/if}
</span>

<style>
	input {
		position: absolute;
		top: var(--size-2);
		right: var(--size-2);
		bottom: var(--size-2);
		left: var(--size-2);
		flex: 1 1 0%;
		transform: translateX(-0.1px);
		outline: none;
		border: none;
		background: transparent;
		cursor: text;
	}

	span {
		flex: 1 1 0%;
		position: relative;
		display: inline-block;
		outline: none;
		padding: var(--size-2);
		-webkit-user-select: text;
		-moz-user-select: text;
		-ms-user-select: text;
		user-select: text;
		cursor: text;
<<<<<<< HEAD
		width: 100%;
		height: 100%;
	}

	input:where(:not(.header), [data-editable="true"]) {
		width: calc(100% - var(--size-10));
	}

	span.expanded {
		height: auto;
		min-height: 100%;
		white-space: pre-wrap;
		word-break: break-word;
=======
		white-space: normal;
	}

	.multiline {
		white-space: pre-line;
>>>>>>> ff5f976b
	}

	.header {
		transform: translateX(0);
		font-weight: var(--weight-bold);
		white-space: normal;
		word-break: break-word;
	}

	.edit {
		opacity: 0;
		pointer-events: none;
	}
</style><|MERGE_RESOLUTION|>--- conflicted
+++ resolved
@@ -106,11 +106,8 @@
 	tabindex="0"
 	role="button"
 	class:edit
-<<<<<<< HEAD
 	class:expanded={is_expanded}
-=======
 	class:multiline={header}
->>>>>>> ff5f976b
 	on:focus|preventDefault
 	style={styling}
 	class="table-cell-text"
@@ -158,7 +155,6 @@
 		-ms-user-select: text;
 		user-select: text;
 		cursor: text;
-<<<<<<< HEAD
 		width: 100%;
 		height: 100%;
 	}
@@ -172,13 +168,11 @@
 		min-height: 100%;
 		white-space: pre-wrap;
 		word-break: break-word;
-=======
 		white-space: normal;
 	}
 
 	.multiline {
 		white-space: pre-line;
->>>>>>> ff5f976b
 	}
 
 	.header {
