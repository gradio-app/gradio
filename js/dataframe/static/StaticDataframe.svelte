--- conflicted
+++ resolved
@@ -26,10 +26,7 @@
 	export let min_width: number | undefined = undefined;
 	export let root: string;
 
-<<<<<<< HEAD
-=======
 	export let line_breaks = true;
->>>>>>> dcf13d75
 	export let gradio: Gradio<{
 		change: never;
 		select: SelectData;
@@ -102,9 +99,6 @@
 		editable={false}
 		{height}
 		i18n={gradio.i18n}
-<<<<<<< HEAD
-=======
 		{line_breaks}
->>>>>>> dcf13d75
 	/>
 </Block>