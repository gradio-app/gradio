--- conflicted
+++ resolved
@@ -82,11 +82,7 @@
 	{min_width}
 	allow_overflow={false}
 >
-<<<<<<< HEAD
 	<StatusTracker i18n={gradio.i18n} {...loading_status} />
-=======
-	<StatusTracker {...loading_status} border={true} />
->>>>>>> 2772235a
 	<Table
 		{root}
 		{label}
