--- conflicted
+++ resolved
@@ -24,12 +24,9 @@
 	export let datatype: Datatype | Datatype[];
 	export let scale: number | null = null;
 	export let min_width: number | undefined = undefined;
-<<<<<<< HEAD
 	export let root: string;
 
-=======
 	export let line_breaks = true;
->>>>>>> 5f1cbc43
 	export let gradio: Gradio<{
 		change: never;
 		select: SelectData;
@@ -101,10 +98,7 @@
 		{latex_delimiters}
 		editable={false}
 		{height}
-<<<<<<< HEAD
 		i18n={gradio.i18n}
-=======
 		{line_breaks}
->>>>>>> 5f1cbc43
 	/>
 </Block>