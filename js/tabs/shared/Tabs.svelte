--- conflicted
+++ resolved
@@ -15,32 +15,17 @@
 		setContext,
 		createEventDispatcher,
 		onMount,
-		onDestroy
+		onDestroy,
 	} from "svelte";
 	import OverflowIcon from "./OverflowIcon.svelte";
 	import { writable } from "svelte/store";
 	import type { SelectData } from "@gradio/utils";
 
-<<<<<<< HEAD
-	interface Tab {
-		label: string;
-		id: string | number;
-		elem_id: string | undefined;
-		visible: boolean;
-		interactive: boolean;
-	}
-
-=======
->>>>>>> 88c87932
 	export let visible = true;
 	export let elem_id = "";
 	export let elem_classes: string[] = [];
 	export let selected: number | string;
-<<<<<<< HEAD
 	export let initial_tabs: Tab[];
-=======
-	export let inital_tabs: Tab[] = [];
->>>>>>> 88c87932
 
 	let tabs: Tab[] = [...initial_tabs];
 	let visible_tabs: Tab[] = [...initial_tabs];
@@ -53,10 +38,10 @@
 	let tab_nav_el: HTMLDivElement;
 
 	const selected_tab = writable<false | number | string>(
-		selected || tabs[0]?.id || false
+		selected || tabs[0]?.id || false,
 	);
 	const selected_tab_index = writable<number>(
-		tabs.findIndex((t) => t.id === selected) || 0
+		tabs.findIndex((t) => t.id === selected) || 0,
 	);
 	const dispatch = createEventDispatcher<{
 		change: undefined;
@@ -91,7 +76,7 @@
 			}
 		},
 		selected_tab,
-		selected_tab_index
+		selected_tab_index,
 	});
 
 	function change_tab(id: string | number): void {
@@ -155,7 +140,7 @@
 		handle_overflow_has_selected_tab($selected_tab);
 
 	function handle_overflow_has_selected_tab(
-		selected_tab: number | string | false
+		selected_tab: number | string | false,
 	): boolean {
 		if (selected_tab === false) return false;
 		return overflow_tabs.some((t) => t.id === selected_tab);
@@ -163,7 +148,7 @@
 
 	function get_tab_sizes(
 		tabs: Tab[],
-		tab_els: Record<string | number, HTMLElement>
+		tab_els: Record<string | number, HTMLElement>,
 	): Record<string | number, DOMRect> {
 		const tab_sizes: Record<string | number, DOMRect> = {};
 		tabs.forEach((tab) => {
