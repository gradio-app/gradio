# @gradio/tabs

<<<<<<< HEAD
=======
## 0.3.3

### Fixes

- [#9836](https://github.com/gradio-app/gradio/pull/9836) [`a4e70f3`](https://github.com/gradio-app/gradio/commit/a4e70f3c428d7a43e31b63d296e9c4c73b09eda8) - Fix Tabs in Rows.  Thanks @aliabid94!

## 0.3.2

### Fixes

- [#9653](https://github.com/gradio-app/gradio/pull/9653) [`61cd768`](https://github.com/gradio-app/gradio/commit/61cd768490a12f5d63101d5434092bcd1cfc43a8) - Ensures tabs with visible set to false are not visible.  Thanks @hannahblair!
- [#9738](https://github.com/gradio-app/gradio/pull/9738) [`2ade59b`](https://github.com/gradio-app/gradio/commit/2ade59b95d4c3610a1a461cc95f020fbf9627305) - Export `Tabs` type from `@gradio/tabs` and fix the Playground to be compatible with the new Tabs API.  Thanks @whitphx!

## 0.3.1

### Fixes

- [#9728](https://github.com/gradio-app/gradio/pull/9728) [`d0b2ce8`](https://github.com/gradio-app/gradio/commit/d0b2ce8c0f150f0b636ad7d2226f7c8c61401996) - Ensure tabs render in SSR mode and reduce time it takes for them to render.  Thanks @pngwn!

## 0.3.0

### Features

- [#8843](https://github.com/gradio-app/gradio/pull/8843) [`6f95286`](https://github.com/gradio-app/gradio/commit/6f95286337459efbccb95c9cfac63355669df9ee) - Playground requirements tab
- [#8843](https://github.com/gradio-app/gradio/pull/8843) [`6f95286`](https://github.com/gradio-app/gradio/commit/6f95286337459efbccb95c9cfac63355669df9ee) - Redesign `gr.Tabs()`
- [#8843](https://github.com/gradio-app/gradio/pull/8843) [`6f95286`](https://github.com/gradio-app/gradio/commit/6f95286337459efbccb95c9cfac63355669df9ee) - UI theme fixes
- [#8843](https://github.com/gradio-app/gradio/pull/8843) [`6f95286`](https://github.com/gradio-app/gradio/commit/6f95286337459efbccb95c9cfac63355669df9ee) - Ssr part 2

### Dependencies

- @gradio/utils@0.7.0

>>>>>>> 4d908835
## 0.3.0-beta.3

### Features

- [#9460](https://github.com/gradio-app/gradio/pull/9460) [`7352a89`](https://github.com/gradio-app/gradio/commit/7352a89722da91461c32fd33588531f3edce9c48) - Playground requirements tab.  Thanks @whitphx!
- [#9496](https://github.com/gradio-app/gradio/pull/9496) [`1647ebd`](https://github.com/gradio-app/gradio/commit/1647ebddc3e2ed6fc143a62629409e32afcc5801) - UI theme fixes.  Thanks @aliabid94!

## 0.3.0-beta.2

### Features

- [#9339](https://github.com/gradio-app/gradio/pull/9339) [`4c8c6f2`](https://github.com/gradio-app/gradio/commit/4c8c6f2fe603081941c5fdc43f48a0632b9f31ad) - Ssr part 2.  Thanks @pngwn!

### Dependency updates

- @gradio/utils@0.7.0-beta.2

## 0.3.0-beta.1

### Features

- [#9199](https://github.com/gradio-app/gradio/pull/9199) [`3175c7a`](https://github.com/gradio-app/gradio/commit/3175c7aebc6ad2466d31d6949580f5a3cb4cd698) - Redesign `gr.Tabs()`.  Thanks @hannahblair!

### Dependency updates

- @gradio/utils@0.7.0-beta.1

## 0.2.14

### Fixes

- [#9163](https://github.com/gradio-app/gradio/pull/9163) [`2b6cbf2`](https://github.com/gradio-app/gradio/commit/2b6cbf25908e42cf027324e54ef2cc0baad11a91) - fix exports and generate types.  Thanks @pngwn!

### Dependency updates

- @gradio/utils@0.6.1

## 0.2.13

### Features

- [#9118](https://github.com/gradio-app/gradio/pull/9118) [`e1c404d`](https://github.com/gradio-app/gradio/commit/e1c404da1143fb52b659d03e028bdba1badf443d) - setup npm-previews of all packages.  Thanks @pngwn!

### Dependency updates

- @gradio/utils@0.6.0

## 0.2.12

### Dependency updates

- @gradio/utils@0.5.2

## 0.2.11

### Dependency updates

- @gradio/utils@0.5.1

## 0.2.10

### Dependency updates

- @gradio/utils@0.5.0

## 0.2.9

### Dependency updates

- @gradio/utils@0.4.2

## 0.2.8

### Dependency updates

- @gradio/utils@0.4.1

## 0.2.7

### Fixes

- [#8066](https://github.com/gradio-app/gradio/pull/8066) [`624f9b9`](https://github.com/gradio-app/gradio/commit/624f9b9477f74a581a6c14119234f9efdfcda398) - make gradio dev tools a local dependency rather than bundling.  Thanks @pngwn!

### Dependency updates

- @gradio/utils@0.4.0

## 0.2.6

### Dependency updates

- @gradio/utils@0.3.2

## 0.2.5

### Dependency updates

- @gradio/utils@0.3.1

## 0.2.4

### Fixes

- [#7470](https://github.com/gradio-app/gradio/pull/7470) [`ba3ec13`](https://github.com/gradio-app/gradio/commit/ba3ec1300e81e64be7389d759b89284c66473158) - Tab select fix.  Thanks [@aliabid94](https://github.com/aliabid94)!

## 0.2.3

### Patch Changes

- Updated dependencies [[`065c5b1`](https://github.com/gradio-app/gradio/commit/065c5b163c4badb9d9cbd06d627fb4ba086003e7)]:
  - @gradio/utils@0.3.0

## 0.2.2

### Patch Changes

- Updated dependencies [[`fdd1521`](https://github.com/gradio-app/gradio/commit/fdd15213c24b9cbc58bbc1b6beb4af7c18f48557)]:
  - @gradio/utils@0.2.2

## 0.2.1

### Fixes

- [#7107](https://github.com/gradio-app/gradio/pull/7107) [`80f8fbf`](https://github.com/gradio-app/gradio/commit/80f8fbf0e8900627b9c2575bbd7c68fad8108544) - Add logic to handle non-interactive or hidden tabs. Thanks [@hannahblair](https://github.com/hannahblair)!

## 0.2.0

### Features

- [#7018](https://github.com/gradio-app/gradio/pull/7018) [`ec28b4e`](https://github.com/gradio-app/gradio/commit/ec28b4e7c47a9233d9e3a725cc9fe8f9044dfa94) - Add `visible` and `interactive` params to `gr.Tab()`. Thanks [@hannahblair](https://github.com/hannahblair)!

## 0.1.0

### Features

- [#5498](https://github.com/gradio-app/gradio/pull/5498) [`287fe6782`](https://github.com/gradio-app/gradio/commit/287fe6782825479513e79a5cf0ba0fbfe51443d7) - Publish all components to npm. Thanks [@pngwn](https://github.com/pngwn)!

## 0.1.0-beta.8

### Patch Changes

- Updated dependencies [[`667802a6c`](https://github.com/gradio-app/gradio/commit/667802a6cdbfb2ce454a3be5a78e0990b194548a)]:
  - @gradio/utils@0.2.0-beta.6

## 0.1.0-beta.7

### Features

- [#6016](https://github.com/gradio-app/gradio/pull/6016) [`83e947676`](https://github.com/gradio-app/gradio/commit/83e947676d327ca2ab6ae2a2d710c78961c771a0) - Format js in v4 branch. Thanks [@freddyaboulton](https://github.com/freddyaboulton)!

### Fixes

- [#6046](https://github.com/gradio-app/gradio/pull/6046) [`dbb7de5e0`](https://github.com/gradio-app/gradio/commit/dbb7de5e02c53fee05889d696d764d212cb96c74) - fix tests. Thanks [@pngwn](https://github.com/pngwn)!

## 0.1.0-beta.6

### Features

- [#5960](https://github.com/gradio-app/gradio/pull/5960) [`319c30f3f`](https://github.com/gradio-app/gradio/commit/319c30f3fccf23bfe1da6c9b132a6a99d59652f7) - rererefactor frontend files. Thanks [@pngwn](https://github.com/pngwn)!
- [#5938](https://github.com/gradio-app/gradio/pull/5938) [`13ed8a485`](https://github.com/gradio-app/gradio/commit/13ed8a485d5e31d7d75af87fe8654b661edcca93) - V4: Use beta release versions for '@gradio' packages. Thanks [@freddyaboulton](https://github.com/freddyaboulton)!

## 0.0.7

### Patch Changes

- Updated dependencies []:
  - @gradio/utils@0.1.2

## 0.0.6

### Features

- [#5590](https://github.com/gradio-app/gradio/pull/5590) [`d1ad1f671`](https://github.com/gradio-app/gradio/commit/d1ad1f671caef9f226eb3965f39164c256d8615c) - Attach `elem_classes` selectors to layout elements, and an id to the Tab button (for targeting via CSS/JS). Thanks [@abidlabs](https://github.com/abidlabs)!

## 0.0.5

### Patch Changes

- Updated dependencies []:
  - @gradio/utils@0.1.1

## 0.0.4

### Patch Changes

- Updated dependencies [[`abf1c57d`](https://github.com/gradio-app/gradio/commit/abf1c57d7d85de0df233ee3b38aeb38b638477db)]:
  - @gradio/utils@0.1.0

## 0.0.3

### Highlights

#### Improve startup performance and markdown support ([#5279](https://github.com/gradio-app/gradio/pull/5279) [`fe057300`](https://github.com/gradio-app/gradio/commit/fe057300f0672c62dab9d9b4501054ac5d45a4ec))

##### Improved markdown support

We now have better support for markdown in `gr.Markdown` and `gr.Dataframe`. Including syntax highlighting and Github Flavoured Markdown. We also have more consistent markdown behaviour and styling.

##### Various performance improvements

These improvements will be particularly beneficial to large applications.

- Rather than attaching events manually, they are now delegated, leading to a significant performance improvement and addressing a performance regression introduced in a recent version of Gradio. App startup for large applications is now around twice as fast.
- Optimised the mounting of individual components, leading to a modest performance improvement during startup (~30%).
- Corrected an issue that was causing markdown to re-render infinitely.
- Ensured that the `gr.3DModel` does re-render prematurely.

Thanks [@pngwn](https://github.com/pngwn)!

## 0.0.2

### Patch Changes

- Updated dependencies []:
  - @gradio/utils@0.0.2<|MERGE_RESOLUTION|>--- conflicted
+++ resolved
@@ -1,7 +1,5 @@
 # @gradio/tabs
 
-<<<<<<< HEAD
-=======
 ## 0.3.3
 
 ### Fixes
@@ -34,7 +32,6 @@
 
 - @gradio/utils@0.7.0
 
->>>>>>> 4d908835
 ## 0.3.0-beta.3
 
 ### Features
