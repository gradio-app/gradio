<script context="module" lang="ts">
<<<<<<< HEAD
	export { default as BaseTabs, TABS } from "./shared/Tabs.svelte";
=======
	export { default as BaseTabs, TABS, type Tab } from "./shared/Tabs.svelte";
>>>>>>> 4d908835
</script>

<script lang="ts">
	import type { Gradio, SelectData } from "@gradio/utils";
	import { createEventDispatcher } from "svelte";
	import Tabs, { type Tab } from "./shared/Tabs.svelte";

	const dispatch = createEventDispatcher();

	export let visible = true;
	export let elem_id = "";
	export let elem_classes: string[] = [];
	export let selected: number | string;
	export let initial_tabs: Tab[] = [];
	export let gradio:
		| Gradio<{
				change: never;
				select: SelectData;
		  }>
		| undefined;

	$: dispatch("prop_change", { selected });
</script>

<Tabs
	{visible}
	{elem_id}
	{elem_classes}
	bind:selected
	on:change={() => gradio?.dispatch("change")}
	on:select={(e) => gradio?.dispatch("select", e.detail)}
	{initial_tabs}
>
	<slot />
</Tabs><|MERGE_RESOLUTION|>--- conflicted
+++ resolved
@@ -1,9 +1,5 @@
 <script context="module" lang="ts">
-<<<<<<< HEAD
-	export { default as BaseTabs, TABS } from "./shared/Tabs.svelte";
-=======
 	export { default as BaseTabs, TABS, type Tab } from "./shared/Tabs.svelte";
->>>>>>> 4d908835
 </script>
 
 <script lang="ts">
