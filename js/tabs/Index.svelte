<script context="module" lang="ts">
	export { default as BaseTabs, TABS, type Tab } from "./shared/Tabs.svelte";
</script>

<script lang="ts">
	import type { Gradio, SelectData } from "@gradio/utils";
	import { createEventDispatcher } from "svelte";
	import Tabs, { type Tab } from "./shared/Tabs.svelte";

	const dispatch = createEventDispatcher();

<<<<<<< HEAD
	interface Tab {
		label: string;
		id: string | number;
		elem_id: string | undefined;
		visible: boolean;
		interactive: boolean;
	}

=======
>>>>>>> 88c87932
	export let visible = true;
	export let elem_id = "";
	export let elem_classes: string[] = [];
	export let selected: number | string;
<<<<<<< HEAD
	export let initial_tabs: Tab[] = [];
=======
	export let inital_tabs: Tab[] = [];
>>>>>>> 88c87932
	export let gradio: Gradio<{
		change: never;
		select: SelectData;
	}>;

	$: dispatch("prop_change", { selected });
</script>

<Tabs
	{visible}
	{elem_id}
	{elem_classes}
	bind:selected
	on:change={() => gradio.dispatch("change")}
	on:select={(e) => gradio.dispatch("select", e.detail)}
	{initial_tabs}
>
	<slot />
</Tabs><|MERGE_RESOLUTION|>--- conflicted
+++ resolved
@@ -9,26 +9,11 @@
 
 	const dispatch = createEventDispatcher();
 
-<<<<<<< HEAD
-	interface Tab {
-		label: string;
-		id: string | number;
-		elem_id: string | undefined;
-		visible: boolean;
-		interactive: boolean;
-	}
-
-=======
->>>>>>> 88c87932
 	export let visible = true;
 	export let elem_id = "";
 	export let elem_classes: string[] = [];
 	export let selected: number | string;
-<<<<<<< HEAD
 	export let initial_tabs: Tab[] = [];
-=======
-	export let inital_tabs: Tab[] = [];
->>>>>>> 88c87932
 	export let gradio: Gradio<{
 		change: never;
 		select: SelectData;
