--- conflicted
+++ resolved
@@ -220,7 +220,6 @@
 	float={active_source === "upload" && value === null}
 	label={label || i18n("audio.audio")}
 />
-<<<<<<< HEAD
 <div class="audio-container">
 	{#if value === null || streaming}
 		{#if active_source === "microphone"}
@@ -255,36 +254,13 @@
 			>
 				<slot />
 			</Upload>
-=======
-{#if value === null || streaming}
-	{#if active_source === "microphone"}
-		<ModifyUpload {i18n} on:clear={clear} absolute={true} />
-		{#if streaming}
-			<StreamAudio
-				{record}
-				{recording}
-				{stop}
-				{i18n}
-				{waveform_settings}
-				{waveform_options}
-			/>
-		{:else}
-			<AudioRecorder
-				bind:mode
-				{i18n}
-				{editable}
-				{dispatch_blob}
-				{waveform_settings}
-				{waveform_options}
-				{handle_reset_value}
-			/>
->>>>>>> bc2cdc1d
 		{/if}
 	{:else}
 		<ModifyUpload
 			{i18n}
 			on:clear={clear}
 			on:edit={() => (mode = "edit")}
+			download={show_download_button ? value.url : null}
 			absolute={true}
 		/>
 
@@ -306,18 +282,6 @@
 			on:edit
 		/>
 	{/if}
-<<<<<<< HEAD
-=======
-{:else}
-	<ModifyUpload
-		{i18n}
-		on:clear={clear}
-		on:edit={() => (mode = "edit")}
-		download={show_download_button ? value.url : null}
-		absolute={true}
-	/>
->>>>>>> bc2cdc1d
-
 	<SelectSource {sources} bind:active_source handle_clear={clear} />
 </div>
 
