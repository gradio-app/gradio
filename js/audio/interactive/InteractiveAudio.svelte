<script lang="ts">
	import { onDestroy, createEventDispatcher, tick } from "svelte";
	import { Upload, ModifyUpload } from "@gradio/upload";
	import { prepare_files, type FileData, type Client } from "@gradio/client";
	import { BlockLabel } from "@gradio/atoms";
	import { Music } from "@gradio/icons";
	import { StreamingBar } from "@gradio/statustracker";
	import AudioPlayer from "../player/AudioPlayer.svelte";

	import type { IBlobEvent, IMediaRecorder } from "extendable-media-recorder";
	import type { I18nFormatter } from "js/core/src/gradio_helper";
	import AudioRecorder from "../recorder/AudioRecorder.svelte";
	import StreamAudio from "../streaming/StreamAudio.svelte";
	import { SelectSource } from "@gradio/atoms";
	import type { WaveformOptions } from "../shared/types";

	export let value: null | FileData = null;
	export let label: string;
	export let root: string;
	export let loop: boolean;
	export let show_label = true;
	export let show_download_button = false;
	export let sources:
		| ["microphone"]
		| ["upload"]
		| ["microphone", "upload"]
		| ["upload", "microphone"] = ["microphone", "upload"];
	export let pending = false;
	export let streaming = false;
	export let i18n: I18nFormatter;
	export let waveform_settings: Record<string, any>;
	export let trim_region_settings = {};
	export let waveform_options: WaveformOptions = {};
	export let dragging: boolean;
	export let active_source: "microphone" | "upload";
	export let handle_reset_value: () => void = () => {};
	export let editable = true;
	export let max_file_size: number | null = null;
	export let upload: Client["upload"];
	export let stream_handler: Client["stream"];
	export let stream_every: number;
	export let uploading = false;
	export let recording = false;

	let time_limit: number | null = null;
	let stream_state: "open" | "waiting" | "closed" = "closed";

	export const modify_stream: (state: "open" | "closed" | "waiting") => void = (
		state: "open" | "closed" | "waiting"
	) => {
		if (state === "closed") {
			time_limit = null;
			stream_state = "closed";
		} else if (state === "waiting") {
			stream_state = "waiting";
		} else {
			stream_state = "open";
		}
	};

	export const set_time_limit = (time: number): void => {
		if (recording) time_limit = time;
	};

	$: dispatch("drag", dragging);

	// TODO: make use of this
	// export let type: "normal" | "numpy" = "normal";
	let recorder: IMediaRecorder;
	let mode = "";
	let header: Uint8Array | undefined = undefined;
	let pending_stream: Uint8Array[] = [];
	let submit_pending_stream_on_pending_end = false;
	let inited = false;

	const NUM_HEADER_BYTES = 44;
	let audio_chunks: Blob[] = [];
	let module_promises: [
		Promise<typeof import("extendable-media-recorder")>,
		Promise<typeof import("extendable-media-recorder-wav-encoder")>
	];

	function get_modules(): void {
		module_promises = [
			import("extendable-media-recorder"),
			import("extendable-media-recorder-wav-encoder")
		];
	}

	const is_browser = typeof window !== "undefined";
	if (is_browser && streaming) {
		get_modules();
	}

	const dispatch = createEventDispatcher<{
		change: FileData | null;
		stream: FileData;
		edit: never;
		play: never;
		pause: never;
		stop: never;
		end: never;
		drag: boolean;
		error: string;
		upload: FileData;
		clear: undefined;
		start_recording: undefined;
		pause_recording: undefined;
		stop_recording: undefined;
		close_stream: undefined;
	}>();

	const dispatch_blob = async (
		blobs: Uint8Array[] | Blob[],
		event: "stream" | "change" | "stop_recording"
	): Promise<void> => {
		let _audio_blob = new File(blobs, "audio.wav");
		const val = await prepare_files([_audio_blob], event === "stream");
		value = (
			(await upload(val, root, undefined, max_file_size || undefined))?.filter(
				Boolean
			) as FileData[]
		)[0];
		dispatch(event, value);
	};

	onDestroy(() => {
		if (streaming && recorder && recorder.state !== "inactive") {
			recorder.stop();
		}
	});

	async function prepare_audio(): Promise<void> {
		let stream: MediaStream | null;

		try {
			stream = await navigator.mediaDevices.getUserMedia({ audio: true });
		} catch (err) {
			if (!navigator.mediaDevices) {
				dispatch("error", i18n("audio.no_device_support"));
				return;
			}
			if (err instanceof DOMException && err.name == "NotAllowedError") {
				dispatch("error", i18n("audio.allow_recording_access"));
				return;
			}
			throw err;
		}
		if (stream == null) return;

		if (streaming) {
			const [{ MediaRecorder, register }, { connect }] =
				await Promise.all(module_promises);
			await register(await connect());
			recorder = new MediaRecorder(stream, { mimeType: "audio/wav" });
			recorder.addEventListener("dataavailable", handle_chunk);
		} else {
			recorder = new MediaRecorder(stream);
			recorder.addEventListener("dataavailable", (event) => {
				audio_chunks.push(event.data);
			});
		}
		recorder.addEventListener("stop", async () => {
			recording = false;
			// recorder.stop();
			await dispatch_blob(audio_chunks, "change");
			await dispatch_blob(audio_chunks, "stop_recording");
			audio_chunks = [];
		});
		inited = true;
	}

	async function handle_chunk(event: IBlobEvent): Promise<void> {
		let buffer = await event.data.arrayBuffer();
		let payload = new Uint8Array(buffer);
		if (!header) {
			header = new Uint8Array(buffer.slice(0, NUM_HEADER_BYTES));
			payload = new Uint8Array(buffer.slice(NUM_HEADER_BYTES));
		}
		if (pending) {
			pending_stream.push(payload);
		} else {
			let blobParts = [header].concat(pending_stream, [payload]);
			if (!recording || stream_state === "waiting") return;
			dispatch_blob(blobParts, "stream");
			pending_stream = [];
		}
	}

	$: if (submit_pending_stream_on_pending_end && pending === false) {
		submit_pending_stream_on_pending_end = false;
		if (header && pending_stream) {
			let blobParts: Uint8Array[] = [header].concat(pending_stream);
			pending_stream = [];
			dispatch_blob(blobParts, "stream");
		}
	}

	async function record(): Promise<void> {
		recording = true;
		dispatch("start_recording");
		if (!inited) await prepare_audio();
		header = undefined;
		if (streaming) {
			recorder.start(stream_every * 1000);
		}
	}

	function clear(): void {
		dispatch("change", null);
		dispatch("clear");
		mode = "";
		value = null;
	}

	function handle_load({ detail }: { detail: FileData }): void {
		value = detail;
		dispatch("change", detail);
		dispatch("upload", detail);
	}

<<<<<<< HEAD
	function stop(): void {
		console.log("stopping");
=======
	async function stop(): Promise<void> {
>>>>>>> 82e76525
		recording = false;

		if (streaming) {
			dispatch("close_stream");
			dispatch("stop_recording");
			recorder.stop();

			if (pending) {
				submit_pending_stream_on_pending_end = true;
			}
			dispatch_blob(audio_chunks, "stop_recording");
			dispatch("clear");
			mode = "";
		}
	}

	$: if (!recording && recorder) stop();
	$: if (recording && recorder) record();
</script>

<BlockLabel
	{show_label}
	Icon={Music}
	float={active_source === "upload" && value === null}
	label={label || i18n("audio.audio")}
/>
<div class="audio-container">
	<StreamingBar {time_limit} />
	{#if value === null || streaming}
		{#if active_source === "microphone"}
			<ModifyUpload {i18n} on:clear={clear} />
			{#if streaming}
				<StreamAudio
					{record}
					{recording}
					{stop}
					{i18n}
					{waveform_settings}
					{waveform_options}
					waiting={stream_state === "waiting"}
				/>
			{:else}
				<AudioRecorder
					bind:mode
					{i18n}
					{editable}
					{dispatch_blob}
					{waveform_settings}
					{waveform_options}
					{handle_reset_value}
					on:start_recording
					on:pause_recording
					on:stop_recording
				/>
			{/if}
		{:else if active_source === "upload"}
			<!-- explicitly listed out audio mimetypes due to iOS bug not recognizing audio/* -->
			<Upload
				filetype="audio/aac,audio/midi,audio/mpeg,audio/ogg,audio/wav,audio/x-wav,audio/opus,audio/webm,audio/flac,audio/vnd.rn-realaudio,audio/x-ms-wma,audio/x-aiff,audio/amr,audio/*"
				on:load={handle_load}
				bind:dragging
				bind:uploading
				on:error={({ detail }) => dispatch("error", detail)}
				{root}
				{max_file_size}
				{upload}
				{stream_handler}
			>
				<slot />
			</Upload>
		{/if}
	{:else}
		<ModifyUpload
			{i18n}
			on:clear={clear}
			on:edit={() => (mode = "edit")}
			download={show_download_button ? value.url : null}
		/>

		<AudioPlayer
			bind:mode
			{value}
			{label}
			{i18n}
			{dispatch_blob}
			{waveform_settings}
			{waveform_options}
			{trim_region_settings}
			{handle_reset_value}
			{editable}
			{loop}
			interactive
			on:stop
			on:play
			on:pause
			on:edit
		/>
	{/if}
	<SelectSource {sources} bind:active_source handle_clear={clear} />
</div>

<style>
	.audio-container {
		height: calc(var(--size-full) - var(--size-6));
		display: flex;
		flex-direction: column;
		justify-content: space-between;
	}
</style><|MERGE_RESOLUTION|>--- conflicted
+++ resolved
@@ -219,12 +219,7 @@
 		dispatch("upload", detail);
 	}
 
-<<<<<<< HEAD
-	function stop(): void {
-		console.log("stopping");
-=======
 	async function stop(): Promise<void> {
->>>>>>> 82e76525
 		recording = false;
 
 		if (streaming) {
