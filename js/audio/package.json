{
	"name": "@gradio/audio",
<<<<<<< HEAD
	"version": "0.4.0-beta.5",
=======
	"version": "0.3.7",
>>>>>>> dcf13d75
	"description": "Gradio UI packages",
	"type": "module",
	"main": "./index.svelte",
	"author": "",
	"license": "ISC",
	"private": false,
	"dependencies": {
		"@gradio/atoms": "workspace:^",
		"@gradio/button": "workspace:^",
		"@gradio/icons": "workspace:^",
		"@gradio/statustracker": "workspace:^",
		"@gradio/upload": "workspace:^",
		"@gradio/utils": "workspace:^",
		"@gradio/wasm": "workspace:^",
		"extendable-media-recorder": "^9.0.0",
		"extendable-media-recorder-wav-encoder": "^7.0.76",
		"svelte-range-slider-pips": "^2.0.1"
	},
	"main_changeset": true,
	"exports": {
		"./package.json": "./package.json",
		"./interactive": "./interactive/index.ts",
		"./static": "./static/index.ts",
		"./example": "./example/index.ts"
	}
}<|MERGE_RESOLUTION|>--- conflicted
+++ resolved
@@ -1,10 +1,6 @@
 {
 	"name": "@gradio/audio",
-<<<<<<< HEAD
-	"version": "0.4.0-beta.5",
-=======
 	"version": "0.3.7",
->>>>>>> dcf13d75
 	"description": "Gradio UI packages",
 	"type": "module",
 	"main": "./index.svelte",
