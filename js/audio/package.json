{
	"name": "@gradio/audio",
<<<<<<< HEAD
	"version": "0.8.1",
=======
	"version": "0.9.0",
>>>>>>> dff41095
	"description": "Gradio UI packages",
	"type": "module",
	"author": "",
	"license": "ISC",
	"private": false,
	"dependencies": {
		"@gradio/atoms": "workspace:^",
		"@gradio/button": "workspace:^",
		"@gradio/client": "workspace:^",
		"@gradio/icons": "workspace:^",
		"@gradio/statustracker": "workspace:^",
		"@gradio/upload": "workspace:^",
		"@gradio/utils": "workspace:^",
		"@gradio/wasm": "workspace:^",
		"extendable-media-recorder": "^9.0.0",
		"extendable-media-recorder-wav-encoder": "^7.0.76",
		"resize-observer-polyfill": "^1.5.1",
		"svelte-range-slider-pips": "^2.0.1",
		"wavesurfer.js": "^7.4.2",
		"@types/wavesurfer.js": "^6.0.10"
	},
	"main_changeset": true,
	"main": "index.ts",
	"exports": {
		".": "./index.ts",
		"./example": "./Example.svelte",
		"./shared": "./shared/index.ts",
		"./package.json": "./package.json"
	}
}<|MERGE_RESOLUTION|>--- conflicted
+++ resolved
@@ -1,10 +1,6 @@
 {
 	"name": "@gradio/audio",
-<<<<<<< HEAD
-	"version": "0.8.1",
-=======
 	"version": "0.9.0",
->>>>>>> dff41095
 	"description": "Gradio UI packages",
 	"type": "module",
 	"author": "",
