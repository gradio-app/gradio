--- conflicted
+++ resolved
@@ -386,20 +386,6 @@
 				{#if interactive}
 					<div class="icon-button">
 						<ModifyUpload {i18n} on:clear={() => (value = [])} />
-<<<<<<< HEAD
-					</div>
-				{/if}
-				{#if show_share_button}
-					<div class="icon-button">
-						<ShareButton
-							{i18n}
-							on:share
-							on:error
-							value={resolved_value}
-							formatter={format_gallery_for_sharing}
-						/>
-=======
->>>>>>> 350b0a5c
 					</div>
 				{/if}
 				<IconButtonWrapper>
@@ -674,15 +660,8 @@
 	}
 
 	.icon-button {
-<<<<<<< HEAD
-		position: absolute;
-		top: 0px;
-		right: 0px;
-		z-index: var(--layer-1);
-=======
 		top: 1px;
 		right: 1px;
->>>>>>> 350b0a5c
 	}
 
 	.grid-wrap.minimal {
