--- conflicted
+++ resolved
@@ -48,11 +48,7 @@
 		// When value is falsy (clear button or first load),
 		// preview determines the selected image
 		if (was_reset) {
-<<<<<<< HEAD
-			selected_image = preview ? 0 : null;
-=======
-			selected_image = style.preview && value?.length ? 0 : null;
->>>>>>> 114f4b42
+			selected_image = preview && value?.length ? 0 : null;
 			was_reset = false;
 			// Otherwise we keep the selected_image the same if the
 			// gallery has at least as many elements as it did before
