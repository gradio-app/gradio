<script lang="ts">
	import { BlockLabel, Empty, ShareButton } from "@gradio/atoms";
	import { ModifyUpload } from "@gradio/upload";
	import type { SelectData } from "@gradio/utils";

	import { createEventDispatcher } from "svelte";
	import { tick } from "svelte";

	import { Image } from "@gradio/icons";
	import type { FileData } from "@gradio/upload";
	import { normalise_file } from "@gradio/upload";
	import { format_gallery_for_sharing } from "./utils";

	export let container = true;
	export let show_label = true;
	export let label: string;
	export let root = "";
	export let root_url: null | string = null;
	export let value: (FileData | string | [FileData | string, string])[] | null =
		null;
	export let grid_cols: number | number[] | undefined = [2];
	export let grid_rows: number | number[] | undefined = undefined;
	export let height: number | "auto" = "auto";
	export let preview: boolean;
	export let allow_preview = true;
	export let object_fit: "contain" | "cover" | "fill" | "none" | "scale-down" =
		"cover";
	export let show_share_button: boolean = false;

	const dispatch = createEventDispatcher<{
		select: SelectData;
	}>();

	// tracks whether the value of the gallery was reset
	let was_reset = true;

	$: was_reset = value == null || value.length == 0 ? true : was_reset;

	let _value: [FileData, string | null][] | null = null;
	$: _value =
		value === null
			? null
			: value.map((img) =>
					Array.isArray(img)
						? [normalise_file(img[0], root, root_url) as FileData, img[1]]
						: [normalise_file(img, root, root_url) as FileData, null]
			  );

	let prevValue: (FileData | string | [FileData | string, string])[] | null =
		value;
	let selected_image = preview && value?.length ? 0 : null;
	let old_selected_image: number | null = selected_image;

	$: if (prevValue !== value) {
		// When value is falsy (clear button or first load),
		// preview determines the selected image
		if (was_reset) {
			selected_image = preview && value?.length ? 0 : null;
			was_reset = false;
			// Otherwise we keep the selected_image the same if the
			// gallery has at least as many elements as it did before
		} else {
			selected_image =
				selected_image !== null &&
				value !== null &&
				selected_image < value.length
					? selected_image
					: null;
		}
		prevValue = value;
	}

	$: previous =
		((selected_image ?? 0) + (_value?.length ?? 0) - 1) % (_value?.length ?? 0);
	$: next = ((selected_image ?? 0) + 1) % (_value?.length ?? 0);

	function on_keydown(e: KeyboardEvent): void {
		switch (e.code) {
			case "Escape":
				e.preventDefault();
				selected_image = null;
				break;
			case "ArrowLeft":
				e.preventDefault();
				selected_image = previous;
				break;
			case "ArrowRight":
				e.preventDefault();
				selected_image = next;
				break;
			default:
				break;
		}
	}

	$: {
		if (selected_image !== old_selected_image) {
			old_selected_image = selected_image;
			if (selected_image !== null) {
				dispatch("select", {
					index: selected_image,
					value: _value?.[selected_image][1]
				});
			}
		}
	}

	$: if (allow_preview) {
		scroll_to_img(selected_image);
	}

	let el: HTMLButtonElement[] = [];
	let container_element: HTMLDivElement;

	async function scroll_to_img(index: number | null): Promise<void> {
		if (typeof index !== "number") return;
		await tick();

		el[index].focus();

		const { left: container_left, width: container_width } =
			container_element.getBoundingClientRect();
		const { left, width } = el[index].getBoundingClientRect();

		const relative_left = left - container_left;

		const pos =
			relative_left +
			width / 2 -
			container_width / 2 +
			container_element.scrollLeft;

		container_element?.scrollTo({
			left: pos < 0 ? 0 : pos,
			behavior: "smooth"
		});
	}

	let client_height = 0;
	let window_height = 0;

	let grid_cols_style = "";
	let grid_rows_style = "";
	$: {
		let grid_cols_map = ["", "sm-", "md-", "lg-", "xl-", "2xl-"];
		let _grid_cols = Array.isArray(grid_cols) ? grid_cols : [grid_cols];

		grid_cols_style = [0, 0, 0, 0, 0, 0]
			.map(
				(_, i) =>
					`--${grid_cols_map[i]}grid-cols: var(--grid-${
						_grid_cols?.[i] || _grid_cols?.[_grid_cols?.length - 1]
					});`
			)
			.join(" ");
	}
	$: {
		let grid_rows_map = ["", "sm-", "md-", "lg-", "xl-", "2xl-"];
		let _grid_rows = Array.isArray(grid_rows) ? grid_rows : [grid_rows];

		grid_rows_style = [0, 0, 0, 0, 0, 0]
			.map(
				(_, i) =>
					`--${grid_rows_map[i]}grid-rows: var(--grid-${
						_grid_rows?.[i] || _grid_rows?.[_grid_rows?.length - 1]
					});`
			)
			.join(" ");
	}
</script>

<svelte:window bind:innerHeight={window_height} />

{#if show_label}
	<BlockLabel
		{show_label}
		Icon={Image}
		label={label || "Gallery"}
		disable={container === false}
	/>
{/if}
{#if value === null || _value === null || _value.length === 0}
	<Empty unpadded_box={true} size="large"><Image /></Empty>
{:else}
	{#if selected_image !== null && allow_preview}
<<<<<<< HEAD
		<div on:keydown={on_keydown} class="preview" role="button">
=======
		<!-- svelte-ignore a11y-no-static-element-interactions -->
		<div on:keydown={on_keydown} class="preview">
>>>>>>> 87e14e38
			<ModifyUpload on:clear={() => (selected_image = null)} />

			<!-- svelte-ignore a11y-click-events-have-key-events -->
			<!-- svelte-ignore a11y-no-noninteractive-element-interactions -->
			<img
				data-testid="detailed-image"
				on:click={() => (selected_image = next)}
				src={_value[selected_image][0].data}
				alt={_value[selected_image][1] || ""}
				title={_value[selected_image][1] || null}
				class:with-caption={!!_value[selected_image][1]}
				style="height: calc(100% - {_value[selected_image][1]
					? '80px'
					: '60px'})"
			/>
			{#if _value[selected_image][1]}
				<div class="caption">
					{_value[selected_image][1]}
				</div>
			{/if}
			<div
				bind:this={container_element}
				class="thumbnails scroll-hide"
				data-testid="container_el"
			>
				{#each _value as image, i}
					<button
						bind:this={el[i]}
						on:click={() => (selected_image = i)}
						class="thumbnail-item thumbnail-small"
						class:selected={selected_image === i}
					>
						<img
							src={image[0].data}
							title={image[1] || null}
							alt={image[1] || null}
						/>
					</button>
				{/each}
			</div>
		</div>
	{/if}

	<div
		bind:clientHeight={client_height}
		class="grid-wrap"
		class:fixed-height={!height || height == "auto"}
	>
		<div
			class="grid-container"
			style="{grid_cols_style} {grid_rows_style} --object-fit: {object_fit}; height: {height}"
			class:pt-6={show_label}
		>
			{#if show_share_button}
				<div class="icon-button">
					<ShareButton
						on:share
						on:error
						value={_value}
						formatter={format_gallery_for_sharing}
					/>
				</div>
			{/if}
			{#each _value as [image, caption], i}
				<button
					class="thumbnail-item thumbnail-lg"
					class:selected={selected_image === i}
					on:click={() => (selected_image = i)}
				>
					<img
						alt={caption || ""}
						src={typeof image === "string" ? image : image.data}
					/>
					{#if caption}
						<div class="caption-label">
							{caption}
						</div>
					{/if}
				</button>
			{/each}
		</div>
	</div>
{/if}

<style lang="postcss">
	.preview {
		display: flex;
		position: absolute;
		top: 0px;
		right: 0px;
		bottom: 0px;
		left: 0px;
		flex-direction: column;
		z-index: var(--layer-2);
		backdrop-filter: blur(8px);
		background: var(--background-fill-primary);
		height: var(--size-full);
	}

	.fixed-height {
		min-height: var(--size-80);
		max-height: 55vh;
	}

	@media (--screen-xl) {
		.fixed-height {
			min-height: 450px;
		}
	}

	.preview img {
		width: var(--size-full);
		height: calc(var(--size-full) - 60px);
		object-fit: contain;
	}

	.preview img.with-caption {
		height: calc(var(--size-full) - 80px);
	}

	.caption {
		padding: var(--size-2) var(--size-3);
		overflow: hidden;
		color: var(--block-label-text-color);
		font-weight: var(--weight-semibold);
		text-align: center;
		text-overflow: ellipsis;
		white-space: nowrap;
	}

	.thumbnails {
		display: flex;
		position: absolute;
		bottom: 0;
		justify-content: center;
		align-items: center;
		gap: var(--spacing-lg);
		width: var(--size-full);
		height: var(--size-14);
		overflow-x: scroll;
	}

	.thumbnail-item {
		--ring-color: transparent;
		position: relative;
		box-shadow: 0 0 0 2px var(--ring-color), var(--shadow-drop);
		border: 1px solid var(--border-color-primary);
		border-radius: var(--button-small-radius);
		background: var(--background-fill-secondary);
		aspect-ratio: var(--ratio-square);
		width: var(--size-full);
		height: var(--size-full);
		overflow: clip;
	}

	.thumbnail-item:hover {
		--ring-color: var(--color-accent);
		filter: brightness(1.1);
	}

	.thumbnail-item.selected {
		--ring-color: var(--color-accent);
	}

	.thumbnail-small {
		flex: none;
		transform: scale(0.9);
		transition: 0.075s;
		width: var(--size-9);
		height: var(--size-9);
	}

	.thumbnail-small.selected {
		--ring-color: var(--color-accent);
		transform: scale(1);
		border-color: var(--color-accent);
	}

	.thumbnail-small > img {
		width: var(--size-full);
		height: var(--size-full);
		overflow: hidden;
		object-fit: var(--object-fit);
	}

	.grid-wrap {
		position: relative;
		padding: var(--size-2);
		height: var(--size-full);
		overflow-y: auto;
	}

	.grid-container {
		display: grid;
		position: relative;
		grid-template-rows: var(--grid-rows);
		grid-template-columns: var(--grid-cols);
		gap: var(--spacing-lg);
	}
	@media (--screen-sm) {
		.grid-container {
			grid-template-columns: var(--sm-grid-cols);
		}
	}
	@media (--screen-md) {
		.grid-container {
			grid-template-columns: var(--md-grid-cols);
		}
	}
	@media (--screen-lg) {
		.grid-container {
			grid-template-columns: var(--lg-grid-cols);
		}
	}
	@media (--screen-xl) {
		.grid-container {
			grid-template-columns: var(--xl-grid-cols);
		}
	}
	@media (--screen-xxl) {
		.grid-container {
			grid-template-columns: var(--2xl-grid-cols);
		}
	}

	.thumbnail-lg > img {
		width: var(--size-full);
		height: var(--size-full);
		overflow: hidden;
		object-fit: var(--object-fit);
	}

	.thumbnail-lg:hover .caption-label {
		opacity: 0.5;
	}

	.caption-label {
		position: absolute;
		right: var(--block-label-margin);
		bottom: var(--block-label-margin);
		z-index: var(--layer-1);
		border-top: 1px solid var(--border-color-primary);
		border-left: 1px solid var(--border-color-primary);
		border-radius: var(--block-label-radius);
		background: var(--background-fill-secondary);
		padding: var(--block-label-padding);
		max-width: 80%;
		overflow: hidden;
		font-size: var(--block-label-text-size);
		text-align: left;
		text-overflow: ellipsis;
		white-space: nowrap;
	}

	.icon-button {
		position: absolute;
		top: 0px;
		right: 0px;
		z-index: var(--layer-1);
	}
</style><|MERGE_RESOLUTION|>--- conflicted
+++ resolved
@@ -183,12 +183,8 @@
 	<Empty unpadded_box={true} size="large"><Image /></Empty>
 {:else}
 	{#if selected_image !== null && allow_preview}
-<<<<<<< HEAD
-		<div on:keydown={on_keydown} class="preview" role="button">
-=======
 		<!-- svelte-ignore a11y-no-static-element-interactions -->
 		<div on:keydown={on_keydown} class="preview">
->>>>>>> 87e14e38
 			<ModifyUpload on:clear={() => (selected_image = null)} />
 
 			<!-- svelte-ignore a11y-click-events-have-key-events -->
