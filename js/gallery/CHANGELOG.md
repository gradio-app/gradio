--- conflicted
+++ resolved
@@ -1,7 +1,5 @@
 # @gradio/gallery
 
-<<<<<<< HEAD
-=======
 ## 0.13.6
 
 ### Dependency updates
@@ -99,7 +97,6 @@
 - @gradio/video@0.11.0-beta.7
 - @gradio/file@0.10.0-beta.7
 
->>>>>>> 4d908835
 ## 0.13.0-beta.6
 
 ### Dependency updates
