--- conflicted
+++ resolved
@@ -18,13 +18,8 @@
 	export let root = "";
 	export let root_url: null | string = null;
 	export let value: { image: FileData; caption: string | null }[] | null = null;
-<<<<<<< HEAD
-	export let grid_cols: number | number[] | undefined = [2];
-	export let grid_rows: number | number[] | undefined = undefined;
-=======
 	export let columns: number | number[] | undefined = [2];
 	export let rows: number | number[] | undefined = undefined;
->>>>>>> dcf13d75
 	export let height: number | "auto" = "auto";
 	export let preview: boolean;
 	export let allow_preview = true;
@@ -33,10 +28,7 @@
 	export let show_share_button = false;
 	export let show_download_button = false;
 	export let i18n: I18nFormatter;
-<<<<<<< HEAD
-=======
 	export let selected_index: number | null = null;
->>>>>>> dcf13d75
 
 	const dispatch = createEventDispatcher<{
 		change: undefined;
@@ -140,13 +132,8 @@
 			old_selected_index = selected_index;
 			if (selected_index !== null) {
 				dispatch("select", {
-<<<<<<< HEAD
-					index: selected_image,
-					value: _value?.[selected_image].caption
-=======
 					index: selected_index,
 					value: _value?.[selected_index]
->>>>>>> dcf13d75
 				});
 			}
 		}
@@ -219,21 +206,6 @@
 			<button
 				class="image-button"
 				on:click={(event) => handle_preview_click(event)}
-<<<<<<< HEAD
-				src={_value[selected_image].image.data}
-				alt={_value[selected_image].caption || ""}
-				title={_value[selected_image].caption || null}
-				class:with-caption={!!_value[selected_image].caption}
-				style="height: calc(100% - {_value[selected_image].caption}
-					? '80px'
-					: '60px'})"
-				loading="lazy"
-			/>
-			{#if _value[selected_image].caption}
-				<div class="caption">
-					{_value[selected_image].caption}
-				</div>
-=======
 				style="height: calc(100% - {_value[selected_index].caption
 					? '80px'
 					: '60px'})"
@@ -252,7 +224,6 @@
 				<caption class="caption">
 					{_value[selected_index].caption}
 				</caption>
->>>>>>> dcf13d75
 			{/if}
 			<div
 				bind:this={container_element}
@@ -270,11 +241,7 @@
 						<img
 							src={image.image.data}
 							title={image.caption || null}
-<<<<<<< HEAD
-							alt={image.caption || null}
-=======
 							alt=""
->>>>>>> dcf13d75
 							loading="lazy"
 						/>
 					</button>
