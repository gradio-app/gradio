--- conflicted
+++ resolved
@@ -78,11 +78,7 @@
 			file_types={["image"]}
 			i18n={gradio.i18n}
 			upload={gradio.client.upload}
-<<<<<<< HEAD
-			stream_handler={gradio.client.stream_factory}
-=======
 			stream_handler={gradio.client.stream}
->>>>>>> 9ece050a
 			on:upload={(e) => {
 				const files = Array.isArray(e.detail) ? e.detail : [e.detail];
 				value = files.map((x) => ({ image: x, caption: null }));
