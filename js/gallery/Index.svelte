--- conflicted
+++ resolved
@@ -167,14 +167,9 @@
 			{allow_preview}
 			bind:selected_index
 			bind:value
-<<<<<<< HEAD
 			{show_share_button}
 			{show_download_button}
 			{fit_columns}
-=======
-			show_share_button={buttons?.includes("share") ?? true}
-			show_download_button={buttons?.includes("download") ?? true}
->>>>>>> 90dfb446
 			i18n={gradio.i18n}
 			_fetch={(...args) => gradio.client.fetch(...args)}
 			show_fullscreen_button={buttons?.includes("fullscreen") ?? true}
