--- conflicted
+++ resolved
@@ -1,9 +1,5 @@
 <script lang="ts">
-<<<<<<< HEAD
-	import { onMount, createEventDispatcher, tick } from "svelte";
-=======
 	import { onMount, createEventDispatcher, tick, afterUpdate } from "svelte";
->>>>>>> 3539787e
 
 	export let value: any;
 	export let depth = 0;
@@ -12,10 +8,7 @@
 	export let key: string | number | null = null;
 	export let open = false;
 	export let theme_mode: "system" | "light" | "dark" = "system";
-<<<<<<< HEAD
 	export let show_indices = false;
-=======
->>>>>>> 3539787e
 
 	const dispatch = createEventDispatcher();
 	let root_element: HTMLElement;
@@ -44,19 +37,6 @@
 	} else {
 		child_nodes = [];
 	}
-<<<<<<< HEAD
-
-	onMount(() => {
-		if (is_root) {
-			root_element.querySelectorAll(".line").forEach((line, index) => {
-				const line_number: HTMLDivElement | null =
-					line.querySelector(".line-number");
-				if (line_number)
-					line_number.setAttribute(
-						"data-pseudo-content",
-						(index + 1).toString()
-					);
-=======
 	$: if (is_root && root_element) {
 		updateLineNumbers();
 	}
@@ -67,14 +47,10 @@
 			const line_number = line.querySelector(".line-number");
 			if (line_number) {
 				line_number.setAttribute("data-pseudo-content", (index + 1).toString());
->>>>>>> 3539787e
 				line_number?.setAttribute(
 					"aria-roledescription",
 					`Line number ${index + 1}`
 				);
-<<<<<<< HEAD
-			});
-=======
 			}
 		});
 	}
@@ -88,7 +64,6 @@
 	afterUpdate(() => {
 		if (is_root) {
 			updateLineNumbers();
->>>>>>> 3539787e
 		}
 	});
 </script>
@@ -155,16 +130,10 @@
 					value={subVal}
 					depth={depth + 1}
 					is_last_item={i === child_nodes.length - 1}
-<<<<<<< HEAD
-					key={!show_indices && Array.isArray(value) ? null : subKey}
+					key={subKey}
 					{open}
 					{theme_mode}
 					{show_indices}
-=======
-					key={subKey}
-					{open}
-					{theme_mode}
->>>>>>> 3539787e
 					on:toggle
 				/>
 			{/each}
