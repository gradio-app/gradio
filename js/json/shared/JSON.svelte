--- conflicted
+++ resolved
@@ -46,16 +46,6 @@
 </script>
 
 {#if value && value !== '""' && !is_empty(value)}
-<<<<<<< HEAD
-	<IconButtonWrapper>
-		<IconButton
-			show_label={false}
-			label={copied ? "Copied" : "Copy"}
-			Icon={copied ? Check : Copy}
-			on:click={() => handle_copy()}
-		/>
-	</IconButtonWrapper>
-=======
 	<button
 		on:click={handle_copy}
 		title="copy"
@@ -69,7 +59,6 @@
 			<Copy />
 		{/if}
 	</button>
->>>>>>> 81a1132d
 	<div class="json-holder" style:max-height={json_max_height}>
 		<JSONNode
 			{value}
