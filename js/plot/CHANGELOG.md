# @gradio/plot

<<<<<<< HEAD
=======
## 0.9.0

### Features

- [#9805](https://github.com/gradio-app/gradio/pull/9805) [`78e3b51`](https://github.com/gradio-app/gradio/commit/78e3b517af97dd11a3a0465bd34360b9bd8945c1) - Allow setting plotly margins.  Thanks @aliabid94!

### Dependency updates

- @gradio/statustracker@0.9.3
- @gradio/atoms@0.10.1

## 0.8.0

### Features

- [#9781](https://github.com/gradio-app/gradio/pull/9781) [`7579e92`](https://github.com/gradio-app/gradio/commit/7579e92971e67be3ae81dd00a3acfbb58dd9ba27) - Allow smoother plot changes.  Thanks @aliabid94!

### Dependency updates

- @gradio/statustracker@0.9.2
- @gradio/atoms@0.10.0
- @gradio/icons@0.8.1

## 0.7.3

### Dependency updates

- @gradio/statustracker@0.9.1
- @gradio/atoms@0.9.2

## 0.7.2

### Dependency updates

- @gradio/atoms@0.9.1
- @gradio/statustracker@0.9.0

## 0.7.1

### Dependency updates

- @gradio/statustracker@0.8.1

## 0.7.0

### Features

- [#8843](https://github.com/gradio-app/gradio/pull/8843) [`6f95286`](https://github.com/gradio-app/gradio/commit/6f95286337459efbccb95c9cfac63355669df9ee) - Fix plots

### Dependencies

- @gradio/atoms@0.9.0
- @gradio/icons@0.8.0
- @gradio/statustracker@0.8.0
- @gradio/theme@0.3.0
- @gradio/utils@0.7.0

## 0.7.0-beta.6

### Dependency updates

- @gradio/statustracker@0.8.0-beta.5
- @gradio/icons@0.8.0-beta.4
- @gradio/atoms@0.9.0-beta.5

>>>>>>> 4d908835
## 0.7.0-beta.5

### Dependency updates

- @gradio/statustracker@0.8.0-beta.4
- @gradio/atoms@0.9.0-beta.4

## 0.7.0-beta.4

### Dependency updates

- @gradio/statustracker@0.8.0-beta.3
- @gradio/icons@0.8.0-beta.3
- @gradio/atoms@0.9.0-beta.3

## 0.7.0-beta.3

### Features

- [#9464](https://github.com/gradio-app/gradio/pull/9464) [`3ac5d9c`](https://github.com/gradio-app/gradio/commit/3ac5d9c972576d82bc365a6532e6e12f55441a30) - Fix plots.  Thanks @pngwn!

### Dependency updates

- @gradio/statustracker@0.8.0-beta.2

## 0.6.5-beta.2

### Dependency updates

- @gradio/atoms@0.9.0-beta.2
- @gradio/icons@0.8.0-beta.2
- @gradio/statustracker@0.8.0-beta.2
- @gradio/utils@0.7.0-beta.2

## 0.6.5-beta.1

### Dependency updates

- @gradio/atoms@0.8.1-beta.1
- @gradio/icons@0.8.0-beta.1
- @gradio/statustracker@0.8.0-beta.1
- @gradio/utils@0.7.0-beta.1
- @gradio/theme@0.3.0-beta.1

## 0.6.5

### Fixes

- [#9163](https://github.com/gradio-app/gradio/pull/9163) [`2b6cbf2`](https://github.com/gradio-app/gradio/commit/2b6cbf25908e42cf027324e54ef2cc0baad11a91) - fix exports and generate types.  Thanks @pngwn!

### Dependency updates

- @gradio/utils@0.6.1
- @gradio/statustracker@0.7.6
- @gradio/atoms@0.8.1
- @gradio/icons@0.7.2
- @gradio/theme@0.2.5

## 0.6.4

### Features

- [#9118](https://github.com/gradio-app/gradio/pull/9118) [`e1c404d`](https://github.com/gradio-app/gradio/commit/e1c404da1143fb52b659d03e028bdba1badf443d) - setup npm-previews of all packages.  Thanks @pngwn!
- [#9102](https://github.com/gradio-app/gradio/pull/9102) [`efdc323`](https://github.com/gradio-app/gradio/commit/efdc3231a7bde38cfe45d10086d0d36a24c1b9b4) - Initial SSR refactor.  Thanks @pngwn!

### Dependency updates

- @gradio/utils@0.6.0
- @gradio/atoms@0.8.0
- @gradio/statustracker@0.7.5
- @gradio/theme@0.2.4
- @gradio/icons@0.7.1

## 0.6.3

### Dependency updates

- @gradio/atoms@0.7.9
- @gradio/statustracker@0.7.4
- @gradio/icons@0.7.0

## 0.6.2

### Dependency updates

- @gradio/atoms@0.7.8
- @gradio/icons@0.6.1
- @gradio/utils@0.5.2
- @gradio/statustracker@0.7.3

## 0.6.1

### Dependency updates

- @gradio/statustracker@0.7.2
- @gradio/atoms@0.7.7

## 0.6.0

### Features

- [#8713](https://github.com/gradio-app/gradio/pull/8713) [`e3c7079`](https://github.com/gradio-app/gradio/commit/e3c7079e380880d5759d98d180eaf688122f1c69) - Time range component.  Thanks @aliabid94!

### Dependency updates

- @gradio/atoms@0.7.6
- @gradio/utils@0.5.1
- @gradio/statustracker@0.7.1
- @gradio/icons@0.6.0

## 0.5.0

### Features

- [#8131](https://github.com/gradio-app/gradio/pull/8131) [`bb504b4`](https://github.com/gradio-app/gradio/commit/bb504b494947a287d6386e0e7ead3860c0f15223) - Gradio components in `gr.Chatbot()`.  Thanks @dawoodkhan82!
- [#8603](https://github.com/gradio-app/gradio/pull/8603) [`affce4c`](https://github.com/gradio-app/gradio/commit/affce4cbd9e2df14175c79da27408ccce57a74e9) - Fix resizer on altair.  Thanks @aliabid94!
- [#8580](https://github.com/gradio-app/gradio/pull/8580) [`797621b`](https://github.com/gradio-app/gradio/commit/797621b81a0ab9b794e6872f8d43bf6d19a68b78) - Improved plot rendering to thematically match.  Thanks @aliabid94!/n  highlight:Expect visual changes in gr.Plot, gr.BarPlot, gr.LinePlot, gr.ScatterPlot, including changes to color and width sizing.

### Fixes

- [#8594](https://github.com/gradio-app/gradio/pull/8594) [`530f8a0`](https://github.com/gradio-app/gradio/commit/530f8a0b056b35dabe9bdd148e1ab7c4577f017d) - chatbot component tweaks.  Thanks @pngwn!

### Dependency updates

- @gradio/atoms@0.7.5
- @gradio/utils@0.5.0
- @gradio/icons@0.5.0
- @gradio/statustracker@0.7.0

## 0.4.6

### Dependency updates

- @gradio/statustracker@0.6.0

## 0.4.6

### Dependency updates

- @gradio/statustracker@0.6.0

## 0.4.5

### Dependency updates

- @gradio/utils@0.4.2
- @gradio/atoms@0.7.4
- @gradio/statustracker@0.5.5
- @gradio/theme@0.2.3

## 0.4.4

### Dependency updates

- @gradio/statustracker@0.5.4

## 0.4.3

### Dependency updates

- @gradio/statustracker@0.5.3

## 0.4.2

### Dependency updates

- @gradio/atoms@0.7.3
- @gradio/statustracker@0.5.2
- @gradio/icons@0.4.1

## 0.4.1

### Dependency updates

- @gradio/atoms@0.7.2
- @gradio/utils@0.4.1
- @gradio/statustracker@0.5.1

## 0.4.0

### Highlights

#### Setting File Upload Limits ([#7909](https://github.com/gradio-app/gradio/pull/7909) [`2afca65`](https://github.com/gradio-app/gradio/commit/2afca6541912b37dc84f447c7ad4af21607d7c72))

We have added a `max_file_size` size parameter to `launch()` that limits to size of files uploaded to the server. This limit applies to each individual file. This parameter can be specified as a string or an integer (corresponding to the size in bytes).

The following code snippet sets a max file size of 5 megabytes.

```python
import gradio as gr

demo = gr.Interface(lambda x: x, "image", "image")

demo.launch(max_file_size="5mb")
# or
demo.launch(max_file_size=5 * gr.FileSize.MB)
```

![max_file_size_upload](https://github.com/gradio-app/gradio/assets/41651716/7547330c-a082-4901-a291-3f150a197e45)


#### Error states can now be cleared

When a component encounters an error, the error state shown in the UI can now be cleared by clicking on the `x` icon in the top right of the component. This applies to all types of errors, whether it's raised in the UI or the server.

![error_modal_calculator](https://github.com/gradio-app/gradio/assets/41651716/16cb071c-accd-45a6-9c18-0dea27d4bd98)

 Thanks @freddyaboulton!

### Fixes

- [#8066](https://github.com/gradio-app/gradio/pull/8066) [`624f9b9`](https://github.com/gradio-app/gradio/commit/624f9b9477f74a581a6c14119234f9efdfcda398) - make gradio dev tools a local dependency rather than bundling.  Thanks @pngwn!

### Dependency updates

- @gradio/atoms@0.7.1
- @gradio/statustracker@0.5.0
- @gradio/utils@0.4.0

## 0.3.7

### Dependency updates

- @gradio/utils@0.3.2
- @gradio/statustracker@0.4.12
- @gradio/theme@0.2.2
- @gradio/atoms@0.7.0
- @gradio/icons@0.4.0

## 0.3.6

### Dependency updates

- @gradio/utils@0.3.1
- @gradio/atoms@0.6.2
- @gradio/statustracker@0.4.11
- @gradio/theme@0.2.1

## 0.3.5

### Dependency updates

- @gradio/atoms@0.6.1
- @gradio/statustracker@0.4.10
- @gradio/icons@0.3.4

## 0.3.4

### Dependency updates

- @gradio/statustracker@0.4.9
- @gradio/atoms@0.6.0

## 0.3.3

### Patch Changes

- Updated dependencies [[`98a2719`](https://github.com/gradio-app/gradio/commit/98a2719bfb9c64338caf9009891b6c6b0b33ea89)]:
  - @gradio/statustracker@0.4.8

## 0.3.2

### Patch Changes

- Updated dependencies [[`f191786`](https://github.com/gradio-app/gradio/commit/f1917867916647d383b8d7ce15e0c17f2abbdec1)]:
  - @gradio/icons@0.3.3
  - @gradio/atoms@0.5.3
  - @gradio/statustracker@0.4.7

## 0.3.1

### Patch Changes

- Updated dependencies [[`065c5b1`](https://github.com/gradio-app/gradio/commit/065c5b163c4badb9d9cbd06d627fb4ba086003e7)]:
  - @gradio/utils@0.3.0
  - @gradio/atoms@0.5.2
  - @gradio/statustracker@0.4.6

## 0.3.0

### Features

- [#7222](https://github.com/gradio-app/gradio/pull/7222) [`5181957`](https://github.com/gradio-app/gradio/commit/51819577068addde8fab1f4d4cfe691f20396f3f) - Add mobile Chromatic tests. Thanks [@hannahblair](https://github.com/hannahblair)!

## 0.2.7

### Patch Changes

- Updated dependencies [[`5727b92`](https://github.com/gradio-app/gradio/commit/5727b92abc8a00a675bfc0a921b38de771af947b), [`c60ad4d`](https://github.com/gradio-app/gradio/commit/c60ad4d34ab5b56a89bf6796822977e51e7a4a32)]:
  - @gradio/utils@0.2.1
  - @gradio/atoms@0.5.0
  - @gradio/statustracker@0.4.4

## 0.2.6

### Patch Changes

- Updated dependencies [[`828fb9e`](https://github.com/gradio-app/gradio/commit/828fb9e6ce15b6ea08318675a2361117596a1b5d), [`73268ee`](https://github.com/gradio-app/gradio/commit/73268ee2e39f23ebdd1e927cb49b8d79c4b9a144)]:
  - @gradio/statustracker@0.4.3
  - @gradio/atoms@0.4.1

## 0.2.5

### Patch Changes

- Updated dependencies [[`053bec9`](https://github.com/gradio-app/gradio/commit/053bec98be1127e083414024e02cf0bebb0b5142), [`4d1cbbc`](https://github.com/gradio-app/gradio/commit/4d1cbbcf30833ef1de2d2d2710c7492a379a9a00)]:
  - @gradio/icons@0.3.2
  - @gradio/atoms@0.4.0
  - @gradio/statustracker@0.4.2

## 0.2.4

### Patch Changes

- Updated dependencies [[`206af31`](https://github.com/gradio-app/gradio/commit/206af31d7c1a31013364a44e9b40cf8df304ba50)]:
  - @gradio/icons@0.3.1
  - @gradio/atoms@0.3.1
  - @gradio/statustracker@0.4.1

## 0.2.3

### Patch Changes

- Updated dependencies [[`9caddc17b`](https://github.com/gradio-app/gradio/commit/9caddc17b1dea8da1af8ba724c6a5eab04ce0ed8)]:
  - @gradio/atoms@0.3.0
  - @gradio/icons@0.3.0
  - @gradio/statustracker@0.4.0

## 0.2.2

### Patch Changes

- Updated dependencies [[`f816136a0`](https://github.com/gradio-app/gradio/commit/f816136a039fa6011be9c4fb14f573e4050a681a)]:
  - @gradio/atoms@0.2.2
  - @gradio/icons@0.2.1
  - @gradio/statustracker@0.3.2

## 0.2.1

### Patch Changes

- Updated dependencies [[`3cdeabc68`](https://github.com/gradio-app/gradio/commit/3cdeabc6843000310e1a9e1d17190ecbf3bbc780), [`fad92c29d`](https://github.com/gradio-app/gradio/commit/fad92c29dc1f5cd84341aae417c495b33e01245f)]:
  - @gradio/atoms@0.2.1
  - @gradio/statustracker@0.3.1

## 0.2.0

### Features

- [#5498](https://github.com/gradio-app/gradio/pull/5498) [`287fe6782`](https://github.com/gradio-app/gradio/commit/287fe6782825479513e79a5cf0ba0fbfe51443d7) - Publish all components to npm. Thanks [@pngwn](https://github.com/pngwn)!
- [#5498](https://github.com/gradio-app/gradio/pull/5498) [`287fe6782`](https://github.com/gradio-app/gradio/commit/287fe6782825479513e79a5cf0ba0fbfe51443d7) - Custom components. Thanks [@pngwn](https://github.com/pngwn)!

## 0.2.0-beta.8

### Patch Changes

- Updated dependencies [[`667802a6c`](https://github.com/gradio-app/gradio/commit/667802a6cdbfb2ce454a3be5a78e0990b194548a), [`c476bd5a5`](https://github.com/gradio-app/gradio/commit/c476bd5a5b70836163b9c69bf4bfe068b17fbe13)]:
  - @gradio/atoms@0.2.0-beta.6
  - @gradio/statustracker@0.3.0-beta.8
  - @gradio/utils@0.2.0-beta.6
  - @gradio/icons@0.2.0-beta.3

## 0.2.0-beta.7

### Features

- [#6016](https://github.com/gradio-app/gradio/pull/6016) [`83e947676`](https://github.com/gradio-app/gradio/commit/83e947676d327ca2ab6ae2a2d710c78961c771a0) - Format js in v4 branch. Thanks [@freddyaboulton](https://github.com/freddyaboulton)!

## 0.2.0-beta.6

### Features

- [#5960](https://github.com/gradio-app/gradio/pull/5960) [`319c30f3f`](https://github.com/gradio-app/gradio/commit/319c30f3fccf23bfe1da6c9b132a6a99d59652f7) - rererefactor frontend files. Thanks [@pngwn](https://github.com/pngwn)!
- [#5938](https://github.com/gradio-app/gradio/pull/5938) [`13ed8a485`](https://github.com/gradio-app/gradio/commit/13ed8a485d5e31d7d75af87fe8654b661edcca93) - V4: Use beta release versions for '@gradio' packages. Thanks [@freddyaboulton](https://github.com/freddyaboulton)!

## 0.2.3

### Patch Changes

- Updated dependencies [[`e70805d54`](https://github.com/gradio-app/gradio/commit/e70805d54cc792452545f5d8eccc1aa0212a4695)]:
  - @gradio/atoms@0.2.0
  - @gradio/statustracker@0.2.3

## 0.2.2

### Fixes

- [#5795](https://github.com/gradio-app/gradio/pull/5795) [`957ba5cfd`](https://github.com/gradio-app/gradio/commit/957ba5cfde18e09caedf31236a2064923cd7b282) - Prevent bokeh from injecting bokeh js multiple times. Thanks [@abidlabs](https://github.com/abidlabs)!

## 0.2.1

### Patch Changes

- Updated dependencies [[`8f0fed857`](https://github.com/gradio-app/gradio/commit/8f0fed857d156830626eb48b469d54d211a582d2)]:
  - @gradio/icons@0.2.0
  - @gradio/atoms@0.1.3
  - @gradio/statustracker@0.2.1

## 0.2.0

### Features

- [#5642](https://github.com/gradio-app/gradio/pull/5642) [`21c7225bd`](https://github.com/gradio-app/gradio/commit/21c7225bda057117a9d3311854323520218720b5) - Improve plot rendering. Thanks [@aliabid94](https://github.com/aliabid94)!
- [#5554](https://github.com/gradio-app/gradio/pull/5554) [`75ddeb390`](https://github.com/gradio-app/gradio/commit/75ddeb390d665d4484667390a97442081b49a423) - Accessibility Improvements. Thanks [@hannahblair](https://github.com/hannahblair)!

## 0.1.2

### Patch Changes

- Updated dependencies [[`afac0006`](https://github.com/gradio-app/gradio/commit/afac0006337ce2840cf497cd65691f2f60ee5912)]:
  - @gradio/statustracker@0.2.0
  - @gradio/theme@0.1.0
  - @gradio/utils@0.1.1
  - @gradio/atoms@0.1.2

## 0.1.1

### Patch Changes

- Updated dependencies [[`abf1c57d`](https://github.com/gradio-app/gradio/commit/abf1c57d7d85de0df233ee3b38aeb38b638477db)]:
  - @gradio/icons@0.1.0
  - @gradio/utils@0.1.0
  - @gradio/atoms@0.1.1
  - @gradio/statustracker@0.1.1

## 0.1.0

### Highlights

#### Improve startup performance and markdown support ([#5279](https://github.com/gradio-app/gradio/pull/5279) [`fe057300`](https://github.com/gradio-app/gradio/commit/fe057300f0672c62dab9d9b4501054ac5d45a4ec))

##### Improved markdown support

We now have better support for markdown in `gr.Markdown` and `gr.Dataframe`. Including syntax highlighting and Github Flavoured Markdown. We also have more consistent markdown behaviour and styling.

##### Various performance improvements

These improvements will be particularly beneficial to large applications.

- Rather than attaching events manually, they are now delegated, leading to a significant performance improvement and addressing a performance regression introduced in a recent version of Gradio. App startup for large applications is now around twice as fast.
- Optimised the mounting of individual components, leading to a modest performance improvement during startup (~30%).
- Corrected an issue that was causing markdown to re-render infinitely.
- Ensured that the `gr.3DModel` does re-render prematurely.

Thanks [@pngwn](https://github.com/pngwn)!

### Features

- [#5215](https://github.com/gradio-app/gradio/pull/5215) [`fbdad78a`](https://github.com/gradio-app/gradio/commit/fbdad78af4c47454cbb570f88cc14bf4479bbceb) - Lazy load interactive or static variants of a component individually, rather than loading both variants regardless. This change will improve performance for many applications. Thanks [@pngwn](https://github.com/pngwn)!
- [#5216](https://github.com/gradio-app/gradio/pull/5216) [`4b58ea6d`](https://github.com/gradio-app/gradio/commit/4b58ea6d98e7a43b3f30d8a4cb6f379bc2eca6a8) - Update i18n tokens and locale files. Thanks [@hannahblair](https://github.com/hannahblair)!

## 0.0.2

### Patch Changes

- Updated dependencies [[`41c83070`](https://github.com/gradio-app/gradio/commit/41c83070b01632084e7d29123048a96c1e261407)]:
  - @gradio/theme@0.0.2
  - @gradio/utils@0.0.2
  - @gradio/atoms@0.0.2<|MERGE_RESOLUTION|>--- conflicted
+++ resolved
@@ -1,7 +1,5 @@
 # @gradio/plot
 
-<<<<<<< HEAD
-=======
 ## 0.9.0
 
 ### Features
@@ -67,7 +65,6 @@
 - @gradio/icons@0.8.0-beta.4
 - @gradio/atoms@0.9.0-beta.5
 
->>>>>>> 4d908835
 ## 0.7.0-beta.5
 
 ### Dependency updates
