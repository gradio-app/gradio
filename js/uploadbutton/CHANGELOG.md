# @gradio/uploadbutton

<<<<<<< HEAD
=======
## 0.4.5

### Patch Changes

- Updated dependencies [[`49d9c48`](https://github.com/gradio-app/gradio/commit/49d9c48537aa706bf72628e3640389470138bdc6)]:
  - @gradio/client@0.12.0
  - @gradio/button@0.2.20
  - @gradio/upload@0.7.2

>>>>>>> dff41095
## 0.4.4

### Patch Changes

- Updated dependencies [[`572e360`](https://github.com/gradio-app/gradio/commit/572e360fff4a03c335b86e1a7517a44cb6af2bcd), [`68a54a7`](https://github.com/gradio-app/gradio/commit/68a54a7a310d8d7072fdae930bf1cfdf12c45a7f), [`fdd1521`](https://github.com/gradio-app/gradio/commit/fdd15213c24b9cbc58bbc1b6beb4af7c18f48557), [`c3e61e4`](https://github.com/gradio-app/gradio/commit/c3e61e4f70696a71aede67b65d28447eb67daf16)]:
  - @gradio/upload@0.7.1
  - @gradio/client@0.11.0
  - @gradio/utils@0.2.2
  - @gradio/button@0.2.19

## 0.4.3

### Fixes

- [#7126](https://github.com/gradio-app/gradio/pull/7126) [`5727b92`](https://github.com/gradio-app/gradio/commit/5727b92abc8a00a675bfc0a921b38de771af947b) - Allow buttons to take null value. Thanks [@abidlabs](https://github.com/abidlabs)!

## 0.4.2

### Patch Changes

- Updated dependencies [[`3c3cf86`](https://github.com/gradio-app/gradio/commit/3c3cf8618a8cad1ef66a7f96664923d2c9f5e0e2), [`3f139c7`](https://github.com/gradio-app/gradio/commit/3f139c7c995f749562bb007d2a567bb167669de9)]:
  - @gradio/client@0.10.1
  - @gradio/upload@0.6.1
  - @gradio/button@0.2.17

## 0.4.1

### Patch Changes

- Updated dependencies [[`793bf8f`](https://github.com/gradio-app/gradio/commit/793bf8f7b1943f265c5d016c1a0c682ee549232a), [`5d00dd3`](https://github.com/gradio-app/gradio/commit/5d00dd37ca14bbfef2ceac550b29dbe05ba8cab0)]:
  - @gradio/upload@0.6.0
  - @gradio/button@0.2.16

## 0.4.0

### Features

- [#6897](https://github.com/gradio-app/gradio/pull/6897) [`fb9c6ca`](https://github.com/gradio-app/gradio/commit/fb9c6cacd7ca4598c000f1f97d7d39a8c4463519) - Lite: Chatbot. Thanks [@whitphx](https://github.com/whitphx)!

## 0.3.5

### Patch Changes

- Updated dependencies [[`d406855`](https://github.com/gradio-app/gradio/commit/d4068557953746662235d595ec435c42ceb24414)]:
  - @gradio/client@0.9.4
  - @gradio/button@0.2.14
  - @gradio/upload@0.5.7

## 0.3.4

### Patch Changes

- Updated dependencies [[`828fb9e`](https://github.com/gradio-app/gradio/commit/828fb9e6ce15b6ea08318675a2361117596a1b5d), [`73268ee`](https://github.com/gradio-app/gradio/commit/73268ee2e39f23ebdd1e927cb49b8d79c4b9a144)]:
  - @gradio/client@0.9.3
  - @gradio/upload@0.5.6
  - @gradio/button@0.2.13

## 0.3.3

### Patch Changes

- Updated dependencies [[`245d58e`](https://github.com/gradio-app/gradio/commit/245d58eff788e8d44a59d37a2d9b26d0f08a62b4)]:
  - @gradio/client@0.9.2
  - @gradio/button@0.2.12
  - @gradio/upload@0.5.5

## 0.3.2

### Patch Changes

- Updated dependencies [[`5d51fbc`](https://github.com/gradio-app/gradio/commit/5d51fbce7826da840a2fd4940feb5d9ad6f1bc5a), [`34f9431`](https://github.com/gradio-app/gradio/commit/34f943101bf7dd6b8a8974a6131c1ed7c4a0dac0)]:
  - @gradio/upload@0.5.4
  - @gradio/client@0.9.1
  - @gradio/button@0.2.11

## 0.3.1

### Patch Changes

- Updated dependencies [[`6a9151d`](https://github.com/gradio-app/gradio/commit/6a9151d5c9432c724098da7d88a539aaaf5ffe88), [`d76bcaa`](https://github.com/gradio-app/gradio/commit/d76bcaaaf0734aaf49a680f94ea9d4d22a602e70), [`67ddd40`](https://github.com/gradio-app/gradio/commit/67ddd40b4b70d3a37cb1637c33620f8d197dbee0)]:
  - @gradio/upload@0.5.3
  - @gradio/client@0.9.0
  - @gradio/button@0.2.10

## 0.3.0

### Features

- [#6584](https://github.com/gradio-app/gradio/pull/6584) [`9bcb1da`](https://github.com/gradio-app/gradio/commit/9bcb1da189a9738d023ef6daad8c6c827e3f6371) - Feat: make UploadButton accept icon. Thanks [@Justin-Xiang](https://github.com/Justin-Xiang)!

## 0.2.2

### Patch Changes

- Updated dependencies [[`71f1a1f99`](https://github.com/gradio-app/gradio/commit/71f1a1f9931489d465c2c1302a5c8d768a3cd23a)]:
  - @gradio/client@0.8.2
  - @gradio/button@0.2.8
  - @gradio/upload@0.5.1

## 0.2.1

### Patch Changes

- Updated dependencies [[`9caddc17b`](https://github.com/gradio-app/gradio/commit/9caddc17b1dea8da1af8ba724c6a5eab04ce0ed8)]:
  - @gradio/upload@0.5.0
  - @gradio/button@0.2.7

## 0.2.0

### Features

- [#6461](https://github.com/gradio-app/gradio/pull/6461) [`6b53330a5`](https://github.com/gradio-app/gradio/commit/6b53330a5be53579d9128aea4858713082ce302d) - UploadButton tests. Thanks [@freddyaboulton](https://github.com/freddyaboulton)!

## 0.1.5

### Patch Changes

- Updated dependencies [[`324867f63`](https://github.com/gradio-app/gradio/commit/324867f63c920113d89a565892aa596cf8b1e486)]:
  - @gradio/client@0.8.1
  - @gradio/button@0.2.5
  - @gradio/upload@0.4.1

## 0.1.4

### Patch Changes

- Updated dependencies [[`854b482f5`](https://github.com/gradio-app/gradio/commit/854b482f598e0dc47673846631643c079576da9c), [`f1409f95e`](https://github.com/gradio-app/gradio/commit/f1409f95ed39c5565bed6a601e41f94e30196a57)]:
  - @gradio/upload@0.4.0
  - @gradio/client@0.8.0
  - @gradio/button@0.2.4

## 0.1.3

### Patch Changes

- Updated dependencies [[`bca6c2c80`](https://github.com/gradio-app/gradio/commit/bca6c2c80f7e5062427019de45c282238388af95), [`3cdeabc68`](https://github.com/gradio-app/gradio/commit/3cdeabc6843000310e1a9e1d17190ecbf3bbc780)]:
  - @gradio/client@0.7.2
  - @gradio/upload@0.3.3
  - @gradio/button@0.2.3

## 0.1.2

### Patch Changes

- Updated dependencies [[`aaa55ce85`](https://github.com/gradio-app/gradio/commit/aaa55ce85e12f95aba9299445e9c5e59824da18e)]:
  - @gradio/upload@0.3.2
  - @gradio/button@0.2.2

## 0.1.1

### Features

- [#6181](https://github.com/gradio-app/gradio/pull/6181) [`62ec2075c`](https://github.com/gradio-app/gradio/commit/62ec2075ccad8025a7721a08d0f29eb5a4f87fad) - modify preprocess to use pydantic models. Thanks [@abidlabs](https://github.com/abidlabs)!

## 0.1.0

### Features

- [#5498](https://github.com/gradio-app/gradio/pull/5498) [`287fe6782`](https://github.com/gradio-app/gradio/commit/287fe6782825479513e79a5cf0ba0fbfe51443d7) - fix circular dependency with client + upload. Thanks [@pngwn](https://github.com/pngwn)!
- [#5498](https://github.com/gradio-app/gradio/pull/5498) [`287fe6782`](https://github.com/gradio-app/gradio/commit/287fe6782825479513e79a5cf0ba0fbfe51443d7) - Image v4. Thanks [@pngwn](https://github.com/pngwn)!
- [#5498](https://github.com/gradio-app/gradio/pull/5498) [`287fe6782`](https://github.com/gradio-app/gradio/commit/287fe6782825479513e79a5cf0ba0fbfe51443d7) - Publish all components to npm. Thanks [@pngwn](https://github.com/pngwn)!
- [#5498](https://github.com/gradio-app/gradio/pull/5498) [`287fe6782`](https://github.com/gradio-app/gradio/commit/287fe6782825479513e79a5cf0ba0fbfe51443d7) - Custom components. Thanks [@pngwn](https://github.com/pngwn)!

## 0.1.0-beta.7

### Features

- [#6143](https://github.com/gradio-app/gradio/pull/6143) [`e4f7b4b40`](https://github.com/gradio-app/gradio/commit/e4f7b4b409323b01aa01b39e15ce6139e29aa073) - fix circular dependency with client + upload. Thanks [@pngwn](https://github.com/pngwn)!
- [#6136](https://github.com/gradio-app/gradio/pull/6136) [`667802a6c`](https://github.com/gradio-app/gradio/commit/667802a6cdbfb2ce454a3be5a78e0990b194548a) - JS Component Documentation. Thanks [@freddyaboulton](https://github.com/freddyaboulton)!
- [#6094](https://github.com/gradio-app/gradio/pull/6094) [`c476bd5a5`](https://github.com/gradio-app/gradio/commit/c476bd5a5b70836163b9c69bf4bfe068b17fbe13) - Image v4. Thanks [@pngwn](https://github.com/pngwn)!
- [#6149](https://github.com/gradio-app/gradio/pull/6149) [`90318b1dd`](https://github.com/gradio-app/gradio/commit/90318b1dd118ae08a695a50e7c556226234ab6dc) - swap `mode` on the frontned to `interactive` to match the backend. Thanks [@pngwn](https://github.com/pngwn)!

## 0.1.0-beta.6

### Features

- [#6016](https://github.com/gradio-app/gradio/pull/6016) [`83e947676`](https://github.com/gradio-app/gradio/commit/83e947676d327ca2ab6ae2a2d710c78961c771a0) - Format js in v4 branch. Thanks [@freddyaboulton](https://github.com/freddyaboulton)!
- [#6044](https://github.com/gradio-app/gradio/pull/6044) [`9053c95a1`](https://github.com/gradio-app/gradio/commit/9053c95a10de12aef572018ee37c71106d2da675) - Simplify File Component. Thanks [@freddyaboulton](https://github.com/freddyaboulton)!

## 0.1.0-beta.5

### Features

- [#5960](https://github.com/gradio-app/gradio/pull/5960) [`319c30f3f`](https://github.com/gradio-app/gradio/commit/319c30f3fccf23bfe1da6c9b132a6a99d59652f7) - rererefactor frontend files. Thanks [@pngwn](https://github.com/pngwn)!
- [#5938](https://github.com/gradio-app/gradio/pull/5938) [`13ed8a485`](https://github.com/gradio-app/gradio/commit/13ed8a485d5e31d7d75af87fe8654b661edcca93) - V4: Use beta release versions for '@gradio' packages. Thanks [@freddyaboulton](https://github.com/freddyaboulton)!

## 0.0.12

### Patch Changes

- Updated dependencies [[`4e62b8493`](https://github.com/gradio-app/gradio/commit/4e62b8493dfce50bafafe49f1a5deb929d822103)]:
  - @gradio/client@0.5.2
  - @gradio/upload@0.3.3
  - @gradio/button@0.2.3

## 0.0.11

### Patch Changes

- Updated dependencies [[`796145e2c`](https://github.com/gradio-app/gradio/commit/796145e2c48c4087bec17f8ec0be4ceee47170cb)]:
  - @gradio/client@0.5.1

## 0.0.10

### Patch Changes

- Updated dependencies [[`e4a307ed6`](https://github.com/gradio-app/gradio/commit/e4a307ed6cde3bbdf4ff2f17655739addeec941e), [`caeee8bf7`](https://github.com/gradio-app/gradio/commit/caeee8bf7821fd5fe2f936ed82483bed00f613ec), [`c0fef4454`](https://github.com/gradio-app/gradio/commit/c0fef44541bfa61568bdcfcdfc7d7d79869ab1df)]:
  - @gradio/client@0.5.0
  - @gradio/utils@0.1.2
  - @gradio/button@0.2.2
  - @gradio/upload@0.3.2

## 0.0.9

### Patch Changes

- Updated dependencies [[`6e56a0d9b`](https://github.com/gradio-app/gradio/commit/6e56a0d9b0c863e76c69e1183d9d40196922b4cd)]:
  - @gradio/client@0.4.2

## 0.0.8

### Patch Changes

- Updated dependencies []:
  - @gradio/upload@0.3.1
  - @gradio/button@0.2.1

## 0.0.7

### Patch Changes

- Updated dependencies [[`78e7cf516`](https://github.com/gradio-app/gradio/commit/78e7cf5163e8d205e8999428fce4c02dbdece25f)]:
  - @gradio/client@0.4.1

## 0.0.6

### Patch Changes

- Updated dependencies [[`c57f1b75e`](https://github.com/gradio-app/gradio/commit/c57f1b75e272c76b0af4d6bd0c7f44743ff34f26), [`40de3d217`](https://github.com/gradio-app/gradio/commit/40de3d2178b61ebe424b6f6228f94c0c6f679bea), [`ea0e00b20`](https://github.com/gradio-app/gradio/commit/ea0e00b207b4b90a10e9d054c4202d4e705a29ba), [`75ddeb390`](https://github.com/gradio-app/gradio/commit/75ddeb390d665d4484667390a97442081b49a423)]:
  - @gradio/client@0.4.0
  - @gradio/button@0.2.0
  - @gradio/upload@0.3.0

## 0.0.5

### Patch Changes

- Updated dependencies [[`26fef8c7`](https://github.com/gradio-app/gradio/commit/26fef8c7f85a006c7e25cdbed1792df19c512d02)]:
  - @gradio/client@0.3.1
  - @gradio/utils@0.1.1
  - @gradio/button@0.1.3
  - @gradio/upload@0.2.1

## 0.0.4

### Patch Changes

- Updated dependencies [[`119c8343`](https://github.com/gradio-app/gradio/commit/119c834331bfae60d4742c8f20e9cdecdd67e8c2), [`abf1c57d`](https://github.com/gradio-app/gradio/commit/abf1c57d7d85de0df233ee3b38aeb38b638477db), [`79d8f9d8`](https://github.com/gradio-app/gradio/commit/79d8f9d891901683c5a1b7486efb44eab2478c96)]:
  - @gradio/client@0.3.0
  - @gradio/utils@0.1.0
  - @gradio/upload@0.2.0
  - @gradio/button@0.1.2

## 0.0.3

### Highlights

#### Improve startup performance and markdown support ([#5279](https://github.com/gradio-app/gradio/pull/5279) [`fe057300`](https://github.com/gradio-app/gradio/commit/fe057300f0672c62dab9d9b4501054ac5d45a4ec))

##### Improved markdown support

We now have better support for markdown in `gr.Markdown` and `gr.Dataframe`. Including syntax highlighting and Github Flavoured Markdown. We also have more consistent markdown behaviour and styling.

##### Various performance improvements

These improvements will be particularly beneficial to large applications.

- Rather than attaching events manually, they are now delegated, leading to a significant performance improvement and addressing a performance regression introduced in a recent version of Gradio. App startup for large applications is now around twice as fast.
- Optimised the mounting of individual components, leading to a modest performance improvement during startup (~30%).
- Corrected an issue that was causing markdown to re-render infinitely.
- Ensured that the `gr.3DModel` does re-render prematurely.

Thanks [@pngwn](https://github.com/pngwn)!

## 0.0.2

### Patch Changes

- Updated dependencies [[`61129052`](https://github.com/gradio-app/gradio/commit/61129052ed1391a75c825c891d57fa0ad6c09fc8), [`667875b2`](https://github.com/gradio-app/gradio/commit/667875b2441753e74d25bd9d3c8adedd8ede11cd), [`67265a58`](https://github.com/gradio-app/gradio/commit/67265a58027ef1f9e4c0eb849a532f72eaebde48), [`8b4eb8ca`](https://github.com/gradio-app/gradio/commit/8b4eb8cac9ea07bde31b44e2006ca2b7b5f4de36), [`37caa2e0`](https://github.com/gradio-app/gradio/commit/37caa2e0fe95d6cab8beb174580fb557904f137f)]:
  - @gradio/client@0.2.0
  - @gradio/upload@0.0.3
  - @gradio/button@0.1.0<|MERGE_RESOLUTION|>--- conflicted
+++ resolved
@@ -1,7 +1,5 @@
 # @gradio/uploadbutton
 
-<<<<<<< HEAD
-=======
 ## 0.4.5
 
 ### Patch Changes
@@ -11,7 +9,6 @@
   - @gradio/button@0.2.20
   - @gradio/upload@0.7.2
 
->>>>>>> dff41095
 ## 0.4.4
 
 ### Patch Changes
