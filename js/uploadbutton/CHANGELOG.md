--- conflicted
+++ resolved
@@ -1,32 +1,5 @@
 # @gradio/uploadbutton
 
-<<<<<<< HEAD
-## 0.1.0-beta.4
-
-### Features
-
-- [#5648](https://github.com/gradio-app/gradio/pull/5648) [`c573e2339`](https://github.com/gradio-app/gradio/commit/c573e2339b86c85b378dc349de5e9223a3c3b04a) - Publish all components to npm.  Thanks [@freddyaboulton](https://github.com/freddyaboulton)!
-
-## 0.1.0-beta.3
-
-### Patch Changes
-
-- Updated dependencies [[`0b4fd5b6d`](https://github.com/gradio-app/gradio/commit/0b4fd5b6db96fc95a155e5e935e17e1ab11d1161)]:
-  - @gradio/utils@0.2.0-beta.3
-  - @gradio/button@0.2.0-beta.3
-  - @gradio/upload@0.3.0-beta.3
-
-## 0.1.0-beta.2
-
-### Patch Changes
-
-- Updated dependencies [[`14fc612d8`](https://github.com/gradio-app/gradio/commit/14fc612d84bf6b1408eccd3a40fab41f25477571)]:
-  - @gradio/utils@0.2.0-beta.2
-  - @gradio/button@0.2.0-beta.2
-  - @gradio/upload@0.3.0-beta.2
-
-## 0.1.0-beta.1
-=======
 ## 0.0.11
 
 ### Patch Changes
@@ -52,22 +25,10 @@
   - @gradio/client@0.4.2
 
 ## 0.0.8
->>>>>>> dcf13d75
 
 ### Patch Changes
 
 - Updated dependencies []:
-<<<<<<< HEAD
-  - @gradio/utils@0.2.0-beta.1
-  - @gradio/button@0.2.0-beta.1
-  - @gradio/upload@0.3.0-beta.1
-
-## 0.1.0-beta.0
-
-### Features
-
-- [#5507](https://github.com/gradio-app/gradio/pull/5507) [`1385dc688`](https://github.com/gradio-app/gradio/commit/1385dc6881f2d8ae7a41106ec21d33e2ef04d6a9) - Custom components. Thanks [@pngwn](https://github.com/pngwn)!
-=======
   - @gradio/upload@0.3.1
   - @gradio/button@0.2.1
 
@@ -86,7 +47,6 @@
   - @gradio/client@0.4.0
   - @gradio/button@0.2.0
   - @gradio/upload@0.3.0
->>>>>>> dcf13d75
 
 ## 0.0.5
 
