--- conflicted
+++ resolved
@@ -1,10 +1,6 @@
 {
 	"name": "@gradio/uploadbutton",
-<<<<<<< HEAD
-	"version": "0.1.0-beta.4",
-=======
 	"version": "0.1.0-beta.5",
->>>>>>> 9053c95a
 	"description": "Gradio UI packages",
 	"type": "module",
 	"author": "",
