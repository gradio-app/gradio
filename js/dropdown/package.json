{
	"name": "@gradio/dropdown",
<<<<<<< HEAD
	"version": "0.3.0-beta.5",
=======
	"version": "0.3.0-beta.6",
>>>>>>> 9053c95a
	"description": "Gradio UI packages",
	"type": "module",
	"author": "",
	"license": "ISC",
	"private": false,
	"main_changeset": true,
	"exports": {
		".": "./Index.svelte",
		"./example": "./Example.svelte",
		"./package.json": "./package.json"
	},
	"dependencies": {
		"@gradio/atoms": "workspace:^",
		"@gradio/icons": "workspace:^",
		"@gradio/statustracker": "workspace:^",
		"@gradio/utils": "workspace:^"
	}
}<|MERGE_RESOLUTION|>--- conflicted
+++ resolved
@@ -1,10 +1,6 @@
 {
 	"name": "@gradio/dropdown",
-<<<<<<< HEAD
-	"version": "0.3.0-beta.5",
-=======
 	"version": "0.3.0-beta.6",
->>>>>>> 9053c95a
 	"description": "Gradio UI packages",
 	"type": "module",
 	"author": "",
