--- conflicted
+++ resolved
@@ -20,11 +20,7 @@
 	export let container = true;
 	export let allow_custom_value = false;
 	export let filterable = true;
-<<<<<<< HEAD
-	export let i18n: I18nFormatter
-=======
 	export let i18n: I18nFormatter;
->>>>>>> 9053c95a
 
 	let filter_input: HTMLElement;
 	let input_text = "";
