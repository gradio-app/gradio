import { test, describe, assert, afterEach, vi } from "vitest";
import { cleanup, render } from "@gradio/tootils";
import event from "@testing-library/user-event";
import { setupi18n } from "../app/src/i18n";

import Dropdown from "./Index.svelte";
import type { LoadingStatus } from "@gradio/statustracker";

const loading_status: LoadingStatus = {
	eta: 0,
	queue_position: 1,
	queue_size: 1,
	status: "complete" as LoadingStatus["status"],
	scroll_to_output: false,
	visible: true,
	fn_index: 0,
	show_progress: "full"
};

describe("Dropdown", () => {
	afterEach(() => {
		cleanup();
		vi.useRealTimers();
	});
	beforeEach(() => {
		setupi18n();
	});
	test("renders provided value", async () => {
		const { getByLabelText } = await render(Dropdown, {
			show_label: true,
			loading_status,
			max_choices: null,
			value: "choice",
			label: "Dropdown",
			choices: [
				["choice", "choice"],
				["choice2", "choice2"]
			],
			filterable: false,
			interactive: false
		});

		const item: HTMLInputElement = getByLabelText(
			"Dropdown"
		) as HTMLInputElement;
		assert.equal(item.value, "choice");
	});

	test("selecting the textbox should show the options", async () => {
		const { getByLabelText, getAllByTestId } = await render(Dropdown, {
			show_label: true,
			loading_status,
			max_choices: 10,
			value: "choice",
			label: "Dropdown",
			choices: [
				["choice", "choice"],
				["name2", "choice2"]
			],
			filterable: true,
			interactive: true
		});

		const item: HTMLInputElement = getByLabelText(
			"Dropdown"
		) as HTMLInputElement;

		await item.focus();

		const options = getAllByTestId("dropdown-option");

		expect(options).toHaveLength(2);
		expect(options[0]).toContainHTML("choice");
		expect(options[1]).toContainHTML("name2");
	});

	test("editing the textbox value should trigger the type event and filter the options", async () => {
		const { getByLabelText, listen, getAllByTestId } = await render(Dropdown, {
			show_label: true,
			loading_status,
			max_choices: 10,
			value: "",
			label: "Dropdown",
			choices: [
				["apple", "apple"],
				["zebra", "zebra"]
			],
			filterable: true,
			interactive: true
		});

		const key_up_event = listen("key_up");

		const item: HTMLInputElement = getByLabelText(
			"Dropdown"
		) as HTMLInputElement;

		await item.focus();
		const options = getAllByTestId("dropdown-option");

		expect(options).toHaveLength(2);

		item.value = "";
		await event.keyboard("z");

		const options_new = getAllByTestId("dropdown-option");

		await expect(options_new).toHaveLength(1);
		await expect(options[0]).toContainHTML("zebra");
		await assert.equal(key_up_event.callCount, 1);
	});

	test("blurring the textbox should cancel the filter", async () => {
		const { getByLabelText, listen } = await render(Dropdown, {
			show_label: true,
			loading_status,
			value: "default",
			label: "Dropdown",
			max_choices: undefined,
			choices: [
				["default", "default"],
				["other", "other"]
			],
			filterable: false,
			interactive: true
		});

		const item: HTMLInputElement = getByLabelText(
			"Dropdown"
		) as HTMLInputElement;

		item.focus();
		await event.keyboard("other");
	});

	test("blurring the textbox should save the input value", async () => {
		const { getByLabelText, listen } = await render(Dropdown, {
			show_label: true,
			loading_status,
			value: "new ",
			label: "Dropdown",
			max_choices: undefined,
			allow_custom_value: true,
			choices: [
				["dwight", "dwight"],
				["michael", "michael"]
			],
			filterable: true,
			interactive: true
		});

		const item: HTMLInputElement = getByLabelText(
			"Dropdown"
		) as HTMLInputElement;
		const change_event = listen("change");

		item.focus();
		await event.keyboard("kevin");
		await item.blur();

		assert.equal(item.value, "new kevin");
		assert.equal(change_event.callCount, 1);
	});

	test("focusing the label should toggle the options", async () => {
		const { getByLabelText, listen } = await render(Dropdown, {
			show_label: true,
			loading_status,
			value: "default",
			label: "Dropdown",
			choices: [
				["default", "default"],
				["other", "other"]
			],
			filterable: true,
			interactive: true
		});

		const item: HTMLInputElement = getByLabelText(
			"Dropdown"
		) as HTMLInputElement;
		const blur_event = listen("blur");
		const focus_event = listen("focus");

		item.focus();
		item.blur();

		assert.equal(blur_event.callCount, 1);
		assert.equal(focus_event.callCount, 1);
	});

	test("deselecting and reselcting a filtered dropdown should show all options again", async () => {
		vi.useFakeTimers();
		const { getByLabelText, getAllByTestId } = await render(Dropdown, {
			show_label: true,
			loading_status,
			max_choices: 10,
			value: "",
			label: "Dropdown",
			choices: [
				["apple", "apple"],
				["zebra", "zebra"],
				["pony", "pony"]
			],
			filterable: true,
			interactive: true
		});

		const item: HTMLInputElement = getByLabelText(
			"Dropdown"
		) as HTMLInputElement;

		item.focus();
		item.value = "";
		await event.keyboard("z");
		const options = getAllByTestId("dropdown-option");

		expect(options).toHaveLength(1);

		await item.blur();
		// Mock 100ms delay between interactions.
		vi.runAllTimers();
		await item.focus();
		const options_new = getAllByTestId("dropdown-option");

		expect(options_new).toHaveLength(3);
	});

	test("passing in a new set of identical choices when the dropdown is open should not filter the dropdown", async () => {
		const { getByLabelText, getAllByTestId, component } = await render(
			Dropdown,
			{
				show_label: true,
				loading_status,
				value: "",
				label: "Dropdown",
				choices: [
					["apple", "apple"],
					["zebra", "zebra"],
					["pony", "pony"]
				],
				filterable: true,
				interactive: true
			}
		);

		const item: HTMLInputElement = getByLabelText(
			"Dropdown"
		) as HTMLInputElement;

		await item.focus();

		const options = getAllByTestId("dropdown-option");

		expect(options).toHaveLength(3);

		component.$set({
			value: "",
			choices: [
				["apple", "apple"],
				["zebra", "zebra"],
				["pony", "pony"]
			]
		});

		item.focus();

		const options_new = getAllByTestId("dropdown-option");
		expect(options_new).toHaveLength(3);
	});

	test("setting a custom value when allow_custom_choice is false should revert to the first valid choice", async () => {
		const { getByLabelText, getAllByTestId, component } = await render(
			Dropdown,
			{
				show_label: true,
				loading_status,
				value: "",
				allow_custom_value: false,
				label: "Dropdown",
				choices: [
					["apple", "apple"],
					["zebra", "zebra"],
					["pony", "pony"]
				],
				filterable: true,
				interactive: true
			}
		);

		const item: HTMLInputElement = getByLabelText(
			"Dropdown"
		) as HTMLInputElement;

		await item.focus();
		await event.keyboard("pie");
		expect(item.value).toBe("applepie");
		await item.blur();
		expect(item.value).toBe("apple");
	});

	test("setting a custom value when allow_custom_choice is true should keep the value", async () => {
		const { getByLabelText, getAllByTestId, component } = await render(
			Dropdown,
			{
				show_label: true,
				loading_status,
				value: "",
				allow_custom_value: true,
				label: "Dropdown",
				choices: [
					["apple", "apple"],
					["zebra", "zebra"],
					["pony", "pony"]
				],
				filterable: true,
				interactive: true
			}
		);

		const item: HTMLInputElement = getByLabelText(
			"Dropdown"
		) as HTMLInputElement;

		await item.focus();
		await event.keyboard("pie");
		expect(item.value).toBe("applepie");
		await item.blur();
		expect(item.value).toBe("applepie");
	});

	test("setting a value should update the displayed value and selected indices", async () => {
		const { getByLabelText, getAllByTestId, component } = await render(
			Dropdown,
			{
				show_label: true,
				loading_status,
				value: "",
				allow_custom_value: false,
				label: "Dropdown",
				choices: [
					["apple", "apple"],
					["zebra", "zebra"],
					["pony", "pony"]
				],
				filterable: true,
				interactive: true
			}
		);

		const item: HTMLInputElement = getByLabelText(
			"Dropdown"
		) as HTMLInputElement;

		expect(item.value).toBe("apple");
		await item.focus();
		let options = getAllByTestId("dropdown-option");
		expect(options[0]).toHaveClass("selected");

		await component.$set({ value: "zebra" });
		expect(item.value).toBe("zebra");
		options = getAllByTestId("dropdown-option");
		expect(options[0]).toHaveClass("selected");

		await component.$set({ value: undefined });
		expect(item.value).toBe("");
		options = getAllByTestId("dropdown-option");
		expect(options[0]).not.toHaveClass("selected");

		await component.$set({ value: "zebra" });
		expect(item.value).toBe("zebra");
		options = getAllByTestId("dropdown-option");
		expect(options[0]).toHaveClass("selected");
	});

	test("blurring a dropdown should set the input text to the previously selected value", async () => {
		const { getByLabelText, getAllByTestId, component } = await render(
			Dropdown,
			{
				show_label: true,
				loading_status,
				value: "",
				allow_custom_value: false,
				label: "Dropdown",
				choices: [
					["apple", "apple_internal_value"],
					["zebra", "zebra_internal_value"],
					["pony", "pony_internal_value"]
				],
				filterable: true,
				interactive: true
			}
		);

		const item: HTMLInputElement = getByLabelText(
			"Dropdown"
		) as HTMLInputElement;

		expect(item.value).toBe("apple");
		await item.focus();
		let options = getAllByTestId("dropdown-option");
		expect(options[0]).toHaveClass("selected");
		await item.blur();
		expect(item.value).toBe("apple");

		await item.focus();
		await event.keyboard("z");
		expect(item.value).toBe("applez");
		await item.blur();
		expect(item.value).toBe("apple");
	});

	test("updating choices should keep the dropdown focus-able and change the value appropriately if custom values are not allowed", async () => {
		const { getByLabelText, component } = await render(Dropdown, {
			show_label: true,
			loading_status,
			value: "apple_internal_value",
			allow_custom_value: false,
			label: "Dropdown",
			choices: [
				["apple_choice", "apple_internal_value"],
				["zebra_choice", "zebra_internal_value"]
			],
			filterable: true,
			interactive: true
		});

		const item: HTMLInputElement = getByLabelText(
			"Dropdown"
		) as HTMLInputElement;

		await expect(item.value).toBe("apple_choice");

		component.$set({
			choices: [
				["apple_new_choice", "apple_internal_value"],
				["zebra_new_choice", "zebra_internal_value"]
			]
		});

		await item.focus();
		await item.blur();
		await expect(item.value).toBe("apple_new_choice");
	});

<<<<<<< HEAD
	test("updating choices should not reset the value if custom values are allowed", async () => {
		const { getByLabelText, component } = await render(Dropdown, {
			show_label: true,
			loading_status,
			value: "apple_internal_value",
			allow_custom_value: true,
=======
	test("ensure dropdown can have an empty value", async () => {
		const { getByLabelText } = await render(Dropdown, {
			show_label: true,
			loading_status,
			allow_custom_value: false,
>>>>>>> b8f534ed
			label: "Dropdown",
			choices: [
				["apple_choice", "apple_internal_value"],
				["zebra_choice", "zebra_internal_value"]
			],
			filterable: true,
			interactive: true
		});

		const item: HTMLInputElement = getByLabelText(
			"Dropdown"
		) as HTMLInputElement;

<<<<<<< HEAD
		await expect(item.value).toBe("apple_choice");

		component.$set({
			choices: [
				["apple_new_choice", "apple_internal_value"],
				["zebra_new_choice", "zebra_internal_value"]
			]
		});

		await expect(item.value).toBe("apple_choice");
=======
		await expect(item.value).toBe("");
>>>>>>> b8f534ed
	});
});<|MERGE_RESOLUTION|>--- conflicted
+++ resolved
@@ -443,20 +443,12 @@
 		await expect(item.value).toBe("apple_new_choice");
 	});
 
-<<<<<<< HEAD
 	test("updating choices should not reset the value if custom values are allowed", async () => {
 		const { getByLabelText, component } = await render(Dropdown, {
 			show_label: true,
 			loading_status,
 			value: "apple_internal_value",
 			allow_custom_value: true,
-=======
-	test("ensure dropdown can have an empty value", async () => {
-		const { getByLabelText } = await render(Dropdown, {
-			show_label: true,
-			loading_status,
-			allow_custom_value: false,
->>>>>>> b8f534ed
 			label: "Dropdown",
 			choices: [
 				["apple_choice", "apple_internal_value"],
@@ -470,7 +462,6 @@
 			"Dropdown"
 		) as HTMLInputElement;
 
-<<<<<<< HEAD
 		await expect(item.value).toBe("apple_choice");
 
 		component.$set({
@@ -481,8 +472,24 @@
 		});
 
 		await expect(item.value).toBe("apple_choice");
-=======
+	});
+
+	test("ensure dropdown can have an empty value", async () => {
+		const { getByLabelText } = await render(Dropdown, {
+			show_label: true,
+			loading_status,
+			allow_custom_value: false,
+			label: "Dropdown",
+			choices: [
+				["apple_choice", "apple_internal_value"],
+				["zebra_choice", "zebra_internal_value"]
+			],
+			filterable: true,
+			interactive: true
+		});
+		const item: HTMLInputElement = getByLabelText(
+			"Dropdown"
+		) as HTMLInputElement;
 		await expect(item.value).toBe("");
->>>>>>> b8f534ed
 	});
 });