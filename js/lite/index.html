<!doctype html>
<!-- A demo HTML file to test the bundled JS and CSS files -->
<html>
	<head>
		<meta charset="utf-8" />
		<meta
			name="viewport"
			content="width=device-width, initial-scale=1, shrink-to-fit=no, maximum-scale=1"
		/>

		<link rel="preconnect" href="https://fonts.googleapis.com" />
		<link
			rel="preconnect"
			href="https://fonts.gstatic.com"
			crossorigin="anonymous"
		/>
		<script src="https://cdn.tailwindcss.com"></script>

		<script type="module" crossorigin src="./dist/lite.js"></script>
		<link rel="stylesheet" href="./dist/lite.css" />
	</head>

<<<<<<< HEAD
	<body style="margin: auto; padding: 0; height: 100%; width: 100%">
		<gradio-lite playground>
			import gradio as gr
			gr.Interface(
				fn=lambda x: x,
				inputs=gr.Textbox(),
				outputs=gr.Textbox()
			).launch()
=======
	<body style="margin: 20px; padding: 10px; height: 100%; width: 100%">
		<h1>Lorem Ipsum Dolor</h1>

    <p><strong>Lorem ipsum</strong> dolor sit amet, consectetur adipiscing elit. Nullam vitae est maximus, <a href="https://example.com">link to example</a>, vestibulum lorem quis, vehicula nunc.</p>

    <h2>Subheading: Curabitur blandit</h2>

    <p>Curabitur blandit tempus porttitor. <em>Etiam porta sem malesuada</em> magna mollis euismod. Donec ullamcorper nulla non metus auctor fringilla.</p>

    <h3>Subsection: Vestibulum</h3>

    <p>Vestibulum id ligula porta felis euismod semper. Sed posuere consectetur est at lobortis.</p>

    <blockquote>Cras mattis consectetur purus sit amet fermentum.</blockquote>

    <pre><code>// Sample code block
function helloWorld() {
    console.log("Hello, world!");
}
helloWorld();
    </code></pre>

    <ul>
        <li>Praesent commodo cursus magna, vel scelerisque nisl consectetur et.</li>
        <li>Integer posuere erat a ante venenatis dapibus posuere velit aliquet.</li>
    </ul>

    <p><b>Bolded text:</b> Duis mollis, est non commodo luctus, nisi erat porttitor ligula, eget lacinia odio sem nec elit.</p>

    <h4>Further Information</h4>

    <p>For more details, visit <a href="https://example.com/moreinfo">our information page</a>.</p>

	

		<gradio-lite playground>
import gradio as gr 
gr.Interface(fn=lambda x: x, inputs=gr.Textbox(), outputs=gr.Textbox()).launch()
		</gradio-lite>

		<h3>Subsection: Vestibulum</h3>

		<p>Vestibulum id ligula porta felis euismod semper. Sed posuere consectetur est at lobortis.</p>
	
		<blockquote>Cras mattis consectetur purus sit amet fermentum.</blockquote>
	
		<pre><code>// Sample code block
	function helloWorld() {
		console.log("Hello, world!");
	}
	helloWorld();
		</code></pre>
	
		<ul>
			<li>Praesent commodo cursus magna, vel scelerisque nisl consectetur et.</li>
			<li>Integer posuere erat a ante venenatis dapibus posuere velit aliquet.</li>
		</ul>
	
		<p><b>Bolded text:</b> Duis mollis, est non commodo luctus, nisi erat porttitor ligula, eget lacinia odio sem nec elit.</p>
	
		<h4>Further Information</h4>
	
		<p>For more details, visit <a href="https://example.com/moreinfo">our information page</a>.</p>
	
		
		<gradio-lite playground>
import gradio as gr 
gr.ChatInterface(lambda x,y:x).launch()
>>>>>>> 03ffa584
		</gradio-lite>
				
	</body>
</html><|MERGE_RESOLUTION|>--- conflicted
+++ resolved
@@ -20,16 +20,6 @@
 		<link rel="stylesheet" href="./dist/lite.css" />
 	</head>
 
-<<<<<<< HEAD
-	<body style="margin: auto; padding: 0; height: 100%; width: 100%">
-		<gradio-lite playground>
-			import gradio as gr
-			gr.Interface(
-				fn=lambda x: x,
-				inputs=gr.Textbox(),
-				outputs=gr.Textbox()
-			).launch()
-=======
 	<body style="margin: 20px; padding: 10px; height: 100%; width: 100%">
 		<h1>Lorem Ipsum Dolor</h1>
 
@@ -98,7 +88,6 @@
 		<gradio-lite playground>
 import gradio as gr 
 gr.ChatInterface(lambda x,y:x).launch()
->>>>>>> 03ffa584
 		</gradio-lite>
 				
 	</body>
