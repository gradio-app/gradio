# @gradio/lite

<<<<<<< HEAD
=======
## 4.29.0

### Features

- [#8052](https://github.com/gradio-app/gradio/pull/8052) [`1435d1d`](https://github.com/gradio-app/gradio/commit/1435d1d2dcfd1accf742726396f2213a54ae0837) - Extend Interface.from_pipeline() to support Transformers.js.py pipelines on Lite.  Thanks @whitphx!

### Dependency updates

- @gradio/wasm@0.10.1
- gradio@4.29.0

>>>>>>> f9f8adbb
## 4.28.3

### Dependency updates

- gradio@4.28.3

## 4.28.2

### Dependency updates

- gradio@4.28.2

## 4.28.1

### Dependency updates

- gradio@4.28.1

## 4.28.0

### Dependency updates

- gradio@4.28.0

## 4.27.0

### Dependency updates

- gradio@4.27.0

## 4.26.0

### Features

- [#7811](https://github.com/gradio-app/gradio/pull/7811) [`b43055b`](https://github.com/gradio-app/gradio/commit/b43055b297dfe1aa56fda4cd722d878f7297a1b5) - Lite playground design changes.  Thanks @aliabd!

### Dependency updates

- gradio@4.26.0

## 4.25.0

### Dependency updates

- gradio@4.25.0

## 4.24.0

### Dependency updates

- gradio@4.24.0

## 4.23.0

### Dependency updates

- @gradio/wasm@0.10.0
- gradio@4.23.0

## 4.22.0

### Features

- [#7660](https://github.com/gradio-app/gradio/pull/7660) [`f739bef`](https://github.com/gradio-app/gradio/commit/f739bef6c70a2b012dd896456709eae5ee4de7d5) - Add Playground to Lite Custom Element.  Thanks @aliabd!

### Dependency updates

- @gradio/wasm@0.9.0
- gradio@4.22.0

## 4.21.0

### Features

- [#7647](https://github.com/gradio-app/gradio/pull/7647) [`57510f9`](https://github.com/gradio-app/gradio/commit/57510f9ce0b38d473cc90800a05e769f1a47be9b) - Lite version.  Thanks @pngwn!

### Dependency updates

- @gradio/wasm@0.8.0
- gradio@4.21.0

## 4.14.2

### Features

- [#7345](https://github.com/gradio-app/gradio/pull/7345) [`561579d`](https://github.com/gradio-app/gradio/commit/561579d9b7b860c5cb3f8131e0dced0c8114463f) - fix-tests.  Thanks [@pngwn](https://github.com/pngwn)!

## 4.14.1

### Features

- [#6999](https://github.com/gradio-app/gradio/pull/6999) [`576b7ce`](https://github.com/gradio-app/gradio/commit/576b7ce827f36b579384391e581e73760b7bfc53) - lite build fix: install build package.  Thanks [@abidlabs](https://github.com/abidlabs)!
- [#7000](https://github.com/gradio-app/gradio/pull/7000) [`a7db8c1`](https://github.com/gradio-app/gradio/commit/a7db8c1b8a68c78f57088da1b1890e15dd0c5afe) - Add env to lite build.  Thanks [@aliabd](https://github.com/aliabd)!
- [#6997](https://github.com/gradio-app/gradio/pull/6997) [`523c08f`](https://github.com/gradio-app/gradio/commit/523c08fe3036f9d72416f7599fe0c64c1a4af823) - Design changes to Playground.  Thanks [@aliabd](https://github.com/aliabd)!

## 4.14.0

### Features

- [#6989](https://github.com/gradio-app/gradio/pull/6989) [`71aab1c`](https://github.com/gradio-app/gradio/commit/71aab1c6173665a7886399614dbb2dd864adbd6b) - Add README to @gradio/lite.  Thanks [@aliabd](https://github.com/aliabd)!
- [#6996](https://github.com/gradio-app/gradio/pull/6996) [`0b1f68d`](https://github.com/gradio-app/gradio/commit/0b1f68d2dbdaea3588fea6366a0da991a6e07f77) - bump lite to match gradio.  Thanks [@pngwn](https://github.com/pngwn)!

## 0.4.4

## 0.4.4-beta.0

### Features

- [#6147](https://github.com/gradio-app/gradio/pull/6147) [`089161554`](https://github.com/gradio-app/gradio/commit/089161554ff216d01a447014b057368a1cc1bc35) - make lite private. Thanks [@pngwn](https://github.com/pngwn)!

## 0.4.3

### Fixes

- [#6032](https://github.com/gradio-app/gradio/pull/6032) [`62b89b8cc`](https://github.com/gradio-app/gradio/commit/62b89b8cc21b15fcb8807847ba2f37b66c2b9b61) - fix main entrypoint. Thanks [@pngwn](https://github.com/pngwn)!

## 0.4.2

### Fixes

- [#6015](https://github.com/gradio-app/gradio/pull/6015) [`7315fb2fe`](https://github.com/gradio-app/gradio/commit/7315fb2fe2074ffec4dd29325cb0f18cf2f263e8) - release. Thanks [@pngwn](https://github.com/pngwn)!

## 0.4.1

### Fixes

- [#5988](https://github.com/gradio-app/gradio/pull/5988) [`bea931c31`](https://github.com/gradio-app/gradio/commit/bea931c31b7c19ee88c82efa6261acc13e629d71) - release lite. Thanks [@pngwn](https://github.com/pngwn)!

## 0.4.0

### Features

- [#5975](https://github.com/gradio-app/gradio/pull/5975) [`ddd974956`](https://github.com/gradio-app/gradio/commit/ddd9749561dc7924ac7738c2ac1d21cf07518d00) - Just a small tweak to trigger a release of @gradio/lite. Thanks [@abidlabs](https://github.com/abidlabs)!

## 0.3.2

### Features

- [#5868](https://github.com/gradio-app/gradio/pull/5868) [`4e0d87e9c`](https://github.com/gradio-app/gradio/commit/4e0d87e9c471fe90a344a3036d0faed9188ef6f3) - fix @gradio/lite dependencies. Thanks [@pngwn](https://github.com/pngwn)!

## 0.3.1

### Features

- [#5226](https://github.com/gradio-app/gradio/pull/5226) [`64039707`](https://github.com/gradio-app/gradio/commit/640397075d17307dd4f0713d063ef3d009a87aa0) - add gradio as a devdep of @gradio/lite. Thanks [@pngwn](https://github.com/pngwn)!

## 0.3.0

### Minor Changes

- [#4785](https://github.com/gradio-app/gradio/pull/4785) [`da0e9447`](https://github.com/gradio-app/gradio/commit/da0e94479a235de35844a636efb5833cb1fe9aeb) Thanks [@whitphx](https://github.com/whitphx)! - Add methods to execute mounted Python files

### Patch Changes

- [#4788](https://github.com/gradio-app/gradio/pull/4788) [`8d0d4e0a`](https://github.com/gradio-app/gradio/commit/8d0d4e0a8ebe2425aef24a6f21b88598684b0965) Thanks [@whitphx](https://github.com/whitphx)! - Generate a prebuilt themed CSS file at build time

- [#4826](https://github.com/gradio-app/gradio/pull/4826) [`f0150c62`](https://github.com/gradio-app/gradio/commit/f0150c6260d657b150b73f0eecabd10b19d297c8) Thanks [@whitphx](https://github.com/whitphx)! - Unload the local modules before re-executing a Python script so the edits on the modules are reflected

- [#4779](https://github.com/gradio-app/gradio/pull/4779) [`80b49965`](https://github.com/gradio-app/gradio/commit/80b4996595d70167313d9abf29fb4f35abe66a0f) Thanks [@whitphx](https://github.com/whitphx)! - Add file system APIs and an imperative package install method

- [#4784](https://github.com/gradio-app/gradio/pull/4784) [`f757febe`](https://github.com/gradio-app/gradio/commit/f757febe181f0555aa01d4d349f92081819e2691) Thanks [@whitphx](https://github.com/whitphx)! - Remove the development code embedded in a dev HTML file so it will not be in a final bundle

- [#4785](https://github.com/gradio-app/gradio/pull/4785) [`da0e9447`](https://github.com/gradio-app/gradio/commit/da0e94479a235de35844a636efb5833cb1fe9aeb) Thanks [@whitphx](https://github.com/whitphx)! - Add controller.unmount()

- [#4846](https://github.com/gradio-app/gradio/pull/4846) [`76acf3cb`](https://github.com/gradio-app/gradio/commit/76acf3cb0b258c0e6bb38d611d766e5e54b68437) Thanks [@whitphx](https://github.com/whitphx)! - Fix the package name spec of markdown-it on the Wasm worker

## 0.2.0

### Minor Changes

- [#4732](https://github.com/gradio-app/gradio/pull/4732) [`1dc3c1a9`](https://github.com/gradio-app/gradio/commit/1dc3c1a9a2063daffc00d9231c1498d983ebc3bf) Thanks [@whitphx](https://github.com/whitphx)! - Add an imperative API to reurn the Python code and refresh the frontend

## 0.1.1

### Patch Changes

- [#4731](https://github.com/gradio-app/gradio/pull/4731) [`f9171288`](https://github.com/gradio-app/gradio/commit/f9171288d4cf0174952628276385fb553556c38a) Thanks [@whitphx](https://github.com/whitphx)! - Load the worker file from a different origin, e.g. CDN<|MERGE_RESOLUTION|>--- conflicted
+++ resolved
@@ -1,7 +1,5 @@
 # @gradio/lite
 
-<<<<<<< HEAD
-=======
 ## 4.29.0
 
 ### Features
@@ -13,7 +11,6 @@
 - @gradio/wasm@0.10.1
 - gradio@4.29.0
 
->>>>>>> f9f8adbb
 ## 4.28.3
 
 ### Dependency updates
