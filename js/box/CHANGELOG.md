--- conflicted
+++ resolved
@@ -1,52 +1,18 @@
 # @gradio/box
 
-<<<<<<< HEAD
-## 0.0.5-beta.4
-
-### Features
-
-- [#5648](https://github.com/gradio-app/gradio/pull/5648) [`c573e2339`](https://github.com/gradio-app/gradio/commit/c573e2339b86c85b378dc349de5e9223a3c3b04a) - Publish all components to npm.  Thanks [@freddyaboulton](https://github.com/freddyaboulton)!
-
-## 0.0.5-beta.3
+## 0.0.6
 
 ### Patch Changes
 
 - Updated dependencies []:
-  - @gradio/atoms@0.2.0-beta.3
+  - @gradio/atoms@0.1.4
 
-## 0.0.5-beta.2
-=======
-## 0.0.6
->>>>>>> dcf13d75
+## 0.0.5
 
 ### Patch Changes
 
 - Updated dependencies []:
-<<<<<<< HEAD
-  - @gradio/atoms@0.2.0-beta.2
-
-## 0.0.5-beta.1
-=======
-  - @gradio/atoms@0.1.4
-
-## 0.0.5
->>>>>>> dcf13d75
-
-### Patch Changes
-
-- Updated dependencies []:
-<<<<<<< HEAD
-  - @gradio/atoms@0.2.0-beta.1
-
-## 0.0.5-beta.0
-
-### Patch Changes
-
-- Updated dependencies [[`681f10c31`](https://github.com/gradio-app/gradio/commit/681f10c315a75cc8cd0473c9a0167961af7696db), [`1385dc688`](https://github.com/gradio-app/gradio/commit/1385dc6881f2d8ae7a41106ec21d33e2ef04d6a9)]:
-  - @gradio/atoms@0.2.0-beta.0
-=======
   - @gradio/atoms@0.1.3
->>>>>>> dcf13d75
 
 ## 0.0.4
 
