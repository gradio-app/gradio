<script lang="ts">
	import { createEventDispatcher, tick } from "svelte";
	import { Upload, ModifyUpload } from "@gradio/upload";
	import type { FileData, Client } from "@gradio/client";
	import { BlockLabel, IconButtonWrapper, IconButton } from "@gradio/atoms";
	import { File, Clear, Upload as UploadIcon } from "@gradio/icons";

	import FilePreview from "./FilePreview.svelte";
	import type { I18nFormatter } from "@gradio/utils";

	export let value: null | FileData | FileData[];

	export let label: string;
	export let show_label = true;
	export let file_count: "single" | "multiple" | "directory" = "single";
	export let file_types: string[] | null = null;
	export let selectable = false;
	export let root: string;
	export let height: number | undefined = undefined;
	export let i18n: I18nFormatter;
	export let max_file_size: number | null = null;
	export let upload: Client["upload"];
	export let stream_handler: Client["stream"];
	export let uploading = false;

	async function handle_upload({
		detail
	}: CustomEvent<FileData | FileData[]>): Promise<void> {
		if (Array.isArray(value)) {
			value = [...value, ...(Array.isArray(detail) ? detail : [detail])];
		} else if (value) {
			value = [value, ...(Array.isArray(detail) ? detail : [detail])];
		} else {
			value = detail;
		}
		await tick();
		dispatch("change", value);
		dispatch("upload", detail);
	}

	function handle_clear(): void {
		value = null;
		dispatch("change", null);
		dispatch("clear");
	}

	const dispatch = createEventDispatcher<{
		change: FileData[] | FileData | null;
		clear: undefined;
		drag: boolean;
		upload: FileData[] | FileData;
		load: FileData[] | FileData;
		error: string;
	}>();

	let dragging = false;
	$: dispatch("drag", dragging);
</script>

<BlockLabel {show_label} Icon={File} float={!value} label={label || "File"} />

{#if value && (Array.isArray(value) ? value.length > 0 : true)}
<<<<<<< HEAD
	<ModifyUpload {i18n} on:clear={handle_clear} />
=======
	<IconButtonWrapper>
		<IconButton Icon={UploadIcon} label={i18n("common.upload")}>
			<Upload
				icon_upload={true}
				on:load={handle_upload}
				filetype={file_types}
				{file_count}
				{max_file_size}
				{root}
				bind:dragging
				bind:uploading
				on:error
				{stream_handler}
				{upload}
			/>
		</IconButton>
		<IconButton
			Icon={Clear}
			label={i18n("common.clear")}
			on:click={(event) => {
				dispatch("clear");
				event.stopPropagation();
				handle_clear();
			}}
		/>
	</IconButtonWrapper>

>>>>>>> 4d908835
	<FilePreview
		{i18n}
		on:select
		{selectable}
		{value}
		{height}
		on:change
		on:delete
	/>
{:else}
	<Upload
		on:load={handle_upload}
		filetype={file_types}
		{file_count}
		{max_file_size}
		{root}
		bind:dragging
		bind:uploading
		on:error
		{stream_handler}
		{upload}
	>
		<slot />
	</Upload>
{/if}<|MERGE_RESOLUTION|>--- conflicted
+++ resolved
@@ -24,7 +24,7 @@
 	export let uploading = false;
 
 	async function handle_upload({
-		detail
+		detail,
 	}: CustomEvent<FileData | FileData[]>): Promise<void> {
 		if (Array.isArray(value)) {
 			value = [...value, ...(Array.isArray(detail) ? detail : [detail])];
@@ -60,9 +60,6 @@
 <BlockLabel {show_label} Icon={File} float={!value} label={label || "File"} />
 
 {#if value && (Array.isArray(value) ? value.length > 0 : true)}
-<<<<<<< HEAD
-	<ModifyUpload {i18n} on:clear={handle_clear} />
-=======
 	<IconButtonWrapper>
 		<IconButton Icon={UploadIcon} label={i18n("common.upload")}>
 			<Upload
@@ -90,7 +87,6 @@
 		/>
 	</IconButtonWrapper>
 
->>>>>>> 4d908835
 	<FilePreview
 		{i18n}
 		on:select
