--- conflicted
+++ resolved
@@ -1,7 +1,5 @@
 # @gradio/nativeplot
 
-<<<<<<< HEAD
-=======
 ## 0.4.5
 
 ### Dependency updates
@@ -62,7 +60,6 @@
 - @gradio/icons@0.8.0-beta.4
 - @gradio/atoms@0.9.0-beta.5
 
->>>>>>> 4d908835
 ## 0.4.0-beta.6
 
 ### Features
