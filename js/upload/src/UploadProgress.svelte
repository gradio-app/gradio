<script lang="ts">
	import { FileData, type Client } from "@gradio/client";
	import { onMount, createEventDispatcher, onDestroy } from "svelte";

	type FileDataWithProgress = FileData & { progress: number };

	export let upload_id: string;
	export let root: string;
	export let files: FileData[];
<<<<<<< HEAD
	export let stream_handler: Client["stream_factory"];

	let stream: ReturnType<Client["stream_factory"]>;
=======
	export let stream_handler: Client["stream"];

	let stream: Awaited<ReturnType<Client["stream"]>>;
>>>>>>> 9ece050a
	let progress = false;
	let current_file_upload: FileDataWithProgress;
	let file_to_display: FileDataWithProgress;

	let files_with_progress: FileDataWithProgress[] = files.map((file) => {
		return {
			...file,
			progress: 0
		};
	});

	const dispatch = createEventDispatcher();

	function handleProgress(filename: string, chunk_size: number): void {
		// Find the corresponding file in the array and update its progress
		files_with_progress = files_with_progress.map((file) => {
			if (file.orig_name === filename) {
				file.progress += chunk_size;
			}
			return file;
		});
	}

	function getProgress(file: FileDataWithProgress): number {
		return (file.progress * 100) / (file.size || 0) || 0;
	}

<<<<<<< HEAD
	onMount(() => {
		stream = stream_handler(
=======
	onMount(async () => {
		stream = await stream_handler(
>>>>>>> 9ece050a
			new URL(`${root}/upload_progress?upload_id=${upload_id}`)
		);

		if (stream == null) {
			throw new Error("Event source is not defined");
		}
		// Event listener for progress updates
		stream.onmessage = async function (event) {
			const _data = JSON.parse(event.data);
			if (!progress) progress = true;
			if (_data.msg === "done") {
				stream?.close();
				dispatch("done");
			} else {
				current_file_upload = _data;
				handleProgress(_data.orig_name, _data.chunk_size);
			}
		};
	});
	onDestroy(() => {
		if (stream != null || stream != undefined) stream.close();
	});

	function calculateTotalProgress(files: FileData[]): number {
		let totalProgress = 0;
		files.forEach((file) => {
			totalProgress += getProgress(file as FileDataWithProgress);
		});

		document.documentElement.style.setProperty(
			"--upload-progress-width",
			(totalProgress / files.length).toFixed(2) + "%"
		);

		return totalProgress / files.length;
	}

	$: calculateTotalProgress(files_with_progress);

	$: file_to_display = current_file_upload || files_with_progress[0];
</script>

<div class="wrap" class:progress>
	<span class="uploading"
		>Uploading {files_with_progress.length}
		{files_with_progress.length > 1 ? "files" : "file"}...</span
	>

	{#if file_to_display}
		<div class="file">
			<span>
				<div class="progress-bar">
					<progress
						style="visibility:hidden;height:0;width:0;"
						value={getProgress(file_to_display)}
						max="100">{getProgress(file_to_display)}</progress
					>
				</div>
			</span>
			<span class="file-name">
				{file_to_display.orig_name}
			</span>
		</div>
	{/if}
</div>

<style>
	.wrap {
		overflow-y: auto;
		transition: opacity 0.5s ease-in-out;
		background: var(--block-background-fill);
		position: relative;
		display: flex;
		flex-direction: column;
		align-items: center;
		justify-content: center;
		min-height: var(--size-40);
		width: var(--size-full);
	}

	.wrap::after {
		content: "";
		position: absolute;
		top: 0;
		left: 0;
		width: var(--upload-progress-width);
		height: 100%;
		transition: all 0.5s ease-in-out;
		z-index: 1;
	}

	.uploading {
		font-size: var(--text-lg);
		font-family: var(--font);
		z-index: 2;
	}

	.file-name {
		margin: var(--spacing-md);
		font-size: var(--text-lg);
		color: var(--body-text-color-subdued);
	}

	.file {
		font-size: var(--text-md);
		z-index: 2;
		display: flex;
		align-items: center;
	}

	.file progress {
		display: inline;
		height: var(--size-1);
		width: 100%;
		transition: all 0.5s ease-in-out;
		color: var(--color-accent);
		border: none;
	}

	.file progress[value]::-webkit-progress-value {
		background-color: var(--color-accent);
		border-radius: 20px;
	}

	.file progress[value]::-webkit-progress-bar {
		background-color: var(--border-color-accent);
		border-radius: 20px;
	}

	.progress-bar {
		width: 14px;
		height: 14px;
		border-radius: 50%;
		background: radial-gradient(
				closest-side,
				var(--block-background-fill) 64%,
				transparent 53% 100%
			),
			conic-gradient(
				var(--color-accent) var(--upload-progress-width),
				var(--border-color-accent) 0
			);
		transition: all 0.5s ease-in-out;
	}
</style><|MERGE_RESOLUTION|>--- conflicted
+++ resolved
@@ -7,15 +7,9 @@
 	export let upload_id: string;
 	export let root: string;
 	export let files: FileData[];
-<<<<<<< HEAD
-	export let stream_handler: Client["stream_factory"];
-
-	let stream: ReturnType<Client["stream_factory"]>;
-=======
 	export let stream_handler: Client["stream"];
 
 	let stream: Awaited<ReturnType<Client["stream"]>>;
->>>>>>> 9ece050a
 	let progress = false;
 	let current_file_upload: FileDataWithProgress;
 	let file_to_display: FileDataWithProgress;
@@ -43,13 +37,8 @@
 		return (file.progress * 100) / (file.size || 0) || 0;
 	}
 
-<<<<<<< HEAD
-	onMount(() => {
-		stream = stream_handler(
-=======
 	onMount(async () => {
 		stream = await stream_handler(
->>>>>>> 9ece050a
 			new URL(`${root}/upload_progress?upload_id=${upload_id}`)
 		);
 
