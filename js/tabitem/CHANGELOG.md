# @gradio/tabitem

<<<<<<< HEAD
=======
## 0.3.3

### Dependency updates

- @gradio/tabs@0.3.3
- @gradio/column@0.2.0

## 0.3.2

### Fixes

- [#9653](https://github.com/gradio-app/gradio/pull/9653) [`61cd768`](https://github.com/gradio-app/gradio/commit/61cd768490a12f5d63101d5434092bcd1cfc43a8) - Ensures tabs with visible set to false are not visible.  Thanks @hannahblair!

### Dependency updates

- @gradio/tabs@0.3.2
- @gradio/column@0.2.0

## 0.3.1

### Dependency updates

- @gradio/column@0.2.0

## 0.3.1

### Dependency updates

- @gradio/column@0.2.0
- @gradio/tabs@0.3.1

## 0.3.0

### Dependency updates

- @gradio/column@0.2.0

## 0.3.0

### Features

- [#8843](https://github.com/gradio-app/gradio/pull/8843) [`6f95286`](https://github.com/gradio-app/gradio/commit/6f95286337459efbccb95c9cfac63355669df9ee) - Playground requirements tab
- [#8843](https://github.com/gradio-app/gradio/pull/8843) [`6f95286`](https://github.com/gradio-app/gradio/commit/6f95286337459efbccb95c9cfac63355669df9ee) - Redesign `gr.Tabs()`

### Dependencies

- @gradio/column@0.2.0
- @gradio/tabs@0.3.0
- @gradio/utils@0.7.0

## 0.3.0-beta.4

### Dependency updates

- @gradio/tabs@0.3.0-beta.3
- @gradio/column@0.2.0-beta.2

>>>>>>> 4d908835
## 0.3.0-beta.4

### Dependency updates

- @gradio/column@0.2.0-beta.2

## 0.3.0-beta.3

### Features

- [#9460](https://github.com/gradio-app/gradio/pull/9460) [`7352a89`](https://github.com/gradio-app/gradio/commit/7352a89722da91461c32fd33588531f3edce9c48) - Playground requirements tab.  Thanks @whitphx!

### Dependency updates

- @gradio/tabs@0.3.0-beta.3
- @gradio/column@0.2.0-beta.1

## 0.3.0-beta.2

### Dependency updates

- @gradio/utils@0.7.0-beta.2
- @gradio/column@0.2.0-beta.0
- @gradio/tabs@0.3.0-beta.2

## 0.3.0-beta.1

### Features

- [#9199](https://github.com/gradio-app/gradio/pull/9199) [`3175c7a`](https://github.com/gradio-app/gradio/commit/3175c7aebc6ad2466d31d6949580f5a3cb4cd698) - Redesign `gr.Tabs()`.  Thanks @hannahblair!

### Dependency updates

- @gradio/utils@0.7.0-beta.1
- @gradio/tabs@0.3.0-beta.1
- @gradio/column@0.2.0-beta.0

## 0.2.15

### Fixes

- [#9163](https://github.com/gradio-app/gradio/pull/9163) [`2b6cbf2`](https://github.com/gradio-app/gradio/commit/2b6cbf25908e42cf027324e54ef2cc0baad11a91) - fix exports and generate types.  Thanks @pngwn!

### Dependency updates

- @gradio/utils@0.6.1
- @gradio/column@0.1.4
- @gradio/tabs@0.2.14

## 0.2.14

### Features

- [#9118](https://github.com/gradio-app/gradio/pull/9118) [`e1c404d`](https://github.com/gradio-app/gradio/commit/e1c404da1143fb52b659d03e028bdba1badf443d) - setup npm-previews of all packages.  Thanks @pngwn!

### Dependency updates

- @gradio/utils@0.6.0
- @gradio/column@0.1.3
- @gradio/tabs@0.2.13

## 0.2.13

### Dependency updates

- @gradio/column@0.1.2

## 0.2.13

### Dependency updates

- @gradio/utils@0.5.2
- @gradio/column@0.1.2
- @gradio/tabs@0.2.12

## 0.2.12

### Dependency updates

- @gradio/column@0.1.2

## 0.2.12

### Dependency updates

- @gradio/utils@0.5.1
- @gradio/column@0.1.2
- @gradio/tabs@0.2.11

## 0.2.11

### Dependency updates

- @gradio/utils@0.5.0
- @gradio/column@0.1.2
- @gradio/tabs@0.2.10

## 0.2.10

### Dependency updates

- @gradio/column@0.1.2
- @gradio/tabs@0.2.9

## 0.2.10

### Dependency updates

- @gradio/column@0.1.2

## 0.2.9

### Dependency updates

- @gradio/utils@0.4.2
- @gradio/tabs@0.2.9

## 0.2.8

### Dependency updates

- @gradio/utils@0.4.1
- @gradio/column@0.1.1
- @gradio/tabs@0.2.8

## 0.2.7

### Fixes

- [#8066](https://github.com/gradio-app/gradio/pull/8066) [`624f9b9`](https://github.com/gradio-app/gradio/commit/624f9b9477f74a581a6c14119234f9efdfcda398) - make gradio dev tools a local dependency rather than bundling.  Thanks @pngwn!

### Dependency updates

- @gradio/column@0.1.1
- @gradio/tabs@0.2.7
- @gradio/utils@0.4.0

## 0.2.6

### Dependency updates

- @gradio/utils@0.3.2
- @gradio/tabs@0.2.6

## 0.2.5

### Dependency updates

- @gradio/utils@0.3.1
- @gradio/tabs@0.2.5

## 0.2.4

### Patch Changes

- Updated dependencies [[`ba3ec13`](https://github.com/gradio-app/gradio/commit/ba3ec1300e81e64be7389d759b89284c66473158)]:
  - @gradio/tabs@0.2.4

## 0.2.3

### Patch Changes

- Updated dependencies [[`065c5b1`](https://github.com/gradio-app/gradio/commit/065c5b163c4badb9d9cbd06d627fb4ba086003e7)]:
  - @gradio/utils@0.3.0
  - @gradio/tabs@0.2.3

## 0.2.2

### Fixes

- [#7220](https://github.com/gradio-app/gradio/pull/7220) [`3b8dfc6`](https://github.com/gradio-app/gradio/commit/3b8dfc684dc0eb0544d06300fa546b23f587c63f) - Add `visible` check to Tab. Thanks [@hannahblair](https://github.com/hannahblair)!

## 0.2.1

### Patch Changes

- Updated dependencies [[`5727b92`](https://github.com/gradio-app/gradio/commit/5727b92abc8a00a675bfc0a921b38de771af947b), [`80f8fbf`](https://github.com/gradio-app/gradio/commit/80f8fbf0e8900627b9c2575bbd7c68fad8108544)]:
  - @gradio/utils@0.2.1
  - @gradio/tabs@0.2.1

## 0.2.0

### Features

- [#7018](https://github.com/gradio-app/gradio/pull/7018) [`ec28b4e`](https://github.com/gradio-app/gradio/commit/ec28b4e7c47a9233d9e3a725cc9fe8f9044dfa94) - Add `visible` and `interactive` params to `gr.Tab()`. Thanks [@hannahblair](https://github.com/hannahblair)!

## 0.1.0

### Features

- [#5498](https://github.com/gradio-app/gradio/pull/5498) [`287fe6782`](https://github.com/gradio-app/gradio/commit/287fe6782825479513e79a5cf0ba0fbfe51443d7) - Publish all components to npm. Thanks [@pngwn](https://github.com/pngwn)!

## 0.1.0-beta.8

### Patch Changes

- Updated dependencies [[`667802a6c`](https://github.com/gradio-app/gradio/commit/667802a6cdbfb2ce454a3be5a78e0990b194548a)]:
  - @gradio/utils@0.2.0-beta.6
  - @gradio/tabs@0.1.0-beta.8

## 0.1.0-beta.7

### Features

- [#6016](https://github.com/gradio-app/gradio/pull/6016) [`83e947676`](https://github.com/gradio-app/gradio/commit/83e947676d327ca2ab6ae2a2d710c78961c771a0) - Format js in v4 branch. Thanks [@freddyaboulton](https://github.com/freddyaboulton)!

## 0.1.0-beta.6

### Features

- [#5960](https://github.com/gradio-app/gradio/pull/5960) [`319c30f3f`](https://github.com/gradio-app/gradio/commit/319c30f3fccf23bfe1da6c9b132a6a99d59652f7) - rererefactor frontend files. Thanks [@pngwn](https://github.com/pngwn)!
- [#5938](https://github.com/gradio-app/gradio/pull/5938) [`13ed8a485`](https://github.com/gradio-app/gradio/commit/13ed8a485d5e31d7d75af87fe8654b661edcca93) - V4: Use beta release versions for '@gradio' packages. Thanks [@freddyaboulton](https://github.com/freddyaboulton)!

## 0.0.6

### Patch Changes

- Updated dependencies []:
  - @gradio/utils@0.1.2
  - @gradio/tabs@0.0.7

## 0.0.5

### Features

- [#5590](https://github.com/gradio-app/gradio/pull/5590) [`d1ad1f671`](https://github.com/gradio-app/gradio/commit/d1ad1f671caef9f226eb3965f39164c256d8615c) - Attach `elem_classes` selectors to layout elements, and an id to the Tab button (for targeting via CSS/JS). Thanks [@abidlabs](https://github.com/abidlabs)!

## 0.0.4

### Patch Changes

- Updated dependencies []:
  - @gradio/utils@0.1.1
  - @gradio/tabs@0.0.5

## 0.0.3

### Patch Changes

- Updated dependencies [[`abf1c57d`](https://github.com/gradio-app/gradio/commit/abf1c57d7d85de0df233ee3b38aeb38b638477db)]:
  - @gradio/utils@0.1.0
  - @gradio/tabs@0.0.4

## 0.0.2

### Highlights

#### Improve startup performance and markdown support ([#5279](https://github.com/gradio-app/gradio/pull/5279) [`fe057300`](https://github.com/gradio-app/gradio/commit/fe057300f0672c62dab9d9b4501054ac5d45a4ec))

##### Improved markdown support

We now have better support for markdown in `gr.Markdown` and `gr.Dataframe`. Including syntax highlighting and Github Flavoured Markdown. We also have more consistent markdown behaviour and styling.

##### Various performance improvements

These improvements will be particularly beneficial to large applications.

- Rather than attaching events manually, they are now delegated, leading to a significant performance improvement and addressing a performance regression introduced in a recent version of Gradio. App startup for large applications is now around twice as fast.
- Optimised the mounting of individual components, leading to a modest performance improvement during startup (~30%).
- Corrected an issue that was causing markdown to re-render infinitely.
- Ensured that the `gr.3DModel` does re-render prematurely.

Thanks [@pngwn](https://github.com/pngwn)!<|MERGE_RESOLUTION|>--- conflicted
+++ resolved
@@ -1,7 +1,5 @@
 # @gradio/tabitem
 
-<<<<<<< HEAD
-=======
 ## 0.3.3
 
 ### Dependency updates
@@ -59,7 +57,6 @@
 - @gradio/tabs@0.3.0-beta.3
 - @gradio/column@0.2.0-beta.2
 
->>>>>>> 4d908835
 ## 0.3.0-beta.4
 
 ### Dependency updates
