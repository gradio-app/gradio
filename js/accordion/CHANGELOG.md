--- conflicted
+++ resolved
@@ -1,7 +1,5 @@
 # @gradio/accordion
 
-<<<<<<< HEAD
-=======
 ## 0.4.5
 
 ### Dependency updates
@@ -49,7 +47,6 @@
 - @gradio/atoms@0.9.0-beta.5
 - @gradio/column@0.2.0-beta.2
 
->>>>>>> 4d908835
 ## 0.3.23-beta.4
 
 ### Dependency updates
