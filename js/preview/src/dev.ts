import { join } from "path";
import * as fs from "fs";
import { createServer, createLogger } from "vite";
import { plugins, make_gradio_plugin } from "./plugins";
import { examine_module } from "./index";

const vite_messages_to_ignore = [
	"Default and named imports from CSS files are deprecated.",
	"The above dynamic import cannot be analyzed by Vite."
];

const logger = createLogger();
const originalWarning = logger.warn;
logger.warn = (msg, options) => {
	if (vite_messages_to_ignore.some((m) => msg.includes(m))) return;

	originalWarning(msg, options);
};

interface ServerOptions {
	component_dir: string;
	root_dir: string;
	frontend_port: number;
	backend_port: number;
	host: string;
	python_path: string;
}

export async function create_server({
	component_dir,
	root_dir,
	frontend_port,
	backend_port,
	host,
	python_path
}: ServerOptions): Promise<void> {
	process.env.gradio_mode = "dev";
<<<<<<< HEAD
	const [imports, config] = await generate_imports(component_dir, root_dir);
=======
	const imports = generate_imports(component_dir, root_dir, python_path);
>>>>>>> 487db7b5

	const svelte_dir = join(root_dir, "assets", "svelte");

	try {
		const server = await createServer({
			esbuild: false,
			customLogger: logger,
			mode: "development",
			configFile: false,
			root: root_dir,

			server: {
				port: frontend_port,
				host: host,
				fs: {
					allow: [root_dir, component_dir]
				}
			},
			plugins: [
				...plugins(config),
				make_gradio_plugin({
					mode: "dev",
					backend_port,
					svelte_dir,
					imports
				})
			]
		});

		await server.listen();

		console.info(
			`[orange3]Frontend Server[/] (Go here): ${server.resolvedUrls?.local}`
		);
	} catch (e) {
		console.error(e);
	}
}

function find_frontend_folders(start_path: string): string[] {
	if (!fs.existsSync(start_path)) {
		console.warn("No directory found at:", start_path);
		return [];
	}

	if (fs.existsSync(join(start_path, "pyproject.toml"))) return [start_path];

	const results: string[] = [];
	const dir = fs.readdirSync(start_path);
	dir.forEach((dir) => {
		const filepath = join(start_path, dir);
		if (fs.existsSync(filepath)) {
			if (fs.existsSync(join(filepath, "pyproject.toml")))
				results.push(filepath);
		}
	});

	return results;
}

function to_posix(_path: string): string {
	const isExtendedLengthPath = /^\\\\\?\\/.test(_path);
	const hasNonAscii = /[^\u0000-\u0080]+/.test(_path); // eslint-disable-line no-control-regex

	if (isExtendedLengthPath || hasNonAscii) {
		return _path;
	}

	return _path.replace(/\\/g, "/");
}

<<<<<<< HEAD
export interface ComponentConfig {
	plugins: any[];
	svelte: {
		preprocess: unknown[];
	};
}

async function generate_imports(
	component_dir: string,
	root: string
): Promise<[string, ComponentConfig]> {
=======
function generate_imports(
	component_dir: string,
	root: string,
	python_path: string
): string {
>>>>>>> 487db7b5
	const components = find_frontend_folders(component_dir);

	const component_entries = components.flatMap((component) => {
		return examine_module(component, root, python_path, "dev");
	});
	if (component_entries.length === 0) {
		console.info(
			`No custom components were found in ${component_dir}. It is likely that dev mode does not work properly. Please pass the --gradio-path and --python-path CLI arguments so that gradio uses the right executables.`
		);
	}

	let component_config = {
		plugins: [],
		svelte: {
			preprocess: []
		}
	};

	await Promise.all(
		component_entries.map(async (component) => {
			if (
				component.frontend_dir &&
				fs.existsSync(join(component.frontend_dir, "gradio.config.js"))
			) {
				const m = await import(
					join(component.frontend_dir, "gradio.config.js")
				);

				component_config.plugins = m.default.plugins || [];
				component_config.svelte.preprocess = m.default.svelte?.preprocess || [];
			} else {
			}
		})
	);

	const imports = component_entries.reduce((acc, component) => {
		const pkg = JSON.parse(
			fs.readFileSync(join(component.frontend_dir, "package.json"), "utf-8")
		);

		const exports: Record<string, string | undefined> = {
			component: pkg.exports["."],
			example: pkg.exports["./example"]
		};

		if (!exports.component)
			throw new Error(
				"Could not find component entry point. Please check the exports field of your package.json."
			);

		const example = exports.example
			? `example: () => import("${to_posix(
					join(component.frontend_dir, exports.example)
			  )}"),\n`
			: "";
		return `${acc}"${component.component_class_id}": {
			${example}
			component: () => import("${to_posix(
				join(component.frontend_dir, exports.component)
			)}")
			},\n`;
	}, "");

	return [`{${imports}}`, component_config];
}<|MERGE_RESOLUTION|>--- conflicted
+++ resolved
@@ -35,11 +35,11 @@
 	python_path
 }: ServerOptions): Promise<void> {
 	process.env.gradio_mode = "dev";
-<<<<<<< HEAD
-	const [imports, config] = await generate_imports(component_dir, root_dir);
-=======
-	const imports = generate_imports(component_dir, root_dir, python_path);
->>>>>>> 487db7b5
+	const [imports, config] = await generate_imports(
+		component_dir,
+		root_dir,
+		python_path
+	);
 
 	const svelte_dir = join(root_dir, "assets", "svelte");
 
@@ -111,7 +111,6 @@
 	return _path.replace(/\\/g, "/");
 }
 
-<<<<<<< HEAD
 export interface ComponentConfig {
 	plugins: any[];
 	svelte: {
@@ -121,15 +120,9 @@
 
 async function generate_imports(
 	component_dir: string,
-	root: string
-): Promise<[string, ComponentConfig]> {
-=======
-function generate_imports(
-	component_dir: string,
 	root: string,
 	python_path: string
-): string {
->>>>>>> 487db7b5
+): Promise<[string, ComponentConfig]> {
 	const components = find_frontend_folders(component_dir);
 
 	const component_entries = components.flatMap((component) => {
