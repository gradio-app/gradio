import { join } from "path";
import * as fs from "fs";
import { createServer, createLogger } from "vite";
import { plugins, make_gradio_plugin } from "./plugins";
import { examine_module } from "./index";

const vite_messages_to_ignore = [
	"Default and named imports from CSS files are deprecated.",
	"The above dynamic import cannot be analyzed by Vite."
];

const logger = createLogger();
const originalWarning = logger.warn;
logger.warn = (msg, options) => {
	if (vite_messages_to_ignore.some((m) => msg.includes(m))) return;

	originalWarning(msg, options);
};

interface ServerOptions {
	component_dir: string;
	root_dir: string;
	frontend_port: number;
	backend_port: number;
	host: string;
}

export async function create_server({
	component_dir,
	root_dir,
	frontend_port,
	backend_port,
	host
}: ServerOptions): Promise<void> {
	process.env.gradio_mode = "dev";
	const imports = generate_imports(component_dir, root_dir);

	const NODE_DIR = join(root_dir, "..", "..", "node", "dev");
	const svelte_dir = join(root_dir, "assets", "svelte");

	try {
		const server = await createServer({
			esbuild: false,
			customLogger: logger,
			mode: "development",
			configFile: false,
			root: root_dir,

			optimizeDeps: {
				disabled: true
			},
			server: {
				port: frontend_port,
				host: host,
				fs: {
					strict: false,
<<<<<<< HEAD
					allow: [root_dir, NODE_DIR, component_dir, join(component_dir, "example")]
=======
					allow: [root_dir, NODE_DIR, component_dir]
>>>>>>> 9ff0c781
				}
			},
			plugins: [
				...plugins,
				make_gradio_plugin({
					mode: "dev",
					backend_port,
					svelte_dir,
					imports
				})
			]
		});

		await server.listen();

		console.info(
			`[orange3]Frontend Server[/] (Go here): ${server.resolvedUrls?.local}`
		);
	} catch (e) {
		console.error(e);
	}
}

function find_frontend_folders(start_path: string): string[] {
	if (!fs.existsSync(start_path)) {
		console.warn("No directory found at:", start_path);
		return [];
	}

	if (fs.existsSync(join(start_path, "pyproject.toml"))) return [start_path];

	const results: string[] = [];
	const dir = fs.readdirSync(start_path);
	dir.forEach((dir) => {
		const filepath = join(start_path, dir);
		if (fs.existsSync(filepath)) {
			if (fs.existsSync(join(filepath, "pyproject.toml")))
				results.push(filepath);
		}
	});

	return results;
}

function to_posix(_path: string): string {
	const isExtendedLengthPath = /^\\\\\?\\/.test(_path);
	const hasNonAscii = /[^\u0000-\u0080]+/.test(_path); // eslint-disable-line no-control-regex

	if (isExtendedLengthPath || hasNonAscii) {
		return _path;
	}

	return _path.replace(/\\/g, "/");
}

function generate_imports(component_dir: string, root: string): string {
	const components = find_frontend_folders(component_dir);

	const component_entries = components.flatMap((component) => {
		return examine_module(component, root, "dev");
	});

	const imports = component_entries.reduce((acc, component) => {
		const pkg = JSON.parse(
			fs.readFileSync(join(component.frontend_dir, "package.json"), "utf-8")
		);

		const exports: Record<string, string | undefined> = {
			component: pkg.exports["."],
			example: pkg.exports["./example"]
		};

		const example_dir = to_posix(join(component.frontend_dir, 'example'))
		console.log("example_dir", example_dir);
		console.log("component_dir", component.frontend_dir);

		const example = exports.example
<<<<<<< HEAD
			? `example: () => import("${example_dir}"),\n`
=======
			? `example: () => import("${to_posix(
					join(component.frontend_dir, exports.example)
			  )}"),\n`
>>>>>>> 9ff0c781
			: "";
		return `${acc}"${component.component_class_id}": {
			${example}
			component: () => import("${to_posix(component.frontend_dir)}")
			},\n`;
	}, "");

	return `{${imports}}`;
}<|MERGE_RESOLUTION|>--- conflicted
+++ resolved
@@ -54,11 +54,7 @@
 				host: host,
 				fs: {
 					strict: false,
-<<<<<<< HEAD
-					allow: [root_dir, NODE_DIR, component_dir, join(component_dir, "example")]
-=======
 					allow: [root_dir, NODE_DIR, component_dir]
->>>>>>> 9ff0c781
 				}
 			},
 			plugins: [
@@ -136,13 +132,9 @@
 		console.log("component_dir", component.frontend_dir);
 
 		const example = exports.example
-<<<<<<< HEAD
-			? `example: () => import("${example_dir}"),\n`
-=======
 			? `example: () => import("${to_posix(
 					join(component.frontend_dir, exports.example)
 			  )}"),\n`
->>>>>>> 9ff0c781
 			: "";
 		return `${acc}"${component.component_class_id}": {
 			${example}
