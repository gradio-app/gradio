import { ChildProcess, spawn, spawnSync } from "node:child_process";
import * as net from "net";

import { create_server } from "./dev";
import { make_build } from "./build";
import { join } from "path";

export interface ComponentMeta {
	name: string;
	template_dir: string;
	frontend_dir: string;
	component_class_id: string;
}

const args = process.argv.slice(2);
// get individual args as `--arg value` or `value`

function parse_args(args: string[]): Record<string, string> {
	const arg_map: Record<string, string> = {};
	for (let i = 0; i < args.length; i++) {
		const arg = args[i];
		if (arg.startsWith("--")) {
			const name = arg.slice(2);
			const value = args[i + 1];
			arg_map[name] = value;
			i++;
		}
	}
	return arg_map;
}

const parsed_args = parse_args(args);

async function run(): Promise<void> {
<<<<<<< HEAD
	if (parsed_args.mode === "build") {
		await make_build({
			component_dir: parsed_args["component-directory"],
			root_dir: parsed_args.root
		});
	} else {
		const [backend_port, frontend_port] = await find_free_ports(7860, 8860);
		const options = {
			component_dir: parsed_args["component-directory"],
			root_dir: parsed_args.root,
			frontend_port,
			backend_port,
			...parsed_args
		};
		process.env.GRADIO_BACKEND_PORT = backend_port.toString();

		const _process = spawn(
			`gradio`,
			[parsed_args.app, "--watch-dirs", options.component_dir],
			{
				shell: true,
				stdio: "pipe",
				cwd: process.cwd(),
				env: {
					...process.env,
					GRADIO_SERVER_PORT: backend_port.toString(),
					PYTHONUNBUFFERED: "true"
				}
=======
	const [backend_port, frontend_port] = await find_free_ports(7860, 8860);
	const options = {
		component_dir: parsed_args["component-directory"],
		root_dir: parsed_args.root,
		frontend_port,
		backend_port,
		host: parsed_args.host,
		...parsed_args
	};
	process.env.GRADIO_BACKEND_PORT = backend_port.toString();

	const _process = spawn(
		`gradio`,
		[parsed_args.app, "--watch-dirs", options.component_dir],
		{
			shell: true,
			stdio: "pipe",
			cwd: process.cwd(),
			env: {
				...process.env,
				GRADIO_SERVER_PORT: backend_port.toString(),
				PYTHONUNBUFFERED: "true"
>>>>>>> fdd254c4
			}
		);

		_process.stdout.setEncoding("utf8");

		function std_out(data: Buffer): void {
			const _data = data.toString();

			if (_data.includes("Running on")) {
				create_server({
					component_dir: options.component_dir,
					root_dir: options.root_dir,
					frontend_port,
					backend_port
				});
			}

			process.stdout.write(_data);
		}

		_process.stdout.on("data", std_out);
		_process.stderr.on("data", std_out);
		_process.on("exit", () => kill_process(_process));
		_process.on("close", () => kill_process(_process));
		_process.on("disconnect", () => kill_process(_process));
	}
}

function kill_process(process: ChildProcess): void {
	process.kill("SIGKILL");
}

export { create_server };

run();

export async function find_free_ports(
	start_port: number,
	end_port: number
): Promise<[number, number]> {
	let found_ports: number[] = [];

	for (let port = start_port; port < end_port; port++) {
		if (await is_free_port(port)) {
			found_ports.push(port);
			if (found_ports.length === 2) {
				return [found_ports[0], found_ports[1]];
			}
		}
	}

	throw new Error(
		`Could not find free ports: there were not enough ports available.`
	);
}

export function is_free_port(port: number): Promise<boolean> {
	return new Promise((accept, reject) => {
		const sock = net.createConnection(port, "127.0.0.1");
		sock.once("connect", () => {
			sock.end();
			accept(false);
		});
		sock.once("error", (e) => {
			sock.destroy();
			//@ts-ignore
			if (e.code === "ECONNREFUSED") {
				accept(true);
			} else {
				reject(e);
			}
		});
	});
}

export function examine_module(
	component_dir: string,
	root: string,
	mode: "build" | "dev"
): ComponentMeta[] {
	const _process = spawnSync(
		"python",
		[join(root, "..", "..", "node", "examine.py"), "-m", mode],
		{
			cwd: join(component_dir, "backend"),
			stdio: "pipe"
		}
	);

	return _process.stdout
		.toString()
		.trim()
		.split("\n")
		.map((line) => {
			const [name, template_dir, frontend_dir, component_class_id] =
				line.split("~|~|~|~");

			return {
				name: name.trim(),
				template_dir: template_dir.trim(),
				frontend_dir: frontend_dir.trim(),
				component_class_id: component_class_id.trim()
			};
		});
}<|MERGE_RESOLUTION|>--- conflicted
+++ resolved
@@ -32,7 +32,6 @@
 const parsed_args = parse_args(args);
 
 async function run(): Promise<void> {
-<<<<<<< HEAD
 	if (parsed_args.mode === "build") {
 		await make_build({
 			component_dir: parsed_args["component-directory"],
@@ -45,6 +44,7 @@
 			root_dir: parsed_args.root,
 			frontend_port,
 			backend_port,
+			host: parsed_args.host,
 			...parsed_args
 		};
 		process.env.GRADIO_BACKEND_PORT = backend_port.toString();
@@ -61,30 +61,6 @@
 					GRADIO_SERVER_PORT: backend_port.toString(),
 					PYTHONUNBUFFERED: "true"
 				}
-=======
-	const [backend_port, frontend_port] = await find_free_ports(7860, 8860);
-	const options = {
-		component_dir: parsed_args["component-directory"],
-		root_dir: parsed_args.root,
-		frontend_port,
-		backend_port,
-		host: parsed_args.host,
-		...parsed_args
-	};
-	process.env.GRADIO_BACKEND_PORT = backend_port.toString();
-
-	const _process = spawn(
-		`gradio`,
-		[parsed_args.app, "--watch-dirs", options.component_dir],
-		{
-			shell: true,
-			stdio: "pipe",
-			cwd: process.cwd(),
-			env: {
-				...process.env,
-				GRADIO_SERVER_PORT: backend_port.toString(),
-				PYTHONUNBUFFERED: "true"
->>>>>>> fdd254c4
 			}
 		);
 
