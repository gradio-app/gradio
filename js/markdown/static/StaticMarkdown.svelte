<script lang="ts">
	import type { Gradio } from "@gradio/utils";
	import Markdown from "./Markdown.svelte";

	import { StatusTracker } from "@gradio/statustracker";
	import type { LoadingStatus } from "@gradio/statustracker";
	import { Block } from "@gradio/atoms";

	export let label: string;
	export let elem_id = "";
	export let elem_classes: string[] = [];
	export let visible = true;
	export let value = "";
	export let loading_status: LoadingStatus;
	export let rtl = false;
<<<<<<< HEAD
	export let gradio: Gradio<{
		change: never;
	}>;
=======
	export let latex_delimiters: {
		left: string;
		right: string;
		display: boolean;
	}[];
>>>>>>> 502f1015

	$: label, gradio.dispatch("change");
</script>

<Block {visible} {elem_id} {elem_classes} container={false}>
	<StatusTracker {...loading_status} variant="center" />
	<div class:pending={loading_status?.status === "pending"}>
		<Markdown
			min_height={loading_status && loading_status.status !== "complete"}
			{value}
			{elem_id}
			{elem_classes}
			{visible}
			{rtl}
<<<<<<< HEAD
			on:change={() => gradio.dispatch("change")}
=======
			{latex_delimiters}
			on:change
>>>>>>> 502f1015
		/>
	</div>
</Block>

<style>
	div {
		transition: 150ms;
	}

	.pending {
		opacity: 0.2;
	}
</style><|MERGE_RESOLUTION|>--- conflicted
+++ resolved
@@ -13,17 +13,14 @@
 	export let value = "";
 	export let loading_status: LoadingStatus;
 	export let rtl = false;
-<<<<<<< HEAD
 	export let gradio: Gradio<{
 		change: never;
 	}>;
-=======
 	export let latex_delimiters: {
 		left: string;
 		right: string;
 		display: boolean;
 	}[];
->>>>>>> 502f1015
 
 	$: label, gradio.dispatch("change");
 </script>
@@ -38,12 +35,8 @@
 			{elem_classes}
 			{visible}
 			{rtl}
-<<<<<<< HEAD
 			on:change={() => gradio.dispatch("change")}
-=======
 			{latex_delimiters}
-			on:change
->>>>>>> 502f1015
 		/>
 	</div>
 </Block>
