--- conflicted
+++ resolved
@@ -11,9 +11,6 @@
 		right: string;
 		display: boolean;
 	}[];
-<<<<<<< HEAD
-=======
-	export let root: string;
 
 	function truncate_text(text: string | null, max_length = 60): string {
 		if (!text) return "";
@@ -21,7 +18,6 @@
 		if (str.length <= max_length) return str;
 		return str.slice(0, max_length) + "...";
 	}
->>>>>>> 992f84bc
 </script>
 
 <div
