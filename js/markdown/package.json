{
	"name": "@gradio/markdown",
<<<<<<< HEAD
	"version": "0.10.0-beta.4",
=======
	"version": "0.11.1",
>>>>>>> 4d908835
	"description": "Gradio UI packages",
	"type": "module",
	"author": "",
	"license": "ISC",
	"private": false,
	"main_changeset": true,
	"main": "Index.svelte",
	"exports": {
		".": {
			"gradio": "./Index.svelte",
			"svelte": "./dist/Index.svelte",
			"types": "./dist/Index.svelte.d.ts"
		},
		"./example": {
			"gradio": "./Example.svelte",
			"svelte": "./dist/Example.svelte",
			"types": "./dist/Example.svelte.d.ts"
		},
		"./package.json": "./package.json"
	},
	"dependencies": {
		"@gradio/atoms": "workspace:^",
		"@gradio/icons": "workspace:^",
		"@gradio/statustracker": "workspace:^",
		"@gradio/utils": "workspace:^",
<<<<<<< HEAD
		"@types/dompurify": "^3.0.2",
		"@types/katex": "^0.16.0",
		"@types/prismjs": "1.26.4",
		"amuchina": "^1.0.12",
		"dom-parser": "^1.1.5",
		"github-slugger": "^2.0.0",
		"isomorphic-dompurify": "^2.14.0",
		"katex": "^0.16.7",
		"marked": "^12.0.0",
		"marked-gfm-heading-id": "^3.1.2",
		"marked-highlight": "^2.0.1",
		"prismjs": "1.29.0",
		"sanitize-html": "^2.13.0"
=======
		"@gradio/markdown-code": "workspace:^"
>>>>>>> 4d908835
	},
	"devDependencies": {
		"@gradio/preview": "workspace:^",
		"@types/sanitize-html": "^2.13.0"
	},
	"peerDependencies": {
		"svelte": "^4.0.0"
	},
	"repository": {
		"type": "git",
		"url": "git+https://github.com/gradio-app/gradio.git",
		"directory": "js/markdown"
	}
}<|MERGE_RESOLUTION|>--- conflicted
+++ resolved
@@ -1,10 +1,6 @@
 {
 	"name": "@gradio/markdown",
-<<<<<<< HEAD
-	"version": "0.10.0-beta.4",
-=======
 	"version": "0.11.1",
->>>>>>> 4d908835
 	"description": "Gradio UI packages",
 	"type": "module",
 	"author": "",
@@ -30,23 +26,7 @@
 		"@gradio/icons": "workspace:^",
 		"@gradio/statustracker": "workspace:^",
 		"@gradio/utils": "workspace:^",
-<<<<<<< HEAD
-		"@types/dompurify": "^3.0.2",
-		"@types/katex": "^0.16.0",
-		"@types/prismjs": "1.26.4",
-		"amuchina": "^1.0.12",
-		"dom-parser": "^1.1.5",
-		"github-slugger": "^2.0.0",
-		"isomorphic-dompurify": "^2.14.0",
-		"katex": "^0.16.7",
-		"marked": "^12.0.0",
-		"marked-gfm-heading-id": "^3.1.2",
-		"marked-highlight": "^2.0.1",
-		"prismjs": "1.29.0",
-		"sanitize-html": "^2.13.0"
-=======
 		"@gradio/markdown-code": "workspace:^"
->>>>>>> 4d908835
 	},
 	"devDependencies": {
 		"@gradio/preview": "workspace:^",
