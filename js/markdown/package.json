{
	"name": "@gradio/markdown",
	"version": "0.0.1",
	"description": "Gradio UI packages",
	"type": "module",
	"main": "./static/index.ts",
	"author": "",
	"license": "ISC",
	"private": true,
	"main_changeset": true,
	"exports": {
		".": "./static/index.ts",
		"./package.json": "./package.json",
		"./interactive": "./interactive/index.ts",
		"./static": "./static/index.ts",
		"./example": "./example/index.ts"
	},
	"dependencies": {
		"@gradio/atoms": "workspace:^",
		"@gradio/statustracker": "workspace:^",
<<<<<<< HEAD
		"@gradio/utils": "workspace:^"
=======
		"@types/dompurify": "^3.0.2",
		"@types/katex": "^0.16.0",
		"dompurify": "^3.0.3",
		"katex": "^0.16.7",
		"marked": "^7.0.0"
>>>>>>> 502f1015
	}
}<|MERGE_RESOLUTION|>--- conflicted
+++ resolved
@@ -18,14 +18,11 @@
 	"dependencies": {
 		"@gradio/atoms": "workspace:^",
 		"@gradio/statustracker": "workspace:^",
-<<<<<<< HEAD
-		"@gradio/utils": "workspace:^"
-=======
+		"@gradio/utils": "workspace:^",
 		"@types/dompurify": "^3.0.2",
 		"@types/katex": "^0.16.0",
 		"dompurify": "^3.0.3",
 		"katex": "^0.16.7",
 		"marked": "^7.0.0"
->>>>>>> 502f1015
 	}
 }