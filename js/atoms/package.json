{
	"name": "@gradio/atoms",
<<<<<<< HEAD
	"version": "0.9.0-beta.4",
=======
	"version": "0.10.1",
>>>>>>> 4d908835
	"description": "Gradio UI packages",
	"type": "module",
	"main": "src/index.ts",
	"author": "",
	"license": "ISC",
	"dependencies": {
		"@gradio/icons": "workspace:^",
		"@gradio/markdown-code": "workspace:^",
		"@gradio/utils": "workspace:^"
	},
	"peerDependencies": {
		"svelte": "^4.0.0"
	},
	"exports": {
		".": {
			"gradio": "./src/index.ts",
			"svelte": "./dist/src/index.js",
			"types": "./dist/src/index.d.ts"
		},
		"./package.json": "./package.json"
	},
	"main_changeset": true,
	"repository": {
		"type": "git",
		"url": "git+https://github.com/gradio-app/gradio.git",
		"directory": "js/atoms"
	},
	"scripts": {
		"sv-pkg": "svelte-package --input=. --cwd=../../.config/"
	}
}<|MERGE_RESOLUTION|>--- conflicted
+++ resolved
@@ -1,10 +1,6 @@
 {
 	"name": "@gradio/atoms",
-<<<<<<< HEAD
-	"version": "0.9.0-beta.4",
-=======
 	"version": "0.10.1",
->>>>>>> 4d908835
 	"description": "Gradio UI packages",
 	"type": "module",
 	"main": "src/index.ts",
