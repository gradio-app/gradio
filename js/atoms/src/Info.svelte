<script lang="ts">
<<<<<<< HEAD
	import { MarkdownCode as Markdown } from "@gradio/markdown";
=======
	import { MarkdownCode as Markdown } from "@gradio/markdown-code";
>>>>>>> 4d908835
	export let info: string;
	export let root: string;
</script>

<div>
	<Markdown {root} message={info} sanitize_html={true} />
</div>

<style>
	div > :global(.md.prose) {
		font-weight: var(--block-info-text-weight);
		font-size: var(--block-info-text-size);
		line-height: var(--line-sm);
	}
	div > :global(.md.prose *) {
		color: var(--block-info-text-color);
	}
	div {
		margin-bottom: var(--spacing-md);
	}
</style><|MERGE_RESOLUTION|>--- conflicted
+++ resolved
@@ -1,9 +1,5 @@
 <script lang="ts">
-<<<<<<< HEAD
-	import { MarkdownCode as Markdown } from "@gradio/markdown";
-=======
 	import { MarkdownCode as Markdown } from "@gradio/markdown-code";
->>>>>>> 4d908835
 	export let info: string;
 	export let root: string;
 </script>
