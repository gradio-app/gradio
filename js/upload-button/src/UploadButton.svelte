--- conflicted
+++ resolved
@@ -9,14 +9,11 @@
 	export let file_count: string;
 	export let file_types: Array<string> = ["file"];
 	export let include_file_metadata = true;
-<<<<<<< HEAD
 	export let size: "sm" | "lg" = "lg";
 	export let scale: number = 1;
 	export let min_width: number | undefined = undefined;
-=======
 	export let mode: "static" | "dynamic" = "dynamic";
 	export let variant: "primary" | "secondary" | "stop" = "secondary";
->>>>>>> 866b57b9
 
 	let hidden_upload: HTMLInputElement;
 	const dispatch = createEventDispatcher();
@@ -93,13 +90,9 @@
 	{elem_classes}
 	{visible}
 	on:click={openFileUpload}
-<<<<<<< HEAD
 	{scale}
 	{min_width}
-=======
-	{style}
 	disabled={mode === "static"}
->>>>>>> 866b57b9
 >
 	<slot />
 </Button>
