--- conflicted
+++ resolved
@@ -69,12 +69,9 @@
 		"language": "Language",
 		"display_theme": "Display Theme",
 		"pwa": "Progressive Web App",
-<<<<<<< HEAD
 		"record": "Record",
-		"stop_recording": "Stop Recording"
-=======
+		"stop_recording": "Stop Recording",
 		"run": "Run"
->>>>>>> 89132843
 	},
 	"dataframe": {
 		"incorrect_format": "Incorrect format, only CSV and TSV files are supported",
