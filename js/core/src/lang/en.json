--- conflicted
+++ resolved
@@ -70,13 +70,10 @@
 		"delete_column": "Delete column",
 		"add_column_left": "Add column to the left",
 		"add_column_right": "Add column to the right",
-<<<<<<< HEAD
 		"sort_column": "Sort column",
 		"sort_ascending": "Sort ascending",
-		"sort_descending": "Sort descending"
-=======
+		"sort_descending": "Sort descending",
 		"drop_to_upload": "Drop CSV or TSV files here to import data into dataframe"
->>>>>>> afb96c64
 	},
 	"dropdown": {
 		"dropdown": "Dropdown"
