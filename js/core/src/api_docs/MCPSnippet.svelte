<script lang="ts">
	import { Block } from "@gradio/atoms";
	import CopyButton from "./CopyButton.svelte";
	import { Tool, Prompt, Resource } from "@gradio/icons";
	import { format_latency, get_color_from_success_rate } from "./utils";

	export let mcp_server_active: boolean;
	export let mcp_server_url_streamable: string;
	export let root: string;
	export let tools: Tool[];
	export let all_tools: Tool[] = [];
	export let selected_tools: Set<string> = new Set();
	export let mcp_json_stdio: any;
	export let file_data_present: boolean;
	export let mcp_docs: string;
	export let analytics: Record<string, any>;
	export let config_snippets: Record<string, string>;

	interface ToolParameter {
		title?: string;
		type: string;
		description: string;
		format?: string;
		default?: any;
	}

	interface Tool {
		name: string;
		description: string;
		parameters: Record<string, ToolParameter>;
		expanded?: boolean;
		meta: {
			mcp_type: "tool" | "resource" | "prompt";
			file_data_present: boolean;
			endpoint_name: string;
		};
	}

	type Transport = "streamable_http" | "stdio";
	let current_transport: Transport = "streamable_http";
	let include_file_upload = true;

	const transports = [
		["streamable_http", "Streamable HTTP"],
		["stdio", "STDIO"]
	] as const;

	const tool_type_icons: Record<Tool["meta"]["mcp_type"], typeof Tool> = {
		tool: Tool,
		resource: Resource,
		prompt: Prompt
	};

	$: display_url = mcp_server_url_streamable;

	// Helper function to add/remove file upload tool from config
	function update_config_with_file_upload(
		base_config: any,
		include_upload: boolean
	): any {
		if (!base_config) return null;

		const config = JSON.parse(JSON.stringify(base_config));

		if (include_upload && file_data_present) {
			const upload_file_mcp_server = {
				command: "uvx",
				args: [
					"--from",
					"gradio[mcp]",
					"gradio",
					"upload-mcp",
<<<<<<< HEAD
					root,
=======
					mcp_server_url_streamable,
>>>>>>> 22893558
					"<UPLOAD_DIRECTORY>"
				]
			};
			config.mcpServers.upload_files_to_gradio = upload_file_mcp_server;
		} else {
			delete config.mcpServers?.upload_files_to_gradio;
		}

		return config;
	}

	$: mcp_json_streamable_http = update_config_with_file_upload(
		mcp_json_stdio
			? {
					mcpServers: {
						gradio: {
							url: mcp_server_url_streamable
						}
					}
				}
			: null,
		include_file_upload
	);

	$: mcp_json_stdio_updated = update_config_with_file_upload(
		mcp_json_stdio,
		include_file_upload
	);

	$: config_snippets = {
		streamable_http: JSON.stringify(mcp_json_streamable_http, null, 2),
		stdio: JSON.stringify(mcp_json_stdio_updated, null, 2)
	};
</script>

{#if mcp_server_active}
	<div class="transport-selection">
		<div class="snippets">
			<span class="transport-label">Transport:</span>
			{#each transports as [transport, display_name]}
				<button
					type="button"
					class="snippet {current_transport === transport
						? 'current-lang'
						: 'inactive-lang'}"
					on:click={() => (current_transport = transport)}
				>
					{display_name}
				</button>
			{/each}
		</div>
	</div>

	{#if current_transport !== "stdio"}
		<Block>
			<div class="mcp-url">
				<label for="mcp-server-url"
					><span class="status-indicator active">●</span>MCP Server URL
					(Streamable HTTP)</label
				>
				<div class="textbox">
					<input id="mcp-server-url" type="text" readonly value={display_url} />
					<CopyButton code={display_url} />
				</div>
			</div>
		</Block>
		<p>&nbsp;</p>
	{/if}

	<div class="tool-selection">
		<strong>
			{all_tools.length > 0 ? all_tools.length : tools.length} Available MCP Tools
			(<span style="display: inline-block; vertical-align: sub;"><Tool /></span
			>), Resources (<span style="display: inline-block; vertical-align: sub;"
				><Resource /></span
			>), and Prompts (<span style="display: inline-block; vertical-align: sub;"
				><Prompt /></span
			>)
		</strong>
		{#if all_tools.length > 0}
			<div class="tool-selection-controls">
				<button
					class="select-all-btn"
					on:click={() => {
						selected_tools = new Set(all_tools.map((t) => t.name));
					}}
				>
					Select All
				</button>
				<button
					class="select-none-btn"
					on:click={() => {
						selected_tools = new Set();
					}}
				>
					Select None
				</button>
			</div>
		{/if}
	</div>
	<div class="mcp-tools">
		{#each all_tools.length > 0 ? all_tools : tools as tool}
			{@const success_rate =
				analytics[tool.meta.endpoint_name]?.success_rate || 0}
			{@const color = get_color_from_success_rate(success_rate)}
			<div class="tool-item">
				<div class="tool-header-wrapper">
					{#if all_tools.length > 0}
						<input
							type="checkbox"
							class="tool-checkbox"
							checked={selected_tools.has(tool.name) ||
								current_transport !== "streamable_http"}
							disabled={current_transport !== "streamable_http"}
							style={current_transport !== "streamable_http"
								? "opacity: 0.5; cursor: not-allowed;"
								: ""}
							on:change={(e) => {
								if (e.currentTarget.checked) {
									selected_tools.add(tool.name);
								} else {
									selected_tools.delete(tool.name);
								}
								selected_tools = selected_tools;
							}}
						/>
					{/if}
					<button
						class="tool-header"
						on:click={() => (tool.expanded = !tool.expanded)}
					>
						<span style="display: inline-block">
							<span
								style="display: inline-block; padding-right: 6px; vertical-align: sub"
							>
								{#if tool_type_icons[tool.meta.mcp_type]}
									{@const Icon = tool_type_icons[tool.meta.mcp_type]}
									<Icon />
								{/if}
							</span>
							<span class="tool-name">{tool.name}</span>
							&nbsp;
							<span class="tool-description">
								{tool.description
									? tool.description
									: "⚠︎ No description provided in function docstring"}
							</span>
							{#if analytics[tool.meta.endpoint_name]}
								<span
									class="tool-analytics"
									style="color: var(--body-text-color-subdued); margin-left: 1em;"
								>
									Total requests: {analytics[tool.meta.endpoint_name]
										.total_requests}
									<span style={color}
										>({Math.round(success_rate * 100)}% successful)</span
									>
									&nbsp;|&nbsp; p50/p90/p99:
									{format_latency(
										analytics[tool.meta.endpoint_name].process_time_percentiles[
											"50th"
										]
									)}
									/
									{format_latency(
										analytics[tool.meta.endpoint_name].process_time_percentiles[
											"90th"
										]
									)}
									/
									{format_latency(
										analytics[tool.meta.endpoint_name].process_time_percentiles[
											"99th"
										]
									)}
								</span>
							{/if}
						</span>
						<span class="tool-arrow">{tool.expanded ? "▼" : "▶"}</span>
					</button>
				</div>
				{#if tool.expanded}
					<div class="tool-content">
						{#if Object.keys(tool.parameters).length > 0}
							<div class="tool-parameters">
								{#each Object.entries(tool.parameters) as [name, param]}
									<div class="parameter">
										<code>{name}</code>
										<span class="parameter-type">
											({param.type}{param.default !== undefined
												? `, default: ${JSON.stringify(param.default)}`
												: ""})
										</span>
										<p class="parameter-description">
											{param.description
												? param.description
												: "⚠︎ No description for this parameter in function docstring"}
										</p>
									</div>
								{/each}
							</div>
						{:else}
							<p>Takes no input parameters</p>
						{/if}
					</div>
				{/if}
			</div>
		{/each}
	</div>
	<p>&nbsp;</p>

	<div class:hidden={current_transport !== "streamable_http"}>
		<strong>Streamable HTTP Transport</strong>: To add this MCP to clients that
		support Streamable HTTP, simply add the following configuration to your MCP
		config.
		<p>&nbsp;</p>
		<Block>
			<code>
				<div class="copy">
					<CopyButton code={config_snippets.streamable_http} />
				</div>
				<div>
					<pre>{config_snippets.streamable_http}</pre>
				</div>
			</code>
		</Block>
	</div>
	<div class:hidden={current_transport !== "stdio"}>
		<strong>STDIO Transport</strong>: For clients that only support stdio (e.g.
		Claude Desktop), first
		<a href="https://nodejs.org/en/download/" target="_blank">install Node.js</a
		>. Then, you can use the following command:
		<p>&nbsp;</p>
		<Block>
			<code>
				<div class="copy">
					<CopyButton code={config_snippets.stdio} />
				</div>
				<div>
					<pre>{config_snippets.stdio}</pre>
				</div>
			</code>
		</Block>
	</div>
	{#if file_data_present}
		<div class="file-upload-section">
			<label class="checkbox-label">
				<input
					type="checkbox"
					bind:checked={include_file_upload}
					class="checkbox"
				/>
				Include Gradio file upload tool
			</label>
			<p class="file-upload-explanation">
				The <code>upload_files_to_gradio</code> tool uploads files from your
				local <code>UPLOAD_DIRECTORY</code> (or any of its subdirectories) to
				the Gradio app. This is needed because MCP servers require files to be
				provided as URLs. You can omit this tool if you prefer to upload files
				manually. This tool requires
				<a
					href="https://docs.astral.sh/uv/getting-started/installation/"
					target="_blank">uv</a
				> to be installed.
			</p>
		</div>
	{/if}

	<p>&nbsp;</p>
	<p>
		<a href={mcp_docs} target="_blank">
			Read more about MCP in the Gradio docs
		</a>
	</p>
{:else}
	This Gradio app can also serve as an MCP server, with an MCP tool
	corresponding to each API endpoint. To enable this, launch this Gradio app
	with <code>.launch(mcp_server=True)</code> or set the
	<code>GRADIO_MCP_SERVER</code>
	env variable to
	<code>"True"</code>.
{/if}

<style>
	.tool-analytics {
		font-size: 0.95em;
		color: var(--body-text-color-subdued);
	}
	.transport-selection {
		margin-bottom: var(--size-4);
	}

	.snippets {
		display: flex;
		align-items: center;
		margin-bottom: var(--size-4);
	}

	.snippets > * + * {
		margin-left: var(--size-2);
	}

	.transport-label {
		font-weight: 600;
		color: var(--body-text-color);
		margin-right: var(--size-2);
	}

	.file-upload-section {
		margin-top: var(--size-4);
		padding: var(--size-3);
		border: 1px solid var(--border-color-primary);
		border-radius: var(--radius-md);
		background: var(--background-fill-secondary);
	}

	.checkbox-label {
		display: flex;
		align-items: center;
		font-weight: 600;
		color: var(--body-text-color);
		cursor: pointer;
		margin-bottom: var(--size-2);
	}

	.checkbox {
		margin-right: var(--size-2);
		width: var(--size-4);
		height: var(--size-4);
		cursor: pointer;
		accent-color: var(--color-accent);
	}

	.checkbox:checked {
		background-color: var(--color-accent);
		border-color: var(--color-accent);
	}

	.file-upload-explanation {
		margin: 0;
		color: var(--body-text-color);
	}

	.snippet {
		display: flex;
		align-items: center;
		border: 1px solid var(--border-color-primary);
		border-radius: var(--radius-md);
		padding: var(--size-1) var(--size-1-5);
		color: var(--body-text-color-subdued);
		color: var(--body-text-color);
		line-height: 1;
		user-select: none;
	}

	.current-lang {
		border: 1px solid var(--body-text-color-subdued);
		color: var(--body-text-color);
	}

	.inactive-lang {
		cursor: pointer;
		color: var(--body-text-color-subdued);
	}

	.inactive-lang:hover,
	.inactive-lang:focus {
		box-shadow: var(--shadow-drop);
		color: var(--body-text-color);
	}

	code pre {
		overflow-x: auto;
		color: var(--body-text-color);
		font-family: var(--font-mono);
		tab-size: 2;
	}

	.copy {
		position: absolute;
		top: 0;
		right: 0;
		margin-top: 5px;
		margin-right: 5px;
		z-index: 10;
	}

	.mcp-url {
		padding: var(--size-2);
		position: relative;
	}

	.mcp-url label {
		display: block;
		margin-bottom: var(--size-2);
		font-weight: 600;
		color: var(--body-text-color);
	}

	.mcp-url .textbox {
		display: flex;
		align-items: center;
		gap: var(--size-2);
		border: 1px solid var(--border-color-primary);
		border-radius: var(--radius-sm);
		padding: var(--size-2);
		background: var(--background-fill-primary);
	}

	.mcp-url input {
		flex: 1;
		border: none;
		background: none;
		color: var(--body-text-color);
		font-family: var(--font-mono);
		font-size: var(--text-md);
		width: 100%;
	}

	.mcp-url input:focus {
		outline: none;
	}

	.status-indicator {
		display: inline-block;
		margin-right: var(--size-1-5);
		position: relative;
		top: -1px;
		font-size: 0.8em;
	}

	.status-indicator.active {
		color: #4caf50;
		animation: pulse 1s infinite;
	}

	@keyframes pulse {
		0% {
			opacity: 1;
		}
		50% {
			opacity: 0.6;
		}
		100% {
			opacity: 1;
		}
	}

	.mcp-tools {
		margin-top: var(--size-4);
		border: 1px solid var(--border-color-primary);
		border-radius: var(--radius-md);
		overflow: hidden;
	}

	.tool-selection {
		display: flex;
		justify-content: space-between;
		align-items: center;
		margin-bottom: var(--size-2);
	}

	.tool-selection-controls {
		display: flex;
		gap: var(--size-2);
	}

	.select-all-btn,
	.select-none-btn {
		padding: var(--size-1) var(--size-2);
		border: 1px solid var(--border-color-primary);
		border-radius: var(--radius-sm);
		background: var(--background-fill-primary);
		color: var(--body-text-color);
		cursor: pointer;
		font-size: var(--text-sm);
	}

	.select-all-btn:hover,
	.select-none-btn:hover {
		background: var(--background-fill-secondary);
	}

	.tool-item {
		border-bottom: 1px solid var(--border-color-primary);
	}

	.tool-item:last-child {
		border-bottom: none;
	}

	.tool-header-wrapper {
		display: flex;
		align-items: center;
	}

	.tool-checkbox {
		margin-left: var(--size-3);
		margin-right: var(--size-2);
		width: var(--size-4);
		height: var(--size-4);
		cursor: pointer;
		accent-color: var(--color-accent);
	}

	.tool-checkbox:checked {
		background-color: var(--color-accent);
		border-color: var(--color-accent);
	}

	.tool-header {
		flex: 1;
		display: flex;
		justify-content: space-between;
		align-items: center;
		padding: var(--size-3);
		background: var(--background-fill-primary);
		border: none;
		cursor: pointer;
		text-align: left;
	}

	.tool-header:hover {
		background: var(--background-fill-secondary);
	}

	.tool-name {
		font-family: var(--font-mono);
		font-weight: 600;
	}

	.tool-arrow {
		color: var(--body-text-color-subdued);
	}

	.tool-content {
		padding: var(--size-3);
		background: var(--background-fill-secondary);
	}

	.tool-description {
		margin-bottom: var(--size-3);
		color: var(--body-text-color);
	}
	.parameter {
		margin-bottom: var(--size-2);
		padding: var(--size-2);
		background: var(--background-fill-primary);
		border-radius: var(--radius-sm);
	}

	.parameter code {
		font-weight: 600;
		color: var(--color-accent);
	}

	.parameter-type {
		color: var(--body-text-color-subdued);
		margin-left: var(--size-1);
	}

	.parameter-description {
		margin-top: var(--size-1);
		color: var(--body-text-color);
	}

	a {
		text-decoration: underline;
	}

	.hidden {
		display: none;
	}
</style><|MERGE_RESOLUTION|>--- conflicted
+++ resolved
@@ -70,11 +70,7 @@
 					"gradio[mcp]",
 					"gradio",
 					"upload-mcp",
-<<<<<<< HEAD
 					root,
-=======
-					mcp_server_url_streamable,
->>>>>>> 22893558
 					"<UPLOAD_DIRECTORY>"
 				]
 			};
