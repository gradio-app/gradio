<script lang="ts">
	import { tick, onMount, setContext, settled } from "svelte";
	import { _ } from "svelte-i18n";
	import { Client } from "@gradio/client";
	import { writable } from "svelte/store";

	// import type { LoadingStatus, LoadingStatusCollection } from "./stores";

	import type {
		ComponentMeta,
		Dependency as IDependency,
		LayoutNode
	} from "./types";
	// import type { UpdateTransaction } from "./_init";
	import { setupi18n } from "./i18n";
	import type { ThemeMode, Payload } from "./types";
	import { Toast } from "@gradio/statustracker";
	import type { ToastMessage } from "@gradio/statustracker";
	import { type ShareData, type ValueData, GRADIO_ROOT } from "@gradio/utils";

	import MountComponents from "./MountComponents.svelte";
	import { prefix_css } from "./css";
	import { reactive_formatter } from "./gradio_helper";

	import type ApiDocsInterface from "./api_docs/ApiDocs.svelte";
	import type ApiRecorderInterface from "./api_docs/ApiRecorder.svelte";
	import type SettingsInterface from "./api_docs/Settings.svelte";
	// import type { ComponentType } from "svelte";

	import logo from "./images/logo.svg";
	import api_logo from "./api_docs/img/api-logo.svg";
	import settings_logo from "./api_docs/img/settings-logo.svg";
	import record_stop from "./api_docs/img/record-stop.svg";
	import { AppTree } from "./init.svelte";
	// import type {
	// 	LogMessage,
	// 	RenderMessage,
	// 	StatusMessage,
	// } from "@gradio/client";
	import * as screen_recorder from "./screen_recorder";

	import { DependencyManager } from "./dependency";

	let {
		root,
		components,
		layout,
		dependencies,
		title,
		target,
		autoscroll,
		footer_links,
		control_page_title,
		app_mode,
		theme_mode,
		app,
		space_id,
		version,
		js,
		fill_height,
		username,
		api_prefix,
		max_file_size,
		initial_layout,
		css,
		vibe_mode,
		search_params,
		render_complete = false,
		ready = $bindable(false)
	}: {
		root: string;
		components: ComponentMeta[];
		layout: LayoutNode;
		dependencies: IDependency[];
		title: string;
		target: HTMLElement;
		autoscroll: boolean;
		footer_links: string[];
		control_page_title: boolean;
		app_mode: boolean;
		theme_mode: ThemeMode;
		app: Awaited<ReturnType<typeof Client.connect>>;
		space_id: string | null;
		version: string;
		js: string | null;
		fill_height: boolean;
		username: string | null;
		api_prefix: string;
		max_file_size: number | undefined;
		initial_layout: ComponentMeta | undefined;
		css: string | null | undefined;
		vibe_mode: boolean;
		search_params: URLSearchParams;
		render_complete: boolean;
		ready: boolean;
	} = $props();

	components.forEach((comp) => {
		if (!comp.props.i18n) {
			comp.props.i18n = $reactive_formatter;
		}
	});

	let app_tree = new AppTree(
		components,
		layout,
		dependencies,
		{
			root,
			theme: theme_mode,
			version,
			api_prefix,
			max_file_size,
			autoscroll
		},
		app,
		$reactive_formatter
	);

	setContext(GRADIO_ROOT, {
		register: app_tree.register_component.bind(app_tree),
		dispatcher: gradio_event_dispatcher
	});

	let messages: (ToastMessage & { fn_index: number })[] = $state([]);

	function gradio_event_dispatcher(
		id: number,
		event: string,
		data: unknown
	): void {
		if (event === "share") {
			const { title, description } = data as ShareData;
			// trigger_share(title, description);
			// TODO: lets combine all of the into a log type with levels
		} else if (event === "error") {
			new_message("Error", data, -1, event, 10, true);
		} else if (event === "warning") {
			new_message("Warning", data, -1, event, 10, true);
		} else if (event === "info") {
			new_message("Info", data, -1, event, 10, true);
		} else if (event == "clear_status") {
			app_tree.update_state(
				id,
				{
					loading_status: {}
				},
				false
			);
			dep_manager.clear_loading_status(id);
			// TODO: the loading_status store should handle this via a method
			// update_status(id, "complete", data);
		} else if (event == "close_stream") {
			dep_manager.close_stream(id);
		} else {
			// Tabs are a bit weird. The Tabs component dispatches 'select' events
			// but the target id corresponds to the child Tab component that was selected.
			// So the id we get from the dispatcher belongs to the Tabs,
			// so we need to pull out the correct id here.
			if (event === "select" && id in app_tree.initial_tabs) {
				// this is the id of the selected tab
				id = data.id;
			}
			dep_manager.dispatch({
				type: "event",
				event_name: event,
				target_id: id,
				event_data: data
			});
		}
	}

	let api_calls: Payload[] = $state([]);
	// We need a callback to add to api_calls from the DependencyManager
	// We can't update a state variable from inside the DependencyManager because
	// svelte won't see it and won't update the UI.
	let add_to_api_calls = (payload: Payload): void => {
		api_calls = [...api_calls, payload];
	};

	const dep_manager = new DependencyManager(
		dependencies,
		app,
		app_tree.update_state.bind(app_tree),
		app_tree.get_state.bind(app_tree),
		app_tree.rerender.bind(app_tree),
		new_message,
		add_to_api_calls
	);

	let old_dependencies = dependencies;
	// $: if (
	// 	dependencies !== old_dependencies &&
	// 	render_complete &&
	// 	!layout_creating
	// ) {
	// 	// re-run load triggers in SSR mode when page changes
	// 	// handle_load_triggers();
	// 	old_dependencies = dependencies;
	// }

	let vibe_editor_width = 350;

	// export let
	let api_docs_visible = $derived(
		search_params.get("view") === "api" && footer_links.includes("api")
	);
	let settings_visible = $derived(search_params.get("view") === "settings");
	let api_recorder_visible = $derived(
		search_params.get("view") === "api-recorder" && footer_links.includes("api")
	);
	let allow_zoom = true;
	let allow_video_trim = true;

	// Lazy component loading state
	let ApiDocs: ComponentType<ApiDocsInterface> | null = null;
	let ApiRecorder: ComponentType<ApiRecorderInterface> | null = null;
	let Settings: ComponentType<SettingsInterface> | null = null;
	let VibeEditor: ComponentType | null = null;

	async function loadApiDocs(): Promise<void> {
		if (!ApiDocs || !ApiRecorder) {
			const api_docs_module = await import("./api_docs/ApiDocs.svelte");
			const api_recorder_module = await import("./api_docs/ApiRecorder.svelte");
			if (!ApiDocs) ApiDocs = api_docs_module.default;
			if (!ApiRecorder) ApiRecorder = api_recorder_module.default;
		}
	}

	async function loadApiRecorder(): Promise<void> {
		if (!ApiRecorder) {
			const api_recorder_module = await import("./api_docs/ApiRecorder.svelte");
			ApiRecorder = api_recorder_module.default;
		}
	}

	async function loadSettings(): Promise<void> {
		if (!Settings) {
			const settings_module = await import("./api_docs/Settings.svelte");
			Settings = settings_module.default;
		}
	}

	async function loadVibeEditor(): Promise<void> {
		if (!VibeEditor) {
			const vibe_editor_module = await import("@gradio/vibeeditor");
			VibeEditor = vibe_editor_module.default;
		}
	}

	async function set_api_docs_visible(visible: boolean): Promise<void> {
		api_recorder_visible = false;
		if (visible) {
			await loadApiDocs();
		}
		api_docs_visible = visible;
		let params = new URLSearchParams(window.location.search);
		if (visible) {
			params.set("view", "api");
		} else {
			params.delete("view");
		}
		history.replaceState(null, "", "?" + params.toString());
	}

	async function set_settings_visible(visible: boolean): Promise<void> {
		if (visible) {
			await loadSettings();
		}
		let params = new URLSearchParams(window.location.search);
		if (visible) {
			params.set("view", "settings");
		} else {
			params.delete("view");
		}
		history.replaceState(null, "", "?" + params.toString());
		settings_visible = !settings_visible;
	}

	let layout_creating = false;
	//

	function new_message(
		title: string,
		message: string,
		fn_index: number,
		type: ToastMessage["type"],
		duration: number | null = 10,
		visible = false
	): void {
		if (!visible) return;
		messages.push({
			title,
			message,
			fn_index,
			type,
			id: ++_error_id,
			duration,
			visible
		});
	}

	let _error_id = -1;

	const MESSAGE_QUOTE_RE = /^'([^]+)'$/;

	const DUPLICATE_MESSAGE = $_("blocks.long_requests_queue");
	const MOBILE_QUEUE_WARNING = $_("blocks.connection_can_break");
	const LOST_CONNECTION_MESSAGE =
		"Connection to the server was lost. Attempting reconnection...";
	const CHANGED_CONNECTION_MESSAGE =
		"Reconnected to server, but the server has changed. You may need to <a href=''>refresh the page</a>.";
	const RECONNECTION_MESSAGE = "Connection re-established.";
	const SESSION_NOT_FOUND_MESSAGE =
		"Session not found - this is likely because the machine you were connected to has changed. <a href=''>Refresh the page</a> to continue.";
	const WAITING_FOR_INPUTS_MESSAGE = $_("blocks.waiting_for_inputs");
	const SHOW_DUPLICATE_MESSAGE_ON_ETA = 15;
	const SHOW_MOBILE_QUEUE_WARNING_ON_ETA = 10;
	let is_mobile_device = false;
	let showed_duplicate_message = false;
	let showed_mobile_warning = false;
	let inputs_waiting: number[] = [];

	// as state updates are not synchronous, we need to ensure updates are flushed before triggering any requests
<<<<<<< HEAD
	function wait_then_trigger_api_call(
		dep_index: number,
		trigger_id: number | null = null,
		event_data: unknown = null
	): void {
		let _unsub = (): void => {};
		function unsub(): void {
			_unsub();
		}
		if ($scheduled_updates) {
			_unsub = scheduled_updates.subscribe((updating) => {
				if (!updating) {
					tick().then(() => {
						trigger_api_call(dep_index, trigger_id, event_data);
						unsub();
					});
				}
			});
		} else {
			trigger_api_call(dep_index, trigger_id, event_data);
		}
	}

	function filter_serializable_props(
		props: Record<string, any>
	): Record<string, any> {
		const serializable: Record<string, any> = {};
		for (const [key, value] of Object.entries(props)) {
			if (
				value === undefined ||
				typeof value === "function" ||
				value instanceof HTMLElement ||
				key === "instance" ||
				key === "component"
			) {
				continue;
			}
			if (
				value === null ||
				typeof value === "string" ||
				typeof value === "number" ||
				typeof value === "boolean" ||
				Array.isArray(value) ||
				(typeof value === "object" && value.constructor === Object)
			) {
				serializable[key] = value;
			}
		}
		return serializable;
	}

	async function get_component_value_or_event_data(
		component_id: number,
		trigger_id: number | null,
		event_data: unknown,
		need_all_props = false
	): Promise<any> {
		if (
			component_id === trigger_id &&
			event_data &&
			(event_data as ValueData).is_value_data === true
		) {
			// @ts-ignore
			return event_data.value;
		}
		if (need_all_props) {
			const component = components.find((c) => c.id === component_id);
			if (component) {
				const value = await get_data(component_id);
				const serializable_props = filter_serializable_props(component.props);
				return {
					...serializable_props,
					value: value
				};
			}
		}
		return get_data(component_id);
	}

	async function trigger_api_call(
		dep_index: number,
		trigger_id: number | null = null,
		event_data: unknown = null
	): Promise<void> {
		const _dep = dependencies.find((dep) => dep.id === dep_index);
		if (_dep === undefined) {
			return;
		}
		const dep = _dep;
		if (inputs_waiting.length > 0) {
			for (const input of inputs_waiting) {
				if (dep.inputs.includes(input)) {
					add_new_message("Warning", WAITING_FOR_INPUTS_MESSAGE, "warning");
					return;
				}
			}
		}
		const current_status = loading_status.get_status_for_fn(dep_index);
		messages = messages.filter(({ fn_index }) => fn_index !== dep_index);
		if (current_status === "pending" || current_status === "generating") {
			dep.pending_request = true;
		}

		let payload: Payload = {
			fn_index: dep_index,
			data: await Promise.all(
				dep.inputs.map((id, index) =>
					get_component_value_or_event_data(
						id,
						trigger_id,
						event_data,
						dep.component_prop_inputs &&
							dep.component_prop_inputs.includes(index)
					)
				)
			),
			event_data: dep.collects_event_data ? event_data : null,
			trigger_id: trigger_id
		};

		if (dep.frontend_fn && typeof dep.frontend_fn !== "boolean") {
			dep
				.frontend_fn(
					payload.data.concat(
						await Promise.all(dep.outputs.map((id) => get_data(id)))
					)
				)
				.then((v: unknown[]) => {
					if (dep.backend_fn) {
						payload.data = v;
						trigger_prediction(dep, payload);
					} else {
						handle_update(v, dep_index);
					}
				});
		} else if (dep.types.cancel && dep.cancels) {
			await Promise.all(
				dep.cancels.map(async (fn_index) => {
					const submission = submit_map.get(fn_index);
					submission?.cancel();
					return submission;
				})
			);
		} else {
			if (dep.backend_fn) {
				if (dep.js_implementation) {
					let js_fn = new AsyncFunction(
						`let result = await (${dep.js_implementation})(...arguments);
						return (!Array.isArray(result)) ? [result] : result;`
					);
					js_fn(...payload.data)
						.then((js_result) => {
							handle_update(js_result, dep_index);
							payload.js_implementation = true;
						})
						.catch((error) => {
							console.error(error);
							payload.js_implementation = false;
						});
				}
				trigger_prediction(dep, payload);
			}
		}

		function trigger_prediction(dep: Dependency, payload: Payload): void {
			if (dep.trigger_mode === "once") {
				if (!dep.pending_request)
					make_prediction(payload, dep.connection == "stream");
			} else if (dep.trigger_mode === "multiple") {
				make_prediction(payload, dep.connection == "stream");
			} else if (dep.trigger_mode === "always_last") {
				if (!dep.pending_request) {
					make_prediction(payload, dep.connection == "stream");
				} else {
					dep.final_event = payload;
				}
			}
		}

		async function reconnect(): Promise<void> {
			const connection_status = await app.reconnect();
			if (connection_status === "broken") {
				setTimeout(reconnect, 1000);
			} else if (connection_status === "changed") {
				broken_connection = false;
				messages = [
					new_message(
						"Changed Connection",
						CHANGED_CONNECTION_MESSAGE,
						-1,
						"info",
						3,
						true
					),
					...messages.map((m) =>
						m.message === LOST_CONNECTION_MESSAGE ? { ...m, visible: false } : m
					)
				];
			} else if (connection_status === "connected") {
				broken_connection = false;
				messages = [
					new_message(
						"Reconnected",
						RECONNECTION_MESSAGE,
						-1,
						"success",
						null,
						true
					),
					...messages.map((m) =>
						m.message === LOST_CONNECTION_MESSAGE ? { ...m, visible: false } : m
					)
				];
			}
		}

		async function make_prediction(
			payload: Payload,
			streaming = false
		): Promise<void> {
			if (allow_video_trim) {
				screen_recorder.markRemoveSegmentStart();
			}
			if (api_recorder_visible) {
				api_calls = [...api_calls, JSON.parse(JSON.stringify(payload))];
			}

			let submission: ReturnType<typeof app.submit>;
			app.set_current_payload(payload);
			if (streaming) {
				if (!submit_map.has(dep_index)) {
					dep.inputs.forEach((id) => modify_stream(id, "waiting"));
				} else if (
					submit_map.has(dep_index) &&
					dep.inputs.some((id) => get_stream_state(id) === "waiting")
				) {
					return;
				} else if (
					submit_map.has(dep_index) &&
					dep.inputs.some((id) => get_stream_state(id) === "open")
				) {
					await app.post_data(
						// @ts-ignore
						`${app.config.root + app.config.api_prefix}/stream/${submit_map.get(dep_index).event_id()}`,
						{ ...payload, session_hash: app.session_hash }
					);
					return;
				}
			}
			try {
				submission = app.submit(
					payload.fn_index,
					payload.data as unknown[],
					payload.event_data,
					payload.trigger_id
				);
			} catch (e) {
				const fn_index = 0; // Mock value for fn_index
				if (app.closed) return; // when a user navigates away in multipage app.
				messages = [
					new_message("Error", String(e), fn_index, "error"),
					...messages
				];
				loading_status.update({
					status: "error",
					fn_index,
					eta: 0,
					queue: false,
					queue_position: null
				});
				set_status($loading_status);
				return;
			}

			submit_map.set(dep_index, submission);

			for await (const message of submission) {
				if (payload.js_implementation) {
					return;
				}
				if (message.type === "data") {
					handle_data(message);
				} else if (message.type === "render") {
					handle_render(message);
				} else if (message.type === "status") {
					handle_status_update(message);
				} else if (message.type === "log") {
					handle_log(message);
				}
			}

			function handle_data(message: Payload): void {
				const { data, fn_index } = message;
				if (dep.pending_request && dep.final_event) {
					dep.pending_request = false;
					make_prediction(dep.final_event, dep.connection == "stream");
				}
				dep.pending_request = false;
				handle_update(data, fn_index);
				set_status($loading_status);
			}

			function handle_render(message: RenderMessage): void {
				const { data } = message;
				let _components: ComponentMeta[] = data.components;
				let render_layout: LayoutNode = data.layout;
				let _dependencies: Dependency[] = data.dependencies;
				let render_id = data.render_id;

				let deps_to_remove: number[] = [];
				dependencies.forEach((old_dep, i) => {
					if (old_dep.rendered_in === dep.render_id) {
						deps_to_remove.push(i);
					}
				});
				deps_to_remove.reverse().forEach((i) => {
					dependencies.splice(i, 1);
				});
				_dependencies.forEach((dep) => {
					dependencies.push(dep);
				});

				rerender_layout({
					components: _components,
					layout: render_layout,
					root: root + api_prefix,
					dependencies: dependencies,
					render_id: render_id
				});
				_dependencies.forEach((dep) => {
					if (dep.targets.some((dep) => dep[1] === "load")) {
						wait_then_trigger_api_call(dep.id);
					}
				});
			}

			function handle_log(msg: LogMessage): void {
				const { title, log, fn_index, level, duration, visible } = msg;
				messages = [
					new_message(title, log, fn_index, level, duration, visible),
					...messages
				];
			}

			function open_stream_events(
				status: StatusMessage,
				id: number,
				dep: Dependency
			): void {
				if (
					status.original_msg === "process_starts" &&
					dep.connection === "stream"
				) {
					modify_stream(id, "open");
				}
			}

			/* eslint-disable complexity */
			function handle_status_update(message: StatusMessage): void {
				if (message.code === "validation_error") {
					const dep = dependencies.find((dep) => dep.id === message.fn_index);
					if (
						dep === undefined ||
						message.message === undefined ||
						typeof message.message === "string"
					) {
						return;
					}

					const validation_error_data: {
						id: number;
						prop: string;
						value: unknown;
					}[] = [];

					message.message.forEach((message, i) => {
						if (message.is_valid) {
							return;
						}
						validation_error_data.push({
							id: dep.inputs[i],
							prop: "validation_error",
							value: message.message
						});

						validation_error_data.push({
							id: dep.inputs[i],
							prop: "loading_status",
							value: { validation_error: message.message }
						});
					});

					if (validation_error_data.length > 0) {
						update_value(validation_error_data);
						loading_status.update({
							status: "complete",
							fn_index: message.fn_index,
							eta: 0,
							queue: false,
							queue_position: null
						});
						set_status($loading_status);

						return;
					}
				}
				if (message.broken && !broken_connection) {
					messages = [
						new_message(
							"Broken Connection",
							LOST_CONNECTION_MESSAGE,
							-1,
							"error",
							null,
							true
						),
						...messages
					];

					broken_connection = true;
					setTimeout(reconnect, 1000);
				}
				if (message.session_not_found) {
					messages = [
						new_message(
							"Session Not Found",
							SESSION_NOT_FOUND_MESSAGE,
							-1,
							"error",
							null,
							true
						),
						...messages
					];
				}
				const { fn_index, ...status } = message;
				if (status.stage === "streaming" && status.time_limit) {
					dep.inputs.forEach((id) => {
						set_time_limit(id, status.time_limit);
					});
				}
				dep.inputs.forEach((id) => {
					open_stream_events(message, id, dep);
				});
				//@ts-ignore
				loading_status.update({
					...status,
					time_limit: status.time_limit,
					status: status.stage,
					progress: status.progress_data,
					fn_index
				});
				set_status($loading_status);
				if (
					!showed_duplicate_message &&
					space_id !== null &&
					status.position !== undefined &&
					status.position >= 2 &&
					status.eta !== undefined &&
					status.eta > SHOW_DUPLICATE_MESSAGE_ON_ETA
				) {
					showed_duplicate_message = true;
					messages = [
						new_message("Warning", DUPLICATE_MESSAGE, fn_index, "warning"),
						...messages
					];
				}
				if (
					!showed_mobile_warning &&
					is_mobile_device &&
					status.eta !== undefined &&
					status.eta > SHOW_MOBILE_QUEUE_WARNING_ON_ETA
				) {
					showed_mobile_warning = true;
					messages = [
						new_message("Warning", MOBILE_QUEUE_WARNING, fn_index, "warning"),
						...messages
					];
				}

				if (status.stage === "complete" || status.stage === "generating") {
					const deps_triggered_by_state: Set<Dependency> = new Set();
					status.changed_state_ids?.forEach((id) => {
						dependencies
							.filter((dep) => dep.targets.some(([_id, _]) => _id === id))
							.forEach((dep) => {
								deps_triggered_by_state.add(dep);
							});
					});
					deps_triggered_by_state.forEach((dep) => {
						wait_then_trigger_api_call(dep.id, payload.trigger_id);
					});
				}
				if (status.stage === "complete") {
					dependencies.forEach(async (dep) => {
						if (
							dep.trigger_after === fn_index &&
							!dep.trigger_only_on_failure
						) {
							wait_then_trigger_api_call(dep.id, payload.trigger_id);
						}
					});
					dep.inputs.forEach((id) => {
						modify_stream(id, "closed");
					});
					submit_map.delete(dep_index);
				}
				if (
					status.stage === "error" &&
					!broken_connection &&
					!message.session_not_found
				) {
					if (status.message && typeof status.message === "string") {
						const _message = status.message.replace(
							MESSAGE_QUOTE_RE,
							(_, b) => b
						);
						const _title = status.title ?? "Error";
						messages = [
							new_message(
								_title,
								_message,
								fn_index,
								"error",
								status.duration,
								status.visible
							),
							...messages
						];
					}
					dependencies.map(async (dep) => {
						if (
							dep.trigger_after === fn_index &&
							(!dep.trigger_only_on_success || dep.trigger_only_on_failure)
						) {
							wait_then_trigger_api_call(dep.id, payload.trigger_id);
						}
					});
				}
			}
			if (allow_video_trim) {
				screen_recorder.markRemoveSegmentEnd();
			}
		}
	}
	/* eslint-enable complexity */

	function trigger_share(title: string | undefined, description: string): void {
		if (space_id === null) {
			return;
		}
		const discussion_url = new URL(
			`https://huggingface.co/spaces/${space_id}/discussions/new`
		);
		if (title !== undefined && title.length > 0) {
			discussion_url.searchParams.set("title", title);
		}
		discussion_url.searchParams.set("description", description);
		window.open(discussion_url.toString(), "_blank");
	}

	function handle_error_close(e: Event & { detail: number }): void {
		const _id = e.detail;
		messages = messages.filter((m) => m.id !== _id);
	}

	const is_external_url = (link: string | null): boolean =>
		!!(link && new URL(link, location.href).origin !== location.origin);

	async function handle_mount(): Promise<void> {
		if (js) {
			let blocks_frontend_fn = new AsyncFunction(
				`let result = await (${js})();
					return (!Array.isArray(result)) ? [result] : result;`
			);
			await blocks_frontend_fn();
		}

		await tick();

		var a = target.getElementsByTagName("a");

		for (var i = 0; i < a.length; i++) {
			const _target = a[i].getAttribute("target");
			const _link = a[i].getAttribute("href");

			// only target anchor tags with external links
			if (is_external_url(_link) && _target !== "_blank")
				a[i].setAttribute("target", "_blank");
		}
		handle_load_triggers();

		if (!target || render_complete) return;

		target.addEventListener("prop_change", (e: Event) => {
			if (!isCustomEvent(e)) throw new Error("not a custom event");
			const { id, prop, value } = e.detail;
			if (prop === "value") {
				update_value([
					{
						id,
						prop: "loading_status",
						value: { validation_error: undefined }
					}
				]);
			}
			update_value([{ id, prop, value }]);
			if (prop === "input_ready" && value === false) {
				inputs_waiting.push(id);
			}
			if (prop === "input_ready" && value === true) {
				inputs_waiting = inputs_waiting.filter((item) => item !== id);
			}
		});
		target.addEventListener("gradio", (e: Event) => {
			if (!isCustomEvent(e)) throw new Error("not a custom event");

			const { id, event, data } = e.detail;

			if (event === "share") {
				const { title, description } = data as ShareData;
				trigger_share(title, description);
			} else if (event === "error") {
				messages = [new_message("Error", data, -1, event), ...messages];
			} else if (event === "warning") {
				messages = [new_message("Warning", data, -1, event), ...messages];
			} else if (event === "info") {
				messages = [new_message("Info", data, -1, event), ...messages];
			} else if (event == "clear_status") {
				update_status(id, "complete", data);
			} else if (event == "close_stream") {
				const deps = $targets[id]?.[data];
				deps?.forEach((dep_id) => {
					if (submit_map.has(dep_id)) {
						// @ts-ignore
						const url = `${app.config.root + app.config.api_prefix}/stream/${submit_map.get(dep_id).event_id()}`;
						app.post_data(`${url}/close`, {});
					}
				});
			} else {
				const deps = $targets[id]?.[event];

				deps?.forEach((dep_id) => {
					requestAnimationFrame(() => {
						wait_then_trigger_api_call(dep_id, id, data);
					});
				});
			}
		});

		render_complete = true;
	}

	value_change((id, value) => {
		const deps = $targets[id]?.["change"];

		deps?.forEach((dep_id) => {
			requestAnimationFrame(() => {
				wait_then_trigger_api_call(dep_id, id, value);
			});
		});
	});

	const handle_load_triggers = (): void => {
		dependencies.forEach((dep) => {
			if (dep.targets.some((dep) => dep[1] === "load")) {
				wait_then_trigger_api_call(dep.id);
			}
		});
	};

	$: set_status($loading_status);

	function update_status(
		id: number,
		status: "error" | "complete" | "pending",
		data: LoadingStatus
	): void {
		data.status = status;
		update_value([
			{
				id,
				prop: "loading_status",
				value: data
			}
		]);
	}

	function set_status(statuses: LoadingStatusCollection): void {
		let updates: {
			id: number;
			prop: string;
			value: LoadingStatus;
		}[] = [];
		Object.entries(statuses).forEach(([id, loading_status]) => {
			if (app.closed && loading_status.status === "error") {
				// when a user navigates away in multipage app.
				return;
			}
			let dependency = dependencies.find(
				(dep) => dep.id == loading_status.fn_index
			);
			if (dependency === undefined) {
				return;
			}
			loading_status.scroll_to_output = dependency.scroll_to_output;
			loading_status.show_progress = dependency.show_progress;
			updates.push({
				id: parseInt(id),
				prop: "loading_status",
				value: loading_status
			});
		});

		const inputs_to_update = loading_status.get_inputs_to_update();
		const additional_updates = Array.from(inputs_to_update).map(
			([id, pending_status]) => {
				return {
					id,
					prop: "pending",
					value: pending_status === "pending"
				};
			}
		);

		update_value([...updates, ...additional_updates]);
	}

	function isCustomEvent(event: Event): event is CustomEvent {
		return "detail" in event;
	}
=======
>>>>>>> f632b87f

	let is_screen_recording = writable(false);

	let footer_height = 0;

	let root_container: HTMLElement;

	function get_root_node(container: HTMLElement | null): HTMLElement | null {
		if (!container) return null;
		return container.children[container.children.length - 1] as HTMLElement;
	}

	function handle_resize(): void {
		if ("parentIFrame" in window) {
			const box = root_container.children[0].getBoundingClientRect();
			if (!box) return;
			window.parentIFrame?.size(box.bottom + footer_height + 32);
		}
	}

	function screen_recording(): void {
		if ($is_screen_recording) {
			screen_recorder.stopRecording();
		} else {
			screen_recorder.startRecording();
		}
	}

	onMount(() => {
		is_mobile_device =
			/Android|webOS|iPhone|iPad|iPod|BlackBerry|IEMobile|Opera Mini/i.test(
				navigator.userAgent
			);

		if ("parentIFrame" in window) {
			window.parentIFrame?.autoResize(false);
		}

		const mut = new MutationObserver(handle_resize);
		const res = new ResizeObserver(handle_resize);

		mut.observe(root_container, {
			childList: true,
			subtree: true,
			attributes: true
		});
		res.observe(root_container);

		app_tree.ready.then(() => {
			ready = true;
			dep_manager.dispatch_load_events();
		});

		return () => {
			mut.disconnect();
			res.disconnect();
		};
	});

	function handle_close(id: number): void {
		messages = messages.filter((m) => m.id !== id);
	}
</script>

<svelte:head>
	{#if control_page_title}
		<title>{title}</title>
	{/if}
	{#if css}
		{@html `\<style\>${prefix_css(css, version)}</style>`}
	{/if}
</svelte:head>

<div class="wrap" style:min-height={app_mode ? "100%" : "auto"}>
	<div
		class="contain"
		style:flex-grow={app_mode ? "1" : "auto"}
		bind:this={root_container}
		style:margin-right={vibe_mode ? `${vibe_editor_width}px` : "0"}
	>
		<MountComponents node={app_tree.root} />

		{#if footer_links.length > 0}
			<footer bind:clientHeight={footer_height}>
				{#if footer_links.includes("api")}
					<button
						on:click={() => {
							set_api_docs_visible(!api_docs_visible);
						}}
						on:mouseenter={() => {
							loadApiDocs();
							loadApiRecorder();
						}}
						class="show-api"
					>
						{#if app.config?.mcp_server}
							{$_("errors.use_via_api_or_mcp")}
						{:else}
							{$_("errors.use_via_api")}
						{/if}
						<img src={api_logo} alt={$_("common.logo")} />
					</button>
				{/if}
				{#if footer_links.includes("gradio")}
					<div class="divider show-api-divider">·</div>
					<a
						href="https://gradio.app"
						class="built-with"
						target="_blank"
						rel="noreferrer"
					>
						{$_("common.built_with_gradio")}
						<img src={logo} alt={$_("common.logo")} />
					</a>
				{/if}
				<button
					class:hidden={!$is_screen_recording}
					on:click={() => {
						screen_recording();
					}}
					class="record"
				>
					{$_("common.stop_recording")}
					<img src={record_stop} alt={$_("common.stop_recording")} />
				</button>
				<div class="divider">·</div>
				{#if footer_links.includes("settings")}
					<div class="divider" class:hidden={!$is_screen_recording}>·</div>
					<button
						on:click={() => {
							set_settings_visible(!settings_visible);
						}}
						on:mouseenter={() => {
							loadSettings();
						}}
						class="settings"
					>
						{$_("common.settings")}
						<img src={settings_logo} alt={$_("common.settings")} />
					</button>
				{/if}
			</footer>
		{/if}
	</div>
	{#if api_recorder_visible && ApiRecorder}
		<!-- TODO: fix -->
		<!-- svelte-ignore a11y-click-events-have-key-events-->
		<!-- svelte-ignore a11y-no-static-element-interactions-->
		<div
			id="api-recorder-container"
			on:click={() => {
				set_api_docs_visible(true);
				api_recorder_visible = false;
			}}
		>
			<svelte:component this={ApiRecorder} {api_calls} {dependencies} />
		</div>
	{/if}

	{#if api_docs_visible && app_tree.root && ApiDocs}
		<div class="api-docs">
			<!-- TODO: fix -->
			<!-- svelte-ignore a11y-click-events-have-key-events-->
			<!-- svelte-ignore a11y-no-static-element-interactions-->
			<div
				class="backdrop"
				on:click={() => {
					set_api_docs_visible(false);
				}}
			/>
			<div class="api-docs-wrap">
				<svelte:component
					this={ApiDocs}
					root_node={app_tree.root}
					on:close={(event) => {
						set_api_docs_visible(false);
						api_calls = [];
						api_recorder_visible = api_recorder_visible =
							event.detail?.api_recorder_visible;
					}}
					{dependencies}
					{root}
					{app}
					{space_id}
					{api_calls}
					{username}
				/>
			</div>
		</div>
	{/if}

	{#if settings_visible && app.config && app_tree.root && Settings}
		<div class="api-docs">
			<!-- TODO: fix -->
			<!-- svelte-ignore a11y-click-events-have-key-events-->
			<!-- svelte-ignore a11y-no-static-element-interactions-->
			<div
				class="backdrop"
				on:click={() => {
					set_settings_visible(false);
				}}
			/>
			<div class="api-docs-wrap">
				<svelte:component
					this={Settings}
					bind:allow_zoom
					bind:allow_video_trim
					on:close={() => {
						set_settings_visible(false);
					}}
					on:start_recording={() => {
						screen_recording();
					}}
					pwa_enabled={app.config.pwa}
					{root}
					{space_id}
				/>
			</div>
		</div>
	{/if}
</div>

{#if messages}
	<Toast {messages} on_close={handle_close} />
{/if}

<style>
	.wrap {
		display: flex;
		flex-grow: 1;
		flex-direction: column;
		width: var(--size-full);
		font-weight: var(--body-text-weight);
		font-size: var(--body-text-size);
	}

	.contain {
		display: flex;
		flex-direction: column;
	}

	footer {
		display: flex;
		justify-content: center;
		margin-top: var(--size-4);
		color: var(--body-text-color-subdued);
	}
	.divider {
		margin-left: var(--size-1);
		margin-right: var(--size-2);
	}

	.show-api,
	.settings,
	.record {
		display: flex;
		align-items: center;
	}
	.show-api:hover {
		color: var(--body-text-color);
	}

	.show-api img {
		margin-right: var(--size-1);
		margin-left: var(--size-2);
		width: var(--size-3);
	}

	.settings img {
		margin-right: var(--size-1);
		margin-left: var(--size-1);
		width: var(--size-4);
	}

	.record img {
		margin-right: var(--size-1);
		margin-left: var(--size-1);
		width: var(--size-3);
	}

	.built-with {
		display: flex;
		align-items: center;
	}

	.built-with:hover,
	.settings:hover,
	.record:hover {
		color: var(--body-text-color);
	}

	.built-with img {
		margin-right: var(--size-1);
		margin-left: var(--size-1);
		margin-bottom: 1px;
		width: var(--size-4);
	}

	.api-docs {
		display: flex;
		position: fixed;
		top: 0;
		right: 0;
		z-index: var(--layer-top);
		background: rgba(0, 0, 0, 0.5);
		width: var(--size-screen);
		height: var(--size-screen-h);
	}

	.backdrop {
		flex: 1 1 0%;
		-webkit-backdrop-filter: blur(4px);
		backdrop-filter: blur(4px);
	}

	.api-docs-wrap {
		box-shadow: var(--shadow-drop-lg);
		background: var(--background-fill-primary);
		overflow-x: hidden;
		overflow-y: auto;
	}

	@media (--screen-md) {
		.api-docs-wrap {
			border-top-left-radius: var(--radius-lg);
			border-bottom-left-radius: var(--radius-lg);
			width: 950px;
		}
	}

	@media (--screen-xxl) {
		.api-docs-wrap {
			width: 1150px;
		}
	}

	#api-recorder-container {
		position: fixed;
		left: 10px;
		bottom: 10px;
		z-index: 1000;
	}

	.show-api {
		display: flex;
		align-items: center;
	}

	@media (max-width: 640px) {
		.show-api,
		.show-api-divider {
			display: none;
		}
	}

	.show-api:hover {
		color: var(--body-text-color);
	}

	.hidden {
		display: none;
	}
</style><|MERGE_RESOLUTION|>--- conflicted
+++ resolved
@@ -322,740 +322,6 @@
 	let inputs_waiting: number[] = [];
 
 	// as state updates are not synchronous, we need to ensure updates are flushed before triggering any requests
-<<<<<<< HEAD
-	function wait_then_trigger_api_call(
-		dep_index: number,
-		trigger_id: number | null = null,
-		event_data: unknown = null
-	): void {
-		let _unsub = (): void => {};
-		function unsub(): void {
-			_unsub();
-		}
-		if ($scheduled_updates) {
-			_unsub = scheduled_updates.subscribe((updating) => {
-				if (!updating) {
-					tick().then(() => {
-						trigger_api_call(dep_index, trigger_id, event_data);
-						unsub();
-					});
-				}
-			});
-		} else {
-			trigger_api_call(dep_index, trigger_id, event_data);
-		}
-	}
-
-	function filter_serializable_props(
-		props: Record<string, any>
-	): Record<string, any> {
-		const serializable: Record<string, any> = {};
-		for (const [key, value] of Object.entries(props)) {
-			if (
-				value === undefined ||
-				typeof value === "function" ||
-				value instanceof HTMLElement ||
-				key === "instance" ||
-				key === "component"
-			) {
-				continue;
-			}
-			if (
-				value === null ||
-				typeof value === "string" ||
-				typeof value === "number" ||
-				typeof value === "boolean" ||
-				Array.isArray(value) ||
-				(typeof value === "object" && value.constructor === Object)
-			) {
-				serializable[key] = value;
-			}
-		}
-		return serializable;
-	}
-
-	async function get_component_value_or_event_data(
-		component_id: number,
-		trigger_id: number | null,
-		event_data: unknown,
-		need_all_props = false
-	): Promise<any> {
-		if (
-			component_id === trigger_id &&
-			event_data &&
-			(event_data as ValueData).is_value_data === true
-		) {
-			// @ts-ignore
-			return event_data.value;
-		}
-		if (need_all_props) {
-			const component = components.find((c) => c.id === component_id);
-			if (component) {
-				const value = await get_data(component_id);
-				const serializable_props = filter_serializable_props(component.props);
-				return {
-					...serializable_props,
-					value: value
-				};
-			}
-		}
-		return get_data(component_id);
-	}
-
-	async function trigger_api_call(
-		dep_index: number,
-		trigger_id: number | null = null,
-		event_data: unknown = null
-	): Promise<void> {
-		const _dep = dependencies.find((dep) => dep.id === dep_index);
-		if (_dep === undefined) {
-			return;
-		}
-		const dep = _dep;
-		if (inputs_waiting.length > 0) {
-			for (const input of inputs_waiting) {
-				if (dep.inputs.includes(input)) {
-					add_new_message("Warning", WAITING_FOR_INPUTS_MESSAGE, "warning");
-					return;
-				}
-			}
-		}
-		const current_status = loading_status.get_status_for_fn(dep_index);
-		messages = messages.filter(({ fn_index }) => fn_index !== dep_index);
-		if (current_status === "pending" || current_status === "generating") {
-			dep.pending_request = true;
-		}
-
-		let payload: Payload = {
-			fn_index: dep_index,
-			data: await Promise.all(
-				dep.inputs.map((id, index) =>
-					get_component_value_or_event_data(
-						id,
-						trigger_id,
-						event_data,
-						dep.component_prop_inputs &&
-							dep.component_prop_inputs.includes(index)
-					)
-				)
-			),
-			event_data: dep.collects_event_data ? event_data : null,
-			trigger_id: trigger_id
-		};
-
-		if (dep.frontend_fn && typeof dep.frontend_fn !== "boolean") {
-			dep
-				.frontend_fn(
-					payload.data.concat(
-						await Promise.all(dep.outputs.map((id) => get_data(id)))
-					)
-				)
-				.then((v: unknown[]) => {
-					if (dep.backend_fn) {
-						payload.data = v;
-						trigger_prediction(dep, payload);
-					} else {
-						handle_update(v, dep_index);
-					}
-				});
-		} else if (dep.types.cancel && dep.cancels) {
-			await Promise.all(
-				dep.cancels.map(async (fn_index) => {
-					const submission = submit_map.get(fn_index);
-					submission?.cancel();
-					return submission;
-				})
-			);
-		} else {
-			if (dep.backend_fn) {
-				if (dep.js_implementation) {
-					let js_fn = new AsyncFunction(
-						`let result = await (${dep.js_implementation})(...arguments);
-						return (!Array.isArray(result)) ? [result] : result;`
-					);
-					js_fn(...payload.data)
-						.then((js_result) => {
-							handle_update(js_result, dep_index);
-							payload.js_implementation = true;
-						})
-						.catch((error) => {
-							console.error(error);
-							payload.js_implementation = false;
-						});
-				}
-				trigger_prediction(dep, payload);
-			}
-		}
-
-		function trigger_prediction(dep: Dependency, payload: Payload): void {
-			if (dep.trigger_mode === "once") {
-				if (!dep.pending_request)
-					make_prediction(payload, dep.connection == "stream");
-			} else if (dep.trigger_mode === "multiple") {
-				make_prediction(payload, dep.connection == "stream");
-			} else if (dep.trigger_mode === "always_last") {
-				if (!dep.pending_request) {
-					make_prediction(payload, dep.connection == "stream");
-				} else {
-					dep.final_event = payload;
-				}
-			}
-		}
-
-		async function reconnect(): Promise<void> {
-			const connection_status = await app.reconnect();
-			if (connection_status === "broken") {
-				setTimeout(reconnect, 1000);
-			} else if (connection_status === "changed") {
-				broken_connection = false;
-				messages = [
-					new_message(
-						"Changed Connection",
-						CHANGED_CONNECTION_MESSAGE,
-						-1,
-						"info",
-						3,
-						true
-					),
-					...messages.map((m) =>
-						m.message === LOST_CONNECTION_MESSAGE ? { ...m, visible: false } : m
-					)
-				];
-			} else if (connection_status === "connected") {
-				broken_connection = false;
-				messages = [
-					new_message(
-						"Reconnected",
-						RECONNECTION_MESSAGE,
-						-1,
-						"success",
-						null,
-						true
-					),
-					...messages.map((m) =>
-						m.message === LOST_CONNECTION_MESSAGE ? { ...m, visible: false } : m
-					)
-				];
-			}
-		}
-
-		async function make_prediction(
-			payload: Payload,
-			streaming = false
-		): Promise<void> {
-			if (allow_video_trim) {
-				screen_recorder.markRemoveSegmentStart();
-			}
-			if (api_recorder_visible) {
-				api_calls = [...api_calls, JSON.parse(JSON.stringify(payload))];
-			}
-
-			let submission: ReturnType<typeof app.submit>;
-			app.set_current_payload(payload);
-			if (streaming) {
-				if (!submit_map.has(dep_index)) {
-					dep.inputs.forEach((id) => modify_stream(id, "waiting"));
-				} else if (
-					submit_map.has(dep_index) &&
-					dep.inputs.some((id) => get_stream_state(id) === "waiting")
-				) {
-					return;
-				} else if (
-					submit_map.has(dep_index) &&
-					dep.inputs.some((id) => get_stream_state(id) === "open")
-				) {
-					await app.post_data(
-						// @ts-ignore
-						`${app.config.root + app.config.api_prefix}/stream/${submit_map.get(dep_index).event_id()}`,
-						{ ...payload, session_hash: app.session_hash }
-					);
-					return;
-				}
-			}
-			try {
-				submission = app.submit(
-					payload.fn_index,
-					payload.data as unknown[],
-					payload.event_data,
-					payload.trigger_id
-				);
-			} catch (e) {
-				const fn_index = 0; // Mock value for fn_index
-				if (app.closed) return; // when a user navigates away in multipage app.
-				messages = [
-					new_message("Error", String(e), fn_index, "error"),
-					...messages
-				];
-				loading_status.update({
-					status: "error",
-					fn_index,
-					eta: 0,
-					queue: false,
-					queue_position: null
-				});
-				set_status($loading_status);
-				return;
-			}
-
-			submit_map.set(dep_index, submission);
-
-			for await (const message of submission) {
-				if (payload.js_implementation) {
-					return;
-				}
-				if (message.type === "data") {
-					handle_data(message);
-				} else if (message.type === "render") {
-					handle_render(message);
-				} else if (message.type === "status") {
-					handle_status_update(message);
-				} else if (message.type === "log") {
-					handle_log(message);
-				}
-			}
-
-			function handle_data(message: Payload): void {
-				const { data, fn_index } = message;
-				if (dep.pending_request && dep.final_event) {
-					dep.pending_request = false;
-					make_prediction(dep.final_event, dep.connection == "stream");
-				}
-				dep.pending_request = false;
-				handle_update(data, fn_index);
-				set_status($loading_status);
-			}
-
-			function handle_render(message: RenderMessage): void {
-				const { data } = message;
-				let _components: ComponentMeta[] = data.components;
-				let render_layout: LayoutNode = data.layout;
-				let _dependencies: Dependency[] = data.dependencies;
-				let render_id = data.render_id;
-
-				let deps_to_remove: number[] = [];
-				dependencies.forEach((old_dep, i) => {
-					if (old_dep.rendered_in === dep.render_id) {
-						deps_to_remove.push(i);
-					}
-				});
-				deps_to_remove.reverse().forEach((i) => {
-					dependencies.splice(i, 1);
-				});
-				_dependencies.forEach((dep) => {
-					dependencies.push(dep);
-				});
-
-				rerender_layout({
-					components: _components,
-					layout: render_layout,
-					root: root + api_prefix,
-					dependencies: dependencies,
-					render_id: render_id
-				});
-				_dependencies.forEach((dep) => {
-					if (dep.targets.some((dep) => dep[1] === "load")) {
-						wait_then_trigger_api_call(dep.id);
-					}
-				});
-			}
-
-			function handle_log(msg: LogMessage): void {
-				const { title, log, fn_index, level, duration, visible } = msg;
-				messages = [
-					new_message(title, log, fn_index, level, duration, visible),
-					...messages
-				];
-			}
-
-			function open_stream_events(
-				status: StatusMessage,
-				id: number,
-				dep: Dependency
-			): void {
-				if (
-					status.original_msg === "process_starts" &&
-					dep.connection === "stream"
-				) {
-					modify_stream(id, "open");
-				}
-			}
-
-			/* eslint-disable complexity */
-			function handle_status_update(message: StatusMessage): void {
-				if (message.code === "validation_error") {
-					const dep = dependencies.find((dep) => dep.id === message.fn_index);
-					if (
-						dep === undefined ||
-						message.message === undefined ||
-						typeof message.message === "string"
-					) {
-						return;
-					}
-
-					const validation_error_data: {
-						id: number;
-						prop: string;
-						value: unknown;
-					}[] = [];
-
-					message.message.forEach((message, i) => {
-						if (message.is_valid) {
-							return;
-						}
-						validation_error_data.push({
-							id: dep.inputs[i],
-							prop: "validation_error",
-							value: message.message
-						});
-
-						validation_error_data.push({
-							id: dep.inputs[i],
-							prop: "loading_status",
-							value: { validation_error: message.message }
-						});
-					});
-
-					if (validation_error_data.length > 0) {
-						update_value(validation_error_data);
-						loading_status.update({
-							status: "complete",
-							fn_index: message.fn_index,
-							eta: 0,
-							queue: false,
-							queue_position: null
-						});
-						set_status($loading_status);
-
-						return;
-					}
-				}
-				if (message.broken && !broken_connection) {
-					messages = [
-						new_message(
-							"Broken Connection",
-							LOST_CONNECTION_MESSAGE,
-							-1,
-							"error",
-							null,
-							true
-						),
-						...messages
-					];
-
-					broken_connection = true;
-					setTimeout(reconnect, 1000);
-				}
-				if (message.session_not_found) {
-					messages = [
-						new_message(
-							"Session Not Found",
-							SESSION_NOT_FOUND_MESSAGE,
-							-1,
-							"error",
-							null,
-							true
-						),
-						...messages
-					];
-				}
-				const { fn_index, ...status } = message;
-				if (status.stage === "streaming" && status.time_limit) {
-					dep.inputs.forEach((id) => {
-						set_time_limit(id, status.time_limit);
-					});
-				}
-				dep.inputs.forEach((id) => {
-					open_stream_events(message, id, dep);
-				});
-				//@ts-ignore
-				loading_status.update({
-					...status,
-					time_limit: status.time_limit,
-					status: status.stage,
-					progress: status.progress_data,
-					fn_index
-				});
-				set_status($loading_status);
-				if (
-					!showed_duplicate_message &&
-					space_id !== null &&
-					status.position !== undefined &&
-					status.position >= 2 &&
-					status.eta !== undefined &&
-					status.eta > SHOW_DUPLICATE_MESSAGE_ON_ETA
-				) {
-					showed_duplicate_message = true;
-					messages = [
-						new_message("Warning", DUPLICATE_MESSAGE, fn_index, "warning"),
-						...messages
-					];
-				}
-				if (
-					!showed_mobile_warning &&
-					is_mobile_device &&
-					status.eta !== undefined &&
-					status.eta > SHOW_MOBILE_QUEUE_WARNING_ON_ETA
-				) {
-					showed_mobile_warning = true;
-					messages = [
-						new_message("Warning", MOBILE_QUEUE_WARNING, fn_index, "warning"),
-						...messages
-					];
-				}
-
-				if (status.stage === "complete" || status.stage === "generating") {
-					const deps_triggered_by_state: Set<Dependency> = new Set();
-					status.changed_state_ids?.forEach((id) => {
-						dependencies
-							.filter((dep) => dep.targets.some(([_id, _]) => _id === id))
-							.forEach((dep) => {
-								deps_triggered_by_state.add(dep);
-							});
-					});
-					deps_triggered_by_state.forEach((dep) => {
-						wait_then_trigger_api_call(dep.id, payload.trigger_id);
-					});
-				}
-				if (status.stage === "complete") {
-					dependencies.forEach(async (dep) => {
-						if (
-							dep.trigger_after === fn_index &&
-							!dep.trigger_only_on_failure
-						) {
-							wait_then_trigger_api_call(dep.id, payload.trigger_id);
-						}
-					});
-					dep.inputs.forEach((id) => {
-						modify_stream(id, "closed");
-					});
-					submit_map.delete(dep_index);
-				}
-				if (
-					status.stage === "error" &&
-					!broken_connection &&
-					!message.session_not_found
-				) {
-					if (status.message && typeof status.message === "string") {
-						const _message = status.message.replace(
-							MESSAGE_QUOTE_RE,
-							(_, b) => b
-						);
-						const _title = status.title ?? "Error";
-						messages = [
-							new_message(
-								_title,
-								_message,
-								fn_index,
-								"error",
-								status.duration,
-								status.visible
-							),
-							...messages
-						];
-					}
-					dependencies.map(async (dep) => {
-						if (
-							dep.trigger_after === fn_index &&
-							(!dep.trigger_only_on_success || dep.trigger_only_on_failure)
-						) {
-							wait_then_trigger_api_call(dep.id, payload.trigger_id);
-						}
-					});
-				}
-			}
-			if (allow_video_trim) {
-				screen_recorder.markRemoveSegmentEnd();
-			}
-		}
-	}
-	/* eslint-enable complexity */
-
-	function trigger_share(title: string | undefined, description: string): void {
-		if (space_id === null) {
-			return;
-		}
-		const discussion_url = new URL(
-			`https://huggingface.co/spaces/${space_id}/discussions/new`
-		);
-		if (title !== undefined && title.length > 0) {
-			discussion_url.searchParams.set("title", title);
-		}
-		discussion_url.searchParams.set("description", description);
-		window.open(discussion_url.toString(), "_blank");
-	}
-
-	function handle_error_close(e: Event & { detail: number }): void {
-		const _id = e.detail;
-		messages = messages.filter((m) => m.id !== _id);
-	}
-
-	const is_external_url = (link: string | null): boolean =>
-		!!(link && new URL(link, location.href).origin !== location.origin);
-
-	async function handle_mount(): Promise<void> {
-		if (js) {
-			let blocks_frontend_fn = new AsyncFunction(
-				`let result = await (${js})();
-					return (!Array.isArray(result)) ? [result] : result;`
-			);
-			await blocks_frontend_fn();
-		}
-
-		await tick();
-
-		var a = target.getElementsByTagName("a");
-
-		for (var i = 0; i < a.length; i++) {
-			const _target = a[i].getAttribute("target");
-			const _link = a[i].getAttribute("href");
-
-			// only target anchor tags with external links
-			if (is_external_url(_link) && _target !== "_blank")
-				a[i].setAttribute("target", "_blank");
-		}
-		handle_load_triggers();
-
-		if (!target || render_complete) return;
-
-		target.addEventListener("prop_change", (e: Event) => {
-			if (!isCustomEvent(e)) throw new Error("not a custom event");
-			const { id, prop, value } = e.detail;
-			if (prop === "value") {
-				update_value([
-					{
-						id,
-						prop: "loading_status",
-						value: { validation_error: undefined }
-					}
-				]);
-			}
-			update_value([{ id, prop, value }]);
-			if (prop === "input_ready" && value === false) {
-				inputs_waiting.push(id);
-			}
-			if (prop === "input_ready" && value === true) {
-				inputs_waiting = inputs_waiting.filter((item) => item !== id);
-			}
-		});
-		target.addEventListener("gradio", (e: Event) => {
-			if (!isCustomEvent(e)) throw new Error("not a custom event");
-
-			const { id, event, data } = e.detail;
-
-			if (event === "share") {
-				const { title, description } = data as ShareData;
-				trigger_share(title, description);
-			} else if (event === "error") {
-				messages = [new_message("Error", data, -1, event), ...messages];
-			} else if (event === "warning") {
-				messages = [new_message("Warning", data, -1, event), ...messages];
-			} else if (event === "info") {
-				messages = [new_message("Info", data, -1, event), ...messages];
-			} else if (event == "clear_status") {
-				update_status(id, "complete", data);
-			} else if (event == "close_stream") {
-				const deps = $targets[id]?.[data];
-				deps?.forEach((dep_id) => {
-					if (submit_map.has(dep_id)) {
-						// @ts-ignore
-						const url = `${app.config.root + app.config.api_prefix}/stream/${submit_map.get(dep_id).event_id()}`;
-						app.post_data(`${url}/close`, {});
-					}
-				});
-			} else {
-				const deps = $targets[id]?.[event];
-
-				deps?.forEach((dep_id) => {
-					requestAnimationFrame(() => {
-						wait_then_trigger_api_call(dep_id, id, data);
-					});
-				});
-			}
-		});
-
-		render_complete = true;
-	}
-
-	value_change((id, value) => {
-		const deps = $targets[id]?.["change"];
-
-		deps?.forEach((dep_id) => {
-			requestAnimationFrame(() => {
-				wait_then_trigger_api_call(dep_id, id, value);
-			});
-		});
-	});
-
-	const handle_load_triggers = (): void => {
-		dependencies.forEach((dep) => {
-			if (dep.targets.some((dep) => dep[1] === "load")) {
-				wait_then_trigger_api_call(dep.id);
-			}
-		});
-	};
-
-	$: set_status($loading_status);
-
-	function update_status(
-		id: number,
-		status: "error" | "complete" | "pending",
-		data: LoadingStatus
-	): void {
-		data.status = status;
-		update_value([
-			{
-				id,
-				prop: "loading_status",
-				value: data
-			}
-		]);
-	}
-
-	function set_status(statuses: LoadingStatusCollection): void {
-		let updates: {
-			id: number;
-			prop: string;
-			value: LoadingStatus;
-		}[] = [];
-		Object.entries(statuses).forEach(([id, loading_status]) => {
-			if (app.closed && loading_status.status === "error") {
-				// when a user navigates away in multipage app.
-				return;
-			}
-			let dependency = dependencies.find(
-				(dep) => dep.id == loading_status.fn_index
-			);
-			if (dependency === undefined) {
-				return;
-			}
-			loading_status.scroll_to_output = dependency.scroll_to_output;
-			loading_status.show_progress = dependency.show_progress;
-			updates.push({
-				id: parseInt(id),
-				prop: "loading_status",
-				value: loading_status
-			});
-		});
-
-		const inputs_to_update = loading_status.get_inputs_to_update();
-		const additional_updates = Array.from(inputs_to_update).map(
-			([id, pending_status]) => {
-				return {
-					id,
-					prop: "pending",
-					value: pending_status === "pending"
-				};
-			}
-		);
-
-		update_value([...updates, ...additional_updates]);
-	}
-
-	function isCustomEvent(event: Event): event is CustomEvent {
-		return "detail" in event;
-	}
-=======
->>>>>>> f632b87f
 
 	let is_screen_recording = writable(false);
 
