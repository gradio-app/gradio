<script lang="ts">
	import { tick, onMount } from "svelte";
	import { _ } from "svelte-i18n";
	import { Client } from "@gradio/client";
	import { writable } from "svelte/store";

	import type { LoadingStatus, LoadingStatusCollection } from "./stores";

	import type { ComponentMeta, Dependency, LayoutNode } from "./types";
	import type { UpdateTransaction } from "./init";
	import { setupi18n } from "./i18n";
	import type { ThemeMode, Payload } from "./types";
	import { Toast } from "@gradio/statustracker";
	import type { ToastMessage } from "@gradio/statustracker";
	import type { ShareData, ValueData } from "@gradio/utils";
	import MountComponents from "./MountComponents.svelte";
	import { prefix_css } from "./css";

	import type ApiDocs from "./api_docs/ApiDocs.svelte";
	import type ApiRecorder from "./api_docs/ApiRecorder.svelte";
	import type Settings from "./api_docs/Settings.svelte";
	import type { ComponentType } from "svelte";

	import logo from "./images/logo.svg";
	import api_logo from "./api_docs/img/api-logo.svg";
	import settings_logo from "./api_docs/img/settings-logo.svg";
	import record_stop from "./api_docs/img/record-stop.svg";
	import { create_components, AsyncFunction } from "./init";
	import type {
		LogMessage,
		RenderMessage,
		StatusMessage
	} from "@gradio/client";
	import * as screen_recorder from "./screen_recorder";

	export let root: string;
	export let components: ComponentMeta[];
	export let layout: LayoutNode;
	export let dependencies: Dependency[];
	export let title = "Gradio";
	export let target: HTMLElement;
	export let autoscroll: boolean;
	export let show_api = true;
	export let show_footer = true;
	export let control_page_title = false;
	export let app_mode: boolean;
	export let theme_mode: ThemeMode;
	export let app: Awaited<ReturnType<typeof Client.connect>>;
	export let space_id: string | null;
	export let version: string;
	export let js: string | null;
	export let fill_height = false;
	export let ready: boolean;
	export let username: string | null;
	export let api_prefix = "";
	export let max_file_size: number | undefined = undefined;
	export let initial_layout: ComponentMeta | undefined = undefined;
	export let css: string | null | undefined = null;
	export let vibe_mode = false;
	let broken_connection = false;

	let {
		layout: _layout,
		targets,
		update_value,
		get_data,
		modify_stream,
		get_stream_state,
		set_time_limit,
		loading_status,
		scheduled_updates,
		create_layout,
		rerender_layout,
		value_change
	} = create_components({
		initial_layout
	});

	$: components, layout, dependencies, root, app, fill_height, target, run();

	$: {
		ready = !!$_layout;
	}

	let old_dependencies = dependencies;
	$: if (
		dependencies !== old_dependencies &&
		render_complete &&
		!layout_creating
	) {
		// re-run load triggers in SSR mode when page changes
		handle_load_triggers();
		old_dependencies = dependencies;
	}

	let vibe_editor_width = 350;

	async function run(): Promise<void> {
		await setupi18n(app.config?.i18n_translations || undefined);

		layout_creating = true;
		await create_layout({
			components,
			layout,
			dependencies,
			root: root + api_prefix,
			app,
			options: {
				fill_height
			}
		});
		layout_creating = false;
	}

	export let search_params: URLSearchParams;
	let api_docs_visible = search_params.get("view") === "api" && show_api;
	let settings_visible = search_params.get("view") === "settings";
	let api_recorder_visible =
		search_params.get("view") === "api-recorder" && show_api;
	let allow_zoom = true;
	let allow_video_trim = true;

	// Lazy component loading state
	let ApiDocs: ComponentType<ApiDocs> | null = null;
	let ApiRecorder: ComponentType<ApiRecorder> | null = null;
	let Settings: ComponentType<Settings> | null = null;
	let VibeEditor: ComponentType | null = null;

	async function loadApiDocs(): Promise<void> {
		if (!ApiDocs || !ApiRecorder) {
			const api_docs_module = await import("./api_docs/ApiDocs.svelte");
			const api_recorder_module = await import("./api_docs/ApiRecorder.svelte");
			if (!ApiDocs) ApiDocs = api_docs_module.default;
			if (!ApiRecorder) ApiRecorder = api_recorder_module.default;
		}
	}

	async function loadApiRecorder(): Promise<void> {
		if (!ApiRecorder) {
			const api_recorder_module = await import("./api_docs/ApiRecorder.svelte");
			ApiRecorder = api_recorder_module.default;
		}
	}

	async function loadSettings(): Promise<void> {
		if (!Settings) {
			const settings_module = await import("./api_docs/Settings.svelte");
			Settings = settings_module.default;
		}
	}

	async function loadVibeEditor(): Promise<void> {
		if (!VibeEditor) {
			const vibe_editor_module = await import("@gradio/vibeeditor");
			VibeEditor = vibe_editor_module.default;
		}
	}

	async function set_api_docs_visible(visible: boolean): Promise<void> {
		api_recorder_visible = false;
		if (visible) {
			await loadApiDocs();
		}
		api_docs_visible = visible;
		let params = new URLSearchParams(window.location.search);
		if (visible) {
			params.set("view", "api");
		} else {
			params.delete("view");
		}
		history.replaceState(null, "", "?" + params.toString());
	}

	async function set_settings_visible(visible: boolean): Promise<void> {
		if (visible) {
			await loadSettings();
		}
		let params = new URLSearchParams(window.location.search);
		if (visible) {
			params.set("view", "settings");
		} else {
			params.delete("view");
		}
		history.replaceState(null, "", "?" + params.toString());
		settings_visible = !settings_visible;
	}

	let api_calls: Payload[] = [];

	let layout_creating = false;
	export let render_complete = false;

	async function handle_update(data: any, fn_index: number): Promise<void> {
		const dep = dependencies.find((dep) => dep.id === fn_index);
		const input_type = components.find(
			(comp) => comp.id === dep?.inputs[0]
		)?.type;
		if (allow_zoom && dep && input_type !== "dataset") {
			if (dep && dep.inputs && dep.inputs.length > 0 && $is_screen_recording) {
				screen_recorder.zoom(true, dep.inputs, 1.0);
			}

			if (
				dep &&
				dep.outputs &&
				dep.outputs.length > 0 &&
				$is_screen_recording
			) {
				screen_recorder.zoom(false, dep.outputs, 2.0);
			}
		}

		if (!dep) {
			return;
		}
		const outputs = dep.outputs;
		const meta_updates = data?.map((value: any, i: number) => {
			return {
				id: outputs[i],
				prop: "value_is_output",
				value: true
			};
		});

		update_value(meta_updates);

		await tick();

		const updates: UpdateTransaction[] = [];

		data?.forEach((value: any, i: number) => {
			if (
				typeof value === "object" &&
				value !== null &&
				value.__type__ === "update"
			) {
				for (const [update_key, update_value] of Object.entries(value)) {
					if (update_key === "__type__") {
						continue;
					} else {
						updates.push({
							id: outputs[i],
							prop: update_key,
							value: update_value
						});
					}
				}
			} else {
				updates.push({
					id: outputs[i],
					prop: "value",
					value
				});
			}
		});
		update_value(updates);

		await tick();
	}

	let submit_map: Map<number, ReturnType<typeof app.submit>> = new Map();

	let messages: (ToastMessage & { fn_index: number })[] = [];
	function new_message(
		title: string,
		message: string,
		fn_index: number,
		type: ToastMessage["type"],
		duration: number | null = 10,
		visible = true
	): ToastMessage & { fn_index: number } {
		return {
			title,
			message,
			fn_index,
			type,
			id: ++_error_id,
			duration,
			visible
		};
	}

	export function add_new_message(
		title: string,
		message: string,
		type: ToastMessage["type"]
	): void {
		messages = [new_message(title, message, -1, type), ...messages];
	}

	let _error_id = -1;

	const MESSAGE_QUOTE_RE = /^'([^]+)'$/;

	const DUPLICATE_MESSAGE = $_("blocks.long_requests_queue");
	const MOBILE_QUEUE_WARNING = $_("blocks.connection_can_break");
	const LOST_CONNECTION_MESSAGE =
		"Connection to the server was lost. Attempting reconnection...";
	const CHANGED_CONNECTION_MESSAGE =
		"Reconnected to server, but the server has changed. You may need to <a href=''>refresh the page</a>.";
	const RECONNECTION_MESSAGE = "Connection re-established.";
	const SESSION_NOT_FOUND_MESSAGE =
		"Session not found - this is likely because the machine you were connected to has changed. <a href=''>Refresh the page</a> to continue.";
	const WAITING_FOR_INPUTS_MESSAGE = $_("blocks.waiting_for_inputs");
	const SHOW_DUPLICATE_MESSAGE_ON_ETA = 15;
	const SHOW_MOBILE_QUEUE_WARNING_ON_ETA = 10;
	let is_mobile_device = false;
	let showed_duplicate_message = false;
	let showed_mobile_warning = false;
	let inputs_waiting: number[] = [];

	// as state updates are not synchronous, we need to ensure updates are flushed before triggering any requests
	function wait_then_trigger_api_call(
		dep_index: number,
		trigger_id: number | null = null,
		event_data: unknown = null
	): void {
		let _unsub = (): void => {};
		function unsub(): void {
			_unsub();
		}
		if ($scheduled_updates) {
			_unsub = scheduled_updates.subscribe((updating) => {
				if (!updating) {
					tick().then(() => {
						trigger_api_call(dep_index, trigger_id, event_data);
						unsub();
					});
				}
			});
		} else {
			trigger_api_call(dep_index, trigger_id, event_data);
		}
	}

	async function get_component_value_or_event_data(
		component_id: number,
		trigger_id: number | null,
		event_data: unknown
	): Promise<any> {
		if (
			component_id === trigger_id &&
			event_data &&
			(event_data as ValueData).is_value_data === true
		) {
			// @ts-ignore
			return event_data.value;
		}
		return get_data(component_id);
	}

	async function trigger_api_call(
		dep_index: number,
		trigger_id: number | null = null,
		event_data: unknown = null
	): Promise<void> {
		const _dep = dependencies.find((dep) => dep.id === dep_index);
		if (_dep === undefined) {
			return;
		}
		const dep = _dep;
		if (inputs_waiting.length > 0) {
			for (const input of inputs_waiting) {
				if (dep.inputs.includes(input)) {
					add_new_message("Warning", WAITING_FOR_INPUTS_MESSAGE, "warning");
					return;
				}
			}
		}
		const current_status = loading_status.get_status_for_fn(dep_index);
		messages = messages.filter(({ fn_index }) => fn_index !== dep_index);
		if (current_status === "pending" || current_status === "generating") {
			dep.pending_request = true;
		}

		let payload: Payload = {
			fn_index: dep_index,
			data: await Promise.all(
				dep.inputs.map((id) =>
					get_component_value_or_event_data(id, trigger_id, event_data)
				)
			),
			event_data: dep.collects_event_data ? event_data : null,
			trigger_id: trigger_id
		};

		if (dep.frontend_fn && typeof dep.frontend_fn !== "boolean") {
			dep
				.frontend_fn(
					payload.data.concat(
						await Promise.all(dep.outputs.map((id) => get_data(id)))
					)
				)
				.then((v: unknown[]) => {
					if (dep.backend_fn) {
						payload.data = v;
						trigger_prediction(dep, payload);
					} else {
						handle_update(v, dep_index);
					}
				});
		} else if (dep.types.cancel && dep.cancels) {
			await Promise.all(
				dep.cancels.map(async (fn_index) => {
					const submission = submit_map.get(fn_index);
					submission?.cancel();
					return submission;
				})
			);
		} else {
			if (dep.backend_fn) {
				if (dep.js_implementation) {
					let js_fn = new AsyncFunction(
						`let result = await (${dep.js_implementation})(...arguments);
						return (!Array.isArray(result)) ? [result] : result;`
					);
					js_fn(...payload.data)
						.then((js_result) => {
							handle_update(js_result, dep_index);
							payload.js_implementation = true;
						})
						.catch((error) => {
							console.error(error);
							payload.js_implementation = false;
						});
				}
				trigger_prediction(dep, payload);
			}
		}

		function trigger_prediction(dep: Dependency, payload: Payload): void {
			if (dep.trigger_mode === "once") {
				if (!dep.pending_request)
					make_prediction(payload, dep.connection == "stream");
			} else if (dep.trigger_mode === "multiple") {
				make_prediction(payload, dep.connection == "stream");
			} else if (dep.trigger_mode === "always_last") {
				if (!dep.pending_request) {
					make_prediction(payload, dep.connection == "stream");
				} else {
					dep.final_event = payload;
				}
			}
		}

		async function reconnect(): Promise<void> {
			const connection_status = await app.reconnect();
			if (connection_status === "broken") {
				setTimeout(reconnect, 1000);
			} else if (connection_status === "changed") {
				broken_connection = false;
				messages = [
					new_message(
						"Changed Connection",
						CHANGED_CONNECTION_MESSAGE,
						-1,
						"info",
						3,
						true
					),
					...messages.map((m) =>
						m.message === LOST_CONNECTION_MESSAGE ? { ...m, visible: false } : m
					)
				];
			} else if (connection_status === "connected") {
				broken_connection = false;
				messages = [
					new_message(
						"Reconnected",
						RECONNECTION_MESSAGE,
						-1,
						"success",
						null,
						true
					),
					...messages.map((m) =>
						m.message === LOST_CONNECTION_MESSAGE ? { ...m, visible: false } : m
					)
				];
			}
		}

		async function make_prediction(
			payload: Payload,
			streaming = false
		): Promise<void> {
			if (allow_video_trim) {
				screen_recorder.markRemoveSegmentStart();
			}
			if (api_recorder_visible) {
				api_calls = [...api_calls, JSON.parse(JSON.stringify(payload))];
			}

			let submission: ReturnType<typeof app.submit>;
			app.set_current_payload(payload);
			if (streaming) {
				if (!submit_map.has(dep_index)) {
					dep.inputs.forEach((id) => modify_stream(id, "waiting"));
				} else if (
					submit_map.has(dep_index) &&
					dep.inputs.some((id) => get_stream_state(id) === "waiting")
				) {
					return;
				} else if (
					submit_map.has(dep_index) &&
					dep.inputs.some((id) => get_stream_state(id) === "open")
				) {
					await app.send_ws_message(
						// @ts-ignore
						`${app.config.root + app.config.api_prefix}/stream/${submit_map.get(dep_index).event_id()}`,
						{ ...payload, session_hash: app.session_hash }
					);
					return;
				}
			}
			try {
				submission = app.submit(
					payload.fn_index,
					payload.data as unknown[],
					payload.event_data,
					payload.trigger_id
				);
			} catch (e) {
				const fn_index = 0; // Mock value for fn_index
				if (app.closed) return; // when a user navigates away in multipage app.
				messages = [
					new_message("Error", String(e), fn_index, "error"),
					...messages
				];
				loading_status.update({
					status: "error",
					fn_index,
					eta: 0,
					queue: false,
					queue_position: null
				});
				set_status($loading_status);
				return;
			}

			submit_map.set(dep_index, submission);

			for await (const message of submission) {
				if (payload.js_implementation) {
					return;
				}
				if (message.type === "data") {
					handle_data(message);
				} else if (message.type === "render") {
					handle_render(message);
				} else if (message.type === "status") {
					handle_status_update(message);
				} else if (message.type === "log") {
					handle_log(message);
				}
			}

			function handle_data(message: Payload): void {
				const { data, fn_index } = message;
				if (dep.pending_request && dep.final_event) {
					dep.pending_request = false;
					make_prediction(dep.final_event, dep.connection == "stream");
				}
				dep.pending_request = false;
				handle_update(data, fn_index);
				set_status($loading_status);
			}

			function handle_render(message: RenderMessage): void {
				const { data } = message;
				let _components: ComponentMeta[] = data.components;
				let render_layout: LayoutNode = data.layout;
				let _dependencies: Dependency[] = data.dependencies;
				let render_id = data.render_id;

				let deps_to_remove: number[] = [];
				dependencies.forEach((old_dep, i) => {
					if (old_dep.rendered_in === dep.render_id) {
						deps_to_remove.push(i);
					}
				});
				deps_to_remove.reverse().forEach((i) => {
					dependencies.splice(i, 1);
				});
				_dependencies.forEach((dep) => {
					dependencies.push(dep);
				});

				rerender_layout({
					components: _components,
					layout: render_layout,
					root: root + api_prefix,
					dependencies: dependencies,
					render_id: render_id
				});
				_dependencies.forEach((dep) => {
					if (dep.targets.some((dep) => dep[1] === "load")) {
						wait_then_trigger_api_call(dep.id);
					}
				});
			}

			function handle_log(msg: LogMessage): void {
				const { title, log, fn_index, level, duration, visible } = msg;
				messages = [
					new_message(title, log, fn_index, level, duration, visible),
					...messages
				];
			}

			function open_stream_events(
				status: StatusMessage,
				id: number,
				dep: Dependency
			): void {
				if (
					status.original_msg === "process_starts" &&
					dep.connection === "stream"
				) {
					modify_stream(id, "open");
				}
			}

			/* eslint-disable complexity */
			function handle_status_update(message: StatusMessage): void {
				if (message.broken && !broken_connection) {
					messages = [
						new_message(
							"Broken Connection",
							LOST_CONNECTION_MESSAGE,
							-1,
							"error",
							null,
							true
						),
						...messages
					];

					broken_connection = true;
					setTimeout(reconnect, 1000);
				}
				if (message.session_not_found) {
					messages = [
						new_message(
							"Session Not Found",
							SESSION_NOT_FOUND_MESSAGE,
							-1,
							"error",
							null,
							true
						),
						...messages
					];
				}
				const { fn_index, ...status } = message;
				if (status.stage === "streaming" && status.time_limit) {
					dep.inputs.forEach((id) => {
						set_time_limit(id, status.time_limit);
					});
				}
				dep.inputs.forEach((id) => {
					open_stream_events(message, id, dep);
				});
				//@ts-ignore
				loading_status.update({
					...status,
					time_limit: status.time_limit,
					status: status.stage,
					progress: status.progress_data,
					fn_index
				});
				set_status($loading_status);
				if (
					!showed_duplicate_message &&
					space_id !== null &&
					status.position !== undefined &&
					status.position >= 2 &&
					status.eta !== undefined &&
					status.eta > SHOW_DUPLICATE_MESSAGE_ON_ETA
				) {
					showed_duplicate_message = true;
					messages = [
						new_message("Warning", DUPLICATE_MESSAGE, fn_index, "warning"),
						...messages
					];
				}
				if (
					!showed_mobile_warning &&
					is_mobile_device &&
					status.eta !== undefined &&
					status.eta > SHOW_MOBILE_QUEUE_WARNING_ON_ETA
				) {
					showed_mobile_warning = true;
					messages = [
						new_message("Warning", MOBILE_QUEUE_WARNING, fn_index, "warning"),
						...messages
					];
				}

				if (status.stage === "complete" || status.stage === "generating") {
					const deps_triggered_by_state: Set<Dependency> = new Set();
					status.changed_state_ids?.forEach((id) => {
						dependencies
							.filter((dep) => dep.targets.some(([_id, _]) => _id === id))
							.forEach((dep) => {
								deps_triggered_by_state.add(dep);
							});
					});
					deps_triggered_by_state.forEach((dep) => {
						wait_then_trigger_api_call(dep.id, payload.trigger_id);
					});
				}
				if (status.stage === "complete") {
					dependencies.forEach(async (dep) => {
						if (
							dep.trigger_after === fn_index &&
							!dep.trigger_only_on_failure
						) {
							wait_then_trigger_api_call(dep.id, payload.trigger_id);
						}
					});
					dep.inputs.forEach((id) => {
						modify_stream(id, "closed");
					});
					submit_map.delete(dep_index);
				}
				if (
					status.stage === "error" &&
					!broken_connection &&
					!message.session_not_found
				) {
					if (status.message) {
						const _message = status.message.replace(
							MESSAGE_QUOTE_RE,
							(_, b) => b
						);
						const _title = status.title ?? "Error";
						messages = [
							new_message(
								_title,
								_message,
								fn_index,
								"error",
								status.duration,
								status.visible
							),
							...messages
						];
					}
					dependencies.map(async (dep) => {
						if (
							dep.trigger_after === fn_index &&
							(!dep.trigger_only_on_success || dep.trigger_only_on_failure)
						) {
							wait_then_trigger_api_call(dep.id, payload.trigger_id);
						}
					});
				}
			}
			if (allow_video_trim) {
				screen_recorder.markRemoveSegmentEnd();
			}
		}
	}
	/* eslint-enable complexity */

	function trigger_share(title: string | undefined, description: string): void {
		if (space_id === null) {
			return;
		}
		const discussion_url = new URL(
			`https://huggingface.co/spaces/${space_id}/discussions/new`
		);
		if (title !== undefined && title.length > 0) {
			discussion_url.searchParams.set("title", title);
		}
		discussion_url.searchParams.set("description", description);
		window.open(discussion_url.toString(), "_blank");
	}

	function handle_error_close(e: Event & { detail: number }): void {
		const _id = e.detail;
		messages = messages.filter((m) => m.id !== _id);
	}

	const is_external_url = (link: string | null): boolean =>
		!!(link && new URL(link, location.href).origin !== location.origin);

	async function handle_mount(): Promise<void> {
		if (js) {
			let blocks_frontend_fn = new AsyncFunction(
				`let result = await (${js})();
					return (!Array.isArray(result)) ? [result] : result;`
			);
			await blocks_frontend_fn();
		}

		await tick();

		var a = target.getElementsByTagName("a");

		for (var i = 0; i < a.length; i++) {
			const _target = a[i].getAttribute("target");
			const _link = a[i].getAttribute("href");

			// only target anchor tags with external links
			if (is_external_url(_link) && _target !== "_blank")
				a[i].setAttribute("target", "_blank");
		}
		handle_load_triggers();

		if (!target || render_complete) return;

		target.addEventListener("prop_change", (e: Event) => {
			if (!isCustomEvent(e)) throw new Error("not a custom event");
			const { id, prop, value } = e.detail;
			update_value([{ id, prop, value }]);
			if (prop === "input_ready" && value === false) {
				inputs_waiting.push(id);
			}
			if (prop === "input_ready" && value === true) {
				inputs_waiting = inputs_waiting.filter((item) => item !== id);
			}
		});
		target.addEventListener("gradio", (e: Event) => {
			if (!isCustomEvent(e)) throw new Error("not a custom event");

			const { id, event, data } = e.detail;

			if (event === "share") {
				const { title, description } = data as ShareData;
				trigger_share(title, description);
			} else if (event === "error") {
				messages = [new_message("Error", data, -1, event), ...messages];
			} else if (event === "warning") {
				messages = [new_message("Warning", data, -1, event), ...messages];
			} else if (event === "info") {
				messages = [new_message("Info", data, -1, event), ...messages];
			} else if (event == "clear_status") {
				update_status(id, "complete", data);
			} else if (event == "close_stream") {
				const deps = $targets[id]?.[data];
				deps?.forEach((dep_id) => {
					if (submit_map.has(dep_id)) {
						// @ts-ignore
						const url = `${app.config.root + app.config.api_prefix}/stream/${submit_map.get(dep_id).event_id()}`;
						app.post_data(`${url}/close`, {});
						app.close_ws(url);
					}
				});
			} else {
				const deps = $targets[id]?.[event];

				deps?.forEach((dep_id) => {
					requestAnimationFrame(() => {
						wait_then_trigger_api_call(dep_id, id, data);
					});
				});
			}
		});

		render_complete = true;
	}

	value_change((id, value) => {
		const deps = $targets[id]?.["change"];

		deps?.forEach((dep_id) => {
			requestAnimationFrame(() => {
				wait_then_trigger_api_call(dep_id, id, value);
			});
		});
	});

	const handle_load_triggers = (): void => {
		dependencies.forEach((dep) => {
			if (dep.targets.some((dep) => dep[1] === "load")) {
				wait_then_trigger_api_call(dep.id);
			}
		});
	};

	$: set_status($loading_status);

	function update_status(
		id: number,
		status: "error" | "complete" | "pending",
		data: LoadingStatus
	): void {
		data.status = status;
		update_value([
			{
				id,
				prop: "loading_status",
				value: data
			}
		]);
	}

	function set_status(statuses: LoadingStatusCollection): void {
		let updates: {
			id: number;
			prop: string;
			value: LoadingStatus;
		}[] = [];
		Object.entries(statuses).forEach(([id, loading_status]) => {
			if (app.closed && loading_status.status === "error") {
				// when a user navigates away in multipage app.
				return;
			}
			let dependency = dependencies.find(
				(dep) => dep.id == loading_status.fn_index
			);
			if (dependency === undefined) {
				return;
			}
			loading_status.scroll_to_output = dependency.scroll_to_output;
			loading_status.show_progress = dependency.show_progress;
			updates.push({
				id: parseInt(id),
				prop: "loading_status",
				value: loading_status
			});
		});

		const inputs_to_update = loading_status.get_inputs_to_update();
		const additional_updates = Array.from(inputs_to_update).map(
			([id, pending_status]) => {
				return {
					id,
					prop: "pending",
					value: pending_status === "pending"
				};
			}
		);

		update_value([...updates, ...additional_updates]);
	}

	function isCustomEvent(event: Event): event is CustomEvent {
		return "detail" in event;
	}

	let is_screen_recording = writable(false);

	onMount(() => {
		is_mobile_device =
			/Android|webOS|iPhone|iPad|iPod|BlackBerry|IEMobile|Opera Mini/i.test(
				navigator.userAgent
			);

		screen_recorder.initialize(
			root,
			(title, message, type) => {
				add_new_message(title, message, type);
			},
			(isRecording) => {
				$is_screen_recording = isRecording;
			}
		);

		const handleVibeEditorResize = (event: CustomEvent): void => {
			vibe_editor_width = event.detail.width;
		};

		window.addEventListener(
			"vibeEditorResize",
			handleVibeEditorResize as EventListener
		);

		// Load components if they should be visible on initial page load
		if (api_docs_visible) {
			loadApiDocs();
		}
		if (api_recorder_visible) {
			loadApiRecorder();
		}
		if (settings_visible) {
			loadSettings();
		}
		if (vibe_mode) {
			loadVibeEditor();
		}
	});

	function screen_recording(): void {
		if ($is_screen_recording) {
			screen_recorder.stopRecording();
		} else {
			screen_recorder.startRecording();
		}
	}

	let footer_height = 0;

	let root_container: HTMLElement;
	$: root_node = $_layout && get_root_node(root_container);

	function get_root_node(container: HTMLElement | null): HTMLElement | null {
		if (!container) return null;
		return container.children[container.children.length - 1] as HTMLElement;
	}

	onMount(() => {
		if ("parentIFrame" in window) {
			window.parentIFrame?.autoResize(false);
		}

		const mut = new MutationObserver((mutations) => {
			if ("parentIFrame" in window) {
				const box = root_node?.getBoundingClientRect();
				if (!box) return;
				window.parentIFrame?.size(box.bottom + footer_height + 32);
			}
		});

		mut.observe(root_container, {
			childList: true,
			subtree: true,
			attributes: true
		});

		return () => {
			mut.disconnect();
		};
	});
</script>

<svelte:head>
	{#if control_page_title}
		<title>{title}</title>
	{/if}
	{#if css}
		{@html `\<style\>${prefix_css(css, version)}</style>`}
	{/if}
</svelte:head>

<div class="wrap" style:min-height={app_mode ? "100%" : "auto"}>
	<div
		class="contain"
		style:flex-grow={app_mode ? "1" : "auto"}
<<<<<<< HEAD
		bind:this={root_container}
=======
		style:margin-right={vibe_mode ? `${vibe_editor_width}px` : "0"}
>>>>>>> 41eb4cf4
	>
		{#if $_layout && app.config}
			<MountComponents
				rootNode={$_layout}
				{root}
				{target}
				{theme_mode}
				on:mount={handle_mount}
				{version}
				{autoscroll}
				{max_file_size}
				client={app}
			/>
		{/if}
	</div>

	{#if show_footer}
		<footer bind:clientHeight={footer_height}>
			{#if show_api}
				<button
					on:click={() => {
						set_api_docs_visible(!api_docs_visible);
					}}
					on:mouseenter={() => {
						loadApiDocs();
						loadApiRecorder();
					}}
					class="show-api"
				>
					{#if app.config?.mcp_server}
						{$_("errors.use_via_api_or_mcp")}
					{:else}
						{$_("errors.use_via_api")}
					{/if}
					<img src={api_logo} alt={$_("common.logo")} />
				</button>
				<div class="divider show-api-divider">·</div>
			{/if}
			<a
				href="https://gradio.app"
				class="built-with"
				target="_blank"
				rel="noreferrer"
			>
				{$_("common.built_with_gradio")}
				<img src={logo} alt={$_("common.logo")} />
			</a>
			<div class="divider" class:hidden={!$is_screen_recording}>·</div>
			<button
				class:hidden={!$is_screen_recording}
				on:click={() => {
					screen_recording();
				}}
				class="record"
			>
				{$_("common.stop_recording")}
				<img src={record_stop} alt={$_("common.stop_recording")} />
			</button>
			<div class="divider">·</div>
			<button
				on:click={() => {
					set_settings_visible(!settings_visible);
				}}
				on:mouseenter={() => {
					loadSettings();
				}}
				class="settings"
			>
				{$_("common.settings")}
				<img src={settings_logo} alt={$_("common.settings")} />
			</button>
		</footer>
	{/if}
</div>

{#if api_recorder_visible && ApiRecorder}
	<!-- TODO: fix -->
	<!-- svelte-ignore a11y-click-events-have-key-events-->
	<!-- svelte-ignore a11y-no-static-element-interactions-->
	<div
		id="api-recorder-container"
		on:click={() => {
			set_api_docs_visible(true);
			api_recorder_visible = false;
		}}
	>
		<svelte:component this={ApiRecorder} {api_calls} {dependencies} />
	</div>
{/if}

{#if api_docs_visible && $_layout && ApiDocs}
	<div class="api-docs">
		<!-- TODO: fix -->
		<!-- svelte-ignore a11y-click-events-have-key-events-->
		<!-- svelte-ignore a11y-no-static-element-interactions-->
		<div
			class="backdrop"
			on:click={() => {
				set_api_docs_visible(false);
			}}
		/>
		<div class="api-docs-wrap">
			<svelte:component
				this={ApiDocs}
				root_node={$_layout}
				on:close={(event) => {
					set_api_docs_visible(false);
					api_calls = [];
					api_recorder_visible = api_recorder_visible =
						event.detail?.api_recorder_visible;
				}}
				{dependencies}
				{root}
				{app}
				{space_id}
				{api_calls}
				{username}
			/>
		</div>
	</div>
{/if}

{#if settings_visible && $_layout && app.config && Settings}
	<div class="api-docs">
		<!-- TODO: fix -->
		<!-- svelte-ignore a11y-click-events-have-key-events-->
		<!-- svelte-ignore a11y-no-static-element-interactions-->
		<div
			class="backdrop"
			on:click={() => {
				set_settings_visible(false);
			}}
		/>
		<div class="api-docs-wrap">
			<svelte:component
				this={Settings}
				bind:allow_zoom
				bind:allow_video_trim
				on:close={() => {
					set_settings_visible(false);
				}}
				on:start_recording={() => {
					screen_recording();
				}}
				pwa_enabled={app.config.pwa}
				{root}
				{space_id}
			/>
		</div>
	</div>
{/if}

{#if messages}
	<Toast {messages} on:close={handle_error_close} />
{/if}

{#if vibe_mode && VibeEditor}
	<svelte:component this={VibeEditor} {app} {root} />
{/if}

<style>
	.wrap {
		display: flex;
		flex-grow: 1;
		flex-direction: column;
		width: var(--size-full);
		font-weight: var(--body-text-weight);
		font-size: var(--body-text-size);
	}

	.contain {
		display: flex;
		flex-direction: column;
	}

	footer {
		display: flex;
		justify-content: center;
		margin-top: var(--size-4);
		color: var(--body-text-color-subdued);
	}
	.divider {
		margin-left: var(--size-1);
		margin-right: var(--size-2);
	}

	.show-api,
	.settings,
	.record {
		display: flex;
		align-items: center;
	}
	.show-api:hover {
		color: var(--body-text-color);
	}

	.show-api img {
		margin-right: var(--size-1);
		margin-left: var(--size-2);
		width: var(--size-3);
	}

	.settings img {
		margin-right: var(--size-1);
		margin-left: var(--size-1);
		width: var(--size-4);
	}

	.record img {
		margin-right: var(--size-1);
		margin-left: var(--size-1);
		width: var(--size-3);
	}

	.built-with {
		display: flex;
		align-items: center;
	}

	.built-with:hover,
	.settings:hover,
	.record:hover {
		color: var(--body-text-color);
	}

	.built-with img {
		margin-right: var(--size-1);
		margin-left: var(--size-1);
		margin-bottom: 1px;
		width: var(--size-4);
	}

	.api-docs {
		display: flex;
		position: fixed;
		top: 0;
		right: 0;
		z-index: var(--layer-top);
		background: rgba(0, 0, 0, 0.5);
		width: var(--size-screen);
		height: var(--size-screen-h);
	}

	.backdrop {
		flex: 1 1 0%;
		-webkit-backdrop-filter: blur(4px);
		backdrop-filter: blur(4px);
	}

	.api-docs-wrap {
		box-shadow: var(--shadow-drop-lg);
		background: var(--background-fill-primary);
		overflow-x: hidden;
		overflow-y: auto;
	}

	@media (--screen-md) {
		.api-docs-wrap {
			border-top-left-radius: var(--radius-lg);
			border-bottom-left-radius: var(--radius-lg);
			width: 950px;
		}
	}

	@media (--screen-xxl) {
		.api-docs-wrap {
			width: 1150px;
		}
	}

	#api-recorder-container {
		position: fixed;
		left: 10px;
		bottom: 10px;
		z-index: 1000;
	}

	.show-api {
		display: flex;
		align-items: center;
	}

	@media (max-width: 640px) {
		.show-api,
		.show-api-divider {
			display: none;
		}
	}

	.show-api:hover {
		color: var(--body-text-color);
	}

	.hidden {
		display: none;
	}
</style><|MERGE_RESOLUTION|>--- conflicted
+++ resolved
@@ -1039,11 +1039,8 @@
 	<div
 		class="contain"
 		style:flex-grow={app_mode ? "1" : "auto"}
-<<<<<<< HEAD
 		bind:this={root_container}
-=======
 		style:margin-right={vibe_mode ? `${vibe_editor_width}px` : "0"}
->>>>>>> 41eb4cf4
 	>
 		{#if $_layout && app.config}
 			<MountComponents
