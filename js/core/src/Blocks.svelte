--- conflicted
+++ resolved
@@ -621,18 +621,10 @@
 				const deps = $targets[id]?.[data];
 				deps?.forEach((dep_id) => {
 					if (submit_map.has(dep_id)) {
-<<<<<<< HEAD
-						app.post_data(
-							// @ts-ignore
-							`${app.config.root + app.config.api_prefix}/stream/${submit_map.get(dep_id).event_id()}/close`,
-							{},
-						);
-=======
 						// @ts-ignore
 						const url = `${app.config.root + app.config.api_prefix}/stream/${submit_map.get(dep_id).event_id()}`;
 						app.post_data(`${url}/close`, {});
 						app.close_ws(url);
->>>>>>> cc61fe70
 					}
 				});
 			} else {
