import type { Component } from "svelte";
import type { SharedProps } from "@gradio/utils";

export type ServerFunctions = Record<string, (...args: any[]) => Promise<any>>;

// import type { I18nFormatter } from "./i18n.js";
// import type { component_loader } from "./init.js";

/** The metadata for a component
 * The non optional fields are what are received from the backend
 * The optional fields are what are added by the frontend
 */
export interface ComponentMeta {
	type: string;
	id: number;
	props: SharedProps & Record<string, unknown>;
	documentation?: Documentation;
	value?: any;
	component_class_id: string;
	key: string | number | null;
	rendered_in?: number;
}

export interface ProcessedComponentMeta {
	type: string;
	id: number;
	props: { shared_props: SharedProps; props: Record<string, unknown> };
	component: Component | LoadingComponent | null;
	documentation?: Documentation;
	children: ProcessedComponentMeta[];
	//	parent?: ProcessedComponentMeta;
	component_class_id: string; // ?;
	key: string | number | null; // ?;
	rendered_in?: number; // ?;
}

/** Dictates whether a dependency is continous and/or a generator */
export interface DependencyTypes {
	generator: boolean;
	cancel: boolean;
}

/** An event payload that is sent with an API request */
export interface Payload {
	fn_index: number;
	data: unknown[];
	event_data?: unknown | null;
	trigger_id?: number | null;
	js_implementation?: boolean | null;
}

/** A dependency as received from the backend */
export interface Dependency {
	id: number;
	targets: [number, string][];
	inputs: number[];
	outputs: number[];
	backend_fn: boolean;
	js: string | null; // frontend fn
	scroll_to_output: boolean; // used by loading_status
	show_progress: "full" | "minimal" | "hidden"; // used by loading_status
	show_progress_on: number[] | null; // used by loading_status
	// frontend_fn: ((...args: unknown[]) => Promise<unknown[]>) | null;
	//status?: string; // I can't find this
	queue: boolean | null; // used by client
	api_name: string | null; // used by client
	cancels: number[];
	types: DependencyTypes;
	collects_event_data: boolean;
<<<<<<< HEAD
	pending_request?: boolean;
	trigger_after?: number;
	trigger_only_on_success?: boolean;
	trigger_only_on_failure?: boolean;
	trigger_mode: "once" | "multiple" | "always_last";
	final_event: Payload | null;
	api_visibility: "public" | "private" | "undocumented";
	rendered_in: number | null;
	render_id: number | null;
	connection: "stream" | "sse";
	time_limit: number;
	stream_every: number;
	like_user_message: boolean;
	event_specific_args: string[];
	component_prop_inputs: number[];
	js_implementation: string | null;
=======
	//pending_request?: boolean; // added, not received from backend, unneeded
	trigger_after?: number; // then events
	trigger_only_on_success?: boolean; // success events
	trigger_only_on_failure?: boolean; // failure events
	trigger_mode: "once" | "multiple" | "always_last"; // dispatch policy
	// final_event: Payload | null; // added, not received from backend
	show_api: boolean; // use by api_doc
	rendered_in: number | null; // which component the new config should be added to
	render_id: number | null; // dno
	connection: "stream" | "sse"; // dno
	time_limit: number; // time limit for streaming
	stream_every: number; // chunk timeout for media recorder
	like_user_message: boolean; // dno, this shouldnt be here surely
	event_specific_args: ("time_limit" | "stream_every" | "like_user_message")[]; // `click(fn, some_arg=val)`
	js_implementation: string | null; // pythong -> js transpilation
>>>>>>> f632b87f
}

interface TypeDescription {
	input_payload?: string;
	response_object?: string;
	payload?: string;
}

export interface Documentation {
	type?: TypeDescription;
	description?: TypeDescription;
	example_data?: string;
}

/** A layout node as recived from the backend */
export interface LayoutNode {
	id: number;
	children: LayoutNode[];
}

/** The system theme mode */
export type ThemeMode = "system" | "light" | "dark";

/** the target map is an object mapping the target id to a series of events (another object), those events are a mapping of the event name to the function id's they trigger */
export type TargetMap = Record<number, Record<string, number[]>>;

/** A component that has been loaded via dynamic import */
export type LoadedComponent = {
	default: Component;
};

/**A component that is loading */
export type LoadingComponent = Promise<{
	default: Component;
}>;

export interface AppConfig {
	root: string;
	theme: string;
	version: string;
	max_file_size?: number;
	autoscroll: boolean;
	api_prefix: string;
}<|MERGE_RESOLUTION|>--- conflicted
+++ resolved
@@ -67,24 +67,6 @@
 	cancels: number[];
 	types: DependencyTypes;
 	collects_event_data: boolean;
-<<<<<<< HEAD
-	pending_request?: boolean;
-	trigger_after?: number;
-	trigger_only_on_success?: boolean;
-	trigger_only_on_failure?: boolean;
-	trigger_mode: "once" | "multiple" | "always_last";
-	final_event: Payload | null;
-	api_visibility: "public" | "private" | "undocumented";
-	rendered_in: number | null;
-	render_id: number | null;
-	connection: "stream" | "sse";
-	time_limit: number;
-	stream_every: number;
-	like_user_message: boolean;
-	event_specific_args: string[];
-	component_prop_inputs: number[];
-	js_implementation: string | null;
-=======
 	//pending_request?: boolean; // added, not received from backend, unneeded
 	trigger_after?: number; // then events
 	trigger_only_on_success?: boolean; // success events
@@ -100,7 +82,7 @@
 	like_user_message: boolean; // dno, this shouldnt be here surely
 	event_specific_args: ("time_limit" | "stream_every" | "like_user_message")[]; // `click(fn, some_arg=val)`
 	js_implementation: string | null; // pythong -> js transpilation
->>>>>>> f632b87f
+	component_prop_inputs: number[]; // inputs that request all component props
 }
 
 interface TypeDescription {
