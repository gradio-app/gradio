<script lang="ts">
	import Self from "./MountComponents.svelte";
	let { node } = $props();

<<<<<<< HEAD
	async function load_component(node_) {
		console.log("Loading component for", node_);
		return await node_.component;
	}

	let component = $state(null);

	$effect(() => {
		load_component(node).then((c) => {
			component = c;
		});
	});

	// onMount(() => {
	// 	console.log("Mounted component", node.id);
	// 	component_ids.delete(node.id);
	// 	console.log("Component IDs left:", component_ids);
	// });

	// $effect(() => {
	// 	console.log("Checking on_mount for", node.id, "with component_ids:", component_ids);
	// 	console.log("component_ids.size===0", component_ids.size === 0);
	// 	console.log("on_mount:", on_mount);
	// 	if (on_mount && component_ids.size === 0) {
	// 		console.log("HERE", node.id);
	// 		on_mount();
	// 	}
	// });

	$inspect(node);
=======
	let component = $state(await node.component);
>>>>>>> 3619503f
</script>

{#if node && component}
	{#if node.props.shared_props.visible}
		<svelte:component
			this={component.default}
			shared_props={node.props.shared_props}
			props={node.props.props}
		>
			{#if node.children && node.children.length}
				{#each node.children as _node}
					<Self node={_node} />
				{/each}
			{/if}
		</svelte:component>
	{/if}
{/if}<|MERGE_RESOLUTION|>--- conflicted
+++ resolved
@@ -1,20 +1,6 @@
 <script lang="ts">
 	import Self from "./MountComponents.svelte";
 	let { node } = $props();
-
-<<<<<<< HEAD
-	async function load_component(node_) {
-		console.log("Loading component for", node_);
-		return await node_.component;
-	}
-
-	let component = $state(null);
-
-	$effect(() => {
-		load_component(node).then((c) => {
-			component = c;
-		});
-	});
 
 	// onMount(() => {
 	// 	console.log("Mounted component", node.id);
@@ -33,9 +19,7 @@
 	// });
 
 	$inspect(node);
-=======
 	let component = $state(await node.component);
->>>>>>> 3619503f
 </script>
 
 {#if node && component}
