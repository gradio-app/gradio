import {
	determine_interactivity,
	get_component,
	get_inputs_outputs
} from "./init_utils";
import { translate_if_needed } from "./i18n";

import type {
	ComponentMeta,
	ProcessedComponentMeta,
	LayoutNode,
	Dependency,
	LoadingComponent,
	AppConfig,
	ServerFunctions
} from "./types";
import type { SharedProps } from "@gradio/utils";
import { allowed_shared_props } from "@gradio/utils";
import { Client } from "@gradio/client";

type client_return = Awaited<ReturnType<typeof Client.connect>>;

type set_data_type = (data: Record<string, unknown>) => void;
type get_data_type = () => Promise<Record<string, unknown>>;
type visitor<T> = (node: T) => ProcessedComponentMeta;

type Tab = {
	label: string;
	id: string;
	visible: boolean;
	interactive: boolean;
	elem_id: string | undefined;
	scale: number | null;
	order?: number;
};
export class AppTree {
	/** the raw component structure received from the backend */
	#component_payload: ComponentMeta[];
	/** the raw layout node structure received from the backend */
	#layout_payload: LayoutNode;
	/** the raw dependency structure received from the backend */
	#dependency_payload: Dependency[];
	/** Need this to set i18n in re-render */
	reactive_formatter: (str: string) => string = (str: string) => str;
	/** the config for the app */
	#config: AppConfig;
	client: client_return;

	/** the root node of the processed layout tree */
	root = $state<ProcessedComponentMeta>();

	/** a set of all component IDs that are inputs to dependencies */
	#input_ids: Set<number> = new Set();
	/** a set of all component IDs that are outputs of dependencies */
	#output_ids: Set<number> = new Set();

	/** A list of components that are currently loading */
	#pending_components: Array<LoadingComponent> = [];

	#get_callbacks = new Map<number, get_data_type>();
	#set_callbacks = new Map<number, set_data_type>();
	component_ids: number[];
	initial_tabs: Record<number, Tab[]> = {};

	components_to_register: Set<number> = new Set();
	ready: Promise<void>;
	ready_resolve!: () => void;
	resolved: boolean = false;

	constructor(
		components: ComponentMeta[],
		layout: LayoutNode,
		dependencies: Dependency[],
		config: AppConfig,
		app: client_return,
		reactive_formatter: (str: string) => string
	) {
		this.ready = new Promise<void>((resolve) => {
			this.ready_resolve = resolve;
		});
		this.reactive_formatter = reactive_formatter;

		this.#config = config;
		this.#component_payload = components;
		this.#layout_payload = layout;
		this.#dependency_payload = dependencies;
		this.root = this.create_node(
			{ id: layout.id, children: [] },
			new Map(),
			true
		);
		for (const comp of components) {
			if (comp.props.visible != false) this.components_to_register.add(comp.id);
		}

		this.client = app;

		this.prepare();

		const component_map = components.reduce((map, comp) => {
			map.set(comp.id, comp);
			return map;
		}, new Map<number, ComponentMeta>());

		this.root!.children = this.#layout_payload.children.map((node) =>
			this.traverse(node, (node) => {
				const new_node = this.create_node(node, component_map);
				return new_node;
			})
		);
		this.component_ids = components.map((c) => c.id);
		this.initial_tabs = {};
		gather_initial_tabs(this.root!, this.initial_tabs);
		this.postprocess(this.root!);
	}

	/**
	 * Registers a component with its ID and data callbacks
	 * @param id the ID of the component
	 * @param _set_data the set data callback
	 * @param _get_data the get data callback
	 */
	register_component(
		id: number,
		_set_data: set_data_type,
		_get_data: get_data_type
	): void {
		this.#set_callbacks.set(id, _set_data);
		this.#get_callbacks.set(id, _get_data);
		this.components_to_register.delete(id);
		if (this.components_to_register.size === 0 && !this.resolved) {
			this.resolved = true;
			this.ready_resolve();
		}
	}

	/**
	 * Preprocess the payloads to get the correct state read to build the tree
	 */
	prepare() {
		const [inputs, outputs] = get_inputs_outputs(this.#dependency_payload);
		this.#input_ids = inputs;
		this.#output_ids = outputs;
	}

	/** Processes the layout payload into a tree of components */
	process() {}

	postprocess(tree: ProcessedComponentMeta) {
		this.root = this.traverse(tree, [
			(node) => handle_visibility(node, this.#config.root),
			(node) =>
				handle_empty_forms(
					node,
					this.#config.root,
					this.components_to_register
				),
			(node) => translate_props(node, this.#config.root),
			(node) => apply_initial_tabs(node, this.#config.root, this.initial_tabs),
			(node) => this.find_attached_events(node, this.#dependency_payload)
		]);
	}

	find_attached_events(
		node: ProcessedComponentMeta,
		dependencies: Dependency[]
	): ProcessedComponentMeta {
		const attached_events = dependencies
			.filter((dep) => dep.targets.find(([id]) => id === node.id))
			.map((dep) => {
				const target = dep.targets.find(([id]) => id === node.id);
				return target ? target[1] : null;
			})
			.filter(Boolean) as string[];

		node.props.shared_props.attached_events = attached_events;

		return node;
	}

	/**
	 * Traverses the layout tree and applies a callback to each node
	 * @param node the current layout node
	 * @param visit the callback to apply to each node
	 * @returns the return value of the callback, with a `children` property added for any child nodes
	 */

	traverse<T extends LayoutNode | ProcessedComponentMeta>(
		node: T,
		visit: visitor<T> | visitor<T>[]
	): ProcessedComponentMeta {
		function single_visit<U extends T>(
			node: U,
			visit: visitor<U>,
			traverse_fn: any
		): ProcessedComponentMeta {
			const result = visit(node);
			if ("children" in node && node.children.length > 0) {
				result.children =
					node.children?.map((child) => traverse_fn(child, visit)) || [];
			}

			return result;
		}

		if (Array.isArray(visit)) {
			let result: ProcessedComponentMeta = node as ProcessedComponentMeta;
			for (const v of visit) {
				result = single_visit(result as T, v, this.traverse.bind(this));
			}

			return result;
		} else {
			return single_visit(node, visit, this.traverse.bind(this));
		}
	}

	/**
	 * Creates a processed component node from a layout node
	 * @param opts the layout node options
	 * @param root whether this is the root node
	 * @returns the processed component node
	 */
	create_node(
		opts: LayoutNode,
		component_map: Map<number, ComponentMeta>,
		root = false,
		reactive_formatter?: (str: string) => string
	): ProcessedComponentMeta {
		let component: ComponentMeta | undefined;
		if (!root) {
			component = component_map.get(opts.id);
		} else {
			component = {
				type: "column",
				id: opts.id,
				// @ts-ignore
				props: {
					visible: true,
					root: "",
					theme_mode: "light"
				},
				component_class_id: "column",
				key: null
			};
		}

		if (!component) {
			throw new Error(`Component with ID ${opts.id} not found`);
		}
		if (reactive_formatter) {
			component.props.i18n = reactive_formatter;
		}
		const processed_props = gather_props(
			opts.id,
			component.props,
			[this.#input_ids, this.#output_ids],
			this.client,
			{ ...this.#config }
		);

		const node = {
			id: opts.id,
			type: component.type,
			props: processed_props,
			children: [],
			show_progress_on: null,
			component_class_id: component.component_class_id || component.type,
			component:
				processed_props.shared_props.visible !== false
					? get_component(
							component.type,
							component.component_class_id,
							this.#config.root || ""
						)
					: null,
			key: component.key,
			rendered_in: component.rendered_in,
			documentation: component.documentation
		};

		return node;
	}

	rerender(components: ComponentMeta[], layout: LayoutNode) {
		const component_map = components.reduce((map, comp) => {
			map.set(comp.id, comp);
			return map;
		}, new Map<number, ComponentMeta>());
		const subtree = this.traverse(layout, (node) => {
			const new_node = this.create_node(
				node,
				component_map,
				false,
				this.reactive_formatter
			);
			return new_node;
		});

		const n = find_node_by_id(this.root!, subtree.id);

		if (!n) {
			throw new Error("Rerender failed: root node not found in current tree");
		}
		n.children = subtree.children;
	}

	/*
	 * Updates the state of a component by its ID
	 * @param id the ID of the component to update
	 * @param new_state the new state to set
	 * */
	update_state(
		id: number,
		new_state: Partial<SharedProps> & Record<string, unknown>,
		check_visibility: boolean = true
	) {
		const _set_data = this.#set_callbacks.get(id);
		if (!_set_data) return;
<<<<<<< HEAD

=======
>>>>>>> 816a9c73
		_set_data(new_state);
		if (!check_visibility) return;
		console.log("Re-evaluating visibility for component ID:", id);
		this.root = this.traverse(this.root!, (n) =>
			handle_visibility(n, this.#config.root)
		);
	}

	/**
	 * Gets the current state of a component by its ID
	 * @param id the ID of the component to get the state of
	 * @returns the current state of the component, or null if not found
	 */
	async get_state(id: number): Promise<Record<string, unknown> | null> {
		const _get_data = this.#get_callbacks.get(id);
		if (!_get_data) return null;

		return await _get_data();
	}
}

/**
 * Process the server function names and return a dictionary of functions
 * @param id the component id
 * @param server_fns the server function names
 * @param app the client instance
 * @returns the actual server functions
 */
export function process_server_fn(
	id: number,
	server_fns: string[] | undefined,
	app: client_return
): ServerFunctions {
	if (!server_fns) {
		return {};
	}
	return server_fns.reduce((acc, fn: string) => {
		acc[fn] = async (...args: any[]) => {
			if (args.length === 1) {
				args = args[0];
			}
			const result = await app.component_server(id, fn, args);
			return result;
		};
		return acc;
	}, {} as ServerFunctions);
}

/**
 * Gathers the props for a component
 * @param id the ID of the component
 * @param props the props of the component
 * @param dependencies the component's dependencies
 * @param additional any additional props to include
 * @returns the gathered props as an object with `shared_props` and `props` keys
 */
function gather_props(
	id: number,
	props: ComponentMeta["props"],
	dependencies: [Set<number>, Set<number>],
	client: client_return,
	additional: Record<string, unknown> = {}
): {
	shared_props: SharedProps;
	props: Record<string, unknown>;
} {
	const _shared_props: Partial<SharedProps> = {};
	const _props: Record<string, unknown> = {};
	for (const key in props) {
		// For Tabs (or any component that already has an id prop)
		// Set the id to the props so that it doesn't get overwritten
		if (key === "id") {
			_props[key] = props[key];
		} else if (allowed_shared_props.includes(key as keyof SharedProps)) {
			const _key = key as keyof SharedProps;
			_shared_props[_key] = props[key];
			if (_key === "server_fns") {
				_shared_props.server = process_server_fn(id, props.server_fns, client);
			}
		} else {
			_props[key] = props[key];
		}
	}

	for (const key in additional) {
		if (allowed_shared_props.includes(key as keyof SharedProps)) {
			const _key = key as keyof SharedProps;
			_shared_props[_key] = additional[key];
		} else {
			_props[key] = additional[key];
		}
	}

	_shared_props.client = client;
	_shared_props.id = id;
	_shared_props.interactive = determine_interactivity(
		id,
		_shared_props.interactive,
		_props.value,
		dependencies
	);

	_shared_props.load_component = (
		name: string,
		variant: "base" | "component" | "example"
	) =>
		get_component(
			name,
			"",
			_shared_props.root || "",
			variant
		) as LoadingComponent;

	_shared_props.visible =
		_shared_props.visible === undefined ? true : _shared_props.visible;
	_shared_props.loading_status = {};

	return { shared_props: _shared_props as SharedProps, props: _props };
}

function handle_visibility(
	node: ProcessedComponentMeta,
	root: string
): ProcessedComponentMeta {
	// Check if the node is visible
	if (node.props.shared_props.visible && !node.component) {
		const result: ProcessedComponentMeta = {
			...node,
			component: get_component(node.type, node.component_class_id, root),
			children: []
		};

		if (node.children) {
			result.children = node.children.map((child) =>
				handle_visibility(child, root)
			);
		}
		return result;
	} else {
		return node;
	}
}

function handle_empty_forms(
	node: ProcessedComponentMeta,
	root: string,
	components_to_register: Set<number>
): ProcessedComponentMeta {
	// Check if the node is visible
	if (node.type === "form") {
		const all_children_invisible = node.children.every(
			(child) => child.props.shared_props.visible === false
		);

		if (all_children_invisible) {
			node.props.shared_props.visible = false;
			components_to_register.delete(node.id);
			return node;
		}
	}

	return node;
}

function translate_props(
	node: ProcessedComponentMeta,
	root: string
): ProcessedComponentMeta {
	const supported_props = [
		"description",
		"info",
		"title",
		"placeholder",
		"value",
		"label"
	];
	for (const attr of Object.keys(node.props.shared_props)) {
		if (supported_props.includes(attr as string)) {
			// @ts-ignore
			node.props.shared_props[attr] = translate_if_needed(
				node.props.shared_props[attr as keyof SharedProps]
			);
		}
	}
	for (const attr of Object.keys(node.props.props)) {
		if (supported_props.includes(attr as string)) {
			node.props.props[attr] = translate_if_needed(node.props.props[attr]);
		}
	}
	return node;
}

function apply_initial_tabs(
	node: ProcessedComponentMeta,
	root: string,
	initial_tabs: Record<number, Tab[]>
): ProcessedComponentMeta {
	if (node.type === "tabs" && node.id in initial_tabs) {
		const tabs = initial_tabs[node.id].sort((a, b) => a.order! - b.order!);
		node.props.props.initial_tabs = tabs;
	}
	return node;
}

function _gather_initial_tabs(
	node: ProcessedComponentMeta,
	initial_tabs: Record<number, Tab[]>,
	parent_tab_id: number | null,
	order: number | null
): void {
	if (parent_tab_id !== null && node.type === "tabitem") {
		if (!(parent_tab_id in initial_tabs)) {
			initial_tabs[parent_tab_id] = [];
		}
		if (!("id" in node.props.props)) {
			node.props.props.id = node.id;
		}
		initial_tabs[parent_tab_id].push({
			label: node.props.shared_props.label as string,
			id: node.props.props.id,
			elem_id: node.props.shared_props.elem_id,
			visible: node.props.shared_props.visible,
			interactive: node.props.shared_props.interactive,
			scale: node.props.shared_props.scale || null
		});
		node.props.props.order = order;
	}
	if (node.children) {
		node.children.forEach((child, i) => {
			_gather_initial_tabs(
				child,
				initial_tabs,
				node.type === "tabs" ? node.id : null,
				node.type === "tabs" ? i : null
			);
		});
	}
	return;
}

function gather_initial_tabs(
	node: ProcessedComponentMeta,
	initial_tabs: Record<number, Tab[]>
): void {
	function single_visit<U extends ProcessedComponentMeta>(node: U): void {
		if ("children" in node && node.children.length > 0) {
			node.children?.forEach((child) =>
				_gather_initial_tabs(
					child,
					initial_tabs,
					node.type === "tabs" ? node.id : null
				)
			);
		}
	}
	return single_visit(node);
}

function find_node_by_id(
	tree: ProcessedComponentMeta,
	id: number
): ProcessedComponentMeta | null {
	if (tree.id === id) {
		return tree;
	}

	if (tree.children) {
		for (const child of tree.children) {
			const result = find_node_by_id(child, id);
			if (result) {
				return result;
			}
		}
	}

	return null;
}<|MERGE_RESOLUTION|>--- conflicted
+++ resolved
@@ -317,10 +317,6 @@
 	) {
 		const _set_data = this.#set_callbacks.get(id);
 		if (!_set_data) return;
-<<<<<<< HEAD
-
-=======
->>>>>>> 816a9c73
 		_set_data(new_state);
 		if (!check_visibility) return;
 		console.log("Re-evaluating visibility for component ID:", id);
