--- conflicted
+++ resolved
@@ -35,7 +35,8 @@
 	processed_langs
 ).map(([code, data]) => [data._name || code, code]);
 
-<<<<<<< HEAD
+export let all_common_keys: Set<string> = new Set();
+
 export function load_translations(
 	translations: LangsRecord | null | undefined
 ): void {
@@ -46,12 +47,6 @@
 	for (const lang in translations) {
 		addMessages(lang, translations[lang]);
 	}
-=======
-export let all_common_keys: Set<string> = new Set();
-
-for (const lang in processed_langs) {
-	addMessages(lang, processed_langs[lang]);
->>>>>>> 8d2aa3e9
 }
 
 export function get_init_state(): boolean {
@@ -66,22 +61,14 @@
 	available_locales: string[],
 	fallback_locale = "en"
 ): string {
-	return browser_locale && available_locales.includes(browser_locale)
-		? browser_locale
+	const normalized_locale = browser_locale?.split("-")[0];
+
+	return normalized_locale && available_locales.includes(normalized_locale)
+		? normalized_locale
 		: fallback_locale;
 }
 
-<<<<<<< HEAD
 let _i18n_initialized = false;
-=======
-	const browser_locale = getLocaleFromNavigator();
-	const normalized_locale = browser_locale?.split("-")[0];
-
-	const initial_locale =
-		normalized_locale && available_locales.includes(normalized_locale)
-			? normalized_locale
-			: "en";
->>>>>>> 8d2aa3e9
 
 export async function init_i18n(
 	initial_locale: string,
@@ -91,6 +78,20 @@
 		fallbackLocale: fallback_locale,
 		initialLocale: initial_locale
 	});
+
+	for (const lang_code in processed_langs) {
+		if (
+			processed_langs[lang_code] &&
+			typeof processed_langs[lang_code] === "object" &&
+			processed_langs[lang_code].common &&
+			typeof processed_langs[lang_code].common === "object"
+		) {
+			const common_ns = processed_langs[lang_code].common;
+			for (const key in common_ns) {
+				all_common_keys.add(`common.${key}`);
+			}
+		}
+	}
 }
 
 export async function setupi18n(
@@ -103,7 +104,6 @@
 	try {
 		load_translations(processed_langs);
 
-<<<<<<< HEAD
 		const browser_locale = getLocaleFromNavigator();
 		const initial_locale = get_initial_locale(
 			browser_locale,
@@ -120,23 +120,6 @@
 	} catch (error) {
 		console.error("Error initializing i18n:", error);
 	}
-=======
-	for (const lang_code in processed_langs) {
-		if (
-			processed_langs[lang_code] &&
-			typeof processed_langs[lang_code] === "object" &&
-			processed_langs[lang_code].common &&
-			typeof processed_langs[lang_code].common === "object"
-		) {
-			const common_ns = processed_langs[lang_code].common;
-			for (const key in common_ns) {
-				all_common_keys.add(`common.${key}`);
-			}
-		}
-	}
-
-	i18n_initialized = true;
->>>>>>> 8d2aa3e9
 }
 
 export function changeLocale(new_locale: string): void {
