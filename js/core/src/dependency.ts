import type {
	ComponentMeta,
	DependencyTypes,
	Dependency as IDependency,
	LayoutNode,
	Payload
} from "./types.js";
import { AsyncFunction } from "./init_utils";
import { Client, type client_return } from "@gradio/client";
import { LoadingStatus, type LoadingStatusArgs } from "@gradio/statustracker";
import type { ToastMessage } from "@gradio/statustracker";
const MESSAGE_QUOTE_RE = /^'([^]+)'$/;

const NOVALUE = Symbol("NOVALUE");
/**
 * A dependency as used by the frontend
 * This class represents a discrete dependency that can be triggered by an event
 * It is responsible calling the appropriate functions and reporting back results
 */
export class Dependency {
	id: number;
	inputs: number[];
	outputs: number[];
	cancels: number[];
	pending = false;
	trigger_modes: "once" | "multiple" | "always_last";
	event_args: Record<string, unknown> = {};
	targets: [number, string][] = [];
	connection_type: "stream" | "sse";

	// if this dependency has any then, success or failure triggers
	triggers: [number, "success" | "failure" | "all"][] = [];

	// the id of the original event_id that caused this dependency to run
	// in the case of chained events, it would be the id of the initial trigger
	original_trigger_id: number | null = null;
	show_progress_on: number[] | null = null;

	functions: {
		frontend?: (...args: unknown[]) => Promise<unknown[]>;
		backend: boolean;
		backend_js?: (...args: unknown[]) => Promise<unknown[]>;
	};

	constructor(dep_config: IDependency) {
		this.id = dep_config.id;
		this.original_trigger_id = dep_config.id;
		this.inputs = dep_config.inputs;
		this.outputs = dep_config.outputs;
		this.connection_type = dep_config.connection;
		this.functions = {
			frontend: dep_config.js
				? process_frontend_fn(
						dep_config.js,
						dep_config.backend_fn,
						dep_config.inputs.length,
						dep_config.outputs.length
					)
				: undefined,
			backend: dep_config.backend_fn,
			backend_js: dep_config.js_implementation
				? new AsyncFunction(
						`let result = await (${dep_config.js_implementation})(...arguments);
						return (!Array.isArray(result)) ? [result] : result;`
					)
				: undefined
		};
		this.targets = dep_config.targets;
		this.cancels = dep_config.cancels;
		this.trigger_modes = dep_config.trigger_mode;
		this.show_progress_on = dep_config.show_progress_on || null;

		for (let i = 0; i < dep_config.event_specific_args?.length || 0; i++) {
			const key = dep_config.event_specific_args[i];
			this.event_args[key] = dep_config[key] ?? null;
		}
	}

	async run(
		client: client_return,
		data_payload: unknown[],
		event_data: unknown,
		target_id: number | null | undefined
	): Promise<
		| { type: "data"; data: unknown[] }
		| { type: "void"; data: null }
		| { type: "submit"; data: ReturnType<client_return["submit"]> }
	> {
		let _data_payload = data_payload;

		if (this.functions.frontend) {
			_data_payload = await this.functions.frontend(data_payload);
		}

		if (this.functions.backend_js) {
			const data = await this.functions.backend_js(..._data_payload);
			return { type: "data", data };
		} else if (this.functions.backend) {
			return {
				type: "submit",
				data: client.submit(this.id, _data_payload, event_data, target_id)
			};
		} else if (this.functions.frontend) {
			return { type: "data", data: _data_payload };
		}
		return { type: "void", data: null };
	}

	add_trigger(dep_id: number, condition: "success" | "failure" | "all") {
		this.triggers.push([dep_id, condition]);
	}

	get_triggers(): { success: number[]; failure: number[]; all: number[] } {
		return {
			success: this.triggers
				.filter(([, condition]) => condition === "success")
				.map(([id]) => id),
			failure: this.triggers
				.filter(([, condition]) => condition === "failure")
				.map(([id]) => id),
			all: this.triggers
				.filter(([, condition]) => condition === "all")
				.map(([id]) => id)
		};
	}
}

interface DispatchFunction {
	type: "fn";
	event_data: unknown;
	fn_index?: number;
	target_id?: number;
}

interface DispatchEvent {
	type: "event";
	event_name?: string;
	target_id?: number;
	event_data: unknown;
}

/**
 * Manages all dependencies for an app acting as a bridge between app state and Dependencies
 * Responsible for registering dependencies and dispatching events to them
 * It is also responsible for orchestrating dependencies based on the follwing:
 * - Cancelling dependencies
 * - Ensuring individual dependencies respect `trigger_mode`
 * - Managing then, success and failure events
 * - Ensuring that dependencies bound to the same id are treated a single unit
 * - updating loading states
 * - updating component states
 */
export class DependencyManager {
	dependencies_by_fn: Map<number, Dependency> = new Map();
	dependencies_by_event: Map<string, Dependency[]> = new Map();
	render_id_deps = new Map<number, Set<number>>();

	submissions: Map<number, ReturnType<Client["submit"]>> = new Map();
	client: Client;
	queue: Set<number> = new Set();

	update_state_cb: (
		id: number,
		state: Record<string, unknown>,
		check_visibility: boolean
	) => void;
	get_state_cb: (id: number) => Promise<Record<string, unknown> | null>;
	rerender_cb: (components: ComponentMeta[], layout: LayoutNode) => void;
	log_cb: (
		title: string,
		message: string,
		fn_index: number,
		type: ToastMessage["type"],
		duration?: number | null,
		visible?: boolean
	) => void;
	loading_stati = new LoadingStatus();

	constructor(
		dependencies: IDependency[],
		client: Client,
		update_state_cb: (id: number, state: Record<string, unknown>) => void,
		get_state_cb: (id: number) => Promise<Record<string, unknown> | null>,
		rerender_cb: (components: ComponentMeta[], layout: LayoutNode) => void,
		log_cb: (
			title: string,
			message: string,
			fn_index: number,
			type: ToastMessage["type"],
			duration?: number | null,
			visible?: boolean
		) => void
	) {
		const { by_id, by_event } = this.create(dependencies);

		this.dependencies_by_event = by_event;
		this.dependencies_by_fn = by_id;
		this.client = client;
		this.update_state_cb = update_state_cb;
		this.get_state_cb = get_state_cb;
		this.rerender_cb = rerender_cb;
		this.log_cb = log_cb;

		this.register_loading_stati(by_id);
	}

	register_loading_stati(deps: Map<number, Dependency>): void {
		for (const [_, dep] of deps) {
			this.loading_stati.register(
				dep.id,
				dep.show_progress_on || dep.outputs,
				dep.inputs
			);
		}
	}

	async update_loading_stati_state() {
		for (const [_, dep] of Object.entries(this.loading_stati.current)) {
			const dep_id = dep.fn_index;
			const dependency = this.dependencies_by_fn.get(dep_id);
			if (dependency) {
				for (const output_id of dependency.outputs) {
<<<<<<< HEAD
					this.update_state_cb(output_id, {
						loading_status: { ...dep, type: "output" }
					});
				}

				for (const input_id of dependency.inputs) {
					this.update_state_cb(input_id, {
						loading_status: { ...dep, type: "input" }
					});
=======
					this.update_state_cb(
						output_id,
						{
							loading_status: dep
						},
						false
					);
>>>>>>> 7eb57d9b
				}
			}
		}
	}

	/** Dispatches an event to the appropriate dependency
	 * @param event_name the name of the event
	 * @param target_id the id of the component that triggered the event
	 * @param event_data any additional data to pass to the dependency
	 * @returns a value if there is no backend fn, a 'submission' if there is a backend fn, or null if there is no dependency
	 */
	async dispatch(event_meta: DispatchFunction | DispatchEvent): Promise<void> {
		let deps: Dependency[] | undefined;
		if (event_meta.type === "fn") {
			const dep = this.dependencies_by_fn.get(event_meta.fn_index!);
			if (dep) deps = [dep];
		} else {
			deps = this.dependencies_by_event.get(
				`${event_meta.event_name}-${event_meta.target_id}`
			);
		}

		for (let i = 0; i < (deps?.length || 0); i++) {
			const dep = deps ? deps[i] : undefined;
			if (dep) {
				this.cancel(dep.cancels);

				const dispatch_status = should_dispatch(
					dep.trigger_modes,
					this.submissions.has(dep.id)
				);

				if (dispatch_status === "skip") {
					continue;
				} else if (dispatch_status === "defer") {
					this.queue.add(dep.id);
					continue;
				}

				const data_payload = await this.gather_state(dep.inputs);
				const unset_args = await this.set_event_args(dep.id, dep.event_args);

				const { success, failure, all } = dep.get_triggers();

				try {
					let target_id: number | null = null;
					if (
						event_meta.target_id !== undefined ||
						event_meta.type === "event"
					) {
						target_id = event_meta.target_id || null;
					} else {
						target_id = dep.original_trigger_id;
					}

					if (
						dep.connection_type === "stream" &&
						this.submissions.has(dep.id)
					) {
						const submission = this.submissions.get(dep.id);
						let payload: Payload = {
							fn_index: dep.id,
							data: data_payload,
							event_data: event_meta.event_data
						};
						submission!.send_chunk(payload);
						unset_args();
						continue;
					}

					const dep_submission = await dep.run(
						this.client,
						data_payload,
						event_meta.event_data,
						target_id
					);

					if (dep_submission.type === "void") {
						unset_args();
					} else if (dep_submission.type === "data") {
						this.handle_data(dep.outputs, dep_submission.data);
						unset_args();
					} else {
						let stream_status: "open" | "closed" | "waiting" | null = null;

						if (
							dep.connection_type === "stream" &&
							!this.submissions.has(dep.id)
						) {
							stream_status = "waiting";
						}

						this.submissions.set(dep.id, dep_submission.data);
						// fn for this?
						submit_loop: for await (const result of dep_submission.data) {
							console.log({ result }); // TODO: remove
							if (result === null) continue;
							if (result.type === "data") {
								this.handle_data(dep.outputs, result.data);
							}
							if (result.type === "status") {
								if (
									result.original_msg === "process_starts" &&
									dep.connection_type === "stream"
								) {
									stream_status = "open";
								}
								const { fn_index, ...status } = result;

								// handle status updates here
								if (result.stage === "complete") {
									stream_status = "closed";
									success.forEach((dep_id) => {
										this.dispatch({
											type: "fn",
											fn_index: dep_id,
											event_data: null,
											target_id: target_id as number | undefined
										});
									});

									// @ts-ignore
									this.loading_stati.update({
										...status,
										status: status.stage,
										fn_index: dep.id,
										stream_status
									});
									this.update_loading_stati_state();
									break submit_loop;
								} else if (result.stage === "error") {
									const _message = result?.message?.replace(
										MESSAGE_QUOTE_RE,
										(_, b) => b
									);
									this.log_cb(
										result._title ?? "Error",
										_message,
										fn_index,
										"error",
										status.duration,
										status.visible
									);
									throw new Error("Dependency function failed");
								} else {
									// @ts-ignore
									this.loading_stati.update({
										...status,
										status: status.stage,
										fn_index: dep.id,
										stream_status
									});
									this.update_loading_stati_state();
								}
							}

							if (result.type === "render") {
								const { layout, components, render_id, dependencies } =
									result.data;

								this.rerender_cb(components, layout);
								// update dependencies
								const { by_id, by_event } = this.create(
									dependencies as unknown as IDependency[]
								);
								this.register_loading_stati(by_id);

								by_id.forEach((dep) =>
									this.dependencies_by_fn.set(dep.id, dep)
								);
								by_event.forEach((dep, key) =>
									this.dependencies_by_event.set(key, dep)
								);
								const current_deps = this.render_id_deps.get(render_id);
								if (current_deps) {
									current_deps.forEach((old_dep_id) => {
										if (!by_id.has(old_dep_id)) {
											this.dependencies_by_fn.delete(old_dep_id);
										}
									});
								}
								this.render_id_deps.set(
									render_id,
									new Set(Array.from(by_id.keys()))
								);
								this.register_loading_stati(by_id);
								break submit_loop;
							}

							if (result.type === "log") {
								this.handle_log(result);
							}
						}
						all.forEach((dep_id) => {
							this.dispatch({
								type: "fn",
								fn_index: dep_id,
								event_data: null,
								target_id: target_id as number | undefined
							});
						});
						unset_args();
						this.submissions.delete(dep.id);

<<<<<<< HEAD
						if (this.queue.has(dep.id)) {
							this.queue.delete(dep.id);
							this.dispatch(event_meta);
						}

						all.forEach((dep_id) => {
							this.dispatch({
								type: "fn",
								fn_index: dep_id,
								event_data: null,
								target_id: target_id as number | undefined
							});
						});
=======
						// if (this.queue.has(dep.id)) {
						// 	this.queue.delete(dep.id);
						// 	this.dispatch(event_meta);
						// }
>>>>>>> 7eb57d9b
						return;
					}
				} catch (error) {
					this.loading_stati.update({
						status: "error",
						fn_index: dep.id,
						eta: 0,
						queue: false
					});

					failure.forEach((dep_id) => {
						this.dispatch({
							type: "fn",
							fn_index: dep_id,
							event_data: null
						});
					});
				}
			}
		}
		return;
	}

	/**
	 *  Creates a map of dependencies for easy lookup
	 *
	 * @param dependencies the list of dependencies from the backend
	 * @returns a map of dependencies keyed by `${event_name}-${target_id}`
	 * */
	create(dependencies: IDependency[]): {
		by_id: Map<number, Dependency>;
		by_event: Map<string, Dependency[]>;
	} {
		const _deps_by_id = new Map<number, Dependency>();
		const _deps_by_event = new Map<string, Dependency[]>();
		const then_triggers: [number, number, "success" | "failure" | "all"][] = [];

		for (const dep_config of dependencies) {
			const dependency = new Dependency(dep_config);

			for (const [target_id, event_name] of dep_config.targets) {
				// if the key is already present, add it to the list. Otherwise, create a new element with the list
				if (!_deps_by_event.has(`${event_name}-${target_id}`)) {
					_deps_by_event.set(`${event_name}-${target_id}`, []);
				}
				_deps_by_event.get(`${event_name}-${target_id}`)?.push(dependency);
			}

			_deps_by_id.set(dep_config.id, dependency);

			if (dep_config.trigger_after !== undefined) {
				const then_mode = dep_config.trigger_only_on_failure
					? "failure"
					: dep_config.trigger_only_on_success
						? "success"
						: "all";

				then_triggers.push([
					dep_config.id,
					dep_config.trigger_after,
					then_mode
				]);
			}
		}

		for (const [dep_id, trigger_after, condition] of then_triggers) {
			const dependency = _deps_by_id.get(trigger_after);
			if (dependency) {
				dependency.add_trigger(dep_id, condition);
				dependency.original_trigger_id = walk_after_to_original(
					dependencies,
					trigger_after
				);
			}
		}

		return { by_id: _deps_by_id, by_event: _deps_by_event };
	}

	handle_log(msg: LogMessage): void {
		const { title, log, fn_index, level, duration, visible } = msg;

		this.log_cb(title, log, fn_index, level, duration, visible);
	}

	/**
	 *  Updates the state of the outputs based on the data received from the dependency
	 *
	 * @param outputs the ids of the output components
	 * @param data the data to update the components with
	 * */
	async handle_data(outputs: number[], data: unknown[]) {
		outputs.forEach(async (output_id, i) => {
			const _data = data[i] === undefined ? NOVALUE : data[i];
			if (_data === NOVALUE) return;

			if (is_prop_update(_data)) {
				for (const [update_key, update_value] of Object.entries(_data)) {
					if (update_key === "__type__") continue;
					await this.update_state_cb(
						outputs[i],
						{
							[update_key]: update_value
						},
						update_key === "visible"
					);
				}
			} else {
				await this.update_state_cb(output_id, { value: _data }, false);
			}
		});
	}

	/**
	 * Gathers the current state of the inputs
	 *
	 * @param ids the ids of the components to gather state from
	 * @returns an array of the current state of the components, in the same order as the ids
	 */
	async gather_state(ids: number[]): Promise<(unknown | null)[]> {
		return (await Promise.all(ids.map((id) => this.get_state_cb(id)))).map(
			(state) => {
				return state?.value ?? null;
			}
		);
	}

	/** Sets the event arguments for a specific component
	 *
	 * @param id the id of the component to set the event arguments for
	 * @param args the event arguments to set
	 * @returns a function that can be called to reset the event arguments to their previous values
	 */
	async set_event_args(
		id: number,
		args: Record<string, unknown>
	): Promise<() => void> {
		let current_args: Record<string, unknown> = {};
		const current_state = await this.get_state_cb(id);
		for (const [key] of Object.entries(args)) {
			current_args[key] = current_state?.[key] ?? null;
		}

		if (Object.keys(args).length === 0) {
			return () => {
				// do nothing
			};
		}
		this.update_state_cb(id, args, false);

		return () => {
			this.update_state_cb(id, current_args, false);
		};
	}

	async cancel(ids: number[] | undefined): Promise<void> {
		if (!ids) return;

		for (const id of ids) {
			const submission = this.submissions.get(id);
			if (submission) {
				await submission.cancel();
				this.submissions.delete(id);
			}
		}
	}

	dispatch_load_events() {
		this.dependencies_by_fn.forEach((dep) => {
			dep.targets.forEach(([target_id, event_name]) => {
				if (event_name === "load") {
					this.dispatch({
						type: "event",
						event_name: "load",
						target_id: target_id,
						event_data: null
					});
				}
			});
		});
	}

	get_fns_from_targets(target_id: number): number[] {
		const fn_indices: number[] = [];
		this.dependencies_by_event.forEach((deps, key) => {
			const [, dep_target_id] = key.split("-");
			if (Number(dep_target_id) === target_id) {
				deps.forEach((dep) => {
					fn_indices.push(dep.id);
				});
			}
		});
		return fn_indices;
	}

	close_stream(id: number): void {
		// const submission = this.submissions.get(id);
		const fn_ids = this.get_fns_from_targets(id);
		console.log("CLOSING STREAM", { fn_ids, id });

		for (const fn_id of fn_ids) {
			const submission = this.submissions.get(fn_id);
			if (submission) {
				submission.close_stream();
				this.submissions.delete(fn_id);
			}

			this.loading_stati.update({
				status: "complete",
				fn_index: fn_id,
				eta: 0,
				queue: false,
				stream_status: "closed"
			});
		}

		this.update_loading_stati_state();
		// if (submission) {
		// 	submission.close_stream();
		// }
	}
}

function is_prop_update(payload: unknown): payload is Record<string, unknown> {
	return (
		typeof payload === "object" &&
		payload !== null &&
		"__type__" in payload &&
		payload?.__type__ === "update"
	);
}

function should_dispatch(
	mode: Dependency["trigger_modes"],
	is_running: boolean
): "run" | "skip" | "defer" {
	if (!is_running) return "run";

	if (mode === "always_last") {
		return "defer";
	} else if (mode === "multiple") {
		return "run";
	} else if (mode === "once") {
		return "skip";
	}
	return "run";
}

/**
 * Takes a string of source code and returns a function that can be called with arguments
 * @param source the source code
 * @param backend_fn if there is also a backend function
 * @param input_length the number of inputs
 * @param output_length the number of outputs
 * @returns The function, or null if the source code is invalid or missing
 */
export function process_frontend_fn(
	source: string,
	backend_fn: boolean,
	input_length: number,
	output_length: number
): (...args: unknown[]) => Promise<unknown[]> {
	const wrap = backend_fn ? input_length === 1 : output_length === 1;
	try {
		return new AsyncFunction(
			"__fn_args",
			`  let result = await (${source})(...__fn_args);
  if (typeof result === "undefined") return [];
  return (${wrap} && !Array.isArray(result)) ? [result] : result;`
		);
	} catch (e) {
		throw e;
	}
}

/**
 * Walks the dependency graph to find the original trigger ID for a given dependency.
 * @param dependency_map The map of all dependencies.
 * @param dep_id The ID of the dependency to start from.
 * @returns The ID of the original trigger dependency, or the input ID if not found.
 */
function walk_after_to_original(dependency_map: IDependency[], dep_id: number) {
	// TODO: hoist this cache later so it is useful across multiple calls
	let cache = new Map<number, IDependency>();
	let current_id = dep_id;
	let safety_counter = 0;
	while (safety_counter < 100) {
		const dep =
			cache.get(current_id) || dependency_map.find((d) => d.id === current_id);
		if (!dep) break;
		cache.set(dep.id, dep);
		if (dep.trigger_after === null || dep.trigger_after === undefined) break;

		current_id = dep.trigger_after;
		safety_counter += 1;
	}
	return current_id;
}<|MERGE_RESOLUTION|>--- conflicted
+++ resolved
@@ -220,7 +220,6 @@
 			const dependency = this.dependencies_by_fn.get(dep_id);
 			if (dependency) {
 				for (const output_id of dependency.outputs) {
-<<<<<<< HEAD
 					this.update_state_cb(output_id, {
 						loading_status: { ...dep, type: "output" }
 					});
@@ -230,15 +229,6 @@
 					this.update_state_cb(input_id, {
 						loading_status: { ...dep, type: "input" }
 					});
-=======
-					this.update_state_cb(
-						output_id,
-						{
-							loading_status: dep
-						},
-						false
-					);
->>>>>>> 7eb57d9b
 				}
 			}
 		}
@@ -443,7 +433,6 @@
 						unset_args();
 						this.submissions.delete(dep.id);
 
-<<<<<<< HEAD
 						if (this.queue.has(dep.id)) {
 							this.queue.delete(dep.id);
 							this.dispatch(event_meta);
@@ -457,12 +446,6 @@
 								target_id: target_id as number | undefined
 							});
 						});
-=======
-						// if (this.queue.has(dep.id)) {
-						// 	this.queue.delete(dep.id);
-						// 	this.dispatch(event_meta);
-						// }
->>>>>>> 7eb57d9b
 						return;
 					}
 				} catch (error) {
