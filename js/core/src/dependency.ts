import type {
	ComponentMeta,
	DependencyTypes,
	Dependency as IDependency,
	LayoutNode,
	Payload
} from "./types.js";
import { AsyncFunction } from "./init_utils";
import { Client, type client_return } from "@gradio/client";
import { LoadingStatus, type LoadingStatusArgs } from "@gradio/statustracker";
import { tick } from "svelte";

const NOVALUE = Symbol("NOVALUE");
/**
 * A dependency as used by the frontend
 * This class represents a discrete dependency that can be triggered by an event
 * It is responsible calling the appropriate functions and reporting back results
 */
export class Dependency {
	id: number;

	inputs: number[];
	outputs: number[];
	cancels: number[];
	pending = false;
	trigger_modes: "once" | "multiple" | "always_last";
	event_args: Record<string, unknown> = {};

	// if this dependency has any then, success or failure triggers
	triggers: [number, "success" | "failure" | "all"][] = [];

	// the id of the original event_id that caused this dependency to run
	// in the case of chained events, it would be the id of the initial trigger
	original_trigger_id: number | null = null;
	show_progress_on: number[] | null = null;

	functions: {
		frontend?: (...args: unknown[]) => Promise<unknown[]>;
		backend: boolean;
		backend_js?: (...args: unknown[]) => Promise<unknown[]>;
	};

	constructor(dep_config: IDependency) {
		this.id = dep_config.id;
		this.original_trigger_id = dep_config.id;
		this.inputs = dep_config.inputs;
		this.outputs = dep_config.outputs;
		this.functions = {
			frontend: dep_config.js
				? process_frontend_fn(
						dep_config.js,
						dep_config.backend_fn,
						dep_config.inputs.length,
						dep_config.outputs.length
					)
				: undefined,
			backend: dep_config.backend_fn,
			backend_js: dep_config.js_implementation
				? new AsyncFunction(
						`let result = await (${dep_config.js_implementation})(...arguments);
						return (!Array.isArray(result)) ? [result] : result;`
					)
				: undefined
		};
		this.cancels = dep_config.cancels;
		this.trigger_modes = dep_config.trigger_mode;
		this.show_progress_on = dep_config.show_progress_on || null;

		for (let i = 0; i < dep_config.event_specific_args?.length || 0; i++) {
			const key = dep_config.event_specific_args[i];
			this.event_args[key] = dep_config[key] ?? null;
		}
	}

	async run(
		client: client_return,
		data_payload: unknown[],
		event_data: unknown
	): Promise<
		| { type: "data"; data: unknown[] }
		| { type: "void"; data: null }
		| { type: "submit"; data: ReturnType<client_return["submit"]> }
	> {
		let _data_payload = data_payload;

		if (this.functions.frontend) {
			_data_payload = await this.functions.frontend(data_payload);
		}

		if (this.functions.backend_js) {
			const data = await this.functions.backend_js(..._data_payload);
			return { type: "data", data };
		} else if (this.functions.backend) {
			return {
				type: "submit",
				data: client.submit(
					this.id,
					_data_payload,
					event_data,
					this.original_trigger_id
				)
			};
		} else if (this.functions.frontend) {
			return { type: "data", data: _data_payload };
		}
		return { type: "void", data: null };
	}

	add_trigger(dep_id: number, condition: "success" | "failure" | "all") {
		this.triggers.push([dep_id, condition]);
	}

	get_triggers(): { success: number[]; failure: number[]; all: number[] } {
		return {
			success: this.triggers
				.filter(([, condition]) => condition === "success")
				.map(([id]) => id),
			failure: this.triggers
				.filter(([, condition]) => condition === "failure")
				.map(([id]) => id),
			all: this.triggers
				.filter(([, condition]) => condition === "all")
				.map(([id]) => id)
		};
	}
}

interface DispatchFunction {
	type: "fn";
	event_data: unknown;
	fn_index?: number;
}

interface DispatchEvent {
	type: "event";
	event_name?: string;
	target_id?: number;
	event_data: unknown;
}

/**
 * Manages all dependencies for an app acting as a bridge between app state and Dependencies
 * Responsible for registering dependencies and dispatching events to them
 * It is also responsible for orchestrating dependencies based on the follwing:
 * - Cancelling dependencies
 * - Ensuring individual dependencies respect `trigger_mode`
 * - Managing then, success and failure events
 * - Ensuring that dependencies bound to the same id are treated a single unit
 * - updating loading states
 * - updating component states
 */
export class DependencyManager {
	dependencies_by_fn: Map<number, Dependency> = new Map();
	dependencies_by_event: Map<string, Dependency[]> = new Map();
	render_id_deps = new Map<number, Set<number>>();

	submissions: Map<number, ReturnType<Client["submit"]>> = new Map();
	client: Client;
	queue: Set<number> = new Set();

	update_state_cb: (id: number, state: Record<string, unknown>) => void;
	get_state_cb: (id: number) => Promise<Record<string, unknown> | null>;
	rerender_cb: (components: ComponentMeta[], layout: LayoutNode) => void;

	loading_stati = new LoadingStatus();

	constructor(
		dependencies: IDependency[],
		client: Client,
		update_state_cb: (id: number, state: Record<string, unknown>) => void,
		get_state_cb: (id: number) => Promise<Record<string, unknown> | null>,
		rerender_cb: (components: ComponentMeta[], layout: LayoutNode) => void
	) {
		const { by_id, by_event } = this.create(dependencies);

		this.dependencies_by_event = by_event;
		this.dependencies_by_fn = by_id;
		this.client = client;
		this.update_state_cb = update_state_cb;
		this.get_state_cb = get_state_cb;
		this.rerender_cb = rerender_cb;

		this.register_loading_stati(by_id);
	}

	register_loading_stati(deps: Map<number, Dependency>): void {
		for (const [_, dep] of deps) {
			this.loading_stati.register(dep.id, dep.show_progress_on || dep.outputs);
		}
	}

	async update_loading_stati_state() {
		for (const [_, dep] of Object.entries(this.loading_stati.current)) {
			const dep_id = dep.fn_index;
			const dependency = this.dependencies_by_fn.get(dep_id);
			if (dependency) {
				for (const output_id of dependency.outputs) {
					this.update_state_cb(output_id, {
						loading_status: dep
					});
				}
			}
		}
	}

	/** Dispatches an event to the appropriate dependency
	 * @param event_name the name of the event
	 * @param target_id the id of the component that triggered the event
	 * @param event_data any additional data to pass to the dependency
	 * @returns a value if there is no backend fn, a 'submission' if there is a backend fn, or null if there is no dependency
	 */
	async dispatch(event_meta: DispatchFunction | DispatchEvent): Promise<void> {
		let deps: Dependency[] | undefined;

		if (event_meta.type === "fn") {
			const dep = this.dependencies_by_fn.get(event_meta.fn_index!);
			if (dep) deps = [dep];
		} else {
			deps = this.dependencies_by_event.get(
				`${event_meta.event_name}-${event_meta.target_id}`
			);
		}

		for (let i = 0; i < (deps?.length || 0); i++) {
			const dep = deps ? deps[i] : undefined;
			if (dep) {
				this.cancel(dep.cancels);

				const dispatch_status = should_dispatch(
					dep.trigger_modes,
					this.submissions.has(dep.id)
				);

				const data_payload = await this.gather_state(dep.inputs);
				const unset_args = await this.set_event_args(dep.id, dep.event_args);

				const { success, failure, all } = dep.get_triggers();

				try {
					const dep_submission = await dep.run(
						this.client,
						data_payload,
						event_meta.event_data
					);

					if (dep_submission.type === "void") {
						unset_args();
					} else if (dep_submission.type === "data") {
						this.handle_data(dep.outputs, dep_submission.data);
						unset_args();
					} else {
						this.submissions.set(dep.id, dep_submission.data);
						// fn for this?
						submit_loop: for await (const result of dep_submission.data) {
							if (result === null) continue;
							if (result.type === "data") {
								this.handle_data(dep.outputs, result.data);
							}
							if (result.type === "status") {
								const { fn_index, ...status } = result;
								// @ts-ignore
								this.loading_stati.update({
									...status,
									status: status.stage,
									fn_index: dep.id
								});

								this.update_loading_stati_state();

								// handle status updates here
								if (result.stage === "complete") {
<<<<<<< HEAD
=======
									console.log("Submission complete for", dep.id);
									success.forEach((dep_id) => {
										this.dispatch({
											type: "fn",
											fn_index: dep_id,
											event_data: null
										});
									});
>>>>>>> e93baa8b
									break submit_loop;
								} else if (result.stage === "error") {
									throw new Error("Dependency function failed");
								}
							}

							if (result.type === "render") {
								const { layout, components, render_id, dependencies } =
									result.data;

								this.rerender_cb(components, layout);
								// update dependencies
								const { by_id, by_event } = this.create(
									dependencies as unknown as IDependency[]
								);
								this.register_loading_stati(by_id);

								by_id.forEach((dep) =>
									this.dependencies_by_fn.set(dep.id, dep)
								);
								by_event.forEach((dep, key) =>
									this.dependencies_by_event.set(key, dep)
								);
								const current_deps = this.render_id_deps.get(render_id);
								if (current_deps) {
									current_deps.forEach((old_dep_id) => {
										if (!by_id.has(old_dep_id)) {
											this.dependencies_by_fn.delete(old_dep_id);
										}
									});
								}
								this.render_id_deps.set(
									render_id,
									new Set(Array.from(by_id.keys()))
								);
								this.register_loading_stati(by_id);
								break submit_loop;
							}
						}

						unset_args();
						all.forEach((dep_id) => {
							this.dispatch({
								type: "fn",
								fn_index: dep_id,
								event_data: null
							});
						});
						this.submissions.delete(dep.id);

						// if (this.queue.has(dep.id)) {
						// 	this.queue.delete(dep.id);
						// 	this.dispatch(event_meta);
						// }

						return;
					}
				} catch (error) {
					this.loading_stati.update({
						status: "error",
						fn_index: dep.id,
						eta: 0,
						queue: false
					});

					failure.forEach((dep_id) => {
						this.dispatch({
							type: "fn",
							fn_index: dep_id,
							event_data: null
						});
					});
				}

				all.forEach((dep_id) => {
					this.dispatch({
						type: "fn",
						fn_index: dep_id,
						event_data: null
					});
				});
			}
		}
		return;
	}

	/**
	 *  Creates a map of dependencies for easy lookup
	 *
	 * @param dependencies the list of dependencies from the backend
	 * @returns a map of dependencies keyed by `${event_name}-${target_id}`
	 * */
	create(dependencies: IDependency[]): {
		by_id: Map<number, Dependency>;
		by_event: Map<string, Dependency[]>;
	} {
		const _deps_by_id = new Map<number, Dependency>();
		const _deps_by_event = new Map<string, Dependency[]>();
		const then_triggers: [number, number, "success" | "failure" | "all"][] = [];

		for (const dep_config of dependencies) {
			const dependency = new Dependency(dep_config);

			for (const [target_id, event_name] of dep_config.targets) {
				// if the key is already present, add it to the list. Otherwise, create a new element with the list
				if (!_deps_by_event.has(`${event_name}-${target_id}`)) {
					_deps_by_event.set(`${event_name}-${target_id}`, []);
				}
				_deps_by_event.get(`${event_name}-${target_id}`)?.push(dependency);
			}

			_deps_by_id.set(dep_config.id, dependency);

			if (dep_config.trigger_after !== undefined) {
				const then_mode = dep_config.trigger_only_on_failure
					? "failure"
					: dep_config.trigger_only_on_success
						? "success"
						: "all";

				then_triggers.push([
					dep_config.id,
					dep_config.trigger_after,
					then_mode
				]);
			}
		}

		for (const [dep_id, trigger_after, condition] of then_triggers) {
			const dependency = _deps_by_id.get(trigger_after);
			if (dependency) {
				dependency.add_trigger(dep_id, condition);
				dependency.original_trigger_id = walk_after_to_original(
					dependencies,
					trigger_after
				);
			}
		}

		return { by_id: _deps_by_id, by_event: _deps_by_event };
	}

	handle_log() {}

	/**
	 *  Updates the state of the outputs based on the data received from the dependency
	 *
	 * @param outputs the ids of the output components
	 * @param data the data to update the components with
	 * */
	async handle_data(outputs: number[], data: unknown[]) {
		outputs.forEach(async (output_id, i) => {
			const _data = data[i] === undefined ? NOVALUE : data[i];
			if (_data === NOVALUE) return;

			if (is_prop_update(_data)) {
				for (const [update_key, update_value] of Object.entries(_data)) {
					if (update_key === "__type__") continue;
					await this.update_state_cb(outputs[i], {
						[update_key]: update_value
					});
				}
			} else {
				await this.update_state_cb(output_id, { value: _data });
			}
		});
	}

	/**
	 * Gathers the current state of the inputs
	 *
	 * @param ids the ids of the components to gather state from
	 * @returns an array of the current state of the components, in the same order as the ids
	 */
	async gather_state(ids: number[]): Promise<(unknown | null)[]> {
		return (await Promise.all(ids.map((id) => this.get_state_cb(id)))).map(
			(state) => state?.value ?? null
		);
	}

	/** Sets the event arguments for a specific component
	 *
	 * @param id the id of the component to set the event arguments for
	 * @param args the event arguments to set
	 * @returns a function that can be called to reset the event arguments to their previous values
	 */
	async set_event_args(
		id: number,
		args: Record<string, unknown>
	): Promise<() => void> {
		let current_args: Record<string, unknown> = {};
		const current_state = await this.get_state_cb(id);
		for (const [key] of Object.entries(args)) {
			current_args[key] = current_state?.[key] ?? null;
		}

		if (Object.keys(args).length === 0) {
			return () => {
				// do nothing
			};
		}
		this.update_state_cb(id, args);

		return () => {
			this.update_state_cb(id, current_args);
		};
	}

	async cancel(ids: number[] | undefined): Promise<void> {
		if (!ids) return;

		for (const id of ids) {
			const submission = this.submissions.get(id);
			if (submission) {
				await submission.cancel();
				this.submissions.delete(id);
			}
		}
	}
}

function is_prop_update(payload: unknown): payload is Record<string, unknown> {
	return (
		typeof payload === "object" &&
		payload !== null &&
		"__type__" in payload &&
		payload?.__type__ === "update"
	);
}

function should_dispatch(
	mode: Dependency["trigger_modes"],
	is_running: boolean
): "run" | "skip" | "defer" {
	if (!is_running) return "run";

	if (mode === "always_last") {
		return "defer";
	} else if (mode === "multiple") {
		return "run";
	} else if (mode === "once") {
		return "skip";
	}
	return "run";
}

/**
 * Takes a string of source code and returns a function that can be called with arguments
 * @param source the source code
 * @param backend_fn if there is also a backend function
 * @param input_length the number of inputs
 * @param output_length the number of outputs
 * @returns The function, or null if the source code is invalid or missing
 */
export function process_frontend_fn(
	source: string,
	backend_fn: boolean,
	input_length: number,
	output_length: number
): (...args: unknown[]) => Promise<unknown[]> {
	const wrap = backend_fn ? input_length === 1 : output_length === 1;
	try {
		return new AsyncFunction(
			"__fn_args",
			`  let result = await (${source})(...__fn_args);
  if (typeof result === "undefined") return [];
  return (${wrap} && !Array.isArray(result)) ? [result] : result;`
		);
	} catch (e) {
		throw e;
	}
}

/**
 * Walks the dependency graph to find the original trigger ID for a given dependency.
 * @param dependency_map The map of all dependencies.
 * @param dep_id The ID of the dependency to start from.
 * @returns The ID of the original trigger dependency, or the input ID if not found.
 */
function walk_after_to_original(dependency_map: IDependency[], dep_id: number) {
	// TODO: hoist this cache later so it is useful across multiple calls
	let cache = new Map<number, IDependency>();
	let current_id = dep_id;
	let safety_counter = 0;
	while (safety_counter < 100) {
		const dep =
			cache.get(current_id) || dependency_map.find((d) => d.id === current_id);
		if (!dep) break;
		cache.set(dep.id, dep);
		if (dep.trigger_after === null || dep.trigger_after === undefined) break;

		current_id = dep.trigger_after;
		safety_counter += 1;
	}
	return current_id;
}<|MERGE_RESOLUTION|>--- conflicted
+++ resolved
@@ -269,9 +269,6 @@
 
 								// handle status updates here
 								if (result.stage === "complete") {
-<<<<<<< HEAD
-=======
-									console.log("Submission complete for", dep.id);
 									success.forEach((dep_id) => {
 										this.dispatch({
 											type: "fn",
@@ -279,7 +276,6 @@
 											event_data: null
 										});
 									});
->>>>>>> e93baa8b
 									break submit_loop;
 								} else if (result.stage === "error") {
 									throw new Error("Dependency function failed");
