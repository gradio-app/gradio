--- conflicted
+++ resolved
@@ -1,10 +1,6 @@
 {
 	"name": "@gradio/core",
-<<<<<<< HEAD
-	"version": "0.1.0-beta.5",
-=======
 	"version": "0.2.1",
->>>>>>> 4d908835
 	"type": "module",
 	"devDependencies": {
 		"@gradio/accordion": "workspace:^",
