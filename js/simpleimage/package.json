{
	"name": "@gradio/simpleimage",
<<<<<<< HEAD
	"version": "0.2.0",
=======
	"version": "0.3.0",
>>>>>>> dff41095
	"description": "Gradio UI packages",
	"type": "module",
	"author": "",
	"license": "ISC",
	"private": false,
	"dependencies": {
		"@gradio/atoms": "workspace:^",
		"@gradio/client": "workspace:^",
		"@gradio/icons": "workspace:^",
		"@gradio/statustracker": "workspace:^",
		"@gradio/upload": "workspace:^",
		"@gradio/utils": "workspace:^",
		"@gradio/wasm": "workspace:^",
		"cropperjs": "^1.5.12",
		"lazy-brush": "^1.0.1",
		"resize-observer-polyfill": "^1.5.1"
	},
	"main_changeset": true,
	"main": "./Index.svelte",
	"exports": {
		".": "./Index.svelte",
		"./example": "./Example.svelte",
		"./package.json": "./package.json"
	}
}<|MERGE_RESOLUTION|>--- conflicted
+++ resolved
@@ -1,10 +1,6 @@
 {
 	"name": "@gradio/simpleimage",
-<<<<<<< HEAD
-	"version": "0.2.0",
-=======
 	"version": "0.3.0",
->>>>>>> dff41095
 	"description": "Gradio UI packages",
 	"type": "module",
 	"author": "",
