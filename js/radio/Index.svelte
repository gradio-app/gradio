--- conflicted
+++ resolved
@@ -39,11 +39,7 @@
 		autoscroll={gradio.shared.autoscroll}
 		i18n={gradio.i18n}
 		{...gradio.shared.loading_status}
-<<<<<<< HEAD
-		on:clear_status={() =>
-=======
 		on_clear_status={() =>
->>>>>>> 128f24c5
 			gradio.dispatch("clear_status", gradio.shared.loading_status)}
 	/>
 
@@ -63,7 +59,7 @@
 					gradio.dispatch("input");
 					gradio.dispatch("select", {
 						value: internal_value,
-						index: i
+						index: i,
 					});
 				}}
 			/>
