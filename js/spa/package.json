--- conflicted
+++ resolved
@@ -1,10 +1,6 @@
 {
 	"name": "@self/spa",
-<<<<<<< HEAD
-	"version": "1.0.0-dev.1",
-=======
 	"version": "1.0.0",
->>>>>>> 128f24c5
 	"private": true,
 	"type": "module",
 	"scripts": {
