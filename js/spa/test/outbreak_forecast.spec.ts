import { test, expect, is_lite } from "@self/tootils";

test("selecting matplotlib should show matplotlib image and pressing clear should clear output", async ({
	page
}) => {
	await page.getByLabel("Plot Type").click();
	await page.getByRole("option", { name: "Matplotlib" }).click();
	await page.getByLabel("Month").click();
	await page.getByRole("option", { name: "January" }).click();
	await page.getByLabel("Social Distancing?").check();

	await page.click("text=Submit");

	const matplotlib_img = await page.getByTestId("matplotlib").getByRole("img");
	const matplotlib_img_data = await matplotlib_img.getAttribute("src");
	await expect(matplotlib_img_data).toBeTruthy();

	await page.getByRole("button", { name: "Clear" }).click();
	await expect(matplotlib_img).toHaveCount(0);
});

test("selecting plotly should show plotly plot and pressing clear should clear output", async ({
	page,
	browserName
}) => {
	test.fixme(
		browserName === "firefox" && is_lite,
		"Plotly component can't be located on Lite on FireFox in the CI env for some reason"
	);

	await page.getByLabel("Plot Type").click();
	await page.getByRole("option", { name: "Plotly" }).click();
	await page.getByLabel("Month").click();
	await page.getByRole("option", { name: "January" }).click();
	await page.getByLabel("Social Distancing?").check();

	await page.click("text=Submit");

	const plotly_plot = page.getByTestId("plotly");
	await expect(plotly_plot).toHaveCount(1);

	await page.getByRole("button", { name: "Clear" }).click();
	await expect(plotly_plot).toHaveCount(0);
});

test("selecting altair should show altair plot and pressing clear should clear output", async ({
	page
}) => {
	await page.getByLabel("Plot Type").click();
	await page.getByRole("option", { name: "altair" }).click();
	await page.getByLabel("Month").click();
	await page.getByRole("option", { name: "January" }).click();
	await page.getByLabel("Social Distancing?").check();

	await page.click("text=Submit");

	const altair = page.getByTestId("altair");
	await expect(altair).toHaveCount(1);

	await page.getByRole("button", { name: "Clear" }).click();
	await expect(altair).toHaveCount(0);
});

test("selecting bokeh should show bokeh plot and pressing clear should clear output", async ({
<<<<<<< HEAD
	page
}) => {
	await page.getByLabel("Plot Type").click();
	await page.getByRole("option", { name: "bokeh" }).click();
	await page.getByLabel("Month").click();
	await page.getByRole("option", { name: "January" }).click();
	await page.getByLabel("Social Distancing?").check();

	await page.click("text=Submit");

	const altair = await page.getByTestId("bokeh");
	await expect(altair).toHaveCount(1);

	await page.getByRole("button", { name: "Clear" }).click();
	await expect(altair).toHaveCount(0);
});

test("switching between all 4 plot types and pressing submit should update output component to corresponding plot type", async ({
=======
>>>>>>> 4d908835
	page
}) => {
	await page.getByLabel("Plot Type").click();
	await page.getByRole("option", { name: "bokeh" }).click();
	await page.getByLabel("Month").click();
	await page.getByRole("option", { name: "January" }).click();
	await page.getByLabel("Social Distancing?").check();

	await page.click("text=Submit");

	const altair = page.getByTestId("bokeh");
	await expect(altair).toHaveCount(1);

	await page.getByRole("button", { name: "Clear" }).click();
	await expect(altair).toHaveCount(0);
});

test("switching between all 4 plot types and pressing submit should update output component to corresponding plot type", async ({
	page,
	browserName
}) => {
	test.fixme(
		browserName === "firefox" && is_lite,
		"Plotly component can't be located on Lite on FireFox in the CI env for some reason"
	);

	//Matplotlib
	await page.getByLabel("Plot Type").click();
	await page.getByRole("option", { name: "Matplotlib" }).click();
	await page.getByLabel("Month").click();
	await page.getByRole("option", { name: "January" }).click();
	await page.getByLabel("Social Distancing?").check();

	await page.click("text=Submit");

	const matplotlib_img = await page.getByTestId("matplotlib").getByRole("img");
	const matplotlib_img_data = await matplotlib_img.getAttribute("src");
	await expect(matplotlib_img_data).toBeTruthy();

	//Plotly
	await page.getByLabel("Plot Type").click();
	await page.getByRole("option", { name: "Plotly" }).click();

	await page.click("text=Submit");
	const plotly = page.getByTestId("plotly");
	await expect(plotly).toHaveCount(1);

	//Altair
	await page.getByLabel("Plot Type").click();
	await page.getByRole("option", { name: "Altair" }).click();

	await page.click("text=Submit");
	const altair = await page.getByTestId("altair");
	await expect(altair).toHaveCount(1);

	//Bokeh
	await page.getByLabel("Plot Type").click();
	await page.getByRole("option", { name: "Bokeh" }).click();

	await page.click("text=Submit");
	const bokeh = await page.getByTestId("bokeh");
	await expect(bokeh).toHaveCount(1);
});<|MERGE_RESOLUTION|>--- conflicted
+++ resolved
@@ -62,27 +62,6 @@
 });
 
 test("selecting bokeh should show bokeh plot and pressing clear should clear output", async ({
-<<<<<<< HEAD
-	page
-}) => {
-	await page.getByLabel("Plot Type").click();
-	await page.getByRole("option", { name: "bokeh" }).click();
-	await page.getByLabel("Month").click();
-	await page.getByRole("option", { name: "January" }).click();
-	await page.getByLabel("Social Distancing?").check();
-
-	await page.click("text=Submit");
-
-	const altair = await page.getByTestId("bokeh");
-	await expect(altair).toHaveCount(1);
-
-	await page.getByRole("button", { name: "Clear" }).click();
-	await expect(altair).toHaveCount(0);
-});
-
-test("switching between all 4 plot types and pressing submit should update output component to corresponding plot type", async ({
-=======
->>>>>>> 4d908835
 	page
 }) => {
 	await page.getByLabel("Plot Type").click();
