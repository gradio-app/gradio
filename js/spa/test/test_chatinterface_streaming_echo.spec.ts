--- conflicted
+++ resolved
@@ -16,11 +16,7 @@
 			await go_to_testcase(page, test_case);
 		}
 		const submit_button = page.locator(".submit-button");
-<<<<<<< HEAD
-		const textbox = page.getByPlaceholder("Type a message...");
-=======
 		const textbox = page.getByTestId("textbox").first();
->>>>>>> 4d908835
 
 		await textbox.fill("hello");
 		await submit_button.click();
@@ -43,19 +39,11 @@
 		await expect(expected_text_el_1).toBeVisible();
 		await expect(page.locator(".bot.message")).toHaveCount(2);
 
-<<<<<<< HEAD
-		await page.getByLabel("undo button").click();
-		await expect(page.locator(".bot.message")).toHaveCount(1);
-		await expect(textbox).toHaveValue("hi");
-
-		await page.getByLabel("retry button").click();
-=======
 		await page.getByLabel("undo").first().click();
 		await expect(page.locator(".bot.message")).toHaveCount(1);
 		await expect(textbox).toHaveValue("hi");
 
 		await page.getByLabel("retry").first().click();
->>>>>>> 4d908835
 		const expected_text_el_2 = page.locator(".bot p", {
 			hasText: "Run 3 - You typed: hello"
 		});
@@ -71,11 +59,7 @@
 		});
 		await expect(expected_text_el_3).toBeVisible();
 		await expect(page.locator(".bot.message")).toHaveCount(2);
-<<<<<<< HEAD
-		await page.getByLabel("clear button").click();
-=======
 		await page.getByLabel("clear").first().click();
->>>>>>> 4d908835
 		await expect(page.locator(".bot.message")).toHaveCount(0);
 	});
 
@@ -85,11 +69,7 @@
 		if (cases.slice(1).includes(test_case)) {
 			await go_to_testcase(page, test_case);
 		}
-<<<<<<< HEAD
-		const textbox = page.getByPlaceholder("Type a message...");
-=======
 		const textbox = page.getByTestId("textbox").first();
->>>>>>> 4d908835
 		const submit_button = page.locator(".submit-button");
 		await textbox.fill("hi");
 
