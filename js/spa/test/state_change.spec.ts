--- conflicted
+++ resolved
@@ -53,13 +53,8 @@
 	await expect(page.getByLabel("Clicks").first()).toHaveValue("4");
 
 	await page.getByRole("button", { name: "Zero All" }).click();
-<<<<<<< HEAD
-	await expect(page.getByLabel("Changes")).toHaveValue("2");
-	await expect(page.getByLabel("Clicks")).toHaveValue("5");
-=======
 	await expect(page.getByLabel("Changes").first()).toHaveValue("2");
 	await expect(page.getByLabel("Clicks").first()).toHaveValue("5");
->>>>>>> 4d908835
 });
 
 test("test generators properly trigger state changes", async ({ page }) => {
@@ -71,8 +66,6 @@
 	await expect(page.getByTestId("markdown").nth(1)).toHaveText(
 		"Success Box 1 added"
 	);
-<<<<<<< HEAD
-=======
 });
 
 test("test state change for custom hashes", async ({ page }) => {
@@ -89,5 +82,15 @@
 	await expect(page.getByLabel("Custom State Changes").first()).toHaveValue(
 		"1"
 	);
->>>>>>> 4d908835
+});
+
+test("test generators properly trigger state changes", async ({ page }) => {
+	await page.getByRole("button", { name: "Iterator State Change" }).click();
+	await expect(page.getByTestId("markdown").first()).toHaveText(
+		"Success Box 0 added"
+	);
+	await page.getByRole("button", { name: "Iterator State Change" }).click();
+	await expect(page.getByTestId("markdown").nth(1)).toHaveText(
+		"Success Box 1 added"
+	);
 });