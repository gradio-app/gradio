# @self/spa

<<<<<<< HEAD
=======
## 0.2.0

### Dependency updates

- @gradio/client@1.7.1
- @gradio/core@0.2.1

## 0.2.0

### Dependency updates

- @self/build@0.2.0
- @gradio/core@0.2.1

## 0.2.0

### Features

- [#9681](https://github.com/gradio-app/gradio/pull/9681) [`2ed2361`](https://github.com/gradio-app/gradio/commit/2ed236187a9aab18e17fc4a8079eddef7dd195a5) - Allow setting title in gr.Info/Warning/Error.  Thanks @ABucket!

### Dependency updates

- @gradio/client@1.7.0
- @gradio/wasm@0.14.2
- @self/build@0.1.1
- @gradio/core@0.2.0

## 0.1.0

### Dependency updates

- @gradio/wasm@0.14.1
- @gradio/core@0.1.1

## 0.1.0

### Dependency updates

- @gradio/core@0.1.1

## 0.1.0

### Features

- [#8843](https://github.com/gradio-app/gradio/pull/8843) [`6f95286`](https://github.com/gradio-app/gradio/commit/6f95286337459efbccb95c9cfac63355669df9ee) - SSR e2e + fixes
- [#8843](https://github.com/gradio-app/gradio/pull/8843) [`6f95286`](https://github.com/gradio-app/gradio/commit/6f95286337459efbccb95c9cfac63355669df9ee) - Fix reload mode and streaming in 5.0 dev
- [#8843](https://github.com/gradio-app/gradio/pull/8843) [`6f95286`](https://github.com/gradio-app/gradio/commit/6f95286337459efbccb95c9cfac63355669df9ee) - Fix custom component CLI on main/5.0
- [#8843](https://github.com/gradio-app/gradio/pull/8843) [`6f95286`](https://github.com/gradio-app/gradio/commit/6f95286337459efbccb95c9cfac63355669df9ee) - add local fonts and update themes
- [#8843](https://github.com/gradio-app/gradio/pull/8843) [`6f95286`](https://github.com/gradio-app/gradio/commit/6f95286337459efbccb95c9cfac63355669df9ee) - Remove lite/theme.css from the Git-managed file tree
- [#8843](https://github.com/gradio-app/gradio/pull/8843) [`6f95286`](https://github.com/gradio-app/gradio/commit/6f95286337459efbccb95c9cfac63355669df9ee) - Fix reload mode
- [#8843](https://github.com/gradio-app/gradio/pull/8843) [`6f95286`](https://github.com/gradio-app/gradio/commit/6f95286337459efbccb95c9cfac63355669df9ee) - Fix plots
- [#8843](https://github.com/gradio-app/gradio/pull/8843) [`6f95286`](https://github.com/gradio-app/gradio/commit/6f95286337459efbccb95c9cfac63355669df9ee) - Ssr part 2

## 0.1.0-beta.3

### Features

- [#9590](https://github.com/gradio-app/gradio/pull/9590) [`e853c41`](https://github.com/gradio-app/gradio/commit/e853c413583d91186aef3aceb0849d0ec0494834) - SSR e2e + fixes.  Thanks @pngwn!
- [#9482](https://github.com/gradio-app/gradio/pull/9482) [`bd6c5f2`](https://github.com/gradio-app/gradio/commit/bd6c5f237b0631d86273c7684c3bf2b1011992a3) - Fix custom component CLI on main/5.0.  Thanks @freddyaboulton!
- [#9576](https://github.com/gradio-app/gradio/pull/9576) [`430a26a`](https://github.com/gradio-app/gradio/commit/430a26a4fbcbabb5e9ddb6173bf658a00960e88e) - Fix reload mode.  Thanks @freddyaboulton!

### Dependency updates

- @gradio/core@0.1.0-beta.6
- @self/build@0.1.0-beta.3

>>>>>>> 4d908835
## 0.1.0-beta.2

### Dependency updates

- @gradio/client@1.6.0-beta.4
- @gradio/core@0.1.0-beta.5

## 0.1.0-beta.2

### Dependency updates

- @gradio/core@0.1.0-beta.4

## 0.1.0-beta.2

### Features

- [#9464](https://github.com/gradio-app/gradio/pull/9464) [`3ac5d9c`](https://github.com/gradio-app/gradio/commit/3ac5d9c972576d82bc365a6532e6e12f55441a30) - Fix plots.  Thanks @pngwn!

### Dependency updates

- @gradio/wasm@0.14.0-beta.3
- @gradio/core@0.1.0-beta.4

## 0.1.0-beta.1

### Dependency updates

- @gradio/core@0.1.0-beta.3

## 0.1.0-beta.1

### Dependency updates

- @gradio/client@1.6.0-beta.3
- @gradio/core@0.1.0-beta.3

## 0.1.0-beta.1

### Features

- [#9339](https://github.com/gradio-app/gradio/pull/9339) [`4c8c6f2`](https://github.com/gradio-app/gradio/commit/4c8c6f2fe603081941c5fdc43f48a0632b9f31ad) - Ssr part 2.  Thanks @pngwn!
- [#9269](https://github.com/gradio-app/gradio/pull/9269) [`e05f568`](https://github.com/gradio-app/gradio/commit/e05f568f47e9fa33ef91dbbe5cc477d32762bc36) - Fix reload mode and streaming in 5.0 dev.  Thanks @freddyaboulton!
- [#9367](https://github.com/gradio-app/gradio/pull/9367) [`1c94328`](https://github.com/gradio-app/gradio/commit/1c94328cfe6ce0676c3850f5e9da5bcabf9ee570) - add local fonts and update themes.  Thanks @hannahblair!
- [#9335](https://github.com/gradio-app/gradio/pull/9335) [`b543465`](https://github.com/gradio-app/gradio/commit/b543465d06d7d1b399c4d0755da05e022611a97f) - Remove lite/theme.css from the Git-managed file tree.  Thanks @whitphx!

### Dependency updates

- @gradio/wasm@0.14.0-beta.2
- @gradio/client@1.6.0-beta.2
- @gradio/core@0.1.0-beta.2
- @self/build@0.1.0-beta.2

## 0.0.3-beta.0

### Dependency updates

- @gradio/client@1.6.0-beta.1
- @gradio/wasm@0.13.1-beta.1
- @gradio/theme@0.3.0-beta.1

## 0.0.3

### Fixes

- [#9163](https://github.com/gradio-app/gradio/pull/9163) [`2b6cbf2`](https://github.com/gradio-app/gradio/commit/2b6cbf25908e42cf027324e54ef2cc0baad11a91) - fix exports and generate types.  Thanks @pngwn!

### Dependency updates

- @gradio/wasm@0.13.1
- @gradio/client@1.5.2
- @gradio/theme@0.2.5

## 0.0.2

### Features

- [#9118](https://github.com/gradio-app/gradio/pull/9118) [`e1c404d`](https://github.com/gradio-app/gradio/commit/e1c404da1143fb52b659d03e028bdba1badf443d) - setup npm-previews of all packages.  Thanks @pngwn!
- [#9102](https://github.com/gradio-app/gradio/pull/9102) [`efdc323`](https://github.com/gradio-app/gradio/commit/efdc3231a7bde38cfe45d10086d0d36a24c1b9b4) - Initial SSR refactor.  Thanks @pngwn!

### Dependency updates

- @gradio/client@1.5.1
- @gradio/theme@0.2.4
- @gradio/wasm@0.13.0<|MERGE_RESOLUTION|>--- conflicted
+++ resolved
@@ -1,7 +1,5 @@
 # @self/spa
 
-<<<<<<< HEAD
-=======
 ## 0.2.0
 
 ### Dependency updates
@@ -68,7 +66,6 @@
 - @gradio/core@0.1.0-beta.6
 - @self/build@0.1.0-beta.3
 
->>>>>>> 4d908835
 ## 0.1.0-beta.2
 
 ### Dependency updates
