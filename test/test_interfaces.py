import io
import sys
import unittest.mock as mock
from contextlib import contextmanager
from functools import partial
from string import capwords

import pytest
import requests

import gradio
from gradio.blocks import Blocks
from gradio.components import Image, Textbox
from gradio.interface import Interface, TabbedInterface, close_all, os
from gradio.layouts import TabItem, Tabs
from gradio.utils import assert_configs_are_equivalent_besides_ids


@contextmanager
def captured_output():
    new_out, new_err = io.StringIO(), io.StringIO()
    old_out, old_err = sys.stdout, sys.stderr
    try:
        sys.stdout, sys.stderr = new_out, new_err
        yield sys.stdout, sys.stderr
    finally:
        sys.stdout, sys.stderr = old_out, old_err


class TestInterface:
    def test_close(self):
        io = Interface(lambda input: None, "textbox", "label")
        _, local_url, _ = io.launch(prevent_thread_lock=True)
        response = requests.get(local_url)
        assert response.status_code == 200
        io.close()
        with pytest.raises(Exception):
            response = requests.get(local_url)

    def test_close_all(self):
        interface = Interface(lambda input: None, "textbox", "label")
        interface.close = mock.MagicMock()
        close_all()
        interface.close.assert_called()

    def test_no_input_or_output(self):
        with pytest.raises(TypeError):
            Interface(lambda x: x, examples=1234)

    def test_partial_functions(self):
        def greet(name, formatter):
            return formatter(f"Hello {name}!")

        greet_upper_case = partial(greet, formatter=capwords)
        demo = Interface(fn=greet_upper_case, inputs="text", outputs="text")
        assert demo("abubakar") == "Hello Abubakar!"

    def test_input_labels_extracted_from_method(self):
        class A:
            def test(self, parameter_name):
                return parameter_name

        t = Textbox()
        Interface(A().test, t, "text")
        assert t.label == "parameter_name"

        def test(parameter_name1, parameter_name2):
            return parameter_name1

        t = Textbox()
        i = Image()
        Interface(test, [t, i], "text")
        assert t.label == "parameter_name1"
        assert i.label == "parameter_name2"

        def special_args_test(req: gradio.Request, parameter_name):
            return parameter_name

        t = Textbox()
        Interface(special_args_test, t, "text")
        assert t.label == "parameter_name"

    def test_examples_valid_path(self):
        path = os.path.join(
            os.path.dirname(__file__), "../gradio/test_data/flagged_with_log"
        )
        interface = Interface(lambda x: 3 * x, "number", "number", examples=path)
        dataset_check = any(
            c["type"] == "dataset" for c in interface.get_config_file()["components"]
        )
        assert dataset_check

    @mock.patch("time.sleep")
    def test_block_thread(self, mock_sleep):
        with pytest.raises(KeyboardInterrupt):
            with captured_output() as (out, _):
                mock_sleep.side_effect = KeyboardInterrupt()
                interface = Interface(lambda x: x, "textbox", "label")
                interface.launch(prevent_thread_lock=False)
                output = out.getvalue().strip()
                assert (
                    "Keyboard interruption in main thread... closing server." in output
                )

    @mock.patch("gradio.utils.colab_check")
    @mock.patch("gradio.networking.setup_tunnel")
    def test_launch_colab_share_error(self, mock_setup_tunnel, mock_colab_check):
        mock_setup_tunnel.side_effect = RuntimeError()
        mock_colab_check.return_value = True
        interface = Interface(lambda x: x, "textbox", "label")
        _, _, share_url = interface.launch(prevent_thread_lock=True)
        assert share_url is None
        interface.close()

    def test_interface_representation(self):
        def prediction_fn(x):
            return x

        prediction_fn.__name__ = "prediction_fn"
        repr = str(Interface(prediction_fn, "textbox", "label")).split("\n")
        assert prediction_fn.__name__ in repr[0]
        assert len(repr[0]) == len(repr[1])

    @mock.patch("webbrowser.open")
    def test_interface_browser(self, mock_browser):
        interface = Interface(lambda x: x, "textbox", "label")
        interface.launch(inbrowser=True, prevent_thread_lock=True)
        mock_browser.assert_called_once()
        interface.close()

    def test_examples_list(self):
        examples = ["test1", "test2"]
        interface = Interface(
            lambda x: x, "textbox", "label", examples=examples, examples_per_page=2
        )
        interface.launch(prevent_thread_lock=True)
        assert len(interface.examples_handler.examples) == 2
        assert len(interface.examples_handler.examples[0]) == 1
        assert interface.examples_handler.dataset.get_config()["samples_per_page"] == 2
        interface.close()

    @mock.patch("IPython.display.display")
    def test_inline_display(self, mock_display):
        interface = Interface(lambda x: x, "textbox", "label")
        interface.launch(inline=True, prevent_thread_lock=True)
        mock_display.assert_called_once()
        interface.launch(inline=True, prevent_thread_lock=True)
        assert mock_display.call_count == 2
        interface.close()

    def test_setting_interactive_false(self):
        output_textbox = Textbox()
        Interface(lambda x: x, "textbox", output_textbox)
        assert not output_textbox.get_config()["interactive"]
        output_textbox = Textbox(interactive=True)
        Interface(lambda x: x, "textbox", output_textbox)
        assert output_textbox.get_config()["interactive"]

    def test_get_api_info(self):
        io = Interface(lambda x: x, Image(type="filepath"), "textbox")
        api_info = io.get_api_info()
        assert len(api_info["named_endpoints"]) == 1
        assert len(api_info["unnamed_endpoints"]) == 0

    def test_api_name(self):
        io = Interface(lambda x: x, "textbox", "textbox", api_name="echo")
        assert next(
            (d for d in io.config["dependencies"] if d["api_name"] == "echo"), None
        )

    def test_interface_in_blocks_does_not_error(self):
        with Blocks():
            Interface(fn=lambda x: x, inputs=Textbox(), outputs=Image())


class TestTabbedInterface:
    def test_tabbed_interface_config_matches_manual_tab(self):
        interface1 = Interface(lambda x: x, "textbox", "textbox")
        interface2 = Interface(lambda x: x, "image", "image")

        with Blocks(mode="tabbed_interface") as demo:
            with Tabs():
                with TabItem(label="tab1"):
                    interface1.render()
                with TabItem(label="tab2"):
                    interface2.render()

        interface3 = Interface(lambda x: x, "textbox", "textbox")
        interface4 = Interface(lambda x: x, "image", "image")
        tabbed_interface = TabbedInterface([interface3, interface4], ["tab1", "tab2"])

        assert assert_configs_are_equivalent_besides_ids(
            demo.get_config_file(), tabbed_interface.get_config_file()
        )


<<<<<<< HEAD
class TestDeprecatedInterface:
    def test_deprecation_notice(self):
        with pytest.warns(Warning):
            _ = Interface(lambda x: x, "textbox", "textbox", verbose=True)


=======
>>>>>>> 9053c95a
@pytest.mark.parametrize(
    "interface_type", ["standard", "input_only", "output_only", "unified"]
)
@pytest.mark.parametrize("live", [True, False])
@pytest.mark.parametrize("use_generator", [True, False])
def test_interface_adds_stop_button(interface_type, live, use_generator):
    def gen_func(inp):
        yield inp

    def func(inp):
        return inp

    if interface_type == "standard":
        interface = gradio.Interface(
            gen_func if use_generator else func, "number", "number", live=live
        )
    elif interface_type == "input_only":
        interface = gradio.Interface(
            gen_func if use_generator else func, "number", None, live=live
        )
    elif interface_type == "output_only":
        interface = gradio.Interface(
            gen_func if use_generator else func, None, "number", live=live
        )
    else:
        num = gradio.Number()
        interface = gradio.Interface(
            gen_func if use_generator else func, num, num, live=live
        )
    has_stop = (
        len(
            [
                c
                for c in interface.config["components"]
                if c["props"].get("variant", "") == "stop"
            ]
        )
        == 1
    )
    if use_generator and not live:
        assert has_stop
    else:
        assert not has_stop<|MERGE_RESOLUTION|>--- conflicted
+++ resolved
@@ -194,15 +194,6 @@
         )
 
 
-<<<<<<< HEAD
-class TestDeprecatedInterface:
-    def test_deprecation_notice(self):
-        with pytest.warns(Warning):
-            _ = Interface(lambda x: x, "textbox", "textbox", verbose=True)
-
-
-=======
->>>>>>> 9053c95a
 @pytest.mark.parametrize(
     "interface_type", ["standard", "input_only", "output_only", "unified"]
 )
