import asyncio
import copy
import io
import json
import os
import pathlib
import random
import sys
import time
import uuid
import warnings
from concurrent.futures import wait
from contextlib import contextmanager
from functools import partial
from string import capwords
from unittest.mock import mock_open, patch

import gradio_client as grc
import numpy as np
import pytest
from fastapi import FastAPI
from fastapi.testclient import TestClient
from gradio_client import Client, media_data
from PIL import Image

import gradio as gr
from gradio import blocks, helpers
from gradio.data_classes import GradioModel, GradioRootModel
from gradio.events import SelectData
from gradio.exceptions import DuplicateBlockError
from gradio.route_utils import API_PREFIX
from gradio.utils import assert_configs_are_equivalent_besides_ids, cancel_tasks

pytest_plugins = ("pytest_asyncio",)

os.environ["GRADIO_ANALYTICS_ENABLED"] = "False"


@contextmanager
def captured_output():
    new_out, new_err = io.StringIO(), io.StringIO()
    old_out, old_err = sys.stdout, sys.stderr
    try:
        sys.stdout, sys.stderr = new_out, new_err
        yield sys.stdout, sys.stderr
    finally:
        sys.stdout, sys.stderr = old_out, old_err


class TestBlocksMethods:
    maxDiff = None

    def test_set_share_is_false_by_default(self):
        with gr.Blocks() as demo:
            assert not demo.share

    @patch("gradio.networking.setup_tunnel")
    @patch("gradio.utils.colab_check")
    def test_set_share_in_colab(self, mock_colab_check, mock_setup_tunnel):
        mock_colab_check.return_value = True
        mock_setup_tunnel.return_value = "http://localhost:7860/"
        with gr.Blocks() as demo:
            # self.share is False when instantiating the class
            assert not demo.share
            # share default is True, if share is None in colab and queueing
            demo.launch(prevent_thread_lock=True)
            assert demo.share
            demo.close()
            # share is also true, if share is None in colab with queueing
            demo.queue()
            demo.launch(prevent_thread_lock=True)
            assert demo.share
            demo.close()

    def test_load_from_config(self):
        fake_url = "https://fake.hf.space"

        def update(name):
            return f"Welcome to Gradio, {name}!"

        with gr.Blocks() as demo1:
            inp = gr.Textbox(placeholder="What is your name?")
            out = gr.Textbox()

            inp.submit(fn=update, inputs=inp, outputs=out, api_name="greet")

            gr.Image(height=54, width=240)

        config1 = demo1.get_config_file()
        demo2 = gr.Blocks.from_config(config1, [update], "https://fake.hf.space")

        for component in config1["components"]:
            component["props"]["proxy_url"] = f"{fake_url}/"
        config2 = demo2.get_config_file()
        assert assert_configs_are_equivalent_besides_ids(config1, config2)  # type: ignore

    def test_partial_fn_in_config(self):
        def greet(name, formatter):
            return formatter(f"Hello {name}!")

        greet_upper_case = partial(greet, formatter=capwords)
        with gr.Blocks() as demo:
            t = gr.Textbox()
            o = gr.Textbox()
            t.change(greet_upper_case, t, o)

        assert len(demo.fns) == 1
        assert "fn" in str(demo.fns[0])

    @pytest.mark.asyncio
    async def test_dict_inputs_in_config(self):
        with gr.Blocks() as demo:
            first = gr.Textbox()
            last = gr.Textbox()
            btn = gr.Button()
            greeting = gr.Textbox()

            def greet(data):
                return f"Hello {data[first]} {data[last]}"

            btn.click(greet, {first, last}, greeting)

        result = await demo.process_api(
            inputs=["huggy", "face"], block_fn=0, state=None
        )
        assert result["data"] == ["Hello huggy face"]

    @pytest.mark.asyncio
    async def test_async_function(self):
        async def wait(x):
            await asyncio.sleep(0.01)
            return x

        with gr.Blocks() as demo:
            text = gr.Textbox()
            button = gr.Button()
            button.click(wait, [text], [text])

            start = time.time()
            result = await demo.process_api(inputs=[1], block_fn=0, state=None)
            end = time.time()
            difference = end - start
            assert difference >= 0.01
            assert result

    @patch("gradio.analytics._do_analytics_request")
    def test_initiated_analytics(self, mock_anlaytics, monkeypatch):
        monkeypatch.setenv("GRADIO_ANALYTICS_ENABLED", "True")
        with gr.Blocks():
            pass
        mock_anlaytics.assert_called_once()

    @patch("gradio.analytics._do_analytics_request")
    def test_launch_analytics_does_not_error_with_invalid_blocks(
        self, mock_anlaytics, monkeypatch
    ):
        monkeypatch.setenv("GRADIO_ANALYTICS_ENABLED", "True")
        with gr.Blocks():
            t1 = gr.Textbox()

        with gr.Blocks() as demo:
            t2 = gr.Textbox()
            t2.change(lambda x: x, t2, t1)

        demo.launch(prevent_thread_lock=True)
        mock_anlaytics.assert_called()

    def test_show_error(self):
        with gr.Blocks() as demo:
            pass

        assert demo.show_error
        demo.launch(prevent_thread_lock=True)
        assert not demo.show_error
        demo.close()
        demo.launch(show_error=True, prevent_thread_lock=True)
        assert demo.show_error
        demo.close()

    def test_custom_css(self):
        css = """
            .gr-button {
                color: white;
                border-color: black;
                background: black;
            }
        """
        css = css * 5  # simulate a long css string
        block = gr.Blocks(css=css)

        assert block.css == css

    @pytest.mark.asyncio
    async def test_restart_after_close(self, connect):
        io = gr.Interface(lambda s: s, gr.Textbox(), gr.Textbox()).queue()

        with connect(io) as client:
            assert client.predict("freddy", api_name="/predict") == "freddy"
        # connect launches the interface which is what we need to test
        with connect(io) as client:
            assert client.predict("Victor", api_name="/predict") == "Victor"

    @pytest.mark.asyncio
    async def test_async_generators(self, connect):
        async def async_iteration(count: int):
            for i in range(count):
                yield i
                await asyncio.sleep(0.2)

        def iteration(count: int):
            for i in range(count):
                yield i
                time.sleep(0.2)

        with gr.Blocks() as demo:
            with gr.Row():
                with gr.Column():
                    num1 = gr.Number(value=4, precision=0)
                    o1 = gr.Number()
                    async_iterate = gr.Button(value="Async Iteration")
                    async_iterate.click(
                        async_iteration,
                        num1,
                        o1,
                        concurrency_limit=2,
                        concurrency_id="main",
                    )
                with gr.Column():
                    num2 = gr.Number(value=4, precision=0)
                    o2 = gr.Number()
                    iterate = gr.Button(value="Iterate")
                    iterate.click(iteration, num2, o2, concurrency_id="main")

        with connect(demo) as client:
            job_1 = client.submit(3, fn_index=0)
            job_2 = client.submit(4, fn_index=1)
            wait([job_1, job_2])

            assert job_1.outputs()[-1] == 2
            assert job_2.outputs()[-1] == 3

    def test_async_generators_interface(self, connect):
        async def async_iteration(count: int):
            for i in range(count):
                yield i
                await asyncio.sleep(0.2)

        demo = gr.Interface(
            async_iteration, gr.Number(precision=0), gr.Number()
        ).queue()
        outputs = []
        with connect(demo) as client:
            for output in client.submit(3, api_name="/predict"):
                outputs.append(output)
        assert outputs == [0, 1, 2]

    def test_sync_generators(self, connect):
        def generator(string):
            yield from string

        demo = gr.Interface(generator, "text", "text").queue()
        outputs = []
        with connect(demo) as client:
            for output in client.submit("abc", api_name="/predict"):
                outputs.append(output)
        assert outputs == ["a", "b", "c"]
        demo.queue().launch(prevent_thread_lock=True)

    def test_varying_output_forms_with_generators(self, connect):
        generations = [
            {"a": 1},
            {"a": 1, "b": [1, 3]},
            {"b": [1, 3, 2]},
            1,
            2,
            3,
            [1, 2, {"x": 4, "y": 6}],
            {"data": [1, 2, {"x": 4, "y": 6}]},
            None,
            1.2,
        ]

        def generator():
            yield from generations

        def generator_random():
            indices = list(range(len(generations)))
            random.shuffle(indices)
            for i in indices:
                time.sleep(random.random() / 5)
                yield generations[i]

        with gr.Blocks() as demo:
            btn1 = gr.Button()
            btn2 = gr.Button()
            output_json = gr.JSON()
            btn1.click(generator, None, output_json, api_name="generator")
            btn2.click(generator_random, None, output_json, api_name="generator_random")

        with connect(demo) as client:
            outputs = []
            for output in client.submit(api_name="/generator"):
                outputs.append(output)
            assert outputs == generations

            outputs = []
            for output in client.submit(api_name="/generator_random"):
                outputs.append(output)
            for generation in generations:
                assert generation in outputs

    def test_socket_reuse(self):
        try:
            io = gr.Interface(lambda x: x, gr.Textbox(), gr.Textbox())
            io.launch(server_port=9441, prevent_thread_lock=True)
            io.close()
            io.launch(server_port=9441, prevent_thread_lock=True)
        finally:
            io.close()  # type: ignore

    def test_function_types_documented_in_config(self):
        def continuous_fn():
            return 42

        def generator_function():
            yield from range(10)

        with gr.Blocks() as demo:
            gr.Number(value=lambda: 2, every=2)
            meaning_of_life = gr.Number()
            counter = gr.Number()
            generator_btn = gr.Button(value="Generate")
            greeting = gr.Textbox()
            greet_btn = gr.Button(value="Greet")

            greet_btn.click(lambda: "Hello!", inputs=None, outputs=[greeting])
            generator_btn.click(generator_function, inputs=None, outputs=[counter])
            demo.load(continuous_fn, inputs=None, outputs=[meaning_of_life])

        assert "dependencies" in demo.config
        dependencies = demo.config["dependencies"]
        assert dependencies[0]["types"] == {
            "generator": False,
            "cancel": False,
        }
        assert dependencies[1]["types"] == {
            "generator": True,
            "cancel": False,
        }
        assert dependencies[2]["types"] == {
            "generator": False,
            "cancel": False,
        }
        assert dependencies[3]["types"] == {
            "generator": False,
            "cancel": False,
        }

    @patch(
        "gradio.themes.ThemeClass.from_hub",
        side_effect=ValueError("Something went wrong!"),
    )
    def test_use_default_theme_as_fallback(self, mock_from_hub):
        with pytest.warns(
            UserWarning, match="Cannot load freddyaboulton/this-theme-does-not-exist"
        ):
            with gr.Blocks(theme="freddyaboulton/this-theme-does-not-exist") as demo:
                assert demo.theme.to_dict() == gr.themes.Default().to_dict()

    def test_exit_called_at_launch(self):
        with gr.Blocks() as demo:
            gr.Textbox(uuid.uuid4)
        demo.launch(prevent_thread_lock=True)
        config = demo.get_config_file()
        assert "dependencies" in config
        assert len(config["dependencies"]) == 1


class TestTempFile:
    def test_pil_images_hashed(self, connect, gradio_temp_dir):
        images = [
            Image.new("RGB", (512, 512), color) for color in ("red", "green", "blue")
        ]

        def create_images(n_images):
            return random.sample(images, n_images)

        gallery = gr.Gallery()
        demo = gr.Interface(
            create_images,
            inputs="slider",
            outputs=gallery,
        )
        with connect(demo) as client:
            client.predict(3, api_name="/predict")
            _ = client.predict(3, api_name="/predict")
        # only three files created and in temp directory
        assert len([f for f in gradio_temp_dir.glob("**/*") if f.is_file()]) == 3

    def test_no_empty_image_files(self, gradio_temp_dir, connect):
        file_dir = pathlib.Path(__file__).parent / "test_files"
        image = grc.handle_file(str(file_dir / "bus.png"))

        demo = gr.Interface(
            lambda x: x,
            inputs=gr.Image(type="filepath"),
            outputs=gr.Image(),
        )
        with connect(demo) as client:
            _ = client.predict(image, api_name="/predict")
            _ = client.predict(image, api_name="/predict")
            _ = client.predict(image, api_name="/predict")
        # Upload creates a file. image preprocessing creates another one.
        assert len([f for f in gradio_temp_dir.glob("**/*") if f.is_file()]) == 2

    @pytest.mark.parametrize("component", [gr.UploadButton, gr.File])
    def test_file_component_uploads(self, component, connect, gradio_temp_dir):
        code_file = grc.handle_file(str(pathlib.Path(__file__)))
        demo = gr.Interface(lambda x: x.name, component(), gr.File())
        with connect(demo) as client:
            _ = client.predict(code_file, api_name="/predict")
            _ = client.predict(code_file, api_name="/predict")
        # the upload route hashees the files so we get 1 from there
        # We create two tempfiles (empty) because API says we return
        # preprocess/postprocess will create the same file as the upload route
        # so 1 + 2 = 3
        assert len([f for f in gradio_temp_dir.glob("**/*") if f.is_file()]) == 3

    def test_no_empty_video_files(self, gradio_temp_dir, connect):
        file_dir = pathlib.Path(pathlib.Path(__file__).parent, "test_files")
        video = grc.handle_file(str(file_dir / "video_sample.mp4"))
        demo = gr.Interface(lambda x: x, gr.Video(), gr.Video())
        with connect(demo) as client:
            _ = client.predict({"video": video}, api_name="/predict")
            _ = client.predict({"video": video}, api_name="/predict")
        # Upload route and postprocessing return the same file
        assert len([f for f in gradio_temp_dir.glob("**/*") if f.is_file()]) == 1

    def test_no_empty_audio_files(self, gradio_temp_dir, connect):
        file_dir = pathlib.Path(pathlib.Path(__file__).parent, "test_files")
        audio = grc.handle_file(str(file_dir / "audio_sample.wav"))

        def reverse_audio(audio):
            sr, data = audio
            return (sr, np.flipud(data))

        demo = gr.Interface(fn=reverse_audio, inputs=gr.Audio(), outputs=gr.Audio())
        with connect(demo) as client:
            _ = client.predict(audio, api_name="/predict")
            _ = client.predict(audio, api_name="/predict")
            # One for upload and one for reversal
            assert len([f for f in gradio_temp_dir.glob("**/*") if f.is_file()]) == 2


class TestComponentsInBlocks:
    def test_slider_random_value_config(self):
        with gr.Blocks() as demo:
            gr.Slider(
                value=11.2,
                minimum=-10.2,
                maximum=15,
                label="Non-random Slider (Static)",
            )
            gr.Slider(
                randomize=True,
                minimum=100,
                maximum=200,
                label="Random Slider (Input 1)",
            )
            gr.Slider(
                randomize=True,
                minimum=10,
                maximum=23.2,
                label="Random Slider (Input 2)",
            )
        for component in demo.blocks.values():
            if isinstance(component, gr.components.Component):
                if "Non-random" in component.label:  # type: ignore
                    assert not component.load_event_to_attach
                else:
                    assert component.load_event_to_attach
        assert "dependencies" in demo.config
        dependencies_on_load = [
            dep["targets"][0][1] == "load" for dep in demo.config["dependencies"]
        ]
        assert all(dependencies_on_load)
        assert len(dependencies_on_load) == 2

    def test_io_components_attach_load_events_when_value_is_fn(self, io_components):
        interface = gr.Interface(
            lambda *args: None,
            inputs=[comp(value=lambda: None, every=1) for comp in io_components],
            outputs=None,
        )
        assert "dependencies" in interface.config
        dependencies_on_load = [
            dep
            for dep in interface.config["dependencies"]
            if "load" in [target[1] for target in dep["targets"]]
        ]
        dependencies_on_tick = [
            dep
            for dep in interface.config["dependencies"]
            if "tick" in [target[1] for target in dep["targets"]]
        ]
        assert len(dependencies_on_load) == len(io_components)
        assert len(dependencies_on_tick) == len(io_components)

    def test_get_load_events(self, io_components):
        components = []
        with gr.Blocks() as demo:
            for component in io_components:
                components.append(component(value=lambda: None, every=1))
        assert "dependencies" in demo.config
        assert all(
            comp.load_event in demo.config["dependencies"] for comp in components
        )


class TestBlocksPostprocessing:
    @pytest.mark.asyncio
    async def test_blocks_do_not_filter_none_values_from_updates(self, io_components):
        io_components = [
            c()
            for c in io_components
            if c
            not in [
                gr.State,
                gr.Button,
                gr.ScatterPlot,
                gr.LinePlot,
                gr.BarPlot,
                gr.components.Fallback,
                gr.FileExplorer,
                gr.ParamViewer,
            ]
        ]
        with gr.Blocks() as demo:
            for component in io_components:
                component.render()
            btn = gr.Button(value="Reset")
            btn.click(
                lambda: [gr.update(value=None) for _ in io_components],
                inputs=[],
                outputs=io_components,
            )

        output = await demo.postprocess_data(
            demo.fns[0], [gr.update(value=None) for _ in io_components], state=None
        )

        def process_and_dump(component):
            output = component.postprocess(None)
            if isinstance(output, (GradioModel, GradioRootModel)):
                output = output.model_dump()
            return output

        assert all(
            o["value"] == process_and_dump(c)
            for o, c in zip(output, io_components, strict=False)
        )

    @pytest.mark.asyncio
    async def test_blocks_does_not_replace_keyword_literal(self):
        with gr.Blocks() as demo:
            text = gr.Textbox()
            btn = gr.Button(value="Reset")
            btn.click(
                lambda: gr.update(value="NO_VALUE"),
                inputs=[],
                outputs=text,
            )

        output = await demo.postprocess_data(
            demo.fns[0], gr.update(value="NO_VALUE"), state=None
        )
        assert output[0]["value"] == "NO_VALUE"

    @pytest.mark.asyncio
    async def test_blocks_does_not_del_dict_keys_inplace(self):
        with gr.Blocks() as demo:
            im_list = [gr.Image() for i in range(2)]

            def change_visibility(value):
                return [gr.update(visible=value)] * 2

            checkbox = gr.Checkbox(value=True, label="Show image")
            checkbox.change(change_visibility, inputs=checkbox, outputs=im_list)

        output = await demo.postprocess_data(
            demo.fns[0], [gr.update(visible=False)] * 2, state=None
        )
        assert output == [
            {"visible": False, "__type__": "update"},
            {"visible": False, "__type__": "update"},
        ]

    @pytest.mark.asyncio
    async def test_blocks_returns_correct_output_dict_single_key(self):
        with gr.Blocks() as demo:
            num = gr.Number()
            num2 = gr.Number()
            update = gr.Button(value="update")

            def update_values(val):
                return {num2: gr.Number(value=42)}

            update.click(update_values, inputs=[num], outputs=[num2])

        output = await demo.postprocess_data(
            demo.fns[0], {num2: gr.Number(value=42)}, state=None
        )
        assert output[0]["value"] == 42

        output = await demo.postprocess_data(demo.fns[0], {num2: 23}, state=None)
        assert output[0] == 23

    @pytest.mark.asyncio
    async def test_blocks_update_dict_without_postprocessing(self):
        def infer(x):
            return media_data.BASE64_IMAGE, gr.update(visible=True)

        with gr.Blocks() as demo:
            prompt = gr.Textbox()
            image = gr.Image()
            run_button = gr.Button()
            share_button = gr.Button("share", visible=False)
            run_button.click(infer, prompt, [image, share_button], postprocess=False)

        output = await demo.process_api(0, ["test"], state=None)
        assert output["data"][0] == media_data.BASE64_IMAGE
        assert output["data"][1] == {"__type__": "update", "visible": True}

    @pytest.mark.asyncio
    async def test_blocks_update_dict_does_not_postprocess_value_if_postprocessing_false(
        self,
    ):
        def infer(x):
            return gr.Image(value=media_data.BASE64_IMAGE)

        with gr.Blocks() as demo:
            prompt = gr.Textbox()
            image = gr.Image()
            run_button = gr.Button()
            run_button.click(infer, [prompt], [image], postprocess=False)

        output = await demo.process_api(0, ["test"], state=None)
        assert output["data"][0] == {
            "__type__": "update",
            "value": media_data.BASE64_IMAGE,
        }

    @pytest.mark.asyncio
    async def test_blocks_update_interactive(
        self,
    ):
        def specific_update():
            return [
                gr.Image(interactive=True),
                gr.Textbox(interactive=True),
            ]

        def generic_update():
            return [gr.update(interactive=True), gr.update(interactive=True)]

        with gr.Blocks() as demo:
            run = gr.Button(value="Make interactive")
            image = gr.Image()
            textbox = gr.Text()
            run.click(specific_update, None, [image, textbox])
            run.click(generic_update, None, [image, textbox])

        for fn_index in range(2):
            output = await demo.process_api(fn_index, [], state=None)
            assert output["data"][0] == {
                "__type__": "update",
                "interactive": True,
            }
            assert output["data"][1] == {"__type__": "update", "interactive": True}

    @pytest.mark.asyncio
    async def test_error_raised_if_num_outputs_is_too_low(self):
        with gr.Blocks() as demo:
            textbox1 = gr.Textbox()
            textbox2 = gr.Textbox()
            button = gr.Button()
            button.click(lambda x: x, textbox1, [textbox1, textbox2])
        with pytest.raises(
            ValueError,
        ):
            await demo.postprocess_data(demo.fns[0], predictions=["test"], state=None)

    @pytest.mark.asyncio
    async def test_warning_raised_if_num_outputs_is_too_high(self):
        with gr.Blocks() as demo:
            textbox1 = gr.Textbox()
            textbox2 = gr.Textbox()
            button = gr.Button()
            button.click(lambda x: (x, x), textbox1, [textbox1, textbox2])
        with pytest.warns(
            UserWarning,
        ):
            await demo.postprocess_data(
                demo.fns[0], predictions=["test", "test2", "test3"], state=None
            )

    @pytest.mark.asyncio
<<<<<<< HEAD
=======
    async def test_no_warning_if_func_has_no_outputs(self):
        """
        Ensures that if a function has no outputs, no warning is raised.
        """
        with gr.Blocks() as demo:
            button = gr.Button()

            def no_return():
                pass

            button.click(
                no_return,
                inputs=None,
                outputs=None,
            )
        with warnings.catch_warnings():
            warnings.simplefilter("error")
            await demo.postprocess_data(demo.fns[0], predictions=None, state=None)  # type: ignore

    @pytest.mark.asyncio
>>>>>>> 4d908835
    async def test_error_raised_if_num_outputs_mismatch_with_function_name(self):
        def infer(x):
            return x

        with gr.Blocks() as demo:
            textbox1 = gr.Textbox()
            textbox2 = gr.Textbox()
            button = gr.Button()
            button.click(infer, textbox1, [textbox1, textbox2])
        with pytest.raises(
            ValueError,
        ):
            await demo.postprocess_data(demo.fns[0], predictions=["test"], state=None)

    @pytest.mark.asyncio
    async def test_error_raised_if_num_outputs_mismatch_single_output(self):
        with gr.Blocks() as demo:
            num1 = gr.Number()
            num2 = gr.Number()
            btn = gr.Button(value="1")
            btn.click(lambda a: a, num1, [num1, num2])
        with pytest.raises(
            ValueError,
        ):
            await demo.postprocess_data(demo.fns[0], predictions=[1], state=None)

    @pytest.mark.asyncio
    async def test_error_raised_if_num_outputs_mismatch_tuple_output(self):
        def infer(a, b):
            return a, b

        with gr.Blocks() as demo:
            num1 = gr.Number()
            num2 = gr.Number()
            num3 = gr.Number()
            btn = gr.Button(value="1")
            btn.click(infer, num1, [num1, num2, num3])
        with pytest.raises(
            ValueError,
        ):
            await demo.postprocess_data(demo.fns[0], predictions=[1, 2], state=None)

    @pytest.mark.asyncio
    async def test_dataset_is_updated(self):
        def update(value):
            return value, gr.Dataset(samples=[["New A"], ["New B"]])

        with gr.Blocks() as demo:
            with gr.Row():
                textbox = gr.Textbox()
                dataset = gr.Dataset(
                    components=["text"], samples=[["Original"]], label="Saved Prompts"
                )
                dataset.click(update, inputs=[dataset], outputs=[textbox, dataset])
        app, _, _ = demo.launch(prevent_thread_lock=True)

        client = TestClient(app)

        session_1 = client.post(
            f"{API_PREFIX}/api/predict/",
            json={"data": [0], "session_hash": "1", "fn_index": 0},
        )
        assert "Original" in session_1.json()["data"][0]
        session_2 = client.post(
            f"{API_PREFIX}/api/predict/",
            json={"data": [0], "session_hash": "1", "fn_index": 0},
        )
        assert "New" in session_2.json()["data"][0]


class TestStateHolder:
    @pytest.mark.asyncio
    async def test_state_stored_up_to_capacity(self):
        with gr.Blocks() as demo:
            num = gr.Number()
            state = gr.State(value=0)

            def run(x, s):
                return s, s + 1

            num.submit(
                run,
                inputs=[num, state],
                outputs=[num, state],
            )
        app, _, _ = demo.launch(prevent_thread_lock=True, state_session_capacity=2)
        client = TestClient(app)

        session_1 = client.post(
            f"{API_PREFIX}/api/predict/",
            json={"data": [1, None], "session_hash": "1", "fn_index": 0},
        )
        assert session_1.json()["data"][0] == 0
        session_2 = client.post(
            f"{API_PREFIX}/api/predict/",
            json={"data": [1, None], "session_hash": "2", "fn_index": 0},
        )
        assert session_2.json()["data"][0] == 0
        session_1 = client.post(
            f"{API_PREFIX}/api/predict/",
            json={"data": [1, None], "session_hash": "1", "fn_index": 0},
        )
        assert session_1.json()["data"][0] == 1
        session_2 = client.post(
            f"{API_PREFIX}/api/predict/",
            json={"data": [1, None], "session_hash": "2", "fn_index": 0},
        )
        assert session_2.json()["data"][0] == 1
        session_3 = client.post(
            f"{API_PREFIX}/api/predict/",
            json={"data": [1, None], "session_hash": "3", "fn_index": 0},
        )
        assert session_3.json()["data"][0] == 0
        session_2 = client.post(
            f"{API_PREFIX}/api/predict/",
            json={"data": [1, None], "session_hash": "2", "fn_index": 0},
        )
        assert session_2.json()["data"][0] == 2
        session_1 = client.post(
            f"{API_PREFIX}/api/predict/",
            json={"data": [1, None], "session_hash": "1", "fn_index": 0},
        )
        assert (
            session_1.json()["data"][0] == 0
        )  # state was lost for session 1 when session 3 was added, since state_session_capacity=2

    @pytest.mark.asyncio
    async def test_updates_stored_up_to_capacity(self):
        with gr.Blocks() as demo:
            min = gr.Number()
            num = gr.Number()

            def run(min, num):
                return min, gr.Number(value=num, minimum=min)

            num.submit(
                run,
                inputs=[min, num],
                outputs=[min, num],
            )
        app, _, _ = demo.launch(prevent_thread_lock=True, state_session_capacity=2)
        client = TestClient(app)

        session_1 = client.post(
            f"{API_PREFIX}/api/predict/",
            json={"data": [5, 5], "session_hash": "1", "fn_index": 0},
        )
        assert session_1.json()["data"][0] == 5
        session_1 = client.post(
            f"{API_PREFIX}/api/predict/",
            json={"data": [2, 2], "session_hash": "1", "fn_index": 0},
        )
        assert "error" in session_1.json()  # error because min is 5 and num is 2
        session_2 = client.post(
            f"{API_PREFIX}/api/predict/",
            json={"data": [5, 5], "session_hash": "2", "fn_index": 0},
        )
        assert session_2.json()["data"][0] == 5
        session_3 = client.post(
            f"{API_PREFIX}/api/predict/",
            json={"data": [5, 5], "session_hash": "3", "fn_index": 0},
        )
        assert session_3.json()["data"][0] == 5
        session_1 = client.post(
            f"{API_PREFIX}/api/predict/",
            json={"data": [2, 2], "session_hash": "1", "fn_index": 0},
        )
        assert (
            "error" not in session_1.json()
        )  # no error because sesssion 1 block config was lost when session 3 was added

    def test_state_holder_is_used_in_postprocess(self, connect):
        with gr.Blocks() as demo:
            dropdown = gr.Dropdown(label="list", choices=["Choice 1"], interactive=True)
            button = gr.Button("Get dropdown value")
            button2 = gr.Button("Convert dropdown to multiselect")
            button.click(
                lambda x: x, inputs=dropdown, outputs=dropdown, api_name="predict"
            )
            button2.click(
                lambda: gr.Dropdown(multiselect=True),
                outputs=dropdown,
                api_name="set_multiselect",
            )

        client: Client
        with connect(demo) as client:
            assert client.predict("Choice 1", api_name="/predict") == "Choice 1"
            client.predict(api_name="/set_multiselect")
            assert client.predict("Choice 1", api_name="/predict") == ["Choice 1"]


class TestCallFunction:
    @pytest.mark.asyncio
    async def test_call_regular_function(self):
        with gr.Blocks() as demo:
            text = gr.Textbox()
            btn = gr.Button()
            btn.click(
                lambda x: f"Hello, {x}",
                inputs=text,
                outputs=text,
            )

        output = await demo.call_function(0, ["World"])
        assert output["prediction"] == "Hello, World"
        output = demo("World")
        assert output == "Hello, World"

        output = await demo.call_function(0, ["Abubakar"])
        assert output["prediction"] == "Hello, Abubakar"

    @pytest.mark.asyncio
    async def test_call_multiple_functions(self):
        with gr.Blocks() as demo:
            text = gr.Textbox()
            text2 = gr.Textbox()
            btn = gr.Button()
            btn.click(
                lambda x: f"Hello, {x}",
                inputs=text,
                outputs=text,
            )
            text.change(
                lambda x: f"Hi, {x}",
                inputs=text,
                outputs=text2,
            )

        output = await demo.call_function(0, ["World"])
        assert output["prediction"] == "Hello, World"
        output = demo("World")
        assert output == "Hello, World"

        output = await demo.call_function(1, ["World"])
        assert output["prediction"] == "Hi, World"
        output = demo("World", fn_index=1)  # fn_index must be a keyword argument
        assert output == "Hi, World"

    @pytest.mark.asyncio
    async def test_call_decorated_functions(self):
        with gr.Blocks() as demo:
            name = gr.Textbox(value="Abubakar")
            output = gr.Textbox(label="Output Box")

            @name.submit(inputs=name, outputs=output)
            @demo.load(inputs=name, outputs=output)
            def test(x):
                return "Hello " + x

        output = await demo.call_function(0, ["Adam"])
        assert output["prediction"] == "Hello Adam"
        output = await demo.call_function(1, ["Adam"])
        assert output["prediction"] == "Hello Adam"

    @pytest.mark.asyncio
    async def test_call_generator(self):
        def generator(x):
            yield from range(x)

        with gr.Blocks() as demo:
            inp = gr.Number()
            out = gr.Number()
            btn = gr.Button()
            btn.click(
                generator,
                inputs=inp,
                outputs=out,
            )

        demo.queue()
        assert demo.config["enable_queue"]

        output = await demo.call_function(0, [3])
        assert output["prediction"] == 0
        output = await demo.call_function(0, [3], iterator=output["iterator"])
        assert output["prediction"] == 1
        output = await demo.call_function(0, [3], iterator=output["iterator"])
        assert output["prediction"] == 2
        output = await demo.call_function(0, [3], iterator=output["iterator"])
        assert output["prediction"] == gr.components._Keywords.FINISHED_ITERATING
        assert output["iterator"] is None
        output = await demo.call_function(0, [3], iterator=output["iterator"])
        assert output["prediction"] == 0

    @pytest.mark.asyncio
    async def test_call_both_generator_and_function(self):
        def generator(x):
            for i in range(x):
                yield i, x

        with gr.Blocks() as demo:
            inp = gr.Number()
            out1 = gr.Number()
            out2 = gr.Number()
            btn = gr.Button()
            inp.change(lambda x: x + x, inp, out1)
            btn.click(
                generator,
                inputs=inp,
                outputs=[out1, out2],
            )

        demo.queue()

        output = await demo.call_function(0, [2])
        assert output["prediction"] == 4
        output = await demo.call_function(0, [-1])
        assert output["prediction"] == -2

        output = await demo.call_function(1, [3])
        assert output["prediction"] == (0, 3)
        output = await demo.call_function(1, [3], iterator=output["iterator"])
        assert output["prediction"] == (1, 3)
        output = await demo.call_function(1, [3], iterator=output["iterator"])
        assert output["prediction"] == (2, 3)
        output = await demo.call_function(1, [3], iterator=output["iterator"])
        assert output["prediction"] == (gr.components._Keywords.FINISHED_ITERATING,) * 2
        assert output["iterator"] is None
        output = await demo.call_function(1, [3], iterator=output["iterator"])
        assert output["prediction"] == (0, 3)


class TestBatchProcessing:
    def test_raise_exception_if_batching_an_event_thats_not_queued(self):
        def trim(words, lens):
            trimmed_words = [
                word[: int(length)] for word, length in zip(words, lens, strict=False)
            ]
            return [trimmed_words]

        msg = "In order to use batching, the queue must be enabled."

        with pytest.raises(ValueError, match=msg):
            with gr.Blocks() as demo:
                with gr.Row():
                    word = gr.Textbox(label="word")
                    leng = gr.Number(label="leng")
                    output = gr.Textbox(label="Output")
                with gr.Row():
                    run = gr.Button()

                run.click(
                    trim,
                    [word, leng],
                    output,
                    batch=True,
                    max_batch_size=16,
                    queue=False,
                )
            demo.queue()
            demo.launch(prevent_thread_lock=True)

    @pytest.mark.asyncio
    async def test_call_regular_function(self):
        def batch_fn(x):
            results = []
            for word in x:
                results.append(f"Hello {word}")
            return (results,)

        with gr.Blocks() as demo:
            text = gr.Textbox()
            btn = gr.Button()
            btn.click(batch_fn, inputs=text, outputs=text, batch=True)

        output = await demo.call_function(0, [["Adam", "Yahya"]])
        assert output["prediction"][0] == ["Hello Adam", "Hello Yahya"]
        output = demo("Abubakar")
        assert output == "Hello Abubakar"

    @pytest.mark.asyncio
    async def test_functions_multiple_parameters(self):
        def regular_fn(word1, word2):
            return len(word1) > len(word2)

        def batch_fn(words, lengths):
            comparisons = []
            trim_words = []
            for word, length in zip(words, lengths, strict=False):
                trim_words.append(word[:length])
                comparisons.append(len(word) > length)
            return trim_words, comparisons

        with gr.Blocks() as demo:
            text1 = gr.Textbox()
            text2 = gr.Textbox()
            leng = gr.Number(precision=0)
            bigger = gr.Checkbox()
            btn1 = gr.Button("Check")
            btn2 = gr.Button("Trim")
            btn1.click(regular_fn, inputs=[text1, text2], outputs=bigger)
            btn2.click(
                batch_fn,
                inputs=[text1, leng],
                outputs=[text1, bigger],
                batch=True,
            )

        output = await demo.call_function(0, ["Adam", "Yahya"])
        assert output["prediction"] is False
        output = demo("Abubakar", "Abid")
        assert output

        output = await demo.call_function(1, [["Adam", "Mary"], [3, 5]])
        assert output["prediction"] == (
            ["Ada", "Mary"],
            [True, False],
        )
        output = demo("Abubakar", 3, fn_index=1)
        assert output == ["Abu", True]

    @pytest.mark.asyncio
    async def test_invalid_batch_generator(self):
        with pytest.raises(ValueError):

            def batch_fn(x):
                results = []
                for word in x:
                    results.append(f"Hello {word}")
                    yield (results,)

            with gr.Blocks() as demo:
                text = gr.Textbox()
                btn = gr.Button()
                btn.click(batch_fn, inputs=text, outputs=text, batch=True)

            await demo.process_api(0, [["Adam", "Yahya"]], state=None)

    @pytest.mark.asyncio
    async def test_exceeds_max_batch_size(self):
        with pytest.raises(ValueError):

            def batch_fn(x):
                results = []
                for word in x:
                    results.append(f"Hello {word}")
                return (results,)

            with gr.Blocks() as demo:
                text = gr.Textbox()
                btn = gr.Button()
                btn.click(
                    batch_fn, inputs=text, outputs=text, batch=True, max_batch_size=2
                )

            await demo.process_api(0, [["A", "B", "C"]], state=None)

    @pytest.mark.asyncio
    async def test_unequal_batch_sizes(self):
        with pytest.raises(ValueError):

            def batch_fn(x, y):
                results = []
                for word1, word2 in zip(x, y, strict=False):
                    results.append(f"Hello {word1}{word2}")
                return (results,)

            with gr.Blocks() as demo:
                t1 = gr.Textbox()
                t2 = gr.Textbox()
                btn = gr.Button()
                btn.click(batch_fn, inputs=[t1, t2], outputs=t1, batch=True)

            await demo.process_api(0, [["A", "B", "C"], ["D", "E"]], state=None)


class TestUpdate:
    @pytest.mark.asyncio
    async def test_accordion_update(self):
        with gr.Blocks() as demo:
            with gr.Accordion(label="Open for greeting", open=False) as accordion:
                gr.Textbox("Hello!")
            open_btn = gr.Button("Open Accordion")
            close_btn = gr.Button("Close Accordion")
            open_btn.click(
                lambda: gr.Accordion(open=True, label="Open Accordion"),
                inputs=None,
                outputs=[accordion],
            )
            close_btn.click(
                lambda: gr.Accordion(open=False, label="Closed Accordion"),
                inputs=None,
                outputs=[accordion],
            )
        result = await demo.process_api(
            block_fn=0, inputs=[None], request=None, state=None
        )
        assert result["data"][0] == {
            "open": True,
            "label": "Open Accordion",
            "__type__": "update",
        }
        result = await demo.process_api(
            block_fn=1, inputs=[None], request=None, state=None
        )
        assert result["data"][0] == {
            "open": False,
            "label": "Closed Accordion",
            "__type__": "update",
        }


@pytest.mark.asyncio
async def test_root_path():
    image_file = pathlib.Path(__file__).parent / "test_files" / "bus.png"
    demo = gr.Interface(lambda x: image_file, "textbox", "image")
    result = await demo.process_api(block_fn=0, inputs=[""], request=None, state=None)
    result_url = result["data"][0]["url"]
    assert result_url.startswith(f"{API_PREFIX}/file=")
    assert result_url.endswith("bus.png")

    result = await demo.process_api(
        block_fn=0, inputs=[""], request=None, state=None, root_path="abidlabs.hf.space"
    )
    result_url = result["data"][0]["url"]
    assert result_url.startswith(f"abidlabs.hf.space{API_PREFIX}/file=")
    assert result_url.endswith("bus.png")


class TestRender:
    def test_duplicate_error(self):
        with pytest.raises(DuplicateBlockError):
            t = gr.Textbox()
            with gr.Blocks():
                t.render()
                gr.Number()
                t.render()

        with pytest.raises(DuplicateBlockError):
            with gr.Blocks():
                t = gr.Textbox()
                t.render()

        with pytest.raises(DuplicateBlockError):
            io = gr.Interface(lambda x: x, gr.Textbox(), gr.Textbox())
            with gr.Blocks():
                io.render()
                io.render()

        with pytest.raises(DuplicateBlockError):
            t = gr.Textbox()
            io = gr.Interface(lambda x: x, t, gr.Textbox())
            with gr.Blocks():
                io.render()
                t.render()

    def test_no_error(self):
        t = gr.Textbox()
        t2 = gr.Textbox()
        with gr.Blocks():
            t.render()
            t3 = t2.render()
        assert t2 == t3

        t = gr.Textbox()
        io = gr.Interface(lambda x: x, t, gr.Textbox())
        with gr.Blocks():
            io.render()
            gr.Textbox()

        io = gr.Interface(lambda x: x, gr.Textbox(), gr.Textbox())
        io2 = gr.Interface(lambda x: x, gr.Textbox(), gr.Textbox())
        with gr.Blocks():
            io.render()
            io3 = io2.render()
        assert io2 == io3

    def test_is_rendered(self):
        t = gr.Textbox()
        with gr.Blocks():
            pass
        assert not t.is_rendered

        t = gr.Textbox()
        with gr.Blocks():
            t.render()
        assert t.is_rendered

        t = gr.Textbox()
        with gr.Blocks():
            t.render()
            t.unrender()
        assert not t.is_rendered

        with gr.Blocks():
            t = gr.Textbox()
        assert t.is_rendered

        with gr.Blocks():
            t = gr.Textbox()
        with gr.Blocks():
            pass
        assert t.is_rendered

        t = gr.Textbox()
        gr.Interface(lambda x: x, "textbox", t)
        assert t.is_rendered

    def test_no_error_if_state_rendered_multiple_times(self):
        state = gr.State("")
        gr.TabbedInterface(
            [
                gr.Interface(
                    lambda _, x: (x, "I don't know"),
                    inputs=[state, gr.Textbox()],
                    outputs=[state, gr.Textbox()],
                ),
                gr.Interface(
                    lambda s: (s, f"User question: {s}"),
                    inputs=[state],
                    outputs=[state, gr.Textbox(interactive=False)],
                ),
            ],
            ["Ask question", "Show question"],
        )


class TestCancel:
    @pytest.mark.asyncio
    async def test_cancel_function(self, capsys):
        async def long_job():
            await asyncio.sleep(10)
            print("HELLO FROM LONG JOB")

        with gr.Blocks():
            button = gr.Button(value="Start")
            click = button.click(long_job, None, None)
            cancel = gr.Button(value="Cancel")
            cancel.click(None, None, None, cancels=[click])

        task = asyncio.create_task(long_job())
        task.set_name("foo_0<gradio-sep>event")
        # If cancel_fun didn't cancel long_job the message would be printed to the console
        # The test would also take 10 seconds
        await asyncio.gather(task, cancel_tasks({"foo_0"}), return_exceptions=True)
        captured = capsys.readouterr()
        assert "HELLO FROM LONG JOB" not in captured.out

    @pytest.mark.asyncio
    async def test_cancel_function_with_multiple_blocks(self, capsys):
        async def long_job():
            await asyncio.sleep(10)
            print("HELLO FROM LONG JOB")

        with gr.Blocks() as demo1:
            textbox = gr.Textbox()
            button1 = gr.Button(value="Start")
            button1.click(lambda x: x, textbox, textbox)
        with gr.Blocks() as demo2:
            button2 = gr.Button(value="Start")
            click = button2.click(long_job, None, None)
            cancel = gr.Button(value="Cancel")
            cancel.click(None, None, None, cancels=[click])

        with gr.Blocks():
            with gr.Tab("Demo 1"):
                demo1.render()
            with gr.Tab("Demo 2"):
                demo2.render()

        task = asyncio.create_task(long_job())
        task.set_name("foo_1<gradio-sep>event")
        await asyncio.gather(task, cancel_tasks({"foo_1"}), return_exceptions=True)
        captured = capsys.readouterr()
        assert "HELLO FROM LONG JOB" not in captured.out

    def test_raise_exception_if_cancelling_an_event_thats_not_queued(self):
        def iteration(a):
            yield a

        msg = "Queue needs to be enabled!"

        with pytest.raises(ValueError, match=msg):
            with gr.Blocks() as demo:
                button = gr.Button(value="Predict")
                click = button.click(None, None, None)
                cancel = gr.Button(value="Cancel")
                cancel.click(None, None, None, cancels=[click], queue=False)
            demo.launch(prevent_thread_lock=True)

        with pytest.raises(ValueError, match=msg):
            with gr.Blocks() as demo:
                button = gr.Button(value="Predict")
                click = button.click(None, None, None, queue=False)
                cancel = gr.Button(value="Cancel")
                cancel.click(None, None, None, cancels=[click])
            demo.queue().launch(prevent_thread_lock=True)


class TestGetAPIInfo:
    def test_many_endpoints(self):
        with gr.Blocks() as demo:
            t1 = gr.Textbox()
            t2 = gr.Textbox()
            t3 = gr.Textbox()
            t4 = gr.Textbox()
            t5 = gr.Textbox()
            t1.change(lambda x: x, t1, t2, api_name="change1")
            t2.change(lambda x: x, t2, t3, api_name="change2")
            t3.change(lambda x: x, t3, t4, api_name=False)
            t4.change(lambda x: x, t4, t5, api_name=False)

        api_info = demo.get_api_info()
        assert api_info
        assert len(api_info["named_endpoints"]) == 2
        assert len(api_info["unnamed_endpoints"]) == 0

    def test_no_endpoints(self):
        with gr.Blocks() as demo:
            t1 = gr.Textbox()
            t2 = gr.Textbox()
            t1.change(lambda x: x, t1, t2, api_name=False)

        api_info = demo.get_api_info()
        assert api_info
        assert len(api_info["named_endpoints"]) == 0
        assert len(api_info["unnamed_endpoints"]) == 0


class TestAddRequests:
    def test_no_type_hints(self):
        def moo(a, b):
            return a + b

        inputs = [1, 2]
        request = gr.Request()
        inputs_ = helpers.special_args(moo, copy.deepcopy(inputs), request)[0]
        assert inputs_ == inputs

        boo = partial(moo, a=1)
        inputs = [2]
        inputs_ = helpers.special_args(boo, copy.deepcopy(inputs), request)[0]
        assert inputs_ == inputs

    def test_no_type_hints_with_request(self):
        def moo(a: str, b: int):
            return a + str(b)

        inputs = ["abc", 2]
        request = gr.Request()
        inputs_ = helpers.special_args(moo, copy.deepcopy(inputs), request)[0]
        assert inputs_ == inputs

        boo = partial(moo, a="def")
        inputs = [2]
        inputs_ = helpers.special_args(boo, copy.deepcopy(inputs), request)[0]
        assert inputs_ == inputs

    def test_type_hints_with_request(self):
        def moo2(a: str, b: gr.Request):
            return a

        inputs = ["abc"]
        request = gr.Request()
        inputs_ = helpers.special_args(moo2, copy.deepcopy(inputs), request)[0]
        assert inputs_ == inputs + [request]

        def moo(a: gr.Request, b, c: int):
            return c

        inputs = ["abc", 5]
        request = gr.Request()
        inputs_ = helpers.special_args(moo, copy.deepcopy(inputs), request)[0]
        assert inputs_ == [request] + inputs

    def test_type_hints_with_multiple_requests(self):
        def moo2(a: str, b: gr.Request, c: gr.Request):
            return a

        inputs = ["abc"]
        request = gr.Request()
        inputs_ = helpers.special_args(moo2, copy.deepcopy(inputs), request)[0]
        assert inputs_ == inputs + [request, request]

        def moo(a: gr.Request, b, c: int, d: gr.Request):
            return c

        inputs = ["abc", 5]
        request = gr.Request()
        inputs_ = helpers.special_args(moo, copy.deepcopy(inputs), request)[0]
        assert inputs_ == [request] + inputs + [request]

    def test_default_args(self):
        def moo(a, b, c=42):
            return a + b + c

        inputs = [1, 2]
        request = gr.Request()
        inputs_ = helpers.special_args(moo, copy.deepcopy(inputs), request)[0]
        assert inputs_ == inputs + [42]

        inputs = [1, 2, 24]
        request = gr.Request()
        inputs_ = helpers.special_args(moo, copy.deepcopy(inputs), request)[0]
        assert inputs_ == inputs

    def test_default_args_with_progress(self):
        pr = gr.Progress()

        def moo2(a, b, c=42, pr=pr):
            return a + b + c

        inputs = [1, 2]
        request = gr.Request()
        inputs_, progress_index, _ = helpers.special_args(
            moo2, copy.deepcopy(inputs), request
        )
        assert inputs_ == inputs + [42, pr]
        assert progress_index == 3

        inputs = [1, 2, 24]
        request = gr.Request()
        inputs_, progress_index, _ = helpers.special_args(
            moo2, copy.deepcopy(inputs), request
        )
        assert inputs_ == inputs + [pr]
        assert progress_index == 3

        def moo(a, b, pr=pr, c=42):
            return a + b + c

        inputs = [1, 2]
        request = gr.Request()
        inputs_, progress_index, _ = helpers.special_args(
            moo, copy.deepcopy(inputs), request
        )
        assert inputs_ == inputs + [pr, 42]
        assert progress_index == 2

    def test_default_args_with_request(self):
        pr = gr.Progress()

        def moo2(a, b, req: gr.Request, c=42):
            return a + b + c

        inputs = [1, 2]
        request = gr.Request()
        inputs_ = helpers.special_args(moo2, copy.deepcopy(inputs), request)[0]
        assert inputs_ == inputs + [request, 42]

        def moo(a, b, req: gr.Request, c=42, pr=pr):
            return a + b + c

        inputs = [1, 2]
        request = gr.Request()
        inputs_, progress_index, _ = helpers.special_args(
            moo, copy.deepcopy(inputs), request
        )
        assert inputs_ == inputs + [request, 42, pr]
        assert progress_index == 4

    def test_default_args_with_event_data(self):
        pr = gr.Progress()
        target = gr.Textbox()

        def moo(a, b, ed: SelectData, c=42):
            return a + b + c

        event_data = SelectData(target=target, data={"index": 24, "value": "foo"})
        inputs = [1, 2]
        request = gr.Request()
        inputs_ = helpers.special_args(moo, copy.deepcopy(inputs), request, event_data)[
            0
        ]
        assert len(inputs_) == 4
        new_event_data = inputs_[2]
        assert inputs_ == inputs + [new_event_data, 42]
        assert isinstance(new_event_data, SelectData)
        assert new_event_data.target == target
        assert new_event_data.index == 24
        assert new_event_data.value == "foo"

        def moo2(a, b, ed: SelectData, c=42, pr=pr):
            return a + b + c

        inputs = [1, 2]
        request = gr.Request()
        inputs_, progress_index, _ = helpers.special_args(
            moo2, copy.deepcopy(inputs), request, event_data
        )
        assert len(inputs_) == 5
        new_event_data = inputs_[2]
        assert inputs_ == inputs + [new_event_data, 42, pr]
        assert progress_index == 4
        assert isinstance(new_event_data, SelectData)
        assert new_event_data.target == target
        assert new_event_data.index == 24
        assert new_event_data.value == "foo"


@pytest.mark.asyncio
async def test_queue_when_using_auth():
    sleep_time = 1

    async def say_hello(name):
        await asyncio.sleep(sleep_time)
        return f"Hello {name}!"

    with gr.Blocks() as demo:
        _input = gr.Textbox()
        _output = gr.Textbox()
        button = gr.Button()
        button.click(say_hello, _input, _output)
    demo.queue()
    app, _, _ = demo.launch(auth=("abc", "123"), prevent_thread_lock=True)

    with pytest.raises(ValueError):
        grc.Client(f"http://localhost:{demo.server_port}")

    client = grc.Client(f"http://localhost:{demo.server_port}", auth=("abc", "123"))
    jobs = []
    for i in range(3):
        jobs.append(client.submit(f"World {i}", fn_index=0))

    for i, job in enumerate(jobs):
        assert job.result() == f"Hello World {i}!"


def test_temp_file_sets_get_extended():
    test_file_dir = pathlib.Path(pathlib.Path(__file__).parent, "test_files")

    with gr.Blocks() as demo1:
        gr.Video(str(test_file_dir / "video_sample.mp4"))

    with gr.Blocks() as demo2:
        gr.Audio(str(test_file_dir / "audio_sample.wav"))

    with gr.Blocks() as demo3:
        demo1.render()
        demo2.render()
    # The upload_set is empty so we remove it from the check
    demo_3_no_empty = [s for s in demo3.temp_file_sets if len(s)]
    demo_1_and_2_no_empty = [
        s for s in demo1.temp_file_sets + demo2.temp_file_sets if len(s)
    ]
    assert demo_3_no_empty == demo_1_and_2_no_empty


def test_recover_kwargs():
    audio = gr.Audio(format="wav", autoplay=True)
    props = audio.recover_kwargs(
        {"format": "wav", "value": "foo.wav", "autoplay": False, "foo": "bar"}
    )
    assert props == {"format": "wav", "value": "foo.wav", "autoplay": False}
    props = audio.recover_kwargs(
        {"format": "wav", "value": "foo.wav", "autoplay": False, "foo": "bar"},
        ["value"],
    )
    assert props == {"format": "wav", "autoplay": False}


def test_postprocess_update_dict():
    block = gr.Textbox()
    update_dict = {"value": 2.0, "visible": True, "invalid_arg": "hello"}
    assert blocks.postprocess_update_dict(block, update_dict, True) == {
        "__type__": "update",
        "value": "2.0",
        "visible": True,
    }

    block = gr.Textbox(lines=10)
    update_dict = {"value": 2.0, "lines": 10}
    assert blocks.postprocess_update_dict(block, update_dict, False) == {
        "__type__": "update",
        "value": 2.0,
        "lines": 10,
    }

    block = gr.Dropdown(choices=["New Country A", "New Country B"])
    update_dict = {
        "value": "New Country A",
        "choices": ["New Country A", "New Country B"],
    }
    assert blocks.postprocess_update_dict(block, update_dict, False) == {
        "__type__": "update",
        "value": "New Country A",
        "choices": [
            ("New Country A", "New Country A"),
            ("New Country B", "New Country B"),
        ],
    }


def test_async_iterator_update_with_new_component(connect):
    async def get_number_stream():
        for i in range(10):
            yield gr.Number(value=i, label="Number (updates every second)")

            await asyncio.sleep(0.1)

    demo = gr.Interface(fn=get_number_stream, inputs=None, outputs=["number"])
    demo.queue()

    with connect(demo) as client:
        job = client.submit(api_name="/predict")
        job.result()
        assert [r["value"] for r in job.outputs()] == list(range(10))


def test_emptry_string_api_name_gets_set_as_fn_name():
    def test_fn(x):
        return x

    with gr.Blocks() as demo:
        t1 = gr.Textbox()
        t2 = gr.Textbox()
        t1.change(test_fn, t1, t2, api_name="")

    assert demo.fns[0].api_name == "test_fn"


@pytest.mark.asyncio
async def test_blocks_postprocessing_with_copies_of_component_instance():
    # Test for: https://github.com/gradio-app/gradio/issues/6608
    with gr.Blocks() as demo:
        chatbot = gr.Chatbot()
        chatbot2 = gr.Chatbot()
        chatbot3 = gr.Chatbot()
        clear = gr.Button("Clear")

        def clear_func():
            return tuple([gr.Chatbot(value=[])] * 3)

        clear.click(
            fn=clear_func, outputs=[chatbot, chatbot2, chatbot3], api_name="clear"
        )

        output = await demo.postprocess_data(
            demo.fns[0], [gr.Chatbot(value=[])] * 3, None
        )
        assert output == [{"value": [], "__type__": "update"}] * 3


def test_static_files_single_app(connect, gradio_temp_dir):
    gr.set_static_paths(
        paths=["test/test_files/cheetah1.jpg", "test/test_files/bus.png"]
    )
    demo = gr.Interface(
        lambda s: s.rotate(45),
        gr.Image(value="test/test_files/cheetah1.jpg", type="pil"),
        gr.Image(),
        examples=["test/test_files/bus.png"],
    )

    # Nothing got saved to cache
    assert len(list(gradio_temp_dir.glob("**/*.*"))) == 0

    with connect(demo) as client:
        client.predict(grc.handle_file("test/test_files/bus.png"))

    # Input/Output got saved to cache
    assert len(list(gradio_temp_dir.glob("**/*.*"))) == 2


def test_static_files_multiple_apps(gradio_temp_dir):
    gr.set_static_paths(paths=["test/test_files/cheetah1.jpg"])
    demo = gr.Interface(
        lambda s: s.rotate(45),
        gr.Image(value="test/test_files/cheetah1.jpg"),
        gr.Image(),
    )

    gr.set_static_paths(paths=["test/test_files/images"])
    demo_2 = gr.Interface(
        lambda s: s.rotate(45),
        gr.Image(value="test/test_files/images/bus.png"),
        gr.Image(),
    )

    with gr.Blocks():
        demo.render()
        demo_2.render()

    # Input/Output got saved to cache
    assert len(list(gradio_temp_dir.glob("**/*.*"))) == 0


def test_time_to_live_and_delete_callback_for_state(capsys, monkeypatch):
    monkeypatch.setenv("GRADIO_IS_E2E_TEST", "1")

    def test_fn(x):
        return x + 1, x + 1

    def delete_fn(v):
        print(f"deleted {v}")

    with gr.Blocks() as demo:
        n1 = gr.Number(value=0)
        state = gr.State(
            value=0, time_to_live=1, delete_callback=lambda v: delete_fn(v)
        )
        button = gr.Button("Increment")
        button.click(test_fn, [state], [n1, state], api_name="increment")

    app, url, _ = demo.launch(prevent_thread_lock=True)

    try:
        client_1 = grc.Client(url)
        client_2 = grc.Client(url)

        client_1.predict(api_name="/increment")
        client_1.predict(api_name="/increment")
        client_1.predict(api_name="/increment")

        client_2.predict(api_name="/increment")
        client_2.predict(api_name="/increment")

        time.sleep(3)

        captured = capsys.readouterr()
        assert "deleted 2" in captured.out
        assert "deleted 3" in captured.out
        for client in [client_1, client_2]:
            assert (
                len(app.state_holder.session_data[client.session_hash].state_data) == 0  # type: ignore
            )
    finally:
        demo.close()


def test_post_process_file_blocked(connect):
    dotfile = pathlib.Path(".foo.txt")
    file = pathlib.Path(os.getcwd()) / ".." / "file.txt"

    try:
        demo = gr.Interface(lambda s: s, "text", "file")
        with connect(demo, show_error=True) as client:
            _ = client.predict("test/test_files/bus.png")
            with pytest.raises(
                ValueError,
                match="to the gradio cache dir because it was not created by",
            ):
                file.write_text("Hi")
                client.predict(str(file))

        with connect(demo, allowed_paths=[str(file)]) as client:
            _ = client.predict(str(file))

        dotfile.write_text("foo")
        with connect(demo, show_error=True) as client:
            with pytest.raises(ValueError, match="Dotfiles located"):
                _ = client.predict(str(dotfile))

        with connect(demo, allowed_paths=[str(dotfile)]) as client:
            _ = client.predict(str(dotfile))

    finally:
        try:
            dotfile.unlink()
        except FileNotFoundError:
            pass


def test_render_when_mounted_sets_root_path_for_files():
    app = FastAPI()
    test_video_path = "test/test_files/video_sample.mp4"

    with gr.Blocks() as demo:
        text = gr.Text()
        gr.Video(test_video_path)

        @gr.render(inputs=text)
        def show_video(data):
            gr.Video(test_video_path)

    app = gr.mount_gradio_app(app, demo, path="/test")

    with TestClient(app) as client:
        r = client.post(
            f"/test{API_PREFIX}/queue/join",
            json={
                "data": [""],
                "fn_index": 0,
                "event_data": None,
                "session_hash": "foo",
                "trigger_id": None,
            },
        )
        assert r.status_code == 200
        r = client.get(f"/test{API_PREFIX}/queue/data?session_hash=foo")
        checked_component = False
        for msg in r.iter_lines():
            if "data" in msg:
                data = json.loads(msg[5:])
                if data["msg"] == "process_completed":
                    render_config = data["output"]["render_config"]
                    for component in render_config["components"]:
                        if "value" in component.get("props", {}):
                            assert component["props"]["value"]["video"][
                                "url"
                            ].startswith(f"http://testserver/test{API_PREFIX}/file=")
                            checked_component = True
        assert checked_component


@pytest.fixture
def mock_css_files():
    css_contents = {
        "file1.css": "h1 { font-size: 20px; }",
        "file2.css": ".class { margin: 10px; }",
    }

    def mock_open_file(filename, encoding):
        return mock_open(read_data=css_contents[filename])()

    with patch("builtins.open", side_effect=mock_open_file):
        yield


def test_css_and_css_paths_parameters(mock_css_files):
    css_paths = ["file1.css", "file2.css"]
    instance = gr.Blocks(css="body { color: red; }", css_paths=css_paths)
    expected_css = """
body { color: red; }
h1 { font-size: 20px; }
.class { margin: 10px; }
        """

    assert instance.css.strip() == expected_css.strip()<|MERGE_RESOLUTION|>--- conflicted
+++ resolved
@@ -705,8 +705,6 @@
             )
 
     @pytest.mark.asyncio
-<<<<<<< HEAD
-=======
     async def test_no_warning_if_func_has_no_outputs(self):
         """
         Ensures that if a function has no outputs, no warning is raised.
@@ -727,7 +725,6 @@
             await demo.postprocess_data(demo.fns[0], predictions=None, state=None)  # type: ignore
 
     @pytest.mark.asyncio
->>>>>>> 4d908835
     async def test_error_raised_if_num_outputs_mismatch_with_function_name(self):
         def infer(x):
             return x
