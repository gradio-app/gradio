import asyncio
import copy
import io
import json
import os
import pathlib
import random
import sys
import time
import unittest.mock as mock
import uuid
import warnings
from concurrent.futures import wait
from contextlib import contextmanager
from functools import partial
from string import capwords
from unittest.mock import patch

import numpy as np
import pytest
import uvicorn
import websockets
from fastapi.testclient import TestClient
from gradio_client import media_data
from PIL import Image

import gradio as gr
from gradio.events import SelectData
from gradio.exceptions import DuplicateBlockError
from gradio.networking import Server, get_first_available_port
from gradio.utils import assert_configs_are_equivalent_besides_ids

pytest_plugins = ("pytest_asyncio",)

os.environ["GRADIO_ANALYTICS_ENABLED"] = "False"


@contextmanager
def captured_output():
    new_out, new_err = io.StringIO(), io.StringIO()
    old_out, old_err = sys.stdout, sys.stderr
    try:
        sys.stdout, sys.stderr = new_out, new_err
        yield sys.stdout, sys.stderr
    finally:
        sys.stdout, sys.stderr = old_out, old_err


class TestBlocksMethods:
    maxDiff = None

    def test_set_share_is_false_by_default(self):
        with gr.Blocks() as demo:
            assert not demo.share

    @patch("gradio.networking.setup_tunnel")
    @patch("gradio.utils.colab_check")
    def test_set_share_in_colab(self, mock_colab_check, mock_setup_tunnel):
        mock_colab_check.return_value = True
        mock_setup_tunnel.return_value = "http://localhost:7860/"
        with gr.Blocks() as demo:
            # self.share is False when instantiating the class
            assert not demo.share
            # share default is True, if share is None in colab and queueing
            demo.launch(prevent_thread_lock=True)
            assert demo.share
            demo.close()
            # share is also true, if share is None in colab with queueing
            demo.queue()
            demo.launch(prevent_thread_lock=True)
            assert demo.share
            demo.close()

    def test_default_enabled_deprecated(self):
        io = gr.Interface(lambda s: s, gr.Textbox(), gr.Textbox())
        with pytest.warns(
            UserWarning, match="The default_enabled parameter of queue has no effect"
        ):
            io.queue(default_enabled=True)

        io = gr.Interface(lambda s: s, gr.Textbox(), gr.Textbox())
        with warnings.catch_warnings(record=True) as record:
            warnings.simplefilter("always")
            io.queue()
        for warning in record:
            assert "default_enabled" not in str(warning.message)

    # def test_xray(self):
    #     def fake_func():
    #         return "Hello There"

    #     def xray_model(diseases, img):
    #         return {disease: random.random() for disease in diseases}

    #     def ct_model(diseases, img):
    #         return {disease: 0.1 for disease in diseases}
    #     with gr.Blocks() as demo:
    #         gr.Markdown(
    #             """
    #         # Detect Disease From Scan
    #         With this model you can lorem ipsum
    #         - ipsum 1
    #         - ipsum 2
    #         """
    #         )
    #         disease = gr.CheckboxGroup(
    #             choices=["Covid", "Malaria", "Lung Cancer"], label="Disease to Scan For"
    #         )

    #         with gr.Tabs():
    #             with gr.TabItem("X-ray"):
    #                 with gr.Row():
    #                     xray_scan = gr.Image()
    #                     xray_results = gr.JSON()
    #                 xray_run = gr.Button("Run")
    #                 xray_run.click(
    #                     xray_model, inputs=[disease, xray_scan], outputs=xray_results
    #                 )

    #         with gr.TabItem("CT Scan"):
    #             with gr.Row():
    #                 ct_scan = gr.Image()
    #                 ct_results = gr.JSON()
    #             ct_run = gr.Button("Run")
    #             ct_run.click(
    #                 ct_model, inputs=[disease, ct_scan], outputs=ct_results
    #             )
    #     textbox = gr.Textbox()
    #     demo.load(fake_func, [], [textbox])

    # config = demo.get_config_file()
    # xray_config_file = (
    #     pathlib.Path(__file__).parent / "test_files" / "xray_config.json"
    # )
    # with open(xray_config_file) as fp:
    #     xray_config = json.load(fp)

    # print(json.dumps(config))
    # assert assert_configs_are_equivalent_besides_ids(xray_config, config)
    # assert config["show_api"] is True
    # _ = demo.launch(prevent_thread_lock=True, show_api=False)
    # assert demo.config["show_api"] is False

    def test_load_from_config(self):
        fake_url = "https://fake.hf.space"

        def update(name):
            return f"Welcome to Gradio, {name}!"

        with gr.Blocks() as demo1:
            inp = gr.Textbox(placeholder="What is your name?")
            out = gr.Textbox()

            inp.submit(fn=update, inputs=inp, outputs=out, api_name="greet")

            gr.Image(height=54, width=240)

        config1 = demo1.get_config_file()
        demo2 = gr.Blocks.from_config(config1, [update], "https://fake.hf.space")

        for component in config1["components"]:
            component["props"]["root_url"] = f"{fake_url}/"
        config2 = demo2.get_config_file()

        assert assert_configs_are_equivalent_besides_ids(config1, config2)

    def test_partial_fn_in_config(self):
        def greet(name, formatter):
            return formatter(f"Hello {name}!")

        greet_upper_case = partial(greet, formatter=capwords)
        with gr.Blocks() as demo:
            t = gr.Textbox()
            o = gr.Textbox()
            t.change(greet_upper_case, t, o)

        assert len(demo.fns) == 1
        assert "fn" in str(demo.fns[0])

    @pytest.mark.asyncio
    async def test_dict_inputs_in_config(self):
        with gr.Blocks() as demo:
            first = gr.Textbox()
            last = gr.Textbox()
            btn = gr.Button()
            greeting = gr.Textbox()

            def greet(data):
                return f"Hello {data[first]} {data[last]}"

            btn.click(greet, {first, last}, greeting)

        result = await demo.process_api(
            inputs=["huggy", "face"], fn_index=0, state=None
        )
        assert result["data"] == ["Hello huggy face"]

    @pytest.mark.asyncio
    async def test_async_function(self):
        async def wait(x):
            await asyncio.sleep(0.01)
            return x

        with gr.Blocks() as demo:
            text = gr.Textbox()
            button = gr.Button()
            button.click(wait, [text], [text])

            start = time.time()
            result = await demo.process_api(inputs=[1], fn_index=0, state=None)
            end = time.time()
            difference = end - start
            assert difference >= 0.01
            assert result

    @mock.patch("gradio.analytics._do_analytics_request")
    def test_initiated_analytics(self, mock_anlaytics, monkeypatch):
        monkeypatch.setenv("GRADIO_ANALYTICS_ENABLED", "True")
        with gr.Blocks():
            pass
        mock_anlaytics.assert_called_once()

    @mock.patch("gradio.analytics._do_analytics_request")
    def test_launch_analytics_does_not_error_with_invalid_blocks(
        self, mock_anlaytics, monkeypatch
    ):
        monkeypatch.setenv("GRADIO_ANALYTICS_ENABLED", "True")
        with gr.Blocks():
            t1 = gr.Textbox()

        with gr.Blocks() as demo:
            t2 = gr.Textbox()
            t2.change(lambda x: x, t2, t1)

        demo.launch(prevent_thread_lock=True)
        mock_anlaytics.assert_called()

    def test_show_error(self):
        with gr.Blocks() as demo:
            pass

        assert demo.show_error
        demo.launch(prevent_thread_lock=True)
        assert not demo.show_error
        demo.close()
        demo.launch(show_error=True, prevent_thread_lock=True)
        assert demo.show_error
        demo.close()

    def test_custom_css(self):
        css = """
            .gr-button {
                color: white;
                border-color: black;
                background: black;
            }
        """
        css = css * 5  # simulate a long css string
        block = gr.Blocks(css=css)

        assert block.css == css

    @pytest.mark.asyncio
    async def test_restart_after_close(self, connect):
        io = gr.Interface(lambda s: s, gr.Textbox(), gr.Textbox()).queue()

        with connect(io) as client:
            assert client.predict("freddy", api_name="/predict") == "freddy"
        # connect launches the interface which is what we need to test
        with connect(io) as client:
            assert client.predict("Victor", api_name="/predict") == "Victor"

    @pytest.mark.asyncio
    async def test_async_generators(self, connect):
        async def async_iteration(count: int):
            for i in range(count):
                yield i
                await asyncio.sleep(0.2)

        def iteration(count: int):
            for i in range(count):
                yield i
                time.sleep(0.2)

        with gr.Blocks() as demo:
            with gr.Row():
                with gr.Column():
                    num1 = gr.Number(value=4, precision=0)
                    o1 = gr.Number()
                    async_iterate = gr.Button(value="Async Iteration")
                    async_iterate.click(async_iteration, num1, o1)
                with gr.Column():
                    num2 = gr.Number(value=4, precision=0)
                    o2 = gr.Number()
                    iterate = gr.Button(value="Iterate")
                    iterate.click(iteration, num2, o2)

        demo.queue(concurrency_count=2)

        with connect(demo) as client:
            job_1 = client.submit(3, fn_index=0)
            job_2 = client.submit(4, fn_index=1)
            wait([job_1, job_2])

            assert job_1.outputs()[-1] == 2
            assert job_2.outputs()[-1] == 3

    def test_async_generators_interface(self, connect):
        async def async_iteration(count: int):
            for i in range(count):
                yield i
                await asyncio.sleep(0.2)

        demo = gr.Interface(
            async_iteration, gr.Number(precision=0), gr.Number()
        ).queue()
        outputs = []
        with connect(demo) as client:
            for output in client.submit(3, api_name="/predict"):
                outputs.append(output)
        assert outputs == [0, 1, 2]

    def test_sync_generators(self, connect):
        def generator(string):
            yield from string

        demo = gr.Interface(generator, "text", "text").queue()
        outputs = []
        with connect(demo) as client:
            for output in client.submit("abc", api_name="/predict"):
                outputs.append(output)
        assert outputs == ["a", "b", "c"]
        demo.queue().launch(prevent_thread_lock=True)

    def test_socket_reuse(self):
        try:
            io = gr.Interface(lambda x: x, gr.Textbox(), gr.Textbox())
            io.launch(server_port=9441, prevent_thread_lock=True)
            io.close()
            io.launch(server_port=9441, prevent_thread_lock=True)
        finally:
            io.close()

    def test_function_types_documented_in_config(self):
        def continuous_fn():
            return 42

        def generator_function():
            yield from range(10)

        with gr.Blocks() as demo:
            gr.Number(value=lambda: 2, every=2)
            meaning_of_life = gr.Number()
            counter = gr.Number()
            generator_btn = gr.Button(value="Generate")
            greeting = gr.Textbox()
            greet_btn = gr.Button(value="Greet")

            greet_btn.click(lambda: "Hello!", inputs=None, outputs=[greeting])
            generator_btn.click(generator_function, inputs=None, outputs=[counter])
            demo.load(continuous_fn, inputs=None, outputs=[meaning_of_life], every=1)

        for i, dependency in enumerate(demo.config["dependencies"]):
            if i == 3:
                assert dependency["types"] == {"continuous": True, "generator": True}
            if i == 0:
                assert dependency["types"] == {"continuous": False, "generator": False}
            if i == 1:
                assert dependency["types"] == {"continuous": False, "generator": True}
            if i == 2:
                assert dependency["types"] == {"continuous": True, "generator": True}

    @pytest.mark.asyncio
    async def test_run_without_launching(self):
        """Test that we can start the app and use queue without calling .launch().

        This is essentially what the 'gradio' reload mode does
        """

        port = get_first_available_port(7860, 7870)

        io = gr.Interface(lambda s: s, gr.Textbox(), gr.Textbox()).queue()

        config = uvicorn.Config(app=io.app, port=port, log_level="warning")

        server = Server(config=config)
        server.run_in_thread()

        try:
            async with websockets.connect(f"ws://localhost:{port}/queue/join") as ws:
                completed = False
                while not completed:
                    msg = json.loads(await ws.recv())
                    if msg["msg"] == "send_data":
                        await ws.send(json.dumps({"data": ["Victor"], "fn_index": 0}))
                    if msg["msg"] == "send_hash":
                        await ws.send(
                            json.dumps({"fn_index": 0, "session_hash": "shdce"})
                        )
                    if msg["msg"] == "process_completed":
                        completed = True
                assert msg["output"]["data"][0] == "Victor"
        finally:
            server.close()

    @patch(
        "gradio.themes.ThemeClass.from_hub",
        side_effect=ValueError("Something went wrong!"),
    )
    def test_use_default_theme_as_fallback(self, mock_from_hub):
        with pytest.warns(
            UserWarning, match="Cannot load freddyaboulton/this-theme-does-not-exist"
        ):
            with gr.Blocks(theme="freddyaboulton/this-theme-does-not-exist") as demo:
                assert demo.theme.to_dict() == gr.themes.Default().to_dict()

    def test_exit_called_at_launch(self):
        with gr.Blocks() as demo:
            gr.Textbox(uuid.uuid4)
        demo.launch(prevent_thread_lock=True)
        assert len(demo.get_config_file()["dependencies"]) == 1

    def test_raise_error_if_event_queued_but_queue_not_enabled(self):
        with gr.Blocks() as demo:
            with gr.Row():
                with gr.Column():
                    input_ = gr.Textbox()
                    btn = gr.Button("Greet")
                with gr.Column():
                    output = gr.Textbox()
            btn.click(
                lambda x: f"Hello, {x}", inputs=input_, outputs=output, queue=True
            )

        with pytest.raises(ValueError, match="The queue is enabled for event lambda"):
            demo.launch(prevent_thread_lock=True)

        demo.close()

    def test_concurrency_count_zero_gpu(self, monkeypatch):
        monkeypatch.setenv("SPACES_ZERO_GPU", "true")
        demo = gr.Blocks()
        with pytest.warns():
            demo.queue(concurrency_count=42)
        with pytest.warns():
            demo.queue(42)
        assert demo._queue.max_thread_count == demo.max_threads


class TestTempFile:
    def test_pil_images_hashed(self, connect, gradio_temp_dir):
        images = [
            Image.new("RGB", (512, 512), color) for color in ("red", "green", "blue")
        ]

        def create_images(n_images):
            return random.sample(images, n_images)

        gallery = gr.Gallery()
        demo = gr.Interface(
            create_images,
            inputs="slider",
            outputs=gallery,
        )
        with connect(demo) as client:
            client.predict(3, api_name="/predict")
            _ = client.predict(3, api_name="/predict")
        # only three files created and in temp directory
        assert len([f for f in gradio_temp_dir.glob("**/*") if f.is_file()]) == 3

    def test_no_empty_image_files(self, gradio_temp_dir, connect):
        file_dir = pathlib.Path(pathlib.Path(__file__).parent, "test_files")
        image = str(file_dir / "bus.png")

        demo = gr.Interface(
            lambda x: x,
            inputs=gr.Image(type="filepath"),
            outputs=gr.Image(),
        )
        with connect(demo) as client:
            _ = client.predict(image, api_name="/predict")
            _ = client.predict(image, api_name="/predict")
            _ = client.predict(image, api_name="/predict")
        # Upload creates a file. image preprocessing creates another one.
        assert len([f for f in gradio_temp_dir.glob("**/*") if f.is_file()]) == 2

    @pytest.mark.parametrize("component", [gr.UploadButton, gr.File])
    def test_file_component_uploads(self, component, connect, gradio_temp_dir):
        code_file = str(pathlib.Path(__file__))
        demo = gr.Interface(lambda x: x.name, component(), gr.File())
        with connect(demo) as client:
            _ = client.predict(code_file, api_name="/predict")
            _ = client.predict(code_file, api_name="/predict")
        # the upload route hashees the files so we get 1 from there
        # We create two tempfiles (empty) because API says we return
        # preprocess/postprocess will create the same file as the upload route
        # so 1 + 2 = 3
        assert len([f for f in gradio_temp_dir.glob("**/*") if f.is_file()]) == 3

    def test_no_empty_video_files(self, gradio_temp_dir, connect):
        file_dir = pathlib.Path(pathlib.Path(__file__).parent, "test_files")
        video = str(file_dir / "video_sample.mp4")
        demo = gr.Interface(lambda x: x, gr.Video(type="file"), gr.Video())
        with connect(demo) as client:
            _ = client.predict({"video": video}, api_name="/predict")
            _ = client.predict({"video": video}, api_name="/predict")
        # Upload route and postprocessing return the same file
        assert len([f for f in gradio_temp_dir.glob("**/*") if f.is_file()]) == 1

    def test_no_empty_audio_files(self, gradio_temp_dir, connect):
        file_dir = pathlib.Path(pathlib.Path(__file__).parent, "test_files")
        audio = str(file_dir / "audio_sample.wav")

        def reverse_audio(audio):
            sr, data = audio
            return (sr, np.flipud(data))

        demo = gr.Interface(fn=reverse_audio, inputs=gr.Audio(), outputs=gr.Audio())
        with connect(demo) as client:
            _ = client.predict(audio, api_name="/predict")
            _ = client.predict(audio, api_name="/predict")
            # One for upload and one for reversal
            assert len([f for f in gradio_temp_dir.glob("**/*") if f.is_file()]) == 2


class TestComponentsInBlocks:
    def test_slider_random_value_config(self):
        with gr.Blocks() as demo:
            gr.Slider(
                value=11.2,
                minimum=-10.2,
                maximum=15,
                label="Non-random Slider (Static)",
            )
            gr.Slider(
                randomize=True,
                minimum=100,
                maximum=200,
                label="Random Slider (Input 1)",
            )
            gr.Slider(
                randomize=True,
                minimum=10,
                maximum=23.2,
                label="Random Slider (Input 2)",
            )
        for component in demo.blocks.values():
            if isinstance(component, gr.components.Component):
                if "Non-random" in component.label:
                    assert not component.load_event_to_attach
                else:
                    assert component.load_event_to_attach
        dependencies_on_load = [
            dep["targets"][0][1] == "load" for dep in demo.config["dependencies"]
        ]
        assert all(dependencies_on_load)
        assert len(dependencies_on_load) == 2
        # Queue should be explicitly false for these events
        assert all(dep["queue"] is False for dep in demo.config["dependencies"])

    def test_io_components_attach_load_events_when_value_is_fn(self, io_components):
        io_components = [comp for comp in io_components if comp not in [gr.State]]
        interface = gr.Interface(
            lambda *args: None,
            inputs=[comp(value=lambda: None, every=1) for comp in io_components],
            outputs=None,
        )

        dependencies_on_load = [
            dep
            for dep in interface.config["dependencies"]
            if dep["targets"][0][1] == "load"
        ]
        assert len(dependencies_on_load) == len(io_components)
        assert all(dep["every"] == 1 for dep in dependencies_on_load)

    def test_get_load_events(self, io_components):
        components = []
        with gr.Blocks() as demo:
            for component in io_components:
                components.append(component(value=lambda: None, every=1))
        assert all(comp.load_event in demo.dependencies for comp in components)


class TestBlocksPostprocessing:
    def test_blocks_do_not_filter_none_values_from_updates(self, io_components):
        io_components = [
            c()
            for c in io_components
            if c
            not in [
                gr.State,
                gr.Button,
                gr.ScatterPlot,
                gr.LinePlot,
                gr.BarPlot,
                gr.components.Fallback,
<<<<<<< HEAD
=======
                gr.FileExplorer,
>>>>>>> dcf13d75
            ]
        ]
        with gr.Blocks() as demo:
            for component in io_components:
                component.render()
            btn = gr.Button(value="Reset")
            btn.click(
                lambda: [gr.update(value=None) for _ in io_components],
                inputs=[],
                outputs=io_components,
            )

        output = demo.postprocess_data(
            0, [gr.update(value=None) for _ in io_components], state=None
        )
        assert all(
            o["value"] == c.postprocess(None) for o, c in zip(output, io_components)
        )

    def test_blocks_does_not_replace_keyword_literal(self):
        with gr.Blocks() as demo:
            text = gr.Textbox()
            btn = gr.Button(value="Reset")
            btn.click(
                lambda: gr.update(value="NO_VALUE"),
                inputs=[],
                outputs=text,
            )

        output = demo.postprocess_data(0, gr.update(value="NO_VALUE"), state=None)
        assert output[0]["value"] == "NO_VALUE"

    def test_blocks_does_not_del_dict_keys_inplace(self):
        with gr.Blocks() as demo:
            im_list = [gr.Image() for i in range(2)]

            def change_visibility(value):
                return [gr.update(visible=value)] * 2

            checkbox = gr.Checkbox(value=True, label="Show image")
            checkbox.change(change_visibility, inputs=checkbox, outputs=im_list)

        output = demo.postprocess_data(0, [gr.update(visible=False)] * 2, state=None)
        assert output == [
            {"visible": False, "__type__": "update"},
            {"visible": False, "__type__": "update"},
        ]

    def test_blocks_returns_correct_output_dict_single_key(self):
        with gr.Blocks() as demo:
            num = gr.Number()
            num2 = gr.Number()
            update = gr.Button(value="update")

            def update_values(val):
                return {num2: gr.Number(value=42)}

            update.click(update_values, inputs=[num], outputs=[num2])

        output = demo.postprocess_data(0, {num2: gr.Number(value=42)}, state=None)
        assert output[0]["value"] == 42

        output = demo.postprocess_data(0, {num2: 23}, state=None)
        assert output[0] == 23

    @pytest.mark.asyncio
    async def test_blocks_update_dict_without_postprocessing(self):
        def infer(x):
            return media_data.BASE64_IMAGE, gr.update(visible=True)

        with gr.Blocks() as demo:
            prompt = gr.Textbox()
            image = gr.Image()
            run_button = gr.Button()
            share_button = gr.Button("share", visible=False)
            run_button.click(infer, prompt, [image, share_button], postprocess=False)

        output = await demo.process_api(0, ["test"], state=None)
        assert output["data"][0] == media_data.BASE64_IMAGE
        assert output["data"][1] == {"__type__": "update", "visible": True}

    @pytest.mark.asyncio
    async def test_blocks_update_dict_does_not_postprocess_value_if_postprocessing_false(
        self,
    ):
        def infer(x):
            return gr.Image(value=media_data.BASE64_IMAGE)

        with gr.Blocks() as demo:
            prompt = gr.Textbox()
            image = gr.Image()
            run_button = gr.Button()
            run_button.click(infer, [prompt], [image], postprocess=False)

        output = await demo.process_api(0, ["test"], state=None)
        assert output["data"][0] == {
            "__type__": "update",
            "value": media_data.BASE64_IMAGE,
        }

    @pytest.mark.asyncio
    async def test_blocks_update_interactive(
        self,
    ):
        def specific_update():
            return [
                gr.Image(interactive=True),
                gr.Textbox(interactive=True),
            ]

        def generic_update():
            return [gr.update(interactive=True), gr.update(interactive=True)]

        with gr.Blocks() as demo:
            run = gr.Button(value="Make interactive")
            image = gr.Image()
            textbox = gr.Text()
            run.click(specific_update, None, [image, textbox])
            run.click(generic_update, None, [image, textbox])

        for fn_index in range(2):
            output = await demo.process_api(fn_index, [], state=None)
            assert output["data"][0] == {
                "__type__": "update",
                "mode": "dynamic",
            }
            assert output["data"][1] == {"__type__": "update", "mode": "dynamic"}

    def test_error_raised_if_num_outputs_mismatch(self):
        with gr.Blocks() as demo:
            textbox1 = gr.Textbox()
            textbox2 = gr.Textbox()
            button = gr.Button()
            button.click(lambda x: x, textbox1, [textbox1, textbox2])
        with pytest.raises(
            ValueError,
            match=r'An event handler didn\'t receive enough output values \(needed: 2, received: 1\)\.\nWanted outputs:\n    \[textbox, textbox\]\nReceived outputs:\n    \["test"\]',
        ):
            demo.postprocess_data(fn_index=0, predictions=["test"], state=None)

    def test_error_raised_if_num_outputs_mismatch_with_function_name(self):
        def infer(x):
            return x

        with gr.Blocks() as demo:
            textbox1 = gr.Textbox()
            textbox2 = gr.Textbox()
            button = gr.Button()
            button.click(infer, textbox1, [textbox1, textbox2])
        with pytest.raises(
            ValueError,
            match=r'An event handler \(infer\) didn\'t receive enough output values \(needed: 2, received: 1\)\.\nWanted outputs:\n    \[textbox, textbox\]\nReceived outputs:\n    \["test"\]',
        ):
            demo.postprocess_data(fn_index=0, predictions=["test"], state=None)

    def test_error_raised_if_num_outputs_mismatch_single_output(self):
        with gr.Blocks() as demo:
            num1 = gr.Number()
            num2 = gr.Number()
            btn = gr.Button(value="1")
            btn.click(lambda a: a, num1, [num1, num2])
        with pytest.raises(
            ValueError,
            match=r"An event handler didn\'t receive enough output values \(needed: 2, received: 1\)\.\nWanted outputs:\n    \[number, number\]\nReceived outputs:\n    \[1\]",
        ):
            demo.postprocess_data(fn_index=0, predictions=1, state=None)

    def test_error_raised_if_num_outputs_mismatch_tuple_output(self):
        def infer(a, b):
            return a, b

        with gr.Blocks() as demo:
            num1 = gr.Number()
            num2 = gr.Number()
            num3 = gr.Number()
            btn = gr.Button(value="1")
            btn.click(infer, num1, [num1, num2, num3])
        with pytest.raises(
            ValueError,
            match=r"An event handler \(infer\) didn\'t receive enough output values \(needed: 3, received: 2\)\.\nWanted outputs:\n    \[number, number, number\]\nReceived outputs:\n    \[1, 2\]",
        ):
            demo.postprocess_data(fn_index=0, predictions=(1, 2), state=None)


class TestStateHolder:
    @pytest.mark.asyncio
    async def test_state_stored_up_to_capacity(self):
        with gr.Blocks() as demo:
            num = gr.Number()
            state = gr.State(value=0)

            def run(x, s):
                return s, s + 1

            num.submit(
                run,
                inputs=[num, state],
                outputs=[num, state],
            )
        app, _, _ = demo.launch(prevent_thread_lock=True, state_session_capacity=2)
        client = TestClient(app)

        session_1 = client.post(
            "/api/predict/",
            json={"data": [1, None], "session_hash": "1", "fn_index": 0},
        )
        assert session_1.json()["data"][0] == 0
        session_2 = client.post(
            "/api/predict/",
            json={"data": [1, None], "session_hash": "2", "fn_index": 0},
        )
        assert session_2.json()["data"][0] == 0
        session_1 = client.post(
            "/api/predict/",
            json={"data": [1, None], "session_hash": "1", "fn_index": 0},
        )
        assert session_1.json()["data"][0] == 1
        session_2 = client.post(
            "/api/predict/",
            json={"data": [1, None], "session_hash": "2", "fn_index": 0},
        )
        assert session_2.json()["data"][0] == 1
        session_3 = client.post(
            "/api/predict/",
            json={"data": [1, None], "session_hash": "3", "fn_index": 0},
        )
        assert session_3.json()["data"][0] == 0
        session_2 = client.post(
            "/api/predict/",
            json={"data": [1, None], "session_hash": "2", "fn_index": 0},
        )
        assert session_2.json()["data"][0] == 2
        session_1 = client.post(
            "/api/predict/",
            json={"data": [1, None], "session_hash": "1", "fn_index": 0},
        )
        assert (
            session_1.json()["data"][0] == 0
        )  # state was lost for session 1 when session 3 was added, since state_session_capacity=2

    @pytest.mark.asyncio
    async def test_updates_stored_up_to_capacity(self):
        with gr.Blocks() as demo:
            min = gr.Number()
            num = gr.Number()

            def run(min, num):
                return min, gr.Number(value=num, minimum=min)

            num.submit(
                run,
                inputs=[min, num],
                outputs=[min, num],
            )
        app, _, _ = demo.launch(prevent_thread_lock=True, state_session_capacity=2)
        client = TestClient(app)

        session_1 = client.post(
            "/api/predict/", json={"data": [5, 5], "session_hash": "1", "fn_index": 0}
        )
        assert session_1.json()["data"][0] == 5
        session_1 = client.post(
            "/api/predict/", json={"data": [2, 2], "session_hash": "1", "fn_index": 0}
        )
        assert "error" in session_1.json()  # error because min is 5 and num is 2
        session_2 = client.post(
            "/api/predict/", json={"data": [5, 5], "session_hash": "2", "fn_index": 0}
        )
        assert session_2.json()["data"][0] == 5
        session_3 = client.post(
            "/api/predict/", json={"data": [5, 5], "session_hash": "3", "fn_index": 0}
        )
        assert session_3.json()["data"][0] == 5
        session_1 = client.post(
            "/api/predict/", json={"data": [2, 2], "session_hash": "1", "fn_index": 0}
        )
        assert (
            "error" not in session_1.json()
        )  # no error because sesssion 1 block config was lost when session 3 was added


class TestCallFunction:
    @pytest.mark.asyncio
    async def test_call_regular_function(self):
        with gr.Blocks() as demo:
            text = gr.Textbox()
            btn = gr.Button()
            btn.click(
                lambda x: f"Hello, {x}",
                inputs=text,
                outputs=text,
            )

        output = await demo.call_function(0, ["World"])
        assert output["prediction"] == "Hello, World"
        output = demo("World")
        assert output == "Hello, World"

        output = await demo.call_function(0, ["Abubakar"])
        assert output["prediction"] == "Hello, Abubakar"

    @pytest.mark.asyncio
    async def test_call_multiple_functions(self):
        with gr.Blocks() as demo:
            text = gr.Textbox()
            text2 = gr.Textbox()
            btn = gr.Button()
            btn.click(
                lambda x: f"Hello, {x}",
                inputs=text,
                outputs=text,
            )
            text.change(
                lambda x: f"Hi, {x}",
                inputs=text,
                outputs=text2,
            )

        output = await demo.call_function(0, ["World"])
        assert output["prediction"] == "Hello, World"
        output = demo("World")
        assert output == "Hello, World"

        output = await demo.call_function(1, ["World"])
        assert output["prediction"] == "Hi, World"
        output = demo("World", fn_index=1)  # fn_index must be a keyword argument
        assert output == "Hi, World"

    @pytest.mark.asyncio
    async def test_call_generator(self):
        def generator(x):
            yield from range(x)

        with gr.Blocks() as demo:
            inp = gr.Number()
            out = gr.Number()
            btn = gr.Button()
            btn.click(
                generator,
                inputs=inp,
                outputs=out,
            )

        demo.queue()
        assert demo.config["enable_queue"]

        output = await demo.call_function(0, [3])
        assert output["prediction"] == 0
        output = await demo.call_function(0, [3], iterator=output["iterator"])
        assert output["prediction"] == 1
        output = await demo.call_function(0, [3], iterator=output["iterator"])
        assert output["prediction"] == 2
        output = await demo.call_function(0, [3], iterator=output["iterator"])
        assert output["prediction"] == gr.components._Keywords.FINISHED_ITERATING
        assert output["iterator"] is None
        output = await demo.call_function(0, [3], iterator=output["iterator"])
        assert output["prediction"] == 0

    @pytest.mark.asyncio
    async def test_call_both_generator_and_function(self):
        def generator(x):
            for i in range(x):
                yield i, x

        with gr.Blocks() as demo:
            inp = gr.Number()
            out1 = gr.Number()
            out2 = gr.Number()
            btn = gr.Button()
            inp.change(lambda x: x + x, inp, out1)
            btn.click(
                generator,
                inputs=inp,
                outputs=[out1, out2],
            )

        demo.queue()

        output = await demo.call_function(0, [2])
        assert output["prediction"] == 4
        output = await demo.call_function(0, [-1])
        assert output["prediction"] == -2

        output = await demo.call_function(1, [3])
        assert output["prediction"] == (0, 3)
        output = await demo.call_function(1, [3], iterator=output["iterator"])
        assert output["prediction"] == (1, 3)
        output = await demo.call_function(1, [3], iterator=output["iterator"])
        assert output["prediction"] == (2, 3)
        output = await demo.call_function(1, [3], iterator=output["iterator"])
        assert output["prediction"] == (gr.components._Keywords.FINISHED_ITERATING,) * 2
        assert output["iterator"] is None
        output = await demo.call_function(1, [3], iterator=output["iterator"])
        assert output["prediction"] == (0, 3)


class TestBatchProcessing:
    def test_raise_exception_if_batching_an_event_thats_not_queued(self):
        def trim(words, lens):
            trimmed_words = [word[: int(length)] for word, length in zip(words, lens)]
            return [trimmed_words]

        msg = "In order to use batching, the queue must be enabled."

        with pytest.raises(ValueError, match=msg):
            demo = gr.Interface(
                trim, ["textbox", "number"], ["textbox"], batch=True, max_batch_size=16
            )
            demo.launch(prevent_thread_lock=True)

        with pytest.raises(ValueError, match=msg):
            with gr.Blocks() as demo:
                with gr.Row():
                    word = gr.Textbox(label="word")
                    leng = gr.Number(label="leng")
                    output = gr.Textbox(label="Output")
                with gr.Row():
                    run = gr.Button()

                run.click(trim, [word, leng], output, batch=True, max_batch_size=16)
            demo.launch(prevent_thread_lock=True)

        with pytest.raises(ValueError, match=msg):
            with gr.Blocks() as demo:
                with gr.Row():
                    word = gr.Textbox(label="word")
                    leng = gr.Number(label="leng")
                    output = gr.Textbox(label="Output")
                with gr.Row():
                    run = gr.Button()

                run.click(
                    trim,
                    [word, leng],
                    output,
                    batch=True,
                    max_batch_size=16,
                    queue=False,
                )
            demo.queue()
            demo.launch(prevent_thread_lock=True)

    @pytest.mark.asyncio
    async def test_call_regular_function(self):
        def batch_fn(x):
            results = []
            for word in x:
                results.append(f"Hello {word}")
            return (results,)

        with gr.Blocks() as demo:
            text = gr.Textbox()
            btn = gr.Button()
            btn.click(batch_fn, inputs=text, outputs=text, batch=True)

        output = await demo.call_function(0, [["Adam", "Yahya"]])
        assert output["prediction"][0] == ["Hello Adam", "Hello Yahya"]
        output = demo("Abubakar")
        assert output == "Hello Abubakar"

    @pytest.mark.asyncio
    async def test_functions_multiple_parameters(self):
        def regular_fn(word1, word2):
            return len(word1) > len(word2)

        def batch_fn(words, lengths):
            comparisons = []
            trim_words = []
            for word, length in zip(words, lengths):
                trim_words.append(word[:length])
                comparisons.append(len(word) > length)
            return trim_words, comparisons

        with gr.Blocks() as demo:
            text1 = gr.Textbox()
            text2 = gr.Textbox()
            leng = gr.Number(precision=0)
            bigger = gr.Checkbox()
            btn1 = gr.Button("Check")
            btn2 = gr.Button("Trim")
            btn1.click(regular_fn, inputs=[text1, text2], outputs=bigger)
            btn2.click(
                batch_fn,
                inputs=[text1, leng],
                outputs=[text1, bigger],
                batch=True,
            )

        output = await demo.call_function(0, ["Adam", "Yahya"])
        assert output["prediction"] is False
        output = demo("Abubakar", "Abid")
        assert output

        output = await demo.call_function(1, [["Adam", "Mary"], [3, 5]])
        assert output["prediction"] == (
            ["Ada", "Mary"],
            [True, False],
        )
        output = demo("Abubakar", 3, fn_index=1)
        assert output == ["Abu", True]

    @pytest.mark.asyncio
    async def test_invalid_batch_generator(self):
        with pytest.raises(ValueError):

            def batch_fn(x):
                results = []
                for word in x:
                    results.append(f"Hello {word}")
                    yield (results,)

            with gr.Blocks() as demo:
                text = gr.Textbox()
                btn = gr.Button()
                btn.click(batch_fn, inputs=text, outputs=text, batch=True)

            await demo.process_api(0, [["Adam", "Yahya"]], state=None)

    @pytest.mark.asyncio
    async def test_exceeds_max_batch_size(self):
        with pytest.raises(ValueError):

            def batch_fn(x):
                results = []
                for word in x:
                    results.append(f"Hello {word}")
                return (results,)

            with gr.Blocks() as demo:
                text = gr.Textbox()
                btn = gr.Button()
                btn.click(
                    batch_fn, inputs=text, outputs=text, batch=True, max_batch_size=2
                )

            await demo.process_api(0, [["A", "B", "C"]], state=None)

    @pytest.mark.asyncio
    async def test_unequal_batch_sizes(self):
        with pytest.raises(ValueError):

            def batch_fn(x, y):
                results = []
                for word1, word2 in zip(x, y):
                    results.append(f"Hello {word1}{word2}")
                return (results,)

            with gr.Blocks() as demo:
                t1 = gr.Textbox()
                t2 = gr.Textbox()
                btn = gr.Button()
                btn.click(batch_fn, inputs=[t1, t2], outputs=t1, batch=True)

            await demo.process_api(0, [["A", "B", "C"], ["D", "E"]], state=None)


class TestUpdate:
    @pytest.mark.asyncio
    async def test_accordion_update(self):
        with gr.Blocks() as demo:
            with gr.Accordion(label="Open for greeting", open=False) as accordion:
                gr.Textbox("Hello!")
            open_btn = gr.Button(label="Open Accordion")
            close_btn = gr.Button(label="Close Accordion")
            open_btn.click(
                lambda: gr.Accordion(open=True, label="Open Accordion"),
                inputs=None,
                outputs=[accordion],
            )
            close_btn.click(
                lambda: gr.Accordion(open=False, label="Closed Accordion"),
                inputs=None,
                outputs=[accordion],
            )
        result = await demo.process_api(
            fn_index=0, inputs=[None], request=None, state=None
        )
        assert result["data"][0] == {
            "open": True,
            "label": "Open Accordion",
            "__type__": "update",
        }
        result = await demo.process_api(
            fn_index=1, inputs=[None], request=None, state=None
        )
        assert result["data"][0] == {
            "open": False,
            "label": "Closed Accordion",
            "__type__": "update",
        }


class TestRender:
    def test_duplicate_error(self):
        with pytest.raises(DuplicateBlockError):
            t = gr.Textbox()
            with gr.Blocks():
                t.render()
                gr.Number()
                t.render()

        with pytest.raises(DuplicateBlockError):
            with gr.Blocks():
                t = gr.Textbox()
                t.render()

        with pytest.raises(DuplicateBlockError):
            io = gr.Interface(lambda x: x, gr.Textbox(), gr.Textbox())
            with gr.Blocks():
                io.render()
                io.render()

        with pytest.raises(DuplicateBlockError):
            t = gr.Textbox()
            io = gr.Interface(lambda x: x, t, gr.Textbox())
            with gr.Blocks():
                io.render()
                t.render()

    def test_no_error(self):
        t = gr.Textbox()
        t2 = gr.Textbox()
        with gr.Blocks():
            t.render()
            t3 = t2.render()
        assert t2 == t3

        t = gr.Textbox()
        io = gr.Interface(lambda x: x, t, gr.Textbox())
        with gr.Blocks():
            io.render()
            gr.Textbox()

        io = gr.Interface(lambda x: x, gr.Textbox(), gr.Textbox())
        io2 = gr.Interface(lambda x: x, gr.Textbox(), gr.Textbox())
        with gr.Blocks():
            io.render()
            io3 = io2.render()
        assert io2 == io3

    def test_is_rendered(self):
        t = gr.Textbox()
        with gr.Blocks():
            pass
        assert not t.is_rendered

        t = gr.Textbox()
        with gr.Blocks():
            t.render()
        assert t.is_rendered

        t = gr.Textbox()
        with gr.Blocks():
            t.render()
            t.unrender()
        assert not t.is_rendered

        with gr.Blocks():
            t = gr.Textbox()
        assert t.is_rendered

        with gr.Blocks():
            t = gr.Textbox()
        with gr.Blocks():
            pass
        assert t.is_rendered

        t = gr.Textbox()
        gr.Interface(lambda x: x, "textbox", t)
        assert t.is_rendered

    def test_no_error_if_state_rendered_multiple_times(self):
        state = gr.State("")
        gr.TabbedInterface(
            [
                gr.Interface(
                    lambda _, x: (x, "I don't know"),
                    inputs=[state, gr.Textbox()],
                    outputs=[state, gr.Textbox()],
                ),
                gr.Interface(
                    lambda s: (s, f"User question: {s}"),
                    inputs=[state],
                    outputs=[state, gr.Textbox(interactive=False)],
                ),
            ],
            ["Ask question", "Show question"],
        )


class TestCancel:
    @pytest.mark.asyncio
    async def test_cancel_function(self, capsys):
        async def long_job():
            await asyncio.sleep(10)
            print("HELLO FROM LONG JOB")

        with gr.Blocks() as demo:
            button = gr.Button(value="Start")
            click = button.click(long_job, None, None)
            cancel = gr.Button(value="Cancel")
            cancel.click(None, None, None, cancels=[click])

        cancel_fun = demo.fns[-1].fn
        task = asyncio.create_task(long_job())
        task.set_name("foo_0")
        # If cancel_fun didn't cancel long_job the message would be printed to the console
        # The test would also take 10 seconds
        await asyncio.gather(task, cancel_fun("foo"), return_exceptions=True)
        captured = capsys.readouterr()
        assert "HELLO FROM LONG JOB" not in captured.out

    @pytest.mark.asyncio
    async def test_cancel_function_with_multiple_blocks(self, capsys):
        async def long_job():
            await asyncio.sleep(10)
            print("HELLO FROM LONG JOB")

        with gr.Blocks() as demo1:
            textbox = gr.Textbox()
            button1 = gr.Button(value="Start")
            button1.click(lambda x: x, textbox, textbox)
        with gr.Blocks() as demo2:
            button2 = gr.Button(value="Start")
            click = button2.click(long_job, None, None)
            cancel = gr.Button(value="Cancel")
            cancel.click(None, None, None, cancels=[click])

        with gr.Blocks() as demo:
            with gr.Tab("Demo 1"):
                demo1.render()
            with gr.Tab("Demo 2"):
                demo2.render()

        cancel_fun = demo.fns[-1].fn

        task = asyncio.create_task(long_job())
        task.set_name("foo_1")
        await asyncio.gather(task, cancel_fun("foo"), return_exceptions=True)
        captured = capsys.readouterr()
        assert "HELLO FROM LONG JOB" not in captured.out

    def test_raise_exception_if_cancelling_an_event_thats_not_queued(self):
        def iteration(a):
            yield a

        msg = "Queue needs to be enabled!"
        with pytest.raises(ValueError, match=msg):
            gr.Interface(iteration, inputs=gr.Number(), outputs=gr.Number()).launch(
                prevent_thread_lock=True
            )

        with pytest.raises(ValueError, match=msg):
            with gr.Blocks() as demo:
                button = gr.Button(value="Predict")
                click = button.click(None, None, None)
                cancel = gr.Button(value="Cancel")
                cancel.click(None, None, None, cancels=[click])
            demo.launch(prevent_thread_lock=True)

        with pytest.raises(ValueError, match=msg):
            with gr.Blocks() as demo:
                button = gr.Button(value="Predict")
                click = button.click(None, None, None, queue=False)
                cancel = gr.Button(value="Cancel")
                cancel.click(None, None, None, cancels=[click])
            demo.queue().launch(prevent_thread_lock=True)


class TestEvery:
    def test_raise_exception_if_parameters_invalid(self):
        with pytest.raises(
            ValueError, match="Cannot run event in a batch and every 0.5 seconds"
        ):
            with gr.Blocks():
                num = gr.Number()
                num.change(
                    lambda s: s + 1, inputs=[num], outputs=[num], every=0.5, batch=True
                )

        with pytest.raises(
            ValueError, match="Parameter every must be positive or None"
        ):
            with gr.Blocks():
                num = gr.Number()
                num.change(lambda s: s + 1, inputs=[num], outputs=[num], every=-0.1)

    @pytest.mark.asyncio
    async def test_every_does_not_block_queue(self):
        with gr.Blocks() as demo:
            num = gr.Number(value=0)
            name = gr.Textbox()
            greeting = gr.Textbox()
            button = gr.Button(value="Greet")
            name.change(lambda n: n + random.random(), num, num, every=0.5)
            button.click(lambda s: f"Hello, {s}!", name, greeting)
        app, _, _ = demo.queue(max_size=1).launch(prevent_thread_lock=True)
        client = TestClient(app)

        async with websockets.connect(
            f"{demo.local_url.replace('http', 'ws')}queue/join"
        ) as ws:
            completed = False
            while not completed:
                msg = json.loads(await ws.recv())
                if msg["msg"] == "send_data":
                    await ws.send(json.dumps({"data": [0], "fn_index": 0}))
                if msg["msg"] == "send_hash":
                    await ws.send(json.dumps({"fn_index": 0, "session_hash": "shdce"}))
                    status = client.get("/queue/status")
                    # If the continuous event got pushed to the queue, the size would be nonzero
                    # asserting false will terminate the test
                    if status.json()["queue_size"] != 0:
                        raise AssertionError()
                    else:
                        break

    @pytest.mark.asyncio
    async def test_generating_event_cancelled_if_ws_closed(self, connect, capsys):
        def generation():
            for i in range(10):
                time.sleep(0.1)
                print(f"At step {i}")
                yield i
            return "Hello!"

        with gr.Blocks() as demo:
            greeting = gr.Textbox()
            button = gr.Button(value="Greet")
            button.click(generation, None, greeting)

        with connect(demo) as client:
            job = client.submit(0, fn_index=0)
            for i, _ in enumerate(job):
                if i == 2:
                    job.cancel()

        await asyncio.sleep(1)
        # If the generation function did not get cancelled
        # it would have finished running and `At step 9` would
        # have been printed
        captured = capsys.readouterr()
        assert "At step 9" not in captured.out


class TestGetAPIInfo:
    def test_many_endpoints(self):
        with gr.Blocks() as demo:
            t1 = gr.Textbox()
            t2 = gr.Textbox()
            t3 = gr.Textbox()
            t4 = gr.Textbox()
            t5 = gr.Textbox()
            t1.change(lambda x: x, t1, t2, api_name="change1")
            t2.change(lambda x: x, t2, t3, api_name="change2")
            t3.change(lambda x: x, t3, t4, api_name=False)
            t4.change(lambda x: x, t4, t5, api_name=False)

        api_info = demo.get_api_info()
        assert len(api_info["named_endpoints"]) == 2
        assert len(api_info["unnamed_endpoints"]) == 0

    def test_no_endpoints(self):
        with gr.Blocks() as demo:
            t1 = gr.Textbox()
            t2 = gr.Textbox()
            t1.change(lambda x: x, t1, t2, api_name=False)

        api_info = demo.get_api_info()
        assert len(api_info["named_endpoints"]) == 0
        assert len(api_info["unnamed_endpoints"]) == 0


class TestAddRequests:
    def test_no_type_hints(self):
        def moo(a, b):
            return a + b

        inputs = [1, 2]
        request = gr.Request()
        inputs_ = gr.helpers.special_args(moo, copy.deepcopy(inputs), request)[0]
        assert inputs_ == inputs

        boo = partial(moo, a=1)
        inputs = [2]
        inputs_ = gr.helpers.special_args(boo, copy.deepcopy(inputs), request)[0]
        assert inputs_ == inputs

    def test_no_type_hints_with_request(self):
        def moo(a: str, b: int):
            return a + str(b)

        inputs = ["abc", 2]
        request = gr.Request()
        inputs_ = gr.helpers.special_args(moo, copy.deepcopy(inputs), request)[0]
        assert inputs_ == inputs

        boo = partial(moo, a="def")
        inputs = [2]
        inputs_ = gr.helpers.special_args(boo, copy.deepcopy(inputs), request)[0]
        assert inputs_ == inputs

    def test_type_hints_with_request(self):
        def moo(a: str, b: gr.Request):
            return a

        inputs = ["abc"]
        request = gr.Request()
        inputs_ = gr.helpers.special_args(moo, copy.deepcopy(inputs), request)[0]
        assert inputs_ == inputs + [request]

        def moo(a: gr.Request, b, c: int):
            return c

        inputs = ["abc", 5]
        request = gr.Request()
        inputs_ = gr.helpers.special_args(moo, copy.deepcopy(inputs), request)[0]
        assert inputs_ == [request] + inputs

    def test_type_hints_with_multiple_requests(self):
        def moo(a: str, b: gr.Request, c: gr.Request):
            return a

        inputs = ["abc"]
        request = gr.Request()
        inputs_ = gr.helpers.special_args(moo, copy.deepcopy(inputs), request)[0]
        assert inputs_ == inputs + [request, request]

        def moo(a: gr.Request, b, c: int, d: gr.Request):
            return c

        inputs = ["abc", 5]
        request = gr.Request()
        inputs_ = gr.helpers.special_args(moo, copy.deepcopy(inputs), request)[0]
        assert inputs_ == [request] + inputs + [request]

    def test_default_args(self):
        def moo(a, b, c=42):
            return a + b + c

        inputs = [1, 2]
        request = gr.Request()
        inputs_ = gr.helpers.special_args(moo, copy.deepcopy(inputs), request)[0]
        assert inputs_ == inputs + [42]

        inputs = [1, 2, 24]
        request = gr.Request()
        inputs_ = gr.helpers.special_args(moo, copy.deepcopy(inputs), request)[0]
        assert inputs_ == inputs

    def test_default_args_with_progress(self):
        pr = gr.Progress()

        def moo(a, b, c=42, pr=pr):
            return a + b + c

        inputs = [1, 2]
        request = gr.Request()
        inputs_, progress_index, _ = gr.helpers.special_args(
            moo, copy.deepcopy(inputs), request
        )
        assert inputs_ == inputs + [42, pr]
        assert progress_index == 3

        inputs = [1, 2, 24]
        request = gr.Request()
        inputs_, progress_index, _ = gr.helpers.special_args(
            moo, copy.deepcopy(inputs), request
        )
        assert inputs_ == inputs + [pr]
        assert progress_index == 3

        def moo(a, b, pr=pr, c=42):
            return a + b + c

        inputs = [1, 2]
        request = gr.Request()
        inputs_, progress_index, _ = gr.helpers.special_args(
            moo, copy.deepcopy(inputs), request
        )
        assert inputs_ == inputs + [pr, 42]
        assert progress_index == 2

    def test_default_args_with_request(self):
        pr = gr.Progress()

        def moo(a, b, req: gr.Request, c=42):
            return a + b + c

        inputs = [1, 2]
        request = gr.Request()
        inputs_ = gr.helpers.special_args(moo, copy.deepcopy(inputs), request)[0]
        assert inputs_ == inputs + [request, 42]

        def moo(a, b, req: gr.Request, c=42, pr=pr):
            return a + b + c

        inputs = [1, 2]
        request = gr.Request()
        inputs_, progress_index, _ = gr.helpers.special_args(
            moo, copy.deepcopy(inputs), request
        )
        assert inputs_ == inputs + [request, 42, pr]
        assert progress_index == 4

    def test_default_args_with_event_data(self):
        pr = gr.Progress()
        target = gr.Textbox()

        def moo(a, b, ed: SelectData, c=42):
            return a + b + c

        event_data = SelectData(target=target, data={"index": 24, "value": "foo"})
        inputs = [1, 2]
        request = gr.Request()
        inputs_ = gr.helpers.special_args(
            moo, copy.deepcopy(inputs), request, event_data
        )[0]
        assert len(inputs_) == 4
        new_event_data = inputs_[2]
        assert inputs_ == inputs + [new_event_data, 42]
        assert isinstance(new_event_data, SelectData)
        assert new_event_data.target == target
        assert new_event_data.index == 24
        assert new_event_data.value == "foo"

        def moo(a, b, ed: SelectData, c=42, pr=pr):
            return a + b + c

        inputs = [1, 2]
        request = gr.Request()
        inputs_, progress_index, _ = gr.helpers.special_args(
            moo, copy.deepcopy(inputs), request, event_data
        )
        assert len(inputs_) == 5
        new_event_data = inputs_[2]
        assert inputs_ == inputs + [new_event_data, 42, pr]
        assert progress_index == 4
        assert isinstance(new_event_data, SelectData)
        assert new_event_data.target == target
        assert new_event_data.index == 24
        assert new_event_data.value == "foo"


def test_queue_enabled_for_fn():
    with gr.Blocks() as demo:
        input = gr.Textbox()
        output = gr.Textbox()
        number = gr.Number()
        button = gr.Button()
        button.click(lambda x: f"Hello, {x}!", input, output)
        button.click(lambda: 42, None, number, queue=True)

    assert not demo.queue_enabled_for_fn(0)
    assert demo.queue_enabled_for_fn(1)
    demo.queue()
    assert demo.queue_enabled_for_fn(0)
    assert demo.queue_enabled_for_fn(1)


@pytest.mark.asyncio
async def test_queue_when_using_auth():
    sleep_time = 1

    async def say_hello(name):
        await asyncio.sleep(sleep_time)
        return f"Hello {name}!"

    with gr.Blocks() as demo:
        _input = gr.Textbox()
        _output = gr.Textbox()
        button = gr.Button()
        button.click(say_hello, _input, _output)
    demo.queue()
    app, _, _ = demo.launch(auth=("abc", "123"), prevent_thread_lock=True)
    client = TestClient(app)

    resp = client.post(
        f"{demo.local_url}login",
        data={"username": "abc", "password": "123"},
        follow_redirects=False,
    )
    assert resp.status_code == 200
    token = resp.cookies.get(f"access-token-{demo.app.cookie_id}")
    assert token

    with pytest.raises(Exception) as e:
        async with websockets.connect(
            f"{demo.local_url.replace('http', 'ws')}queue/join",
        ) as ws:
            await ws.recv()
    assert e.type == websockets.InvalidStatusCode

    async def run_ws(i):
        async with websockets.connect(
            f"{demo.local_url.replace('http', 'ws')}queue/join",
            extra_headers={"Cookie": f"access-token-{demo.app.cookie_id}={token}"},
        ) as ws:
            while True:
                try:
                    msg = json.loads(await ws.recv())
                except websockets.ConnectionClosedOK:
                    break
                if msg["msg"] == "send_hash":
                    await ws.send(
                        json.dumps({"fn_index": 0, "session_hash": "enwpitpex2q"})
                    )
                if msg["msg"] == "send_data":
                    await ws.send(
                        json.dumps(
                            {
                                "data": [str(i)],
                                "fn_index": 0,
                                "session_hash": "enwpitpex2q",
                            }
                        )
                    )
                    msg = json.loads(await ws.recv())
                    assert msg["msg"] == "process_starts"
                if msg["msg"] == "process_completed":
                    assert msg["success"]
                    assert msg["output"]["data"] == [f"Hello {i}!"]
                    break

    await asyncio.gather(*[run_ws(i) for i in range(3)])


def test_temp_file_sets_get_extended():
    test_file_dir = pathlib.Path(pathlib.Path(__file__).parent, "test_files")

    with gr.Blocks() as demo1:
        gr.Video(str(test_file_dir / "video_sample.mp4"))

    with gr.Blocks() as demo2:
        gr.Audio(str(test_file_dir / "audio_sample.wav"))

    with gr.Blocks() as demo3:
        demo1.render()
        demo2.render()

    assert demo3.temp_file_sets == demo1.temp_file_sets + demo2.temp_file_sets<|MERGE_RESOLUTION|>--- conflicted
+++ resolved
@@ -595,10 +595,7 @@
                 gr.LinePlot,
                 gr.BarPlot,
                 gr.components.Fallback,
-<<<<<<< HEAD
-=======
                 gr.FileExplorer,
->>>>>>> dcf13d75
             ]
         ]
         with gr.Blocks() as demo:
