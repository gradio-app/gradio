import asyncio
import copy
import io
import json
import os
import pathlib
import random
import sys
import tempfile
import time
import unittest.mock as mock
import uuid
import warnings
from concurrent.futures import wait
from contextlib import contextmanager
from functools import partial
from pathlib import Path
from string import capwords
from unittest.mock import patch

import gradio_client as grc
import numpy as np
import pytest
import uvicorn
import websockets
from fastapi.testclient import TestClient
from gradio_client import media_data
from PIL import Image

import gradio as gr
from gradio.blocks import get_api_info
from gradio.events import SelectData
from gradio.exceptions import DuplicateBlockError
from gradio.networking import Server, get_first_available_port
from gradio.utils import assert_configs_are_equivalent_besides_ids

pytest_plugins = ("pytest_asyncio",)

os.environ["GRADIO_ANALYTICS_ENABLED"] = "False"


@contextmanager
def captured_output():
    new_out, new_err = io.StringIO(), io.StringIO()
    old_out, old_err = sys.stdout, sys.stderr
    try:
        sys.stdout, sys.stderr = new_out, new_err
        yield sys.stdout, sys.stderr
    finally:
        sys.stdout, sys.stderr = old_out, old_err


class TestBlocksMethods:
    maxDiff = None

    def test_set_share_is_false_by_default(self):
        with gr.Blocks() as demo:
            assert not demo.share

    @patch("gradio.networking.setup_tunnel")
    @patch("gradio.utils.colab_check")
    def test_set_share_in_colab(self, mock_colab_check, mock_setup_tunnel):
        mock_colab_check.return_value = True
        mock_setup_tunnel.return_value = "http://localhost:7860/"
        with gr.Blocks() as demo:
            # self.share is False when instantiating the class
            assert not demo.share
            # share default is False, if share is None in colab and no queueing
            demo.launch(prevent_thread_lock=True)
            assert not demo.share
            demo.close()
            # share becomes true, if share is None in colab with queueing
            demo.queue()
            demo.launch(prevent_thread_lock=True)
            assert demo.share
            demo.close()

    def test_default_enabled_deprecated(self):
        io = gr.Interface(lambda s: s, gr.Textbox(), gr.Textbox())
        with pytest.warns(
            UserWarning, match="The default_enabled parameter of queue has no effect"
        ):
            io.queue(default_enabled=True)

        io = gr.Interface(lambda s: s, gr.Textbox(), gr.Textbox())
        with warnings.catch_warnings(record=True) as record:
            warnings.simplefilter("always")
            io.queue()
        for warning in record:
            assert "default_enabled" not in str(warning.message)

<<<<<<< HEAD
    # def test_xray(self):
    #     def fake_func():
    #         return "Hello There"

    #     def xray_model(diseases, img):
    #         return {disease: random.random() for disease in diseases}

    #     def ct_model(diseases, img):
    #         return {disease: 0.1 for disease in diseases}
    #     with gr.Blocks() as demo:
    #         gr.Markdown(
    #             """
    #         # Detect Disease From Scan
    #         With this model you can lorem ipsum
    #         - ipsum 1
    #         - ipsum 2
    #         """
    #         )
    #         disease = gr.CheckboxGroup(
    #             choices=["Covid", "Malaria", "Lung Cancer"], label="Disease to Scan For"
    #         )

    #         with gr.Tabs():
    #             with gr.TabItem("X-ray"):
    #                 with gr.Row():
    #                     xray_scan = gr.Image()
    #                     xray_results = gr.JSON()
    #                 xray_run = gr.Button("Run")
    #                 xray_run.click(
    #                     xray_model, inputs=[disease, xray_scan], outputs=xray_results
    #                 )

    #             with gr.TabItem("CT Scan"):
    #                 with gr.Row():
    #                     ct_scan = gr.Image()
    #                     ct_results = gr.JSON()
    #                 ct_run = gr.Button("Run")
    #                 ct_run.click(
    #                     ct_model, inputs=[disease, ct_scan], outputs=ct_results
    #                 )
    #         textbox = gr.Textbox()
    #         demo.load(fake_func, [], [textbox])

    #     config = demo.get_config_file()
    #     assert assert_configs_are_equivalent_besides_ids(XRAY_CONFIG, config)
    #     assert config["show_api"] is True
    #     _ = demo.launch(prevent_thread_lock=True, show_api=False)
    #     assert demo.config["show_api"] is False
=======
    def test_xray(self):
        def fake_func():
            return "Hello There"

        def xray_model(diseases, img):
            return {disease: random.random() for disease in diseases}

        def ct_model(diseases, img):
            return {disease: 0.1 for disease in diseases}

        with gr.Blocks() as demo:
            gr.Markdown(
                """
            # Detect Disease From Scan
            With this model you can lorem ipsum
            - ipsum 1
            - ipsum 2
            """
            )
            disease = gr.CheckboxGroup(
                choices=["Covid", "Malaria", "Lung Cancer"], label="Disease to Scan For"
            )

            with gr.Tabs():
                with gr.TabItem("X-ray"):
                    with gr.Row():
                        xray_scan = gr.Image()
                        xray_results = gr.JSON()
                    xray_run = gr.Button("Run")
                    xray_run.click(
                        xray_model, inputs=[disease, xray_scan], outputs=xray_results
                    )

                with gr.TabItem("CT Scan"):
                    with gr.Row():
                        ct_scan = gr.Image()
                        ct_results = gr.JSON()
                    ct_run = gr.Button("Run")
                    ct_run.click(
                        ct_model, inputs=[disease, ct_scan], outputs=ct_results
                    )
            textbox = gr.Textbox()
            demo.load(fake_func, [], [textbox])

        config = demo.get_config_file()
        xray_config_file = (
            pathlib.Path(__file__).parent / "test_files" / "xray_config.json"
        )
        with open(xray_config_file) as fp:
            xray_config = json.load(fp)

        print(json.dumps(config))
        assert assert_configs_are_equivalent_besides_ids(xray_config, config)
        assert config["show_api"] is True
        _ = demo.launch(prevent_thread_lock=True, show_api=False)
        assert demo.config["show_api"] is False
>>>>>>> ff6f5250

    def test_load_from_config(self):
        fake_url = "https://fake.hf.space"

        def update(name):
            return f"Welcome to Gradio, {name}!"

        with gr.Blocks() as demo1:
            inp = gr.Textbox(placeholder="What is your name?")
            out = gr.Textbox()

            inp.submit(fn=update, inputs=inp, outputs=out, api_name="greet")

            gr.Image(height=54, width=240)

        config1 = demo1.get_config_file()
        demo2 = gr.Blocks.from_config(config1, [update], "https://fake.hf.space")

        for component in config1["components"]:
            component["props"]["root_url"] = f"{fake_url}/"
        config2 = demo2.get_config_file()

        assert assert_configs_are_equivalent_besides_ids(config1, config2)

    def test_partial_fn_in_config(self):
        def greet(name, formatter):
            return formatter(f"Hello {name}!")

        greet_upper_case = partial(greet, formatter=capwords)
        with gr.Blocks() as demo:
            t = gr.Textbox()
            o = gr.Textbox()
            t.change(greet_upper_case, t, o)

        assert len(demo.fns) == 1
        assert "fn" in str(demo.fns[0])

    @pytest.mark.asyncio
    async def test_dict_inputs_in_config(self):
        with gr.Blocks() as demo:
            first = gr.Textbox()
            last = gr.Textbox()
            btn = gr.Button()
            greeting = gr.Textbox()

            def greet(data):
                return f"Hello {data[first]} {data[last]}"

            btn.click(greet, {first, last}, greeting)

        result = await demo.process_api(
            inputs=["huggy", "face"], fn_index=0, state=None
        )
        assert result["data"] == ["Hello huggy face"]

    @pytest.mark.asyncio
    async def test_async_function(self):
        async def wait(x):
            await asyncio.sleep(0.01)
            return x

        with gr.Blocks() as demo:
            text = gr.Textbox()
            button = gr.Button()
            button.click(wait, [text], [text])

            start = time.time()
            result = await demo.process_api(inputs=[1], fn_index=0, state=None)
            end = time.time()
            difference = end - start
            assert difference >= 0.01
            assert result

    @mock.patch("gradio.analytics._do_analytics_request")
    def test_initiated_analytics(self, mock_anlaytics, monkeypatch):
        monkeypatch.setenv("GRADIO_ANALYTICS_ENABLED", "True")
        with gr.Blocks():
            pass
        mock_anlaytics.assert_called_once()

    @mock.patch("gradio.analytics._do_analytics_request")
    def test_launch_analytics_does_not_error_with_invalid_blocks(
        self, mock_anlaytics, monkeypatch
    ):
        monkeypatch.setenv("GRADIO_ANALYTICS_ENABLED", "True")
        with gr.Blocks():
            t1 = gr.Textbox()

        with gr.Blocks() as demo:
            t2 = gr.Textbox()
            t2.change(lambda x: x, t2, t1)

        demo.launch(prevent_thread_lock=True)
        mock_anlaytics.assert_called()

    def test_show_error(self):
        with gr.Blocks() as demo:
            pass

        assert demo.show_error
        demo.launch(prevent_thread_lock=True)
        assert not demo.show_error
        demo.close()
        demo.launch(show_error=True, prevent_thread_lock=True)
        assert demo.show_error
        demo.close()

    def test_custom_css(self):
        css = """
            .gr-button {
                color: white;
                border-color: black;
                background: black;
            }
        """
        css = css * 5  # simulate a long css string
        block = gr.Blocks(css=css)

        assert block.css == css

    @pytest.mark.asyncio
    async def test_restart_after_close(self, connect):
        io = gr.Interface(lambda s: s, gr.Textbox(), gr.Textbox()).queue()

        with connect(io) as client:
            assert client.predict("freddy", api_name="/predict") == "freddy"
        # connect launches the interface which is what we need to test
        with connect(io) as client:
            assert client.predict("Victor", api_name="/predict") == "Victor"

    @pytest.mark.asyncio
    async def test_async_generators(self, connect):
        async def async_iteration(count: int):
            for i in range(count):
                yield i
                await asyncio.sleep(0.2)

        def iteration(count: int):
            for i in range(count):
                yield i
                time.sleep(0.2)

        with gr.Blocks() as demo:
            with gr.Row():
                with gr.Column():
                    num1 = gr.Number(value=4, precision=0)
                    o1 = gr.Number()
                    async_iterate = gr.Button(value="Async Iteration")
                    async_iterate.click(async_iteration, num1, o1)
                with gr.Column():
                    num2 = gr.Number(value=4, precision=0)
                    o2 = gr.Number()
                    iterate = gr.Button(value="Iterate")
                    iterate.click(iteration, num2, o2)

        demo.queue(concurrency_count=2)

        with connect(demo) as client:
            job_1 = client.submit(3, fn_index=0)
            job_2 = client.submit(4, fn_index=1)
            wait([job_1, job_2])

            assert job_1.outputs()[-1] == 2
            assert job_2.outputs()[-1] == 3

    def test_async_generators_interface(self, connect):
        async def async_iteration(count: int):
            for i in range(count):
                yield i
                await asyncio.sleep(0.2)

        demo = gr.Interface(
            async_iteration, gr.Number(precision=0), gr.Number()
        ).queue()
        outputs = []
        with connect(demo) as client:
            for output in client.submit(3, api_name="/predict"):
                outputs.append(output)
        assert outputs == [0, 1, 2]

    def test_sync_generators(self, connect):
        def generator(string):
            yield from string

        demo = gr.Interface(generator, "text", "text").queue()
        outputs = []
        with connect(demo) as client:
            for output in client.submit("abc", api_name="/predict"):
                outputs.append(output)
        assert outputs == ["a", "b", "c"]
        demo.queue().launch(prevent_thread_lock=True)

    def test_socket_reuse(self):
        try:
            io = gr.Interface(lambda x: x, gr.Textbox(), gr.Textbox())
            io.launch(server_port=9441, prevent_thread_lock=True)
            io.close()
            io.launch(server_port=9441, prevent_thread_lock=True)
        finally:
            io.close()

    def test_function_types_documented_in_config(self):
        def continuous_fn():
            return 42

        def generator_function():
            yield from range(10)

        with gr.Blocks() as demo:
            gr.Number(value=lambda: 2, every=2)
            meaning_of_life = gr.Number()
            counter = gr.Number()
            generator_btn = gr.Button(value="Generate")
            greeting = gr.Textbox()
            greet_btn = gr.Button(value="Greet")

            greet_btn.click(lambda: "Hello!", inputs=None, outputs=[greeting])
            generator_btn.click(generator_function, inputs=None, outputs=[counter])
            demo.load(continuous_fn, inputs=None, outputs=[meaning_of_life], every=1)

        for i, dependency in enumerate(demo.config["dependencies"]):
            if i == 3:
                assert dependency["types"] == {"continuous": True, "generator": True}
            if i == 0:
                assert dependency["types"] == {"continuous": False, "generator": False}
            if i == 1:
                assert dependency["types"] == {"continuous": False, "generator": True}
            if i == 2:
                assert dependency["types"] == {"continuous": True, "generator": True}

    @pytest.mark.asyncio
    async def test_run_without_launching(self):
        """Test that we can start the app and use queue without calling .launch().

        This is essentially what the 'gradio' reload mode does
        """

        port = get_first_available_port(7860, 7870)

        io = gr.Interface(lambda s: s, gr.Textbox(), gr.Textbox()).queue()

        config = uvicorn.Config(app=io.app, port=port, log_level="warning")

        server = Server(config=config)
        server.run_in_thread()

        try:
            async with websockets.connect(f"ws://localhost:{port}/queue/join") as ws:
                completed = False
                while not completed:
                    msg = json.loads(await ws.recv())
                    if msg["msg"] == "send_data":
                        await ws.send(json.dumps({"data": ["Victor"], "fn_index": 0}))
                    if msg["msg"] == "send_hash":
                        await ws.send(
                            json.dumps({"fn_index": 0, "session_hash": "shdce"})
                        )
                    if msg["msg"] == "process_completed":
                        completed = True
                assert msg["output"]["data"][0] == "Victor"
        finally:
            server.close()

    @patch(
        "gradio.themes.ThemeClass.from_hub",
        side_effect=ValueError("Something went wrong!"),
    )
    def test_use_default_theme_as_fallback(self, mock_from_hub):
        with pytest.warns(
            UserWarning, match="Cannot load freddyaboulton/this-theme-does-not-exist"
        ):
            with gr.Blocks(theme="freddyaboulton/this-theme-does-not-exist") as demo:
                assert demo.theme.to_dict() == gr.themes.Default().to_dict()

    def test_exit_called_at_launch(self):
        with gr.Blocks() as demo:
            gr.Textbox(uuid.uuid4)
        demo.launch(prevent_thread_lock=True)
        assert len(demo.get_config_file()["dependencies"]) == 1

    def test_raise_error_if_event_queued_but_queue_not_enabled(self):
        with gr.Blocks() as demo:
            with gr.Row():
                with gr.Column():
                    input_ = gr.Textbox()
                    btn = gr.Button("Greet")
                with gr.Column():
                    output = gr.Textbox()
            btn.click(
                lambda x: f"Hello, {x}", inputs=input_, outputs=output, queue=True
            )

        with pytest.raises(ValueError, match="The queue is enabled for event 0"):
            demo.launch(prevent_thread_lock=True)

        demo.close()

    def test_concurrency_count_zero_gpu(self, monkeypatch):
        monkeypatch.setenv("SPACES_ZERO_GPU", "true")
        demo = gr.Blocks()
        with pytest.warns():
            demo.queue(concurrency_count=42)
        with pytest.warns():
            demo.queue(42)
        assert demo._queue.max_thread_count == demo.max_threads


class TestTempFile:
    def test_pil_images_hashed(self, connect, gradio_temp_dir):
        images = [
            Image.new("RGB", (512, 512), color) for color in ("red", "green", "blue")
        ]

        def create_images(n_images):
            return random.sample(images, n_images)

        gallery = gr.Gallery()
        demo = gr.Interface(
            create_images,
            inputs="slider",
            outputs=gallery,
        )
        with connect(demo) as client:
            path = client.predict(3)
            _ = client.predict(3)
        # only three files created and in temp directory
        assert len([f for f in gradio_temp_dir.glob("**/*") if f.is_file()]) == 3
        assert Path(tempfile.gettempdir()).resolve() in Path(path).resolve().parents

    def test_no_empty_image_files(self, gradio_temp_dir, connect):
        file_dir = pathlib.Path(pathlib.Path(__file__).parent, "test_files")
        image = str(file_dir / "bus.png")

        demo = gr.Interface(
            lambda x: x,
            inputs=gr.Image(type="filepath"),
            outputs=gr.Image(),
        )
        with connect(demo) as client:
            _ = client.predict(image)
            _ = client.predict(image)
            _ = client.predict(image)
        # only three files created
        assert len([f for f in gradio_temp_dir.glob("**/*") if f.is_file()]) == 1

    @pytest.mark.parametrize("component", [gr.UploadButton, gr.File])
    def test_file_component_uploads(self, component, connect, gradio_temp_dir):
        code_file = str(pathlib.Path(__file__))
        demo = gr.Interface(lambda x: x.name, component(), gr.File())
        with connect(demo) as client:
            _ = client.predict(code_file)
            _ = client.predict(code_file)
        # the upload route does not hash the file so 2 files from there
        # We create two tempfiles (empty) because API says we return
        # preprocess/postprocess will only create one file since we hash
        # so 2 + 2 + 1 = 5
        assert len([f for f in gradio_temp_dir.glob("**/*") if f.is_file()]) == 5

    @pytest.mark.parametrize("component", [gr.UploadButton, gr.File])
    def test_file_component_uploads_no_serialize(
        self, component, connect, gradio_temp_dir
    ):
        code_file = str(pathlib.Path(__file__))
        demo = gr.Interface(lambda x: x.name, component(), gr.File())
        with connect(demo, serialize=False) as client:
            _ = client.predict(gr.File().serialize(code_file))
            _ = client.predict(gr.File().serialize(code_file))
        # We skip the upload route in this case
        # We create two tempfiles (empty) because API says we return
        # preprocess/postprocess will only create one file since we hash
        # so 2 + 1 = 3
        assert len([f for f in gradio_temp_dir.glob("**/*") if f.is_file()]) == 3

    def test_no_empty_video_files(self, gradio_temp_dir, connect):
        file_dir = pathlib.Path(pathlib.Path(__file__).parent, "test_files")
        video = str(file_dir / "video_sample.mp4")
        demo = gr.Interface(lambda x: x, gr.Video(type="file"), gr.Video())
        with connect(demo) as client:
            _, url, _ = demo.launch(prevent_thread_lock=True)
            client = grc.Client(url)
            _ = client.predict(video)
            _ = client.predict(video)
        # During preprocessing we compute the hash based on base64
        # In postprocessing we compute it based on the file
        assert len([f for f in gradio_temp_dir.glob("**/*") if f.is_file()]) == 2

    def test_no_empty_audio_files(self, gradio_temp_dir, connect):
        file_dir = pathlib.Path(pathlib.Path(__file__).parent, "test_files")
        audio = str(file_dir / "audio_sample.wav")

        def reverse_audio(audio):
            sr, data = audio
            return (sr, np.flipud(data))

        demo = gr.Interface(fn=reverse_audio, inputs=gr.Audio(), outputs=gr.Audio())
        with connect(demo) as client:
            _ = client.predict(audio)
            _ = client.predict(audio)
            # During preprocessing we compute the hash based on base64
            # In postprocessing we compute it based on the file
            assert len([f for f in gradio_temp_dir.glob("**/*") if f.is_file()]) == 2


class TestComponentsInBlocks:
    def test_slider_random_value_config(self):
        with gr.Blocks() as demo:
            gr.Slider(
                value=11.2,
                minimum=-10.2,
                maximum=15,
                label="Non-random Slider (Static)",
            )
            gr.Slider(
                randomize=True,
                minimum=100,
                maximum=200,
                label="Random Slider (Input 1)",
            )
            gr.Slider(
                randomize=True,
                minimum=10,
                maximum=23.2,
                label="Random Slider (Input 2)",
            )
        for component in demo.blocks.values():
            if isinstance(component, gr.components.Component):
                if "Non-random" in component.label:
                    assert not component.load_event_to_attach
                else:
                    assert component.load_event_to_attach
        dependencies_on_load = [
            dep["trigger"] == "load" for dep in demo.config["dependencies"]
        ]
        assert all(dependencies_on_load)
        assert len(dependencies_on_load) == 2
        # Queue should be explicitly false for these events
        assert all(dep["queue"] is False for dep in demo.config["dependencies"])

    def test_io_components_attach_load_events_when_value_is_fn(self, io_components):
        io_components = [comp for comp in io_components if comp not in [gr.State]]
        interface = gr.Interface(
            lambda *args: None,
            inputs=[comp(value=lambda: None, every=1) for comp in io_components],
            outputs=None,
        )

        dependencies_on_load = [
            dep for dep in interface.config["dependencies"] if dep["trigger"] == "load"
        ]
        assert len(dependencies_on_load) == len(io_components)
        assert all(dep["every"] == 1 for dep in dependencies_on_load)

    def test_get_load_events(self, io_components):
        components = []
        with gr.Blocks() as demo:
            for component in io_components:
                components.append(component(value=lambda: None, every=1))
        assert all(comp.load_event in demo.dependencies for comp in components)


class TestBlocksPostprocessing:
    def test_blocks_do_not_filter_none_values_from_updates(self, io_components):
        io_components = [
            c()
            for c in io_components
            if c not in [gr.State, gr.Button, gr.ScatterPlot, gr.LinePlot, gr.BarPlot]
        ]
        with gr.Blocks() as demo:
            for component in io_components:
                component.render()
            btn = gr.Button(value="Reset")
            btn.click(
                lambda: [gr.update(value=None) for _ in io_components],
                inputs=[],
                outputs=io_components,
            )

        output = demo.postprocess_data(
            0, [gr.update(value=None) for _ in io_components], state=None
        )
        assert all(
            o["value"] == c.postprocess(None) for o, c in zip(output, io_components)
        )

    def test_blocks_does_not_replace_keyword_literal(self):
        with gr.Blocks() as demo:
            text = gr.Textbox()
            btn = gr.Button(value="Reset")
            btn.click(
                lambda: gr.update(value="NO_VALUE"),
                inputs=[],
                outputs=text,
            )

        output = demo.postprocess_data(0, gr.update(value="NO_VALUE"), state=None)
        assert output[0]["value"] == "NO_VALUE"

    def test_blocks_does_not_del_dict_keys_inplace(self):
        with gr.Blocks() as demo:
            im_list = [gr.Image() for i in range(2)]

            def change_visibility(value):
                return [gr.update(visible=value)] * 2

            checkbox = gr.Checkbox(value=True, label="Show image")
            checkbox.change(change_visibility, inputs=checkbox, outputs=im_list)

        output = demo.postprocess_data(0, [gr.update(visible=False)] * 2, state=None)
        assert output == [
            {"visible": False, "__type__": "update"},
            {"visible": False, "__type__": "update"},
        ]

    def test_blocks_returns_correct_output_dict_single_key(self):
        with gr.Blocks() as demo:
            num = gr.Number()
            num2 = gr.Number()
            update = gr.Button(value="update")

            def update_values(val):
                return {num2: gr.Number(value=42)}

            update.click(update_values, inputs=[num], outputs=[num2])

        output = demo.postprocess_data(0, {num2: gr.Number(value=42)}, state=None)
        assert output[0]["value"] == 42

        output = demo.postprocess_data(0, {num2: 23}, state=None)
        assert output[0] == 23

    @pytest.mark.asyncio
    async def test_blocks_update_dict_without_postprocessing(self):
        def infer(x):
            return media_data.BASE64_IMAGE, gr.update(visible=True)

        with gr.Blocks() as demo:
            prompt = gr.Textbox()
            image = gr.Image()
            run_button = gr.Button()
            share_button = gr.Button("share", visible=False)
            run_button.click(infer, prompt, [image, share_button], postprocess=False)

        output = await demo.process_api(0, ["test"], state=None)
        assert output["data"][0] == media_data.BASE64_IMAGE
        assert output["data"][1] == {"__type__": "update", "visible": True}

    @pytest.mark.asyncio
    async def test_blocks_update_dict_does_not_postprocess_value_if_postprocessing_false(
        self,
    ):
        def infer(x):
            return gr.Image(value=media_data.BASE64_IMAGE)

        with gr.Blocks() as demo:
            prompt = gr.Textbox()
            image = gr.Image()
            run_button = gr.Button()
            run_button.click(infer, [prompt], [image], postprocess=False)

        output = await demo.process_api(0, ["test"], state=None)
        assert output["data"][0] == {
            "__type__": "update",
            "value": media_data.BASE64_IMAGE,
        }

    @pytest.mark.asyncio
    async def test_blocks_update_interactive(
        self,
    ):
        def specific_update():
            return [
                gr.Image(interactive=True),
                gr.Textbox(interactive=True),
            ]

        def generic_update():
            return [gr.update(interactive=True), gr.update(interactive=True)]

        with gr.Blocks() as demo:
            run = gr.Button(value="Make interactive")
            image = gr.Image()
            textbox = gr.Text()
            run.click(specific_update, None, [image, textbox])
            run.click(generic_update, None, [image, textbox])

        for fn_index in range(2):
            output = await demo.process_api(fn_index, [], state=None)
            assert output["data"][0] == {
                "__type__": "update",
                "mode": "dynamic",
            }
            assert output["data"][1] == {"__type__": "update", "mode": "dynamic"}

    def test_error_raised_if_num_outputs_mismatch(self):
        with gr.Blocks() as demo:
            textbox1 = gr.Textbox()
            textbox2 = gr.Textbox()
            button = gr.Button()
            button.click(lambda x: x, textbox1, [textbox1, textbox2])
        with pytest.raises(
            ValueError,
            match=r'An event handler didn\'t receive enough output values \(needed: 2, received: 1\)\.\nWanted outputs:\n    \[textbox, textbox\]\nReceived outputs:\n    \["test"\]',
        ):
            demo.postprocess_data(fn_index=0, predictions=["test"], state=None)

    def test_error_raised_if_num_outputs_mismatch_with_function_name(self):
        def infer(x):
            return x

        with gr.Blocks() as demo:
            textbox1 = gr.Textbox()
            textbox2 = gr.Textbox()
            button = gr.Button()
            button.click(infer, textbox1, [textbox1, textbox2])
        with pytest.raises(
            ValueError,
            match=r'An event handler \(infer\) didn\'t receive enough output values \(needed: 2, received: 1\)\.\nWanted outputs:\n    \[textbox, textbox\]\nReceived outputs:\n    \["test"\]',
        ):
            demo.postprocess_data(fn_index=0, predictions=["test"], state=None)

    def test_error_raised_if_num_outputs_mismatch_single_output(self):
        with gr.Blocks() as demo:
            num1 = gr.Number()
            num2 = gr.Number()
            btn = gr.Button(value="1")
            btn.click(lambda a: a, num1, [num1, num2])
        with pytest.raises(
            ValueError,
            match=r"An event handler didn\'t receive enough output values \(needed: 2, received: 1\)\.\nWanted outputs:\n    \[number, number\]\nReceived outputs:\n    \[1\]",
        ):
            demo.postprocess_data(fn_index=0, predictions=1, state=None)

    def test_error_raised_if_num_outputs_mismatch_tuple_output(self):
        def infer(a, b):
            return a, b

        with gr.Blocks() as demo:
            num1 = gr.Number()
            num2 = gr.Number()
            num3 = gr.Number()
            btn = gr.Button(value="1")
            btn.click(infer, num1, [num1, num2, num3])
        with pytest.raises(
            ValueError,
            match=r"An event handler \(infer\) didn\'t receive enough output values \(needed: 3, received: 2\)\.\nWanted outputs:\n    \[number, number, number\]\nReceived outputs:\n    \[1, 2\]",
        ):
            demo.postprocess_data(fn_index=0, predictions=(1, 2), state=None)


class TestStateHolder:
    @pytest.mark.asyncio
    async def test_state_stored_up_to_capacity(self):
        with gr.Blocks() as demo:
            num = gr.Number()
            state = gr.State(value=0)

            def run(x, s):
                return s, s + 1

            num.submit(
                run,
                inputs=[num, state],
                outputs=[num, state],
            )
        app, _, _ = demo.launch(prevent_thread_lock=True, state_session_capacity=2)
        client = TestClient(app)

        session_1 = client.post(
            "/api/predict/",
            json={"data": [1, None], "session_hash": "1", "fn_index": 0},
        )
        assert session_1.json()["data"][0] == 0
        session_2 = client.post(
            "/api/predict/",
            json={"data": [1, None], "session_hash": "2", "fn_index": 0},
        )
        assert session_2.json()["data"][0] == 0
        session_1 = client.post(
            "/api/predict/",
            json={"data": [1, None], "session_hash": "1", "fn_index": 0},
        )
        assert session_1.json()["data"][0] == 1
        session_2 = client.post(
            "/api/predict/",
            json={"data": [1, None], "session_hash": "2", "fn_index": 0},
        )
        assert session_2.json()["data"][0] == 1
        session_3 = client.post(
            "/api/predict/",
            json={"data": [1, None], "session_hash": "3", "fn_index": 0},
        )
        assert session_3.json()["data"][0] == 0
        session_2 = client.post(
            "/api/predict/",
            json={"data": [1, None], "session_hash": "2", "fn_index": 0},
        )
        assert session_2.json()["data"][0] == 2
        session_1 = client.post(
            "/api/predict/",
            json={"data": [1, None], "session_hash": "1", "fn_index": 0},
        )
        assert (
            session_1.json()["data"][0] == 0
        )  # state was lost for session 1 when session 3 was added, since state_session_capacity=2

    @pytest.mark.asyncio
    async def test_updates_stored_up_to_capacity(self):
        with gr.Blocks() as demo:
            min = gr.Number()
            num = gr.Number()

            def run(min, num):
                return min, gr.Number(value=num, minimum=min)

            num.submit(
                run,
                inputs=[min, num],
                outputs=[min, num],
            )
        app, _, _ = demo.launch(prevent_thread_lock=True, state_session_capacity=2)
        client = TestClient(app)

        session_1 = client.post(
            "/api/predict/", json={"data": [5, 5], "session_hash": "1", "fn_index": 0}
        )
        assert session_1.json()["data"][0] == 5
        session_1 = client.post(
            "/api/predict/", json={"data": [2, 2], "session_hash": "1", "fn_index": 0}
        )
        assert "error" in session_1.json()  # error because min is 5 and num is 2
        session_2 = client.post(
            "/api/predict/", json={"data": [5, 5], "session_hash": "2", "fn_index": 0}
        )
        assert session_2.json()["data"][0] == 5
        session_3 = client.post(
            "/api/predict/", json={"data": [5, 5], "session_hash": "3", "fn_index": 0}
        )
        assert session_3.json()["data"][0] == 5
        session_1 = client.post(
            "/api/predict/", json={"data": [2, 2], "session_hash": "1", "fn_index": 0}
        )
        assert (
            "error" not in session_1.json()
        )  # no error because sesssion 1 block config was lost when session 3 was added


class TestCallFunction:
    @pytest.mark.asyncio
    async def test_call_regular_function(self):
        with gr.Blocks() as demo:
            text = gr.Textbox()
            btn = gr.Button()
            btn.click(
                lambda x: f"Hello, {x}",
                inputs=text,
                outputs=text,
            )

        output = await demo.call_function(0, ["World"])
        assert output["prediction"] == "Hello, World"
        output = demo("World")
        assert output == "Hello, World"

        output = await demo.call_function(0, ["Abubakar"])
        assert output["prediction"] == "Hello, Abubakar"

    @pytest.mark.asyncio
    async def test_call_multiple_functions(self):
        with gr.Blocks() as demo:
            text = gr.Textbox()
            text2 = gr.Textbox()
            btn = gr.Button()
            btn.click(
                lambda x: f"Hello, {x}",
                inputs=text,
                outputs=text,
            )
            text.change(
                lambda x: f"Hi, {x}",
                inputs=text,
                outputs=text2,
            )

        output = await demo.call_function(0, ["World"])
        assert output["prediction"] == "Hello, World"
        output = demo("World")
        assert output == "Hello, World"

        output = await demo.call_function(1, ["World"])
        assert output["prediction"] == "Hi, World"
        output = demo("World", fn_index=1)  # fn_index must be a keyword argument
        assert output == "Hi, World"

    @pytest.mark.asyncio
    async def test_call_generator(self):
        def generator(x):
            yield from range(x)

        with gr.Blocks() as demo:
            inp = gr.Number()
            out = gr.Number()
            btn = gr.Button()
            btn.click(
                generator,
                inputs=inp,
                outputs=out,
            )

        demo.queue()
        assert demo.config["enable_queue"]

        output = await demo.call_function(0, [3])
        assert output["prediction"] == 0
        output = await demo.call_function(0, [3], iterator=output["iterator"])
        assert output["prediction"] == 1
        output = await demo.call_function(0, [3], iterator=output["iterator"])
        assert output["prediction"] == 2
        output = await demo.call_function(0, [3], iterator=output["iterator"])
        assert output["prediction"] == gr.components._Keywords.FINISHED_ITERATING
        assert output["iterator"] is None
        output = await demo.call_function(0, [3], iterator=output["iterator"])
        assert output["prediction"] == 0

    @pytest.mark.asyncio
    async def test_call_both_generator_and_function(self):
        def generator(x):
            for i in range(x):
                yield i, x

        with gr.Blocks() as demo:
            inp = gr.Number()
            out1 = gr.Number()
            out2 = gr.Number()
            btn = gr.Button()
            inp.change(lambda x: x + x, inp, out1)
            btn.click(
                generator,
                inputs=inp,
                outputs=[out1, out2],
            )

        demo.queue()

        output = await demo.call_function(0, [2])
        assert output["prediction"] == 4
        output = await demo.call_function(0, [-1])
        assert output["prediction"] == -2

        output = await demo.call_function(1, [3])
        assert output["prediction"] == (0, 3)
        output = await demo.call_function(1, [3], iterator=output["iterator"])
        assert output["prediction"] == (1, 3)
        output = await demo.call_function(1, [3], iterator=output["iterator"])
        assert output["prediction"] == (2, 3)
        output = await demo.call_function(1, [3], iterator=output["iterator"])
        assert output["prediction"] == (gr.components._Keywords.FINISHED_ITERATING,) * 2
        assert output["iterator"] is None
        output = await demo.call_function(1, [3], iterator=output["iterator"])
        assert output["prediction"] == (0, 3)


class TestBatchProcessing:
    def test_raise_exception_if_batching_an_event_thats_not_queued(self):
        def trim(words, lens):
            trimmed_words = [word[: int(length)] for word, length in zip(words, lens)]
            return [trimmed_words]

        msg = "In order to use batching, the queue must be enabled."

        with pytest.raises(ValueError, match=msg):
            demo = gr.Interface(
                trim, ["textbox", "number"], ["textbox"], batch=True, max_batch_size=16
            )
            demo.launch(prevent_thread_lock=True)

        with pytest.raises(ValueError, match=msg):
            with gr.Blocks() as demo:
                with gr.Row():
                    word = gr.Textbox(label="word")
                    leng = gr.Number(label="leng")
                    output = gr.Textbox(label="Output")
                with gr.Row():
                    run = gr.Button()

                run.click(trim, [word, leng], output, batch=True, max_batch_size=16)
            demo.launch(prevent_thread_lock=True)

        with pytest.raises(ValueError, match=msg):
            with gr.Blocks() as demo:
                with gr.Row():
                    word = gr.Textbox(label="word")
                    leng = gr.Number(label="leng")
                    output = gr.Textbox(label="Output")
                with gr.Row():
                    run = gr.Button()

                run.click(
                    trim,
                    [word, leng],
                    output,
                    batch=True,
                    max_batch_size=16,
                    queue=False,
                )
            demo.queue()
            demo.launch(prevent_thread_lock=True)

    @pytest.mark.asyncio
    async def test_call_regular_function(self):
        def batch_fn(x):
            results = []
            for word in x:
                results.append(f"Hello {word}")
            return (results,)

        with gr.Blocks() as demo:
            text = gr.Textbox()
            btn = gr.Button()
            btn.click(batch_fn, inputs=text, outputs=text, batch=True)

        output = await demo.call_function(0, [["Adam", "Yahya"]])
        assert output["prediction"][0] == ["Hello Adam", "Hello Yahya"]
        output = demo("Abubakar")
        assert output == "Hello Abubakar"

    @pytest.mark.asyncio
    async def test_functions_multiple_parameters(self):
        def regular_fn(word1, word2):
            return len(word1) > len(word2)

        def batch_fn(words, lengths):
            comparisons = []
            trim_words = []
            for word, length in zip(words, lengths):
                trim_words.append(word[:length])
                comparisons.append(len(word) > length)
            return trim_words, comparisons

        with gr.Blocks() as demo:
            text1 = gr.Textbox()
            text2 = gr.Textbox()
            leng = gr.Number(precision=0)
            bigger = gr.Checkbox()
            btn1 = gr.Button("Check")
            btn2 = gr.Button("Trim")
            btn1.click(regular_fn, inputs=[text1, text2], outputs=bigger)
            btn2.click(
                batch_fn,
                inputs=[text1, leng],
                outputs=[text1, bigger],
                batch=True,
            )

        output = await demo.call_function(0, ["Adam", "Yahya"])
        assert output["prediction"] is False
        output = demo("Abubakar", "Abid")
        assert output

        output = await demo.call_function(1, [["Adam", "Mary"], [3, 5]])
        assert output["prediction"] == (
            ["Ada", "Mary"],
            [True, False],
        )
        output = demo("Abubakar", 3, fn_index=1)
        assert output == ["Abu", True]

    @pytest.mark.asyncio
    async def test_invalid_batch_generator(self):
        with pytest.raises(ValueError):

            def batch_fn(x):
                results = []
                for word in x:
                    results.append(f"Hello {word}")
                    yield (results,)

            with gr.Blocks() as demo:
                text = gr.Textbox()
                btn = gr.Button()
                btn.click(batch_fn, inputs=text, outputs=text, batch=True)

            await demo.process_api(0, [["Adam", "Yahya"]], state=None)

    @pytest.mark.asyncio
    async def test_exceeds_max_batch_size(self):
        with pytest.raises(ValueError):

            def batch_fn(x):
                results = []
                for word in x:
                    results.append(f"Hello {word}")
                return (results,)

            with gr.Blocks() as demo:
                text = gr.Textbox()
                btn = gr.Button()
                btn.click(
                    batch_fn, inputs=text, outputs=text, batch=True, max_batch_size=2
                )

            await demo.process_api(0, [["A", "B", "C"]], state=None)

    @pytest.mark.asyncio
    async def test_unequal_batch_sizes(self):
        with pytest.raises(ValueError):

            def batch_fn(x, y):
                results = []
                for word1, word2 in zip(x, y):
                    results.append(f"Hello {word1}{word2}")
                return (results,)

            with gr.Blocks() as demo:
                t1 = gr.Textbox()
                t2 = gr.Textbox()
                btn = gr.Button()
                btn.click(batch_fn, inputs=[t1, t2], outputs=t1, batch=True)

            await demo.process_api(0, [["A", "B", "C"], ["D", "E"]], state=None)


class TestSpecificUpdate:
    def test_without_update(self):
        with pytest.raises(KeyError):
            gr.Textbox.get_specific_update({"lines": 4})

    def test_with_update(self):
        specific_update = gr.Textbox.get_specific_update(
            {"lines": 4, "__type__": "update", "interactive": False}
        )
        assert specific_update == {
            "lines": 4,
            "value": gr.components._Keywords.NO_VALUE,
            "interactive": False,
            "__type__": "update",
        }

        specific_update = gr.Textbox.get_specific_update(
            {"lines": 4, "__type__": "update", "interactive": True}
        )
        assert specific_update == {
            "lines": 4,
            "value": gr.components._Keywords.NO_VALUE,
            "interactive": True,
            "__type__": "update",
        }

    def test_with_generic_update(self):
        specific_update = gr.Video.get_specific_update(
            {
                "visible": True,
                "value": "test.mp4",
                "__type__": "generic_update",
                "interactive": True,
                "container": None,
                "height": None,
                "min_width": None,
                "scale": None,
                "width": None,
                "show_share_button": None,
            }
        )
        assert specific_update == {
            "visible": True,
            "value": "test.mp4",
            "interactive": True,
            "__type__": "update",
        }

    @pytest.mark.asyncio
    async def test_accordion_update(self):
        with gr.Blocks() as demo:
            with gr.Accordion(label="Open for greeting", open=False) as accordion:
                gr.Textbox("Hello!")
            open_btn = gr.Button(label="Open Accordion")
            close_btn = gr.Button(label="Close Accordion")
            open_btn.click(
                lambda: gr.Accordion(open=True, label="Open Accordion"),
                inputs=None,
                outputs=[accordion],
            )
            close_btn.click(
                lambda: gr.Accordion(open=False, label="Closed Accordion"),
                inputs=None,
                outputs=[accordion],
            )
        result = await demo.process_api(
            fn_index=0, inputs=[None], request=None, state=None
        )
        assert result["data"][0] == {
            "open": True,
            "label": "Open Accordion",
            "__type__": "update",
        }
        result = await demo.process_api(
            fn_index=1, inputs=[None], request=None, state=None
        )
        assert result["data"][0] == {
            "open": False,
            "label": "Closed Accordion",
            "__type__": "update",
        }


class TestRender:
    def test_duplicate_error(self):
        with pytest.raises(DuplicateBlockError):
            t = gr.Textbox()
            with gr.Blocks():
                t.render()
                gr.Number()
                t.render()

        with pytest.raises(DuplicateBlockError):
            with gr.Blocks():
                t = gr.Textbox()
                t.render()

        with pytest.raises(DuplicateBlockError):
            io = gr.Interface(lambda x: x, gr.Textbox(), gr.Textbox())
            with gr.Blocks():
                io.render()
                io.render()

        with pytest.raises(DuplicateBlockError):
            t = gr.Textbox()
            io = gr.Interface(lambda x: x, t, gr.Textbox())
            with gr.Blocks():
                io.render()
                t.render()

    def test_no_error(self):
        t = gr.Textbox()
        t2 = gr.Textbox()
        with gr.Blocks():
            t.render()
            t3 = t2.render()
        assert t2 == t3

        t = gr.Textbox()
        io = gr.Interface(lambda x: x, t, gr.Textbox())
        with gr.Blocks():
            io.render()
            gr.Textbox()

        io = gr.Interface(lambda x: x, gr.Textbox(), gr.Textbox())
        io2 = gr.Interface(lambda x: x, gr.Textbox(), gr.Textbox())
        with gr.Blocks():
            io.render()
            io3 = io2.render()
        assert io2 == io3

    def test_is_rendered(self):
        t = gr.Textbox()
        with gr.Blocks():
            pass
        assert not t.is_rendered

        t = gr.Textbox()
        with gr.Blocks():
            t.render()
        assert t.is_rendered

        t = gr.Textbox()
        with gr.Blocks():
            t.render()
            t.unrender()
        assert not t.is_rendered

        with gr.Blocks():
            t = gr.Textbox()
        assert t.is_rendered

        with gr.Blocks():
            t = gr.Textbox()
        with gr.Blocks():
            pass
        assert t.is_rendered

        t = gr.Textbox()
        gr.Interface(lambda x: x, "textbox", t)
        assert t.is_rendered

    def test_no_error_if_state_rendered_multiple_times(self):
        state = gr.State("")
        gr.TabbedInterface(
            [
                gr.Interface(
                    lambda _, x: (x, "I don't know"),
                    inputs=[state, gr.Textbox()],
                    outputs=[state, gr.Textbox()],
                ),
                gr.Interface(
                    lambda s: (s, f"User question: {s}"),
                    inputs=[state],
                    outputs=[state, gr.Textbox(interactive=False)],
                ),
            ],
            ["Ask question", "Show question"],
        )


class TestCancel:
    @pytest.mark.asyncio
    async def test_cancel_function(self, capsys):
        async def long_job():
            await asyncio.sleep(10)
            print("HELLO FROM LONG JOB")

        with gr.Blocks() as demo:
            button = gr.Button(value="Start")
            click = button.click(long_job, None, None)
            cancel = gr.Button(value="Cancel")
            cancel.click(None, None, None, cancels=[click])

        cancel_fun = demo.fns[-1].fn
        task = asyncio.create_task(long_job())
        task.set_name("foo_0")
        # If cancel_fun didn't cancel long_job the message would be printed to the console
        # The test would also take 10 seconds
        await asyncio.gather(task, cancel_fun("foo"), return_exceptions=True)
        captured = capsys.readouterr()
        assert "HELLO FROM LONG JOB" not in captured.out

    @pytest.mark.asyncio
    async def test_cancel_function_with_multiple_blocks(self, capsys):
        async def long_job():
            await asyncio.sleep(10)
            print("HELLO FROM LONG JOB")

        with gr.Blocks() as demo1:
            textbox = gr.Textbox()
            button1 = gr.Button(value="Start")
            button1.click(lambda x: x, textbox, textbox)
        with gr.Blocks() as demo2:
            button2 = gr.Button(value="Start")
            click = button2.click(long_job, None, None)
            cancel = gr.Button(value="Cancel")
            cancel.click(None, None, None, cancels=[click])

        with gr.Blocks() as demo:
            with gr.Tab("Demo 1"):
                demo1.render()
            with gr.Tab("Demo 2"):
                demo2.render()

        cancel_fun = demo.fns[-1].fn

        task = asyncio.create_task(long_job())
        task.set_name("foo_1")
        await asyncio.gather(task, cancel_fun("foo"), return_exceptions=True)
        captured = capsys.readouterr()
        assert "HELLO FROM LONG JOB" not in captured.out

    def test_raise_exception_if_cancelling_an_event_thats_not_queued(self):
        def iteration(a):
            yield a

        msg = "Queue needs to be enabled!"
        with pytest.raises(ValueError, match=msg):
            gr.Interface(iteration, inputs=gr.Number(), outputs=gr.Number()).launch(
                prevent_thread_lock=True
            )

        with pytest.raises(ValueError, match=msg):
            with gr.Blocks() as demo:
                button = gr.Button(value="Predict")
                click = button.click(None, None, None)
                cancel = gr.Button(value="Cancel")
                cancel.click(None, None, None, cancels=[click])
            demo.launch(prevent_thread_lock=True)

        with pytest.raises(ValueError, match=msg):
            with gr.Blocks() as demo:
                button = gr.Button(value="Predict")
                click = button.click(None, None, None, queue=False)
                cancel = gr.Button(value="Cancel")
                cancel.click(None, None, None, cancels=[click])
            demo.queue().launch(prevent_thread_lock=True)


class TestEvery:
    def test_raise_exception_if_parameters_invalid(self):
        with pytest.raises(
            ValueError, match="Cannot run change event in a batch and every 0.5 seconds"
        ):
            with gr.Blocks():
                num = gr.Number()
                num.change(
                    lambda s: s + 1, inputs=[num], outputs=[num], every=0.5, batch=True
                )

        with pytest.raises(
            ValueError, match="Parameter every must be positive or None"
        ):
            with gr.Blocks():
                num = gr.Number()
                num.change(lambda s: s + 1, inputs=[num], outputs=[num], every=-0.1)

    @pytest.mark.asyncio
    async def test_every_does_not_block_queue(self):
        with gr.Blocks() as demo:
            num = gr.Number(value=0)
            name = gr.Textbox()
            greeting = gr.Textbox()
            button = gr.Button(value="Greet")
            name.change(lambda n: n + random.random(), num, num, every=0.5)
            button.click(lambda s: f"Hello, {s}!", name, greeting)
        app, _, _ = demo.queue(max_size=1).launch(prevent_thread_lock=True)
        client = TestClient(app)

        async with websockets.connect(
            f"{demo.local_url.replace('http', 'ws')}queue/join"
        ) as ws:
            completed = False
            while not completed:
                msg = json.loads(await ws.recv())
                if msg["msg"] == "send_data":
                    await ws.send(json.dumps({"data": [0], "fn_index": 0}))
                if msg["msg"] == "send_hash":
                    await ws.send(json.dumps({"fn_index": 0, "session_hash": "shdce"}))
                    status = client.get("/queue/status")
                    # If the continuous event got pushed to the queue, the size would be nonzero
                    # asserting false will terminate the test
                    if status.json()["queue_size"] != 0:
                        raise AssertionError()
                    else:
                        break

    @pytest.mark.asyncio
    async def test_generating_event_cancelled_if_ws_closed(self, connect, capsys):
        def generation():
            for i in range(10):
                time.sleep(0.1)
                print(f"At step {i}")
                yield i
            return "Hello!"

        with gr.Blocks() as demo:
            greeting = gr.Textbox()
            button = gr.Button(value="Greet")
            button.click(generation, None, greeting)

        with connect(demo) as client:
            job = client.submit(0, fn_index=0)
            for i, _ in enumerate(job):
                if i == 2:
                    job.cancel()

        await asyncio.sleep(1)
        # If the generation function did not get cancelled
        # it would have finished running and `At step 9` would
        # have been printed
        captured = capsys.readouterr()
        assert "At step 9" not in captured.out


class TestGetAPIInfo:
    def test_many_endpoints(self):
        with gr.Blocks() as demo:
            t1 = gr.Textbox()
            t2 = gr.Textbox()
            t3 = gr.Textbox()
            t4 = gr.Textbox()
            t5 = gr.Textbox()
            t1.change(lambda x: x, t1, t2, api_name="change1")
            t2.change(lambda x: x, t2, t3, api_name="change2")
            t3.change(lambda x: x, t3, t4)
            t4.change(lambda x: x, t4, t5, api_name=False)

        api_info = get_api_info(demo.get_config_file())
        assert len(api_info["named_endpoints"]) == 2
        assert len(api_info["unnamed_endpoints"]) == 1

    def test_no_endpoints(self):
        with gr.Blocks() as demo:
            t1 = gr.Textbox()
            t2 = gr.Textbox()
            t1.change(lambda x: x, t1, t2, api_name=False)

        api_info = get_api_info(demo.get_config_file())
        assert len(api_info["named_endpoints"]) == 0
        assert len(api_info["unnamed_endpoints"]) == 0


class TestAddRequests:
    def test_no_type_hints(self):
        def moo(a, b):
            return a + b

        inputs = [1, 2]
        request = gr.Request()
        inputs_ = gr.helpers.special_args(moo, copy.deepcopy(inputs), request)[0]
        assert inputs_ == inputs

        boo = partial(moo, a=1)
        inputs = [2]
        inputs_ = gr.helpers.special_args(boo, copy.deepcopy(inputs), request)[0]
        assert inputs_ == inputs

    def test_no_type_hints_with_request(self):
        def moo(a: str, b: int):
            return a + str(b)

        inputs = ["abc", 2]
        request = gr.Request()
        inputs_ = gr.helpers.special_args(moo, copy.deepcopy(inputs), request)[0]
        assert inputs_ == inputs

        boo = partial(moo, a="def")
        inputs = [2]
        inputs_ = gr.helpers.special_args(boo, copy.deepcopy(inputs), request)[0]
        assert inputs_ == inputs

    def test_type_hints_with_request(self):
        def moo(a: str, b: gr.Request):
            return a

        inputs = ["abc"]
        request = gr.Request()
        inputs_ = gr.helpers.special_args(moo, copy.deepcopy(inputs), request)[0]
        assert inputs_ == inputs + [request]

        def moo(a: gr.Request, b, c: int):
            return c

        inputs = ["abc", 5]
        request = gr.Request()
        inputs_ = gr.helpers.special_args(moo, copy.deepcopy(inputs), request)[0]
        assert inputs_ == [request] + inputs

    def test_type_hints_with_multiple_requests(self):
        def moo(a: str, b: gr.Request, c: gr.Request):
            return a

        inputs = ["abc"]
        request = gr.Request()
        inputs_ = gr.helpers.special_args(moo, copy.deepcopy(inputs), request)[0]
        assert inputs_ == inputs + [request, request]

        def moo(a: gr.Request, b, c: int, d: gr.Request):
            return c

        inputs = ["abc", 5]
        request = gr.Request()
        inputs_ = gr.helpers.special_args(moo, copy.deepcopy(inputs), request)[0]
        assert inputs_ == [request] + inputs + [request]

    def test_default_args(self):
        def moo(a, b, c=42):
            return a + b + c

        inputs = [1, 2]
        request = gr.Request()
        inputs_ = gr.helpers.special_args(moo, copy.deepcopy(inputs), request)[0]
        assert inputs_ == inputs + [42]

        inputs = [1, 2, 24]
        request = gr.Request()
        inputs_ = gr.helpers.special_args(moo, copy.deepcopy(inputs), request)[0]
        assert inputs_ == inputs

    def test_default_args_with_progress(self):
        pr = gr.Progress()

        def moo(a, b, c=42, pr=pr):
            return a + b + c

        inputs = [1, 2]
        request = gr.Request()
        inputs_, progress_index, _ = gr.helpers.special_args(
            moo, copy.deepcopy(inputs), request
        )
        assert inputs_ == inputs + [42, pr]
        assert progress_index == 3

        inputs = [1, 2, 24]
        request = gr.Request()
        inputs_, progress_index, _ = gr.helpers.special_args(
            moo, copy.deepcopy(inputs), request
        )
        assert inputs_ == inputs + [pr]
        assert progress_index == 3

        def moo(a, b, pr=pr, c=42):
            return a + b + c

        inputs = [1, 2]
        request = gr.Request()
        inputs_, progress_index, _ = gr.helpers.special_args(
            moo, copy.deepcopy(inputs), request
        )
        assert inputs_ == inputs + [pr, 42]
        assert progress_index == 2

    def test_default_args_with_request(self):
        pr = gr.Progress()

        def moo(a, b, req: gr.Request, c=42):
            return a + b + c

        inputs = [1, 2]
        request = gr.Request()
        inputs_ = gr.helpers.special_args(moo, copy.deepcopy(inputs), request)[0]
        assert inputs_ == inputs + [request, 42]

        def moo(a, b, req: gr.Request, c=42, pr=pr):
            return a + b + c

        inputs = [1, 2]
        request = gr.Request()
        inputs_, progress_index, _ = gr.helpers.special_args(
            moo, copy.deepcopy(inputs), request
        )
        assert inputs_ == inputs + [request, 42, pr]
        assert progress_index == 4

    def test_default_args_with_event_data(self):
        pr = gr.Progress()
        target = gr.Textbox()

        def moo(a, b, ed: SelectData, c=42):
            return a + b + c

        event_data = SelectData(target=target, data={"index": 24, "value": "foo"})
        inputs = [1, 2]
        request = gr.Request()
        inputs_ = gr.helpers.special_args(
            moo, copy.deepcopy(inputs), request, event_data
        )[0]
        assert len(inputs_) == 4
        new_event_data = inputs_[2]
        assert inputs_ == inputs + [new_event_data, 42]
        assert isinstance(new_event_data, SelectData)
        assert new_event_data.target == target
        assert new_event_data.index == 24
        assert new_event_data.value == "foo"

        def moo(a, b, ed: SelectData, c=42, pr=pr):
            return a + b + c

        inputs = [1, 2]
        request = gr.Request()
        inputs_, progress_index, _ = gr.helpers.special_args(
            moo, copy.deepcopy(inputs), request, event_data
        )
        assert len(inputs_) == 5
        new_event_data = inputs_[2]
        assert inputs_ == inputs + [new_event_data, 42, pr]
        assert progress_index == 4
        assert isinstance(new_event_data, SelectData)
        assert new_event_data.target == target
        assert new_event_data.index == 24
        assert new_event_data.value == "foo"


def test_queue_enabled_for_fn():
    with gr.Blocks() as demo:
        input = gr.Textbox()
        output = gr.Textbox()
        number = gr.Number()
        button = gr.Button()
        button.click(lambda x: f"Hello, {x}!", input, output)
        button.click(lambda: 42, None, number, queue=True)

    assert not demo.queue_enabled_for_fn(0)
    assert demo.queue_enabled_for_fn(1)
    demo.queue()
    assert demo.queue_enabled_for_fn(0)
    assert demo.queue_enabled_for_fn(1)


@pytest.mark.asyncio
async def test_queue_when_using_auth():
    sleep_time = 1

    async def say_hello(name):
        await asyncio.sleep(sleep_time)
        return f"Hello {name}!"

    with gr.Blocks() as demo:
        _input = gr.Textbox()
        _output = gr.Textbox()
        button = gr.Button()
        button.click(say_hello, _input, _output)
    demo.queue()
    app, _, _ = demo.launch(auth=("abc", "123"), prevent_thread_lock=True)
    client = TestClient(app)

    resp = client.post(
        f"{demo.local_url}login",
        data={"username": "abc", "password": "123"},
        follow_redirects=False,
    )
    assert resp.status_code == 200
    token = resp.cookies.get(f"access-token-{demo.app.cookie_id}")
    assert token

    with pytest.raises(Exception) as e:
        async with websockets.connect(
            f"{demo.local_url.replace('http', 'ws')}queue/join",
        ) as ws:
            await ws.recv()
    assert e.type == websockets.InvalidStatusCode

    async def run_ws(i):
        async with websockets.connect(
            f"{demo.local_url.replace('http', 'ws')}queue/join",
            extra_headers={"Cookie": f"access-token-{demo.app.cookie_id}={token}"},
        ) as ws:
            while True:
                try:
                    msg = json.loads(await ws.recv())
                except websockets.ConnectionClosedOK:
                    break
                if msg["msg"] == "send_hash":
                    await ws.send(
                        json.dumps({"fn_index": 0, "session_hash": "enwpitpex2q"})
                    )
                if msg["msg"] == "send_data":
                    await ws.send(
                        json.dumps(
                            {
                                "data": [str(i)],
                                "fn_index": 0,
                                "session_hash": "enwpitpex2q",
                            }
                        )
                    )
                    msg = json.loads(await ws.recv())
                    assert msg["msg"] == "process_starts"
                if msg["msg"] == "process_completed":
                    assert msg["success"]
                    assert msg["output"]["data"] == [f"Hello {i}!"]
                    break

    await asyncio.gather(*[run_ws(i) for i in range(3)])


def test_temp_file_sets_get_extended():
    test_file_dir = pathlib.Path(pathlib.Path(__file__).parent, "test_files")

    with gr.Blocks() as demo1:
        gr.Video(str(test_file_dir / "video_sample.mp4"))

    with gr.Blocks() as demo2:
        gr.Audio(str(test_file_dir / "audio_sample.wav"))

    with gr.Blocks() as demo3:
        demo1.render()
        demo2.render()

    assert demo3.temp_file_sets == demo1.temp_file_sets + demo2.temp_file_sets<|MERGE_RESOLUTION|>--- conflicted
+++ resolved
@@ -89,7 +89,6 @@
         for warning in record:
             assert "default_enabled" not in str(warning.message)
 
-<<<<<<< HEAD
     # def test_xray(self):
     #     def fake_func():
     #         return "Hello There"
@@ -122,80 +121,29 @@
     #                     xray_model, inputs=[disease, xray_scan], outputs=xray_results
     #                 )
 
-    #             with gr.TabItem("CT Scan"):
-    #                 with gr.Row():
-    #                     ct_scan = gr.Image()
-    #                     ct_results = gr.JSON()
-    #                 ct_run = gr.Button("Run")
-    #                 ct_run.click(
-    #                     ct_model, inputs=[disease, ct_scan], outputs=ct_results
-    #                 )
-    #         textbox = gr.Textbox()
-    #         demo.load(fake_func, [], [textbox])
-
-    #     config = demo.get_config_file()
-    #     assert assert_configs_are_equivalent_besides_ids(XRAY_CONFIG, config)
-    #     assert config["show_api"] is True
-    #     _ = demo.launch(prevent_thread_lock=True, show_api=False)
-    #     assert demo.config["show_api"] is False
-=======
-    def test_xray(self):
-        def fake_func():
-            return "Hello There"
-
-        def xray_model(diseases, img):
-            return {disease: random.random() for disease in diseases}
-
-        def ct_model(diseases, img):
-            return {disease: 0.1 for disease in diseases}
-
-        with gr.Blocks() as demo:
-            gr.Markdown(
-                """
-            # Detect Disease From Scan
-            With this model you can lorem ipsum
-            - ipsum 1
-            - ipsum 2
-            """
-            )
-            disease = gr.CheckboxGroup(
-                choices=["Covid", "Malaria", "Lung Cancer"], label="Disease to Scan For"
-            )
-
-            with gr.Tabs():
-                with gr.TabItem("X-ray"):
-                    with gr.Row():
-                        xray_scan = gr.Image()
-                        xray_results = gr.JSON()
-                    xray_run = gr.Button("Run")
-                    xray_run.click(
-                        xray_model, inputs=[disease, xray_scan], outputs=xray_results
-                    )
-
-                with gr.TabItem("CT Scan"):
-                    with gr.Row():
-                        ct_scan = gr.Image()
-                        ct_results = gr.JSON()
-                    ct_run = gr.Button("Run")
-                    ct_run.click(
-                        ct_model, inputs=[disease, ct_scan], outputs=ct_results
-                    )
-            textbox = gr.Textbox()
-            demo.load(fake_func, [], [textbox])
-
-        config = demo.get_config_file()
-        xray_config_file = (
-            pathlib.Path(__file__).parent / "test_files" / "xray_config.json"
-        )
-        with open(xray_config_file) as fp:
-            xray_config = json.load(fp)
-
-        print(json.dumps(config))
-        assert assert_configs_are_equivalent_besides_ids(xray_config, config)
-        assert config["show_api"] is True
-        _ = demo.launch(prevent_thread_lock=True, show_api=False)
-        assert demo.config["show_api"] is False
->>>>>>> ff6f5250
+        #         with gr.TabItem("CT Scan"):
+        #             with gr.Row():
+        #                 ct_scan = gr.Image()
+        #                 ct_results = gr.JSON()
+        #             ct_run = gr.Button("Run")
+        #             ct_run.click(
+        #                 ct_model, inputs=[disease, ct_scan], outputs=ct_results
+        #             )
+        #     textbox = gr.Textbox()
+        #     demo.load(fake_func, [], [textbox])
+
+        # config = demo.get_config_file()
+        # xray_config_file = (
+        #     pathlib.Path(__file__).parent / "test_files" / "xray_config.json"
+        # )
+        # with open(xray_config_file) as fp:
+        #     xray_config = json.load(fp)
+
+        # print(json.dumps(config))
+        # assert assert_configs_are_equivalent_besides_ids(xray_config, config)
+        # assert config["show_api"] is True
+        # _ = demo.launch(prevent_thread_lock=True, show_api=False)
+        # assert demo.config["show_api"] is False
 
     def test_load_from_config(self):
         fake_url = "https://fake.hf.space"
