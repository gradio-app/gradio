--- conflicted
+++ resolved
@@ -65,8 +65,6 @@
     async def test_process_example(self):
         io = gr.Interface(lambda x: "Hello " + x, "text", "text", examples=[["World"]])
         prediction = await io.examples_handler.process_example(0)
-<<<<<<< HEAD
-=======
         assert prediction[0] == "Hello World"
 
     @pytest.mark.asyncio
@@ -76,7 +74,6 @@
 
         io = gr.Interface(coroutine, "text", "text", examples=[["World"]])
         prediction = await io.examples_handler.process_example(0)
->>>>>>> a424832e
         assert prediction[0] == "Hello World"
 
     @pytest.mark.asyncio
