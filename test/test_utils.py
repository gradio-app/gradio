--- conflicted
+++ resolved
@@ -4,12 +4,9 @@
 import os
 import sys
 import warnings
+from collections.abc import Sequence
 from pathlib import Path
-<<<<<<< HEAD
 from typing import Literal
-=======
-from typing import Sequence
->>>>>>> 2672ea29
 from unittest.mock import MagicMock, patch
 
 import numpy as np
