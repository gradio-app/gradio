from pathlib import Path

import pytest

import gradio
<<<<<<< HEAD
from gradio.cli import cli
=======
import gradio as gr
from gradio.networking import Server
from gradio.reload import _setup_config


def build_demo():
    with gr.Blocks() as demo:
        gr.Textbox("")

    return demo


class TestReload:
    @pytest.fixture(autouse=True)
    def argv(self):
        return ["demo/calculator/run.py"]

    @pytest.fixture
    def config(self, monkeypatch, argv):
        monkeypatch.setattr("sys.argv", ["gradio"] + argv)
        return _setup_config()

    @pytest.fixture(params=[{}])
    def reloader(self, config):
        reloader = Server(config)
        reloader.should_exit = True
        yield reloader
        reloader.close()

    def test_config_default_app(self, config):
        assert config.app == "demo.calculator.run:demo.app"

    @pytest.mark.parametrize("argv", [["demo/calculator/run.py", "test.app"]])
    def test_config_custom_app(self, config):
        assert config.app == "demo.calculator.run:test.app"

    def test_config_watch_gradio(self, config):
        gradio_dir = Path(gradio.__file__).parent
        assert gradio_dir in config.reload_dirs
>>>>>>> 2a30deed

    def test_config_watch_app(self, config):
        demo_dir = Path("demo/calculator/run.py").resolve().parent
        assert demo_dir in config.reload_dirs

<<<<<<< HEAD
@patch("gradio.reload.os.system")
@patch("gradio.cli.sys")
def test_run_in_reload_mode(mock_sys, mock_system_call):

    mock_sys.argv = ["gradio", "demo/calculator/run.py"]
    cli()
    reload_command = mock_system_call.call_args[0][0]
    gradio_dir = Path(gradio.__file__).parent
    demo_dir = Path("demo/calculator/run.py").resolve().parent
=======
    def test_config_load_default(self, config):
        config.load()
        assert config.loaded is True

    @pytest.mark.parametrize("argv", [["test/test_reload.py", "build_demo"]])
    def test_config_load_factory(self, config):
        config.load()
        assert config.loaded is True
>>>>>>> 2a30deed

    def test_reload_run_default(self, reloader):
        reloader.run_in_thread()
        assert reloader.started is True<|MERGE_RESOLUTION|>--- conflicted
+++ resolved
@@ -3,9 +3,6 @@
 import pytest
 
 import gradio
-<<<<<<< HEAD
-from gradio.cli import cli
-=======
 import gradio as gr
 from gradio.networking import Server
 from gradio.reload import _setup_config
@@ -45,23 +42,11 @@
     def test_config_watch_gradio(self, config):
         gradio_dir = Path(gradio.__file__).parent
         assert gradio_dir in config.reload_dirs
->>>>>>> 2a30deed
 
     def test_config_watch_app(self, config):
         demo_dir = Path("demo/calculator/run.py").resolve().parent
         assert demo_dir in config.reload_dirs
 
-<<<<<<< HEAD
-@patch("gradio.reload.os.system")
-@patch("gradio.cli.sys")
-def test_run_in_reload_mode(mock_sys, mock_system_call):
-
-    mock_sys.argv = ["gradio", "demo/calculator/run.py"]
-    cli()
-    reload_command = mock_system_call.call_args[0][0]
-    gradio_dir = Path(gradio.__file__).parent
-    demo_dir = Path("demo/calculator/run.py").resolve().parent
-=======
     def test_config_load_default(self, config):
         config.load()
         assert config.loaded is True
@@ -70,7 +55,6 @@
     def test_config_load_factory(self, config):
         config.load()
         assert config.loaded is True
->>>>>>> 2a30deed
 
     def test_reload_run_default(self, reloader):
         reloader.run_in_thread()
