--- conflicted
+++ resolved
@@ -1718,17 +1718,12 @@
             "style": {},
         } == component.get_config()
 
-<<<<<<< HEAD
         file = "test/test_files/Box.gltf"
         output1 = component.postprocess(file)
         output2 = component.postprocess(file)
         assert output1 == output2
 
-    @pytest.mark.asyncio
-    async def test_in_interface(self):
-=======
     def test_in_interface(self):
->>>>>>> c126e629
         """
         Interface, process
         """
