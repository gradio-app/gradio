"""
Tests for all of the components defined in components.py. Tests are divided into two types:
1. test_component_functions() are unit tests that check essential functions of a component, the functions that are checked are documented in the docstring.
2. test_in_interface() are functional tests that check a component's functionalities inside an Interface. Please do not use Interface.launch() in this file, as it slow downs the tests.
"""

import filecmp
import json
import os
import pathlib  # noqa: F401
import shutil
import tempfile
from copy import deepcopy
from difflib import SequenceMatcher
from pathlib import Path
from unittest.mock import MagicMock, patch

import numpy as np
import pandas as pd
import PIL
import pytest
import vega_datasets
from gradio_client import media_data
from gradio_client import utils as client_utils
from scipy.io import wavfile

import gradio as gr
from gradio import processing_utils, utils
from gradio.deprecation import (
    GradioDeprecationWarning,
    GradioUnusedKwargWarning,
)

os.environ["GRADIO_ANALYTICS_ENABLED"] = "False"


class TestComponent:
    def test_component_functions(self):
        """
        component
        """
        assert isinstance(gr.components.component("textarea"), gr.templates.TextArea)


def test_raise_warnings():
    for c_type, component in zip(
        ["inputs", "outputs"], [gr.inputs.Textbox, gr.outputs.Label]
    ):
        with pytest.warns(UserWarning, match=f"Usage of gradio.{c_type}"):
            component()


class TestTextbox:
    def test_component_functions(self):
        """
        Preprocess, postprocess, serialize, tokenize, get_config
        """
        text_input = gr.Textbox()
        assert text_input.preprocess("Hello World!") == "Hello World!"
        assert text_input.postprocess("Hello World!") == "Hello World!"
        assert text_input.postprocess(None) is None
        assert text_input.postprocess("Ali") == "Ali"
        assert text_input.postprocess(2) == "2"
        assert text_input.postprocess(2.14) == "2.14"
        assert text_input.serialize("Hello World!", True) == "Hello World!"

        assert text_input.tokenize("Hello World! Gradio speaking.") == (
            ["Hello", "World!", "Gradio", "speaking."],
            [
                "World! Gradio speaking.",
                "Hello Gradio speaking.",
                "Hello World! speaking.",
                "Hello World! Gradio",
            ],
            None,
        )
        text_input.interpretation_replacement = "unknown"
        assert text_input.tokenize("Hello World! Gradio speaking.") == (
            ["Hello", "World!", "Gradio", "speaking."],
            [
                "unknown World! Gradio speaking.",
                "Hello unknown Gradio speaking.",
                "Hello World! unknown speaking.",
                "Hello World! Gradio unknown",
            ],
            None,
        )
        assert text_input.get_config() == {
            "lines": 1,
            "max_lines": 20,
            "placeholder": None,
            "value": "",
            "name": "textbox",
            "show_copy_button": False,
            "show_label": True,
            "type": "text",
            "label": None,
            "container": True,
            "min_width": 160,
            "scale": None,
            "elem_id": None,
            "elem_classes": None,
            "visible": True,
            "interactive": None,
            "root_url": None,
            "rtl": False,
            "text_align": None,
            "autofocus": False,
            "selectable": False,
            "info": None,
        }

    @pytest.mark.asyncio
    async def test_in_interface_as_input(self):
        """
        Interface, process, interpret,
        """
        iface = gr.Interface(lambda x: x[::-1], "textbox", "textbox")
        assert iface("Hello") == "olleH"
        iface = gr.Interface(
            lambda sentence: max([len(word) for word in sentence.split()]),
            gr.Textbox(),
            "number",
            interpretation="default",
        )
        scores = await iface.interpret(
            ["Return the length of the longest word in this sentence"]
        )
        assert scores[0]["interpretation"] == [
            ("Return", 0.0),
            (" ", 0),
            ("the", 0.0),
            (" ", 0),
            ("length", 0.0),
            (" ", 0),
            ("of", 0.0),
            (" ", 0),
            ("the", 0.0),
            (" ", 0),
            ("longest", 0.0),
            (" ", 0),
            ("word", 0.0),
            (" ", 0),
            ("in", 0.0),
            (" ", 0),
            ("this", 0.0),
            (" ", 0),
            ("sentence", 1.0),
            (" ", 0),
        ]

    def test_in_interface_as_output(self):
        """
        Interface, process

        """
        iface = gr.Interface(lambda x: x[-1], "textbox", gr.Textbox())
        assert iface("Hello") == "o"
        iface = gr.Interface(lambda x: x / 2, "number", gr.Textbox())
        assert iface(10) == "5.0"

    def test_static(self):
        """
        postprocess
        """
        component = gr.Textbox("abc")
        assert component.get_config().get("value") == "abc"

    def test_override_template(self):
        """
        override template
        """
        component = gr.TextArea(value="abc")
        assert component.get_config().get("value") == "abc"
        assert component.get_config().get("lines") == 7
        component = gr.TextArea(value="abc", lines=4)
        assert component.get_config().get("value") == "abc"
        assert component.get_config().get("lines") == 4

    def test_faulty_type(self):
        with pytest.raises(
            ValueError, match='`type` must be one of "text", "password", or "email".'
        ):
            gr.Textbox(type="boo")

    def test_max_lines(self):
        assert gr.Textbox(type="password").get_config().get("max_lines") == 1
        assert gr.Textbox(type="email").get_config().get("max_lines") == 1
        assert gr.Textbox(type="text").get_config().get("max_lines") == 20
        assert gr.Textbox().get_config().get("max_lines") == 20


class TestNumber:
    def test_component_functions(self):
        """
        Preprocess, postprocess, serialize, set_interpret_parameters, get_interpretation_neighbors, get_config

        """
        numeric_input = gr.Number(elem_id="num", elem_classes="first")
        assert numeric_input.preprocess(3) == 3.0
        assert numeric_input.preprocess(None) is None
        assert numeric_input.postprocess(3) == 3
        assert numeric_input.postprocess(3) == 3.0
        assert numeric_input.postprocess(2.14) == 2.14
        assert numeric_input.postprocess(None) is None
        assert numeric_input.serialize(3, True) == 3
        numeric_input.set_interpret_parameters(steps=3, delta=1, delta_type="absolute")
        assert numeric_input.get_interpretation_neighbors(1) == (
            [-2.0, -1.0, 0.0, 2.0, 3.0, 4.0],
            {},
        )
        numeric_input.set_interpret_parameters(steps=3, delta=1, delta_type="percent")
        assert numeric_input.get_interpretation_neighbors(1) == (
            [0.97, 0.98, 0.99, 1.01, 1.02, 1.03],
            {},
        )
        assert numeric_input.get_config() == {
            "value": None,
            "name": "number",
            "show_label": True,
            "step": 1,
            "label": None,
            "minimum": None,
            "maximum": None,
            "container": True,
            "min_width": 160,
            "scale": None,
            "elem_id": "num",
            "elem_classes": ["first"],
            "visible": True,
            "interactive": None,
            "root_url": None,
            "info": None,
            "precision": None,
        }

    def test_component_functions_integer(self):
        """
        Preprocess, postprocess, serialize, set_interpret_parameters, get_interpretation_neighbors, get_template_context

        """
        numeric_input = gr.Number(precision=0, value=42)
        assert numeric_input.preprocess(3) == 3
        assert numeric_input.preprocess(None) is None
        assert numeric_input.postprocess(3) == 3
        assert numeric_input.postprocess(3) == 3
        assert numeric_input.postprocess(2.85) == 3
        assert numeric_input.postprocess(None) is None
        assert numeric_input.serialize(3, True) == 3
        numeric_input.set_interpret_parameters(steps=3, delta=1, delta_type="absolute")
        assert numeric_input.get_interpretation_neighbors(1) == (
            [-2.0, -1.0, 0.0, 2.0, 3.0, 4.0],
            {},
        )
        numeric_input.set_interpret_parameters(steps=3, delta=1, delta_type="percent")
        assert numeric_input.get_interpretation_neighbors(100) == (
            [97.0, 98.0, 99.0, 101.0, 102.0, 103.0],
            {},
        )
        with pytest.raises(ValueError) as error:
            numeric_input.get_interpretation_neighbors(1)
            assert error.msg == "Cannot generate valid set of neighbors"
        numeric_input.set_interpret_parameters(
            steps=3, delta=1.24, delta_type="absolute"
        )
        with pytest.raises(ValueError) as error:
            numeric_input.get_interpretation_neighbors(4)
            assert error.msg == "Cannot generate valid set of neighbors"
        assert numeric_input.get_config() == {
            "value": 42,
            "name": "number",
            "show_label": True,
            "step": 1,
            "label": None,
            "minimum": None,
            "maximum": None,
            "container": True,
            "min_width": 160,
            "scale": None,
            "elem_id": None,
            "elem_classes": None,
            "visible": True,
            "interactive": None,
            "root_url": None,
            "info": None,
            "precision": 0,
        }

    def test_component_functions_precision(self):
        """
        Preprocess, postprocess, serialize, set_interpret_parameters, get_interpretation_neighbors, get_template_context

        """
        numeric_input = gr.Number(precision=2, value=42.3428)
        assert numeric_input.preprocess(3.231241) == 3.23
        assert numeric_input.preprocess(None) is None
        assert numeric_input.postprocess(-42.1241) == -42.12
        assert numeric_input.postprocess(5.6784) == 5.68
        assert numeric_input.postprocess(2.1421) == 2.14
        assert numeric_input.postprocess(None) is None

    @pytest.mark.asyncio
    async def test_in_interface_as_input(self):
        """
        Interface, process, interpret
        """
        iface = gr.Interface(lambda x: x**2, "number", "textbox")
        assert iface(2) == "4.0"
        iface = gr.Interface(
            lambda x: x**2, "number", "number", interpretation="default"
        )
        scores = (await iface.interpret([2]))[0]["interpretation"]
        assert scores == [
            (1.94, -0.23640000000000017),
            (1.96, -0.15840000000000032),
            (1.98, -0.07960000000000012),
            (2, None),
            (2.02, 0.08040000000000003),
            (2.04, 0.16159999999999997),
            (2.06, 0.24359999999999982),
        ]

    @pytest.mark.asyncio
    async def test_precision_0_in_interface(self):
        """
        Interface, process, interpret
        """
        iface = gr.Interface(lambda x: x**2, gr.Number(precision=0), "textbox")
        assert iface(2) == "4"
        iface = gr.Interface(
            lambda x: x**2, "number", gr.Number(precision=0), interpretation="default"
        )
        # Output gets rounded to 4 for all input so no change
        scores = (await iface.interpret([2]))[0]["interpretation"]
        assert scores == [
            (1.94, 0.0),
            (1.96, 0.0),
            (1.98, 0.0),
            (2, None),
            (2.02, 0.0),
            (2.04, 0.0),
            (2.06, 0.0),
        ]

    @pytest.mark.asyncio
    async def test_in_interface_as_output(self):
        """
        Interface, process, interpret
        """
        iface = gr.Interface(lambda x: int(x) ** 2, "textbox", "number")
        assert iface(2) == 4.0
        iface = gr.Interface(
            lambda x: x**2, "number", "number", interpretation="default"
        )
        scores = (await iface.interpret([2]))[0]["interpretation"]
        assert scores == [
            (1.94, -0.23640000000000017),
            (1.96, -0.15840000000000032),
            (1.98, -0.07960000000000012),
            (2, None),
            (2.02, 0.08040000000000003),
            (2.04, 0.16159999999999997),
            (2.06, 0.24359999999999982),
        ]

    def test_static(self):
        """
        postprocess
        """
        component = gr.Number()
        assert component.get_config().get("value") is None
        component = gr.Number(3)
        assert component.get_config().get("value") == 3.0


class TestSlider:
    def test_component_functions(self):
        """
        Preprocess, postprocess, serialize, get_config
        """
        slider_input = gr.Slider()
        assert slider_input.preprocess(3.0) == 3.0
        assert slider_input.postprocess(3) == 3
        assert slider_input.postprocess(3) == 3
        assert slider_input.postprocess(None) == 0
        assert slider_input.serialize(3, True) == 3

        slider_input = gr.Slider(10, 20, value=15, step=1, label="Slide Your Input")
        assert slider_input.get_config() == {
            "minimum": 10,
            "maximum": 20,
            "step": 1,
            "value": 15,
            "name": "slider",
            "show_label": True,
            "label": "Slide Your Input",
            "container": True,
            "min_width": 160,
            "scale": None,
            "elem_id": None,
            "elem_classes": None,
            "visible": True,
            "interactive": None,
            "root_url": None,
            "info": None,
        }

    @pytest.mark.asyncio
    async def test_in_interface(self):
        """ "
        Interface, process, interpret
        """
        iface = gr.Interface(lambda x: x**2, "slider", "textbox")
        assert iface(2) == "4"
        iface = gr.Interface(
            lambda x: x**2, "slider", "number", interpretation="default"
        )
        scores = (await iface.interpret([2]))[0]["interpretation"]
        assert scores == [
            -4.0,
            200.08163265306123,
            812.3265306122449,
            1832.7346938775513,
            3261.3061224489797,
            5098.040816326531,
            7342.938775510205,
            9996.0,
        ]

    def test_static(self):
        """
        postprocess
        """
        component = gr.Slider(0, 100, 5)
        assert component.get_config().get("value") == 5
        component = gr.Slider(0, 100, None)
        assert component.get_config().get("value") == 0

    @patch("gradio.Slider.get_random_value", return_value=7)
    def test_slider_get_random_value_on_load(self, mock_get_random_value):
        slider = gr.Slider(minimum=-5, maximum=10, randomize=True)
        assert slider.value == 7
        assert slider.load_event_to_attach[0]() == 7
        assert slider.load_event_to_attach[1] is None

    @patch("random.randint", return_value=3)
    def test_slider_rounds_when_using_default_randomizer(self, mock_randint):
        slider = gr.Slider(minimum=0, maximum=1, randomize=True, step=0.1)
        # If get_random_value didn't round, this test would fail
        # because 0.30000000000000004 != 0.3
        assert slider.get_random_value() == 0.3
        mock_randint.assert_called()


class TestCheckbox:
    def test_component_functions(self):
        """
        Preprocess, postprocess, serialize, get_config
        """
        bool_input = gr.Checkbox()
        assert bool_input.preprocess(True)
        assert bool_input.postprocess(True)
        assert bool_input.postprocess(True)
        assert bool_input.serialize(True, True)
        bool_input = gr.Checkbox(value=True, label="Check Your Input")
        assert bool_input.get_config() == {
            "value": True,
            "name": "checkbox",
            "show_label": True,
            "label": "Check Your Input",
            "container": True,
            "min_width": 160,
            "scale": None,
            "elem_id": None,
            "elem_classes": None,
            "visible": True,
            "interactive": None,
            "root_url": None,
            "selectable": False,
            "info": None,
        }

    @pytest.mark.asyncio
    async def test_in_interface(self):
        """
        Interface, process, interpret
        """
        iface = gr.Interface(lambda x: 1 if x else 0, "checkbox", "number")
        assert iface(True) == 1
        iface = gr.Interface(
            lambda x: 1 if x else 0, "checkbox", "number", interpretation="default"
        )
        scores = (await iface.interpret([False]))[0]["interpretation"]
        assert scores == (None, 1.0)
        scores = (await iface.interpret([True]))[0]["interpretation"]
        assert scores == (-1.0, None)


class TestCheckboxGroup:
    def test_component_functions(self):
        """
        Preprocess, postprocess, serialize, get_config
        """
        checkboxes_input = gr.CheckboxGroup(["a", "b", "c"])
        assert checkboxes_input.preprocess(["a", "c"]) == ["a", "c"]
        assert checkboxes_input.postprocess(["a", "c"]) == ["a", "c"]
        assert checkboxes_input.serialize(["a", "c"], True) == ["a", "c"]
        checkboxes_input = gr.CheckboxGroup(
            value=["a", "c"],
            choices=["a", "b", "c"],
            label="Check Your Inputs",
        )
        assert checkboxes_input.get_config() == {
            "choices": [("a", "a"), ("b", "b"), ("c", "c")],
            "value": ["a", "c"],
            "name": "checkboxgroup",
            "show_label": True,
            "label": "Check Your Inputs",
            "container": True,
            "min_width": 160,
            "scale": None,
            "elem_id": None,
            "elem_classes": None,
            "visible": True,
            "interactive": None,
            "root_url": None,
            "selectable": False,
            "type": "value",
            "info": None,
        }
        with pytest.raises(ValueError):
            gr.CheckboxGroup(["a"], type="unknown")

        cbox = gr.CheckboxGroup(choices=["a", "b"], value="c")
        assert cbox.get_config()["value"] == ["c"]
        assert cbox.postprocess("a") == ["a"]

    def test_in_interface(self):
        """
        Interface, process
        """
        checkboxes_input = gr.CheckboxGroup(["a", "b", "c"])
        iface = gr.Interface(lambda x: "|".join(x), checkboxes_input, "textbox")
        assert iface(["a", "c"]) == "a|c"
        assert iface([]) == ""
        _ = gr.CheckboxGroup(["a", "b", "c"], type="index")


class TestRadio:
    def test_component_functions(self):
        """
        Preprocess, postprocess, serialize, get_config

        """
        radio_input = gr.Radio(["a", "b", "c"])
        assert radio_input.preprocess("c") == "c"
        assert radio_input.postprocess("a") == "a"
        assert radio_input.serialize("a", True) == "a"
        radio_input = gr.Radio(
            choices=["a", "b", "c"], default="a", label="Pick Your One Input"
        )
        assert radio_input.get_config() == {
            "choices": [("a", "a"), ("b", "b"), ("c", "c")],
            "value": None,
            "name": "radio",
            "show_label": True,
            "label": "Pick Your One Input",
            "container": True,
            "min_width": 160,
            "scale": None,
            "elem_id": None,
            "elem_classes": None,
            "visible": True,
            "interactive": None,
            "root_url": None,
            "selectable": False,
            "type": "value",
            "info": None,
        }
        with pytest.raises(ValueError):
            gr.Radio(["a", "b"], type="unknown")

    @pytest.mark.asyncio
    async def test_in_interface(self):
        """
        Interface, process, interpret
        """
        radio_input = gr.Radio(["a", "b", "c"])
        iface = gr.Interface(lambda x: 2 * x, radio_input, "textbox")
        assert iface("c") == "cc"
        radio_input = gr.Radio(["a", "b", "c"], type="index")
        iface = gr.Interface(
            lambda x: 2 * x, radio_input, "number", interpretation="default"
        )
        assert iface("c") == 4
        scores = (await iface.interpret(["b"]))[0]["interpretation"]
        assert scores == [-2.0, None, 2.0]

    def test_update(self):
        update = gr.Radio.update(
            choices=[("zeroth", ""), "first", "second"], label="ordinal"
        )
        assert update["choices"] == [
            ("zeroth", ""),
            ("first", "first"),
            ("second", "second"),
        ]


class TestDropdown:
    def test_component_functions(self):
        """
        Preprocess, postprocess, serialize, get_config
        """
        dropdown_input = gr.Dropdown(["a", "b", "c"], multiselect=True)
        assert dropdown_input.preprocess("a") == "a"
        assert dropdown_input.postprocess("a") == "a"

        dropdown_input_multiselect = gr.Dropdown(["a", "b", "c"])
        assert dropdown_input_multiselect.preprocess(["a", "c"]) == ["a", "c"]
        assert dropdown_input_multiselect.postprocess(["a", "c"]) == ["a", "c"]
        assert dropdown_input_multiselect.serialize(["a", "c"], True) == ["a", "c"]
        dropdown_input_multiselect = gr.Dropdown(
            value=["a", "c"],
            choices=["a", "b", "c"],
            label="Select Your Inputs",
            multiselect=True,
            max_choices=2,
        )
        assert dropdown_input_multiselect.get_config() == {
            "allow_custom_value": False,
            "choices": ["a", "b", "c"],
            "value": ["a", "c"],
            "name": "dropdown",
            "show_label": True,
            "label": "Select Your Inputs",
            "container": True,
            "min_width": 160,
            "scale": None,
            "elem_id": None,
            "elem_classes": None,
            "visible": True,
            "interactive": None,
            "root_url": None,
            "multiselect": True,
            "max_choices": 2,
            "selectable": False,
            "type": "value",
            "info": None,
        }
        with pytest.raises(ValueError):
            gr.Dropdown(["a"], type="unknown")

        dropdown = gr.Dropdown(choices=["a", "b"], value="c")
        assert dropdown.get_config()["value"] == "c"
        assert dropdown.postprocess("a") == "a"

    def test_in_interface(self):
        """
        Interface, process
        """
        checkboxes_input = gr.CheckboxGroup(["a", "b", "c"])
        iface = gr.Interface(lambda x: "|".join(x), checkboxes_input, "textbox")
        assert iface(["a", "c"]) == "a|c"
        assert iface([]) == ""
        _ = gr.CheckboxGroup(["a", "b", "c"], type="index")


class TestImage:
    def test_component_functions(self):
        """
        Preprocess, postprocess, serialize, get_config, _segment_by_slic
        type: pil, file, filepath, numpy
        """
        img = deepcopy(media_data.BASE64_IMAGE)
        image_input = gr.Image()
        assert image_input.preprocess(img).shape == (68, 61, 3)
        image_input = gr.Image(shape=(25, 25), image_mode="L")
        assert image_input.preprocess(img).shape == (25, 25)
        image_input = gr.Image(shape=(30, 10), type="pil")
        assert image_input.preprocess(img).size == (30, 10)
        assert image_input.postprocess("test/test_files/bus.png") == img
        assert image_input.serialize("test/test_files/bus.png") == img
        image_input = gr.Image(type="filepath")
        image_temp_filepath = image_input.preprocess(img)
        assert image_temp_filepath in image_input.temp_files

        image_input = gr.Image(
            source="upload", tool="editor", type="pil", label="Upload Your Image"
        )
        assert image_input.get_config() == {
            "brush_radius": None,
            "brush_color": "#000000",
            "mask_opacity": 0.7,
            "image_mode": "RGB",
            "shape": None,
            "source": "upload",
            "tool": "editor",
            "name": "image",
            "show_share_button": False,
            "show_download_button": True,
            "streaming": False,
            "show_label": True,
            "label": "Upload Your Image",
            "container": True,
            "min_width": 160,
            "scale": None,
            "height": None,
            "width": None,
            "elem_id": None,
            "elem_classes": None,
            "visible": True,
            "value": None,
            "interactive": None,
            "root_url": None,
            "mirror_webcam": True,
            "selectable": False,
            "invert_colors": False,
            "type": "pil",
        }
        assert image_input.preprocess(None) is None
        image_input = gr.Image(invert_colors=True)
        assert image_input.preprocess(img) is not None
        image_input.preprocess(img)
        file_image = gr.Image(type="filepath")
        assert isinstance(file_image.preprocess(img), str)
        with pytest.raises(ValueError):
            gr.Image(type="unknown")
        image_input.shape = (30, 10)

        # Output functionalities
        y_img = gr.processing_utils.decode_base64_to_image(
            deepcopy(media_data.BASE64_IMAGE)
        )
        image_output = gr.Image()
        assert image_output.postprocess(y_img).startswith(
            "data:image/png;base64,iVBORw0KGgoAAA"
        )
        assert image_output.postprocess(np.array(y_img)).startswith(
            "data:image/png;base64,iVBORw0KGgoAAA"
        )
        with pytest.raises(ValueError):
            image_output.postprocess([1, 2, 3])
        image_output = gr.Image(type="numpy")
        assert image_output.postprocess(y_img).startswith("data:image/png;base64,")

    @pytest.mark.flaky
    def test_serialize_url(self):
        img = "https://gradio-builds.s3.amazonaws.com/demo-files/cheetah-002.jpg"
        expected = client_utils.encode_url_or_file_to_base64(img)
        assert gr.Image().serialize(img) == expected

    def test_in_interface_as_input(self):
        """
        Interface, process, interpret
        type: file
        interpretation: default, shap,
        """
        img = "test/test_files/bus.png"
        image_input = gr.Image()
        iface = gr.Interface(
            lambda x: PIL.Image.open(x).rotate(90, expand=True),
            gr.Image(shape=(30, 10), type="filepath"),
            "image",
        )
        output = iface(img)
        assert PIL.Image.open(output).size == (10, 30)
        iface = gr.Interface(
            lambda x: np.sum(x), image_input, "number", interpretation="default"
        )

    def test_in_interface_as_output(self):
        """
        Interface, process
        """

        def generate_noise(height, width):
            return np.random.randint(0, 256, (height, width, 3))

        iface = gr.Interface(generate_noise, ["slider", "slider"], "image")
        assert iface(10, 20).endswith(".png")

    def test_static(self):
        """
        postprocess
        """
        component = gr.Image("test/test_files/bus.png")
        assert component.get_config().get("value") == media_data.BASE64_IMAGE
        component = gr.Image(None)
        assert component.get_config().get("value") is None


class TestPlot:
    @pytest.mark.asyncio
    async def test_in_interface_as_output(self):
        """
        Interface, process
        """

        def plot(num):
            import matplotlib.pyplot as plt

            fig = plt.figure()
            plt.plot(range(num), range(num))
            return fig

        iface = gr.Interface(plot, "slider", "plot")
        with utils.MatplotlibBackendMananger():
            output = await iface.process_api(fn_index=0, inputs=[10], state={})
        assert output["data"][0]["type"] == "matplotlib"
        assert output["data"][0]["plot"].startswith("data:image/png;base64")

    def test_static(self):
        """
        postprocess
        """
        with utils.MatplotlibBackendMananger():
            import matplotlib.pyplot as plt

            fig = plt.figure()
            plt.plot([1, 2, 3], [1, 2, 3])

        component = gr.Plot(fig)
        assert component.get_config().get("value") is not None
        component = gr.Plot(None)
        assert component.get_config().get("value") is None

    def test_postprocess_altair(self):
        import altair as alt
        from vega_datasets import data

        cars = data.cars()
        chart = (
            alt.Chart(cars)
            .mark_point()
            .encode(
                x="Horsepower",
                y="Miles_per_Gallon",
                color="Origin",
            )
        )
        out = gr.Plot().postprocess(chart)
        assert isinstance(out["plot"], str)
        assert out["plot"] == chart.to_json()


class TestAudio:
    def test_component_functions(self):
        """
        Preprocess, postprocess serialize, get_config, deserialize
        type: filepath, numpy, file
        """
        x_wav = deepcopy(media_data.BASE64_AUDIO)
        audio_input = gr.Audio()
        output1 = audio_input.preprocess(x_wav)
        assert output1[0] == 8000
        assert output1[1].shape == (8046,)

        x_wav["is_file"] = True
        audio_input = gr.Audio(type="filepath")
        output1 = audio_input.preprocess(x_wav)
        assert Path(output1).name == "audio_sample-0-100.wav"

        assert filecmp.cmp(
            "test/test_files/audio_sample.wav",
            audio_input.serialize("test/test_files/audio_sample.wav")["name"],
        )

        audio_input = gr.Audio(label="Upload Your Audio")
        assert audio_input.get_config() == {
            "autoplay": False,
            "source": "upload",
            "name": "audio",
            "show_download_button": True,
            "show_share_button": False,
            "show_edit_button": True,
            "streaming": False,
            "show_label": True,
            "label": "Upload Your Audio",
            "container": True,
            "min_width": 160,
            "scale": None,
            "elem_id": None,
            "elem_classes": None,
            "visible": True,
            "value": None,
            "interactive": None,
            "root_url": None,
            "type": "numpy",
            "format": "wav",
        }
        assert audio_input.preprocess(None) is None
        x_wav["is_example"] = True
        x_wav["crop_min"], x_wav["crop_max"] = 1, 4
        output2 = audio_input.preprocess(x_wav)
        assert output2 is not None
        assert output1 != output2

        audio_input = gr.Audio(type="filepath")
        assert isinstance(audio_input.preprocess(x_wav), str)
        with pytest.raises(ValueError):
            gr.Audio(type="unknown")

        # Confirm Audio can be instantiated with a numpy array
        gr.Audio((100, np.random.random(size=(1000, 2))), label="Play your audio")

        # Output functionalities
        y_audio = client_utils.decode_base64_to_file(
            deepcopy(media_data.BASE64_AUDIO)["data"]
        )
        audio_output = gr.Audio(type="filepath")
        assert filecmp.cmp(y_audio.name, audio_output.postprocess(y_audio.name)["name"])
        assert audio_output.get_config() == {
            "autoplay": False,
            "name": "audio",
            "show_download_button": True,
            "show_share_button": False,
            "show_edit_button": True,
            "streaming": False,
            "show_label": True,
            "label": None,
            "source": "upload",
            "container": True,
            "min_width": 160,
            "scale": None,
            "elem_id": None,
            "elem_classes": None,
            "visible": True,
            "value": None,
            "interactive": None,
            "root_url": None,
            "type": "filepath",
            "format": "wav",
        }
        assert audio_output.deserialize(
            {
                "name": None,
                "data": deepcopy(media_data.BASE64_AUDIO)["data"],
                "is_file": False,
            }
        ).endswith(".wav")

        output1 = audio_output.postprocess(y_audio.name)
        output2 = audio_output.postprocess(Path(y_audio.name))
        assert output1 == output2

    def test_serialize(self):
        audio_input = gr.Audio()
        serialized_input = audio_input.serialize("test/test_files/audio_sample.wav")
        assert serialized_input["data"] == media_data.BASE64_AUDIO["data"]
        assert os.path.basename(serialized_input["name"]) == "audio_sample.wav"
        assert serialized_input["orig_name"] == "audio_sample.wav"
        assert not serialized_input["is_file"]

    def test_tokenize(self):
        """
        Tokenize, get_masked_inputs
        """
        x_wav = deepcopy(media_data.BASE64_AUDIO)
        audio_input = gr.Audio()
        tokens, _, _ = audio_input.tokenize(x_wav)
        assert len(tokens) == audio_input.interpretation_segments
        x_new = audio_input.get_masked_inputs(tokens, [[1] * len(tokens)])[0]
        similarity = SequenceMatcher(a=x_wav["data"], b=x_new).ratio()
        assert similarity > 0.9

    def test_in_interface(self):
        def reverse_audio(audio):
            sr, data = audio
            return (sr, np.flipud(data))

        iface = gr.Interface(reverse_audio, "audio", "audio")
        reversed_file = iface("test/test_files/audio_sample.wav")
        reversed_reversed_file = iface(reversed_file)
        reversed_reversed_data = client_utils.encode_url_or_file_to_base64(
            reversed_reversed_file
        )
        similarity = SequenceMatcher(
            a=reversed_reversed_data, b=media_data.BASE64_AUDIO["data"]
        ).ratio()
        assert similarity > 0.99

    def test_in_interface_as_output(self):
        """
        Interface, process
        """

        def generate_noise(duration):
            return 48000, np.random.randint(-256, 256, (duration, 3)).astype(np.int16)

        iface = gr.Interface(generate_noise, "slider", "audio")
        assert iface(100).endswith(".wav")

    def test_audio_preprocess_can_be_read_by_scipy(self):
        x_wav = deepcopy(media_data.BASE64_MICROPHONE)
        audio_input = gr.Audio(type="filepath")
        output = audio_input.preprocess(x_wav)
        wavfile.read(output)

    def test_prepost_process_to_mp3(self):
        x_wav = deepcopy(media_data.BASE64_MICROPHONE)
        audio_input = gr.Audio(type="filepath", format="mp3")
        output = audio_input.preprocess(x_wav)
        assert output.endswith("mp3")
        output = audio_input.postprocess(
            (48000, np.random.randint(-256, 256, (5, 3)).astype(np.int16))
        )
        assert output["name"].endswith("mp3")


class TestFile:
    def test_component_functions(self):
        """
        Preprocess, serialize, get_config, value
        """
        x_file = deepcopy(media_data.BASE64_FILE)
        file_input = gr.File()
        output = file_input.preprocess(x_file)
        assert isinstance(output, tempfile._TemporaryFileWrapper)
        serialized = file_input.serialize("test/test_files/sample_file.pdf")
        assert filecmp.cmp(
            serialized["name"],
            "test/test_files/sample_file.pdf",
        )
        assert serialized["orig_name"] == "sample_file.pdf"
        assert output.orig_name == "test/test_files/sample_file.pdf"

        x_file["is_file"] = True
        input1 = file_input.preprocess(x_file)
        input2 = file_input.preprocess(x_file)
        assert input1.name == input2.name
        assert Path(input1.name).name == "sample_file.pdf"

        file_input = gr.File(label="Upload Your File")
        assert file_input.get_config() == {
            "file_count": "single",
            "file_types": None,
            "name": "file",
            "show_label": True,
            "label": "Upload Your File",
            "container": True,
            "min_width": 160,
            "scale": None,
            "elem_id": None,
            "elem_classes": None,
            "visible": True,
            "value": None,
            "interactive": None,
            "root_url": None,
            "selectable": False,
            "height": None,
            "type": "file",
        }
        assert file_input.preprocess(None) is None
        x_file["is_example"] = True
        assert file_input.preprocess(x_file) is not None

        zero_size_file = {"name": "document.txt", "size": 0, "data": ""}
        temp_file = file_input.preprocess(zero_size_file)
        assert os.stat(temp_file.name).st_size == 0

        file_input = gr.File(type="binary")
        output = file_input.preprocess(x_file)
        assert type(output) == bytes

        output1 = file_input.postprocess("test/test_files/sample_file.pdf")
        output2 = file_input.postprocess("test/test_files/sample_file.pdf")
        assert output1 == output2

    def test_file_type_must_be_list(self):
        with pytest.raises(
            ValueError, match="Parameter file_types must be a list. Received str"
        ):
            gr.File(file_types=".json")

    def test_in_interface_as_input(self):
        """
        Interface, process
        """
        x_file = media_data.BASE64_FILE["name"]

        def get_size_of_file(file_obj):
            return os.path.getsize(file_obj.name)

        iface = gr.Interface(get_size_of_file, "file", "number")
        assert iface(x_file) == 10558

    def test_as_component_as_output(self):
        """
        Interface, process
        """

        def write_file(content):
            with open("test.txt", "w") as f:
                f.write(content)
            return "test.txt"

        iface = gr.Interface(write_file, "text", "file")
        assert iface("hello world").endswith(".txt")


class TestUploadButton:
    def test_component_functions(self):
        """
        preprocess
        """
        x_file = deepcopy(media_data.BASE64_FILE)
        upload_input = gr.UploadButton()
        input = upload_input.preprocess(x_file)
        assert isinstance(input, tempfile._TemporaryFileWrapper)

        x_file["is_file"] = True
        input1 = upload_input.preprocess(x_file)
        input2 = upload_input.preprocess(x_file)
        assert input1.name == input2.name

    def test_raises_if_file_types_is_not_list(self):
        with pytest.raises(
            ValueError, match="Parameter file_types must be a list. Received int"
        ):
            gr.UploadButton(file_types=2)


class TestDataframe:
    def test_component_functions(self):
        """
        Preprocess, serialize, get_config
        """
        x_data = {
            "data": [["Tim", 12, False], ["Jan", 24, True]],
            "headers": ["Name", "Age", "Member"],
        }
        dataframe_input = gr.Dataframe(headers=["Name", "Age", "Member"])
        output = dataframe_input.preprocess(x_data)
        assert output["Age"][1] == 24
        assert not output["Member"][0]
        assert dataframe_input.postprocess(x_data) == x_data

        dataframe_input = gr.Dataframe(
            headers=["Name", "Age", "Member"], label="Dataframe Input"
        )
        assert dataframe_input.get_config() == {
            "value": {"headers": ["Name", "Age", "Member"], "data": [["", "", ""]]},
            "selectable": False,
            "headers": ["Name", "Age", "Member"],
            "row_count": (1, "dynamic"),
            "col_count": (3, "dynamic"),
            "datatype": ["str", "str", "str"],
            "type": "pandas",
            "max_rows": 20,
            "max_cols": None,
            "overflow_row_behaviour": "paginate",
            "label": "Dataframe Input",
            "show_label": True,
            "scale": None,
            "min_width": 160,
            "interactive": None,
            "visible": True,
            "elem_id": None,
            "elem_classes": None,
            "wrap": False,
<<<<<<< HEAD
            "root_url": None,
            "name": "dataframe",
=======
            "height": None,
            "latex_delimiters": [{"display": False, "left": "$", "right": "$"}],
>>>>>>> 67a8e978
        }
        dataframe_input = gr.Dataframe()
        output = dataframe_input.preprocess(x_data)
        assert output["Age"][1] == 24
        with pytest.raises(ValueError):
            gr.Dataframe(type="unknown")

        dataframe_output = gr.Dataframe()
        assert dataframe_output.get_config() == {
            "value": {"headers": [1, 2, 3], "data": [["", "", ""]]},
            "selectable": False,
            "headers": [1, 2, 3],
            "row_count": (1, "dynamic"),
            "col_count": (3, "dynamic"),
            "datatype": ["str", "str", "str"],
            "type": "pandas",
            "max_rows": 20,
            "max_cols": None,
            "overflow_row_behaviour": "paginate",
            "label": None,
            "show_label": True,
            "scale": None,
            "min_width": 160,
            "interactive": None,
            "visible": True,
            "elem_id": None,
            "elem_classes": None,
            "wrap": False,
<<<<<<< HEAD
            "root_url": None,
            "name": "dataframe",
=======
            "height": None,
            "latex_delimiters": [{"display": False, "left": "$", "right": "$"}],
>>>>>>> 67a8e978
        }

    def test_postprocess(self):
        """
        postprocess
        """
        dataframe_output = gr.Dataframe()
        output = dataframe_output.postprocess([])
        assert output == {"data": [[]], "headers": []}
        output = dataframe_output.postprocess(np.zeros((2, 2)))
        assert output == {"data": [[0, 0], [0, 0]], "headers": [1, 2]}
        output = dataframe_output.postprocess([[1, 3, 5]])
        assert output == {"data": [[1, 3, 5]], "headers": [1, 2, 3]}
        output = dataframe_output.postprocess(
            pd.DataFrame([[2, True], [3, True], [4, False]], columns=["num", "prime"])
        )
        assert output == {
            "headers": ["num", "prime"],
            "data": [[2, True], [3, True], [4, False]],
        }
        with pytest.raises(ValueError):
            gr.Dataframe(type="unknown")

        # When the headers don't match the data
        dataframe_output = gr.Dataframe(headers=["one", "two", "three"])
        output = dataframe_output.postprocess([[2, True], [3, True]])
        assert output == {
            "headers": ["one", "two"],
            "data": [[2, True], [3, True]],
        }
        dataframe_output = gr.Dataframe(headers=["one", "two", "three"])
        output = dataframe_output.postprocess([[2, True, "ab", 4], [3, True, "cd", 5]])
        assert output == {
            "headers": ["one", "two", "three", 4],
            "data": [[2, True, "ab", 4], [3, True, "cd", 5]],
        }

    def test_dataframe_postprocess_all_types(self):
        df = pd.DataFrame(
            {
                "date_1": pd.date_range("2021-01-01", periods=2),
                "date_2": pd.date_range("2022-02-15", periods=2).strftime(
                    "%B %d, %Y, %r"
                ),
                "number": np.array([0.2233, 0.57281]),
                "number_2": np.array([84, 23]).astype(np.int64),
                "bool": [True, False],
                "markdown": ["# Hello", "# Goodbye"],
            }
        )
        component = gr.Dataframe(
            datatype=["date", "date", "number", "number", "bool", "markdown"]
        )
        output = component.postprocess(df)
        assert output == {
            "headers": list(df.columns),
            "data": [
                [
                    pd.Timestamp("2021-01-01 00:00:00"),
                    "February 15, 2022, 12:00:00 AM",
                    0.2233,
                    84,
                    True,
                    "# Hello",
                ],
                [
                    pd.Timestamp("2021-01-02 00:00:00"),
                    "February 16, 2022, 12:00:00 AM",
                    0.57281,
                    23,
                    False,
                    "# Goodbye",
                ],
            ],
        }

    def test_dataframe_postprocess_only_dates(self):
        df = pd.DataFrame(
            {
                "date_1": pd.date_range("2021-01-01", periods=2),
                "date_2": pd.date_range("2022-02-15", periods=2),
            }
        )
        component = gr.Dataframe(datatype=["date", "date"])
        output = component.postprocess(df)
        assert output == {
            "headers": list(df.columns),
            "data": [
                [
                    pd.Timestamp("2021-01-01 00:00:00"),
                    pd.Timestamp("2022-02-15 00:00:00"),
                ],
                [
                    pd.Timestamp("2021-01-02 00:00:00"),
                    pd.Timestamp("2022-02-16 00:00:00"),
                ],
            ],
        }


class TestDataset:
    def test_preprocessing(self):
        test_file_dir = Path(__file__).parent / "test_files"
        bus = str(Path(test_file_dir, "bus.png").resolve())

        dataset = gr.Dataset(
            components=["number", "textbox", "image", "html", "markdown"],
            samples=[
                [5, "hello", bus, "<b>Bold</b>", "**Bold**"],
                [15, "hi", bus, "<i>Italics</i>", "*Italics*"],
            ],
        )

        assert dataset.preprocess(1) == [
            15,
            "hi",
            bus,
            "<i>Italics</i>",
            "*Italics*",
        ]

        dataset = gr.Dataset(
            components=["number", "textbox", "image", "html", "markdown"],
            samples=[
                [5, "hello", bus, "<b>Bold</b>", "**Bold**"],
                [15, "hi", bus, "<i>Italics</i>", "*Italics*"],
            ],
            type="index",
        )

        assert dataset.preprocess(1) == 1

    def test_postprocessing(self):
        test_file_dir = Path(Path(__file__).parent, "test_files")
        bus = Path(test_file_dir, "bus.png")

        dataset = gr.Dataset(
            components=["number", "textbox", "image", "html", "markdown"], type="index"
        )

        output = dataset.postprocess(
            samples=[
                [5, "hello", bus, "<b>Bold</b>", "**Bold**"],
                [15, "hi", bus, "<i>Italics</i>", "*Italics*"],
            ],
        )

        assert output == {
            "samples": [
                [5, "hello", bus, "<b>Bold</b>", "**Bold**"],
                [15, "hi", bus, "<i>Italics</i>", "*Italics*"],
            ],
            "__type__": "update",
        }


class TestVideo:
    def test_component_functions(self):
        """
        Preprocess, serialize, deserialize, get_config
        """
        x_video = deepcopy(media_data.BASE64_VIDEO)
        video_input = gr.Video()
        output1 = video_input.preprocess(x_video)
        assert isinstance(output1, str)
        output2 = video_input.preprocess(x_video)
        assert output1 == output2

        video_input = gr.Video(include_audio=False)
        output1 = video_input.preprocess(x_video)
        output2 = video_input.preprocess(x_video)
        assert output1 == output2

        video_input = gr.Video(label="Upload Your Video")
        assert video_input.get_config() == {
            "autoplay": False,
            "source": "upload",
            "name": "video",
            "show_share_button": False,
            "show_label": True,
            "label": "Upload Your Video",
            "container": True,
            "min_width": 160,
            "scale": None,
            "height": None,
            "width": None,
            "elem_id": None,
            "elem_classes": None,
            "visible": True,
            "value": None,
            "interactive": None,
            "root_url": None,
            "mirror_webcam": True,
            "include_audio": True,
            "format": None,
        }
        assert video_input.preprocess(None) is None
        x_video["is_example"] = True
        assert video_input.preprocess(x_video) is not None
        video_input = gr.Video(format="avi")
        output_video = video_input.preprocess(x_video)
        assert output_video[-3:] == "avi"
        assert "flip" not in output_video

        assert filecmp.cmp(
            video_input.serialize(x_video["name"])[0]["name"], x_video["name"]
        )

        # Output functionalities
        y_vid_path = "test/test_files/video_sample.mp4"
        subtitles_path = "test/test_files/s1.srt"
        video_output = gr.Video()
        output1 = video_output.postprocess(y_vid_path)[0]["name"]
        assert output1.endswith("mp4")
        output2 = video_output.postprocess(y_vid_path)[0]["name"]
        assert output1 == output2
        assert (
            video_output.postprocess(y_vid_path)[0]["orig_name"] == "video_sample.mp4"
        )
        output_with_subtitles = video_output.postprocess((y_vid_path, subtitles_path))
        assert output_with_subtitles[1]["data"].startswith("data")

        assert video_output.deserialize(
            (
                {
                    "name": None,
                    "data": deepcopy(media_data.BASE64_VIDEO)["data"],
                    "is_file": False,
                },
                None,
            )
        ).endswith(".mp4")

        p_video = gr.Video()
        video_with_subtitle = gr.Video()
        postprocessed_video = p_video.postprocess(Path(y_vid_path))
        postprocessed_video_with_subtitle = video_with_subtitle.postprocess(
            (Path(y_vid_path), Path(subtitles_path))
        )

        processed_video = (
            {
                "name": "video_sample.mp4",
                "data": None,
                "is_file": True,
                "orig_name": "video_sample.mp4",
            },
            None,
        )

        processed_video_with_subtitle = (
            {
                "name": "video_sample.mp4",
                "data": None,
                "is_file": True,
                "orig_name": "video_sample.mp4",
            },
            {"name": None, "data": True, "is_file": False},
        )
        postprocessed_video[0]["name"] = os.path.basename(
            postprocessed_video[0]["name"]
        )
        assert processed_video == postprocessed_video
        postprocessed_video_with_subtitle[0]["name"] = os.path.basename(
            postprocessed_video_with_subtitle[0]["name"]
        )
        if postprocessed_video_with_subtitle[1]["data"]:
            postprocessed_video_with_subtitle[1]["data"] = True
        assert processed_video_with_subtitle == postprocessed_video_with_subtitle

    def test_in_interface(self):
        """
        Interface, process
        """
        x_video = media_data.BASE64_VIDEO["name"]
        iface = gr.Interface(lambda x: x, "video", "playable_video")
        assert iface(x_video).endswith(".mp4")

    def test_with_waveform(self):
        """
        Interface, process
        """
        x_audio = media_data.BASE64_AUDIO["name"]
        iface = gr.Interface(lambda x: gr.make_waveform(x), "audio", "video")
        assert iface(x_audio).endswith(".mp4")

    def test_video_postprocess_converts_to_playable_format(self):
        test_file_dir = Path(Path(__file__).parent, "test_files")
        # This file has a playable container but not playable codec
        with tempfile.NamedTemporaryFile(
            suffix="bad_video.mp4", delete=False
        ) as tmp_not_playable_vid:
            bad_vid = str(test_file_dir / "bad_video_sample.mp4")
            assert not processing_utils.video_is_playable(bad_vid)
            shutil.copy(bad_vid, tmp_not_playable_vid.name)
            output = gr.Video().postprocess(tmp_not_playable_vid.name)
            assert processing_utils.video_is_playable(output[0]["name"])

        # This file has a playable codec but not a playable container
        with tempfile.NamedTemporaryFile(
            suffix="playable_but_bad_container.mkv", delete=False
        ) as tmp_not_playable_vid:
            bad_vid = str(test_file_dir / "playable_but_bad_container.mkv")
            assert not processing_utils.video_is_playable(bad_vid)
            shutil.copy(bad_vid, tmp_not_playable_vid.name)
            output = gr.Video().postprocess(tmp_not_playable_vid.name)
            assert processing_utils.video_is_playable(output[0]["name"])

    @patch("pathlib.Path.exists", MagicMock(return_value=False))
    @patch("gradio.components.video.FFmpeg")
    def test_video_preprocessing_flips_video_for_webcam(self, mock_ffmpeg):
        # Ensures that the cached temp video file is not used so that ffmpeg is called for each test
        x_video = deepcopy(media_data.BASE64_VIDEO)
        video_input = gr.Video(source="webcam")
        _ = video_input.preprocess(x_video)

        # Dict mapping filename to FFmpeg options
        output_params = mock_ffmpeg.call_args_list[0][1]["outputs"]
        assert "hflip" in list(output_params.values())[0]
        assert "flip" in list(output_params.keys())[0]

        mock_ffmpeg.reset_mock()
        _ = gr.Video(
            source="webcam", mirror_webcam=False, include_audio=True
        ).preprocess(x_video)
        mock_ffmpeg.assert_not_called()

        mock_ffmpeg.reset_mock()
        _ = gr.Video(source="upload", format="mp4", include_audio=True).preprocess(
            x_video
        )
        mock_ffmpeg.assert_not_called()

        mock_ffmpeg.reset_mock()
        output_file = gr.Video(
            source="webcam", mirror_webcam=True, format="avi"
        ).preprocess(x_video)
        output_params = mock_ffmpeg.call_args_list[0][1]["outputs"]
        assert "hflip" in list(output_params.values())[0]
        assert "flip" in list(output_params.keys())[0]
        assert ".avi" in list(output_params.keys())[0]
        assert ".avi" in output_file

        mock_ffmpeg.reset_mock()
        output_file = gr.Video(
            source="webcam", mirror_webcam=False, format="avi", include_audio=False
        ).preprocess(x_video)
        output_params = mock_ffmpeg.call_args_list[0][1]["outputs"]
        assert list(output_params.values())[0] == ["-an"]
        assert "flip" not in Path(list(output_params.keys())[0]).name
        assert ".avi" in list(output_params.keys())[0]
        assert ".avi" in output_file

    @pytest.mark.flaky
    def test_preprocess_url(self):
        output = gr.Video().preprocess(
            {
                "name": "https://gradio-builds.s3.amazonaws.com/demo-files/a.mp4",
                "is_file": True,
                "data": None,
                "size": None,
                "orig_name": "https://gradio-builds.s3.amazonaws.com/demo-files/a.mp4",
            }
        )
        assert Path(output).name == "a.mp4" and not client_utils.probe_url(output)


class TestTimeseries:
    def test_component_functions(self):
        """
        Preprocess, postprocess,  get_config,
        """
        timeseries_input = gr.Timeseries(x="time", y=["retail", "food", "other"])
        x_timeseries = {
            "data": [[1] + [2] * len(timeseries_input.y)] * 4,
            "headers": [timeseries_input.x] + timeseries_input.y,
        }
        output = timeseries_input.preprocess(x_timeseries)
        assert isinstance(output, pd.core.frame.DataFrame)

        timeseries_input = gr.Timeseries(
            x="time", y="retail", label="Upload Your Timeseries"
        )
        assert timeseries_input.get_config() == {
            "x": "time",
            "y": ["retail"],
            "name": "timeseries",
            "show_label": True,
            "label": "Upload Your Timeseries",
            "colors": None,
            "container": True,
            "min_width": 160,
            "scale": None,
            "elem_id": None,
            "elem_classes": None,
            "visible": True,
            "value": None,
            "interactive": None,
            "root_url": None,
        }
        assert timeseries_input.preprocess(None) is None
        x_timeseries["range"] = (0, 1)
        assert timeseries_input.preprocess(x_timeseries) is not None

        # Output functionalities

        timeseries_output = gr.Timeseries(label="Disease")

        assert timeseries_output.get_config() == {
            "x": None,
            "y": None,
            "name": "timeseries",
            "show_label": True,
            "label": "Disease",
            "colors": None,
            "container": True,
            "min_width": 160,
            "scale": None,
            "elem_id": None,
            "elem_classes": None,
            "visible": True,
            "value": None,
            "interactive": None,
            "root_url": None,
        }
        data = {"Name": ["Tom", "nick", "krish", "jack"], "Age": [20, 21, 19, 18]}
        df = pd.DataFrame(data)
        assert timeseries_output.postprocess(df) == {
            "headers": ["Name", "Age"],
            "data": [["Tom", 20], ["nick", 21], ["krish", 19], ["jack", 18]],
        }

        timeseries_output = gr.Timeseries(y="Age", label="Disease")
        output = timeseries_output.postprocess(df)
        assert output == {
            "headers": ["Name", "Age"],
            "data": [["Tom", 20], ["nick", 21], ["krish", 19], ["jack", 18]],
        }


class TestNames:
    # This test ensures that `components.get_component_instance()` works correctly when instantiating from components
    def test_no_duplicate_uncased_names(self, io_components):
        unique_subclasses_uncased = {s.__name__.lower() for s in io_components}
        assert len(io_components) == len(unique_subclasses_uncased)


class TestLabel:
    def test_component_functions(self):
        """
        Process, postprocess, deserialize
        """
        y = "happy"
        label_output = gr.Label()
        label = label_output.postprocess(y)
        assert label == {"label": "happy"}
        with open(label_output.deserialize(label)) as f:
            assert json.load(f) == label

        y = {3: 0.7, 1: 0.2, 0: 0.1}
        label = label_output.postprocess(y)
        assert label == {
            "label": 3,
            "confidences": [
                {"label": 3, "confidence": 0.7},
                {"label": 1, "confidence": 0.2},
                {"label": 0, "confidence": 0.1},
            ],
        }
        label_output = gr.Label(num_top_classes=2)
        label = label_output.postprocess(y)

        assert label == {
            "label": 3,
            "confidences": [
                {"label": 3, "confidence": 0.7},
                {"label": 1, "confidence": 0.2},
            ],
        }
        with pytest.raises(ValueError):
            label_output.postprocess([1, 2, 3])

        test_file_dir = Path(Path(__file__).parent, "test_files")
        path = str(Path(test_file_dir, "test_label_json.json"))
        label_dict = label_output.postprocess(path)
        assert label_dict["label"] == "web site"

        assert label_output.get_config() == {
            "name": "label",
            "show_label": True,
            "num_top_classes": 2,
            "value": {},
            "label": None,
            "container": True,
            "min_width": 160,
            "scale": None,
            "elem_id": None,
            "elem_classes": None,
            "visible": True,
            "root_url": None,
            "color": None,
            "selectable": False,
        }

    def test_color_argument(self):
        label = gr.Label(value=-10, color="red")
        assert label.get_config()["color"] == "red"
        update_1 = gr.Label.update(value="bad", color="brown")
        assert update_1["color"] == "brown"
        update_2 = gr.Label.update(value="bad", color="#ff9966")
        assert update_2["color"] == "#ff9966"

        update_3 = gr.Label.update(
            value={"bad": 0.9, "good": 0.09, "so-so": 0.01}, color="green"
        )
        assert update_3["color"] == "green"

        update_4 = gr.Label.update(value={"bad": 0.8, "good": 0.18, "so-so": 0.02})
        assert update_4["color"] is None

        update_5 = gr.Label.update(
            value={"bad": 0.8, "good": 0.18, "so-so": 0.02}, color=None
        )
        assert update_5["color"] == "transparent"

    def test_in_interface(self):
        """
        Interface, process
        """
        x_img = "test/test_files/bus.png"

        def rgb_distribution(img):
            rgb_dist = np.mean(img, axis=(0, 1))
            rgb_dist /= np.sum(rgb_dist)
            rgb_dist = np.round(rgb_dist, decimals=2)
            return {
                "red": rgb_dist[0],
                "green": rgb_dist[1],
                "blue": rgb_dist[2],
            }

        iface = gr.Interface(rgb_distribution, "image", "label")
        output_filepath = iface(x_img)
        with open(output_filepath) as fp:
            assert json.load(fp) == {
                "label": "red",
                "confidences": [
                    {"label": "red", "confidence": 0.44},
                    {"label": "green", "confidence": 0.28},
                    {"label": "blue", "confidence": 0.28},
                ],
            }


class TestHighlightedText:
    def test_postprocess(self):
        """
        postprocess
        """
        component = gr.HighlightedText()
        result = [
            ("", None),
            ("Wolfgang", "PER"),
            (" lives in ", None),
            ("Berlin", "LOC"),
            ("", None),
        ]
        result_ = component.postprocess(result)
        assert result == result_

        text = "Wolfgang lives in Berlin"
        entities = [
            {"entity": "PER", "start": 0, "end": 8},
            {"entity": "LOC", "start": 18, "end": 24},
        ]
        result_ = component.postprocess({"text": text, "entities": entities})
        assert result == result_

        text = "Wolfgang lives in Berlin"
        entities = [
            {"entity_group": "PER", "start": 0, "end": 8},
            {"entity": "LOC", "start": 18, "end": 24},
        ]
        result_ = component.postprocess({"text": text, "entities": entities})
        assert result == result_

        # Test split entity is merged when combine adjacent is set
        text = "Wolfgang lives in Berlin"
        entities = [
            {"entity": "PER", "start": 0, "end": 4},
            {"entity": "PER", "start": 4, "end": 8},
            {"entity": "LOC", "start": 18, "end": 24},
        ]
        # After a merge empty entries are stripped except the leading one
        result_after_merge = [
            ("", None),
            ("Wolfgang", "PER"),
            (" lives in ", None),
            ("Berlin", "LOC"),
        ]
        result_ = component.postprocess({"text": text, "entities": entities})
        assert result != result_
        assert result_after_merge != result_

        component = gr.HighlightedText(combine_adjacent=True)
        result_ = component.postprocess({"text": text, "entities": entities})
        assert result_after_merge == result_

        component = gr.HighlightedText()

        text = "Wolfgang lives in Berlin"
        entities = [
            {"entity": "LOC", "start": 18, "end": 24},
            {"entity": "PER", "start": 0, "end": 8},
        ]
        result_ = component.postprocess({"text": text, "entities": entities})
        assert result == result_

        text = "I live there"
        entities = []
        result_ = component.postprocess({"text": text, "entities": entities})
        assert [(text, None)] == result_

        text = "Wolfgang"
        entities = [
            {"entity": "PER", "start": 0, "end": 8},
        ]
        result_ = component.postprocess({"text": text, "entities": entities})
        assert [("", None), (text, "PER"), ("", None)] == result_

    def test_component_functions(self):
        """
        get_config
        """
        ht_output = gr.HighlightedText(color_map={"pos": "green", "neg": "red"})
        assert ht_output.get_config() == {
            "color_map": {"pos": "green", "neg": "red"},
            "name": "highlightedtext",
            "show_label": True,
            "label": None,
            "show_legend": False,
            "container": True,
            "min_width": 160,
            "scale": None,
            "elem_id": None,
            "elem_classes": None,
            "visible": True,
            "value": None,
            "root_url": None,
            "selectable": False,
            "combine_adjacent": False,
            "adjacent_separator": "",
        }

    def test_in_interface(self):
        """
        Interface, process
        """

        def highlight_vowels(sentence):
            phrases, cur_phrase = [], ""
            vowels, mode = "aeiou", None
            for letter in sentence:
                letter_mode = "vowel" if letter in vowels else "non"
                if mode is None:
                    mode = letter_mode
                elif mode != letter_mode:
                    phrases.append((cur_phrase, mode))
                    cur_phrase = ""
                    mode = letter_mode
                cur_phrase += letter
            phrases.append((cur_phrase, mode))
            return phrases

        iface = gr.Interface(highlight_vowels, "text", "highlight")
        output_filepath = iface("Helloooo")
        with open(output_filepath) as fp:
            output = json.load(fp)
            assert output == [
                ["H", "non"],
                ["e", "vowel"],
                ["ll", "non"],
                ["oooo", "vowel"],
            ]


class TestAnnotatedImage:
    def test_postprocess(self):
        """
        postprocess
        """
        component = gr.AnnotatedImage()
        img = np.random.randint(0, 255, (100, 100, 3), dtype=np.uint8)
        mask1 = [40, 40, 50, 50]
        mask2 = np.zeros((100, 100), dtype=np.uint8)
        mask2[10:20, 10:20] = 1

        input = (img, [(mask1, "mask1"), (mask2, "mask2")])
        result = component.postprocess(input)

        base_img_out, (mask1_out, mask2_out) = result
        base_img_out = PIL.Image.open(base_img_out["name"])

        assert mask1_out[1] == "mask1"

        mask1_img_out = PIL.Image.open(mask1_out[0]["name"])
        assert mask1_img_out.size == base_img_out.size
        mask1_array_out = np.array(mask1_img_out)
        assert np.max(mask1_array_out[40:50, 40:50]) == 255
        assert np.max(mask1_array_out[50:60, 50:60]) == 0

    def test_component_functions(self):
        ht_output = gr.AnnotatedImage(label="sections", show_legend=False)
        assert ht_output.get_config() == {
            "name": "annotatedimage",
            "show_label": True,
            "label": "sections",
            "show_legend": False,
            "container": True,
            "min_width": 160,
            "scale": None,
            "color_map": None,
            "height": None,
            "width": None,
            "elem_id": None,
            "elem_classes": None,
            "visible": True,
            "value": None,
            "root_url": None,
            "selectable": False,
        }

    def test_in_interface(self):
        def mask(img):
            top_left_corner = [0, 0, 20, 20]
            random_mask = np.random.randint(0, 2, img.shape[:2])
            return (img, [(top_left_corner, "left corner"), (random_mask, "random")])

        iface = gr.Interface(mask, "image", gr.AnnotatedImage())
        output_json = iface("test/test_files/bus.png")
        with open(output_json) as fp:
            output = json.load(fp)
            output_img, (mask1, mask1) = output
        input_img = PIL.Image.open("test/test_files/bus.png")
        output_img = PIL.Image.open(output_img["name"])
        mask1_img = PIL.Image.open(mask1[0]["name"])

        assert output_img.size == input_img.size
        assert mask1_img.size == input_img.size


class TestChatbot:
    def test_component_functions(self):
        """
        Postprocess, get_config
        """
        chatbot = gr.Chatbot()
        assert chatbot.postprocess([["You are **cool**\nand fun", "so are *you*"]]) == [
            ["You are **cool**\nand fun", "so are *you*"]
        ]

        multimodal_msg = [
            [("test/test_files/video_sample.mp4",), "cool video"],
            [("test/test_files/audio_sample.wav",), "cool audio"],
            [("test/test_files/bus.png", "A bus"), "cool pic"],
            [(Path("test/test_files/video_sample.mp4"),), "cool video"],
            [(Path("test/test_files/audio_sample.wav"),), "cool audio"],
            [(Path("test/test_files/bus.png"), "A bus"), "cool pic"],
        ]
        processed_multimodal_msg = [
            [
                {
                    "name": "video_sample.mp4",
                    "mime_type": "video/mp4",
                    "alt_text": None,
                    "data": None,
                    "is_file": True,
                },
                "cool video",
            ],
            [
                {
                    "name": "audio_sample.wav",
                    "mime_type": "audio/wav",
                    "alt_text": None,
                    "data": None,
                    "is_file": True,
                },
                "cool audio",
            ],
            [
                {
                    "name": "bus.png",
                    "mime_type": "image/png",
                    "alt_text": "A bus",
                    "data": None,
                    "is_file": True,
                },
                "cool pic",
            ],
        ] * 2
        postprocessed_multimodal_msg = chatbot.postprocess(multimodal_msg)
        postprocessed_multimodal_msg_base_names = []
        for x, y in postprocessed_multimodal_msg:
            if isinstance(x, dict):
                x["name"] = os.path.basename(x["name"])
                postprocessed_multimodal_msg_base_names.append([x, y])
        assert postprocessed_multimodal_msg_base_names == processed_multimodal_msg

        preprocessed_multimodal_msg = chatbot.preprocess(processed_multimodal_msg)
        multimodal_msg_base_names = []
        for x, y in multimodal_msg:
            if isinstance(x, tuple):
                if len(x) > 1:
                    new_x = (os.path.basename(x[0]), x[1])
                else:
                    new_x = (os.path.basename(x[0]),)
                multimodal_msg_base_names.append([new_x, y])
        assert multimodal_msg_base_names == preprocessed_multimodal_msg

        assert chatbot.get_config() == {
            "value": [],
            "label": None,
            "show_label": True,
            "name": "chatbot",
            "show_share_button": False,
            "visible": True,
            "elem_id": None,
            "elem_classes": None,
            "container": True,
            "min_width": 160,
            "scale": None,
            "height": None,
            "root_url": None,
            "selectable": False,
            "rtl": False,
            "show_copy_button": False,
<<<<<<< HEAD
            "latex_delimiters": [{"left": "$$", "right": "$$", "display": True}],
=======
            "avatar_images": (None, None),
>>>>>>> 67a8e978
        }


class TestJSON:
    def test_component_functions(self):
        """
        Postprocess
        """
        js_output = gr.JSON()
        assert js_output.postprocess('{"a":1, "b": 2}'), '"{\\"a\\":1, \\"b\\": 2}"'
        assert js_output.get_config() == {
            "container": True,
            "min_width": 160,
            "scale": None,
            "elem_id": None,
            "elem_classes": None,
            "visible": True,
            "value": None,
            "show_label": True,
            "label": None,
            "name": "json",
            "root_url": None,
        }

    @pytest.mark.asyncio
    async def test_in_interface(self):
        """
        Interface, process
        """

        def get_avg_age_per_gender(data):
            return {
                "M": int(data[data["gender"] == "M"]["age"].mean()),
                "F": int(data[data["gender"] == "F"]["age"].mean()),
                "O": int(data[data["gender"] == "O"]["age"].mean()),
            }

        iface = gr.Interface(
            get_avg_age_per_gender,
            gr.Dataframe(headers=["gender", "age"]),
            "json",
        )
        y_data = [
            ["M", 30],
            ["F", 20],
            ["M", 40],
            ["O", 20],
            ["F", 30],
        ]
        assert (
            await iface.process_api(
                0, [{"data": y_data, "headers": ["gender", "age"]}], state={}
            )
        )["data"][0] == {
            "M": 35,
            "F": 25,
            "O": 20,
        }


class TestHTML:
    def test_component_functions(self):
        """
        get_config
        """
        html_component = gr.components.HTML("#Welcome onboard", label="HTML Input")
        assert html_component.get_config() == {
            "value": "#Welcome onboard",
            "label": "HTML Input",
            "show_label": True,
            "visible": True,
            "elem_id": None,
            "elem_classes": None,
            "root_url": None,
            "name": "html",
        }

    def test_in_interface(self):
        """
        Interface, process
        """

        def bold_text(text):
            return f"<strong>{text}</strong>"

        iface = gr.Interface(bold_text, "text", "html")
        assert iface("test") == "<strong>test</strong>"


class TestMarkdown:
    def test_component_functions(self):
        markdown_component = gr.Markdown("# Let's learn about $x$", label="Markdown")
        assert markdown_component.get_config()["value"] == "# Let's learn about $x$"

    def test_in_interface(self):
        """
        Interface, process
        """
        iface = gr.Interface(lambda x: x, "text", "markdown")
        input_data = "    Here's an [image](https://gradio.app/images/gradio_logo.png)"
        output_data = iface(input_data)
        assert output_data == input_data.strip()


class TestModel3D:
    def test_component_functions(self):
        """
        get_config
        """
        model_component = gr.components.Model3D(None, label="Model")
        assert model_component.get_config() == {
            "value": None,
            "clear_color": [0, 0, 0, 0],
            "label": "Model",
            "show_label": True,
            "container": True,
            "scale": None,
            "min_width": 160,
            "visible": True,
            "elem_id": None,
            "elem_classes": None,
            "root_url": None,
            "name": "model3d",
        }

        file = "test/test_files/Box.gltf"
        output1 = model_component.postprocess(file)
        output2 = model_component.postprocess(Path(file))
        assert output1 == output2

    def test_in_interface(self):
        """
        Interface, process
        """
        iface = gr.Interface(lambda x: x, "model3d", "model3d")
        input_data = "test/test_files/Box.gltf"
        output_data = iface(input_data)
        assert output_data.endswith(".gltf")


class TestColorPicker:
    def test_component_functions(self):
        """
        Preprocess, postprocess, serialize, tokenize, get_config
        """
        color_picker_input = gr.ColorPicker()
        assert color_picker_input.preprocess("#000000") == "#000000"
        assert color_picker_input.postprocess("#000000") == "#000000"
        assert color_picker_input.postprocess(None) is None
        assert color_picker_input.postprocess("#FFFFFF") == "#FFFFFF"
        assert color_picker_input.serialize("#000000", True) == "#000000"

        color_picker_input.interpretation_replacement = "unknown"

        assert color_picker_input.get_config() == {
            "value": None,
            "show_label": True,
            "label": None,
            "container": True,
            "min_width": 160,
            "scale": None,
            "elem_id": None,
            "elem_classes": None,
            "visible": True,
            "interactive": None,
            "root_url": None,
            "name": "colorpicker",
            "info": None,
        }

    def test_in_interface_as_input(self):
        """
        Interface, process, interpret,
        """
        iface = gr.Interface(lambda x: x, "colorpicker", "colorpicker")
        assert iface("#000000") == "#000000"

    def test_in_interface_as_output(self):
        """
        Interface, process

        """
        iface = gr.Interface(lambda x: x, "colorpicker", gr.ColorPicker())
        assert iface("#000000") == "#000000"

    def test_static(self):
        """
        postprocess
        """
        component = gr.ColorPicker("#000000")
        assert component.get_config().get("value") == "#000000"


class TestCarousel:
    def test_deprecation(self):
        test_file_dir = Path(Path(__file__).parent, "test_files")
        with pytest.raises(DeprecationWarning):
            gr.Carousel([Path(test_file_dir, "bus.png")])

    def test_deprecation_in_interface(self):
        with pytest.raises(DeprecationWarning):
            gr.Interface(lambda x: ["lion.jpg"], "textbox", "carousel")

    def test_deprecation_in_blocks(self):
        with pytest.raises(DeprecationWarning):
            with gr.Blocks():
                gr.Textbox()
                gr.Carousel()


class TestGallery:
    @patch("uuid.uuid4", return_value="my-uuid")
    def test_gallery(self, mock_uuid):
        gallery = gr.Gallery()
        test_file_dir = Path(Path(__file__).parent, "test_files")
        data = [
            client_utils.encode_file_to_base64(Path(test_file_dir, "bus.png")),
            client_utils.encode_file_to_base64(Path(test_file_dir, "cheetah1.jpg")),
        ]

        with tempfile.TemporaryDirectory() as tmpdir:
            path = gallery.deserialize(data, tmpdir)
            assert path.endswith("my-uuid")
            data_restored = gallery.serialize(path)
            data_restored = [d[0]["data"] for d in data_restored]
            assert sorted(data) == sorted(data_restored)

        postprocessed_gallery = gallery.postprocess([Path("test/test_files/bus.png")])
        processed_gallery = [{"name": "bus.png", "data": None, "is_file": True}]
        postprocessed_gallery[0]["name"] = os.path.basename(
            postprocessed_gallery[0]["name"]
        )
        assert processed_gallery == postprocessed_gallery


class TestState:
    def test_as_component(self):
        state = gr.State(value=5)
        assert state.preprocess(10) == 10
        assert state.preprocess("abc") == "abc"
        assert state.stateful

    @pytest.mark.asyncio
    async def test_in_interface(self):
        def test(x, y=" def"):
            return (x + y, x + y)

        io = gr.Interface(test, ["text", "state"], ["text", "state"])
        result = await io.call_function(0, ["abc"])
        assert result["prediction"][0] == "abc def"
        result = await io.call_function(0, ["abc", result["prediction"][0]])
        assert result["prediction"][0] == "abcabc def"

    @pytest.mark.asyncio
    async def test_in_blocks(self):
        with gr.Blocks() as demo:
            score = gr.State()
            btn = gr.Button()
            btn.click(lambda x: x + 1, score, score)

        result = await demo.call_function(0, [0])
        assert result["prediction"] == 1
        result = await demo.call_function(0, [result["prediction"]])
        assert result["prediction"] == 2

    @pytest.mark.asyncio
    async def test_variable_for_backwards_compatibility(self):
        with gr.Blocks() as demo:
            score = gr.Variable()
            btn = gr.Button()
            btn.click(lambda x: x + 1, score, score)

        result = await demo.call_function(0, [0])
        assert result["prediction"] == 1
        result = await demo.call_function(0, [result["prediction"]])
        assert result["prediction"] == 2


def test_dataframe_as_example_converts_dataframes():
    df_comp = gr.Dataframe()
    assert df_comp.as_example(pd.DataFrame({"a": [1, 2, 3, 4], "b": [5, 6, 7, 8]})) == [
        [1, 5],
        [2, 6],
        [3, 7],
        [4, 8],
    ]
    assert df_comp.as_example(np.array([[1, 2], [3, 4.0]])) == [[1.0, 2.0], [3.0, 4.0]]


@pytest.mark.parametrize("component", [gr.Model3D, gr.File, gr.Audio])
def test_as_example_returns_file_basename(component):
    component = component()
    assert component.as_example("/home/freddy/sources/example.ext") == "example.ext"
    assert component.as_example(None) == ""


@patch("gradio.components.IOComponent.as_example")
@patch("gradio.components.Image.as_example")
@patch("gradio.components.File.as_example")
@patch("gradio.components.Dataframe.as_example")
@patch("gradio.components.Model3D.as_example")
def test_dataset_calls_as_example(*mocks):
    gr.Dataset(
        components=[gr.Dataframe(), gr.File(), gr.Image(), gr.Model3D(), gr.Textbox()],
        samples=[
            [
                pd.DataFrame({"a": np.array([1, 2, 3])}),
                "foo.png",
                "bar.jpeg",
                "duck.obj",
                "hello",
            ]
        ],
    )
    assert all(m.called for m in mocks)


cars = vega_datasets.data.cars()
stocks = vega_datasets.data.stocks()
barley = vega_datasets.data.barley()
simple = pd.DataFrame(
    {
        "a": ["A", "B", "C", "D", "E", "F", "G", "H", "I"],
        "b": [28, 55, 43, 91, 81, 53, 19, 87, 52],
    }
)


class TestScatterPlot:
    @patch.dict("sys.modules", {"bokeh": MagicMock(__version__="3.0.3")})
    def test_get_config(self):
        assert gr.ScatterPlot().get_config() == {
            "caption": None,
            "elem_id": None,
            "elem_classes": None,
            "interactive": None,
            "label": None,
            "name": "plot",
            "bokeh_version": "3.0.3",
            "root_url": None,
            "show_label": True,
            "container": True,
            "min_width": 160,
            "scale": None,
            "value": None,
            "visible": True,
            "x": None,
            "y": None,
            "color": None,
            "size": None,
            "shape": None,
            "title": None,
            "tooltip": None,
            "x_title": None,
            "y_title": None,
            "color_legend_title": None,
            "size_legend_title": None,
            "shape_legend_title": None,
            "color_legend_position": None,
            "size_legend_position": None,
            "shape_legend_position": None,
            "height": None,
            "width": None,
            "x_lim": None,
            "y_lim": None,
        }

    def test_no_color(self):
        plot = gr.ScatterPlot(
            x="Horsepower",
            y="Miles_per_Gallon",
            tooltip="Name",
            title="Car Data",
            x_title="Horse",
        )
        output = plot.postprocess(cars)
        assert sorted(output.keys()) == ["chart", "plot", "type"]
        config = json.loads(output["plot"])
        assert config["encoding"]["x"]["field"] == "Horsepower"
        assert config["encoding"]["x"]["title"] == "Horse"
        assert config["encoding"]["y"]["field"] == "Miles_per_Gallon"
        assert config["title"] == "Car Data"
        assert "height" not in config
        assert "width" not in config

    def test_no_interactive(self):
        plot = gr.ScatterPlot(
            x="Horsepower", y="Miles_per_Gallon", tooltip="Name", interactive=False
        )
        output = plot.postprocess(cars)
        assert sorted(output.keys()) == ["chart", "plot", "type"]
        config = json.loads(output["plot"])
        assert "selection" not in config

    def test_height_width(self):
        plot = gr.ScatterPlot(
            x="Horsepower", y="Miles_per_Gallon", height=100, width=200
        )
        output = plot.postprocess(cars)
        assert sorted(output.keys()) == ["chart", "plot", "type"]
        config = json.loads(output["plot"])
        assert config["height"] == 100
        assert config["width"] == 200

    def test_xlim_ylim(self):
        plot = gr.ScatterPlot(
            x="Horsepower", y="Miles_per_Gallon", x_lim=[200, 400], y_lim=[300, 500]
        )
        output = plot.postprocess(cars)
        config = json.loads(output["plot"])
        assert config["encoding"]["x"]["scale"] == {"domain": [200, 400]}
        assert config["encoding"]["y"]["scale"] == {"domain": [300, 500]}

    def test_color_encoding(self):
        plot = gr.ScatterPlot(
            x="Horsepower",
            y="Miles_per_Gallon",
            tooltip="Name",
            title="Car Data",
            color="Origin",
        )
        output = plot.postprocess(cars)
        config = json.loads(output["plot"])
        assert config["encoding"]["color"]["field"] == "Origin"
        assert config["encoding"]["color"]["scale"] == {
            "domain": ["USA", "Europe", "Japan"],
            "range": [0, 1, 2],
        }
        assert config["encoding"]["color"]["type"] == "nominal"

    def test_two_encodings(self):
        plot = gr.ScatterPlot(
            show_label=False,
            title="Two encodings",
            x="Horsepower",
            y="Miles_per_Gallon",
            color="Acceleration",
            shape="Origin",
        )
        output = plot.postprocess(cars)
        config = json.loads(output["plot"])
        assert config["encoding"]["color"]["field"] == "Acceleration"
        assert config["encoding"]["color"]["scale"] == {
            "domain": [cars.Acceleration.min(), cars.Acceleration.max()],
            "range": [0, 1],
        }
        assert config["encoding"]["color"]["type"] == "quantitative"

        assert config["encoding"]["shape"]["field"] == "Origin"
        assert config["encoding"]["shape"]["type"] == "nominal"

    def test_legend_position(self):
        plot = gr.ScatterPlot(
            show_label=False,
            title="Two encodings",
            x="Horsepower",
            y="Miles_per_Gallon",
            color="Acceleration",
            color_legend_position="none",
            color_legend_title="Foo",
            shape="Origin",
            shape_legend_position="none",
            shape_legend_title="Bar",
            size="Acceleration",
            size_legend_title="Accel",
            size_legend_position="none",
        )
        output = plot.postprocess(cars)
        config = json.loads(output["plot"])
        assert config["encoding"]["color"]["legend"] is None
        assert config["encoding"]["shape"]["legend"] is None
        assert config["encoding"]["size"]["legend"] is None

        output = gr.ScatterPlot.update(
            value=cars,
            title="Two encodings",
            x="Horsepower",
            y="Miles_per_Gallon",
            color="Acceleration",
            color_legend_position="top",
            color_legend_title="Foo",
            shape="Origin",
            shape_legend_position="bottom",
            shape_legend_title="Bar",
            size="Acceleration",
            size_legend_title="Accel",
            size_legend_position="left",
        )

        config = json.loads(output["value"]["plot"])
        assert config["encoding"]["color"]["legend"]["orient"] == "top"
        assert config["encoding"]["shape"]["legend"]["orient"] == "bottom"
        assert config["encoding"]["size"]["legend"]["orient"] == "left"

    def test_update(self):
        output = gr.ScatterPlot.update(value=cars, x="Horsepower", y="Miles_per_Gallon")
        postprocessed = gr.ScatterPlot().postprocess(output["value"])
        assert postprocessed == output["value"]

    def test_update_visibility(self):
        output = gr.ScatterPlot.update(visible=False)
        assert not output["visible"]
        assert output["value"] is gr.components._Keywords.NO_VALUE

    def test_update_errors(self):
        with pytest.raises(
            ValueError, match="In order to update plot properties the value parameter"
        ):
            gr.ScatterPlot.update(x="foo", y="bar")

        with pytest.raises(
            ValueError,
            match="In order to update plot properties, the x and y axis data",
        ):
            gr.ScatterPlot.update(value=cars, x="foo")

    def test_scatterplot_accepts_fn_as_value(self):
        plot = gr.ScatterPlot(
            value=lambda: cars.sample(frac=0.1, replace=False),
            x="Horsepower",
            y="Miles_per_Gallon",
            color="Origin",
        )
        assert isinstance(plot.value, dict)
        assert isinstance(plot.value["plot"], str)


class TestLinePlot:
    @patch.dict("sys.modules", {"bokeh": MagicMock(__version__="3.0.3")})
    def test_get_config(self):
        assert gr.LinePlot().get_config() == {
            "caption": None,
            "elem_id": None,
            "elem_classes": None,
            "interactive": None,
            "label": None,
            "name": "plot",
            "bokeh_version": "3.0.3",
            "root_url": None,
            "show_label": True,
            "container": True,
            "min_width": 160,
            "scale": None,
            "value": None,
            "visible": True,
            "x": None,
            "y": None,
            "color": None,
            "stroke_dash": None,
            "overlay_point": None,
            "title": None,
            "tooltip": None,
            "x_title": None,
            "y_title": None,
            "color_legend_title": None,
            "stroke_dash_legend_title": None,
            "color_legend_position": None,
            "stroke_dash_legend_position": None,
            "height": None,
            "width": None,
            "x_lim": None,
            "y_lim": None,
        }

    def test_no_color(self):
        plot = gr.LinePlot(
            x="date",
            y="price",
            tooltip=["symbol", "price"],
            title="Stock Performance",
            x_title="Trading Day",
        )
        output = plot.postprocess(stocks)
        assert sorted(output.keys()) == ["chart", "plot", "type"]
        config = json.loads(output["plot"])
        for layer in config["layer"]:
            assert layer["mark"]["type"] in ["line", "point"]
            assert layer["encoding"]["x"]["field"] == "date"
            assert layer["encoding"]["x"]["title"] == "Trading Day"
            assert layer["encoding"]["y"]["field"] == "price"

        assert config["title"] == "Stock Performance"
        assert "height" not in config
        assert "width" not in config

    def test_height_width(self):
        plot = gr.LinePlot(x="date", y="price", height=100, width=200)
        output = plot.postprocess(stocks)
        assert sorted(output.keys()) == ["chart", "plot", "type"]
        config = json.loads(output["plot"])
        assert config["height"] == 100
        assert config["width"] == 200

        output = gr.LinePlot.update(stocks, x="date", y="price", height=100, width=200)
        config = json.loads(output["value"]["plot"])
        assert config["height"] == 100
        assert config["width"] == 200

    def test_xlim_ylim(self):
        plot = gr.LinePlot(x="date", y="price", x_lim=[200, 400], y_lim=[300, 500])
        output = plot.postprocess(stocks)
        config = json.loads(output["plot"])
        for layer in config["layer"]:
            assert layer["encoding"]["x"]["scale"] == {"domain": [200, 400]}
            assert layer["encoding"]["y"]["scale"] == {"domain": [300, 500]}

    def test_color_encoding(self):
        plot = gr.LinePlot(
            x="date", y="price", tooltip="symbol", color="symbol", overlay_point=True
        )
        output = plot.postprocess(stocks)
        config = json.loads(output["plot"])
        for layer in config["layer"]:
            assert layer["encoding"]["color"]["field"] == "symbol"
            assert layer["encoding"]["color"]["scale"] == {
                "domain": ["MSFT", "AMZN", "IBM", "GOOG", "AAPL"],
                "range": [0, 1, 2, 3, 4],
            }
            assert layer["encoding"]["color"]["type"] == "nominal"
            if layer["mark"]["type"] == "point":
                assert layer["encoding"]["opacity"] == {}

    def test_two_encodings(self):
        output = gr.LinePlot.update(
            value=stocks,
            title="Two encodings",
            x="date",
            y="price",
            color="symbol",
            stroke_dash="symbol",
            color_legend_title="Color",
            stroke_dash_legend_title="Stroke Dash",
        )
        config = json.loads(output["value"]["plot"])
        for layer in config["layer"]:
            if layer["mark"]["type"] == "point":
                assert layer["encoding"]["opacity"] == {"value": 0}
            if layer["mark"]["type"] == "line":
                assert layer["encoding"]["strokeDash"]["field"] == "symbol"
                assert (
                    layer["encoding"]["strokeDash"]["legend"]["title"] == "Stroke Dash"
                )

    def test_legend_position(self):
        plot = gr.LinePlot(
            value=stocks,
            title="Two encodings",
            x="date",
            y="price",
            color="symbol",
            stroke_dash="symbol",
            color_legend_position="none",
            stroke_dash_legend_position="none",
        )
        output = plot.postprocess(stocks)
        config = json.loads(output["plot"])
        for layer in config["layer"]:
            if layer["mark"]["type"] == "point":
                assert layer["encoding"]["color"]["legend"] is None
            if layer["mark"]["type"] == "line":
                assert layer["encoding"]["strokeDash"]["legend"] is None
                assert layer["encoding"]["color"]["legend"] is None

        output = gr.LinePlot.update(
            value=stocks,
            title="Two encodings",
            x="date",
            y="price",
            color="symbol",
            stroke_dash="symbol",
            color_legend_position="top-right",
            stroke_dash_legend_position="top-left",
        )

        config = json.loads(output["value"]["plot"])
        for layer in config["layer"]:
            if layer["mark"]["type"] == "point":
                assert layer["encoding"]["color"]["legend"]["orient"] == "top-right"
            if layer["mark"]["type"] == "line":
                assert layer["encoding"]["strokeDash"]["legend"]["orient"] == "top-left"
                assert layer["encoding"]["color"]["legend"]["orient"] == "top-right"

    def test_update_visibility(self):
        output = gr.LinePlot.update(visible=False)
        assert not output["visible"]
        assert output["value"] is gr.components._Keywords.NO_VALUE

    def test_update_errors(self):
        with pytest.raises(
            ValueError, match="In order to update plot properties the value parameter"
        ):
            gr.LinePlot.update(x="foo", y="bar")

        with pytest.raises(
            ValueError,
            match="In order to update plot properties, the x and y axis data",
        ):
            gr.LinePlot.update(value=stocks, x="foo")

    def test_lineplot_accepts_fn_as_value(self):
        plot = gr.LinePlot(
            value=lambda: stocks.sample(frac=0.1, replace=False),
            x="date",
            y="price",
            color="symbol",
        )
        assert isinstance(plot.value, dict)
        assert isinstance(plot.value["plot"], str)


class TestBarPlot:
    @patch.dict("sys.modules", {"bokeh": MagicMock(__version__="3.0.3")})
    def test_get_config(self):
        assert gr.BarPlot().get_config() == {
            "caption": None,
            "elem_id": None,
            "elem_classes": None,
            "interactive": None,
            "label": None,
            "name": "plot",
            "bokeh_version": "3.0.3",
            "root_url": None,
            "show_label": True,
            "container": True,
            "min_width": 160,
            "scale": None,
            "value": None,
            "visible": True,
            "x": None,
            "y": None,
            "color": None,
            "vertical": True,
            "group": None,
            "title": None,
            "tooltip": None,
            "x_title": None,
            "y_title": None,
            "color_legend_title": None,
            "group_title": None,
            "color_legend_position": None,
            "height": None,
            "width": None,
            "y_lim": None,
        }

    def test_update_defaults_none(self):
        output = gr.BarPlot.update(simple, x="a", y="b", height=100, width=200)
        assert all(
            v is None for k, v in output.items() if k not in ["value", "__type__"]
        )

    def test_no_color(self):
        plot = gr.BarPlot(
            x="a",
            y="b",
            tooltip=["a", "b"],
            title="Made Up Bar Plot",
            x_title="Variable A",
        )
        output = plot.postprocess(simple)
        assert sorted(output.keys()) == ["chart", "plot", "type"]
        assert output["chart"] == "bar"
        config = json.loads(output["plot"])
        assert config["encoding"]["x"]["field"] == "a"
        assert config["encoding"]["x"]["title"] == "Variable A"
        assert config["encoding"]["y"]["field"] == "b"
        assert config["encoding"]["y"]["title"] == "b"

        assert config["title"] == "Made Up Bar Plot"
        assert "height" not in config
        assert "width" not in config

    def test_height_width(self):
        plot = gr.BarPlot(x="a", y="b", height=100, width=200)
        output = plot.postprocess(simple)
        assert sorted(output.keys()) == ["chart", "plot", "type"]
        config = json.loads(output["plot"])
        assert config["height"] == 100
        assert config["width"] == 200

        output = gr.BarPlot.update(simple, x="a", y="b", height=100, width=200)
        config = json.loads(output["value"]["plot"])
        assert config["height"] == 100
        assert config["width"] == 200

    def test_ylim(self):
        plot = gr.BarPlot(x="a", y="b", y_lim=[15, 100])
        output = plot.postprocess(simple)
        config = json.loads(output["plot"])
        assert config["encoding"]["y"]["scale"] == {"domain": [15, 100]}

    def test_horizontal(self):
        output = gr.BarPlot.update(
            simple,
            x="a",
            y="b",
            x_title="Variable A",
            y_title="Variable B",
            title="Simple Bar Plot with made up data",
            tooltip=["a", "b"],
            vertical=False,
            y_lim=[20, 100],
        )
        assert output["value"]["chart"] == "bar"
        config = json.loads(output["value"]["plot"])
        assert config["encoding"]["x"]["field"] == "b"
        assert config["encoding"]["x"]["scale"] == {"domain": [20, 100]}
        assert config["encoding"]["x"]["title"] == "Variable B"

        assert config["encoding"]["y"]["field"] == "a"
        assert config["encoding"]["y"]["title"] == "Variable A"

    def test_stack_via_color(self):
        output = gr.BarPlot.update(
            barley,
            x="variety",
            y="yield",
            color="site",
            title="Barley Yield Data",
            color_legend_title="Site",
            color_legend_position="bottom",
        )
        config = json.loads(output["value"]["plot"])
        assert config["encoding"]["color"]["field"] == "site"
        assert config["encoding"]["color"]["legend"] == {
            "title": "Site",
            "orient": "bottom",
        }
        assert config["encoding"]["color"]["scale"] == {
            "domain": [
                "University Farm",
                "Waseca",
                "Morris",
                "Crookston",
                "Grand Rapids",
                "Duluth",
            ],
            "range": [0, 1, 2, 3, 4, 5],
        }

    def test_group(self):
        output = gr.BarPlot.update(
            barley,
            x="year",
            y="yield",
            color="year",
            group="site",
            title="Barley Yield by Year and Site",
            group_title="",
            tooltip=["yield", "site", "year"],
        )
        config = json.loads(output["value"]["plot"])
        assert config["encoding"]["column"] == {"field": "site", "title": ""}

    def test_group_horizontal(self):
        output = gr.BarPlot.update(
            barley,
            x="year",
            y="yield",
            color="year",
            group="site",
            title="Barley Yield by Year and Site",
            group_title="Site Title",
            tooltip=["yield", "site", "year"],
            vertical=False,
        )
        config = json.loads(output["value"]["plot"])
        assert config["encoding"]["row"] == {"field": "site", "title": "Site Title"}

    def test_barplot_accepts_fn_as_value(self):
        plot = gr.BarPlot(
            value=lambda: barley.sample(frac=0.1, replace=False),
            x="year",
            y="yield",
        )
        assert isinstance(plot.value, dict)
        assert isinstance(plot.value["plot"], str)


class TestCode:
    def test_component_functions(self):
        """
        Preprocess, postprocess, serialize, get_config
        """
        code = gr.Code()

        assert code.preprocess("# hello friends") == "# hello friends"
        assert code.preprocess("def fn(a):\n  return a") == "def fn(a):\n  return a"

        assert (
            code.postprocess(
                """
            def fn(a):
                return a
            """
            )
            == """def fn(a):
                return a"""
        )

        test_file_dir = Path(Path(__file__).parent, "test_files")
        path = str(Path(test_file_dir, "test_label_json.json"))
        with open(path) as f:
            assert code.postprocess(path) == path
            assert code.postprocess((path,)) == f.read()

        assert code.serialize("def fn(a):\n  return a") == "def fn(a):\n  return a"
        assert code.deserialize("def fn(a):\n  return a") == "def fn(a):\n  return a"

        assert code.get_config() == {
            "value": None,
            "language": None,
            "lines": 5,
            "name": "code",
            "show_label": True,
            "label": None,
            "container": True,
            "min_width": 160,
            "scale": None,
            "elem_id": None,
            "elem_classes": None,
            "visible": True,
            "interactive": None,
            "root_url": None,
        }


class TestTempFileManagement:
    def test_hash_file(self):
        temp_file_manager = gr.File()
        h1 = temp_file_manager.hash_file("gradio/test_data/cheetah1.jpg")
        h2 = temp_file_manager.hash_file("gradio/test_data/cheetah1-copy.jpg")
        h3 = temp_file_manager.hash_file("gradio/test_data/cheetah2.jpg")
        assert h1 == h2
        assert h1 != h3

    @patch("shutil.copy2")
    def test_make_temp_copy_if_needed(self, mock_copy):
        temp_file_manager = gr.File()

        f = temp_file_manager.make_temp_copy_if_needed("gradio/test_data/cheetah1.jpg")
        try:  # Delete if already exists from before this test
            os.remove(f)
        except OSError:
            pass

        f = temp_file_manager.make_temp_copy_if_needed("gradio/test_data/cheetah1.jpg")
        assert mock_copy.called
        assert len(temp_file_manager.temp_files) == 1
        assert Path(f).name == "cheetah1.jpg"

        f = temp_file_manager.make_temp_copy_if_needed("gradio/test_data/cheetah1.jpg")
        assert len(temp_file_manager.temp_files) == 1

        f = temp_file_manager.make_temp_copy_if_needed(
            "gradio/test_data/cheetah1-copy.jpg"
        )
        assert len(temp_file_manager.temp_files) == 2
        assert Path(f).name == "cheetah1-copy.jpg"

    def test_base64_to_temp_file_if_needed(self):
        temp_file_manager = gr.File()

        base64_file_1 = media_data.BASE64_IMAGE
        base64_file_2 = media_data.BASE64_AUDIO["data"]

        f = temp_file_manager.base64_to_temp_file_if_needed(base64_file_1)
        try:  # Delete if already exists from before this test
            os.remove(f)
        except OSError:
            pass

        f = temp_file_manager.base64_to_temp_file_if_needed(base64_file_1)
        assert len(temp_file_manager.temp_files) == 1

        f = temp_file_manager.base64_to_temp_file_if_needed(base64_file_1)
        assert len(temp_file_manager.temp_files) == 1

        f = temp_file_manager.base64_to_temp_file_if_needed(base64_file_2)
        assert len(temp_file_manager.temp_files) == 2

        for file in temp_file_manager.temp_files:
            os.remove(file)

    @pytest.mark.flaky
    @patch("shutil.copyfileobj")
    def test_download_temp_copy_if_needed(self, mock_copy):
        temp_file_manager = gr.File()
        url1 = "https://raw.githubusercontent.com/gradio-app/gradio/main/gradio/test_data/test_image.png"
        url2 = "https://raw.githubusercontent.com/gradio-app/gradio/main/gradio/test_data/cheetah1.jpg"

        f = temp_file_manager.download_temp_copy_if_needed(url1)
        try:  # Delete if already exists from before this test
            os.remove(f)
        except OSError:
            pass

        f = temp_file_manager.download_temp_copy_if_needed(url1)
        assert mock_copy.called
        assert len(temp_file_manager.temp_files) == 1

        f = temp_file_manager.download_temp_copy_if_needed(url1)
        assert len(temp_file_manager.temp_files) == 1

        f = temp_file_manager.download_temp_copy_if_needed(url2)
        assert len(temp_file_manager.temp_files) == 2


def test_type_arg_deperecation_warning():
    with pytest.warns(GradioUnusedKwargWarning):
        gr.Video(type="filepath")


def test_plot_arg_deprecation_warning():
    with pytest.warns(GradioDeprecationWarning):
        gr.Image(plot=True)

    with pytest.warns(GradioUnusedKwargWarning):
        gr.File(plot=True)<|MERGE_RESOLUTION|>--- conflicted
+++ resolved
@@ -1159,13 +1159,10 @@
             "elem_id": None,
             "elem_classes": None,
             "wrap": False,
-<<<<<<< HEAD
             "root_url": None,
             "name": "dataframe",
-=======
             "height": None,
             "latex_delimiters": [{"display": False, "left": "$", "right": "$"}],
->>>>>>> 67a8e978
         }
         dataframe_input = gr.Dataframe()
         output = dataframe_input.preprocess(x_data)
@@ -1194,13 +1191,10 @@
             "elem_id": None,
             "elem_classes": None,
             "wrap": False,
-<<<<<<< HEAD
             "root_url": None,
             "name": "dataframe",
-=======
             "height": None,
             "latex_delimiters": [{"display": False, "left": "$", "right": "$"}],
->>>>>>> 67a8e978
         }
 
     def test_postprocess(self):
@@ -2038,11 +2032,8 @@
             "selectable": False,
             "rtl": False,
             "show_copy_button": False,
-<<<<<<< HEAD
             "latex_delimiters": [{"left": "$$", "right": "$$", "display": True}],
-=======
             "avatar_images": (None, None),
->>>>>>> 67a8e978
         }
 
 
@@ -2374,6 +2365,7 @@
 class TestScatterPlot:
     @patch.dict("sys.modules", {"bokeh": MagicMock(__version__="3.0.3")})
     def test_get_config(self):
+        print(gr.ScatterPlot().get_config())
         assert gr.ScatterPlot().get_config() == {
             "caption": None,
             "elem_id": None,
@@ -2408,6 +2400,8 @@
             "width": None,
             "x_lim": None,
             "y_lim": None,
+            "x_label_angle": None,
+            "y_label_angle": None,
         }
 
     def test_no_color(self):
@@ -2605,6 +2599,8 @@
             "width": None,
             "x_lim": None,
             "y_lim": None,
+            "x_label_angle": None,
+            "y_label_angle": None,
         }
 
     def test_no_color(self):
@@ -2786,6 +2782,8 @@
             "height": None,
             "width": None,
             "y_lim": None,
+            "x_label_angle": None,
+            "y_label_angle": None,
         }
 
     def test_update_defaults_none(self):
