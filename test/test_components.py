"""
Tests for all of the components defined in components.py. Tests are divided into two types:
1. test_component_functions() are unit tests that check essential functions of a component, the functions that are checked are documented in the docstring.
2. test_in_interface() are functional tests that check a component's functionalities inside an Interface. Please do not use Interface.launch() in this file, as it slow downs the tests.
"""

import filecmp
import json
import os
import shutil
import tempfile
from copy import deepcopy
from difflib import SequenceMatcher
from pathlib import Path
from unittest.mock import MagicMock, patch

import numpy as np
import pandas as pd
import PIL
import pytest
import vega_datasets
from gradio_client import media_data
from gradio_client import utils as client_utils
from scipy.io import wavfile

import gradio as gr
from gradio import processing_utils, utils
from gradio.deprecation import (
    GradioDeprecationWarning,
    GradioUnusedKwargWarning,
)

os.environ["GRADIO_ANALYTICS_ENABLED"] = "False"


class TestGettingComponents:
    def test_component_function(self):
        assert isinstance(
            gr.components.component("textarea", render=False), gr.templates.TextArea
        )

    @pytest.mark.parametrize(
        "component, render, unrender, should_be_rendered",
        [
            (gr.Textbox(render=True), False, True, False),
            (gr.Textbox(render=False), False, False, False),
            (gr.Textbox(render=False), True, False, True),
            ("textbox", False, False, False),
            ("textbox", True, False, True),
        ],
    )
    def test_get_component_instance_rendering(
        self, component, render, unrender, should_be_rendered
    ):
        with gr.Blocks():
            textbox = gr.components.get_component_instance(
                component, render=render, unrender=unrender
            )
            assert textbox.is_rendered == should_be_rendered


class TestTextbox:
    def test_component_functions(self):
        """
        Preprocess, postprocess, serialize, tokenize, get_config
        """
        text_input = gr.Textbox()
        assert text_input.preprocess("Hello World!") == "Hello World!"
        assert text_input.postprocess("Hello World!") == "Hello World!"
        assert text_input.postprocess(None) is None
        assert text_input.postprocess("Ali") == "Ali"
        assert text_input.postprocess(2) == "2"
        assert text_input.postprocess(2.14) == "2.14"
        assert text_input.get_config() == {
            "lines": 1,
            "max_lines": 20,
            "placeholder": None,
            "value": "",
            "name": "textbox",
            "show_copy_button": False,
            "show_label": True,
            "type": "text",
            "label": None,
            "container": True,
            "min_width": 160,
            "scale": None,
            "elem_id": None,
            "elem_classes": None,
            "visible": True,
            "interactive": None,
            "root_url": None,
            "rtl": False,
            "text_align": None,
            "autofocus": False,
            "custom_component": False,
            "selectable": False,
            "info": None,
            "autoscroll": True,
        }

    @pytest.mark.asyncio
    async def test_in_interface_as_input(self):
        """
        Interface, process, interpret,
        """
        iface = gr.Interface(lambda x: x[::-1], "textbox", "textbox")
        assert iface("Hello") == "olleH"

    def test_in_interface_as_output(self):
        """
        Interface, process

        """
        iface = gr.Interface(lambda x: x[-1], "textbox", gr.Textbox())
        assert iface("Hello") == "o"
        iface = gr.Interface(lambda x: x / 2, "number", gr.Textbox())
        assert iface(10) == "5.0"

    def test_static(self):
        """
        postprocess
        """
        component = gr.Textbox("abc")
        assert component.get_config().get("value") == "abc"

    def test_override_template(self):
        """
        override template
        """
        component = gr.TextArea(value="abc")
        assert component.get_config().get("value") == "abc"
        assert component.get_config().get("lines") == 7
        component = gr.TextArea(value="abc", lines=4)
        assert component.get_config().get("value") == "abc"
        assert component.get_config().get("lines") == 4

    def test_faulty_type(self):
        with pytest.raises(
            ValueError, match='`type` must be one of "text", "password", or "email".'
        ):
            gr.Textbox(type="boo")

    def test_max_lines(self):
        assert gr.Textbox(type="password").get_config().get("max_lines") == 1
        assert gr.Textbox(type="email").get_config().get("max_lines") == 1
        assert gr.Textbox(type="text").get_config().get("max_lines") == 20
        assert gr.Textbox().get_config().get("max_lines") == 20


class TestNumber:
    def test_component_functions(self):
        """
        Preprocess, postprocess, serialize, set_interpret_parameters, get_interpretation_neighbors, get_config

        """
        numeric_input = gr.Number(elem_id="num", elem_classes="first")
        assert numeric_input.preprocess(3) == 3.0
        assert numeric_input.preprocess(None) is None
        assert numeric_input.postprocess(3) == 3
        assert numeric_input.postprocess(3) == 3.0
        assert numeric_input.postprocess(2.14) == 2.14
        assert numeric_input.postprocess(None) is None
        assert numeric_input.get_config() == {
            "value": None,
            "name": "number",
            "show_label": True,
            "step": 1,
            "label": None,
            "minimum": None,
            "maximum": None,
            "container": True,
            "min_width": 160,
            "scale": None,
            "elem_id": "num",
            "elem_classes": ["first"],
            "visible": True,
            "interactive": None,
            "root_url": None,
            "custom_component": False,
            "info": None,
            "precision": None,
        }

    def test_component_functions_integer(self):
        """
        Preprocess, postprocess, serialize, set_interpret_parameters, get_interpretation_neighbors, get_template_context

        """
        numeric_input = gr.Number(precision=0, value=42)
        assert numeric_input.preprocess(3) == 3
        assert numeric_input.preprocess(None) is None
        assert numeric_input.postprocess(3) == 3
        assert numeric_input.postprocess(3) == 3
        assert numeric_input.postprocess(2.85) == 3
        assert numeric_input.postprocess(None) is None
        assert numeric_input.get_config() == {
            "value": 42,
            "name": "number",
            "show_label": True,
            "step": 1,
            "label": None,
            "minimum": None,
            "maximum": None,
            "container": True,
            "min_width": 160,
            "scale": None,
            "elem_id": None,
            "elem_classes": None,
            "visible": True,
            "interactive": None,
            "root_url": None,
            "custom_component": False,
            "info": None,
            "precision": 0,
        }

    def test_component_functions_precision(self):
        """
        Preprocess, postprocess, serialize, set_interpret_parameters, get_interpretation_neighbors, get_template_context

        """
        numeric_input = gr.Number(precision=2, value=42.3428)
        assert numeric_input.preprocess(3.231241) == 3.23
        assert numeric_input.preprocess(None) is None
        assert numeric_input.postprocess(-42.1241) == -42.12
        assert numeric_input.postprocess(5.6784) == 5.68
        assert numeric_input.postprocess(2.1421) == 2.14
        assert numeric_input.postprocess(None) is None

    def test_in_interface_as_input(self):
        """
        Interface, process, interpret
        """
        iface = gr.Interface(lambda x: x**2, "number", "textbox")
        assert iface(2) == "4.0"

    def test_precision_0_in_interface(self):
        """
        Interface, process, interpret
        """
        iface = gr.Interface(lambda x: x**2, gr.Number(precision=0), "textbox")
        assert iface(2) == "4"

    def test_in_interface_as_output(self):
        """
        Interface, process, interpret
        """
        iface = gr.Interface(lambda x: int(x) ** 2, "textbox", "number")
        assert iface(2) == 4.0

    def test_static(self):
        """
        postprocess
        """
        component = gr.Number()
        assert component.get_config().get("value") is None
        component = gr.Number(3)
        assert component.get_config().get("value") == 3.0


class TestSlider:
    def test_component_functions(self):
        """
        Preprocess, postprocess, serialize, get_config
        """
        slider_input = gr.Slider()
        assert slider_input.preprocess(3.0) == 3.0
        assert slider_input.postprocess(3) == 3
        assert slider_input.postprocess(3) == 3
        assert slider_input.postprocess(None) == 0

        slider_input = gr.Slider(10, 20, value=15, step=1, label="Slide Your Input")
        assert slider_input.get_config() == {
            "minimum": 10,
            "maximum": 20,
            "step": 1,
            "value": 15,
            "name": "slider",
            "show_label": True,
            "label": "Slide Your Input",
            "container": True,
            "min_width": 160,
            "scale": None,
            "elem_id": None,
            "elem_classes": None,
            "visible": True,
            "interactive": None,
            "root_url": None,
            "custom_component": False,
            "info": None,
        }

    def test_in_interface(self):
        """ "
        Interface, process, interpret
        """
        iface = gr.Interface(lambda x: x**2, "slider", "textbox")
        assert iface(2) == "4"

    def test_static(self):
        """
        postprocess
        """
        component = gr.Slider(0, 100, 5)
        assert component.get_config().get("value") == 5
        component = gr.Slider(0, 100, None)
        assert component.get_config().get("value") == 0

    @patch("gradio.Slider.get_random_value", return_value=7)
    def test_slider_get_random_value_on_load(self, mock_get_random_value):
        slider = gr.Slider(minimum=-5, maximum=10, randomize=True)
        assert slider.value == 7
        assert slider.load_event_to_attach[0]() == 7
        assert slider.load_event_to_attach[1] is None

    @patch("random.randint", return_value=3)
    def test_slider_rounds_when_using_default_randomizer(self, mock_randint):
        slider = gr.Slider(minimum=0, maximum=1, randomize=True, step=0.1)
        # If get_random_value didn't round, this test would fail
        # because 0.30000000000000004 != 0.3
        assert slider.get_random_value() == 0.3
        mock_randint.assert_called()


class TestCheckbox:
    def test_component_functions(self):
        """
        Preprocess, postprocess, serialize, get_config
        """
        bool_input = gr.Checkbox()
        assert bool_input.preprocess(True)
        assert bool_input.postprocess(True)
        assert bool_input.postprocess(True)
        bool_input = gr.Checkbox(value=True, label="Check Your Input")
        assert bool_input.get_config() == {
            "value": True,
            "name": "checkbox",
            "show_label": True,
            "label": "Check Your Input",
            "container": True,
            "min_width": 160,
            "scale": None,
            "elem_id": None,
            "elem_classes": None,
            "visible": True,
            "interactive": None,
            "root_url": None,
            "custom_component": False,
            "selectable": False,
            "info": None,
        }

    def test_in_interface(self):
        """
        Interface, process, interpret
        """
        iface = gr.Interface(lambda x: 1 if x else 0, "checkbox", "number")
        assert iface(True) == 1


class TestCheckboxGroup:
    def test_component_functions(self):
        """
        Preprocess, postprocess, serialize, get_config
        """
        checkboxes_input = gr.CheckboxGroup(["a", "b", "c"])
        assert checkboxes_input.preprocess(["a", "c"]) == ["a", "c"]
        assert checkboxes_input.postprocess(["a", "c"]) == ["a", "c"]

        checkboxes_input = gr.CheckboxGroup(["a", "b"], type="index")
        assert checkboxes_input.preprocess(["a"]) == [0]
        assert checkboxes_input.preprocess(["a", "b"]) == [0, 1]
        assert checkboxes_input.preprocess(["a", "b", "c"]) == [0, 1, None]

        # When a Gradio app is loaded with gr.load, the tuples are converted to lists,
        # so we need to test that case as well
        checkboxgroup = gr.CheckboxGroup(["a", "b", ["c", "c full"]])  # type: ignore
        assert checkboxgroup.choices == [("a", "a"), ("b", "b"), ("c", "c full")]

        checkboxes_input = gr.CheckboxGroup(
            value=["a", "c"],
            choices=["a", "b", "c"],
            label="Check Your Inputs",
        )
        assert checkboxes_input.get_config() == {
            "choices": [("a", "a"), ("b", "b"), ("c", "c")],
            "value": ["a", "c"],
            "name": "checkboxgroup",
            "show_label": True,
            "label": "Check Your Inputs",
            "container": True,
            "min_width": 160,
            "scale": None,
            "elem_id": None,
            "elem_classes": None,
            "visible": True,
            "interactive": None,
            "root_url": None,
            "custom_component": False,
            "selectable": False,
            "type": "value",
            "info": None,
        }
        with pytest.raises(ValueError):
            gr.CheckboxGroup(["a"], type="unknown")

        cbox = gr.CheckboxGroup(choices=["a", "b"], value="c")
        assert cbox.get_config()["value"] == ["c"]
        assert cbox.postprocess("a") == ["a"]
        with pytest.raises(ValueError):
            gr.CheckboxGroup().as_example("a")

    def test_in_interface(self):
        """
        Interface, process
        """
        checkboxes_input = gr.CheckboxGroup(["a", "b", "c"])
        iface = gr.Interface(lambda x: "|".join(x), checkboxes_input, "textbox")
        assert iface(["a", "c"]) == "a|c"
        assert iface([]) == ""
        _ = gr.CheckboxGroup(["a", "b", "c"], type="index")


class TestRadio:
    def test_component_functions(self):
        """
        Preprocess, postprocess, serialize, get_config

        """
        radio_input = gr.Radio(["a", "b", "c"])
        assert radio_input.preprocess("c") == "c"
        assert radio_input.postprocess("a") == "a"
        radio_input = gr.Radio(
            choices=["a", "b", "c"], default="a", label="Pick Your One Input"
        )
        assert radio_input.get_config() == {
            "choices": [("a", "a"), ("b", "b"), ("c", "c")],
            "value": None,
            "name": "radio",
            "show_label": True,
            "label": "Pick Your One Input",
            "container": True,
            "min_width": 160,
            "scale": None,
            "elem_id": None,
            "elem_classes": None,
            "visible": True,
            "interactive": None,
            "root_url": None,
            "custom_component": False,
            "selectable": False,
            "type": "value",
            "info": None,
        }

        radio = gr.Radio(choices=["a", "b"], type="index")
        assert radio.preprocess("a") == 0
        assert radio.preprocess("b") == 1
        assert radio.preprocess("c") is None

        # When a Gradio app is loaded with gr.load, the tuples are converted to lists,
        # so we need to test that case as well
        radio = gr.Radio(["a", "b", ["c", "c full"]])  # type: ignore
        assert radio.choices == [("a", "a"), ("b", "b"), ("c", "c full")]

        with pytest.raises(ValueError):
            gr.Radio(["a", "b"], type="unknown")

    def test_in_interface(self):
        """
        Interface, process, interpret
        """
        radio_input = gr.Radio(["a", "b", "c"])
        iface = gr.Interface(lambda x: 2 * x, radio_input, "textbox")
        assert iface("c") == "cc"

    def test_update(self):
        update = gr.Radio.update(
            choices=[("zeroth", ""), "first", "second"], label="ordinal"
        )
        assert update["choices"] == [
            ("zeroth", ""),
            ("first", "first"),
            ("second", "second"),
        ]


class TestDropdown:
    def test_component_functions(self):
        """
        Preprocess, postprocess, serialize, get_config
        """
        dropdown_input = gr.Dropdown(["a", "b", ("c", "c full")], multiselect=True)
        assert dropdown_input.preprocess("a") == "a"
        assert dropdown_input.postprocess("a") == "a"
        assert dropdown_input.preprocess("c full") == "c full"
        assert dropdown_input.postprocess("c full") == "c full"

        # When a Gradio app is loaded with gr.load, the tuples are converted to lists,
        # so we need to test that case as well
        dropdown_input = gr.Dropdown(["a", "b", ["c", "c full"]])  # type: ignore
        assert dropdown_input.choices == [("a", "a"), ("b", "b"), ("c", "c full")]

        dropdown = gr.Dropdown(choices=["a", "b"], type="index")
        assert dropdown.preprocess("a") == 0
        assert dropdown.preprocess("b") == 1
        assert dropdown.preprocess("c") is None

        dropdown = gr.Dropdown(choices=["a", "b"], type="index", multiselect=True)
        assert dropdown.preprocess(["a"]) == [0]
        assert dropdown.preprocess(["a", "b"]) == [0, 1]
        assert dropdown.preprocess(["a", "b", "c"]) == [0, 1, None]

        dropdown_input_multiselect = gr.Dropdown(["a", "b", ("c", "c full")])
        assert dropdown_input_multiselect.preprocess(["a", "c full"]) == ["a", "c full"]
        assert dropdown_input_multiselect.postprocess(["a", "c full"]) == [
            "a",
            "c full",
        ]
        dropdown_input_multiselect = gr.Dropdown(
            value=["a", "c"],
            choices=["a", "b", ("c", "c full")],
            label="Select Your Inputs",
            multiselect=True,
            max_choices=2,
        )
        assert dropdown_input_multiselect.get_config() == {
            "allow_custom_value": False,
            "choices": [("a", "a"), ("b", "b"), ("c", "c full")],
            "value": ["a", "c"],
            "name": "dropdown",
            "show_label": True,
            "label": "Select Your Inputs",
            "container": True,
            "min_width": 160,
            "scale": None,
            "elem_id": None,
            "elem_classes": None,
            "visible": True,
            "interactive": None,
            "root_url": None,
            "multiselect": True,
            "filterable": True,
            "max_choices": 2,
            "custom_component": False,
            "selectable": False,
            "type": "value",
            "info": None,
        }
        with pytest.raises(ValueError):
            gr.Dropdown(["a"], type="unknown")

        dropdown = gr.Dropdown(choices=["a", "b"], value="c")
        assert dropdown.get_config()["value"] == "c"
        assert dropdown.postprocess("a") == "a"

    def test_in_interface(self):
        """
        Interface, process
        """
        dropdown_input = gr.Dropdown(["a", "b", "c"])
        iface = gr.Interface(lambda x: "|".join(x), dropdown_input, "textbox")
        assert iface(["a", "c"]) == "a|c"
        assert iface([]) == ""

    def test_update(self):
        update = gr.Dropdown.update(
            choices=[("zeroth", ""), "first", "second"], label="ordinal"
        )
        assert update["choices"] == [
            ("zeroth", ""),
            ("first", "first"),
            ("second", "second"),
        ]


class TestImage:
    def test_component_functions(self, gradio_temp_dir):
        """
        Preprocess, postprocess, serialize, get_config, _segment_by_slic
        type: pil, file, filepath, numpy
        """
        img = deepcopy(media_data.BASE64_IMAGE)
        image_input = gr.Image()
        assert image_input.preprocess(img).shape == (68, 61, 3)
        image_input = gr.Image(shape=(25, 25), image_mode="L")
        assert image_input.preprocess(img).shape == (25, 25)
        image_input = gr.Image(shape=(30, 10), type="pil")
        assert image_input.preprocess(img).size == (30, 10)
        base64 = client_utils.encode_file_to_base64(
            image_input.postprocess("test/test_files/bus.png")["name"]
        )
        assert base64 == img
        image_input = gr.Image(type="filepath")
        image_temp_filepath = image_input.preprocess(img)
        assert image_temp_filepath in [
            str(f) for f in gradio_temp_dir.glob("**/*") if f.is_file()
        ]

        image_input = gr.Image(
            source="upload", tool="editor", type="pil", label="Upload Your Image"
        )
        assert image_input.get_config() == {
            "brush_radius": None,
            "brush_color": "#000000",
            "mask_opacity": 0.7,
            "image_mode": "RGB",
            "shape": None,
            "source": "upload",
            "tool": "editor",
            "name": "image",
            "show_share_button": False,
            "show_download_button": True,
            "streaming": False,
            "show_label": True,
            "label": "Upload Your Image",
            "container": True,
            "min_width": 160,
            "scale": None,
            "height": None,
            "width": None,
            "elem_id": None,
            "elem_classes": None,
            "visible": True,
            "value": None,
            "interactive": None,
            "root_url": None,
            "mirror_webcam": True,
            "selectable": False,
            "custom_component": False,
            "invert_colors": False,
            "streamable": False,
            "type": "pil",
        }
        assert image_input.preprocess(None) is None
        image_input = gr.Image(invert_colors=True)
        assert image_input.preprocess(img) is not None
        image_input.preprocess(img)
        file_image = gr.Image(type="filepath")
        assert isinstance(file_image.preprocess(img), str)
        with pytest.raises(ValueError):
            gr.Image(type="unknown")
        image_input.shape = (30, 10)

        # Output functionalities
        y_img = gr.processing_utils.decode_base64_to_image(
            deepcopy(media_data.BASE64_IMAGE)
        )
        image_output = gr.Image()
        file = image_output.postprocess(y_img)["name"]
        assert client_utils.encode_file_to_base64(file).startswith(
            "data:image/png;base64,iVBORw0KGgoAAA"
        )
        file = image_output.postprocess(np.array(y_img))["name"]
        assert client_utils.encode_file_to_base64(file).startswith(
            "data:image/png;base64,iVBORw0KGgoAAA"
        )
        with pytest.raises(ValueError):
            image_output.postprocess([1, 2, 3])
        image_output = gr.Image(type="numpy")
        file = image_output.postprocess(y_img)["name"]
        assert client_utils.encode_file_to_base64(file).startswith(
            "data:image/png;base64,"
        )

    def test_in_interface_as_input(self):
        """
        Interface, process, interpret
        type: file
        interpretation: default, shap,
        """
        img = "test/test_files/bus.png"
        gr.Image()
        iface = gr.Interface(
            lambda x: PIL.Image.open(x).rotate(90, expand=True),
            gr.Image(shape=(30, 10), type="filepath"),
            "image",
        )
        output = iface(img)
        assert PIL.Image.open(output).size == (10, 30)

    def test_as_example(self):
        # test that URLs are not converted to an absolute path
        url = "https://gradio-static-files.s3.us-west-2.amazonaws.com/header-image.jpg"
        assert gr.Image().as_example(url) == url

    def test_in_interface_as_output(self):
        """
        Interface, process
        """

        def generate_noise(height, width):
            return np.random.randint(0, 256, (height, width, 3))

        iface = gr.Interface(generate_noise, ["slider", "slider"], "image")
        assert iface(10, 20).endswith(".png")

    def test_static(self):
        """
        postprocess
        """
        component = gr.Image("test/test_files/bus.png")
        value = component.get_config().get("value")
        base64 = client_utils.encode_file_to_base64(value["name"])
        assert base64 == media_data.BASE64_IMAGE
        component = gr.Image(None)
        assert component.get_config().get("value") is None


class TestPlot:
    @pytest.mark.asyncio
    async def test_in_interface_as_output(self):
        """
        Interface, process
        """

        def plot(num):
            import matplotlib.pyplot as plt

            fig = plt.figure()
            plt.plot(range(num), range(num))
            return fig

        iface = gr.Interface(plot, "slider", "plot")
        with utils.MatplotlibBackendMananger():
            output = await iface.process_api(fn_index=0, inputs=[10], state={})
        assert output["data"][0]["type"] == "matplotlib"
        assert output["data"][0]["plot"].startswith("data:image/png;base64")

    def test_static(self):
        """
        postprocess
        """
        with utils.MatplotlibBackendMananger():
            import matplotlib.pyplot as plt

            fig = plt.figure()
            plt.plot([1, 2, 3], [1, 2, 3])

        component = gr.Plot(fig)
        assert component.get_config().get("value") is not None
        component = gr.Plot(None)
        assert component.get_config().get("value") is None

    def test_postprocess_altair(self):
        import altair as alt
        from vega_datasets import data

        cars = data.cars()
        chart = (
            alt.Chart(cars)
            .mark_point()
            .encode(
                x="Horsepower",
                y="Miles_per_Gallon",
                color="Origin",
            )
        )
        out = gr.Plot().postprocess(chart)
        assert isinstance(out["plot"], str)
        assert out["plot"] == chart.to_json()


class TestAudio:
    def test_component_functions(self, gradio_temp_dir):
        """
        Preprocess, postprocess serialize, get_config, deserialize
        type: filepath, numpy, file
        """
        x_wav = deepcopy(media_data.BASE64_AUDIO)
        audio_input = gr.Audio()
        output1 = audio_input.preprocess(x_wav)
        assert output1[0] == 8000
        assert output1[1].shape == (8046,)

        x_wav["is_file"] = False
        x_wav["name"] = "audio_sample.wav"
        x_wav = processing_utils.move_files_to_cache([x_wav], audio_input)[0]
        audio_input = gr.Audio(type="filepath")
        output1 = audio_input.preprocess(x_wav)
        assert Path(output1).name.endswith("audio_sample-0-100.wav")

        audio_input = gr.Audio(label="Upload Your Audio")
        assert audio_input.get_config() == {
            "autoplay": False,
            "source": "upload",
            "name": "audio",
            "show_download_button": True,
            "show_share_button": False,
            "show_edit_button": True,
            "streaming": False,
            "show_label": True,
            "label": "Upload Your Audio",
            "container": True,
            "min_width": 160,
            "scale": None,
            "elem_id": None,
            "elem_classes": None,
            "visible": True,
            "value": None,
            "interactive": None,
            "root_url": None,
            "custom_component": False,
            "type": "numpy",
            "format": "wav",
            "streamable": False,
        }
        assert audio_input.preprocess(None) is None
        x_wav["is_example"] = True
        x_wav["crop_min"], x_wav["crop_max"] = 1, 4
        output2 = audio_input.preprocess(x_wav)
        assert output2 is not None
        assert output1 != output2

        audio_input = gr.Audio(type="filepath")
        assert isinstance(audio_input.preprocess(x_wav), str)
        with pytest.raises(ValueError):
            gr.Audio(type="unknown")

        # Confirm Audio can be instantiated with a numpy array
        gr.Audio((100, np.random.random(size=(1000, 2))), label="Play your audio")

        # Output functionalities
        y_audio = client_utils.decode_base64_to_file(
            deepcopy(media_data.BASE64_AUDIO)["data"]
        )
        audio_output = gr.Audio(type="filepath")
        assert filecmp.cmp(y_audio.name, audio_output.postprocess(y_audio.name)["name"])
        assert audio_output.get_config() == {
            "autoplay": False,
            "name": "audio",
            "show_download_button": True,
            "show_share_button": False,
            "show_edit_button": True,
            "streaming": False,
            "show_label": True,
            "label": None,
            "source": "upload",
            "container": True,
            "min_width": 160,
            "scale": None,
            "elem_id": None,
            "elem_classes": None,
            "visible": True,
            "value": None,
            "interactive": None,
            "root_url": None,
            "custom_component": False,
            "type": "filepath",
            "format": "wav",
            "streamable": False,
        }

        output1 = audio_output.postprocess(y_audio.name)
        output2 = audio_output.postprocess(Path(y_audio.name))
        assert output1 == output2

    def test_in_interface(self):
        def reverse_audio(audio):
            sr, data = audio
            return (sr, np.flipud(data))

        iface = gr.Interface(reverse_audio, "audio", "audio")
        reversed_file = iface("test/test_files/audio_sample.wav")
        reversed_reversed_file = iface(reversed_file)
        reversed_reversed_data = client_utils.encode_url_or_file_to_base64(
            reversed_reversed_file
        )
        similarity = SequenceMatcher(
            a=reversed_reversed_data, b=media_data.BASE64_AUDIO["data"]
        ).ratio()
        assert similarity > 0.99

    def test_in_interface_as_output(self):
        """
        Interface, process
        """

        def generate_noise(duration):
            return 48000, np.random.randint(-256, 256, (duration, 3)).astype(np.int16)

        iface = gr.Interface(generate_noise, "slider", "audio")
        assert iface(100).endswith(".wav")

    def test_audio_preprocess_can_be_read_by_scipy(self, gradio_temp_dir):
        x_wav = {
            "name": processing_utils.save_base64_to_cache(
                media_data.BASE64_MICROPHONE["data"], cache_dir=gradio_temp_dir
            ),
            "is_file": True,
        }
        audio_input = gr.Audio(type="filepath")
        output = audio_input.preprocess(x_wav)
        wavfile.read(output)

    def test_prepost_process_to_mp3(self, gradio_temp_dir):
        x_wav = {
            "name": processing_utils.save_base64_to_cache(
                media_data.BASE64_MICROPHONE["data"], cache_dir=gradio_temp_dir
            ),
            "is_file": True,
        }
        audio_input = gr.Audio(type="filepath", format="mp3")
        output = audio_input.preprocess(x_wav)
        assert output.endswith("mp3")
        output = audio_input.postprocess(
            (48000, np.random.randint(-256, 256, (5, 3)).astype(np.int16))
        )
        assert output["name"].endswith("mp3")


class TestFile:
    def test_component_functions(self):
        """
        Preprocess, serialize, get_config, value
        """
        x_file = deepcopy(media_data.BASE64_FILE)
        file_input = gr.File()
        output = file_input.preprocess(x_file)
        assert isinstance(output, tempfile._TemporaryFileWrapper)

        x_file["is_file"] = True
        input1 = file_input.preprocess(x_file)
        input2 = file_input.preprocess(x_file)
        assert input1.name == input2.name
        assert Path(input1.name).name == "sample_file.pdf"

        file_input = gr.File(label="Upload Your File")
        assert file_input.get_config() == {
            "file_count": "single",
            "file_types": None,
            "name": "file",
            "show_label": True,
            "label": "Upload Your File",
            "container": True,
            "min_width": 160,
            "scale": None,
            "elem_id": None,
            "elem_classes": None,
            "visible": True,
            "value": None,
            "interactive": None,
            "root_url": None,
            "selectable": False,
            "custom_component": False,
            "height": None,
            "type": "file",
        }
        assert file_input.preprocess(None) is None
        x_file["is_example"] = True
        assert file_input.preprocess(x_file) is not None

        zero_size_file = {"name": "document.txt", "size": 0, "data": ""}
        temp_file = file_input.preprocess(zero_size_file)
        assert not Path(temp_file.name).exists()

        file_input = gr.File(type="binary")
        output = file_input.preprocess(x_file)
        assert type(output) == bytes

        output1 = file_input.postprocess("test/test_files/sample_file.pdf")
        output2 = file_input.postprocess("test/test_files/sample_file.pdf")
        assert output1 == output2

    def test_file_type_must_be_list(self):
        with pytest.raises(
            ValueError, match="Parameter file_types must be a list. Received str"
        ):
            gr.File(file_types=".json")

    def test_in_interface_as_input(self):
        """
        Interface, process
        """
        x_file = media_data.BASE64_FILE["name"]

        def get_size_of_file(file_obj):
            return os.path.getsize(file_obj.name)

        iface = gr.Interface(get_size_of_file, "file", "number")
        assert iface(x_file) == 10558

    def test_as_component_as_output(self):
        """
        Interface, process
        """

        def write_file(content):
            with open("test.txt", "w") as f:
                f.write(content)
            return "test.txt"

        iface = gr.Interface(write_file, "text", "file")
        assert iface("hello world").endswith(".txt")


class TestUploadButton:
    def test_component_functions(self):
        """
        preprocess
        """
        x_file = deepcopy(media_data.BASE64_FILE)
        upload_input = gr.UploadButton()
        input = upload_input.preprocess(x_file)
        assert isinstance(input, tempfile._TemporaryFileWrapper)

        x_file["is_file"] = True
        input1 = upload_input.preprocess(x_file)
        input2 = upload_input.preprocess(x_file)
        assert input1.name == input2.name

    def test_raises_if_file_types_is_not_list(self):
        with pytest.raises(
            ValueError, match="Parameter file_types must be a list. Received int"
        ):
            gr.UploadButton(file_types=2)


class TestDataframe:
    def test_component_functions(self):
        """
        Preprocess, serialize, get_config
        """
        x_data = {
            "data": [["Tim", 12, False], ["Jan", 24, True]],
            "headers": ["Name", "Age", "Member"],
            "metadata": None,
        }
        dataframe_input = gr.Dataframe(headers=["Name", "Age", "Member"])
        output = dataframe_input.preprocess(x_data)
        assert output["Age"][1] == 24
        assert not output["Member"][0]
        assert dataframe_input.postprocess(x_data) == x_data

        dataframe_input = gr.Dataframe(
            headers=["Name", "Age", "Member"], label="Dataframe Input"
        )
        assert dataframe_input.get_config() == {
            "value": {
                "headers": ["Name", "Age", "Member"],
                "data": [["", "", ""]],
                "metadata": None,
            },
            "selectable": False,
            "headers": ["Name", "Age", "Member"],
            "row_count": (1, "dynamic"),
            "col_count": (3, "dynamic"),
            "datatype": ["str", "str", "str"],
            "type": "pandas",
            "max_rows": 20,
            "max_cols": None,
            "overflow_row_behaviour": "paginate",
            "label": "Dataframe Input",
            "show_label": True,
            "scale": None,
            "min_width": 160,
            "interactive": None,
            "visible": True,
            "elem_id": None,
            "elem_classes": None,
            "wrap": False,
            "custom_component": False,
            "root_url": None,
            "name": "dataframe",
            "height": 500,
            "latex_delimiters": [{"display": False, "left": "$", "right": "$"}],
            "line_breaks": True,
        }
        dataframe_input = gr.Dataframe()
        output = dataframe_input.preprocess(x_data)
        assert output["Age"][1] == 24
        with pytest.raises(ValueError):
            gr.Dataframe(type="unknown")

        dataframe_output = gr.Dataframe()
        assert dataframe_output.get_config() == {
<<<<<<< HEAD
            "value": {"headers": ["1", "2", "3"], "data": [["", "", ""]]},
=======
            "value": {"headers": [1, 2, 3], "data": [["", "", ""]], "metadata": None},
>>>>>>> 5f1cbc43
            "selectable": False,
            "headers": ["1", "2", "3"],
            "row_count": (1, "dynamic"),
            "col_count": (3, "dynamic"),
            "datatype": ["str", "str", "str"],
            "type": "pandas",
            "max_rows": 20,
            "max_cols": None,
            "overflow_row_behaviour": "paginate",
            "label": None,
            "show_label": True,
            "scale": None,
            "min_width": 160,
            "interactive": None,
            "visible": True,
            "elem_id": None,
            "elem_classes": None,
            "wrap": False,
            "custom_component": False,
            "root_url": None,
            "name": "dataframe",
            "height": 500,
            "latex_delimiters": [{"display": False, "left": "$", "right": "$"}],
            "line_breaks": True,
        }

    def test_postprocess(self):
        """
        postprocess
        """
        dataframe_output = gr.Dataframe()
        output = dataframe_output.postprocess([])
        assert output == {"data": [[]], "headers": [], "metadata": None}
        output = dataframe_output.postprocess(np.zeros((2, 2)))
<<<<<<< HEAD
        assert output == {"data": [[0, 0], [0, 0]], "headers": ["1", "2"]}
        output = dataframe_output.postprocess([[1, 3, 5]])
        assert output == {"data": [[1, 3, 5]], "headers": ["1", "2", "3"]}
=======
        assert output == {"data": [[0, 0], [0, 0]], "headers": [1, 2], "metadata": None}
        output = dataframe_output.postprocess([[1, 3, 5]])
        assert output == {"data": [[1, 3, 5]], "headers": [1, 2, 3], "metadata": None}
>>>>>>> 5f1cbc43
        output = dataframe_output.postprocess(
            pd.DataFrame([[2, True], [3, True], [4, False]], columns=["num", "prime"])
        )
        assert output == {
            "headers": ["num", "prime"],
            "data": [[2, True], [3, True], [4, False]],
            "metadata": None,
        }
        with pytest.raises(ValueError):
            gr.Dataframe(type="unknown")

        # When the headers don't match the data
        dataframe_output = gr.Dataframe(headers=["one", "two", "three"])
        output = dataframe_output.postprocess([[2, True], [3, True]])
        assert output == {
            "headers": ["one", "two"],
            "data": [[2, True], [3, True]],
            "metadata": None,
        }
        dataframe_output = gr.Dataframe(headers=["one", "two", "three"])
        output = dataframe_output.postprocess([[2, True, "ab", 4], [3, True, "cd", 5]])
        assert output == {
            "headers": ["one", "two", "three", "4"],
            "data": [[2, True, "ab", 4], [3, True, "cd", 5]],
            "metadata": None,
        }

    def test_dataframe_postprocess_all_types(self):
        df = pd.DataFrame(
            {
                "date_1": pd.date_range("2021-01-01", periods=2),
                "date_2": pd.date_range("2022-02-15", periods=2).strftime(
                    "%B %d, %Y, %r"
                ),
                "number": np.array([0.2233, 0.57281]),
                "number_2": np.array([84, 23]).astype(np.int64),
                "bool": [True, False],
                "markdown": ["# Hello", "# Goodbye"],
            }
        )
        component = gr.Dataframe(
            datatype=["date", "date", "number", "number", "bool", "markdown"]
        )
        output = component.postprocess(df)
        assert output == {
            "headers": list(df.columns),
            "data": [
                [
                    pd.Timestamp("2021-01-01 00:00:00"),
                    "February 15, 2022, 12:00:00 AM",
                    0.2233,
                    84,
                    True,
                    "# Hello",
                ],
                [
                    pd.Timestamp("2021-01-02 00:00:00"),
                    "February 16, 2022, 12:00:00 AM",
                    0.57281,
                    23,
                    False,
                    "# Goodbye",
                ],
            ],
            "metadata": None,
        }

    def test_dataframe_postprocess_only_dates(self):
        df = pd.DataFrame(
            {
                "date_1": pd.date_range("2021-01-01", periods=2),
                "date_2": pd.date_range("2022-02-15", periods=2),
            }
        )
        component = gr.Dataframe(datatype=["date", "date"])
        output = component.postprocess(df)
        assert output == {
            "headers": list(df.columns),
            "data": [
                [
                    pd.Timestamp("2021-01-01 00:00:00"),
                    pd.Timestamp("2022-02-15 00:00:00"),
                ],
                [
                    pd.Timestamp("2021-01-02 00:00:00"),
                    pd.Timestamp("2022-02-16 00:00:00"),
                ],
            ],
            "metadata": None,
        }

    def test_dataframe_postprocess_styler(self):
        component = gr.Dataframe()
        df = pd.DataFrame(
            {
                "name": ["Adam", "Mike"] * 4,
                "gpa": [1.1, 1.12] * 4,
                "sat": [800, 800] * 4,
            }
        )
        s = df.style.format(precision=1, decimal=",")
        output = component.postprocess(s)
        assert output == {
            "data": [
                ["Adam", 1.1, 800],
                ["Mike", 1.12, 800],
                ["Adam", 1.1, 800],
                ["Mike", 1.12, 800],
                ["Adam", 1.1, 800],
                ["Mike", 1.12, 800],
                ["Adam", 1.1, 800],
                ["Mike", 1.12, 800],
            ],
            "headers": ["name", "gpa", "sat"],
            "metadata": {
                "display_value": [
                    ["Adam", "1,1", "800"],
                    ["Mike", "1,1", "800"],
                    ["Adam", "1,1", "800"],
                    ["Mike", "1,1", "800"],
                    ["Adam", "1,1", "800"],
                    ["Mike", "1,1", "800"],
                    ["Adam", "1,1", "800"],
                    ["Mike", "1,1", "800"],
                ]
            },
        }


class TestDataset:
    def test_preprocessing(self):
        test_file_dir = Path(__file__).parent / "test_files"
        bus = str(Path(test_file_dir, "bus.png").resolve())

        dataset = gr.Dataset(
            components=["number", "textbox", "image", "html", "markdown"],
            samples=[
                [5, "hello", bus, "<b>Bold</b>", "**Bold**"],
                [15, "hi", bus, "<i>Italics</i>", "*Italics*"],
            ],
        )

        assert dataset.preprocess(1) == [
            15,
            "hi",
            bus,
            "<i>Italics</i>",
            "*Italics*",
        ]

        dataset = gr.Dataset(
            components=["number", "textbox", "image", "html", "markdown"],
            samples=[
                [5, "hello", bus, "<b>Bold</b>", "**Bold**"],
                [15, "hi", bus, "<i>Italics</i>", "*Italics*"],
            ],
            type="index",
        )

        assert dataset.preprocess(1) == 1

        radio = gr.Radio(choices=[("name 1", "value 1"), ("name 2", "value 2")])
        dataset = gr.Dataset(samples=[["value 1"], ["value 2"]], components=[radio])
        assert dataset.samples == [["name 1"], ["name 2"]]

    def test_postprocessing(self):
        test_file_dir = Path(Path(__file__).parent, "test_files")
        bus = Path(test_file_dir, "bus.png")

        dataset = gr.Dataset(
            components=["number", "textbox", "image", "html", "markdown"], type="index"
        )

        output = dataset.postprocess(
            samples=[
                [5, "hello", bus, "<b>Bold</b>", "**Bold**"],
                [15, "hi", bus, "<i>Italics</i>", "*Italics*"],
            ],
        )

        assert output == {
            "samples": [
                [5, "hello", bus, "<b>Bold</b>", "**Bold**"],
                [15, "hi", bus, "<i>Italics</i>", "*Italics*"],
            ],
            "__type__": "update",
        }


class TestVideo:
    def test_component_functions(self):
        """
        Preprocess, serialize, deserialize, get_config
        """
        x_video = {"video": deepcopy(media_data.BASE64_VIDEO), "is_file": False}
        video_input = gr.Video()

        x_video = processing_utils.move_files_to_cache([x_video], video_input)[0]

        output1 = video_input.preprocess(x_video)
        assert isinstance(output1, str)
        output2 = video_input.preprocess(x_video)
        assert output1 == output2

        video_input = gr.Video(include_audio=False)
        output1 = video_input.preprocess(x_video)
        output2 = video_input.preprocess(x_video)
        assert output1 == output2

        video_input = gr.Video(label="Upload Your Video")
        assert video_input.get_config() == {
            "autoplay": False,
            "source": "upload",
            "name": "video",
            "show_share_button": False,
            "show_label": True,
            "label": "Upload Your Video",
            "container": True,
            "min_width": 160,
            "scale": None,
            "height": None,
            "width": None,
            "elem_id": None,
            "elem_classes": None,
            "visible": True,
            "value": None,
            "interactive": None,
            "root_url": None,
            "mirror_webcam": True,
            "include_audio": True,
            "custom_component": False,
            "format": None,
        }
        assert video_input.preprocess(None) is None
        x_video["is_example"] = True
        assert video_input.preprocess(x_video) is not None
        video_input = gr.Video(format="avi")
        output_video = video_input.preprocess(x_video)
        assert output_video[-3:] == "avi"
        assert "flip" not in output_video

        # Output functionalities
        y_vid_path = "test/test_files/video_sample.mp4"
        subtitles_path = "test/test_files/s1.srt"
        video_output = gr.Video()
        output1 = video_output.postprocess(y_vid_path)["video"]["name"]
        assert output1.endswith("mp4")
        output2 = video_output.postprocess(y_vid_path)["video"]["name"]
        assert output1 == output2
        assert (
            video_output.postprocess(y_vid_path)["video"]["orig_name"]
            == "video_sample.mp4"
        )
        output_with_subtitles = video_output.postprocess((y_vid_path, subtitles_path))
        assert output_with_subtitles["subtitles"]["data"].startswith("data")

        p_video = gr.Video()
        video_with_subtitle = gr.Video()
        postprocessed_video = p_video.postprocess(Path(y_vid_path))
        postprocessed_video_with_subtitle = video_with_subtitle.postprocess(
            (Path(y_vid_path), Path(subtitles_path))
        )

        processed_video = {
            "video": {
                "name": "video_sample.mp4",
                "data": None,
                "is_file": True,
                "orig_name": "video_sample.mp4",
                "mime_type": None,
                "size": None,
            },
            "subtitles": None,
        }

        processed_video_with_subtitle = {
            "video": {
                "name": "video_sample.mp4",
                "data": None,
                "is_file": True,
                "orig_name": "video_sample.mp4",
                "mime_type": None,
                "size": None,
            },
            "subtitles": {
                "name": None,
                "data": True,
                "is_file": False,
                "mime_type": None,
                "orig_name": None,
                "size": None,
            },
        }
        postprocessed_video["video"]["name"] = os.path.basename(
            postprocessed_video["video"]["name"]
        )
        assert processed_video == postprocessed_video
        postprocessed_video_with_subtitle["video"]["name"] = os.path.basename(
            postprocessed_video_with_subtitle["video"]["name"]
        )
        if postprocessed_video_with_subtitle["subtitles"]["data"]:
            postprocessed_video_with_subtitle["subtitles"]["data"] = True
        assert processed_video_with_subtitle == postprocessed_video_with_subtitle

    def test_in_interface(self):
        """
        Interface, process
        """
        x_video = media_data.BASE64_VIDEO["name"]
        iface = gr.Interface(lambda x: x, "video", "playable_video")
        assert iface({"video": x_video})["video"].endswith(".mp4")

    def test_with_waveform(self):
        """
        Interface, process
        """
        x_audio = media_data.BASE64_AUDIO["name"]
        iface = gr.Interface(lambda x: gr.make_waveform(x), "audio", "video")
        assert iface(x_audio)["video"].endswith(".mp4")

    def test_video_postprocess_converts_to_playable_format(self):
        test_file_dir = Path(Path(__file__).parent, "test_files")
        # This file has a playable container but not playable codec
        with tempfile.NamedTemporaryFile(
            suffix="bad_video.mp4", delete=False
        ) as tmp_not_playable_vid:
            bad_vid = str(test_file_dir / "bad_video_sample.mp4")
            assert not processing_utils.video_is_playable(bad_vid)
            shutil.copy(bad_vid, tmp_not_playable_vid.name)
            output = gr.Video().postprocess(tmp_not_playable_vid.name)
            assert processing_utils.video_is_playable(output["video"]["name"])

        # This file has a playable codec but not a playable container
        with tempfile.NamedTemporaryFile(
            suffix="playable_but_bad_container.mkv", delete=False
        ) as tmp_not_playable_vid:
            bad_vid = str(test_file_dir / "playable_but_bad_container.mkv")
            assert not processing_utils.video_is_playable(bad_vid)
            shutil.copy(bad_vid, tmp_not_playable_vid.name)
            output = gr.Video().postprocess(tmp_not_playable_vid.name)
            assert processing_utils.video_is_playable(output["video"]["name"])

    @patch("pathlib.Path.exists", MagicMock(return_value=False))
    @patch("gradio.components.video.FFmpeg")
    def test_video_preprocessing_flips_video_for_webcam(self, mock_ffmpeg):
        # Ensures that the cached temp video file is not used so that ffmpeg is called for each test
        x_video = {"video": deepcopy(media_data.BASE64_VIDEO)}
        video_input = gr.Video(source="webcam")
        _ = video_input.preprocess(x_video)

        # Dict mapping filename to FFmpeg options
        output_params = mock_ffmpeg.call_args_list[0][1]["outputs"]
        assert "hflip" in list(output_params.values())[0]
        assert "flip" in list(output_params.keys())[0]

        mock_ffmpeg.reset_mock()
        _ = gr.Video(
            source="webcam", mirror_webcam=False, include_audio=True
        ).preprocess(x_video)
        mock_ffmpeg.assert_not_called()

        mock_ffmpeg.reset_mock()
        _ = gr.Video(source="upload", format="mp4", include_audio=True).preprocess(
            x_video
        )
        mock_ffmpeg.assert_not_called()

        mock_ffmpeg.reset_mock()
        output_file = gr.Video(
            source="webcam", mirror_webcam=True, format="avi"
        ).preprocess(x_video)
        output_params = mock_ffmpeg.call_args_list[0][1]["outputs"]
        assert "hflip" in list(output_params.values())[0]
        assert "flip" in list(output_params.keys())[0]
        assert ".avi" in list(output_params.keys())[0]
        assert ".avi" in output_file

        mock_ffmpeg.reset_mock()
        output_file = gr.Video(
            source="webcam", mirror_webcam=False, format="avi", include_audio=False
        ).preprocess(x_video)
        output_params = mock_ffmpeg.call_args_list[0][1]["outputs"]
        assert list(output_params.values())[0] == ["-an"]
        assert "flip" not in Path(list(output_params.keys())[0]).name
        assert ".avi" in list(output_params.keys())[0]
        assert ".avi" in output_file

    @pytest.mark.flaky
    def test_preprocess_url(self):
        output = gr.Video().preprocess(
            {
                "video": {
                    "name": "https://gradio-builds.s3.amazonaws.com/demo-files/a.mp4",
                    "is_file": True,
                    "data": None,
                    "size": None,
                    "orig_name": "https://gradio-builds.s3.amazonaws.com/demo-files/a.mp4",
                }
            }
        )
        assert Path(output).name == "a.mp4" and not client_utils.probe_url(output)


class TestNames:
    # This test ensures that `components.get_component_instance()` works correctly when instantiating from components
    def test_no_duplicate_uncased_names(self, io_components):
        unique_subclasses_uncased = {s.__name__.lower() for s in io_components}
        assert len(io_components) == len(unique_subclasses_uncased)


class TestLabel:
    def test_component_functions(self):
        """
        Process, postprocess, deserialize
        """
        y = "happy"
        label_output = gr.Label()
        label = label_output.postprocess(y)
        assert label == {"label": "happy", "confidences": None}

        y = {3: 0.7, 1: 0.2, 0: 0.1}
        label = label_output.postprocess(y)
        assert label == {
            "label": 3,
            "confidences": [
                {"label": 3, "confidence": 0.7},
                {"label": 1, "confidence": 0.2},
                {"label": 0, "confidence": 0.1},
            ],
        }
        label_output = gr.Label(num_top_classes=2)
        label = label_output.postprocess(y)

        assert label == {
            "label": 3,
            "confidences": [
                {"label": 3, "confidence": 0.7},
                {"label": 1, "confidence": 0.2},
            ],
        }
        with pytest.raises(ValueError):
            label_output.postprocess([1, 2, 3])

        test_file_dir = Path(Path(__file__).parent, "test_files")
        path = str(Path(test_file_dir, "test_label_json.json"))
        label_dict = label_output.postprocess(path)
        assert label_dict["label"] == "web site"

        assert label_output.get_config() == {
            "name": "label",
            "show_label": True,
            "num_top_classes": 2,
            "value": {},
            "label": None,
            "container": True,
            "min_width": 160,
            "scale": None,
            "elem_id": None,
            "elem_classes": None,
            "visible": True,
            "root_url": None,
            "color": None,
            "selectable": False,
            "custom_component": False,
        }

    def test_color_argument(self):
        label = gr.Label(value=-10, color="red")
        assert label.get_config()["color"] == "red"
        update_1 = gr.Label.update(value="bad", color="brown")
        assert update_1["color"] == "brown"
        update_2 = gr.Label.update(value="bad", color="#ff9966")
        assert update_2["color"] == "#ff9966"

        update_3 = gr.Label.update(
            value={"bad": 0.9, "good": 0.09, "so-so": 0.01}, color="green"
        )
        assert update_3["color"] == "green"

        update_4 = gr.Label.update(value={"bad": 0.8, "good": 0.18, "so-so": 0.02})
        assert update_4["color"] is None

        update_5 = gr.Label.update(
            value={"bad": 0.8, "good": 0.18, "so-so": 0.02}, color=None
        )
        assert update_5["color"] == "transparent"

    def test_in_interface(self):
        """
        Interface, process
        """
        x_img = "test/test_files/bus.png"

        def rgb_distribution(img):
            rgb_dist = np.mean(img, axis=(0, 1))
            rgb_dist /= np.sum(rgb_dist)
            rgb_dist = np.round(rgb_dist, decimals=2)
            return {
                "red": rgb_dist[0],
                "green": rgb_dist[1],
                "blue": rgb_dist[2],
            }

        iface = gr.Interface(rgb_distribution, "image", "label")
        output = iface(x_img)
        assert output == {
            "label": "red",
            "confidences": [
                {"label": "red", "confidence": 0.44},
                {"label": "green", "confidence": 0.28},
                {"label": "blue", "confidence": 0.28},
            ],
        }


class TestHighlightedText:
    def test_postprocess(self):
        """
        postprocess
        """
        component = gr.HighlightedText()
        value = [
            ("", None),
            ("Wolfgang", "PER"),
            (" lives in ", None),
            ("Berlin", "LOC"),
            ("", None),
        ]
        result = [
            {"token": "", "class_or_confidence": None},
            {"token": "Wolfgang", "class_or_confidence": "PER"},
            {"token": " lives in ", "class_or_confidence": None},
            {"token": "Berlin", "class_or_confidence": "LOC"},
            {"token": "", "class_or_confidence": None},
        ]
        result_ = component.postprocess(value)
        assert result == result_

        text = "Wolfgang lives in Berlin"
        entities = [
            {"entity": "PER", "start": 0, "end": 8},
            {"entity": "LOC", "start": 18, "end": 24},
        ]
        result_ = component.postprocess({"text": text, "entities": entities})
        assert result == result_

        text = "Wolfgang lives in Berlin"
        entities = [
            {"entity_group": "PER", "start": 0, "end": 8},
            {"entity": "LOC", "start": 18, "end": 24},
        ]
        result_ = component.postprocess({"text": text, "entities": entities})
        assert result == result_

        # Test split entity is merged when combine adjacent is set
        text = "Wolfgang lives in Berlin"
        entities = [
            {"entity": "PER", "start": 0, "end": 4},
            {"entity": "PER", "start": 4, "end": 8},
            {"entity": "LOC", "start": 18, "end": 24},
        ]
        # After a merge empty entries are stripped except the leading one
        result_after_merge = [
            {"token": "", "class_or_confidence": None},
            {"token": "Wolfgang", "class_or_confidence": "PER"},
            {"token": " lives in ", "class_or_confidence": None},
            {"token": "Berlin", "class_or_confidence": "LOC"},
        ]
        result_ = component.postprocess({"text": text, "entities": entities})
        assert result != result_
        assert result_after_merge != result_

        component = gr.HighlightedText(combine_adjacent=True)
        result_ = component.postprocess({"text": text, "entities": entities})
        assert result_after_merge == result_

        component = gr.HighlightedText()

        text = "Wolfgang lives in Berlin"
        entities = [
            {"entity": "LOC", "start": 18, "end": 24},
            {"entity": "PER", "start": 0, "end": 8},
        ]
        result_ = component.postprocess({"text": text, "entities": entities})
        assert result == result_

        text = "I live there"
        entities = []
        result_ = component.postprocess({"text": text, "entities": entities})
        assert [{"token": text, "class_or_confidence": None}] == result_

        text = "Wolfgang"
        entities = [
            {"entity": "PER", "start": 0, "end": 8},
        ]
        result_ = component.postprocess({"text": text, "entities": entities})
        assert [
            {"token": "", "class_or_confidence": None},
            {"token": text, "class_or_confidence": "PER"},
            {"token": "", "class_or_confidence": None},
        ] == result_

    def test_component_functions(self):
        """
        get_config
        """
        ht_output = gr.HighlightedText(color_map={"pos": "green", "neg": "red"})
        assert ht_output.get_config() == {
            "color_map": {"pos": "green", "neg": "red"},
            "name": "highlightedtext",
            "show_label": True,
            "label": None,
            "show_legend": False,
            "container": True,
            "min_width": 160,
            "scale": None,
            "elem_id": None,
            "elem_classes": None,
            "visible": True,
            "value": None,
            "root_url": None,
            "selectable": False,
            "custom_component": False,
            "combine_adjacent": False,
            "adjacent_separator": "",
            "interactive": None,
        }

    def test_in_interface(self):
        """
        Interface, process
        """

        def highlight_vowels(sentence):
            phrases, cur_phrase = [], ""
            vowels, mode = "aeiou", None
            for letter in sentence:
                letter_mode = "vowel" if letter in vowels else "non"
                if mode is None:
                    mode = letter_mode
                elif mode != letter_mode:
                    phrases.append((cur_phrase, mode))
                    cur_phrase = ""
                    mode = letter_mode
                cur_phrase += letter
            phrases.append((cur_phrase, mode))
            return phrases

        iface = gr.Interface(highlight_vowels, "text", "highlight")
        output = iface("Helloooo")
        assert output == [
            {"token": "H", "class_or_confidence": "non"},
            {"token": "e", "class_or_confidence": "vowel"},
            {"token": "ll", "class_or_confidence": "non"},
            {"token": "oooo", "class_or_confidence": "vowel"},
        ]


class TestAnnotatedImage:
    def test_postprocess(self):
        """
        postprocess
        """
        component = gr.AnnotatedImage()
        img = np.random.randint(0, 255, (100, 100, 3), dtype=np.uint8)
        mask1 = [40, 40, 50, 50]
        mask2 = np.zeros((100, 100), dtype=np.uint8)
        mask2[10:20, 10:20] = 1

        input = (img, [(mask1, "mask1"), (mask2, "mask2")])
        result = component.postprocess(input)

        base_img_out = PIL.Image.open(result["image"]["name"])

        assert result["annotations"][0]["label"] == "mask1"

        mask1_img_out = PIL.Image.open(result["annotations"][0]["image"]["name"])
        assert mask1_img_out.size == base_img_out.size
        mask1_array_out = np.array(mask1_img_out)
        assert np.max(mask1_array_out[40:50, 40:50]) == 255
        assert np.max(mask1_array_out[50:60, 50:60]) == 0

    def test_component_functions(self):
        ht_output = gr.AnnotatedImage(label="sections", show_legend=False)
        assert ht_output.get_config() == {
            "name": "annotatedimage",
            "show_label": True,
            "label": "sections",
            "show_legend": False,
            "container": True,
            "min_width": 160,
            "scale": None,
            "color_map": None,
            "height": None,
            "width": None,
            "elem_id": None,
            "elem_classes": None,
            "visible": True,
            "value": None,
            "root_url": None,
            "selectable": False,
            "custom_component": False,
        }

    def test_in_interface(self):
        def mask(img):
            top_left_corner = [0, 0, 20, 20]
            random_mask = np.random.randint(0, 2, img.shape[:2])
            return (img, [(top_left_corner, "left corner"), (random_mask, "random")])

        iface = gr.Interface(mask, "image", gr.AnnotatedImage())
        output = iface("test/test_files/bus.png")
        output_img, (mask1, _) = output["image"], output["annotations"]
        input_img = PIL.Image.open("test/test_files/bus.png")
        output_img = PIL.Image.open(output_img)
        mask1_img = PIL.Image.open(mask1["image"])

        assert output_img.size == input_img.size
        assert mask1_img.size == input_img.size


class TestChatbot:
    def test_component_functions(self):
        """
        Postprocess, get_config
        """
        chatbot = gr.Chatbot()
        assert chatbot.postprocess([["You are **cool**\nand fun", "so are *you*"]]) == [
            ("You are **cool**\nand fun", "so are *you*")
        ]

        multimodal_msg = [
            [("test/test_files/video_sample.mp4",), "cool video"],
            [("test/test_files/audio_sample.wav",), "cool audio"],
            [("test/test_files/bus.png", "A bus"), "cool pic"],
            [(Path("test/test_files/video_sample.mp4"),), "cool video"],
            [(Path("test/test_files/audio_sample.wav"),), "cool audio"],
            [(Path("test/test_files/bus.png"), "A bus"), "cool pic"],
        ]
        postprocessed_multimodal_msg = chatbot.postprocess(multimodal_msg)
        for msg in postprocessed_multimodal_msg:
            assert "file" in msg[0]
            assert msg[1] in {"cool video", "cool audio", "cool pic"}
            assert msg[0]["file"]["name"].split(".")[-1] in {"mp4", "wav", "png"}
            assert msg[0]["file"]["is_file"]
            if msg[0]["alt_text"]:
                assert msg[0]["alt_text"] == "A bus"

        assert chatbot.get_config() == {
            "value": [],
            "label": None,
            "show_label": True,
            "name": "chatbot",
            "show_share_button": False,
            "visible": True,
            "elem_id": None,
            "elem_classes": None,
            "container": True,
            "min_width": 160,
            "scale": None,
            "height": None,
            "root_url": None,
            "selectable": False,
            "latex_delimiters": [{"display": True, "left": "$$", "right": "$$"}],
            "likeable": False,
            "rtl": False,
            "show_copy_button": False,
            "custom_component": False,
            "avatar_images": (None, None),
            "sanitize_html": True,
            "render_markdown": True,
            "bubble_full_width": True,
            "line_breaks": True,
            "layout": None,
        }


class TestJSON:
    def test_component_functions(self):
        """
        Postprocess
        """
        js_output = gr.JSON()
        assert js_output.postprocess('{"a":1, "b": 2}'), '"{\\"a\\":1, \\"b\\": 2}"'
        assert js_output.get_config() == {
            "container": True,
            "min_width": 160,
            "scale": None,
            "elem_id": None,
            "elem_classes": None,
            "visible": True,
            "value": None,
            "show_label": True,
            "label": None,
            "name": "json",
            "root_url": None,
            "custom_component": False,
        }

    @pytest.mark.asyncio
    async def test_in_interface(self):
        """
        Interface, process
        """

        def get_avg_age_per_gender(data):
            return {
                "M": int(data[data["gender"] == "M"]["age"].mean()),
                "F": int(data[data["gender"] == "F"]["age"].mean()),
                "O": int(data[data["gender"] == "O"]["age"].mean()),
            }

        iface = gr.Interface(
            get_avg_age_per_gender,
            gr.Dataframe(headers=["gender", "age"]),
            "json",
        )
        y_data = [
            ["M", 30],
            ["F", 20],
            ["M", 40],
            ["O", 20],
            ["F", 30],
        ]
        assert (
            await iface.process_api(
                0, [{"data": y_data, "headers": ["gender", "age"]}], state={}
            )
        )["data"][0] == {
            "M": 35,
            "F": 25,
            "O": 20,
        }


class TestHTML:
    def test_component_functions(self):
        """
        get_config
        """
        html_component = gr.components.HTML("#Welcome onboard", label="HTML Input")
        assert html_component.get_config() == {
            "value": "#Welcome onboard",
            "label": "HTML Input",
            "show_label": True,
            "visible": True,
            "elem_id": None,
            "elem_classes": None,
            "root_url": None,
            "custom_component": False,
            "name": "html",
        }

    def test_in_interface(self):
        """
        Interface, process
        """

        def bold_text(text):
            return f"<strong>{text}</strong>"

        iface = gr.Interface(bold_text, "text", "html")
        assert iface("test") == "<strong>test</strong>"


class TestMarkdown:
    def test_component_functions(self):
        markdown_component = gr.Markdown("# Let's learn about $x$", label="Markdown")
        assert markdown_component.get_config()["value"] == "# Let's learn about $x$"

    def test_in_interface(self):
        """
        Interface, process
        """
        iface = gr.Interface(lambda x: x, "text", "markdown")
        input_data = "    Here's an [image](https://gradio.app/images/gradio_logo.png)"
        output_data = iface(input_data)
        assert output_data == input_data.strip()


class TestModel3D:
    def test_component_functions(self):
        """
        get_config
        """
        model_component = gr.components.Model3D(None, label="Model")
        assert model_component.get_config() == {
            "value": None,
            "clear_color": [0, 0, 0, 0],
            "label": "Model",
            "show_label": True,
            "container": True,
            "scale": None,
            "min_width": 160,
            "visible": True,
            "elem_id": None,
            "elem_classes": None,
            "custom_component": False,
            "root_url": None,
            "name": "model3d",
            "camera_position": (None, None, None),
            "height": None,
            "zoom_speed": 1,
        }

        file = "test/test_files/Box.gltf"
        output1 = model_component.postprocess(file)
        output2 = model_component.postprocess(Path(file))
        assert output1 == output2

    def test_in_interface(self):
        """
        Interface, process
        """
        iface = gr.Interface(lambda x: x, "model3d", "model3d")
        input_data = "test/test_files/Box.gltf"
        output_data = iface(input_data)
        assert output_data.endswith(".gltf")


class TestColorPicker:
    def test_component_functions(self):
        """
        Preprocess, postprocess, serialize, tokenize, get_config
        """
        color_picker_input = gr.ColorPicker()
        assert color_picker_input.preprocess("#000000") == "#000000"
        assert color_picker_input.postprocess("#000000") == "#000000"
        assert color_picker_input.postprocess(None) is None
        assert color_picker_input.postprocess("#FFFFFF") == "#FFFFFF"

        assert color_picker_input.get_config() == {
            "value": None,
            "show_label": True,
            "label": None,
            "container": True,
            "min_width": 160,
            "scale": None,
            "elem_id": None,
            "elem_classes": None,
            "visible": True,
            "interactive": None,
            "root_url": None,
            "name": "colorpicker",
            "custom_component": False,
            "info": None,
        }

    def test_in_interface_as_input(self):
        """
        Interface, process, interpret,
        """
        iface = gr.Interface(lambda x: x, "colorpicker", "colorpicker")
        assert iface("#000000") == "#000000"

    def test_in_interface_as_output(self):
        """
        Interface, process

        """
        iface = gr.Interface(lambda x: x, "colorpicker", gr.ColorPicker())
        assert iface("#000000") == "#000000"

    def test_static(self):
        """
        postprocess
        """
        component = gr.ColorPicker("#000000")
        assert component.get_config().get("value") == "#000000"


class TestGallery:
    @patch("uuid.uuid4", return_value="my-uuid")
    def test_gallery(self, mock_uuid):
        gallery = gr.Gallery()
        test_file_dir = Path(Path(__file__).parent, "test_files")
        [
            client_utils.encode_file_to_base64(Path(test_file_dir, "bus.png")),
            client_utils.encode_file_to_base64(Path(test_file_dir, "cheetah1.jpg")),
        ]

        postprocessed_gallery = gallery.postprocess([Path("test/test_files/bus.png")])
        processed_gallery = [
            {
                "image": {
                    "name": "bus.png",
                    "data": None,
                    "is_file": True,
                    "orig_name": None,
                    "mime_type": None,
                    "size": None,
                },
                "caption": None,
            }
        ]
        postprocessed_gallery[0]["image"]["name"] = os.path.basename(
            postprocessed_gallery[0]["image"]["name"]
        )
        assert processed_gallery == postprocessed_gallery


class TestState:
    def test_as_component(self):
        state = gr.State(value=5)
        assert state.preprocess(10) == 10
        assert state.preprocess("abc") == "abc"
        assert state.stateful

    def test_initial_value_deepcopy(self):
        with pytest.raises(TypeError):
            gr.State(value=gr)  # modules are not deepcopyable

    @pytest.mark.asyncio
    async def test_in_interface(self):
        def test(x, y=" def"):
            return (x + y, x + y)

        io = gr.Interface(test, ["text", "state"], ["text", "state"])
        result = await io.call_function(0, ["abc"])
        assert result["prediction"][0] == "abc def"
        result = await io.call_function(0, ["abc", result["prediction"][0]])
        assert result["prediction"][0] == "abcabc def"

    @pytest.mark.asyncio
    async def test_in_blocks(self):
        with gr.Blocks() as demo:
            score = gr.State()
            btn = gr.Button()
            btn.click(lambda x: x + 1, score, score)

        result = await demo.call_function(0, [0])
        assert result["prediction"] == 1
        result = await demo.call_function(0, [result["prediction"]])
        assert result["prediction"] == 2

    @pytest.mark.asyncio
    async def test_variable_for_backwards_compatibility(self):
        with gr.Blocks() as demo:
            score = gr.Variable()
            btn = gr.Button()
            btn.click(lambda x: x + 1, score, score)

        result = await demo.call_function(0, [0])
        assert result["prediction"] == 1
        result = await demo.call_function(0, [result["prediction"]])
        assert result["prediction"] == 2


def test_dataframe_as_example_converts_dataframes():
    df_comp = gr.Dataframe()
    assert df_comp.as_example(pd.DataFrame({"a": [1, 2, 3, 4], "b": [5, 6, 7, 8]})) == [
        [1, 5],
        [2, 6],
        [3, 7],
        [4, 8],
    ]
    assert df_comp.as_example(np.array([[1, 2], [3, 4.0]])) == [[1.0, 2.0], [3.0, 4.0]]


@pytest.mark.parametrize("component", [gr.Model3D, gr.File, gr.Audio])
def test_as_example_returns_file_basename(component):
    component = component()
    assert component.as_example("/home/freddy/sources/example.ext") == "example.ext"
    assert component.as_example(None) == ""


@patch("gradio.components.Component.as_example")
@patch("gradio.components.Image.as_example")
@patch("gradio.components.File.as_example")
@patch("gradio.components.Dataframe.as_example")
@patch("gradio.components.Model3D.as_example")
def test_dataset_calls_as_example(*mocks):
    gr.Dataset(
        components=[gr.Dataframe(), gr.File(), gr.Image(), gr.Model3D(), gr.Textbox()],
        samples=[
            [
                pd.DataFrame({"a": np.array([1, 2, 3])}),
                "foo.png",
                "bar.jpeg",
                "duck.obj",
                "hello",
            ]
        ],
    )
    assert all(m.called for m in mocks)


cars = vega_datasets.data.cars()
stocks = vega_datasets.data.stocks()
barley = vega_datasets.data.barley()
simple = pd.DataFrame(
    {
        "a": ["A", "B", "C", "D", "E", "F", "G", "H", "I"],
        "b": [28, 55, 43, 91, 81, 53, 19, 87, 52],
    }
)


class TestScatterPlot:
    @patch.dict("sys.modules", {"bokeh": MagicMock(__version__="3.0.3")})
    def test_get_config(self):
        print(gr.ScatterPlot().get_config())
        assert gr.ScatterPlot().get_config() == {
            "caption": None,
            "elem_id": None,
            "elem_classes": None,
            "interactive": None,
            "label": None,
            "name": "plot",
            "bokeh_version": "3.0.3",
            "show_actions_button": False,
            "root_url": None,
            "show_label": True,
            "container": True,
            "min_width": 160,
            "scale": None,
            "value": None,
            "visible": True,
            "custom_component": False,
            "x": None,
            "y": None,
            "color": None,
            "size": None,
            "shape": None,
            "title": None,
            "tooltip": None,
            "x_title": None,
            "y_title": None,
            "color_legend_title": None,
            "size_legend_title": None,
            "shape_legend_title": None,
            "color_legend_position": None,
            "size_legend_position": None,
            "shape_legend_position": None,
            "height": None,
            "width": None,
            "x_lim": None,
            "y_lim": None,
            "x_label_angle": None,
            "y_label_angle": None,
        }

    def test_no_color(self):
        plot = gr.ScatterPlot(
            x="Horsepower",
            y="Miles_per_Gallon",
            tooltip="Name",
            title="Car Data",
            x_title="Horse",
        )
        output = plot.postprocess(cars)
        assert sorted(output.keys()) == ["chart", "plot", "type"]
        config = json.loads(output["plot"])
        assert config["encoding"]["x"]["field"] == "Horsepower"
        assert config["encoding"]["x"]["title"] == "Horse"
        assert config["encoding"]["y"]["field"] == "Miles_per_Gallon"
        assert config["title"] == "Car Data"
        assert "height" not in config
        assert "width" not in config

    def test_no_interactive(self):
        plot = gr.ScatterPlot(
            x="Horsepower", y="Miles_per_Gallon", tooltip="Name", interactive=False
        )
        output = plot.postprocess(cars)
        assert sorted(output.keys()) == ["chart", "plot", "type"]
        config = json.loads(output["plot"])
        assert "selection" not in config

    def test_height_width(self):
        plot = gr.ScatterPlot(
            x="Horsepower", y="Miles_per_Gallon", height=100, width=200
        )
        output = plot.postprocess(cars)
        assert sorted(output.keys()) == ["chart", "plot", "type"]
        config = json.loads(output["plot"])
        assert config["height"] == 100
        assert config["width"] == 200

    def test_xlim_ylim(self):
        plot = gr.ScatterPlot(
            x="Horsepower", y="Miles_per_Gallon", x_lim=[200, 400], y_lim=[300, 500]
        )
        output = plot.postprocess(cars)
        config = json.loads(output["plot"])
        assert config["encoding"]["x"]["scale"] == {"domain": [200, 400]}
        assert config["encoding"]["y"]["scale"] == {"domain": [300, 500]}

    def test_color_encoding(self):
        plot = gr.ScatterPlot(
            x="Horsepower",
            y="Miles_per_Gallon",
            tooltip="Name",
            title="Car Data",
            color="Origin",
        )
        output = plot.postprocess(cars)
        config = json.loads(output["plot"])
        assert config["encoding"]["color"]["field"] == "Origin"
        assert config["encoding"]["color"]["scale"] == {
            "domain": ["USA", "Europe", "Japan"],
            "range": [0, 1, 2],
        }
        assert config["encoding"]["color"]["type"] == "nominal"

    def test_two_encodings(self):
        plot = gr.ScatterPlot(
            show_label=False,
            title="Two encodings",
            x="Horsepower",
            y="Miles_per_Gallon",
            color="Acceleration",
            shape="Origin",
        )
        output = plot.postprocess(cars)
        config = json.loads(output["plot"])
        assert config["encoding"]["color"]["field"] == "Acceleration"
        assert config["encoding"]["color"]["scale"] == {
            "domain": [cars.Acceleration.min(), cars.Acceleration.max()],
            "range": [0, 1],
        }
        assert config["encoding"]["color"]["type"] == "quantitative"

        assert config["encoding"]["shape"]["field"] == "Origin"
        assert config["encoding"]["shape"]["type"] == "nominal"

    def test_legend_position(self):
        plot = gr.ScatterPlot(
            show_label=False,
            title="Two encodings",
            x="Horsepower",
            y="Miles_per_Gallon",
            color="Acceleration",
            color_legend_position="none",
            color_legend_title="Foo",
            shape="Origin",
            shape_legend_position="none",
            shape_legend_title="Bar",
            size="Acceleration",
            size_legend_title="Accel",
            size_legend_position="none",
        )
        output = plot.postprocess(cars)
        config = json.loads(output["plot"])
        assert config["encoding"]["color"]["legend"] is None
        assert config["encoding"]["shape"]["legend"] is None
        assert config["encoding"]["size"]["legend"] is None

        output = gr.ScatterPlot.update(
            value=cars,
            title="Two encodings",
            x="Horsepower",
            y="Miles_per_Gallon",
            color="Acceleration",
            color_legend_position="top",
            color_legend_title="Foo",
            shape="Origin",
            shape_legend_position="bottom",
            shape_legend_title="Bar",
            size="Acceleration",
            size_legend_title="Accel",
            size_legend_position="left",
        )

        config = json.loads(output["value"]["plot"])
        assert config["encoding"]["color"]["legend"]["orient"] == "top"
        assert config["encoding"]["shape"]["legend"]["orient"] == "bottom"
        assert config["encoding"]["size"]["legend"]["orient"] == "left"

    def test_update(self):
        output = gr.ScatterPlot.update(value=cars, x="Horsepower", y="Miles_per_Gallon")
        postprocessed = gr.ScatterPlot().postprocess(output["value"])
        assert postprocessed == output["value"]

    def test_update_visibility(self):
        output = gr.ScatterPlot.update(visible=False)
        assert not output["visible"]
        assert output["value"] is gr.components._Keywords.NO_VALUE

    def test_update_errors(self):
        with pytest.raises(
            ValueError, match="In order to update plot properties the value parameter"
        ):
            gr.ScatterPlot.update(x="foo", y="bar")

        with pytest.raises(
            ValueError,
            match="In order to update plot properties, the x and y axis data",
        ):
            gr.ScatterPlot.update(value=cars, x="foo")

    def test_scatterplot_accepts_fn_as_value(self):
        plot = gr.ScatterPlot(
            value=lambda: cars.sample(frac=0.1, replace=False),
            x="Horsepower",
            y="Miles_per_Gallon",
            color="Origin",
        )
        assert isinstance(plot.value, dict)
        assert isinstance(plot.value["plot"], str)


class TestLinePlot:
    @patch.dict("sys.modules", {"bokeh": MagicMock(__version__="3.0.3")})
    def test_get_config(self):
        assert gr.LinePlot().get_config() == {
            "caption": None,
            "elem_id": None,
            "elem_classes": None,
            "interactive": None,
            "label": None,
            "name": "plot",
            "bokeh_version": "3.0.3",
            "show_actions_button": False,
            "root_url": None,
            "show_label": True,
            "container": True,
            "min_width": 160,
            "scale": None,
            "value": None,
            "visible": True,
            "custom_component": False,
            "x": None,
            "y": None,
            "color": None,
            "stroke_dash": None,
            "overlay_point": None,
            "title": None,
            "tooltip": None,
            "x_title": None,
            "y_title": None,
            "color_legend_title": None,
            "stroke_dash_legend_title": None,
            "color_legend_position": None,
            "stroke_dash_legend_position": None,
            "height": None,
            "width": None,
            "x_lim": None,
            "y_lim": None,
            "x_label_angle": None,
            "y_label_angle": None,
        }

    def test_no_color(self):
        plot = gr.LinePlot(
            x="date",
            y="price",
            tooltip=["symbol", "price"],
            title="Stock Performance",
            x_title="Trading Day",
        )
        output = plot.postprocess(stocks)
        assert sorted(output.keys()) == ["chart", "plot", "type"]
        config = json.loads(output["plot"])
        for layer in config["layer"]:
            assert layer["mark"]["type"] in ["line", "point"]
            assert layer["encoding"]["x"]["field"] == "date"
            assert layer["encoding"]["x"]["title"] == "Trading Day"
            assert layer["encoding"]["y"]["field"] == "price"

        assert config["title"] == "Stock Performance"
        assert "height" not in config
        assert "width" not in config

    def test_height_width(self):
        plot = gr.LinePlot(x="date", y="price", height=100, width=200)
        output = plot.postprocess(stocks)
        assert sorted(output.keys()) == ["chart", "plot", "type"]
        config = json.loads(output["plot"])
        assert config["height"] == 100
        assert config["width"] == 200

        output = gr.LinePlot.update(stocks, x="date", y="price", height=100, width=200)
        config = json.loads(output["value"]["plot"])
        assert config["height"] == 100
        assert config["width"] == 200

    def test_xlim_ylim(self):
        plot = gr.LinePlot(x="date", y="price", x_lim=[200, 400], y_lim=[300, 500])
        output = plot.postprocess(stocks)
        config = json.loads(output["plot"])
        for layer in config["layer"]:
            assert layer["encoding"]["x"]["scale"] == {"domain": [200, 400]}
            assert layer["encoding"]["y"]["scale"] == {"domain": [300, 500]}

    def test_color_encoding(self):
        plot = gr.LinePlot(
            x="date", y="price", tooltip="symbol", color="symbol", overlay_point=True
        )
        output = plot.postprocess(stocks)
        config = json.loads(output["plot"])
        for layer in config["layer"]:
            assert layer["encoding"]["color"]["field"] == "symbol"
            assert layer["encoding"]["color"]["scale"] == {
                "domain": ["MSFT", "AMZN", "IBM", "GOOG", "AAPL"],
                "range": [0, 1, 2, 3, 4],
            }
            assert layer["encoding"]["color"]["type"] == "nominal"
            if layer["mark"]["type"] == "point":
                assert layer["encoding"]["opacity"] == {}

    def test_two_encodings(self):
        output = gr.LinePlot.update(
            value=stocks,
            title="Two encodings",
            x="date",
            y="price",
            color="symbol",
            stroke_dash="symbol",
            color_legend_title="Color",
            stroke_dash_legend_title="Stroke Dash",
        )
        config = json.loads(output["value"]["plot"])
        for layer in config["layer"]:
            if layer["mark"]["type"] == "point":
                assert layer["encoding"]["opacity"] == {"value": 0}
            if layer["mark"]["type"] == "line":
                assert layer["encoding"]["strokeDash"]["field"] == "symbol"
                assert (
                    layer["encoding"]["strokeDash"]["legend"]["title"] == "Stroke Dash"
                )

    def test_legend_position(self):
        plot = gr.LinePlot(
            value=stocks,
            title="Two encodings",
            x="date",
            y="price",
            color="symbol",
            stroke_dash="symbol",
            color_legend_position="none",
            stroke_dash_legend_position="none",
        )
        output = plot.postprocess(stocks)
        config = json.loads(output["plot"])
        for layer in config["layer"]:
            if layer["mark"]["type"] == "point":
                assert layer["encoding"]["color"]["legend"] is None
            if layer["mark"]["type"] == "line":
                assert layer["encoding"]["strokeDash"]["legend"] is None
                assert layer["encoding"]["color"]["legend"] is None

        output = gr.LinePlot.update(
            value=stocks,
            title="Two encodings",
            x="date",
            y="price",
            color="symbol",
            stroke_dash="symbol",
            color_legend_position="top-right",
            stroke_dash_legend_position="top-left",
        )

        config = json.loads(output["value"]["plot"])
        for layer in config["layer"]:
            if layer["mark"]["type"] == "point":
                assert layer["encoding"]["color"]["legend"]["orient"] == "top-right"
            if layer["mark"]["type"] == "line":
                assert layer["encoding"]["strokeDash"]["legend"]["orient"] == "top-left"
                assert layer["encoding"]["color"]["legend"]["orient"] == "top-right"

    def test_update_visibility(self):
        output = gr.LinePlot.update(visible=False)
        assert not output["visible"]
        assert output["value"] is gr.components._Keywords.NO_VALUE

    def test_update_errors(self):
        with pytest.raises(
            ValueError, match="In order to update plot properties the value parameter"
        ):
            gr.LinePlot.update(x="foo", y="bar")

        with pytest.raises(
            ValueError,
            match="In order to update plot properties, the x and y axis data",
        ):
            gr.LinePlot.update(value=stocks, x="foo")

    def test_lineplot_accepts_fn_as_value(self):
        plot = gr.LinePlot(
            value=lambda: stocks.sample(frac=0.1, replace=False),
            x="date",
            y="price",
            color="symbol",
        )
        assert isinstance(plot.value, dict)
        assert isinstance(plot.value["plot"], str)


class TestBarPlot:
    @patch.dict("sys.modules", {"bokeh": MagicMock(__version__="3.0.3")})
    def test_get_config(self):
        assert gr.BarPlot().get_config() == {
            "caption": None,
            "elem_id": None,
            "elem_classes": None,
            "interactive": None,
            "label": None,
            "name": "plot",
            "bokeh_version": "3.0.3",
            "show_actions_button": False,
            "root_url": None,
            "show_label": True,
            "container": True,
            "min_width": 160,
            "scale": None,
            "value": None,
            "visible": True,
            "custom_component": False,
            "x": None,
            "y": None,
            "color": None,
            "vertical": True,
            "group": None,
            "title": None,
            "tooltip": None,
            "x_title": None,
            "y_title": None,
            "color_legend_title": None,
            "group_title": None,
            "color_legend_position": None,
            "height": None,
            "width": None,
            "y_lim": None,
            "x_label_angle": None,
            "y_label_angle": None,
            "sort": None,
        }

    def test_update_defaults_none(self):
        output = gr.BarPlot.update(simple, x="a", y="b", height=100, width=200)
        assert all(
            v is None for k, v in output.items() if k not in ["value", "__type__"]
        )

    def test_no_color(self):
        plot = gr.BarPlot(
            x="a",
            y="b",
            tooltip=["a", "b"],
            title="Made Up Bar Plot",
            x_title="Variable A",
            sort="x",
        )
        output = plot.postprocess(simple)
        assert sorted(output.keys()) == ["chart", "plot", "type"]
        assert output["chart"] == "bar"
        config = json.loads(output["plot"])
        assert config["encoding"]["x"]["sort"] == "x"
        assert config["encoding"]["x"]["field"] == "a"
        assert config["encoding"]["x"]["title"] == "Variable A"
        assert config["encoding"]["y"]["field"] == "b"
        assert config["encoding"]["y"]["title"] == "b"

        assert config["title"] == "Made Up Bar Plot"
        assert "height" not in config
        assert "width" not in config

    def test_height_width(self):
        plot = gr.BarPlot(x="a", y="b", height=100, width=200)
        output = plot.postprocess(simple)
        assert sorted(output.keys()) == ["chart", "plot", "type"]
        config = json.loads(output["plot"])
        assert config["height"] == 100
        assert config["width"] == 200

        output = gr.BarPlot.update(simple, x="a", y="b", height=100, width=200)
        config = json.loads(output["value"]["plot"])
        assert config["height"] == 100
        assert config["width"] == 200

    def test_ylim(self):
        plot = gr.BarPlot(x="a", y="b", y_lim=[15, 100])
        output = plot.postprocess(simple)
        config = json.loads(output["plot"])
        assert config["encoding"]["y"]["scale"] == {"domain": [15, 100]}

    def test_horizontal(self):
        output = gr.BarPlot.update(
            simple,
            x="a",
            y="b",
            x_title="Variable A",
            y_title="Variable B",
            title="Simple Bar Plot with made up data",
            tooltip=["a", "b"],
            vertical=False,
            y_lim=[20, 100],
        )
        assert output["value"]["chart"] == "bar"
        config = json.loads(output["value"]["plot"])
        assert config["encoding"]["x"]["field"] == "b"
        assert config["encoding"]["x"]["scale"] == {"domain": [20, 100]}
        assert config["encoding"]["x"]["title"] == "Variable B"

        assert config["encoding"]["y"]["field"] == "a"
        assert config["encoding"]["y"]["title"] == "Variable A"

    def test_stack_via_color(self):
        output = gr.BarPlot.update(
            barley,
            x="variety",
            y="yield",
            color="site",
            title="Barley Yield Data",
            color_legend_title="Site",
            color_legend_position="bottom",
        )
        config = json.loads(output["value"]["plot"])
        assert config["encoding"]["color"]["field"] == "site"
        assert config["encoding"]["color"]["legend"] == {
            "title": "Site",
            "orient": "bottom",
        }
        assert config["encoding"]["color"]["scale"] == {
            "domain": [
                "University Farm",
                "Waseca",
                "Morris",
                "Crookston",
                "Grand Rapids",
                "Duluth",
            ],
            "range": [0, 1, 2, 3, 4, 5],
        }

    def test_group(self):
        output = gr.BarPlot.update(
            barley,
            x="year",
            y="yield",
            color="year",
            group="site",
            title="Barley Yield by Year and Site",
            group_title="",
            tooltip=["yield", "site", "year"],
        )
        config = json.loads(output["value"]["plot"])
        assert config["encoding"]["column"] == {"field": "site", "title": ""}

    def test_group_horizontal(self):
        output = gr.BarPlot.update(
            barley,
            x="year",
            y="yield",
            color="year",
            group="site",
            title="Barley Yield by Year and Site",
            group_title="Site Title",
            tooltip=["yield", "site", "year"],
            vertical=False,
        )
        config = json.loads(output["value"]["plot"])
        assert config["encoding"]["row"] == {"field": "site", "title": "Site Title"}

    def test_barplot_accepts_fn_as_value(self):
        plot = gr.BarPlot(
            value=lambda: barley.sample(frac=0.1, replace=False),
            x="year",
            y="yield",
        )
        assert isinstance(plot.value, dict)
        assert isinstance(plot.value["plot"], str)


class TestCode:
    def test_component_functions(self):
        """
        Preprocess, postprocess, serialize, get_config
        """
        code = gr.Code()

        assert code.preprocess("# hello friends") == "# hello friends"
        assert code.preprocess("def fn(a):\n  return a") == "def fn(a):\n  return a"

        assert (
            code.postprocess(
                """
            def fn(a):
                return a
            """
            )
            == """def fn(a):
                return a"""
        )

        test_file_dir = Path(Path(__file__).parent, "test_files")
        path = str(Path(test_file_dir, "test_label_json.json"))
        with open(path) as f:
            assert code.postprocess(path) == path
            assert code.postprocess((path,)) == f.read()

        assert code.get_config() == {
            "value": None,
            "language": None,
            "lines": 5,
            "name": "code",
            "show_label": True,
            "label": None,
            "container": True,
            "min_width": 160,
            "scale": None,
            "elem_id": None,
            "elem_classes": None,
            "visible": True,
            "interactive": None,
            "root_url": None,
            "custom_component": False,
        }


def test_type_arg_deperecation_warning():
    with pytest.warns(GradioUnusedKwargWarning):
        gr.Video(type="filepath")


def test_plot_arg_deprecation_warning():
    with pytest.warns(GradioDeprecationWarning):
        gr.Image(plot=True)

    with pytest.warns(GradioUnusedKwargWarning):
        gr.File(plot=True)<|MERGE_RESOLUTION|>--- conflicted
+++ resolved
@@ -1074,11 +1074,11 @@
 
         dataframe_output = gr.Dataframe()
         assert dataframe_output.get_config() == {
-<<<<<<< HEAD
-            "value": {"headers": ["1", "2", "3"], "data": [["", "", ""]]},
-=======
-            "value": {"headers": [1, 2, 3], "data": [["", "", ""]], "metadata": None},
->>>>>>> 5f1cbc43
+            "value": {
+                "headers": ["1", "2", "3"],
+                "data": [["", "", ""]],
+                "metadata": None,
+            },
             "selectable": False,
             "headers": ["1", "2", "3"],
             "row_count": (1, "dynamic"),
@@ -1113,15 +1113,17 @@
         output = dataframe_output.postprocess([])
         assert output == {"data": [[]], "headers": [], "metadata": None}
         output = dataframe_output.postprocess(np.zeros((2, 2)))
-<<<<<<< HEAD
-        assert output == {"data": [[0, 0], [0, 0]], "headers": ["1", "2"]}
+        assert output == {
+            "data": [[0, 0], [0, 0]],
+            "headers": ["1", "2"],
+            "metadata": None,
+        }
         output = dataframe_output.postprocess([[1, 3, 5]])
-        assert output == {"data": [[1, 3, 5]], "headers": ["1", "2", "3"]}
-=======
-        assert output == {"data": [[0, 0], [0, 0]], "headers": [1, 2], "metadata": None}
-        output = dataframe_output.postprocess([[1, 3, 5]])
-        assert output == {"data": [[1, 3, 5]], "headers": [1, 2, 3], "metadata": None}
->>>>>>> 5f1cbc43
+        assert output == {
+            "data": [[1, 3, 5]],
+            "headers": ["1", "2", "3"],
+            "metadata": None,
+        }
         output = dataframe_output.postprocess(
             pd.DataFrame([[2, True], [3, True], [4, False]], columns=["num", "prime"])
         )
