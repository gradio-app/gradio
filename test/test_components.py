"""
Tests for all of the components defined in components.py. Tests are divided into two types:
1. test_component_functions() are unit tests that check essential functions of a component, the functions that are checked are documented in the docstring.
2. test_in_interface() are functional tests that check a component's functionalities inside an Interface. Please do not use Interface.launch() in this file, as it slow downs the tests.
"""

import filecmp
import json
import os
import pathlib  # noqa: F401
import shutil
import tempfile
from copy import deepcopy
from difflib import SequenceMatcher
from pathlib import Path
from unittest.mock import MagicMock, patch

import numpy as np
import pandas as pd
import PIL
import pytest
import vega_datasets
from gradio_client import media_data
from gradio_client import utils as client_utils
from scipy.io import wavfile

import gradio as gr
from gradio import processing_utils, utils
from gradio.deprecation import (
    GradioDeprecationWarning,
    GradioUnusedKwargWarning,
)

os.environ["GRADIO_ANALYTICS_ENABLED"] = "False"


class TestComponent:
    def test_component_functions(self):
        """
        component
        """
        assert isinstance(gr.components.component("textarea"), gr.templates.TextArea)


def test_raise_warnings():
    for c_type, component in zip(
        ["inputs", "outputs"], [gr.inputs.Textbox, gr.outputs.Label]
    ):
        with pytest.warns(UserWarning, match=f"Usage of gradio.{c_type}"):
            component()


class TestTextbox:
    def test_component_functions(self):
        """
        Preprocess, postprocess, serialize, tokenize, get_config
        """
        text_input = gr.Textbox()
        assert text_input.preprocess("Hello World!") == "Hello World!"
        assert text_input.postprocess("Hello World!") == "Hello World!"
        assert text_input.postprocess(None) is None
        assert text_input.postprocess("Ali") == "Ali"
        assert text_input.postprocess(2) == "2"
        assert text_input.postprocess(2.14) == "2.14"
        assert text_input.serialize("Hello World!", True) == "Hello World!"

        assert text_input.tokenize("Hello World! Gradio speaking.") == (
            ["Hello", "World!", "Gradio", "speaking."],
            [
                "World! Gradio speaking.",
                "Hello Gradio speaking.",
                "Hello World! speaking.",
                "Hello World! Gradio",
            ],
            None,
        )
        text_input.interpretation_replacement = "unknown"
        assert text_input.tokenize("Hello World! Gradio speaking.") == (
            ["Hello", "World!", "Gradio", "speaking."],
            [
                "unknown World! Gradio speaking.",
                "Hello unknown Gradio speaking.",
                "Hello World! unknown speaking.",
                "Hello World! Gradio unknown",
            ],
            None,
        )
        assert text_input.get_config() == {
            "value": "",
            "lines": 1,
            "max_lines": 20,
            "placeholder": None,
            "label": None,
            "info": None,
            "show_label": True,
            "container": True,
            "scale": None,
            "min_width": 160,
            "interactive": None,
            "visible": True,
            "elem_id": None,
            "autofocus": False,
            "elem_classes": None,
            "type": "text",
            "text_align": None,
            "rtl": False,
            "show_copy_button": False,
            "root_url": None,
            "name": "textbox",
        }

    @pytest.mark.asyncio
    async def test_in_interface_as_input(self):
        """
        Interface, process, interpret,
        """
        iface = gr.Interface(lambda x: x[::-1], "textbox", "textbox")
        assert iface("Hello") == "olleH"
        iface = gr.Interface(
            lambda sentence: max([len(word) for word in sentence.split()]),
            gr.Textbox(),
            "number",
            interpretation="default",
        )
        scores = await iface.interpret(
            ["Return the length of the longest word in this sentence"]
        )
        assert scores[0]["interpretation"] == [
            ("Return", 0.0),
            (" ", 0),
            ("the", 0.0),
            (" ", 0),
            ("length", 0.0),
            (" ", 0),
            ("of", 0.0),
            (" ", 0),
            ("the", 0.0),
            (" ", 0),
            ("longest", 0.0),
            (" ", 0),
            ("word", 0.0),
            (" ", 0),
            ("in", 0.0),
            (" ", 0),
            ("this", 0.0),
            (" ", 0),
            ("sentence", 1.0),
            (" ", 0),
        ]

    def test_in_interface_as_output(self):
        """
        Interface, process

        """
        iface = gr.Interface(lambda x: x[-1], "textbox", gr.Textbox())
        assert iface("Hello") == "o"
        iface = gr.Interface(lambda x: x / 2, "number", gr.Textbox())
        assert iface(10) == "5.0"

    def test_static(self):
        """
        postprocess
        """
        component = gr.Textbox("abc")
        assert component.get_config().get("value") == "abc"

    def test_override_template(self):
        """
        override template
        """
        component = gr.TextArea(value="abc")
        assert component.get_config().get("value") == "abc"
        assert component.get_config().get("lines") == 7
        component = gr.TextArea(value="abc", lines=4)
        assert component.get_config().get("value") == "abc"
        assert component.get_config().get("lines") == 4

    def test_faulty_type(self):
        with pytest.raises(
            ValueError, match='`type` must be one of "text", "password", or "email".'
        ):
            gr.Textbox(type="boo")

    def test_max_lines(self):
        assert gr.Textbox(type="password").get_config().get("max_lines") == 1
        assert gr.Textbox(type="email").get_config().get("max_lines") == 1
        assert gr.Textbox(type="text").get_config().get("max_lines") == 20
        assert gr.Textbox().get_config().get("max_lines") == 20


class TestNumber:
    def test_component_functions(self):
        """
        Preprocess, postprocess, serialize, set_interpret_parameters, get_interpretation_neighbors, get_config

        """
        numeric_input = gr.Number(elem_id="num", elem_classes="first")
        assert numeric_input.preprocess(3) == 3.0
        assert numeric_input.preprocess(None) is None
        assert numeric_input.postprocess(3) == 3
        assert numeric_input.postprocess(3) == 3.0
        assert numeric_input.postprocess(2.14) == 2.14
        assert numeric_input.postprocess(None) is None
        assert numeric_input.serialize(3, True) == 3
        numeric_input.set_interpret_parameters(steps=3, delta=1, delta_type="absolute")
        assert numeric_input.get_interpretation_neighbors(1) == (
            [-2.0, -1.0, 0.0, 2.0, 3.0, 4.0],
            {},
        )
        numeric_input.set_interpret_parameters(steps=3, delta=1, delta_type="percent")
        assert numeric_input.get_interpretation_neighbors(1) == (
            [0.97, 0.98, 0.99, 1.01, 1.02, 1.03],
            {},
        )
        assert numeric_input.get_config() == {
            "value": None,
            "label": None,
            "info": None,
            "show_label": True,
            "container": True,
            "scale": None,
            "min_width": 160,
            "interactive": None,
            "visible": True,
            "elem_id": "num",
            "elem_classes": ["first"],
            "precision": None,
            "minimum": None,
            "maximum": None,
            "step": 1,
            "root_url": None,
            "name": "number",
        }

    def test_component_functions_integer(self):
        """
        Preprocess, postprocess, serialize, set_interpret_parameters, get_interpretation_neighbors, get_template_context

        """
        numeric_input = gr.Number(precision=0, value=42)
        assert numeric_input.preprocess(3) == 3
        assert numeric_input.preprocess(None) is None
        assert numeric_input.postprocess(3) == 3
        assert numeric_input.postprocess(3) == 3
        assert numeric_input.postprocess(2.85) == 3
        assert numeric_input.postprocess(None) is None
        assert numeric_input.serialize(3, True) == 3
        numeric_input.set_interpret_parameters(steps=3, delta=1, delta_type="absolute")
        assert numeric_input.get_interpretation_neighbors(1) == (
            [-2.0, -1.0, 0.0, 2.0, 3.0, 4.0],
            {},
        )
        numeric_input.set_interpret_parameters(steps=3, delta=1, delta_type="percent")
        assert numeric_input.get_interpretation_neighbors(100) == (
            [97.0, 98.0, 99.0, 101.0, 102.0, 103.0],
            {},
        )
        with pytest.raises(ValueError) as error:
            numeric_input.get_interpretation_neighbors(1)
            assert error.msg == "Cannot generate valid set of neighbors"
        numeric_input.set_interpret_parameters(
            steps=3, delta=1.24, delta_type="absolute"
        )
        with pytest.raises(ValueError) as error:
            numeric_input.get_interpretation_neighbors(4)
            assert error.msg == "Cannot generate valid set of neighbors"
        assert numeric_input.get_config() == {
            "value": 42,
            "label": None,
            "info": None,
            "show_label": True,
            "container": True,
            "scale": None,
            "min_width": 160,
            "interactive": None,
            "visible": True,
            "elem_id": None,
            "elem_classes": None,
            "precision": 0,
            "minimum": None,
            "maximum": None,
            "step": 1,
            "root_url": None,
            "name": "number",
        }

    def test_component_functions_precision(self):
        """
        Preprocess, postprocess, serialize, set_interpret_parameters, get_interpretation_neighbors, get_template_context

        """
        numeric_input = gr.Number(precision=2, value=42.3428)
        assert numeric_input.preprocess(3.231241) == 3.23
        assert numeric_input.preprocess(None) is None
        assert numeric_input.postprocess(-42.1241) == -42.12
        assert numeric_input.postprocess(5.6784) == 5.68
        assert numeric_input.postprocess(2.1421) == 2.14
        assert numeric_input.postprocess(None) is None

    @pytest.mark.asyncio
    async def test_in_interface_as_input(self):
        """
        Interface, process, interpret
        """
        iface = gr.Interface(lambda x: x**2, "number", "textbox")
        assert iface(2) == "4.0"
        iface = gr.Interface(
            lambda x: x**2, "number", "number", interpretation="default"
        )
        scores = (await iface.interpret([2]))[0]["interpretation"]
        assert scores == [
            (1.94, -0.23640000000000017),
            (1.96, -0.15840000000000032),
            (1.98, -0.07960000000000012),
            (2, None),
            (2.02, 0.08040000000000003),
            (2.04, 0.16159999999999997),
            (2.06, 0.24359999999999982),
        ]

    @pytest.mark.asyncio
    async def test_precision_0_in_interface(self):
        """
        Interface, process, interpret
        """
        iface = gr.Interface(lambda x: x**2, gr.Number(precision=0), "textbox")
        assert iface(2) == "4"
        iface = gr.Interface(
            lambda x: x**2, "number", gr.Number(precision=0), interpretation="default"
        )
        # Output gets rounded to 4 for all input so no change
        scores = (await iface.interpret([2]))[0]["interpretation"]
        assert scores == [
            (1.94, 0.0),
            (1.96, 0.0),
            (1.98, 0.0),
            (2, None),
            (2.02, 0.0),
            (2.04, 0.0),
            (2.06, 0.0),
        ]

    @pytest.mark.asyncio
    async def test_in_interface_as_output(self):
        """
        Interface, process, interpret
        """
        iface = gr.Interface(lambda x: int(x) ** 2, "textbox", "number")
        assert iface(2) == 4.0
        iface = gr.Interface(
            lambda x: x**2, "number", "number", interpretation="default"
        )
        scores = (await iface.interpret([2]))[0]["interpretation"]
        assert scores == [
            (1.94, -0.23640000000000017),
            (1.96, -0.15840000000000032),
            (1.98, -0.07960000000000012),
            (2, None),
            (2.02, 0.08040000000000003),
            (2.04, 0.16159999999999997),
            (2.06, 0.24359999999999982),
        ]

    def test_static(self):
        """
        postprocess
        """
        component = gr.Number()
        assert component.get_config().get("value") is None
        component = gr.Number(3)
        assert component.get_config().get("value") == 3.0


class TestSlider:
    def test_component_functions(self):
        """
        Preprocess, postprocess, serialize, get_config
        """
        slider_input = gr.Slider()
        assert slider_input.preprocess(3.0) == 3.0
        assert slider_input.postprocess(3) == 3
        assert slider_input.postprocess(3) == 3
        assert slider_input.postprocess(None) == 0
        assert slider_input.serialize(3, True) == 3

        slider_input = gr.Slider(10, 20, value=15, step=1, label="Slide Your Input")
        assert slider_input.get_config() == {
            "minimum": 10,
            "maximum": 20,
            "value": 15,
            "step": 1,
            "label": "Slide Your Input",
            "info": None,
            "show_label": True,
            "container": True,
            "scale": None,
            "min_width": 160,
            "interactive": None,
            "visible": True,
            "elem_id": None,
            "elem_classes": None,
            "root_url": None,
            "name": "slider",
        }

    @pytest.mark.asyncio
    async def test_in_interface(self):
        """ "
        Interface, process, interpret
        """
        iface = gr.Interface(lambda x: x**2, "slider", "textbox")
        assert iface(2) == "4"
        iface = gr.Interface(
            lambda x: x**2, "slider", "number", interpretation="default"
        )
        scores = (await iface.interpret([2]))[0]["interpretation"]
        assert scores == [
            -4.0,
            200.08163265306123,
            812.3265306122449,
            1832.7346938775513,
            3261.3061224489797,
            5098.040816326531,
            7342.938775510205,
            9996.0,
        ]

    def test_static(self):
        """
        postprocess
        """
        component = gr.Slider(0, 100, 5)
        assert component.get_config().get("value") == 5
        component = gr.Slider(0, 100, None)
        assert component.get_config().get("value") == 0

    @patch("gradio.Slider.get_random_value", return_value=7)
    def test_slider_get_random_value_on_load(self, mock_get_random_value):
        slider = gr.Slider(minimum=-5, maximum=10, randomize=True)
        assert slider.value == 7
        assert slider.load_event_to_attach[0]() == 7
        assert slider.load_event_to_attach[1] is None

    @patch("random.randint", return_value=3)
    def test_slider_rounds_when_using_default_randomizer(self, mock_randint):
        slider = gr.Slider(minimum=0, maximum=1, randomize=True, step=0.1)
        # If get_random_value didn't round, this test would fail
        # because 0.30000000000000004 != 0.3
        assert slider.get_random_value() == 0.3
        mock_randint.assert_called()


class TestCheckbox:
    def test_component_functions(self):
        """
        Preprocess, postprocess, serialize, get_config
        """
        bool_input = gr.Checkbox()
        assert bool_input.preprocess(True)
        assert bool_input.postprocess(True)
        assert bool_input.postprocess(True)
        assert bool_input.serialize(True, True)
        bool_input = gr.Checkbox(value=True, label="Check Your Input")
        assert bool_input.get_config() == {
            "value": True,
            "label": "Check Your Input",
            "info": None,
            "show_label": True,
            "container": True,
            "scale": None,
            "min_width": 160,
            "interactive": None,
            "visible": True,
            "elem_id": None,
            "elem_classes": None,
            "root_url": None,
            "name": "checkbox",
        }

    @pytest.mark.asyncio
    async def test_in_interface(self):
        """
        Interface, process, interpret
        """
        iface = gr.Interface(lambda x: 1 if x else 0, "checkbox", "number")
        assert iface(True) == 1
        iface = gr.Interface(
            lambda x: 1 if x else 0, "checkbox", "number", interpretation="default"
        )
        scores = (await iface.interpret([False]))[0]["interpretation"]
        assert scores == (None, 1.0)
        scores = (await iface.interpret([True]))[0]["interpretation"]
        assert scores == (-1.0, None)


class TestCheckboxGroup:
    def test_component_functions(self):
        """
        Preprocess, postprocess, serialize, get_config
        """
        checkboxes_input = gr.CheckboxGroup(["a", "b", "c"])
        assert checkboxes_input.preprocess(["a", "c"]) == ["a", "c"]
        assert checkboxes_input.postprocess(["a", "c"]) == ["a", "c"]
        assert checkboxes_input.serialize(["a", "c"], True) == ["a", "c"]
        checkboxes_input = gr.CheckboxGroup(
            value=["a", "c"],
            choices=["a", "b", "c"],
            label="Check Your Inputs",
        )
        assert checkboxes_input.get_config() == {
            "choices": [("a", "a"), ("b", "b"), ("c", "c")],
            "value": ["a", "c"],
            "type": "value",
            "label": "Check Your Inputs",
            "info": None,
            "show_label": True,
            "container": True,
            "scale": None,
            "min_width": 160,
            "interactive": None,
            "visible": True,
            "elem_id": None,
            "elem_classes": None,
            "root_url": None,
            "name": "checkboxgroup",
        }
        with pytest.raises(ValueError):
            gr.CheckboxGroup(["a"], type="unknown")

        cbox = gr.CheckboxGroup(choices=["a", "b"], value="c")
        assert cbox.get_config()["value"] == ["c"]
        assert cbox.postprocess("a") == ["a"]

    def test_in_interface(self):
        """
        Interface, process
        """
        checkboxes_input = gr.CheckboxGroup(["a", "b", "c"])
        iface = gr.Interface(lambda x: "|".join(x), checkboxes_input, "textbox")
        assert iface(["a", "c"]) == "a|c"
        assert iface([]) == ""
        _ = gr.CheckboxGroup(["a", "b", "c"], type="index")


class TestRadio:
    def test_component_functions(self):
        """
        Preprocess, postprocess, serialize, get_config

        """
        radio_input = gr.Radio(["a", "b", "c"])
        assert radio_input.preprocess("c") == "c"
        assert radio_input.postprocess("a") == "a"
        assert radio_input.serialize("a", True) == "a"
        radio_input = gr.Radio(
            choices=["a", "b", "c"], default="a", label="Pick Your One Input"
        )
        assert radio_input.get_config() == {
            "choices": [("a", "a"), ("b", "b"), ("c", "c")],
            "value": None,
            "type": "value",
            "label": "Pick Your One Input",
            "info": None,
            "show_label": True,
            "container": True,
            "scale": None,
            "min_width": 160,
            "interactive": None,
            "visible": True,
            "elem_id": None,
            "elem_classes": None,
            "root_url": None,
            "name": "radio",
        }
        with pytest.raises(ValueError):
            gr.Radio(["a", "b"], type="unknown")

    @pytest.mark.asyncio
    async def test_in_interface(self):
        """
        Interface, process, interpret
        """
        radio_input = gr.Radio(["a", "b", "c"])
        iface = gr.Interface(lambda x: 2 * x, radio_input, "textbox")
        assert iface("c") == "cc"
        radio_input = gr.Radio(["a", "b", "c"], type="index")
        iface = gr.Interface(
            lambda x: 2 * x, radio_input, "number", interpretation="default"
        )
        assert iface("c") == 4
        scores = (await iface.interpret(["b"]))[0]["interpretation"]
        assert scores == [-2.0, None, 2.0]


class TestDropdown:
    def test_component_functions(self):
        """
        Preprocess, postprocess, serialize, get_config
        """
        dropdown_input = gr.Dropdown(["a", "b", "c"], multiselect=True)
        assert dropdown_input.preprocess("a") == "a"
        assert dropdown_input.postprocess("a") == "a"

        dropdown_input_multiselect = gr.Dropdown(["a", "b", "c"])
        assert dropdown_input_multiselect.preprocess(["a", "c"]) == ["a", "c"]
        assert dropdown_input_multiselect.postprocess(["a", "c"]) == ["a", "c"]
        assert dropdown_input_multiselect.serialize(["a", "c"], True) == ["a", "c"]
        dropdown_input_multiselect = gr.Dropdown(
            value=["a", "c"],
            choices=["a", "b", "c"],
            label="Select Your Inputs",
            multiselect=True,
            max_choices=2,
        )
        assert dropdown_input_multiselect.get_config() == {
            "choices": ["a", "b", "c"],
            "value": ["a", "c"],
            "type": "value",
            "multiselect": True,
            "allow_custom_value": False,
            "max_choices": 2,
            "label": "Select Your Inputs",
            "info": None,
            "show_label": True,
            "container": True,
            "scale": None,
            "min_width": 160,
            "interactive": None,
            "visible": True,
            "elem_id": None,
            "elem_classes": None,
            "root_url": None,
            "name": "dropdown",
        }
        with pytest.raises(ValueError):
            gr.Dropdown(["a"], type="unknown")

        dropdown = gr.Dropdown(choices=["a", "b"], value="c")
        assert dropdown.get_config()["value"] == "c"
        assert dropdown.postprocess("a") == "a"

    def test_in_interface(self):
        """
        Interface, process
        """
        checkboxes_input = gr.CheckboxGroup(["a", "b", "c"])
        iface = gr.Interface(lambda x: "|".join(x), checkboxes_input, "textbox")
        assert iface(["a", "c"]) == "a|c"
        assert iface([]) == ""
        _ = gr.CheckboxGroup(["a", "b", "c"], type="index")


class TestImage:
    def test_component_functions(self):
        """
        Preprocess, postprocess, serialize, get_config, _segment_by_slic
        type: pil, file, filepath, numpy
        """
        img = deepcopy(media_data.BASE64_IMAGE)
        image_input = gr.Image()
        assert image_input.preprocess(img).shape == (68, 61, 3)
        image_input = gr.Image(shape=(25, 25), image_mode="L")
        assert image_input.preprocess(img).shape == (25, 25)
        image_input = gr.Image(shape=(30, 10), type="pil")
        assert image_input.preprocess(img).size == (30, 10)
        assert image_input.postprocess("test/test_files/bus.png") == img
        assert image_input.serialize("test/test_files/bus.png") == img
        image_input = gr.Image(type="filepath")
        image_temp_filepath = image_input.preprocess(img)
        assert image_temp_filepath in image_input.temp_files

        image_input = gr.Image(
            source="upload", tool="editor", type="pil", label="Upload Your Image"
        )
        assert image_input.get_config() == {
            "value": None,
            "shape": None,
            "height": None,
            "width": None,
            "image_mode": "RGB",
            "invert_colors": False,
            "source": "upload",
            "tool": "editor",
            "type": "pil",
            "label": "Upload Your Image",
            "show_label": True,
            "show_download_button": True,
            "container": True,
            "scale": None,
            "min_width": 160,
            "interactive": None,
            "visible": True,
            "streaming": False,
            "elem_id": None,
            "elem_classes": None,
            "mirror_webcam": True,
            "brush_radius": None,
            "brush_color": "#000000",
            "mask_opacity": 0.7,
            "show_share_button": False,
            "root_url": None,
            "name": "image",
        }
        assert image_input.preprocess(None) is None
        image_input = gr.Image(invert_colors=True)
        assert image_input.preprocess(img) is not None
        image_input.preprocess(img)
        file_image = gr.Image(type="filepath")
        assert isinstance(file_image.preprocess(img), str)
        with pytest.raises(ValueError):
            gr.Image(type="unknown")
        image_input.shape = (30, 10)

        # Output functionalities
        y_img = gr.processing_utils.decode_base64_to_image(
            deepcopy(media_data.BASE64_IMAGE)
        )
        image_output = gr.Image()
        assert image_output.postprocess(y_img).startswith(
            "data:image/png;base64,iVBORw0KGgoAAA"
        )
        assert image_output.postprocess(np.array(y_img)).startswith(
            "data:image/png;base64,iVBORw0KGgoAAA"
        )
        with pytest.raises(ValueError):
            image_output.postprocess([1, 2, 3])
        image_output = gr.Image(type="numpy")
        assert image_output.postprocess(y_img).startswith("data:image/png;base64,")

    @pytest.mark.flaky
    def test_serialize_url(self):
        img = "https://gradio-builds.s3.amazonaws.com/demo-files/cheetah-002.jpg"
        expected = client_utils.encode_url_or_file_to_base64(img)
        assert gr.Image().serialize(img) == expected

    def test_in_interface_as_input(self):
        """
        Interface, process, interpret
        type: file
        interpretation: default, shap,
        """
        img = "test/test_files/bus.png"
        image_input = gr.Image()
        iface = gr.Interface(
            lambda x: PIL.Image.open(x).rotate(90, expand=True),
            gr.Image(shape=(30, 10), type="filepath"),
            "image",
        )
        output = iface(img)
        assert PIL.Image.open(output).size == (10, 30)
        iface = gr.Interface(
            lambda x: np.sum(x), image_input, "number", interpretation="default"
        )

    def test_in_interface_as_output(self):
        """
        Interface, process
        """

        def generate_noise(height, width):
            return np.random.randint(0, 256, (height, width, 3))

        iface = gr.Interface(generate_noise, ["slider", "slider"], "image")
        assert iface(10, 20).endswith(".png")

    def test_static(self):
        """
        postprocess
        """
        component = gr.Image("test/test_files/bus.png")
        assert component.get_config().get("value") == media_data.BASE64_IMAGE
        component = gr.Image(None)
        assert component.get_config().get("value") is None


class TestPlot:
    @pytest.mark.asyncio
    async def test_in_interface_as_output(self):
        """
        Interface, process
        """

        def plot(num):
            import matplotlib.pyplot as plt

            fig = plt.figure()
            plt.plot(range(num), range(num))
            return fig

        iface = gr.Interface(plot, "slider", "plot")
        with utils.MatplotlibBackendMananger():
            output = await iface.process_api(fn_index=0, inputs=[10], state={})
        assert output["data"][0]["type"] == "matplotlib"
        assert output["data"][0]["plot"].startswith("data:image/png;base64")

    def test_static(self):
        """
        postprocess
        """
        with utils.MatplotlibBackendMananger():
            import matplotlib.pyplot as plt

            fig = plt.figure()
            plt.plot([1, 2, 3], [1, 2, 3])

        component = gr.Plot(fig)
        assert component.get_config().get("value") is not None
        component = gr.Plot(None)
        assert component.get_config().get("value") is None

    def test_postprocess_altair(self):
        import altair as alt
        from vega_datasets import data

        cars = data.cars()
        chart = (
            alt.Chart(cars)
            .mark_point()
            .encode(
                x="Horsepower",
                y="Miles_per_Gallon",
                color="Origin",
            )
        )
        out = gr.Plot().postprocess(chart)
        assert isinstance(out["plot"], str)
        assert out["plot"] == chart.to_json()


class TestAudio:
    def test_component_functions(self):
        """
        Preprocess, postprocess serialize, get_config, deserialize
        type: filepath, numpy, file
        """
        x_wav = deepcopy(media_data.BASE64_AUDIO)
        audio_input = gr.Audio()
        output1 = audio_input.preprocess(x_wav)
        assert output1[0] == 8000
        assert output1[1].shape == (8046,)

        x_wav["is_file"] = True
        audio_input = gr.Audio(type="filepath")
        output1 = audio_input.preprocess(x_wav)
        assert Path(output1).name == "audio_sample-0-100.wav"

        assert filecmp.cmp(
            "test/test_files/audio_sample.wav",
            audio_input.serialize("test/test_files/audio_sample.wav")["name"],
        )

        audio_input = gr.Audio(label="Upload Your Audio")
        assert audio_input.get_config() == {
            "value": None,
            "source": "upload",
            "type": "numpy",
            "label": "Upload Your Audio",
            "show_label": True,
            "container": True,
            "scale": None,
            "min_width": 160,
            "interactive": None,
            "visible": True,
            "streaming": False,
            "elem_id": None,
            "elem_classes": None,
            "format": "wav",
            "autoplay": False,
            "show_download_button": True,
            "show_share_button": False,
            "show_edit_button": True,
            "root_url": None,
            "name": "audio",
        }
        assert audio_input.preprocess(None) is None
        x_wav["is_example"] = True
        x_wav["crop_min"], x_wav["crop_max"] = 1, 4
        output2 = audio_input.preprocess(x_wav)
        assert output2 is not None
        assert output1 != output2

        audio_input = gr.Audio(type="filepath")
        assert isinstance(audio_input.preprocess(x_wav), str)
        with pytest.raises(ValueError):
            gr.Audio(type="unknown")

        # Confirm Audio can be instantiated with a numpy array
        gr.Audio((100, np.random.random(size=(1000, 2))), label="Play your audio")

        # Output functionalities
        y_audio = client_utils.decode_base64_to_file(
            deepcopy(media_data.BASE64_AUDIO)["data"]
        )
        audio_output = gr.Audio(type="filepath")
        assert filecmp.cmp(y_audio.name, audio_output.postprocess(y_audio.name)["name"])
        assert audio_output.get_config() == {
            "value": None,
            "source": "upload",
            "type": "filepath",
            "label": None,
            "show_label": True,
            "container": True,
            "scale": None,
            "min_width": 160,
            "interactive": None,
            "visible": True,
            "streaming": False,
            "elem_id": None,
            "elem_classes": None,
            "format": "wav",
            "autoplay": False,
            "show_download_button": True,
            "show_share_button": False,
            "show_edit_button": True,
            "root_url": None,
            "name": "audio",
        }
        assert audio_output.deserialize(
            {
                "name": None,
                "data": deepcopy(media_data.BASE64_AUDIO)["data"],
                "is_file": False,
            }
        ).endswith(".wav")

        output1 = audio_output.postprocess(y_audio.name)
        output2 = audio_output.postprocess(Path(y_audio.name))
        assert output1 == output2

    def test_serialize(self):
        audio_input = gr.Audio()
        serialized_input = audio_input.serialize("test/test_files/audio_sample.wav")
        assert serialized_input["data"] == media_data.BASE64_AUDIO["data"]
        assert os.path.basename(serialized_input["name"]) == "audio_sample.wav"
        assert serialized_input["orig_name"] == "audio_sample.wav"
        assert not serialized_input["is_file"]

    def test_tokenize(self):
        """
        Tokenize, get_masked_inputs
        """
        x_wav = deepcopy(media_data.BASE64_AUDIO)
        audio_input = gr.Audio()
        tokens, _, _ = audio_input.tokenize(x_wav)
        assert len(tokens) == audio_input.interpretation_segments
        x_new = audio_input.get_masked_inputs(tokens, [[1] * len(tokens)])[0]
        similarity = SequenceMatcher(a=x_wav["data"], b=x_new).ratio()
        assert similarity > 0.9

    def test_in_interface(self):
        def reverse_audio(audio):
            sr, data = audio
            return (sr, np.flipud(data))

        iface = gr.Interface(reverse_audio, "audio", "audio")
        reversed_file = iface("test/test_files/audio_sample.wav")
        reversed_reversed_file = iface(reversed_file)
        reversed_reversed_data = client_utils.encode_url_or_file_to_base64(
            reversed_reversed_file
        )
        similarity = SequenceMatcher(
            a=reversed_reversed_data, b=media_data.BASE64_AUDIO["data"]
        ).ratio()
        assert similarity > 0.99

    def test_in_interface_as_output(self):
        """
        Interface, process
        """

        def generate_noise(duration):
            return 48000, np.random.randint(-256, 256, (duration, 3)).astype(np.int16)

        iface = gr.Interface(generate_noise, "slider", "audio")
        assert iface(100).endswith(".wav")

    def test_audio_preprocess_can_be_read_by_scipy(self):
        x_wav = deepcopy(media_data.BASE64_MICROPHONE)
        audio_input = gr.Audio(type="filepath")
        output = audio_input.preprocess(x_wav)
        wavfile.read(output)

    def test_prepost_process_to_mp3(self):
        x_wav = deepcopy(media_data.BASE64_MICROPHONE)
        audio_input = gr.Audio(type="filepath", format="mp3")
        output = audio_input.preprocess(x_wav)
        assert output.endswith("mp3")
        output = audio_input.postprocess(
            (48000, np.random.randint(-256, 256, (5, 3)).astype(np.int16))
        )
        assert output["name"].endswith("mp3")


class TestFile:
    def test_component_functions(self):
        """
        Preprocess, serialize, get_config, value
        """
        x_file = deepcopy(media_data.BASE64_FILE)
        file_input = gr.File()
        output = file_input.preprocess(x_file)
        assert isinstance(output, tempfile._TemporaryFileWrapper)
        serialized = file_input.serialize("test/test_files/sample_file.pdf")
        assert filecmp.cmp(
            serialized["name"],
            "test/test_files/sample_file.pdf",
        )
        assert serialized["orig_name"] == "sample_file.pdf"
        assert output.orig_name == "test/test_files/sample_file.pdf"

        x_file["is_file"] = True
        input1 = file_input.preprocess(x_file)
        input2 = file_input.preprocess(x_file)
        assert input1.name == input2.name
        assert Path(input1.name).name == "sample_file.pdf"

        file_input = gr.File(label="Upload Your File")
        assert file_input.get_config() == {
            "value": None,
            "file_count": "single",
            "file_types": None,
            "type": "file",
            "label": "Upload Your File",
            "show_label": True,
            "container": True,
            "scale": None,
            "min_width": 160,
            "interactive": None,
            "visible": True,
            "elem_id": None,
            "elem_classes": None,
            "root_url": None,
<<<<<<< HEAD
            "name": "file",
=======
            "selectable": False,
            "height": None,
>>>>>>> f344592a
        }
        assert file_input.preprocess(None) is None
        x_file["is_example"] = True
        assert file_input.preprocess(x_file) is not None

        zero_size_file = {"name": "document.txt", "size": 0, "data": ""}
        temp_file = file_input.preprocess(zero_size_file)
        assert os.stat(temp_file.name).st_size == 0

        file_input = gr.File(type="binary")
        output = file_input.preprocess(x_file)
        assert type(output) == bytes

        output1 = file_input.postprocess("test/test_files/sample_file.pdf")
        output2 = file_input.postprocess("test/test_files/sample_file.pdf")
        assert output1 == output2

    def test_file_type_must_be_list(self):
        with pytest.raises(
            ValueError, match="Parameter file_types must be a list. Received str"
        ):
            gr.File(file_types=".json")

    def test_in_interface_as_input(self):
        """
        Interface, process
        """
        x_file = media_data.BASE64_FILE["name"]

        def get_size_of_file(file_obj):
            return os.path.getsize(file_obj.name)

        iface = gr.Interface(get_size_of_file, "file", "number")
        assert iface(x_file) == 10558

    def test_as_component_as_output(self):
        """
        Interface, process
        """

        def write_file(content):
            with open("test.txt", "w") as f:
                f.write(content)
            return "test.txt"

        iface = gr.Interface(write_file, "text", "file")
        assert iface("hello world").endswith(".txt")


class TestUploadButton:
    def test_component_functions(self):
        """
        preprocess
        """
        x_file = deepcopy(media_data.BASE64_FILE)
        upload_input = gr.UploadButton()
        input = upload_input.preprocess(x_file)
        assert isinstance(input, tempfile._TemporaryFileWrapper)

        x_file["is_file"] = True
        input1 = upload_input.preprocess(x_file)
        input2 = upload_input.preprocess(x_file)
        assert input1.name == input2.name

    def test_raises_if_file_types_is_not_list(self):
        with pytest.raises(
            ValueError, match="Parameter file_types must be a list. Received int"
        ):
            gr.UploadButton(file_types=2)


class TestDataframe:
    def test_component_functions(self):
        """
        Preprocess, serialize, get_config
        """
        x_data = {
            "data": [["Tim", 12, False], ["Jan", 24, True]],
            "headers": ["Name", "Age", "Member"],
        }
        dataframe_input = gr.Dataframe(headers=["Name", "Age", "Member"])
        output = dataframe_input.preprocess(x_data)
        assert output["Age"][1] == 24
        assert not output["Member"][0]
        assert dataframe_input.postprocess(x_data) == x_data

        dataframe_input = gr.Dataframe(
            headers=["Name", "Age", "Member"], label="Dataframe Input"
        )
        assert dataframe_input.get_config() == {
            "value": {"headers": ["Name", "Age", "Member"], "data": [["", "", ""]]},
            "headers": ["Name", "Age", "Member"],
            "row_count": (1, "dynamic"),
            "col_count": (3, "dynamic"),
            "datatype": ["str", "str", "str"],
            "type": "pandas",
            "max_rows": 20,
            "max_cols": None,
            "overflow_row_behaviour": "paginate",
            "label": "Dataframe Input",
            "show_label": True,
            "scale": None,
            "min_width": 160,
            "interactive": None,
            "visible": True,
            "elem_id": None,
            "elem_classes": None,
            "wrap": False,
            "root_url": None,
            "name": "dataframe",
        }
        dataframe_input = gr.Dataframe()
        output = dataframe_input.preprocess(x_data)
        assert output["Age"][1] == 24
        with pytest.raises(ValueError):
            gr.Dataframe(type="unknown")

        dataframe_output = gr.Dataframe()
        assert dataframe_output.get_config() == {
            "value": {"headers": [1, 2, 3], "data": [["", "", ""]]},
            "headers": [1, 2, 3],
            "row_count": (1, "dynamic"),
            "col_count": (3, "dynamic"),
            "datatype": ["str", "str", "str"],
            "type": "pandas",
            "max_rows": 20,
            "max_cols": None,
            "overflow_row_behaviour": "paginate",
            "label": None,
            "show_label": True,
            "scale": None,
            "min_width": 160,
            "interactive": None,
            "visible": True,
            "elem_id": None,
            "elem_classes": None,
            "wrap": False,
            "root_url": None,
            "name": "dataframe",
        }

    def test_postprocess(self):
        """
        postprocess
        """
        dataframe_output = gr.Dataframe()
        output = dataframe_output.postprocess([])
        assert output == {"data": [[]], "headers": []}
        output = dataframe_output.postprocess(np.zeros((2, 2)))
        assert output == {"data": [[0, 0], [0, 0]], "headers": [1, 2]}
        output = dataframe_output.postprocess([[1, 3, 5]])
        assert output == {"data": [[1, 3, 5]], "headers": [1, 2, 3]}
        output = dataframe_output.postprocess(
            pd.DataFrame([[2, True], [3, True], [4, False]], columns=["num", "prime"])
        )
        assert output == {
            "headers": ["num", "prime"],
            "data": [[2, True], [3, True], [4, False]],
        }
        with pytest.raises(ValueError):
            gr.Dataframe(type="unknown")

        # When the headers don't match the data
        dataframe_output = gr.Dataframe(headers=["one", "two", "three"])
        output = dataframe_output.postprocess([[2, True], [3, True]])
        assert output == {
            "headers": ["one", "two"],
            "data": [[2, True], [3, True]],
        }
        dataframe_output = gr.Dataframe(headers=["one", "two", "three"])
        output = dataframe_output.postprocess([[2, True, "ab", 4], [3, True, "cd", 5]])
        assert output == {
            "headers": ["one", "two", "three", 4],
            "data": [[2, True, "ab", 4], [3, True, "cd", 5]],
        }

    def test_dataframe_postprocess_all_types(self):
        df = pd.DataFrame(
            {
                "date_1": pd.date_range("2021-01-01", periods=2),
                "date_2": pd.date_range("2022-02-15", periods=2).strftime(
                    "%B %d, %Y, %r"
                ),
                "number": np.array([0.2233, 0.57281]),
                "number_2": np.array([84, 23]).astype(np.int64),
                "bool": [True, False],
                "markdown": ["# Hello", "# Goodbye"],
            }
        )
        component = gr.Dataframe(
            datatype=["date", "date", "number", "number", "bool", "markdown"]
        )
        output = component.postprocess(df)
        assert output == {
            "headers": list(df.columns),
            "data": [
                [
                    pd.Timestamp("2021-01-01 00:00:00"),
                    "February 15, 2022, 12:00:00 AM",
                    0.2233,
                    84,
                    True,
                    "<h1>Hello</h1>\n",
                ],
                [
                    pd.Timestamp("2021-01-02 00:00:00"),
                    "February 16, 2022, 12:00:00 AM",
                    0.57281,
                    23,
                    False,
                    "<h1>Goodbye</h1>\n",
                ],
            ],
        }

    def test_dataframe_postprocess_only_dates(self):
        df = pd.DataFrame(
            {
                "date_1": pd.date_range("2021-01-01", periods=2),
                "date_2": pd.date_range("2022-02-15", periods=2),
            }
        )
        component = gr.Dataframe(datatype=["date", "date"])
        output = component.postprocess(df)
        assert output == {
            "headers": list(df.columns),
            "data": [
                [
                    pd.Timestamp("2021-01-01 00:00:00"),
                    pd.Timestamp("2022-02-15 00:00:00"),
                ],
                [
                    pd.Timestamp("2021-01-02 00:00:00"),
                    pd.Timestamp("2022-02-16 00:00:00"),
                ],
            ],
        }


class TestDataset:
    def test_preprocessing(self):
        test_file_dir = Path(__file__).parent / "test_files"
        bus = str(Path(test_file_dir, "bus.png").resolve())

        dataset = gr.Dataset(
            components=["number", "textbox", "image", "html", "markdown"],
            samples=[
                [5, "hello", bus, "<b>Bold</b>", "**Bold**"],
                [15, "hi", bus, "<i>Italics</i>", "*Italics*"],
            ],
        )

        assert dataset.preprocess(1) == [
            15,
            "hi",
            bus,
            "<i>Italics</i>",
            "<p><em>Italics</em></p>\n",
        ]

        dataset = gr.Dataset(
            components=["number", "textbox", "image", "html", "markdown"],
            samples=[
                [5, "hello", bus, "<b>Bold</b>", "**Bold**"],
                [15, "hi", bus, "<i>Italics</i>", "*Italics*"],
            ],
            type="index",
        )

        assert dataset.preprocess(1) == 1

    def test_postprocessing(self):
        test_file_dir = Path(Path(__file__).parent, "test_files")
        bus = Path(test_file_dir, "bus.png")

        dataset = gr.Dataset(
            components=["number", "textbox", "image", "html", "markdown"], type="index"
        )

        output = dataset.postprocess(
            samples=[
                [5, "hello", bus, "<b>Bold</b>", "**Bold**"],
                [15, "hi", bus, "<i>Italics</i>", "*Italics*"],
            ],
        )

        assert output == {
            "samples": [
                [5, "hello", bus, "<b>Bold</b>", "**Bold**"],
                [15, "hi", bus, "<i>Italics</i>", "*Italics*"],
            ],
            "__type__": "update",
        }


class TestVideo:
    def test_component_functions(self):
        """
        Preprocess, serialize, deserialize, get_config
        """
        x_video = deepcopy(media_data.BASE64_VIDEO)
        video_input = gr.Video()
        output1 = video_input.preprocess(x_video)
        assert isinstance(output1, str)
        output2 = video_input.preprocess(x_video)
        assert output1 == output2

        video_input = gr.Video(include_audio=False)
        output1 = video_input.preprocess(x_video)
        output2 = video_input.preprocess(x_video)
        assert output1 == output2

        video_input = gr.Video(label="Upload Your Video")
        assert video_input.get_config() == {
            "value": None,
            "format": None,
            "source": "upload",
            "height": None,
            "width": None,
            "label": "Upload Your Video",
            "show_label": True,
            "container": True,
            "scale": None,
            "min_width": 160,
            "interactive": None,
            "visible": True,
            "elem_id": None,
            "elem_classes": None,
            "mirror_webcam": True,
            "include_audio": True,
            "autoplay": False,
            "show_share_button": False,
            "root_url": None,
            "name": "video",
        }
        assert video_input.preprocess(None) is None
        x_video["is_example"] = True
        assert video_input.preprocess(x_video) is not None
        video_input = gr.Video(format="avi")
        output_video = video_input.preprocess(x_video)
        assert output_video[-3:] == "avi"
        assert "flip" not in output_video

        assert filecmp.cmp(
            video_input.serialize(x_video["name"])[0]["name"], x_video["name"]
        )

        # Output functionalities
        y_vid_path = "test/test_files/video_sample.mp4"
        subtitles_path = "test/test_files/s1.srt"
        video_output = gr.Video()
        output1 = video_output.postprocess(y_vid_path)[0]["name"]
        assert output1.endswith("mp4")
        output2 = video_output.postprocess(y_vid_path)[0]["name"]
        assert output1 == output2
        assert (
            video_output.postprocess(y_vid_path)[0]["orig_name"] == "video_sample.mp4"
        )
        output_with_subtitles = video_output.postprocess((y_vid_path, subtitles_path))
        assert output_with_subtitles[1]["data"].startswith("data")

        assert video_output.deserialize(
            (
                {
                    "name": None,
                    "data": deepcopy(media_data.BASE64_VIDEO)["data"],
                    "is_file": False,
                },
                None,
            )
        ).endswith(".mp4")

        p_video = gr.Video()
        video_with_subtitle = gr.Video()
        postprocessed_video = p_video.postprocess(Path(y_vid_path))
        postprocessed_video_with_subtitle = video_with_subtitle.postprocess(
            (Path(y_vid_path), Path(subtitles_path))
        )

        processed_video = (
            {
                "name": "video_sample.mp4",
                "data": None,
                "is_file": True,
                "orig_name": "video_sample.mp4",
            },
            None,
        )

        processed_video_with_subtitle = (
            {
                "name": "video_sample.mp4",
                "data": None,
                "is_file": True,
                "orig_name": "video_sample.mp4",
            },
            {"name": None, "data": True, "is_file": False},
        )
        postprocessed_video[0]["name"] = os.path.basename(
            postprocessed_video[0]["name"]
        )
        assert processed_video == postprocessed_video
        postprocessed_video_with_subtitle[0]["name"] = os.path.basename(
            postprocessed_video_with_subtitle[0]["name"]
        )
        if postprocessed_video_with_subtitle[1]["data"]:
            postprocessed_video_with_subtitle[1]["data"] = True
        assert processed_video_with_subtitle == postprocessed_video_with_subtitle

    def test_in_interface(self):
        """
        Interface, process
        """
        x_video = media_data.BASE64_VIDEO["name"]
        iface = gr.Interface(lambda x: x, "video", "playable_video")
        assert iface(x_video).endswith(".mp4")

    def test_with_waveform(self):
        """
        Interface, process
        """
        x_audio = media_data.BASE64_AUDIO["name"]
        iface = gr.Interface(lambda x: gr.make_waveform(x), "audio", "video")
        assert iface(x_audio).endswith(".mp4")

    def test_video_postprocess_converts_to_playable_format(self):
        test_file_dir = Path(Path(__file__).parent, "test_files")
        # This file has a playable container but not playable codec
        with tempfile.NamedTemporaryFile(
            suffix="bad_video.mp4", delete=False
        ) as tmp_not_playable_vid:
            bad_vid = str(test_file_dir / "bad_video_sample.mp4")
            assert not processing_utils.video_is_playable(bad_vid)
            shutil.copy(bad_vid, tmp_not_playable_vid.name)
            output = gr.Video().postprocess(tmp_not_playable_vid.name)
            assert processing_utils.video_is_playable(output[0]["name"])

        # This file has a playable codec but not a playable container
        with tempfile.NamedTemporaryFile(
            suffix="playable_but_bad_container.mkv", delete=False
        ) as tmp_not_playable_vid:
            bad_vid = str(test_file_dir / "playable_but_bad_container.mkv")
            assert not processing_utils.video_is_playable(bad_vid)
            shutil.copy(bad_vid, tmp_not_playable_vid.name)
            output = gr.Video().postprocess(tmp_not_playable_vid.name)
            assert processing_utils.video_is_playable(output[0]["name"])

    @patch("pathlib.Path.exists", MagicMock(return_value=False))
    @patch("gradio.components.video.FFmpeg")
    def test_video_preprocessing_flips_video_for_webcam(self, mock_ffmpeg):
        # Ensures that the cached temp video file is not used so that ffmpeg is called for each test
        x_video = deepcopy(media_data.BASE64_VIDEO)
        video_input = gr.Video(source="webcam")
        _ = video_input.preprocess(x_video)

        # Dict mapping filename to FFmpeg options
        output_params = mock_ffmpeg.call_args_list[0][1]["outputs"]
        assert "hflip" in list(output_params.values())[0]
        assert "flip" in list(output_params.keys())[0]

        mock_ffmpeg.reset_mock()
        _ = gr.Video(
            source="webcam", mirror_webcam=False, include_audio=True
        ).preprocess(x_video)
        mock_ffmpeg.assert_not_called()

        mock_ffmpeg.reset_mock()
        _ = gr.Video(source="upload", format="mp4", include_audio=True).preprocess(
            x_video
        )
        mock_ffmpeg.assert_not_called()

        mock_ffmpeg.reset_mock()
        output_file = gr.Video(
            source="webcam", mirror_webcam=True, format="avi"
        ).preprocess(x_video)
        output_params = mock_ffmpeg.call_args_list[0][1]["outputs"]
        assert "hflip" in list(output_params.values())[0]
        assert "flip" in list(output_params.keys())[0]
        assert ".avi" in list(output_params.keys())[0]
        assert ".avi" in output_file

        mock_ffmpeg.reset_mock()
        output_file = gr.Video(
            source="webcam", mirror_webcam=False, format="avi", include_audio=False
        ).preprocess(x_video)
        output_params = mock_ffmpeg.call_args_list[0][1]["outputs"]
        assert list(output_params.values())[0] == ["-an"]
        assert "flip" not in Path(list(output_params.keys())[0]).name
        assert ".avi" in list(output_params.keys())[0]
        assert ".avi" in output_file

    @pytest.mark.flaky
    def test_preprocess_url(self):
        output = gr.Video().preprocess(
            {
                "name": "https://gradio-builds.s3.amazonaws.com/demo-files/a.mp4",
                "is_file": True,
                "data": None,
                "size": None,
                "orig_name": "https://gradio-builds.s3.amazonaws.com/demo-files/a.mp4",
            }
        )
        assert Path(output).name == "a.mp4" and not client_utils.probe_url(output)


class TestTimeseries:
    def test_component_functions(self):
        """
        Preprocess, postprocess,  get_config,
        """
        timeseries_input = gr.Timeseries(x="time", y=["retail", "food", "other"])
        x_timeseries = {
            "data": [[1] + [2] * len(timeseries_input.y)] * 4,
            "headers": [timeseries_input.x] + timeseries_input.y,
        }
        output = timeseries_input.preprocess(x_timeseries)
        assert isinstance(output, pd.core.frame.DataFrame)

        timeseries_input = gr.Timeseries(
            x="time", y="retail", label="Upload Your Timeseries"
        )
        assert timeseries_input.get_config() == {
            "x": "time",
            "y": ["retail"],
            "name": "timeseries",
            "show_label": True,
            "label": "Upload Your Timeseries",
            "colors": None,
            "container": True,
            "min_width": 160,
            "scale": None,
            "elem_id": None,
            "elem_classes": None,
            "visible": True,
            "value": None,
            "interactive": None,
            "root_url": None,
        }
        assert timeseries_input.preprocess(None) is None
        x_timeseries["range"] = (0, 1)
        assert timeseries_input.preprocess(x_timeseries) is not None

        # Output functionalities

        timeseries_output = gr.Timeseries(label="Disease")

        assert timeseries_output.get_config() == {
            "x": None,
            "y": None,
            "name": "timeseries",
            "show_label": True,
            "label": "Disease",
            "colors": None,
            "container": True,
            "min_width": 160,
            "scale": None,
            "elem_id": None,
            "elem_classes": None,
            "visible": True,
            "value": None,
            "interactive": None,
            "root_url": None,
        }
        data = {"Name": ["Tom", "nick", "krish", "jack"], "Age": [20, 21, 19, 18]}
        df = pd.DataFrame(data)
        assert timeseries_output.postprocess(df) == {
            "headers": ["Name", "Age"],
            "data": [["Tom", 20], ["nick", 21], ["krish", 19], ["jack", 18]],
        }

        timeseries_output = gr.Timeseries(y="Age", label="Disease")
        output = timeseries_output.postprocess(df)
        assert output == {
            "headers": ["Name", "Age"],
            "data": [["Tom", 20], ["nick", 21], ["krish", 19], ["jack", 18]],
        }


class TestNames:
    # This test ensures that `components.get_component_instance()` works correctly when instantiating from components
    def test_no_duplicate_uncased_names(self, io_components):
        unique_subclasses_uncased = {s.__name__.lower() for s in io_components}
        assert len(io_components) == len(unique_subclasses_uncased)


class TestLabel:
    def test_component_functions(self):
        """
        Process, postprocess, deserialize
        """
        y = "happy"
        label_output = gr.Label()
        label = label_output.postprocess(y)
        assert label == {"label": "happy"}
        with open(label_output.deserialize(label)) as f:
            assert json.load(f) == label

        y = {3: 0.7, 1: 0.2, 0: 0.1}
        label = label_output.postprocess(y)
        assert label == {
            "label": 3,
            "confidences": [
                {"label": 3, "confidence": 0.7},
                {"label": 1, "confidence": 0.2},
                {"label": 0, "confidence": 0.1},
            ],
        }
        label_output = gr.Label(num_top_classes=2)
        label = label_output.postprocess(y)

        assert label == {
            "label": 3,
            "confidences": [
                {"label": 3, "confidence": 0.7},
                {"label": 1, "confidence": 0.2},
            ],
        }
        with pytest.raises(ValueError):
            label_output.postprocess([1, 2, 3])

        test_file_dir = Path(Path(__file__).parent, "test_files")
        path = str(Path(test_file_dir, "test_label_json.json"))
        label_dict = label_output.postprocess(path)
        assert label_dict["label"] == "web site"

        assert label_output.get_config() == {
            "value": {},
            "num_top_classes": 2,
            "label": None,
            "show_label": True,
            "container": True,
            "scale": None,
            "min_width": 160,
            "visible": True,
            "elem_id": None,
            "elem_classes": None,
            "color": None,
            "root_url": None,
            "name": "label",
        }

    def test_color_argument(self):
        label = gr.Label(value=-10, color="red")
        assert label.get_config()["color"] == "red"
        update_1 = gr.Label.update(value="bad", color="brown")
        assert update_1["color"] == "brown"
        update_2 = gr.Label.update(value="bad", color="#ff9966")
        assert update_2["color"] == "#ff9966"

        update_3 = gr.Label.update(
            value={"bad": 0.9, "good": 0.09, "so-so": 0.01}, color="green"
        )
        assert update_3["color"] == "green"

        update_4 = gr.Label.update(value={"bad": 0.8, "good": 0.18, "so-so": 0.02})
        assert update_4["color"] is None

        update_5 = gr.Label.update(
            value={"bad": 0.8, "good": 0.18, "so-so": 0.02}, color=None
        )
        assert update_5["color"] == "transparent"

    def test_in_interface(self):
        """
        Interface, process
        """
        x_img = "test/test_files/bus.png"

        def rgb_distribution(img):
            rgb_dist = np.mean(img, axis=(0, 1))
            rgb_dist /= np.sum(rgb_dist)
            rgb_dist = np.round(rgb_dist, decimals=2)
            return {
                "red": rgb_dist[0],
                "green": rgb_dist[1],
                "blue": rgb_dist[2],
            }

        iface = gr.Interface(rgb_distribution, "image", "label")
        output_filepath = iface(x_img)
        with open(output_filepath) as fp:
            assert json.load(fp) == {
                "label": "red",
                "confidences": [
                    {"label": "red", "confidence": 0.44},
                    {"label": "green", "confidence": 0.28},
                    {"label": "blue", "confidence": 0.28},
                ],
            }


class TestHighlightedText:
    def test_postprocess(self):
        """
        postprocess
        """
        component = gr.HighlightedText()
        result = [
            ("", None),
            ("Wolfgang", "PER"),
            (" lives in ", None),
            ("Berlin", "LOC"),
            ("", None),
        ]
        result_ = component.postprocess(result)
        assert result == result_

        text = "Wolfgang lives in Berlin"
        entities = [
            {"entity": "PER", "start": 0, "end": 8},
            {"entity": "LOC", "start": 18, "end": 24},
        ]
        result_ = component.postprocess({"text": text, "entities": entities})
        assert result == result_

        text = "Wolfgang lives in Berlin"
        entities = [
            {"entity_group": "PER", "start": 0, "end": 8},
            {"entity": "LOC", "start": 18, "end": 24},
        ]
        result_ = component.postprocess({"text": text, "entities": entities})
        assert result == result_

        # Test split entity is merged when combine adjacent is set
        text = "Wolfgang lives in Berlin"
        entities = [
            {"entity": "PER", "start": 0, "end": 4},
            {"entity": "PER", "start": 4, "end": 8},
            {"entity": "LOC", "start": 18, "end": 24},
        ]
        # After a merge empty entries are stripped except the leading one
        result_after_merge = [
            ("", None),
            ("Wolfgang", "PER"),
            (" lives in ", None),
            ("Berlin", "LOC"),
        ]
        result_ = component.postprocess({"text": text, "entities": entities})
        assert result != result_
        assert result_after_merge != result_

        component = gr.HighlightedText(combine_adjacent=True)
        result_ = component.postprocess({"text": text, "entities": entities})
        assert result_after_merge == result_

        component = gr.HighlightedText()

        text = "Wolfgang lives in Berlin"
        entities = [
            {"entity": "LOC", "start": 18, "end": 24},
            {"entity": "PER", "start": 0, "end": 8},
        ]
        result_ = component.postprocess({"text": text, "entities": entities})
        assert result == result_

        text = "I live there"
        entities = []
        result_ = component.postprocess({"text": text, "entities": entities})
        assert [(text, None)] == result_

        text = "Wolfgang"
        entities = [
            {"entity": "PER", "start": 0, "end": 8},
        ]
        result_ = component.postprocess({"text": text, "entities": entities})
        assert [("", None), (text, "PER"), ("", None)] == result_

    def test_component_functions(self):
        """
        get_config
        """
        ht_output = gr.HighlightedText(color_map={"pos": "green", "neg": "red"})
        assert ht_output.get_config() == {
            "value": None,
            "color_map": {"pos": "green", "neg": "red"},
            "show_legend": False,
            "combine_adjacent": False,
            "adjacent_separator": "",
            "label": None,
            "show_label": True,
            "container": True,
            "scale": None,
            "min_width": 160,
            "visible": True,
            "elem_id": None,
            "elem_classes": None,
            "root_url": None,
            "name": "highlightedtext",
        }

    def test_in_interface(self):
        """
        Interface, process
        """

        def highlight_vowels(sentence):
            phrases, cur_phrase = [], ""
            vowels, mode = "aeiou", None
            for letter in sentence:
                letter_mode = "vowel" if letter in vowels else "non"
                if mode is None:
                    mode = letter_mode
                elif mode != letter_mode:
                    phrases.append((cur_phrase, mode))
                    cur_phrase = ""
                    mode = letter_mode
                cur_phrase += letter
            phrases.append((cur_phrase, mode))
            return phrases

        iface = gr.Interface(highlight_vowels, "text", "highlight")
        output_filepath = iface("Helloooo")
        with open(output_filepath) as fp:
            output = json.load(fp)
            assert output == [
                ["H", "non"],
                ["e", "vowel"],
                ["ll", "non"],
                ["oooo", "vowel"],
            ]


class TestAnnotatedImage:
    def test_postprocess(self):
        """
        postprocess
        """
        component = gr.AnnotatedImage()
        img = np.random.randint(0, 255, (100, 100, 3), dtype=np.uint8)
        mask1 = [40, 40, 50, 50]
        mask2 = np.zeros((100, 100), dtype=np.uint8)
        mask2[10:20, 10:20] = 1

        input = (img, [(mask1, "mask1"), (mask2, "mask2")])
        result = component.postprocess(input)

        base_img_out, (mask1_out, mask2_out) = result
        base_img_out = PIL.Image.open(base_img_out["name"])

        assert mask1_out[1] == "mask1"

        mask1_img_out = PIL.Image.open(mask1_out[0]["name"])
        assert mask1_img_out.size == base_img_out.size
        mask1_array_out = np.array(mask1_img_out)
        assert np.max(mask1_array_out[40:50, 40:50]) == 255
        assert np.max(mask1_array_out[50:60, 50:60]) == 0

    def test_component_functions(self):
        ht_output = gr.AnnotatedImage(label="sections", show_legend=False)
        assert ht_output.get_config() == {
            "value": None,
            "show_legend": False,
            "height": None,
            "width": None,
            "color_map": None,
            "label": "sections",
            "show_label": True,
            "container": True,
            "scale": None,
            "min_width": 160,
            "visible": True,
            "elem_id": None,
            "elem_classes": None,
            "root_url": None,
            "name": "annotatedimage",
        }

    def test_in_interface(self):
        def mask(img):
            top_left_corner = [0, 0, 20, 20]
            random_mask = np.random.randint(0, 2, img.shape[:2])
            return (img, [(top_left_corner, "left corner"), (random_mask, "random")])

        iface = gr.Interface(mask, "image", gr.AnnotatedImage())
        output_json = iface("test/test_files/bus.png")
        with open(output_json) as fp:
            output = json.load(fp)
            output_img, (mask1, mask1) = output
        input_img = PIL.Image.open("test/test_files/bus.png")
        output_img = PIL.Image.open(output_img["name"])
        mask1_img = PIL.Image.open(mask1[0]["name"])

        assert output_img.size == input_img.size
        assert mask1_img.size == input_img.size


class TestChatbot:
    def test_component_functions(self):
        """
        Postprocess, get_config
        """
        chatbot = gr.Chatbot()
        assert chatbot.postprocess([["You are **cool**\nand fun", "so are *you*"]]) == [
            ["You are **cool**\nand fun", "so are *you*"]
        ]

        multimodal_msg = [
            [("test/test_files/video_sample.mp4",), "cool video"],
            [("test/test_files/audio_sample.wav",), "cool audio"],
            [("test/test_files/bus.png", "A bus"), "cool pic"],
            [(Path("test/test_files/video_sample.mp4"),), "cool video"],
            [(Path("test/test_files/audio_sample.wav"),), "cool audio"],
            [(Path("test/test_files/bus.png"), "A bus"), "cool pic"],
        ]
        processed_multimodal_msg = [
            [
                {
                    "name": "video_sample.mp4",
                    "mime_type": "video/mp4",
                    "alt_text": None,
                    "data": None,
                    "is_file": True,
                },
                "cool video",
            ],
            [
                {
                    "name": "audio_sample.wav",
                    "mime_type": "audio/wav",
                    "alt_text": None,
                    "data": None,
                    "is_file": True,
                },
                "cool audio",
            ],
            [
                {
                    "name": "bus.png",
                    "mime_type": "image/png",
                    "alt_text": "A bus",
                    "data": None,
                    "is_file": True,
                },
                "cool pic",
            ],
        ] * 2
        postprocessed_multimodal_msg = chatbot.postprocess(multimodal_msg)
        postprocessed_multimodal_msg_base_names = []
        for x, y in postprocessed_multimodal_msg:
            if isinstance(x, dict):
                x["name"] = os.path.basename(x["name"])
                postprocessed_multimodal_msg_base_names.append([x, y])
        assert postprocessed_multimodal_msg_base_names == processed_multimodal_msg

        preprocessed_multimodal_msg = chatbot.preprocess(processed_multimodal_msg)
        multimodal_msg_base_names = []
        for x, y in multimodal_msg:
            if isinstance(x, tuple):
                if len(x) > 1:
                    new_x = (os.path.basename(x[0]), x[1])
                else:
                    new_x = (os.path.basename(x[0]),)
                multimodal_msg_base_names.append([new_x, y])
        assert multimodal_msg_base_names == preprocessed_multimodal_msg

        assert chatbot.get_config() == {
            "value": [],
            "label": None,
            "show_label": True,
            "container": True,
            "scale": None,
            "min_width": 160,
            "visible": True,
            "elem_id": None,
            "elem_classes": None,
            "height": None,
            "latex_delimiters": [{"left": "$$", "right": "$$", "display": True}],
            "rtl": False,
            "show_share_button": False,
            "show_copy_button": False,
            "root_url": None,
            "name": "chatbot",
        }


class TestJSON:
    def test_component_functions(self):
        """
        Postprocess
        """
        js_output = gr.JSON()
        assert js_output.postprocess('{"a":1, "b": 2}'), '"{\\"a\\":1, \\"b\\": 2}"'
        assert js_output.get_config() == {
            "value": None,
            "label": None,
            "show_label": True,
            "container": True,
            "scale": None,
            "min_width": 160,
            "visible": True,
            "elem_id": None,
            "elem_classes": None,
            "root_url": None,
            "name": "json",
        }

    @pytest.mark.asyncio
    async def test_in_interface(self):
        """
        Interface, process
        """

        def get_avg_age_per_gender(data):
            return {
                "M": int(data[data["gender"] == "M"]["age"].mean()),
                "F": int(data[data["gender"] == "F"]["age"].mean()),
                "O": int(data[data["gender"] == "O"]["age"].mean()),
            }

        iface = gr.Interface(
            get_avg_age_per_gender,
            gr.Dataframe(headers=["gender", "age"]),
            "json",
        )
        y_data = [
            ["M", 30],
            ["F", 20],
            ["M", 40],
            ["O", 20],
            ["F", 30],
        ]
        assert (
            await iface.process_api(
                0, [{"data": y_data, "headers": ["gender", "age"]}], state={}
            )
        )["data"][0] == {
            "M": 35,
            "F": 25,
            "O": 20,
        }


class TestHTML:
    def test_component_functions(self):
        """
        get_config
        """
        html_component = gr.components.HTML("#Welcome onboard", label="HTML Input")
        assert html_component.get_config() == {
            "value": "#Welcome onboard",
            "label": "HTML Input",
            "show_label": True,
            "visible": True,
            "elem_id": None,
            "elem_classes": None,
            "root_url": None,
            "name": "html",
        }

    def test_in_interface(self):
        """
        Interface, process
        """

        def bold_text(text):
            return f"<strong>{text}</strong>"

        iface = gr.Interface(bold_text, "text", "html")
        assert iface("test") == "<strong>test</strong>"


class TestMarkdown:
    def test_component_functions(self):
        markdown_component = gr.Markdown("# Let's learn about $x$", label="Markdown")
        assert markdown_component.get_config()["value"].startswith(
            """<h1>Let’s learn about <span class="math inline"><span style=\'font-size: 0px\'>x</span><svg xmlns:xlink="http://www.w3.org/1999/xlink" height="0.9678125em" viewBox="0 0 11.6 19.35625" xmlns="http://www.w3.org/2000/svg" version="1.1">\n \n <defs>\n  <style type="text/css">*{stroke-linejoin: round; stroke-linecap: butt}</style>\n </defs>\n <g id="figure_1">\n  <g id="patch_1">"""
        )

    def test_in_interface(self):
        """
        Interface, process
        """
        iface = gr.Interface(lambda x: x, "text", "markdown")
        input_data = "Here's an [image](https://gradio.app/images/gradio_logo.png)"
        output_data = iface(input_data)
        assert (
            output_data
            == """<p>Here’s an <a href="https://gradio.app/images/gradio_logo.png" target="_blank">image</a></p>\n"""
        )


class TestModel3D:
    def test_component_functions(self):
        """
        get_config
        """
        model_component = gr.components.Model3D(None, label="Model")
        assert model_component.get_config() == {
            "value": None,
            "clear_color": [0, 0, 0, 0],
            "label": "Model",
            "show_label": True,
            "container": True,
            "scale": None,
            "min_width": 160,
            "visible": True,
            "elem_id": None,
            "elem_classes": None,
            "root_url": None,
            "name": "model3d",
        }

        file = "test/test_files/Box.gltf"
        output1 = model_component.postprocess(file)
        output2 = model_component.postprocess(Path(file))
        assert output1 == output2

    def test_in_interface(self):
        """
        Interface, process
        """
        iface = gr.Interface(lambda x: x, "model3d", "model3d")
        input_data = "test/test_files/Box.gltf"
        output_data = iface(input_data)
        assert output_data.endswith(".gltf")


class TestColorPicker:
    def test_component_functions(self):
        """
        Preprocess, postprocess, serialize, tokenize, get_config
        """
        color_picker_input = gr.ColorPicker()
        assert color_picker_input.preprocess("#000000") == "#000000"
        assert color_picker_input.postprocess("#000000") == "#000000"
        assert color_picker_input.postprocess(None) is None
        assert color_picker_input.postprocess("#FFFFFF") == "#FFFFFF"
        assert color_picker_input.serialize("#000000", True) == "#000000"

        color_picker_input.interpretation_replacement = "unknown"

        assert color_picker_input.get_config() == {
            "value": None,
            "label": None,
            "info": None,
            "show_label": True,
            "container": True,
            "scale": None,
            "min_width": 160,
            "interactive": None,
            "visible": True,
            "elem_id": None,
            "elem_classes": None,
            "root_url": None,
            "name": "colorpicker",
        }

    def test_in_interface_as_input(self):
        """
        Interface, process, interpret,
        """
        iface = gr.Interface(lambda x: x, "colorpicker", "colorpicker")
        assert iface("#000000") == "#000000"

    def test_in_interface_as_output(self):
        """
        Interface, process

        """
        iface = gr.Interface(lambda x: x, "colorpicker", gr.ColorPicker())
        assert iface("#000000") == "#000000"

    def test_static(self):
        """
        postprocess
        """
        component = gr.ColorPicker("#000000")
        assert component.get_config().get("value") == "#000000"


class TestCarousel:
    def test_deprecation(self):
        test_file_dir = Path(Path(__file__).parent, "test_files")
        with pytest.raises(DeprecationWarning):
            gr.Carousel([Path(test_file_dir, "bus.png")])

    def test_deprecation_in_interface(self):
        with pytest.raises(DeprecationWarning):
            gr.Interface(lambda x: ["lion.jpg"], "textbox", "carousel")

    def test_deprecation_in_blocks(self):
        with pytest.raises(DeprecationWarning):
            with gr.Blocks():
                gr.Textbox()
                gr.Carousel()


class TestGallery:
    @patch("uuid.uuid4", return_value="my-uuid")
    def test_gallery(self, mock_uuid):
        gallery = gr.Gallery()
        test_file_dir = Path(Path(__file__).parent, "test_files")
        data = [
            client_utils.encode_file_to_base64(Path(test_file_dir, "bus.png")),
            client_utils.encode_file_to_base64(Path(test_file_dir, "cheetah1.jpg")),
        ]

        with tempfile.TemporaryDirectory() as tmpdir:
            path = gallery.deserialize(data, tmpdir)
            assert path.endswith("my-uuid")
            data_restored = gallery.serialize(path)
            data_restored = [d[0]["data"] for d in data_restored]
            assert sorted(data) == sorted(data_restored)

        postprocessed_gallery = gallery.postprocess([Path("test/test_files/bus.png")])
        processed_gallery = [{"name": "bus.png", "data": None, "is_file": True}]
        postprocessed_gallery[0]["name"] = os.path.basename(
            postprocessed_gallery[0]["name"]
        )
        assert processed_gallery == postprocessed_gallery


class TestState:
    def test_as_component(self):
        state = gr.State(value=5)
        assert state.preprocess(10) == 10
        assert state.preprocess("abc") == "abc"
        assert state.stateful

    @pytest.mark.asyncio
    async def test_in_interface(self):
        def test(x, y=" def"):
            return (x + y, x + y)

        io = gr.Interface(test, ["text", "state"], ["text", "state"])
        result = await io.call_function(0, ["abc"])
        assert result["prediction"][0] == "abc def"
        result = await io.call_function(0, ["abc", result["prediction"][0]])
        assert result["prediction"][0] == "abcabc def"

    @pytest.mark.asyncio
    async def test_in_blocks(self):
        with gr.Blocks() as demo:
            score = gr.State()
            btn = gr.Button()
            btn.click(lambda x: x + 1, score, score)

        result = await demo.call_function(0, [0])
        assert result["prediction"] == 1
        result = await demo.call_function(0, [result["prediction"]])
        assert result["prediction"] == 2

    @pytest.mark.asyncio
    async def test_variable_for_backwards_compatibility(self):
        with gr.Blocks() as demo:
            score = gr.Variable()
            btn = gr.Button()
            btn.click(lambda x: x + 1, score, score)

        result = await demo.call_function(0, [0])
        assert result["prediction"] == 1
        result = await demo.call_function(0, [result["prediction"]])
        assert result["prediction"] == 2


def test_dataframe_as_example_converts_dataframes():
    df_comp = gr.Dataframe()
    assert df_comp.as_example(pd.DataFrame({"a": [1, 2, 3, 4], "b": [5, 6, 7, 8]})) == [
        [1, 5],
        [2, 6],
        [3, 7],
        [4, 8],
    ]
    assert df_comp.as_example(np.array([[1, 2], [3, 4.0]])) == [[1.0, 2.0], [3.0, 4.0]]


@pytest.mark.parametrize("component", [gr.Model3D, gr.File, gr.Audio])
def test_as_example_returns_file_basename(component):
    component = component()
    assert component.as_example("/home/freddy/sources/example.ext") == "example.ext"
    assert component.as_example(None) == ""


@patch("gradio.components.IOComponent.as_example")
@patch("gradio.components.Image.as_example")
@patch("gradio.components.File.as_example")
@patch("gradio.components.Dataframe.as_example")
@patch("gradio.components.Model3D.as_example")
def test_dataset_calls_as_example(*mocks):
    gr.Dataset(
        components=[gr.Dataframe(), gr.File(), gr.Image(), gr.Model3D(), gr.Textbox()],
        samples=[
            [
                pd.DataFrame({"a": np.array([1, 2, 3])}),
                "foo.png",
                "bar.jpeg",
                "duck.obj",
                "hello",
            ]
        ],
    )
    assert all(m.called for m in mocks)


cars = vega_datasets.data.cars()
stocks = vega_datasets.data.stocks()
barley = vega_datasets.data.barley()
simple = pd.DataFrame(
    {
        "a": ["A", "B", "C", "D", "E", "F", "G", "H", "I"],
        "b": [28, 55, 43, 91, 81, 53, 19, 87, 52],
    }
)


class TestScatterPlot:
    @patch.dict("sys.modules", {"bokeh": MagicMock(__version__="3.0.3")})
    def test_get_config(self):
        assert gr.ScatterPlot().get_config() == {
            "value": None,
            "x": None,
            "y": None,
            "color": None,
            "size": None,
            "shape": None,
            "title": None,
            "tooltip": None,
            "x_title": None,
            "y_title": None,
            "color_legend_title": None,
            "size_legend_title": None,
            "shape_legend_title": None,
            "color_legend_position": None,
            "size_legend_position": None,
            "shape_legend_position": None,
            "height": None,
            "width": None,
            "x_lim": None,
            "y_lim": None,
            "caption": None,
            "interactive": None,
            "label": None,
            "show_label": True,
            "container": True,
            "scale": None,
            "min_width": 160,
            "visible": True,
            "elem_id": None,
            "elem_classes": None,
            "root_url": None,
            "name": "plot",
        }

    def test_no_color(self):
        plot = gr.ScatterPlot(
            x="Horsepower",
            y="Miles_per_Gallon",
            tooltip="Name",
            title="Car Data",
            x_title="Horse",
        )
        output = plot.postprocess(cars)
        assert sorted(output.keys()) == ["chart", "plot", "type"]
        config = json.loads(output["plot"])
        assert config["encoding"]["x"]["field"] == "Horsepower"
        assert config["encoding"]["x"]["title"] == "Horse"
        assert config["encoding"]["y"]["field"] == "Miles_per_Gallon"
        assert config["title"] == "Car Data"
        assert "height" not in config
        assert "width" not in config

    def test_no_interactive(self):
        plot = gr.ScatterPlot(
            x="Horsepower", y="Miles_per_Gallon", tooltip="Name", interactive=False
        )
        output = plot.postprocess(cars)
        assert sorted(output.keys()) == ["chart", "plot", "type"]
        config = json.loads(output["plot"])
        assert "selection" not in config

    def test_height_width(self):
        plot = gr.ScatterPlot(
            x="Horsepower", y="Miles_per_Gallon", height=100, width=200
        )
        output = plot.postprocess(cars)
        assert sorted(output.keys()) == ["chart", "plot", "type"]
        config = json.loads(output["plot"])
        assert config["height"] == 100
        assert config["width"] == 200

    def test_xlim_ylim(self):
        plot = gr.ScatterPlot(
            x="Horsepower", y="Miles_per_Gallon", x_lim=[200, 400], y_lim=[300, 500]
        )
        output = plot.postprocess(cars)
        config = json.loads(output["plot"])
        assert config["encoding"]["x"]["scale"] == {"domain": [200, 400]}
        assert config["encoding"]["y"]["scale"] == {"domain": [300, 500]}

    def test_color_encoding(self):
        plot = gr.ScatterPlot(
            x="Horsepower",
            y="Miles_per_Gallon",
            tooltip="Name",
            title="Car Data",
            color="Origin",
        )
        output = plot.postprocess(cars)
        config = json.loads(output["plot"])
        assert config["encoding"]["color"]["field"] == "Origin"
        assert config["encoding"]["color"]["scale"] == {
            "domain": ["USA", "Europe", "Japan"],
            "range": [0, 1, 2],
        }
        assert config["encoding"]["color"]["type"] == "nominal"

    def test_two_encodings(self):
        plot = gr.ScatterPlot(
            show_label=False,
            title="Two encodings",
            x="Horsepower",
            y="Miles_per_Gallon",
            color="Acceleration",
            shape="Origin",
        )
        output = plot.postprocess(cars)
        config = json.loads(output["plot"])
        assert config["encoding"]["color"]["field"] == "Acceleration"
        assert config["encoding"]["color"]["scale"] == {
            "domain": [cars.Acceleration.min(), cars.Acceleration.max()],
            "range": [0, 1],
        }
        assert config["encoding"]["color"]["type"] == "quantitative"

        assert config["encoding"]["shape"]["field"] == "Origin"
        assert config["encoding"]["shape"]["type"] == "nominal"

    def test_legend_position(self):
        plot = gr.ScatterPlot(
            show_label=False,
            title="Two encodings",
            x="Horsepower",
            y="Miles_per_Gallon",
            color="Acceleration",
            color_legend_position="none",
            color_legend_title="Foo",
            shape="Origin",
            shape_legend_position="none",
            shape_legend_title="Bar",
            size="Acceleration",
            size_legend_title="Accel",
            size_legend_position="none",
        )
        output = plot.postprocess(cars)
        config = json.loads(output["plot"])
        assert config["encoding"]["color"]["legend"] is None
        assert config["encoding"]["shape"]["legend"] is None
        assert config["encoding"]["size"]["legend"] is None

        output = gr.ScatterPlot.update(
            value=cars,
            title="Two encodings",
            x="Horsepower",
            y="Miles_per_Gallon",
            color="Acceleration",
            color_legend_position="top",
            color_legend_title="Foo",
            shape="Origin",
            shape_legend_position="bottom",
            shape_legend_title="Bar",
            size="Acceleration",
            size_legend_title="Accel",
            size_legend_position="left",
        )

        config = json.loads(output["value"]["plot"])
        assert config["encoding"]["color"]["legend"]["orient"] == "top"
        assert config["encoding"]["shape"]["legend"]["orient"] == "bottom"
        assert config["encoding"]["size"]["legend"]["orient"] == "left"

    def test_update(self):
        output = gr.ScatterPlot.update(value=cars, x="Horsepower", y="Miles_per_Gallon")
        postprocessed = gr.ScatterPlot().postprocess(output["value"])
        assert postprocessed == output["value"]

    def test_update_visibility(self):
        output = gr.ScatterPlot.update(visible=False)
        assert not output["visible"]
        assert output["value"] is gr.components._Keywords.NO_VALUE

    def test_update_errors(self):
        with pytest.raises(
            ValueError, match="In order to update plot properties the value parameter"
        ):
            gr.ScatterPlot.update(x="foo", y="bar")

        with pytest.raises(
            ValueError,
            match="In order to update plot properties, the x and y axis data",
        ):
            gr.ScatterPlot.update(value=cars, x="foo")

    def test_scatterplot_accepts_fn_as_value(self):
        plot = gr.ScatterPlot(
            value=lambda: cars.sample(frac=0.1, replace=False),
            x="Horsepower",
            y="Miles_per_Gallon",
            color="Origin",
        )
        assert isinstance(plot.value, dict)
        assert isinstance(plot.value["plot"], str)


class TestLinePlot:
    @patch.dict("sys.modules", {"bokeh": MagicMock(__version__="3.0.3")})
    def test_get_config(self):
        assert gr.LinePlot().get_config() == {
            "value": None,
            "x": None,
            "y": None,
            "color": None,
            "stroke_dash": None,
            "overlay_point": None,
            "title": None,
            "tooltip": None,
            "x_title": None,
            "y_title": None,
            "color_legend_title": None,
            "stroke_dash_legend_title": None,
            "color_legend_position": None,
            "stroke_dash_legend_position": None,
            "height": None,
            "width": None,
            "x_lim": None,
            "y_lim": None,
            "caption": None,
            "interactive": None,
            "label": None,
            "show_label": True,
            "container": True,
            "scale": None,
            "min_width": 160,
            "visible": True,
            "elem_id": None,
            "elem_classes": None,
            "root_url": None,
            "name": "plot",
        }

    def test_no_color(self):
        plot = gr.LinePlot(
            x="date",
            y="price",
            tooltip=["symbol", "price"],
            title="Stock Performance",
            x_title="Trading Day",
        )
        output = plot.postprocess(stocks)
        assert sorted(output.keys()) == ["chart", "plot", "type"]
        config = json.loads(output["plot"])
        for layer in config["layer"]:
            assert layer["mark"]["type"] in ["line", "point"]
            assert layer["encoding"]["x"]["field"] == "date"
            assert layer["encoding"]["x"]["title"] == "Trading Day"
            assert layer["encoding"]["y"]["field"] == "price"

        assert config["title"] == "Stock Performance"
        assert "height" not in config
        assert "width" not in config

    def test_height_width(self):
        plot = gr.LinePlot(x="date", y="price", height=100, width=200)
        output = plot.postprocess(stocks)
        assert sorted(output.keys()) == ["chart", "plot", "type"]
        config = json.loads(output["plot"])
        assert config["height"] == 100
        assert config["width"] == 200

        output = gr.LinePlot.update(stocks, x="date", y="price", height=100, width=200)
        config = json.loads(output["value"]["plot"])
        assert config["height"] == 100
        assert config["width"] == 200

    def test_xlim_ylim(self):
        plot = gr.LinePlot(x="date", y="price", x_lim=[200, 400], y_lim=[300, 500])
        output = plot.postprocess(stocks)
        config = json.loads(output["plot"])
        for layer in config["layer"]:
            assert layer["encoding"]["x"]["scale"] == {"domain": [200, 400]}
            assert layer["encoding"]["y"]["scale"] == {"domain": [300, 500]}

    def test_color_encoding(self):
        plot = gr.LinePlot(
            x="date", y="price", tooltip="symbol", color="symbol", overlay_point=True
        )
        output = plot.postprocess(stocks)
        config = json.loads(output["plot"])
        for layer in config["layer"]:
            assert layer["encoding"]["color"]["field"] == "symbol"
            assert layer["encoding"]["color"]["scale"] == {
                "domain": ["MSFT", "AMZN", "IBM", "GOOG", "AAPL"],
                "range": [0, 1, 2, 3, 4],
            }
            assert layer["encoding"]["color"]["type"] == "nominal"
            if layer["mark"]["type"] == "point":
                assert layer["encoding"]["opacity"] == {}

    def test_two_encodings(self):
        output = gr.LinePlot.update(
            value=stocks,
            title="Two encodings",
            x="date",
            y="price",
            color="symbol",
            stroke_dash="symbol",
            color_legend_title="Color",
            stroke_dash_legend_title="Stroke Dash",
        )
        config = json.loads(output["value"]["plot"])
        for layer in config["layer"]:
            if layer["mark"]["type"] == "point":
                assert layer["encoding"]["opacity"] == {"value": 0}
            if layer["mark"]["type"] == "line":
                assert layer["encoding"]["strokeDash"]["field"] == "symbol"
                assert (
                    layer["encoding"]["strokeDash"]["legend"]["title"] == "Stroke Dash"
                )

    def test_legend_position(self):
        plot = gr.LinePlot(
            value=stocks,
            title="Two encodings",
            x="date",
            y="price",
            color="symbol",
            stroke_dash="symbol",
            color_legend_position="none",
            stroke_dash_legend_position="none",
        )
        output = plot.postprocess(stocks)
        config = json.loads(output["plot"])
        for layer in config["layer"]:
            if layer["mark"]["type"] == "point":
                assert layer["encoding"]["color"]["legend"] is None
            if layer["mark"]["type"] == "line":
                assert layer["encoding"]["strokeDash"]["legend"] is None
                assert layer["encoding"]["color"]["legend"] is None

        output = gr.LinePlot.update(
            value=stocks,
            title="Two encodings",
            x="date",
            y="price",
            color="symbol",
            stroke_dash="symbol",
            color_legend_position="top-right",
            stroke_dash_legend_position="top-left",
        )

        config = json.loads(output["value"]["plot"])
        for layer in config["layer"]:
            if layer["mark"]["type"] == "point":
                assert layer["encoding"]["color"]["legend"]["orient"] == "top-right"
            if layer["mark"]["type"] == "line":
                assert layer["encoding"]["strokeDash"]["legend"]["orient"] == "top-left"
                assert layer["encoding"]["color"]["legend"]["orient"] == "top-right"

    def test_update_visibility(self):
        output = gr.LinePlot.update(visible=False)
        assert not output["visible"]
        assert output["value"] is gr.components._Keywords.NO_VALUE

    def test_update_errors(self):
        with pytest.raises(
            ValueError, match="In order to update plot properties the value parameter"
        ):
            gr.LinePlot.update(x="foo", y="bar")

        with pytest.raises(
            ValueError,
            match="In order to update plot properties, the x and y axis data",
        ):
            gr.LinePlot.update(value=stocks, x="foo")

    def test_lineplot_accepts_fn_as_value(self):
        plot = gr.LinePlot(
            value=lambda: stocks.sample(frac=0.1, replace=False),
            x="date",
            y="price",
            color="symbol",
        )
        assert isinstance(plot.value, dict)
        assert isinstance(plot.value["plot"], str)


class TestBarPlot:
    @patch.dict("sys.modules", {"bokeh": MagicMock(__version__="3.0.3")})
    def test_get_config(self):
        assert gr.BarPlot().get_config() == {
            "value": None,
            "x": None,
            "y": None,
            "color": None,
            "vertical": True,
            "group": None,
            "title": None,
            "tooltip": None,
            "x_title": None,
            "y_title": None,
            "color_legend_title": None,
            "group_title": None,
            "color_legend_position": None,
            "height": None,
            "width": None,
            "y_lim": None,
            "caption": None,
            "interactive": None,
            "label": None,
            "show_label": True,
            "container": True,
            "scale": None,
            "min_width": 160,
            "visible": True,
            "elem_id": None,
            "elem_classes": None,
            "root_url": None,
            "name": "plot",
        }

    def test_update_defaults_none(self):
        output = gr.BarPlot.update(simple, x="a", y="b", height=100, width=200)
        assert all(
            v is None for k, v in output.items() if k not in ["value", "__type__"]
        )

    def test_no_color(self):
        plot = gr.BarPlot(
            x="a",
            y="b",
            tooltip=["a", "b"],
            title="Made Up Bar Plot",
            x_title="Variable A",
        )
        output = plot.postprocess(simple)
        assert sorted(output.keys()) == ["chart", "plot", "type"]
        assert output["chart"] == "bar"
        config = json.loads(output["plot"])
        assert config["encoding"]["x"]["field"] == "a"
        assert config["encoding"]["x"]["title"] == "Variable A"
        assert config["encoding"]["y"]["field"] == "b"
        assert config["encoding"]["y"]["title"] == "b"

        assert config["title"] == "Made Up Bar Plot"
        assert "height" not in config
        assert "width" not in config

    def test_height_width(self):
        plot = gr.BarPlot(x="a", y="b", height=100, width=200)
        output = plot.postprocess(simple)
        assert sorted(output.keys()) == ["chart", "plot", "type"]
        config = json.loads(output["plot"])
        assert config["height"] == 100
        assert config["width"] == 200

        output = gr.BarPlot.update(simple, x="a", y="b", height=100, width=200)
        config = json.loads(output["value"]["plot"])
        assert config["height"] == 100
        assert config["width"] == 200

    def test_ylim(self):
        plot = gr.BarPlot(x="a", y="b", y_lim=[15, 100])
        output = plot.postprocess(simple)
        config = json.loads(output["plot"])
        assert config["encoding"]["y"]["scale"] == {"domain": [15, 100]}

    def test_horizontal(self):
        output = gr.BarPlot.update(
            simple,
            x="a",
            y="b",
            x_title="Variable A",
            y_title="Variable B",
            title="Simple Bar Plot with made up data",
            tooltip=["a", "b"],
            vertical=False,
            y_lim=[20, 100],
        )
        assert output["value"]["chart"] == "bar"
        config = json.loads(output["value"]["plot"])
        assert config["encoding"]["x"]["field"] == "b"
        assert config["encoding"]["x"]["scale"] == {"domain": [20, 100]}
        assert config["encoding"]["x"]["title"] == "Variable B"

        assert config["encoding"]["y"]["field"] == "a"
        assert config["encoding"]["y"]["title"] == "Variable A"

    def test_stack_via_color(self):
        output = gr.BarPlot.update(
            barley,
            x="variety",
            y="yield",
            color="site",
            title="Barley Yield Data",
            color_legend_title="Site",
            color_legend_position="bottom",
        )
        config = json.loads(output["value"]["plot"])
        assert config["encoding"]["color"]["field"] == "site"
        assert config["encoding"]["color"]["legend"] == {
            "title": "Site",
            "orient": "bottom",
        }
        assert config["encoding"]["color"]["scale"] == {
            "domain": [
                "University Farm",
                "Waseca",
                "Morris",
                "Crookston",
                "Grand Rapids",
                "Duluth",
            ],
            "range": [0, 1, 2, 3, 4, 5],
        }

    def test_group(self):
        output = gr.BarPlot.update(
            barley,
            x="year",
            y="yield",
            color="year",
            group="site",
            title="Barley Yield by Year and Site",
            group_title="",
            tooltip=["yield", "site", "year"],
        )
        config = json.loads(output["value"]["plot"])
        assert config["encoding"]["column"] == {"field": "site", "title": ""}

    def test_group_horizontal(self):
        output = gr.BarPlot.update(
            barley,
            x="year",
            y="yield",
            color="year",
            group="site",
            title="Barley Yield by Year and Site",
            group_title="Site Title",
            tooltip=["yield", "site", "year"],
            vertical=False,
        )
        config = json.loads(output["value"]["plot"])
        assert config["encoding"]["row"] == {"field": "site", "title": "Site Title"}

    def test_barplot_accepts_fn_as_value(self):
        plot = gr.BarPlot(
            value=lambda: barley.sample(frac=0.1, replace=False),
            x="year",
            y="yield",
        )
        assert isinstance(plot.value, dict)
        assert isinstance(plot.value["plot"], str)


class TestCode:
    def test_component_functions(self):
        """
        Preprocess, postprocess, serialize, get_config
        """
        code = gr.Code()

        assert code.preprocess("# hello friends") == "# hello friends"
        assert code.preprocess("def fn(a):\n  return a") == "def fn(a):\n  return a"

        assert (
            code.postprocess(
                """
            def fn(a):
                return a
            """
            )
            == """def fn(a):
                return a"""
        )

        test_file_dir = Path(Path(__file__).parent, "test_files")
        path = str(Path(test_file_dir, "test_label_json.json"))
        with open(path) as f:
            assert code.postprocess(path) == path
            assert code.postprocess((path,)) == f.read()

        assert code.serialize("def fn(a):\n  return a") == "def fn(a):\n  return a"
        assert code.deserialize("def fn(a):\n  return a") == "def fn(a):\n  return a"

        assert code.get_config() == {
            "value": None,
            "language": None,
            "lines": 5,
            "name": "code",
            "show_label": True,
            "label": None,
            "container": True,
            "min_width": 160,
            "scale": None,
            "elem_id": None,
            "elem_classes": None,
            "visible": True,
            "interactive": None,
            "root_url": None,
        }


class TestTempFileManagement:
    def test_hash_file(self):
        temp_file_manager = gr.File()
        h1 = temp_file_manager.hash_file("gradio/test_data/cheetah1.jpg")
        h2 = temp_file_manager.hash_file("gradio/test_data/cheetah1-copy.jpg")
        h3 = temp_file_manager.hash_file("gradio/test_data/cheetah2.jpg")
        assert h1 == h2
        assert h1 != h3

    @patch("shutil.copy2")
    def test_make_temp_copy_if_needed(self, mock_copy):
        temp_file_manager = gr.File()

        f = temp_file_manager.make_temp_copy_if_needed("gradio/test_data/cheetah1.jpg")
        try:  # Delete if already exists from before this test
            os.remove(f)
        except OSError:
            pass

        f = temp_file_manager.make_temp_copy_if_needed("gradio/test_data/cheetah1.jpg")
        assert mock_copy.called
        assert len(temp_file_manager.temp_files) == 1
        assert Path(f).name == "cheetah1.jpg"

        f = temp_file_manager.make_temp_copy_if_needed("gradio/test_data/cheetah1.jpg")
        assert len(temp_file_manager.temp_files) == 1

        f = temp_file_manager.make_temp_copy_if_needed(
            "gradio/test_data/cheetah1-copy.jpg"
        )
        assert len(temp_file_manager.temp_files) == 2
        assert Path(f).name == "cheetah1-copy.jpg"

    def test_base64_to_temp_file_if_needed(self):
        temp_file_manager = gr.File()

        base64_file_1 = media_data.BASE64_IMAGE
        base64_file_2 = media_data.BASE64_AUDIO["data"]

        f = temp_file_manager.base64_to_temp_file_if_needed(base64_file_1)
        try:  # Delete if already exists from before this test
            os.remove(f)
        except OSError:
            pass

        f = temp_file_manager.base64_to_temp_file_if_needed(base64_file_1)
        assert len(temp_file_manager.temp_files) == 1

        f = temp_file_manager.base64_to_temp_file_if_needed(base64_file_1)
        assert len(temp_file_manager.temp_files) == 1

        f = temp_file_manager.base64_to_temp_file_if_needed(base64_file_2)
        assert len(temp_file_manager.temp_files) == 2

        for file in temp_file_manager.temp_files:
            os.remove(file)

    @pytest.mark.flaky
    @patch("shutil.copyfileobj")
    def test_download_temp_copy_if_needed(self, mock_copy):
        temp_file_manager = gr.File()
        url1 = "https://raw.githubusercontent.com/gradio-app/gradio/main/gradio/test_data/test_image.png"
        url2 = "https://raw.githubusercontent.com/gradio-app/gradio/main/gradio/test_data/cheetah1.jpg"

        f = temp_file_manager.download_temp_copy_if_needed(url1)
        try:  # Delete if already exists from before this test
            os.remove(f)
        except OSError:
            pass

        f = temp_file_manager.download_temp_copy_if_needed(url1)
        assert mock_copy.called
        assert len(temp_file_manager.temp_files) == 1

        f = temp_file_manager.download_temp_copy_if_needed(url1)
        assert len(temp_file_manager.temp_files) == 1

        f = temp_file_manager.download_temp_copy_if_needed(url2)
        assert len(temp_file_manager.temp_files) == 2


def test_type_arg_deperecation_warning():
    with pytest.warns(GradioUnusedKwargWarning):
        gr.Video(type="filepath")


def test_plot_arg_deprecation_warning():
    with pytest.warns(GradioDeprecationWarning):
        gr.Image(plot=True)

    with pytest.warns(GradioUnusedKwargWarning):
        gr.File(plot=True)<|MERGE_RESOLUTION|>--- conflicted
+++ resolved
@@ -1031,12 +1031,8 @@
             "elem_id": None,
             "elem_classes": None,
             "root_url": None,
-<<<<<<< HEAD
             "name": "file",
-=======
-            "selectable": False,
             "height": None,
->>>>>>> f344592a
         }
         assert file_input.preprocess(None) is None
         x_file["is_example"] = True
