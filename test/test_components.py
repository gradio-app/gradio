--- conflicted
+++ resolved
@@ -2032,14 +2032,10 @@
             "height": None,
             "root_url": None,
             "selectable": False,
-<<<<<<< HEAD
-=======
             "latex_delimiters": [{"display": True, "left": "$$", "right": "$$"}],
             "likeable": False,
->>>>>>> 83cde9b9
             "rtl": False,
             "show_copy_button": False,
-            "latex_delimiters": [{"left": "$$", "right": "$$", "display": True}],
             "avatar_images": (None, None),
             "sanitize_html": True,
             "bubble_full_width": True,
