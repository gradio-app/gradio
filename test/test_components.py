"""
Tests for all of the components defined in components.py. Tests are divided into two types:
1. test_component_functions() are unit tests that check essential functions of a component, the functions that are checked are documented in the docstring.
2. test_in_interface() are functional tests that check a component's functionalities inside an Interface. Please do not use Interface.launch() in this file, as it slow downs the tests.
"""

import filecmp
import json
import os
import pathlib  # noqa: F401
import shutil
import tempfile
from copy import deepcopy
from difflib import SequenceMatcher
from pathlib import Path
from unittest.mock import MagicMock, patch

import numpy as np
import pandas as pd
import PIL
import pytest
import vega_datasets
from gradio_client import media_data
from gradio_client import utils as client_utils
from scipy.io import wavfile

import gradio as gr
from gradio import processing_utils, utils

os.environ["GRADIO_ANALYTICS_ENABLED"] = "False"


class TestComponent:
    def test_component_functions(self):
        """
        component
        """
        assert isinstance(gr.components.component("textarea"), gr.templates.TextArea)


def test_raise_warnings():
    for c_type, component in zip(
        ["inputs", "outputs"], [gr.inputs.Textbox, gr.outputs.Label]
    ):
        with pytest.warns(UserWarning, match=f"Usage of gradio.{c_type}"):
            component()


class TestTextbox:
    def test_component_functions(self):
        """
        Preprocess, postprocess, serialize, tokenize, get_config
        """
        text_input = gr.Textbox()
        assert text_input.preprocess("Hello World!") == "Hello World!"
        assert text_input.postprocess("Hello World!") == "Hello World!"
        assert text_input.postprocess(None) is None
        assert text_input.postprocess("Ali") == "Ali"
        assert text_input.postprocess(2) == "2"
        assert text_input.postprocess(2.14) == "2.14"
        assert text_input.serialize("Hello World!", True) == "Hello World!"

        assert text_input.tokenize("Hello World! Gradio speaking.") == (
            ["Hello", "World!", "Gradio", "speaking."],
            [
                "World! Gradio speaking.",
                "Hello Gradio speaking.",
                "Hello World! speaking.",
                "Hello World! Gradio",
            ],
            None,
        )
        text_input.interpretation_replacement = "unknown"
        assert text_input.tokenize("Hello World! Gradio speaking.") == (
            ["Hello", "World!", "Gradio", "speaking."],
            [
                "unknown World! Gradio speaking.",
                "Hello unknown Gradio speaking.",
                "Hello World! unknown speaking.",
                "Hello World! Gradio unknown",
            ],
            None,
        )
        assert text_input.get_config() == {
            "lines": 1,
            "max_lines": 20,
            "placeholder": None,
            "value": "",
            "name": "textbox",
            "show_copy_button": False,
            "show_label": True,
            "type": "text",
            "label": None,
            "container": True,
            "min_width": 160,
            "scale": None,
            "elem_id": None,
            "elem_classes": None,
            "visible": True,
            "interactive": None,
            "root_url": None,
        }

    @pytest.mark.asyncio
    async def test_in_interface_as_input(self):
        """
        Interface, process, interpret,
        """
        iface = gr.Interface(lambda x: x[::-1], "textbox", "textbox")
        assert iface("Hello") == "olleH"
        iface = gr.Interface(
            lambda sentence: max([len(word) for word in sentence.split()]),
            gr.Textbox(),
            "number",
            interpretation="default",
        )
        scores = await iface.interpret(
            ["Return the length of the longest word in this sentence"]
        )
        assert scores[0]["interpretation"] == [
            ("Return", 0.0),
            (" ", 0),
            ("the", 0.0),
            (" ", 0),
            ("length", 0.0),
            (" ", 0),
            ("of", 0.0),
            (" ", 0),
            ("the", 0.0),
            (" ", 0),
            ("longest", 0.0),
            (" ", 0),
            ("word", 0.0),
            (" ", 0),
            ("in", 0.0),
            (" ", 0),
            ("this", 0.0),
            (" ", 0),
            ("sentence", 1.0),
            (" ", 0),
        ]

    def test_in_interface_as_output(self):
        """
        Interface, process

        """
        iface = gr.Interface(lambda x: x[-1], "textbox", gr.Textbox())
        assert iface("Hello") == "o"
        iface = gr.Interface(lambda x: x / 2, "number", gr.Textbox())
        assert iface(10) == "5.0"

    def test_static(self):
        """
        postprocess
        """
        component = gr.Textbox("abc")
        assert component.get_config().get("value") == "abc"

    def test_override_template(self):
        """
        override template
        """
        component = gr.TextArea(value="abc")
        assert component.get_config().get("value") == "abc"
        assert component.get_config().get("lines") == 7
        component = gr.TextArea(value="abc", lines=4)
        assert component.get_config().get("value") == "abc"
        assert component.get_config().get("lines") == 4

    def test_faulty_type(self):
        with pytest.raises(
            ValueError, match='`type` must be one of "text", "password", or "email".'
        ):
            gr.Textbox(type="boo")

    def test_max_lines(self):
        assert gr.Textbox(type="password").get_config().get("max_lines") == 1
        assert gr.Textbox(type="email").get_config().get("max_lines") == 1
        assert gr.Textbox(type="text").get_config().get("max_lines") == 20
        assert gr.Textbox().get_config().get("max_lines") == 20


class TestNumber:
    def test_component_functions(self):
        """
        Preprocess, postprocess, serialize, set_interpret_parameters, get_interpretation_neighbors, get_config

        """
        numeric_input = gr.Number(elem_id="num", elem_classes="first")
        assert numeric_input.preprocess(3) == 3.0
        assert numeric_input.preprocess(None) is None
        assert numeric_input.postprocess(3) == 3
        assert numeric_input.postprocess(3) == 3.0
        assert numeric_input.postprocess(2.14) == 2.14
        assert numeric_input.postprocess(None) is None
        assert numeric_input.serialize(3, True) == 3
        numeric_input.set_interpret_parameters(steps=3, delta=1, delta_type="absolute")
        assert numeric_input.get_interpretation_neighbors(1) == (
            [-2.0, -1.0, 0.0, 2.0, 3.0, 4.0],
            {},
        )
        numeric_input.set_interpret_parameters(steps=3, delta=1, delta_type="percent")
        assert numeric_input.get_interpretation_neighbors(1) == (
            [0.97, 0.98, 0.99, 1.01, 1.02, 1.03],
            {},
        )
        assert numeric_input.get_config() == {
            "value": None,
            "name": "number",
            "show_label": True,
            "label": None,
<<<<<<< HEAD
            "max": float("inf"),
            "min": float("-inf"),
            "style": {},
=======
            "container": True,
            "min_width": 160,
            "scale": None,
>>>>>>> 3e4871c3
            "elem_id": "num",
            "elem_classes": ["first"],
            "visible": True,
            "interactive": None,
            "root_url": None,
        }

    def test_component_functions_integer(self):
        """
        Preprocess, postprocess, serialize, set_interpret_parameters, get_interpretation_neighbors, get_template_context

        """
        numeric_input = gr.Number(precision=0, value=42)
        assert numeric_input.preprocess(3) == 3
        assert numeric_input.preprocess(None) is None
        assert numeric_input.postprocess(3) == 3
        assert numeric_input.postprocess(3) == 3
        assert numeric_input.postprocess(2.85) == 3
        assert numeric_input.postprocess(None) is None
        assert numeric_input.serialize(3, True) == 3
        numeric_input.set_interpret_parameters(steps=3, delta=1, delta_type="absolute")
        assert numeric_input.get_interpretation_neighbors(1) == (
            [-2.0, -1.0, 0.0, 2.0, 3.0, 4.0],
            {},
        )
        numeric_input.set_interpret_parameters(steps=3, delta=1, delta_type="percent")
        assert numeric_input.get_interpretation_neighbors(100) == (
            [97.0, 98.0, 99.0, 101.0, 102.0, 103.0],
            {},
        )
        with pytest.raises(ValueError) as error:
            numeric_input.get_interpretation_neighbors(1)
            assert error.msg == "Cannot generate valid set of neighbors"
        numeric_input.set_interpret_parameters(
            steps=3, delta=1.24, delta_type="absolute"
        )
        with pytest.raises(ValueError) as error:
            numeric_input.get_interpretation_neighbors(4)
            assert error.msg == "Cannot generate valid set of neighbors"
        assert numeric_input.get_config() == {
            "value": 42,
            "name": "number",
            "show_label": True,
            "label": None,
<<<<<<< HEAD
            "max": float("inf"),
            "min": float("-inf"),
            "style": {},
=======
            "container": True,
            "min_width": 160,
            "scale": None,
>>>>>>> 3e4871c3
            "elem_id": None,
            "elem_classes": None,
            "visible": True,
            "interactive": None,
            "root_url": None,
        }

    def test_component_functions_precision(self):
        """
        Preprocess, postprocess, serialize, set_interpret_parameters, get_interpretation_neighbors, get_template_context

        """
        numeric_input = gr.Number(precision=2, value=42.3428)
        assert numeric_input.preprocess(3.231241) == 3.23
        assert numeric_input.preprocess(None) is None
        assert numeric_input.postprocess(-42.1241) == -42.12
        assert numeric_input.postprocess(5.6784) == 5.68
        assert numeric_input.postprocess(2.1421) == 2.14
        assert numeric_input.postprocess(None) is None

    @pytest.mark.asyncio
    async def test_in_interface_as_input(self):
        """
        Interface, process, interpret
        """
        iface = gr.Interface(lambda x: x**2, "number", "textbox")
        assert iface(2) == "4.0"
        iface = gr.Interface(
            lambda x: x**2, "number", "number", interpretation="default"
        )
        scores = (await iface.interpret([2]))[0]["interpretation"]
        assert scores == [
            (1.94, -0.23640000000000017),
            (1.96, -0.15840000000000032),
            (1.98, -0.07960000000000012),
            (2, None),
            (2.02, 0.08040000000000003),
            (2.04, 0.16159999999999997),
            (2.06, 0.24359999999999982),
        ]

    @pytest.mark.asyncio
    async def test_precision_0_in_interface(self):
        """
        Interface, process, interpret
        """
        iface = gr.Interface(lambda x: x**2, gr.Number(precision=0), "textbox")
        assert iface(2) == "4"
        iface = gr.Interface(
            lambda x: x**2, "number", gr.Number(precision=0), interpretation="default"
        )
        # Output gets rounded to 4 for all input so no change
        scores = (await iface.interpret([2]))[0]["interpretation"]
        assert scores == [
            (1.94, 0.0),
            (1.96, 0.0),
            (1.98, 0.0),
            (2, None),
            (2.02, 0.0),
            (2.04, 0.0),
            (2.06, 0.0),
        ]

    @pytest.mark.asyncio
    async def test_in_interface_as_output(self):
        """
        Interface, process, interpret
        """
        iface = gr.Interface(lambda x: int(x) ** 2, "textbox", "number")
        assert iface(2) == 4.0
        iface = gr.Interface(
            lambda x: x**2, "number", "number", interpretation="default"
        )
        scores = (await iface.interpret([2]))[0]["interpretation"]
        assert scores == [
            (1.94, -0.23640000000000017),
            (1.96, -0.15840000000000032),
            (1.98, -0.07960000000000012),
            (2, None),
            (2.02, 0.08040000000000003),
            (2.04, 0.16159999999999997),
            (2.06, 0.24359999999999982),
        ]

    def test_static(self):
        """
        postprocess
        """
        component = gr.Number()
        assert component.get_config().get("value") is None
        component = gr.Number(3)
        assert component.get_config().get("value") == 3.0


class TestSlider:
    def test_component_functions(self):
        """
        Preprocess, postprocess, serialize, get_config
        """
        slider_input = gr.Slider()
        assert slider_input.preprocess(3.0) == 3.0
        assert slider_input.postprocess(3) == 3
        assert slider_input.postprocess(3) == 3
        assert slider_input.postprocess(None) == 0
        assert slider_input.serialize(3, True) == 3

        slider_input = gr.Slider(10, 20, value=15, step=1, label="Slide Your Input")
        assert slider_input.get_config() == {
            "minimum": 10,
            "maximum": 20,
            "step": 1,
            "value": 15,
            "name": "slider",
            "show_label": True,
            "label": "Slide Your Input",
            "container": True,
            "min_width": 160,
            "scale": None,
            "elem_id": None,
            "elem_classes": None,
            "visible": True,
            "interactive": None,
            "root_url": None,
        }

    @pytest.mark.asyncio
    async def test_in_interface(self):
        """ "
        Interface, process, interpret
        """
        iface = gr.Interface(lambda x: x**2, "slider", "textbox")
        assert iface(2) == "4"
        iface = gr.Interface(
            lambda x: x**2, "slider", "number", interpretation="default"
        )
        scores = (await iface.interpret([2]))[0]["interpretation"]
        assert scores == [
            -4.0,
            200.08163265306123,
            812.3265306122449,
            1832.7346938775513,
            3261.3061224489797,
            5098.040816326531,
            7342.938775510205,
            9996.0,
        ]

    def test_static(self):
        """
        postprocess
        """
        component = gr.Slider(0, 100, 5)
        assert component.get_config().get("value") == 5
        component = gr.Slider(0, 100, None)
        assert component.get_config().get("value") == 0

    @patch("gradio.Slider.get_random_value", return_value=7)
    def test_slider_get_random_value_on_load(self, mock_get_random_value):
        slider = gr.Slider(minimum=-5, maximum=10, randomize=True)
        assert slider.value == 7
        assert slider.load_event_to_attach[0]() == 7
        assert slider.load_event_to_attach[1] is None

    @patch("random.randint", return_value=3)
    def test_slider_rounds_when_using_default_randomizer(self, mock_randint):
        slider = gr.Slider(minimum=0, maximum=1, randomize=True, step=0.1)
        # If get_random_value didn't round, this test would fail
        # because 0.30000000000000004 != 0.3
        assert slider.get_random_value() == 0.3
        mock_randint.assert_called()


class TestCheckbox:
    def test_component_functions(self):
        """
        Preprocess, postprocess, serialize, get_config
        """
        bool_input = gr.Checkbox()
        assert bool_input.preprocess(True)
        assert bool_input.postprocess(True)
        assert bool_input.postprocess(True)
        assert bool_input.serialize(True, True)
        bool_input = gr.Checkbox(value=True, label="Check Your Input")
        assert bool_input.get_config() == {
            "value": True,
            "name": "checkbox",
            "show_label": True,
            "label": "Check Your Input",
            "container": True,
            "min_width": 160,
            "scale": None,
            "elem_id": None,
            "elem_classes": None,
            "visible": True,
            "interactive": None,
            "root_url": None,
        }

    @pytest.mark.asyncio
    async def test_in_interface(self):
        """
        Interface, process, interpret
        """
        iface = gr.Interface(lambda x: 1 if x else 0, "checkbox", "number")
        assert iface(True) == 1
        iface = gr.Interface(
            lambda x: 1 if x else 0, "checkbox", "number", interpretation="default"
        )
        scores = (await iface.interpret([False]))[0]["interpretation"]
        assert scores == (None, 1.0)
        scores = (await iface.interpret([True]))[0]["interpretation"]
        assert scores == (-1.0, None)


class TestCheckboxGroup:
    def test_component_functions(self):
        """
        Preprocess, postprocess, serialize, get_config
        """
        checkboxes_input = gr.CheckboxGroup(["a", "b", "c"])
        assert checkboxes_input.preprocess(["a", "c"]) == ["a", "c"]
        assert checkboxes_input.postprocess(["a", "c"]) == ["a", "c"]
        assert checkboxes_input.serialize(["a", "c"], True) == ["a", "c"]
        checkboxes_input = gr.CheckboxGroup(
            value=["a", "c"],
            choices=["a", "b", "c"],
            label="Check Your Inputs",
        )
        assert checkboxes_input.get_config() == {
            "choices": ["a", "b", "c"],
            "value": ["a", "c"],
            "name": "checkboxgroup",
            "show_label": True,
            "label": "Check Your Inputs",
            "container": True,
            "min_width": 160,
            "scale": None,
            "elem_id": None,
            "elem_classes": None,
            "visible": True,
            "interactive": None,
            "root_url": None,
        }
        with pytest.raises(ValueError):
            gr.CheckboxGroup(["a"], type="unknown")

        cbox = gr.CheckboxGroup(choices=["a", "b"], value="c")
        assert cbox.get_config()["value"] == ["c"]
        assert cbox.postprocess("a") == ["a"]

    def test_in_interface(self):
        """
        Interface, process
        """
        checkboxes_input = gr.CheckboxGroup(["a", "b", "c"])
        iface = gr.Interface(lambda x: "|".join(x), checkboxes_input, "textbox")
        assert iface(["a", "c"]) == "a|c"
        assert iface([]) == ""
        _ = gr.CheckboxGroup(["a", "b", "c"], type="index")


class TestRadio:
    def test_component_functions(self):
        """
        Preprocess, postprocess, serialize, get_config

        """
        radio_input = gr.Radio(["a", "b", "c"])
        assert radio_input.preprocess("c") == "c"
        assert radio_input.postprocess("a") == "a"
        assert radio_input.serialize("a", True) == "a"
        radio_input = gr.Radio(
            choices=["a", "b", "c"], default="a", label="Pick Your One Input"
        )
        assert radio_input.get_config() == {
            "choices": ["a", "b", "c"],
            "value": None,
            "name": "radio",
            "show_label": True,
            "label": "Pick Your One Input",
            "container": True,
            "min_width": 160,
            "scale": None,
            "elem_id": None,
            "elem_classes": None,
            "visible": True,
            "interactive": None,
            "root_url": None,
        }
        with pytest.raises(ValueError):
            gr.Radio(["a", "b"], type="unknown")

    @pytest.mark.asyncio
    async def test_in_interface(self):
        """
        Interface, process, interpret
        """
        radio_input = gr.Radio(["a", "b", "c"])
        iface = gr.Interface(lambda x: 2 * x, radio_input, "textbox")
        assert iface("c") == "cc"
        radio_input = gr.Radio(["a", "b", "c"], type="index")
        iface = gr.Interface(
            lambda x: 2 * x, radio_input, "number", interpretation="default"
        )
        assert iface("c") == 4
        scores = (await iface.interpret(["b"]))[0]["interpretation"]
        assert scores == [-2.0, None, 2.0]


class TestDropdown:
    def test_component_functions(self):
        """
        Preprocess, postprocess, serialize, get_config
        """
        dropdown_input = gr.Dropdown(["a", "b", "c"], multiselect=True)
        assert dropdown_input.preprocess("a") == "a"
        assert dropdown_input.postprocess("a") == "a"

        dropdown_input_multiselect = gr.Dropdown(["a", "b", "c"])
        assert dropdown_input_multiselect.preprocess(["a", "c"]) == ["a", "c"]
        assert dropdown_input_multiselect.postprocess(["a", "c"]) == ["a", "c"]
        assert dropdown_input_multiselect.serialize(["a", "c"], True) == ["a", "c"]
        dropdown_input_multiselect = gr.Dropdown(
            value=["a", "c"],
            choices=["a", "b", "c"],
            label="Select Your Inputs",
            multiselect=True,
            max_choices=2,
        )
        assert dropdown_input_multiselect.get_config() == {
            "allow_custom_value": False,
            "choices": ["a", "b", "c"],
            "value": ["a", "c"],
            "name": "dropdown",
            "show_label": True,
            "label": "Select Your Inputs",
            "container": True,
            "min_width": 160,
            "scale": None,
            "elem_id": None,
            "elem_classes": None,
            "visible": True,
            "interactive": None,
            "root_url": None,
            "multiselect": True,
            "max_choices": 2,
        }
        with pytest.raises(ValueError):
            gr.Dropdown(["a"], type="unknown")

        dropdown = gr.Dropdown(choices=["a", "b"], value="c")
        assert dropdown.get_config()["value"] == "c"
        assert dropdown.postprocess("a") == "a"

    def test_in_interface(self):
        """
        Interface, process
        """
        checkboxes_input = gr.CheckboxGroup(["a", "b", "c"])
        iface = gr.Interface(lambda x: "|".join(x), checkboxes_input, "textbox")
        assert iface(["a", "c"]) == "a|c"
        assert iface([]) == ""
        _ = gr.CheckboxGroup(["a", "b", "c"], type="index")


class TestImage:
    def test_component_functions(self):
        """
        Preprocess, postprocess, serialize, get_config, _segment_by_slic
        type: pil, file, filepath, numpy
        """
        img = deepcopy(media_data.BASE64_IMAGE)
        image_input = gr.Image()
        assert image_input.preprocess(img).shape == (68, 61, 3)
        image_input = gr.Image(shape=(25, 25), image_mode="L")
        assert image_input.preprocess(img).shape == (25, 25)
        image_input = gr.Image(shape=(30, 10), type="pil")
        assert image_input.preprocess(img).size == (30, 10)
        assert image_input.postprocess("test/test_files/bus.png") == img
        assert image_input.serialize("test/test_files/bus.png") == img
        image_input = gr.Image(type="filepath")
        image_temp_filepath = image_input.preprocess(img)
        assert image_temp_filepath in image_input.temp_files

        image_input = gr.Image(
            source="upload", tool="editor", type="pil", label="Upload Your Image"
        )
        assert image_input.get_config() == {
            "brush_radius": None,
            "image_mode": "RGB",
            "shape": None,
            "source": "upload",
            "tool": "editor",
            "name": "image",
            "streaming": False,
            "show_label": True,
            "label": "Upload Your Image",
            "container": True,
            "min_width": 160,
            "scale": None,
            "height": None,
            "width": None,
            "elem_id": None,
            "elem_classes": None,
            "visible": True,
            "value": None,
            "interactive": None,
            "root_url": None,
            "mirror_webcam": True,
            "selectable": False,
        }
        assert image_input.preprocess(None) is None
        image_input = gr.Image(invert_colors=True)
        assert image_input.preprocess(img) is not None
        image_input.preprocess(img)
        file_image = gr.Image(type="filepath")
        assert isinstance(file_image.preprocess(img), str)
        with pytest.raises(ValueError):
            gr.Image(type="unknown")
        image_input.shape = (30, 10)
        assert image_input._segment_by_slic(img) is not None

        # Output functionalities
        y_img = gr.processing_utils.decode_base64_to_image(
            deepcopy(media_data.BASE64_IMAGE)
        )
        image_output = gr.Image()
        assert image_output.postprocess(y_img).startswith(
            "data:image/png;base64,iVBORw0KGgoAAA"
        )
        assert image_output.postprocess(np.array(y_img)).startswith(
            "data:image/png;base64,iVBORw0KGgoAAA"
        )
        with pytest.raises(ValueError):
            image_output.postprocess([1, 2, 3])
        image_output = gr.Image(type="numpy")
        assert image_output.postprocess(y_img).startswith("data:image/png;base64,")

    @pytest.mark.flaky
    def test_serialize_url(self):
        img = "https://gradio.app/assets/img/header-image.jpg"
        expected = client_utils.encode_url_or_file_to_base64(img)
        assert gr.Image().serialize(img) == expected

    def test_in_interface_as_input(self):
        """
        Interface, process, interpret
        type: file
        interpretation: default, shap,
        """
        img = "test/test_files/bus.png"
        image_input = gr.Image()
        iface = gr.Interface(
            lambda x: PIL.Image.open(x).rotate(90, expand=True),
            gr.Image(shape=(30, 10), type="filepath"),
            "image",
        )
        output = iface(img)
        assert PIL.Image.open(output).size == (10, 30)
        iface = gr.Interface(
            lambda x: np.sum(x), image_input, "number", interpretation="default"
        )

    def test_in_interface_as_output(self):
        """
        Interface, process
        """

        def generate_noise(height, width):
            return np.random.randint(0, 256, (height, width, 3))

        iface = gr.Interface(generate_noise, ["slider", "slider"], "image")
        assert iface(10, 20).endswith(".png")

    def test_static(self):
        """
        postprocess
        """
        component = gr.Image("test/test_files/bus.png")
        assert component.get_config().get("value") == media_data.BASE64_IMAGE
        component = gr.Image(None)
        assert component.get_config().get("value") is None


class TestPlot:
    @pytest.mark.asyncio
    async def test_in_interface_as_output(self):
        """
        Interface, process
        """

        def plot(num):
            import matplotlib.pyplot as plt

            fig = plt.figure()
            plt.plot(range(num), range(num))
            return fig

        iface = gr.Interface(plot, "slider", "plot")
        with utils.MatplotlibBackendMananger():
            output = await iface.process_api(fn_index=0, inputs=[10], state={})
        assert output["data"][0]["type"] == "matplotlib"
        assert output["data"][0]["plot"].startswith("data:image/png;base64")

    def test_static(self):
        """
        postprocess
        """
        with utils.MatplotlibBackendMananger():
            import matplotlib.pyplot as plt

            fig = plt.figure()
            plt.plot([1, 2, 3], [1, 2, 3])

        component = gr.Plot(fig)
        assert component.get_config().get("value") is not None
        component = gr.Plot(None)
        assert component.get_config().get("value") is None

    def test_postprocess_altair(self):
        import altair as alt
        from vega_datasets import data

        cars = data.cars()
        chart = (
            alt.Chart(cars)
            .mark_point()
            .encode(
                x="Horsepower",
                y="Miles_per_Gallon",
                color="Origin",
            )
        )
        out = gr.Plot().postprocess(chart)
        assert isinstance(out["plot"], str)
        assert out["plot"] == chart.to_json()


class TestAudio:
    def test_component_functions(self):
        """
        Preprocess, postprocess serialize, get_config, deserialize
        type: filepath, numpy, file
        """
        x_wav = deepcopy(media_data.BASE64_AUDIO)
        audio_input = gr.Audio()
        output1 = audio_input.preprocess(x_wav)
        assert output1[0] == 8000
        assert output1[1].shape == (8046,)

        x_wav["is_file"] = True
        audio_input = gr.Audio(type="filepath")
        output1 = audio_input.preprocess(x_wav)
        assert Path(output1).name == "audio_sample-0-100.wav"

        assert filecmp.cmp(
            "test/test_files/audio_sample.wav",
            audio_input.serialize("test/test_files/audio_sample.wav")["name"],
        )

        audio_input = gr.Audio(label="Upload Your Audio")
        assert audio_input.get_config() == {
            "source": "upload",
            "name": "audio",
            "streaming": False,
            "show_label": True,
            "label": "Upload Your Audio",
            "container": True,
            "min_width": 160,
            "scale": None,
            "elem_id": None,
            "elem_classes": None,
            "visible": True,
            "value": None,
            "interactive": None,
            "root_url": None,
        }
        assert audio_input.preprocess(None) is None
        x_wav["is_example"] = True
        x_wav["crop_min"], x_wav["crop_max"] = 1, 4
        output2 = audio_input.preprocess(x_wav)
        assert output2 is not None
        assert output1 != output2

        audio_input = gr.Audio(type="filepath")
        assert isinstance(audio_input.preprocess(x_wav), str)
        with pytest.raises(ValueError):
            gr.Audio(type="unknown")

        # Output functionalities
        y_audio = client_utils.decode_base64_to_file(
            deepcopy(media_data.BASE64_AUDIO)["data"]
        )
        audio_output = gr.Audio(type="filepath")
        assert filecmp.cmp(y_audio.name, audio_output.postprocess(y_audio.name)["name"])
        assert audio_output.get_config() == {
            "name": "audio",
            "streaming": False,
            "show_label": True,
            "label": None,
            "source": "upload",
            "container": True,
            "min_width": 160,
            "scale": None,
            "elem_id": None,
            "elem_classes": None,
            "visible": True,
            "value": None,
            "interactive": None,
            "root_url": None,
        }
        assert audio_output.deserialize(
            {
                "name": None,
                "data": deepcopy(media_data.BASE64_AUDIO)["data"],
                "is_file": False,
            }
        ).endswith(".wav")

        output1 = audio_output.postprocess(y_audio.name)
        output2 = audio_output.postprocess(y_audio.name)
        assert output1 == output2

    def test_serialize(self):
        audio_input = gr.Audio()
        serialized_input = audio_input.serialize("test/test_files/audio_sample.wav")
        assert serialized_input["data"] == media_data.BASE64_AUDIO["data"]
        assert os.path.basename(serialized_input["name"]) == "audio_sample.wav"
        assert serialized_input["orig_name"] == "audio_sample.wav"
        assert not serialized_input["is_file"]

    def test_tokenize(self):
        """
        Tokenize, get_masked_inputs
        """
        x_wav = deepcopy(media_data.BASE64_AUDIO)
        audio_input = gr.Audio()
        tokens, _, _ = audio_input.tokenize(x_wav)
        assert len(tokens) == audio_input.interpretation_segments
        x_new = audio_input.get_masked_inputs(tokens, [[1] * len(tokens)])[0]
        similarity = SequenceMatcher(a=x_wav["data"], b=x_new).ratio()
        assert similarity > 0.9

    def test_in_interface(self):
        def reverse_audio(audio):
            sr, data = audio
            return (sr, np.flipud(data))

        iface = gr.Interface(reverse_audio, "audio", "audio")
        reversed_file = iface("test/test_files/audio_sample.wav")
        reversed_reversed_file = iface(reversed_file)
        reversed_reversed_data = client_utils.encode_url_or_file_to_base64(
            reversed_reversed_file
        )
        similarity = SequenceMatcher(
            a=reversed_reversed_data, b=media_data.BASE64_AUDIO["data"]
        ).ratio()
        assert similarity > 0.99

    def test_in_interface_as_output(self):
        """
        Interface, process
        """

        def generate_noise(duration):
            return 48000, np.random.randint(-256, 256, (duration, 3)).astype(np.int16)

        iface = gr.Interface(generate_noise, "slider", "audio")
        assert iface(100).endswith(".wav")

    def test_audio_preprocess_can_be_read_by_scipy(self):
        x_wav = deepcopy(media_data.BASE64_MICROPHONE)
        audio_input = gr.Audio(type="filepath")
        output = audio_input.preprocess(x_wav)
        wavfile.read(output)

    def test_prepost_process_to_mp3(self):
        x_wav = deepcopy(media_data.BASE64_MICROPHONE)
        audio_input = gr.Audio(type="filepath", format="mp3")
        output = audio_input.preprocess(x_wav)
        assert output.endswith("mp3")
        output = audio_input.postprocess(
            (48000, np.random.randint(-256, 256, (5, 3)).astype(np.int16))
        )
        assert output["name"].endswith("mp3")


class TestFile:
    def test_component_functions(self):
        """
        Preprocess, serialize, get_config, value
        """
        x_file = deepcopy(media_data.BASE64_FILE)
        file_input = gr.File()
        output = file_input.preprocess(x_file)
        assert isinstance(output, tempfile._TemporaryFileWrapper)
        serialized = file_input.serialize("test/test_files/sample_file.pdf")
        assert filecmp.cmp(
            serialized["name"],
            "test/test_files/sample_file.pdf",
        )
        assert serialized["orig_name"] == "sample_file.pdf"
        assert output.orig_name == "test/test_files/sample_file.pdf"

        x_file["is_file"] = True
        input1 = file_input.preprocess(x_file)
        input2 = file_input.preprocess(x_file)
        assert input1.name == input2.name
        assert Path(input1.name).name == "sample_file.pdf"

        file_input = gr.File(label="Upload Your File")
        assert file_input.get_config() == {
            "file_count": "single",
            "file_types": None,
            "name": "file",
            "show_label": True,
            "label": "Upload Your File",
            "container": True,
            "min_width": 160,
            "scale": None,
            "elem_id": None,
            "elem_classes": None,
            "visible": True,
            "value": None,
            "interactive": None,
            "root_url": None,
            "selectable": False,
        }
        assert file_input.preprocess(None) is None
        x_file["is_example"] = True
        assert file_input.preprocess(x_file) is not None

        zero_size_file = {"name": "document.txt", "size": 0, "data": ""}
        temp_file = file_input.preprocess(zero_size_file)
        assert os.stat(temp_file.name).st_size == 0

        file_input = gr.File(type="binary")
        output = file_input.preprocess(x_file)
        assert type(output) == bytes

        output1 = file_input.postprocess("test/test_files/sample_file.pdf")
        output2 = file_input.postprocess("test/test_files/sample_file.pdf")
        assert output1 == output2

    def test_file_type_must_be_list(self):
        with pytest.raises(
            ValueError, match="Parameter file_types must be a list. Received str"
        ):
            gr.File(file_types=".json")

    def test_in_interface_as_input(self):
        """
        Interface, process
        """
        x_file = media_data.BASE64_FILE["name"]

        def get_size_of_file(file_obj):
            return os.path.getsize(file_obj.name)

        iface = gr.Interface(get_size_of_file, "file", "number")
        assert iface(x_file) == 10558

    def test_as_component_as_output(self):
        """
        Interface, process
        """

        def write_file(content):
            with open("test.txt", "w") as f:
                f.write(content)
            return "test.txt"

        iface = gr.Interface(write_file, "text", "file")
        assert iface("hello world").endswith(".txt")


class TestUploadButton:
    def test_component_functions(self):
        """
        preprocess
        """
        x_file = deepcopy(media_data.BASE64_FILE)
        upload_input = gr.UploadButton()
        input = upload_input.preprocess(x_file)
        assert isinstance(input, tempfile._TemporaryFileWrapper)

        x_file["is_file"] = True
        input1 = upload_input.preprocess(x_file)
        input2 = upload_input.preprocess(x_file)
        assert input1.name == input2.name

    def test_raises_if_file_types_is_not_list(self):
        with pytest.raises(
            ValueError, match="Parameter file_types must be a list. Received int"
        ):
            gr.UploadButton(file_types=2)


class TestDataframe:
    def test_component_functions(self):
        """
        Preprocess, serialize, get_config
        """
        x_data = {
            "data": [["Tim", 12, False], ["Jan", 24, True]],
            "headers": ["Name", "Age", "Member"],
        }
        dataframe_input = gr.Dataframe(headers=["Name", "Age", "Member"])
        output = dataframe_input.preprocess(x_data)
        assert output["Age"][1] == 24
        assert not output["Member"][0]
        assert dataframe_input.postprocess(x_data) == x_data

        dataframe_input = gr.Dataframe(
            headers=["Name", "Age", "Member"], label="Dataframe Input"
        )
        assert dataframe_input.get_config() == {
            "headers": ["Name", "Age", "Member"],
            "datatype": ["str", "str", "str"],
            "row_count": (1, "dynamic"),
            "col_count": (3, "dynamic"),
            "value": {
                "data": [
                    ["", "", ""],
                ],
                "headers": ["Name", "Age", "Member"],
            },
            "name": "dataframe",
            "show_label": True,
            "label": "Dataframe Input",
            "max_rows": 20,
            "max_cols": None,
            "overflow_row_behaviour": "paginate",
            "container": True,
            "min_width": 160,
            "scale": None,
            "elem_id": None,
            "elem_classes": None,
            "visible": True,
            "interactive": None,
            "root_url": None,
            "wrap": False,
        }
        dataframe_input = gr.Dataframe()
        output = dataframe_input.preprocess(x_data)
        assert output["Age"][1] == 24
        with pytest.raises(ValueError):
            gr.Dataframe(type="unknown")

        dataframe_output = gr.Dataframe()
        assert dataframe_output.get_config() == {
            "headers": [1, 2, 3],
            "max_rows": 20,
            "max_cols": None,
            "overflow_row_behaviour": "paginate",
            "name": "dataframe",
            "show_label": True,
            "label": None,
            "container": True,
            "min_width": 160,
            "scale": None,
            "elem_id": None,
            "elem_classes": None,
            "visible": True,
            "datatype": ["str", "str", "str"],
            "row_count": (1, "dynamic"),
            "col_count": (3, "dynamic"),
            "value": {
                "data": [
                    ["", "", ""],
                ],
                "headers": [1, 2, 3],
            },
            "interactive": None,
            "root_url": None,
            "wrap": False,
        }

    def test_postprocess(self):
        """
        postprocess
        """
        dataframe_output = gr.Dataframe()
        output = dataframe_output.postprocess([])
        assert output == {"data": [[]], "headers": []}
        output = dataframe_output.postprocess(np.zeros((2, 2)))
        assert output == {"data": [[0, 0], [0, 0]], "headers": [1, 2]}
        output = dataframe_output.postprocess([[1, 3, 5]])
        assert output == {"data": [[1, 3, 5]], "headers": [1, 2, 3]}
        output = dataframe_output.postprocess(
            pd.DataFrame([[2, True], [3, True], [4, False]], columns=["num", "prime"])
        )
        assert output == {
            "headers": ["num", "prime"],
            "data": [[2, True], [3, True], [4, False]],
        }
        with pytest.raises(ValueError):
            gr.Dataframe(type="unknown")

        # When the headers don't match the data
        dataframe_output = gr.Dataframe(headers=["one", "two", "three"])
        output = dataframe_output.postprocess([[2, True], [3, True]])
        assert output == {
            "headers": ["one", "two"],
            "data": [[2, True], [3, True]],
        }
        dataframe_output = gr.Dataframe(headers=["one", "two", "three"])
        output = dataframe_output.postprocess([[2, True, "ab", 4], [3, True, "cd", 5]])
        assert output == {
            "headers": ["one", "two", "three", 4],
            "data": [[2, True, "ab", 4], [3, True, "cd", 5]],
        }

    def test_dataframe_postprocess_all_types(self):
        df = pd.DataFrame(
            {
                "date_1": pd.date_range("2021-01-01", periods=2),
                "date_2": pd.date_range("2022-02-15", periods=2).strftime(
                    "%B %d, %Y, %r"
                ),
                "number": np.array([0.2233, 0.57281]),
                "number_2": np.array([84, 23]).astype(np.int64),
                "bool": [True, False],
                "markdown": ["# Hello", "# Goodbye"],
            }
        )
        component = gr.Dataframe(
            datatype=["date", "date", "number", "number", "bool", "markdown"]
        )
        output = component.postprocess(df)
        assert output == {
            "headers": list(df.columns),
            "data": [
                [
                    pd.Timestamp("2021-01-01 00:00:00"),
                    "February 15, 2022, 12:00:00 AM",
                    0.2233,
                    84,
                    True,
                    "<h1>Hello</h1>\n",
                ],
                [
                    pd.Timestamp("2021-01-02 00:00:00"),
                    "February 16, 2022, 12:00:00 AM",
                    0.57281,
                    23,
                    False,
                    "<h1>Goodbye</h1>\n",
                ],
            ],
        }

    def test_dataframe_postprocess_only_dates(self):
        df = pd.DataFrame(
            {
                "date_1": pd.date_range("2021-01-01", periods=2),
                "date_2": pd.date_range("2022-02-15", periods=2),
            }
        )
        component = gr.Dataframe(datatype=["date", "date"])
        output = component.postprocess(df)
        assert output == {
            "headers": list(df.columns),
            "data": [
                [
                    pd.Timestamp("2021-01-01 00:00:00"),
                    pd.Timestamp("2022-02-15 00:00:00"),
                ],
                [
                    pd.Timestamp("2021-01-02 00:00:00"),
                    pd.Timestamp("2022-02-16 00:00:00"),
                ],
            ],
        }


class TestDataset:
    def test_preprocessing(self):
        test_file_dir = Path(__file__).parent / "test_files"
        bus = str(Path(test_file_dir, "bus.png").resolve())

        dataset = gr.Dataset(
            components=["number", "textbox", "image", "html", "markdown"],
            samples=[
                [5, "hello", bus, "<b>Bold</b>", "**Bold**"],
                [15, "hi", bus, "<i>Italics</i>", "*Italics*"],
            ],
        )

        assert dataset.preprocess(1) == [
            15,
            "hi",
            bus,
            "<i>Italics</i>",
            "<p><em>Italics</em></p>\n",
        ]

        dataset = gr.Dataset(
            components=["number", "textbox", "image", "html", "markdown"],
            samples=[
                [5, "hello", bus, "<b>Bold</b>", "**Bold**"],
                [15, "hi", bus, "<i>Italics</i>", "*Italics*"],
            ],
            type="index",
        )

        assert dataset.preprocess(1) == 1

    def test_postprocessing(self):
        test_file_dir = Path(Path(__file__).parent, "test_files")
        bus = Path(test_file_dir, "bus.png")

        dataset = gr.Dataset(
            components=["number", "textbox", "image", "html", "markdown"], type="index"
        )

        output = dataset.postprocess(
            samples=[
                [5, "hello", bus, "<b>Bold</b>", "**Bold**"],
                [15, "hi", bus, "<i>Italics</i>", "*Italics*"],
            ],
        )

        assert output == {
            "samples": [
                [5, "hello", bus, "<b>Bold</b>", "**Bold**"],
                [15, "hi", bus, "<i>Italics</i>", "*Italics*"],
            ],
            "__type__": "update",
        }


class TestVideo:
    def test_component_functions(self):
        """
        Preprocess, serialize, deserialize, get_config
        """
        x_video = deepcopy(media_data.BASE64_VIDEO)
        video_input = gr.Video()
        output1 = video_input.preprocess(x_video)
        assert isinstance(output1, str)
        output2 = video_input.preprocess(x_video)
        assert output1 == output2

        video_input = gr.Video(label="Upload Your Video")
        assert video_input.get_config() == {
            "source": "upload",
            "name": "video",
            "show_label": True,
            "label": "Upload Your Video",
            "container": True,
            "min_width": 160,
            "scale": None,
            "height": None,
            "width": None,
            "elem_id": None,
            "elem_classes": None,
            "visible": True,
            "value": None,
            "interactive": None,
            "root_url": None,
            "mirror_webcam": True,
            "include_audio": True,
        }
        assert video_input.preprocess(None) is None
        x_video["is_example"] = True
        assert video_input.preprocess(x_video) is not None
        video_input = gr.Video(format="avi")
        output_video = video_input.preprocess(x_video)
        assert output_video[-3:] == "avi"
        assert "flip" not in output_video

        assert filecmp.cmp(
            video_input.serialize(x_video["name"])[0]["name"], x_video["name"]
        )

        # Output functionalities
        y_vid_path = "test/test_files/video_sample.mp4"
        subtitles_path = "test/test_files/s1.srt"
        video_output = gr.Video()
        output1 = video_output.postprocess(y_vid_path)[0]["name"]
        assert output1.endswith("mp4")
        output2 = video_output.postprocess(y_vid_path)[0]["name"]
        assert output1 == output2
        assert (
            video_output.postprocess(y_vid_path)[0]["orig_name"] == "video_sample.mp4"
        )
        output_with_subtitles = video_output.postprocess((y_vid_path, subtitles_path))
        assert output_with_subtitles[1]["data"].startswith("data")

        assert video_output.deserialize(
            (
                {
                    "name": None,
                    "data": deepcopy(media_data.BASE64_VIDEO)["data"],
                    "is_file": False,
                },
                None,
            )
        ).endswith(".mp4")

    def test_in_interface(self):
        """
        Interface, process
        """
        x_video = media_data.BASE64_VIDEO["name"]
        iface = gr.Interface(lambda x: x, "video", "playable_video")
        assert iface(x_video).endswith(".mp4")

    def test_with_waveform(self):
        """
        Interface, process
        """
        x_audio = media_data.BASE64_AUDIO["name"]
        iface = gr.Interface(lambda x: gr.make_waveform(x), "audio", "video")
        assert iface(x_audio).endswith(".mp4")

    def test_video_postprocess_converts_to_playable_format(self):
        test_file_dir = Path(Path(__file__).parent, "test_files")
        # This file has a playable container but not playable codec
        with tempfile.NamedTemporaryFile(
            suffix="bad_video.mp4", delete=False
        ) as tmp_not_playable_vid:
            bad_vid = str(test_file_dir / "bad_video_sample.mp4")
            assert not processing_utils.video_is_playable(bad_vid)
            shutil.copy(bad_vid, tmp_not_playable_vid.name)
            _ = gr.Video().postprocess(tmp_not_playable_vid.name)
            # The original video gets converted to .mp4 format
            full_path_to_output = Path(tmp_not_playable_vid.name).with_suffix(".mp4")
            assert processing_utils.video_is_playable(str(full_path_to_output))

        # This file has a playable codec but not a playable container
        with tempfile.NamedTemporaryFile(
            suffix="playable_but_bad_container.mkv", delete=False
        ) as tmp_not_playable_vid:
            bad_vid = str(test_file_dir / "playable_but_bad_container.mkv")
            assert not processing_utils.video_is_playable(bad_vid)
            shutil.copy(bad_vid, tmp_not_playable_vid.name)
            _ = gr.Video().postprocess(tmp_not_playable_vid.name)
            full_path_to_output = Path(tmp_not_playable_vid.name).with_suffix(".mp4")
            assert processing_utils.video_is_playable(str(full_path_to_output))

    @patch("pathlib.Path.exists", MagicMock(return_value=False))
    @patch("gradio.components.FFmpeg")
    def test_video_preprocessing_flips_video_for_webcam(self, mock_ffmpeg):
        # Ensures that the cached temp video file is not used so that ffmpeg is called for each test
        x_video = deepcopy(media_data.BASE64_VIDEO)
        video_input = gr.Video(source="webcam")
        _ = video_input.preprocess(x_video)

        # Dict mapping filename to FFmpeg options
        output_params = mock_ffmpeg.call_args_list[0][1]["outputs"]
        assert "hflip" in list(output_params.values())[0]
        assert "flip" in list(output_params.keys())[0]

        mock_ffmpeg.reset_mock()
        _ = gr.Video(
            source="webcam", mirror_webcam=False, include_audio=True
        ).preprocess(x_video)
        mock_ffmpeg.assert_not_called()

        mock_ffmpeg.reset_mock()
        _ = gr.Video(source="upload", format="mp4", include_audio=True).preprocess(
            x_video
        )
        mock_ffmpeg.assert_not_called()

        mock_ffmpeg.reset_mock()
        output_file = gr.Video(
            source="webcam", mirror_webcam=True, format="avi"
        ).preprocess(x_video)
        output_params = mock_ffmpeg.call_args_list[0][1]["outputs"]
        assert "hflip" in list(output_params.values())[0]
        assert "flip" in list(output_params.keys())[0]
        assert ".avi" in list(output_params.keys())[0]
        assert ".avi" in output_file

        mock_ffmpeg.reset_mock()
        output_file = gr.Video(
            source="webcam", mirror_webcam=False, format="avi", include_audio=False
        ).preprocess(x_video)
        output_params = mock_ffmpeg.call_args_list[0][1]["outputs"]
        assert list(output_params.values())[0] == ["-an"]
        assert "flip" not in list(output_params.keys())[0]
        assert ".avi" in list(output_params.keys())[0]
        assert ".avi" in output_file


class TestTimeseries:
    def test_component_functions(self):
        """
        Preprocess, postprocess,  get_config,
        """
        timeseries_input = gr.Timeseries(x="time", y=["retail", "food", "other"])
        x_timeseries = {
            "data": [[1] + [2] * len(timeseries_input.y)] * 4,
            "headers": [timeseries_input.x] + timeseries_input.y,
        }
        output = timeseries_input.preprocess(x_timeseries)
        assert isinstance(output, pd.core.frame.DataFrame)

        timeseries_input = gr.Timeseries(
            x="time", y="retail", label="Upload Your Timeseries"
        )
        assert timeseries_input.get_config() == {
            "x": "time",
            "y": ["retail"],
            "name": "timeseries",
            "show_label": True,
            "label": "Upload Your Timeseries",
            "colors": None,
            "container": True,
            "min_width": 160,
            "scale": None,
            "elem_id": None,
            "elem_classes": None,
            "visible": True,
            "value": None,
            "interactive": None,
            "root_url": None,
        }
        assert timeseries_input.preprocess(None) is None
        x_timeseries["range"] = (0, 1)
        assert timeseries_input.preprocess(x_timeseries) is not None

        # Output functionalities

        timeseries_output = gr.Timeseries(label="Disease")

        assert timeseries_output.get_config() == {
            "x": None,
            "y": None,
            "name": "timeseries",
            "show_label": True,
            "label": "Disease",
            "colors": None,
            "container": True,
            "min_width": 160,
            "scale": None,
            "elem_id": None,
            "elem_classes": None,
            "visible": True,
            "value": None,
            "interactive": None,
            "root_url": None,
        }
        data = {"Name": ["Tom", "nick", "krish", "jack"], "Age": [20, 21, 19, 18]}
        df = pd.DataFrame(data)
        assert timeseries_output.postprocess(df) == {
            "headers": ["Name", "Age"],
            "data": [["Tom", 20], ["nick", 21], ["krish", 19], ["jack", 18]],
        }

        timeseries_output = gr.Timeseries(y="Age", label="Disease")
        output = timeseries_output.postprocess(df)
        assert output == {
            "headers": ["Name", "Age"],
            "data": [["Tom", 20], ["nick", 21], ["krish", 19], ["jack", 18]],
        }


class TestNames:
    # This test ensures that `components.get_component_instance()` works correctly when instantiating from components
    def test_no_duplicate_uncased_names(self, io_components):
        unique_subclasses_uncased = {s.__name__.lower() for s in io_components}
        assert len(io_components) == len(unique_subclasses_uncased)


class TestLabel:
    def test_component_functions(self):
        """
        Process, postprocess, deserialize
        """
        y = "happy"
        label_output = gr.Label()
        label = label_output.postprocess(y)
        assert label == {"label": "happy"}
        with open(label_output.deserialize(label)) as f:
            assert json.load(f) == label

        y = {3: 0.7, 1: 0.2, 0: 0.1}
        label = label_output.postprocess(y)
        assert label == {
            "label": 3,
            "confidences": [
                {"label": 3, "confidence": 0.7},
                {"label": 1, "confidence": 0.2},
                {"label": 0, "confidence": 0.1},
            ],
        }
        label_output = gr.Label(num_top_classes=2)
        label = label_output.postprocess(y)

        assert label == {
            "label": 3,
            "confidences": [
                {"label": 3, "confidence": 0.7},
                {"label": 1, "confidence": 0.2},
            ],
        }
        with pytest.raises(ValueError):
            label_output.postprocess([1, 2, 3])

        test_file_dir = Path(Path(__file__).parent, "test_files")
        path = str(Path(test_file_dir, "test_label_json.json"))
        label_dict = label_output.postprocess(path)
        assert label_dict["label"] == "web site"

        assert label_output.get_config() == {
            "name": "label",
            "show_label": True,
            "num_top_classes": 2,
            "value": None,
            "label": None,
            "container": True,
            "min_width": 160,
            "scale": None,
            "elem_id": None,
            "elem_classes": None,
            "visible": True,
            "interactive": None,
            "root_url": None,
            "color": None,
            "selectable": False,
        }

    def test_color_argument(self):
        label = gr.Label(value=-10, color="red")
        assert label.get_config()["color"] == "red"
        update_1 = gr.Label.update(value="bad", color="brown")
        assert update_1["color"] == "brown"
        update_2 = gr.Label.update(value="bad", color="#ff9966")
        assert update_2["color"] == "#ff9966"

        update_3 = gr.Label.update(
            value={"bad": 0.9, "good": 0.09, "so-so": 0.01}, color="green"
        )
        assert update_3["color"] == "green"

        update_4 = gr.Label.update(value={"bad": 0.8, "good": 0.18, "so-so": 0.02})
        assert update_4["color"] is None

        update_5 = gr.Label.update(
            value={"bad": 0.8, "good": 0.18, "so-so": 0.02}, color=None
        )
        assert update_5["color"] == "transparent"

    def test_in_interface(self):
        """
        Interface, process
        """
        x_img = "test/test_files/bus.png"

        def rgb_distribution(img):
            rgb_dist = np.mean(img, axis=(0, 1))
            rgb_dist /= np.sum(rgb_dist)
            rgb_dist = np.round(rgb_dist, decimals=2)
            return {
                "red": rgb_dist[0],
                "green": rgb_dist[1],
                "blue": rgb_dist[2],
            }

        iface = gr.Interface(rgb_distribution, "image", "label")
        output_filepath = iface(x_img)
        with open(output_filepath) as fp:
            assert json.load(fp) == {
                "label": "red",
                "confidences": [
                    {"label": "red", "confidence": 0.44},
                    {"label": "green", "confidence": 0.28},
                    {"label": "blue", "confidence": 0.28},
                ],
            }


class TestHighlightedText:
    def test_postprocess(self):
        """
        postprocess
        """
        component = gr.HighlightedText()
        result = [
            ("", None),
            ("Wolfgang", "PER"),
            (" lives in ", None),
            ("Berlin", "LOC"),
            ("", None),
        ]
        result_ = component.postprocess(result)
        assert result == result_

        text = "Wolfgang lives in Berlin"
        entities = [
            {"entity": "PER", "start": 0, "end": 8},
            {"entity": "LOC", "start": 18, "end": 24},
        ]
        result_ = component.postprocess({"text": text, "entities": entities})
        assert result == result_

        # Test split entity is merged when combine adjacent is set
        text = "Wolfgang lives in Berlin"
        entities = [
            {"entity": "PER", "start": 0, "end": 4},
            {"entity": "PER", "start": 4, "end": 8},
            {"entity": "LOC", "start": 18, "end": 24},
        ]
        # After a merge empty entries are stripped except the leading one
        result_after_merge = [
            ("", None),
            ("Wolfgang", "PER"),
            (" lives in ", None),
            ("Berlin", "LOC"),
        ]
        result_ = component.postprocess({"text": text, "entities": entities})
        assert result != result_
        assert result_after_merge != result_

        component = gr.HighlightedText(combine_adjacent=True)
        result_ = component.postprocess({"text": text, "entities": entities})
        assert result_after_merge == result_

        component = gr.HighlightedText()

        text = "Wolfgang lives in Berlin"
        entities = [
            {"entity": "LOC", "start": 18, "end": 24},
            {"entity": "PER", "start": 0, "end": 8},
        ]
        result_ = component.postprocess({"text": text, "entities": entities})
        assert result == result_

        text = "I live there"
        entities = []
        result_ = component.postprocess({"text": text, "entities": entities})
        assert [(text, None)] == result_

        text = "Wolfgang"
        entities = [
            {"entity": "PER", "start": 0, "end": 8},
        ]
        result_ = component.postprocess({"text": text, "entities": entities})
        assert [("", None), (text, "PER"), ("", None)] == result_

    def test_component_functions(self):
        """
        get_config
        """
        ht_output = gr.HighlightedText(color_map={"pos": "green", "neg": "red"})
        assert ht_output.get_config() == {
            "color_map": {"pos": "green", "neg": "red"},
            "name": "highlightedtext",
            "show_label": True,
            "label": None,
            "show_legend": False,
            "container": True,
            "min_width": 160,
            "scale": None,
            "elem_id": None,
            "elem_classes": None,
            "visible": True,
            "value": None,
            "interactive": None,
            "root_url": None,
            "selectable": False,
        }

    def test_in_interface(self):
        """
        Interface, process
        """

        def highlight_vowels(sentence):
            phrases, cur_phrase = [], ""
            vowels, mode = "aeiou", None
            for letter in sentence:
                letter_mode = "vowel" if letter in vowels else "non"
                if mode is None:
                    mode = letter_mode
                elif mode != letter_mode:
                    phrases.append((cur_phrase, mode))
                    cur_phrase = ""
                    mode = letter_mode
                cur_phrase += letter
            phrases.append((cur_phrase, mode))
            return phrases

        iface = gr.Interface(highlight_vowels, "text", "highlight")
        output_filepath = iface("Helloooo")
        with open(output_filepath) as fp:
            output = json.load(fp)
            assert output == [
                ["H", "non"],
                ["e", "vowel"],
                ["ll", "non"],
                ["oooo", "vowel"],
            ]


class TestAnnotatedImage:
    def test_postprocess(self):
        """
        postprocess
        """
        component = gr.AnnotatedImage()
        img = np.random.randint(0, 255, (100, 100, 3), dtype=np.uint8)
        mask1 = [40, 40, 50, 50]
        mask2 = np.zeros((100, 100), dtype=np.uint8)
        mask2[10:20, 10:20] = 1

        input = (img, [(mask1, "mask1"), (mask2, "mask2")])
        result = component.postprocess(input)

        base_img_out, (mask1_out, mask2_out) = result
        base_img_out = PIL.Image.open(base_img_out["name"])

        assert mask1_out[1] == "mask1"

        mask1_img_out = PIL.Image.open(mask1_out[0]["name"])
        assert mask1_img_out.size == base_img_out.size
        mask1_array_out = np.array(mask1_img_out)
        assert np.max(mask1_array_out[40:50, 40:50]) == 255
        assert np.max(mask1_array_out[50:60, 50:60]) == 0

    def test_component_functions(self):
        ht_output = gr.AnnotatedImage(label="sections", show_legend=False)
        assert ht_output.get_config() == {
            "name": "annotatedimage",
            "show_label": True,
            "label": "sections",
            "show_legend": False,
            "container": True,
            "min_width": 160,
            "scale": None,
            "color_map": None,
            "height": None,
            "width": None,
            "elem_id": None,
            "elem_classes": None,
            "visible": True,
            "value": None,
            "root_url": None,
            "selectable": False,
            "interactive": None,
        }

    def test_in_interface(self):
        def mask(img):
            top_left_corner = [0, 0, 20, 20]
            random_mask = np.random.randint(0, 2, img.shape[:2])
            return (img, [(top_left_corner, "left corner"), (random_mask, "random")])

        iface = gr.Interface(mask, "image", gr.AnnotatedImage())
        output_json = iface("test/test_files/bus.png")
        with open(output_json) as fp:
            output = json.load(fp)
            output_img, (mask1, mask1) = output
        input_img = PIL.Image.open("test/test_files/bus.png")
        output_img = PIL.Image.open(output_img["name"])
        mask1_img = PIL.Image.open(mask1[0]["name"])

        assert output_img.size == input_img.size
        assert mask1_img.size == input_img.size


class TestChatbot:
    def test_component_functions(self):
        """
        Postprocess, get_config
        """
        chatbot = gr.Chatbot()
        assert chatbot.postprocess([["You are **cool**\nand fun", "so are *you*"]]) == [
            ["You are **cool**\nand fun", "so are *you*"]
        ]

        multimodal_msg = [
            [("test/test_files/video_sample.mp4",), "cool video"],
            [("test/test_files/audio_sample.wav",), "cool audio"],
            [("test/test_files/bus.png", "A bus"), "cool pic"],
        ]
        processed_multimodal_msg = [
            [
                {
                    "name": "video_sample.mp4",
                    "mime_type": "video/mp4",
                    "alt_text": None,
                    "data": None,
                    "is_file": True,
                },
                "cool video",
            ],
            [
                {
                    "name": "audio_sample.wav",
                    "mime_type": "audio/wav",
                    "alt_text": None,
                    "data": None,
                    "is_file": True,
                },
                "cool audio",
            ],
            [
                {
                    "name": "bus.png",
                    "mime_type": "image/png",
                    "alt_text": "A bus",
                    "data": None,
                    "is_file": True,
                },
                "cool pic",
            ],
        ]
        postprocessed_multimodal_msg = chatbot.postprocess(multimodal_msg)
        postprocessed_multimodal_msg_base_names = []
        for x, y in postprocessed_multimodal_msg:
            if isinstance(x, dict):
                x["name"] = os.path.basename(x["name"])
                postprocessed_multimodal_msg_base_names.append([x, y])
        assert postprocessed_multimodal_msg_base_names == processed_multimodal_msg

        preprocessed_multimodal_msg = chatbot.preprocess(processed_multimodal_msg)
        multimodal_msg_base_names = []
        for x, y in multimodal_msg:
            if isinstance(x, tuple):
                if len(x) > 1:
                    new_x = (os.path.basename(x[0]), x[1])
                else:
                    new_x = (os.path.basename(x[0]),)
                multimodal_msg_base_names.append([new_x, y])
        assert multimodal_msg_base_names == preprocessed_multimodal_msg

        assert chatbot.get_config() == {
            "value": [],
            "label": None,
            "show_label": True,
            "interactive": None,
            "name": "chatbot",
            "visible": True,
            "elem_id": None,
            "elem_classes": None,
            "container": True,
            "min_width": 160,
            "scale": None,
            "height": None,
            "root_url": None,
            "selectable": False,
        }


class TestJSON:
    def test_component_functions(self):
        """
        Postprocess
        """
        js_output = gr.JSON()
        assert js_output.postprocess('{"a":1, "b": 2}'), '"{\\"a\\":1, \\"b\\": 2}"'
        assert js_output.get_config() == {
            "container": True,
            "min_width": 160,
            "scale": None,
            "elem_id": None,
            "elem_classes": None,
            "visible": True,
            "value": None,
            "show_label": True,
            "label": None,
            "name": "json",
            "interactive": None,
            "root_url": None,
        }

    @pytest.mark.asyncio
    async def test_in_interface(self):
        """
        Interface, process
        """

        def get_avg_age_per_gender(data):
            return {
                "M": int(data[data["gender"] == "M"].mean()),
                "F": int(data[data["gender"] == "F"].mean()),
                "O": int(data[data["gender"] == "O"].mean()),
            }

        iface = gr.Interface(
            get_avg_age_per_gender,
            gr.Dataframe(headers=["gender", "age"]),
            "json",
        )
        y_data = [
            ["M", 30],
            ["F", 20],
            ["M", 40],
            ["O", 20],
            ["F", 30],
        ]
        assert (
            await iface.process_api(
                0, [{"data": y_data, "headers": ["gender", "age"]}], state={}
            )
        )["data"][0] == {
            "M": 35,
            "F": 25,
            "O": 20,
        }


class TestHTML:
    def test_component_functions(self):
        """
        get_config
        """
        html_component = gr.components.HTML("#Welcome onboard", label="HTML Input")
        assert {
            "container": True,
            "min_width": None,
            "scale": None,
            "elem_id": None,
            "elem_classes": None,
            "visible": True,
            "value": "#Welcome onboard",
            "show_label": True,
            "label": "HTML Input",
            "name": "html",
            "interactive": None,
            "root_url": None,
        } == html_component.get_config()

    def test_in_interface(self):
        """
        Interface, process
        """

        def bold_text(text):
            return f"<strong>{text}</strong>"

        iface = gr.Interface(bold_text, "text", "html")
        assert iface("test") == "<strong>test</strong>"


class TestMarkdown:
    def test_component_functions(self):
        markdown_component = gr.Markdown("# Let's learn about $x$", label="Markdown")
        assert markdown_component.get_config()["value"].startswith(
            """<h1>Let’s learn about <span class="math inline"><span style=\'font-size: 0px\'>x</span><svg xmlns:xlink="http://www.w3.org/1999/xlink" height="0.9678125em" viewBox="0 0 11.6 19.35625" xmlns="http://www.w3.org/2000/svg" version="1.1">\n \n <defs>\n  <style type="text/css">*{stroke-linejoin: round; stroke-linecap: butt}</style>\n </defs>\n <g id="figure_1">\n  <g id="patch_1">"""
        )

    def test_in_interface(self):
        """
        Interface, process
        """
        iface = gr.Interface(lambda x: x, "text", "markdown")
        input_data = "Here's an [image](https://gradio.app/images/gradio_logo.png)"
        output_data = iface(input_data)
        assert (
            output_data
            == """<p>Here’s an <a href="https://gradio.app/images/gradio_logo.png" target="_blank">image</a></p>\n"""
        )


class TestModel3D:
    def test_component_functions(self):
        """
        get_config
        """
        component = gr.components.Model3D(None, label="Model")
        assert {
            "clearColor": [0, 0, 0, 0],
            "value": None,
            "label": "Model",
            "show_label": True,
            "interactive": None,
            "root_url": None,
            "name": "model3d",
            "visible": True,
            "elem_id": None,
            "elem_classes": None,
            "container": True,
            "min_width": 160,
            "scale": None,
        } == component.get_config()

        file = "test/test_files/Box.gltf"
        output1 = component.postprocess(file)
        output2 = component.postprocess(file)
        assert output1 == output2

    def test_in_interface(self):
        """
        Interface, process
        """
        iface = gr.Interface(lambda x: x, "model3d", "model3d")
        input_data = "test/test_files/Box.gltf"
        output_data = iface(input_data)
        assert output_data.endswith(".gltf")


class TestColorPicker:
    def test_component_functions(self):
        """
        Preprocess, postprocess, serialize, tokenize, get_config
        """
        color_picker_input = gr.ColorPicker()
        assert color_picker_input.preprocess("#000000") == "#000000"
        assert color_picker_input.postprocess("#000000") == "#000000"
        assert color_picker_input.postprocess(None) is None
        assert color_picker_input.postprocess("#FFFFFF") == "#FFFFFF"
        assert color_picker_input.serialize("#000000", True) == "#000000"

        color_picker_input.interpretation_replacement = "unknown"

        assert color_picker_input.get_config() == {
            "value": None,
            "show_label": True,
            "label": None,
            "container": True,
            "min_width": 160,
            "scale": None,
            "elem_id": None,
            "elem_classes": None,
            "visible": True,
            "interactive": None,
            "root_url": None,
            "name": "colorpicker",
        }

    def test_in_interface_as_input(self):
        """
        Interface, process, interpret,
        """
        iface = gr.Interface(lambda x: x, "colorpicker", "colorpicker")
        assert iface("#000000") == "#000000"

    def test_in_interface_as_output(self):
        """
        Interface, process

        """
        iface = gr.Interface(lambda x: x, "colorpicker", gr.ColorPicker())
        assert iface("#000000") == "#000000"

    def test_static(self):
        """
        postprocess
        """
        component = gr.ColorPicker("#000000")
        assert component.get_config().get("value") == "#000000"


class TestCarousel:
    def test_deprecation(self):
        test_file_dir = Path(Path(__file__).parent, "test_files")
        with pytest.raises(DeprecationWarning):
            gr.Carousel([Path(test_file_dir, "bus.png")])

    def test_deprecation_in_interface(self):
        with pytest.raises(DeprecationWarning):
            gr.Interface(lambda x: ["lion.jpg"], "textbox", "carousel")

    def test_deprecation_in_blocks(self):
        with pytest.raises(DeprecationWarning):
            with gr.Blocks():
                gr.Textbox()
                gr.Carousel()


class TestGallery:
    @patch("uuid.uuid4", return_value="my-uuid")
    def test_gallery(self, mock_uuid):
        gallery = gr.Gallery()
        test_file_dir = Path(Path(__file__).parent, "test_files")
        data = [
            client_utils.encode_file_to_base64(Path(test_file_dir, "bus.png")),
            client_utils.encode_file_to_base64(Path(test_file_dir, "cheetah1.jpg")),
        ]

        with tempfile.TemporaryDirectory() as tmpdir:
            path = gallery.deserialize(data, tmpdir)
            assert path.endswith("my-uuid")
            data_restored = gallery.serialize(path)
            data_restored = [d[0]["data"] for d in data_restored]
            assert sorted(data) == sorted(data_restored)


class TestState:
    def test_as_component(self):
        state = gr.State(value=5)
        assert state.preprocess(10) == 10
        assert state.preprocess("abc") == "abc"
        assert state.stateful

    @pytest.mark.asyncio
    async def test_in_interface(self):
        def test(x, y=" def"):
            return (x + y, x + y)

        io = gr.Interface(test, ["text", "state"], ["text", "state"])
        result = await io.call_function(0, ["abc"])
        assert result["prediction"][0] == "abc def"
        result = await io.call_function(0, ["abc", result["prediction"][0]])
        assert result["prediction"][0] == "abcabc def"

    @pytest.mark.asyncio
    async def test_in_blocks(self):
        with gr.Blocks() as demo:
            score = gr.State()
            btn = gr.Button()
            btn.click(lambda x: x + 1, score, score)

        result = await demo.call_function(0, [0])
        assert result["prediction"] == 1
        result = await demo.call_function(0, [result["prediction"]])
        assert result["prediction"] == 2

    @pytest.mark.asyncio
    async def test_variable_for_backwards_compatibility(self):
        with gr.Blocks() as demo:
            score = gr.Variable()
            btn = gr.Button()
            btn.click(lambda x: x + 1, score, score)

        result = await demo.call_function(0, [0])
        assert result["prediction"] == 1
        result = await demo.call_function(0, [result["prediction"]])
        assert result["prediction"] == 2


def test_dataframe_as_example_converts_dataframes():
    df_comp = gr.Dataframe()
    assert df_comp.as_example(pd.DataFrame({"a": [1, 2, 3, 4], "b": [5, 6, 7, 8]})) == [
        [1, 5],
        [2, 6],
        [3, 7],
        [4, 8],
    ]
    assert df_comp.as_example(np.array([[1, 2], [3, 4.0]])) == [[1.0, 2.0], [3.0, 4.0]]


@pytest.mark.parametrize("component", [gr.Model3D, gr.File, gr.Audio])
def test_as_example_returns_file_basename(component):
    component = component()
    assert component.as_example("/home/freddy/sources/example.ext") == "example.ext"
    assert component.as_example(None) == ""


@patch("gradio.components.IOComponent.as_example")
@patch("gradio.components.Image.as_example")
@patch("gradio.components.File.as_example")
@patch("gradio.components.Dataframe.as_example")
@patch("gradio.components.Model3D.as_example")
def test_dataset_calls_as_example(*mocks):
    gr.Dataset(
        components=[gr.Dataframe(), gr.File(), gr.Image(), gr.Model3D(), gr.Textbox()],
        samples=[
            [
                pd.DataFrame({"a": np.array([1, 2, 3])}),
                "foo.png",
                "bar.jpeg",
                "duck.obj",
                "hello",
            ]
        ],
    )
    assert all(m.called for m in mocks)


cars = vega_datasets.data.cars()
stocks = vega_datasets.data.stocks()
barley = vega_datasets.data.barley()
simple = pd.DataFrame(
    {
        "a": ["A", "B", "C", "D", "E", "F", "G", "H", "I"],
        "b": [28, 55, 43, 91, 81, 53, 19, 87, 52],
    }
)


class TestScatterPlot:
    @patch.dict("sys.modules", {"bokeh": MagicMock(__version__="3.0.3")})
    def test_get_config(self):
        assert gr.ScatterPlot().get_config() == {
            "caption": None,
            "elem_id": None,
            "elem_classes": None,
            "interactive": None,
            "label": None,
            "name": "plot",
            "root_url": None,
            "show_label": True,
            "container": True,
            "min_width": 160,
            "scale": None,
            "value": None,
            "visible": True,
            "bokeh_version": "3.0.3",
        }

    def test_no_color(self):
        plot = gr.ScatterPlot(
            x="Horsepower",
            y="Miles_per_Gallon",
            tooltip="Name",
            title="Car Data",
            x_title="Horse",
        )
        output = plot.postprocess(cars)
        assert sorted(output.keys()) == ["chart", "plot", "type"]
        config = json.loads(output["plot"])
        assert config["encoding"]["x"]["field"] == "Horsepower"
        assert config["encoding"]["x"]["title"] == "Horse"
        assert config["encoding"]["y"]["field"] == "Miles_per_Gallon"
        assert config["selection"] == {
            "selector001": {
                "bind": "scales",
                "encodings": ["x", "y"],
                "type": "interval",
            }
        }
        assert config["title"] == "Car Data"
        assert "height" not in config
        assert "width" not in config

    def test_no_interactive(self):
        plot = gr.ScatterPlot(
            x="Horsepower", y="Miles_per_Gallon", tooltip="Name", interactive=False
        )
        output = plot.postprocess(cars)
        assert sorted(output.keys()) == ["chart", "plot", "type"]
        config = json.loads(output["plot"])
        assert "selection" not in config

    def test_height_width(self):
        plot = gr.ScatterPlot(
            x="Horsepower", y="Miles_per_Gallon", height=100, width=200
        )
        output = plot.postprocess(cars)
        assert sorted(output.keys()) == ["chart", "plot", "type"]
        config = json.loads(output["plot"])
        assert config["height"] == 100
        assert config["width"] == 200

    def test_xlim_ylim(self):
        plot = gr.ScatterPlot(
            x="Horsepower", y="Miles_per_Gallon", x_lim=[200, 400], y_lim=[300, 500]
        )
        output = plot.postprocess(cars)
        config = json.loads(output["plot"])
        assert config["encoding"]["x"]["scale"] == {"domain": [200, 400]}
        assert config["encoding"]["y"]["scale"] == {"domain": [300, 500]}

    def test_color_encoding(self):
        plot = gr.ScatterPlot(
            x="Horsepower",
            y="Miles_per_Gallon",
            tooltip="Name",
            title="Car Data",
            color="Origin",
        )
        output = plot.postprocess(cars)
        config = json.loads(output["plot"])
        assert config["encoding"]["color"]["field"] == "Origin"
        assert config["encoding"]["color"]["scale"] == {
            "domain": ["USA", "Europe", "Japan"],
            "range": [0, 1, 2],
        }
        assert config["encoding"]["color"]["type"] == "nominal"

    def test_two_encodings(self):
        plot = gr.ScatterPlot(
            show_label=False,
            title="Two encodings",
            x="Horsepower",
            y="Miles_per_Gallon",
            color="Acceleration",
            shape="Origin",
        )
        output = plot.postprocess(cars)
        config = json.loads(output["plot"])
        assert config["encoding"]["color"]["field"] == "Acceleration"
        assert config["encoding"]["color"]["scale"] == {
            "domain": [cars.Acceleration.min(), cars.Acceleration.max()],
            "range": [0, 1],
        }
        assert config["encoding"]["color"]["type"] == "quantitative"

        assert config["encoding"]["shape"]["field"] == "Origin"
        assert config["encoding"]["shape"]["type"] == "nominal"

    def test_legend_position(self):
        plot = gr.ScatterPlot(
            show_label=False,
            title="Two encodings",
            x="Horsepower",
            y="Miles_per_Gallon",
            color="Acceleration",
            color_legend_position="none",
            color_legend_title="Foo",
            shape="Origin",
            shape_legend_position="none",
            shape_legend_title="Bar",
            size="Acceleration",
            size_legend_title="Accel",
            size_legend_position="none",
        )
        output = plot.postprocess(cars)
        config = json.loads(output["plot"])
        assert config["encoding"]["color"]["legend"] is None
        assert config["encoding"]["shape"]["legend"] is None
        assert config["encoding"]["size"]["legend"] is None

        output = gr.ScatterPlot.update(
            value=cars,
            title="Two encodings",
            x="Horsepower",
            y="Miles_per_Gallon",
            color="Acceleration",
            color_legend_position="top",
            color_legend_title="Foo",
            shape="Origin",
            shape_legend_position="bottom",
            shape_legend_title="Bar",
            size="Acceleration",
            size_legend_title="Accel",
            size_legend_position="left",
        )

        config = json.loads(output["value"]["plot"])
        assert config["encoding"]["color"]["legend"]["orient"] == "top"
        assert config["encoding"]["shape"]["legend"]["orient"] == "bottom"
        assert config["encoding"]["size"]["legend"]["orient"] == "left"

    def test_update(self):
        output = gr.ScatterPlot.update(value=cars, x="Horsepower", y="Miles_per_Gallon")
        postprocessed = gr.ScatterPlot().postprocess(output["value"])
        assert postprocessed == output["value"]

    def test_update_visibility(self):
        output = gr.ScatterPlot.update(visible=False)
        assert not output["visible"]
        assert output["value"] is gr.components._Keywords.NO_VALUE

    def test_update_errors(self):
        with pytest.raises(
            ValueError, match="In order to update plot properties the value parameter"
        ):
            gr.ScatterPlot.update(x="foo", y="bar")

        with pytest.raises(
            ValueError,
            match="In order to update plot properties, the x and y axis data",
        ):
            gr.ScatterPlot.update(value=cars, x="foo")

    def test_scatterplot_accepts_fn_as_value(self):
        plot = gr.ScatterPlot(
            value=lambda: cars.sample(frac=0.1, replace=False),
            x="Horsepower",
            y="Miles_per_Gallon",
            color="Origin",
        )
        assert isinstance(plot.value, dict)
        assert isinstance(plot.value["plot"], str)


class TestLinePlot:
    @patch.dict("sys.modules", {"bokeh": MagicMock(__version__="3.0.3")})
    def test_get_config(self):
        assert gr.LinePlot().get_config() == {
            "caption": None,
            "elem_id": None,
            "elem_classes": None,
            "interactive": None,
            "label": None,
            "name": "plot",
            "root_url": None,
            "show_label": True,
            "container": True,
            "min_width": 160,
            "scale": None,
            "value": None,
            "visible": True,
            "bokeh_version": "3.0.3",
        }

    def test_no_color(self):
        plot = gr.LinePlot(
            x="date",
            y="price",
            tooltip=["symbol", "price"],
            title="Stock Performance",
            x_title="Trading Day",
        )
        output = plot.postprocess(stocks)
        assert sorted(output.keys()) == ["chart", "plot", "type"]
        config = json.loads(output["plot"])
        for layer in config["layer"]:
            assert layer["mark"]["type"] in ["line", "point"]
            assert layer["encoding"]["x"]["field"] == "date"
            assert layer["encoding"]["x"]["title"] == "Trading Day"
            assert layer["encoding"]["y"]["field"] == "price"

        assert config["title"] == "Stock Performance"
        assert "height" not in config
        assert "width" not in config

    def test_height_width(self):
        plot = gr.LinePlot(x="date", y="price", height=100, width=200)
        output = plot.postprocess(stocks)
        assert sorted(output.keys()) == ["chart", "plot", "type"]
        config = json.loads(output["plot"])
        assert config["height"] == 100
        assert config["width"] == 200

        output = gr.LinePlot.update(stocks, x="date", y="price", height=100, width=200)
        config = json.loads(output["value"]["plot"])
        assert config["height"] == 100
        assert config["width"] == 200

    def test_xlim_ylim(self):
        plot = gr.LinePlot(x="date", y="price", x_lim=[200, 400], y_lim=[300, 500])
        output = plot.postprocess(stocks)
        config = json.loads(output["plot"])
        for layer in config["layer"]:
            assert layer["encoding"]["x"]["scale"] == {"domain": [200, 400]}
            assert layer["encoding"]["y"]["scale"] == {"domain": [300, 500]}

    def test_color_encoding(self):
        plot = gr.LinePlot(
            x="date", y="price", tooltip="symbol", color="symbol", overlay_point=True
        )
        output = plot.postprocess(stocks)
        config = json.loads(output["plot"])
        for layer in config["layer"]:
            assert layer["encoding"]["color"]["field"] == "symbol"
            assert layer["encoding"]["color"]["scale"] == {
                "domain": ["MSFT", "AMZN", "IBM", "GOOG", "AAPL"],
                "range": [0, 1, 2, 3, 4],
            }
            assert layer["encoding"]["color"]["type"] == "nominal"
            if layer["mark"]["type"] == "point":
                assert layer["encoding"]["opacity"] == {}

    def test_two_encodings(self):
        output = gr.LinePlot.update(
            value=stocks,
            title="Two encodings",
            x="date",
            y="price",
            color="symbol",
            stroke_dash="symbol",
            color_legend_title="Color",
            stroke_dash_legend_title="Stroke Dash",
        )
        config = json.loads(output["value"]["plot"])
        for layer in config["layer"]:
            if layer["mark"]["type"] == "point":
                assert layer["encoding"]["opacity"] == {"value": 0}
            if layer["mark"]["type"] == "line":
                assert layer["encoding"]["strokeDash"]["field"] == "symbol"
                assert (
                    layer["encoding"]["strokeDash"]["legend"]["title"] == "Stroke Dash"
                )

    def test_legend_position(self):
        plot = gr.LinePlot(
            value=stocks,
            title="Two encodings",
            x="date",
            y="price",
            color="symbol",
            stroke_dash="symbol",
            color_legend_position="none",
            stroke_dash_legend_position="none",
        )
        output = plot.postprocess(stocks)
        config = json.loads(output["plot"])
        for layer in config["layer"]:
            if layer["mark"]["type"] == "point":
                assert layer["encoding"]["color"]["legend"] is None
            if layer["mark"]["type"] == "line":
                assert layer["encoding"]["strokeDash"]["legend"] is None
                assert layer["encoding"]["color"]["legend"] is None

        output = gr.LinePlot.update(
            value=stocks,
            title="Two encodings",
            x="date",
            y="price",
            color="symbol",
            stroke_dash="symbol",
            color_legend_position="top-right",
            stroke_dash_legend_position="top-left",
        )

        config = json.loads(output["value"]["plot"])
        for layer in config["layer"]:
            if layer["mark"]["type"] == "point":
                assert layer["encoding"]["color"]["legend"]["orient"] == "top-right"
            if layer["mark"]["type"] == "line":
                assert layer["encoding"]["strokeDash"]["legend"]["orient"] == "top-left"
                assert layer["encoding"]["color"]["legend"]["orient"] == "top-right"

    def test_update_visibility(self):
        output = gr.LinePlot.update(visible=False)
        assert not output["visible"]
        assert output["value"] is gr.components._Keywords.NO_VALUE

    def test_update_errors(self):
        with pytest.raises(
            ValueError, match="In order to update plot properties the value parameter"
        ):
            gr.LinePlot.update(x="foo", y="bar")

        with pytest.raises(
            ValueError,
            match="In order to update plot properties, the x and y axis data",
        ):
            gr.LinePlot.update(value=stocks, x="foo")

    def test_lineplot_accepts_fn_as_value(self):
        plot = gr.LinePlot(
            value=lambda: stocks.sample(frac=0.1, replace=False),
            x="date",
            y="price",
            color="symbol",
        )
        assert isinstance(plot.value, dict)
        assert isinstance(plot.value["plot"], str)


class TestBarPlot:
    @patch.dict("sys.modules", {"bokeh": MagicMock(__version__="3.0.3")})
    def test_get_config(self):
        assert gr.BarPlot().get_config() == {
            "caption": None,
            "elem_id": None,
            "elem_classes": None,
            "interactive": None,
            "label": None,
            "name": "plot",
            "root_url": None,
            "show_label": True,
            "container": True,
            "min_width": 160,
            "scale": None,
            "value": None,
            "visible": True,
            "bokeh_version": "3.0.3",
        }

    def test_no_color(self):
        plot = gr.BarPlot(
            x="a",
            y="b",
            tooltip=["a", "b"],
            title="Made Up Bar Plot",
            x_title="Variable A",
        )
        output = plot.postprocess(simple)
        assert sorted(output.keys()) == ["chart", "plot", "type"]
        assert output["chart"] == "bar"
        config = json.loads(output["plot"])
        assert config["encoding"]["x"]["field"] == "a"
        assert config["encoding"]["x"]["title"] == "Variable A"
        assert config["encoding"]["y"]["field"] == "b"
        assert config["encoding"]["y"]["title"] == "b"

        assert config["title"] == "Made Up Bar Plot"
        assert "height" not in config
        assert "width" not in config

    def test_height_width(self):
        plot = gr.BarPlot(x="a", y="b", height=100, width=200)
        output = plot.postprocess(simple)
        assert sorted(output.keys()) == ["chart", "plot", "type"]
        config = json.loads(output["plot"])
        assert config["height"] == 100
        assert config["width"] == 200

        output = gr.BarPlot.update(simple, x="a", y="b", height=100, width=200)
        config = json.loads(output["value"]["plot"])
        assert config["height"] == 100
        assert config["width"] == 200

    def test_ylim(self):
        plot = gr.BarPlot(x="a", y="b", y_lim=[15, 100])
        output = plot.postprocess(simple)
        config = json.loads(output["plot"])
        assert config["encoding"]["y"]["scale"] == {"domain": [15, 100]}

    def test_horizontal(self):
        output = gr.BarPlot.update(
            simple,
            x="a",
            y="b",
            x_title="Variable A",
            y_title="Variable B",
            title="Simple Bar Plot with made up data",
            tooltip=["a", "b"],
            vertical=False,
            y_lim=[20, 100],
        )
        assert output["value"]["chart"] == "bar"
        config = json.loads(output["value"]["plot"])
        assert config["encoding"]["x"]["field"] == "b"
        assert config["encoding"]["x"]["scale"] == {"domain": [20, 100]}
        assert config["encoding"]["x"]["title"] == "Variable B"

        assert config["encoding"]["y"]["field"] == "a"
        assert config["encoding"]["y"]["title"] == "Variable A"

    def test_stack_via_color(self):
        output = gr.BarPlot.update(
            barley,
            x="variety",
            y="yield",
            color="site",
            title="Barley Yield Data",
            color_legend_title="Site",
            color_legend_position="bottom",
        )
        config = json.loads(output["value"]["plot"])
        assert config["encoding"]["color"]["field"] == "site"
        assert config["encoding"]["color"]["legend"] == {
            "title": "Site",
            "orient": "bottom",
        }
        assert config["encoding"]["color"]["scale"] == {
            "domain": [
                "University Farm",
                "Waseca",
                "Morris",
                "Crookston",
                "Grand Rapids",
                "Duluth",
            ],
            "range": [0, 1, 2, 3, 4, 5],
        }

    def test_group(self):
        output = gr.BarPlot.update(
            barley,
            x="year",
            y="yield",
            color="year",
            group="site",
            title="Barley Yield by Year and Site",
            group_title="",
            tooltip=["yield", "site", "year"],
        )
        config = json.loads(output["value"]["plot"])
        assert config["encoding"]["column"] == {"field": "site", "title": ""}

    def test_group_horizontal(self):
        output = gr.BarPlot.update(
            barley,
            x="year",
            y="yield",
            color="year",
            group="site",
            title="Barley Yield by Year and Site",
            group_title="Site Title",
            tooltip=["yield", "site", "year"],
            vertical=False,
        )
        config = json.loads(output["value"]["plot"])
        assert config["encoding"]["row"] == {"field": "site", "title": "Site Title"}

    def test_barplot_accepts_fn_as_value(self):
        plot = gr.BarPlot(
            value=lambda: barley.sample(frac=0.1, replace=False),
            x="year",
            y="yield",
        )
        assert isinstance(plot.value, dict)
        assert isinstance(plot.value["plot"], str)


class TestCode:
    def test_component_functions(self):
        """
        Preprocess, postprocess, serialize, get_config
        """
        code = gr.Code()

        assert code.preprocess("# hello friends") == "# hello friends"
        assert code.preprocess("def fn(a):\n  return a") == "def fn(a):\n  return a"

        assert (
            code.postprocess(
                """
            def fn(a):
                return a
            """
            )
            == """def fn(a):
                return a"""
        )

        test_file_dir = Path(Path(__file__).parent, "test_files")
        path = str(Path(test_file_dir, "test_label_json.json"))
        with open(path) as f:
            assert code.postprocess(path) == path
            assert code.postprocess((path,)) == f.read()

        assert code.serialize("def fn(a):\n  return a") == "def fn(a):\n  return a"
        assert code.deserialize("def fn(a):\n  return a") == "def fn(a):\n  return a"

        assert code.get_config() == {
            "value": None,
            "language": None,
            "lines": 5,
            "name": "code",
            "show_label": True,
            "label": None,
            "container": True,
            "min_width": 160,
            "scale": None,
            "elem_id": None,
            "elem_classes": None,
            "visible": True,
            "interactive": None,
            "root_url": None,
        }


class TestTempFileManagement:
    def test_hash_file(self):
        temp_file_manager = gr.File()
        h1 = temp_file_manager.hash_file("gradio/test_data/cheetah1.jpg")
        h2 = temp_file_manager.hash_file("gradio/test_data/cheetah1-copy.jpg")
        h3 = temp_file_manager.hash_file("gradio/test_data/cheetah2.jpg")
        assert h1 == h2
        assert h1 != h3

    @patch("shutil.copy2")
    def test_make_temp_copy_if_needed(self, mock_copy):
        temp_file_manager = gr.File()

        f = temp_file_manager.make_temp_copy_if_needed("gradio/test_data/cheetah1.jpg")
        try:  # Delete if already exists from before this test
            os.remove(f)
        except OSError:
            pass

        f = temp_file_manager.make_temp_copy_if_needed("gradio/test_data/cheetah1.jpg")
        assert mock_copy.called
        assert len(temp_file_manager.temp_files) == 1
        assert Path(f).name == "cheetah1.jpg"

        f = temp_file_manager.make_temp_copy_if_needed("gradio/test_data/cheetah1.jpg")
        assert len(temp_file_manager.temp_files) == 1

        f = temp_file_manager.make_temp_copy_if_needed(
            "gradio/test_data/cheetah1-copy.jpg"
        )
        assert len(temp_file_manager.temp_files) == 2
        assert Path(f).name == "cheetah1-copy.jpg"

    def test_base64_to_temp_file_if_needed(self):
        temp_file_manager = gr.File()

        base64_file_1 = media_data.BASE64_IMAGE
        base64_file_2 = media_data.BASE64_AUDIO["data"]

        f = temp_file_manager.base64_to_temp_file_if_needed(base64_file_1)
        try:  # Delete if already exists from before this test
            os.remove(f)
        except OSError:
            pass

        f = temp_file_manager.base64_to_temp_file_if_needed(base64_file_1)
        assert len(temp_file_manager.temp_files) == 1

        f = temp_file_manager.base64_to_temp_file_if_needed(base64_file_1)
        assert len(temp_file_manager.temp_files) == 1

        f = temp_file_manager.base64_to_temp_file_if_needed(base64_file_2)
        assert len(temp_file_manager.temp_files) == 2

        for file in temp_file_manager.temp_files:
            os.remove(file)

    @pytest.mark.flaky
    @patch("shutil.copyfileobj")
    def test_download_temp_copy_if_needed(self, mock_copy):
        temp_file_manager = gr.File()
        url1 = "https://raw.githubusercontent.com/gradio-app/gradio/main/gradio/test_data/test_image.png"
        url2 = "https://raw.githubusercontent.com/gradio-app/gradio/main/gradio/test_data/cheetah1.jpg"

        f = temp_file_manager.download_temp_copy_if_needed(url1)
        try:  # Delete if already exists from before this test
            os.remove(f)
        except OSError:
            pass

        f = temp_file_manager.download_temp_copy_if_needed(url1)
        assert mock_copy.called
        assert len(temp_file_manager.temp_files) == 1

        f = temp_file_manager.download_temp_copy_if_needed(url1)
        assert len(temp_file_manager.temp_files) == 1

        f = temp_file_manager.download_temp_copy_if_needed(url2)
        assert len(temp_file_manager.temp_files) == 2<|MERGE_RESOLUTION|>--- conflicted
+++ resolved
@@ -210,15 +210,11 @@
             "name": "number",
             "show_label": True,
             "label": None,
-<<<<<<< HEAD
             "max": float("inf"),
             "min": float("-inf"),
-            "style": {},
-=======
             "container": True,
             "min_width": 160,
             "scale": None,
->>>>>>> 3e4871c3
             "elem_id": "num",
             "elem_classes": ["first"],
             "visible": True,
@@ -263,15 +259,7 @@
             "name": "number",
             "show_label": True,
             "label": None,
-<<<<<<< HEAD
-            "max": float("inf"),
-            "min": float("-inf"),
             "style": {},
-=======
-            "container": True,
-            "min_width": 160,
-            "scale": None,
->>>>>>> 3e4871c3
             "elem_id": None,
             "elem_classes": None,
             "visible": True,
