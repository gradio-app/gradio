{
<<<<<<< HEAD
	"version": "3.41.2",
	"mode": "blocks",
	"dev_mode": true,
	"analytics_enabled": false,
	"components": [
		{
			"id": 1,
			"type": "markdown",
			"props": {
				"value": "# Detect Disease From Scan\nWith this model you can lorem ipsum\n- ipsum 1\n- ipsum 2",
				"rtl": false,
				"latex_delimiters": [
					{
						"left": "$",
						"right": "$",
						"display": false
					}
				],
				"visible": true,
				"sanitize_html": true,
				"name": "markdown"
			},
			"serializer": "StringSerializable",
			"api_info": {
				"info": {
					"type": "string"
				},
				"serialized_info": false
			},
			"example_inputs": {
				"raw": "Howdy!",
				"serialized": "Howdy!"
			}
		},
		{
			"id": 2,
			"type": "checkboxgroup",
			"props": {
				"choices": [
					["Covid", "Covid"],
					["Malaria", "Malaria"],
					["Lung Cancer", "Lung Cancer"]
				],
				"value": [],
				"type": "value",
				"label": "Disease to Scan For",
				"show_label": true,
				"container": true,
				"min_width": 160,
				"visible": true,
				"name": "checkboxgroup",
				"selectable": false
			},
			"serializer": "ListStringSerializable",
			"api_info": {
				"info": {
					"type": "array",
					"items": {
						"type": "string"
					}
				},
				"serialized_info": false
			},
			"example_inputs": {
				"raw": ["Covid"],
				"serialized": ["Covid"]
			}
		},
		{
			"id": 3,
			"type": "tabs",
			"props": {
				"visible": true,
				"name": "tabs",
				"selectable": false
			}
		},
		{
			"id": 4,
			"type": "tabitem",
			"props": {
				"label": "X-ray",
				"name": "tabitem",
				"selectable": false
			}
		},
		{
			"id": 5,
			"type": "row",
			"props": {
				"variant": "default",
				"visible": true,
				"equal_height": true,
				"name": "row"
			}
		},
		{
			"id": 6,
			"type": "image",
			"props": {
				"image_mode": "RGB",
				"invert_colors": false,
				"source": "upload",
				"tool": "editor",
				"type": "numpy",
				"show_label": true,
				"show_download_button": true,
				"container": true,
				"min_width": 160,
				"visible": true,
				"streaming": false,
				"mirror_webcam": true,
				"brush_color": "#000000",
				"mask_opacity": 0.7,
				"show_share_button": false,
				"name": "image",
				"selectable": false
			},
			"serializer": "ImgSerializable",
			"api_info": {
				"info": {
					"type": "string",
					"description": "base64 representation of an image"
				},
				"serialized_info": true
			},
			"example_inputs": {
				"raw": "data:image/png;base64,R0lGODlhPQBEAPeoAJosM//AwO/AwHVYZ/z595kzAP/s7P+goOXMv8+fhw/v739/f+8PD98fH/8mJl+fn/9ZWb8/PzWlwv///6wWGbImAPgTEMImIN9gUFCEm/gDALULDN8PAD6atYdCTX9gUNKlj8wZAKUsAOzZz+UMAOsJAP/Z2ccMDA8PD/95eX5NWvsJCOVNQPtfX/8zM8+QePLl38MGBr8JCP+zs9myn/8GBqwpAP/GxgwJCPny78lzYLgjAJ8vAP9fX/+MjMUcAN8zM/9wcM8ZGcATEL+QePdZWf/29uc/P9cmJu9MTDImIN+/r7+/vz8/P8VNQGNugV8AAF9fX8swMNgTAFlDOICAgPNSUnNWSMQ5MBAQEJE3QPIGAM9AQMqGcG9vb6MhJsEdGM8vLx8fH98AANIWAMuQeL8fABkTEPPQ0OM5OSYdGFl5jo+Pj/+pqcsTE78wMFNGQLYmID4dGPvd3UBAQJmTkP+8vH9QUK+vr8ZWSHpzcJMmILdwcLOGcHRQUHxwcK9PT9DQ0O/v70w5MLypoG8wKOuwsP/g4P/Q0IcwKEswKMl8aJ9fX2xjdOtGRs/Pz+Dg4GImIP8gIH0sKEAwKKmTiKZ8aB/f39Wsl+LFt8dgUE9PT5x5aHBwcP+AgP+WltdgYMyZfyywz78AAAAAAAD///8AAP9mZv///wAAAAAAAAAAAAAAAAAAAAAAAAAAAAAAAAAAAAAAAAAAAAAAAAAAAAAAAAAAAAAAAAAAAAAAAAAAAAAAAAAAAAAAAAAAAAAAAAAAAAAAAAAAAAAAAAAAAAAAAAAAAAAAAAAAAAAAAAAAAAAAAAAAAAAAAAAAAAAAAAAAAAAAAAAAAAAAAAAAAAAAAAAAAAAAAAAAAAAAAAAAAAAAAAAAAAAAAAAAAAAAAAAAAAAAAAAAAAAAAAAAAAAAAAAAAAAAAAAAAAAAAAAAAAAAAAAAAAAAAAAAAAAAAAAAAAAAAAAAAAAAAAAAAAAAAAAAAAAAAAAAAAAAAAAAAAAAAAAAAAAAAAAAACH5BAEAAKgALAAAAAA9AEQAAAj/AFEJHEiwoMGDCBMqXMiwocAbBww4nEhxoYkUpzJGrMixogkfGUNqlNixJEIDB0SqHGmyJSojM1bKZOmyop0gM3Oe2liTISKMOoPy7GnwY9CjIYcSRYm0aVKSLmE6nfq05QycVLPuhDrxBlCtYJUqNAq2bNWEBj6ZXRuyxZyDRtqwnXvkhACDV+euTeJm1Ki7A73qNWtFiF+/gA95Gly2CJLDhwEHMOUAAuOpLYDEgBxZ4GRTlC1fDnpkM+fOqD6DDj1aZpITp0dtGCDhr+fVuCu3zlg49ijaokTZTo27uG7Gjn2P+hI8+PDPERoUB318bWbfAJ5sUNFcuGRTYUqV/3ogfXp1rWlMc6awJjiAAd2fm4ogXjz56aypOoIde4OE5u/F9x199dlXnnGiHZWEYbGpsAEA3QXYnHwEFliKAgswgJ8LPeiUXGwedCAKABACCN+EA1pYIIYaFlcDhytd51sGAJbo3onOpajiihlO92KHGaUXGwWjUBChjSPiWJuOO/LYIm4v1tXfE6J4gCSJEZ7YgRYUNrkji9P55sF/ogxw5ZkSqIDaZBV6aSGYq/lGZplndkckZ98xoICbTcIJGQAZcNmdmUc210hs35nCyJ58fgmIKX5RQGOZowxaZwYA+JaoKQwswGijBV4C6SiTUmpphMspJx9unX4KaimjDv9aaXOEBteBqmuuxgEHoLX6Kqx+yXqqBANsgCtit4FWQAEkrNbpq7HSOmtwag5w57GrmlJBASEU18ADjUYb3ADTinIttsgSB1oJFfA63bduimuqKB1keqwUhoCSK374wbujvOSu4QG6UvxBRydcpKsav++Ca6G8A6Pr1x2kVMyHwsVxUALDq/krnrhPSOzXG1lUTIoffqGR7Goi2MAxbv6O2kEG56I7CSlRsEFKFVyovDJoIRTg7sugNRDGqCJzJgcKE0ywc0ELm6KBCCJo8DIPFeCWNGcyqNFE06ToAfV0HBRgxsvLThHn1oddQMrXj5DyAQgjEHSAJMWZwS3HPxT/QMbabI/iBCliMLEJKX2EEkomBAUCxRi42VDADxyTYDVogV+wSChqmKxEKCDAYFDFj4OmwbY7bDGdBhtrnTQYOigeChUmc1K3QTnAUfEgGFgAWt88hKA6aCRIXhxnQ1yg3BCayK44EWdkUQcBByEQChFXfCB776aQsG0BIlQgQgE8qO26X1h8cEUep8ngRBnOy74E9QgRgEAC8SvOfQkh7FDBDmS43PmGoIiKUUEGkMEC/PJHgxw0xH74yx/3XnaYRJgMB8obxQW6kL9QYEJ0FIFgByfIL7/IQAlvQwEpnAC7DtLNJCKUoO/w45c44GwCXiAFB/OXAATQryUxdN4LfFiwgjCNYg+kYMIEFkCKDs6PKAIJouyGWMS1FSKJOMRB/BoIxYJIUXFUxNwoIkEKPAgCBZSQHQ1A2EWDfDEUVLyADj5AChSIQW6gu10bE/JG2VnCZGfo4R4d0sdQoBAHhPjhIB94v/wRoRKQWGRHgrhGSQJxCS+0pCZbEhAAOw==",
				"serialized": "https://raw.githubusercontent.com/gradio-app/gradio/main/test/test_files/bus.png"
			}
		},
		{
			"id": 7,
			"type": "json",
			"props": {
				"show_label": true,
				"container": true,
				"min_width": 160,
				"visible": true,
				"name": "json"
			},
			"serializer": "JSONSerializable",
			"api_info": {
				"info": {
					"type": {},
					"description": "any valid json"
				},
				"serialized_info": true
			},
			"example_inputs": {
				"raw": {
					"a": 1,
					"b": 2
				},
				"serialized": null
			}
		},
		{
			"id": 8,
			"type": "button",
			"props": {
				"value": "Run",
				"variant": "secondary",
				"visible": true,
				"interactive": true,
				"name": "button"
			},
			"serializer": "StringSerializable",
			"api_info": {
				"info": {
					"type": "string"
				},
				"serialized_info": false
			},
			"example_inputs": {
				"raw": "Howdy!",
				"serialized": "Howdy!"
			}
		},
		{
			"id": 9,
			"type": "tabitem",
			"props": {
				"label": "CT Scan",
				"name": "tabitem",
				"selectable": false
			}
		},
		{
			"id": 10,
			"type": "row",
			"props": {
				"variant": "default",
				"visible": true,
				"equal_height": true,
				"name": "row"
			}
		},
		{
			"id": 11,
			"type": "image",
			"props": {
				"image_mode": "RGB",
				"invert_colors": false,
				"source": "upload",
				"tool": "editor",
				"type": "numpy",
				"show_label": true,
				"show_download_button": true,
				"container": true,
				"min_width": 160,
				"visible": true,
				"streaming": false,
				"mirror_webcam": true,
				"brush_color": "#000000",
				"mask_opacity": 0.7,
				"show_share_button": false,
				"name": "image",
				"selectable": false
			},
			"serializer": "ImgSerializable",
			"api_info": {
				"info": {
					"type": "string",
					"description": "base64 representation of an image"
				},
				"serialized_info": true
			},
			"example_inputs": {
				"raw": "data:image/png;base64,R0lGODlhPQBEAPeoAJosM//AwO/AwHVYZ/z595kzAP/s7P+goOXMv8+fhw/v739/f+8PD98fH/8mJl+fn/9ZWb8/PzWlwv///6wWGbImAPgTEMImIN9gUFCEm/gDALULDN8PAD6atYdCTX9gUNKlj8wZAKUsAOzZz+UMAOsJAP/Z2ccMDA8PD/95eX5NWvsJCOVNQPtfX/8zM8+QePLl38MGBr8JCP+zs9myn/8GBqwpAP/GxgwJCPny78lzYLgjAJ8vAP9fX/+MjMUcAN8zM/9wcM8ZGcATEL+QePdZWf/29uc/P9cmJu9MTDImIN+/r7+/vz8/P8VNQGNugV8AAF9fX8swMNgTAFlDOICAgPNSUnNWSMQ5MBAQEJE3QPIGAM9AQMqGcG9vb6MhJsEdGM8vLx8fH98AANIWAMuQeL8fABkTEPPQ0OM5OSYdGFl5jo+Pj/+pqcsTE78wMFNGQLYmID4dGPvd3UBAQJmTkP+8vH9QUK+vr8ZWSHpzcJMmILdwcLOGcHRQUHxwcK9PT9DQ0O/v70w5MLypoG8wKOuwsP/g4P/Q0IcwKEswKMl8aJ9fX2xjdOtGRs/Pz+Dg4GImIP8gIH0sKEAwKKmTiKZ8aB/f39Wsl+LFt8dgUE9PT5x5aHBwcP+AgP+WltdgYMyZfyywz78AAAAAAAD///8AAP9mZv///wAAAAAAAAAAAAAAAAAAAAAAAAAAAAAAAAAAAAAAAAAAAAAAAAAAAAAAAAAAAAAAAAAAAAAAAAAAAAAAAAAAAAAAAAAAAAAAAAAAAAAAAAAAAAAAAAAAAAAAAAAAAAAAAAAAAAAAAAAAAAAAAAAAAAAAAAAAAAAAAAAAAAAAAAAAAAAAAAAAAAAAAAAAAAAAAAAAAAAAAAAAAAAAAAAAAAAAAAAAAAAAAAAAAAAAAAAAAAAAAAAAAAAAAAAAAAAAAAAAAAAAAAAAAAAAAAAAAAAAAAAAAAAAAAAAAAAAAAAAAAAAAAAAAAAAAAAAAAAAAAAAAAAAAAAAAAAAAAAAAAAAAAAAACH5BAEAAKgALAAAAAA9AEQAAAj/AFEJHEiwoMGDCBMqXMiwocAbBww4nEhxoYkUpzJGrMixogkfGUNqlNixJEIDB0SqHGmyJSojM1bKZOmyop0gM3Oe2liTISKMOoPy7GnwY9CjIYcSRYm0aVKSLmE6nfq05QycVLPuhDrxBlCtYJUqNAq2bNWEBj6ZXRuyxZyDRtqwnXvkhACDV+euTeJm1Ki7A73qNWtFiF+/gA95Gly2CJLDhwEHMOUAAuOpLYDEgBxZ4GRTlC1fDnpkM+fOqD6DDj1aZpITp0dtGCDhr+fVuCu3zlg49ijaokTZTo27uG7Gjn2P+hI8+PDPERoUB318bWbfAJ5sUNFcuGRTYUqV/3ogfXp1rWlMc6awJjiAAd2fm4ogXjz56aypOoIde4OE5u/F9x199dlXnnGiHZWEYbGpsAEA3QXYnHwEFliKAgswgJ8LPeiUXGwedCAKABACCN+EA1pYIIYaFlcDhytd51sGAJbo3onOpajiihlO92KHGaUXGwWjUBChjSPiWJuOO/LYIm4v1tXfE6J4gCSJEZ7YgRYUNrkji9P55sF/ogxw5ZkSqIDaZBV6aSGYq/lGZplndkckZ98xoICbTcIJGQAZcNmdmUc210hs35nCyJ58fgmIKX5RQGOZowxaZwYA+JaoKQwswGijBV4C6SiTUmpphMspJx9unX4KaimjDv9aaXOEBteBqmuuxgEHoLX6Kqx+yXqqBANsgCtit4FWQAEkrNbpq7HSOmtwag5w57GrmlJBASEU18ADjUYb3ADTinIttsgSB1oJFfA63bduimuqKB1keqwUhoCSK374wbujvOSu4QG6UvxBRydcpKsav++Ca6G8A6Pr1x2kVMyHwsVxUALDq/krnrhPSOzXG1lUTIoffqGR7Goi2MAxbv6O2kEG56I7CSlRsEFKFVyovDJoIRTg7sugNRDGqCJzJgcKE0ywc0ELm6KBCCJo8DIPFeCWNGcyqNFE06ToAfV0HBRgxsvLThHn1oddQMrXj5DyAQgjEHSAJMWZwS3HPxT/QMbabI/iBCliMLEJKX2EEkomBAUCxRi42VDADxyTYDVogV+wSChqmKxEKCDAYFDFj4OmwbY7bDGdBhtrnTQYOigeChUmc1K3QTnAUfEgGFgAWt88hKA6aCRIXhxnQ1yg3BCayK44EWdkUQcBByEQChFXfCB776aQsG0BIlQgQgE8qO26X1h8cEUep8ngRBnOy74E9QgRgEAC8SvOfQkh7FDBDmS43PmGoIiKUUEGkMEC/PJHgxw0xH74yx/3XnaYRJgMB8obxQW6kL9QYEJ0FIFgByfIL7/IQAlvQwEpnAC7DtLNJCKUoO/w45c44GwCXiAFB/OXAATQryUxdN4LfFiwgjCNYg+kYMIEFkCKDs6PKAIJouyGWMS1FSKJOMRB/BoIxYJIUXFUxNwoIkEKPAgCBZSQHQ1A2EWDfDEUVLyADj5AChSIQW6gu10bE/JG2VnCZGfo4R4d0sdQoBAHhPjhIB94v/wRoRKQWGRHgrhGSQJxCS+0pCZbEhAAOw==",
				"serialized": "https://raw.githubusercontent.com/gradio-app/gradio/main/test/test_files/bus.png"
			}
		},
		{
			"id": 12,
			"type": "json",
			"props": {
				"show_label": true,
				"container": true,
				"min_width": 160,
				"visible": true,
				"name": "json"
			},
			"serializer": "JSONSerializable",
			"api_info": {
				"info": {
					"type": {},
					"description": "any valid json"
				},
				"serialized_info": true
			},
			"example_inputs": {
				"raw": {
					"a": 1,
					"b": 2
				},
				"serialized": null
			}
		},
		{
			"id": 13,
			"type": "button",
			"props": {
				"value": "Run",
				"variant": "secondary",
				"visible": true,
				"interactive": true,
				"name": "button"
			},
			"serializer": "StringSerializable",
			"api_info": {
				"info": {
					"type": "string"
				},
				"serialized_info": false
			},
			"example_inputs": {
				"raw": "Howdy!",
				"serialized": "Howdy!"
			}
		},
		{
			"id": 14,
			"type": "textbox",
			"props": {
				"value": "",
				"lines": 1,
				"max_lines": 20,
				"show_label": true,
				"container": true,
				"min_width": 160,
				"visible": true,
				"autofocus": false,
				"type": "text",
				"rtl": false,
				"show_copy_button": false,
				"name": "textbox",
				"selectable": false
			},
			"serializer": "StringSerializable",
			"api_info": {
				"info": {
					"type": "string"
				},
				"serialized_info": false
			},
			"example_inputs": {
				"raw": "Howdy!",
				"serialized": "Howdy!"
			}
		},
		{
			"id": 15,
			"type": "form",
			"props": {
				"scale": 0,
				"min_width": 0,
				"name": "form"
			}
		},
		{
			"id": 16,
			"type": "form",
			"props": {
				"scale": 0,
				"min_width": 0,
				"name": "form"
			}
		}
	],
	"css": null,
	"title": "Gradio",
	"space_id": null,
	"enable_queue": null,
	"show_error": true,
	"show_api": true,
	"is_colab": false,
	"stylesheets": [
		"https://fonts.googleapis.com/css2?family=Source+Sans+Pro:wght@400;600&display=swap",
		"https://fonts.googleapis.com/css2?family=IBM+Plex+Mono:wght@400;600&display=swap"
	],
	"theme": "default",
	"layout": {
		"id": 0,
		"children": [
			{
				"id": 1
			},
			{
				"id": 15,
				"children": [
					{
						"id": 2
					}
				]
			},
			{
				"id": 3,
				"children": [
					{
						"id": 4,
						"children": [
							{
								"id": 5,
								"children": [
									{
										"id": 6
									},
									{
										"id": 7
									}
								]
							},
							{
								"id": 8
							}
						]
					},
					{
						"id": 9,
						"children": [
							{
								"id": 10,
								"children": [
									{
										"id": 11
									},
									{
										"id": 12
									}
								]
							},
							{
								"id": 13
							}
						]
					}
				]
			},
			{
				"id": 16,
				"children": [
					{
						"id": 14
					}
				]
			}
		]
	},
	"dependencies": [
		{
			"targets": [8],
			"trigger": "click",
			"inputs": [2, 6],
			"outputs": [7],
			"backend_fn": true,
			"js": null,
			"queue": null,
			"api_name": null,
			"scroll_to_output": false,
			"show_progress": "full",
			"every": null,
			"batch": false,
			"max_batch_size": 4,
			"cancels": [],
			"types": {
				"continuous": false,
				"generator": false
			},
			"collects_event_data": false,
			"trigger_after": null,
			"trigger_only_on_success": false
		},
		{
			"targets": [13],
			"trigger": "click",
			"inputs": [2, 11],
			"outputs": [12],
			"backend_fn": true,
			"js": null,
			"queue": null,
			"api_name": null,
			"scroll_to_output": false,
			"show_progress": "full",
			"every": null,
			"batch": false,
			"max_batch_size": 4,
			"cancels": [],
			"types": {
				"continuous": false,
				"generator": false
			},
			"collects_event_data": false,
			"trigger_after": null,
			"trigger_only_on_success": false
		},
		{
			"targets": [],
			"trigger": "load",
			"inputs": [],
			"outputs": [14],
			"backend_fn": true,
			"js": null,
			"queue": null,
			"api_name": null,
			"scroll_to_output": false,
			"show_progress": "full",
			"every": null,
			"batch": false,
			"max_batch_size": 4,
			"cancels": [],
			"types": {
				"continuous": false,
				"generator": false
			},
			"collects_event_data": false,
			"trigger_after": null,
			"trigger_only_on_success": false
		}
	]
=======
  "version": "3.43.2",
  "mode": "blocks",
  "app_id": 13795391484029587257,
  "dev_mode": false,
  "analytics_enabled": true,
  "components": [
    {
      "id": 1,
      "type": "markdown",
      "props": {
        "value": "# Detect Disease From Scan\nWith this model you can lorem ipsum\n- ipsum 1\n- ipsum 2",
        "rtl": false,
        "latex_delimiters": [
          {
            "left": "$",
            "right": "$",
            "display": false
          }
        ],
        "sanitize_html": true,
        "name": "markdown",
        "visible": true
      },
      "serializer": "StringSerializable",
      "api_info": {
        "info": {
          "type": "string"
        },
        "serialized_info": false
      },
      "example_inputs": {
        "raw": "Howdy!",
        "serialized": "Howdy!"
      }
    },
    {
      "id": 2,
      "type": "checkboxgroup",
      "props": {
        "choices": [
          [
            "Covid",
            "Covid"
          ],
          [
            "Malaria",
            "Malaria"
          ],
          [
            "Lung Cancer",
            "Lung Cancer"
          ]
        ],
        "value": [],
        "label": "Disease to Scan For",
        "show_label": true,
        "container": true,
        "min_width": 160,
        "name": "checkboxgroup",
        "visible": true
      },
      "serializer": "ListStringSerializable",
      "api_info": {
        "info": {
          "type": "array",
          "items": {
            "type": "string"
          }
        },
        "serialized_info": false
      },
      "example_inputs": {
        "raw": [
          "Covid"
        ],
        "serialized": [
          "Covid"
        ]
      }
    },
    {
      "id": 3,
      "type": "tabs",
      "props": {
        "visible": true
      }
    },
    {
      "id": 4,
      "type": "tabitem",
      "props": {
        "label": "X-ray",
        "visible": true
      }
    },
    {
      "id": 5,
      "type": "row",
      "props": {
        "type": "row",
        "variant": "default",
        "equal_height": true,
        "visible": true
      }
    },
    {
      "id": 6,
      "type": "image",
      "props": {
        "image_mode": "RGB",
        "source": "upload",
        "tool": "editor",
        "streaming": false,
        "mirror_webcam": true,
        "brush_color": "#000000",
        "mask_opacity": 0.7,
        "selectable": false,
        "show_share_button": false,
        "show_download_button": true,
        "show_label": true,
        "container": true,
        "min_width": 160,
        "name": "image",
        "visible": true
      },
      "serializer": "ImgSerializable",
      "api_info": {
        "info": {
          "type": "string",
          "description": "base64 representation of an image"
        },
        "serialized_info": true
      },
      "example_inputs": {
        "raw": "data:image/png;base64,R0lGODlhPQBEAPeoAJosM//AwO/AwHVYZ/z595kzAP/s7P+goOXMv8+fhw/v739/f+8PD98fH/8mJl+fn/9ZWb8/PzWlwv///6wWGbImAPgTEMImIN9gUFCEm/gDALULDN8PAD6atYdCTX9gUNKlj8wZAKUsAOzZz+UMAOsJAP/Z2ccMDA8PD/95eX5NWvsJCOVNQPtfX/8zM8+QePLl38MGBr8JCP+zs9myn/8GBqwpAP/GxgwJCPny78lzYLgjAJ8vAP9fX/+MjMUcAN8zM/9wcM8ZGcATEL+QePdZWf/29uc/P9cmJu9MTDImIN+/r7+/vz8/P8VNQGNugV8AAF9fX8swMNgTAFlDOICAgPNSUnNWSMQ5MBAQEJE3QPIGAM9AQMqGcG9vb6MhJsEdGM8vLx8fH98AANIWAMuQeL8fABkTEPPQ0OM5OSYdGFl5jo+Pj/+pqcsTE78wMFNGQLYmID4dGPvd3UBAQJmTkP+8vH9QUK+vr8ZWSHpzcJMmILdwcLOGcHRQUHxwcK9PT9DQ0O/v70w5MLypoG8wKOuwsP/g4P/Q0IcwKEswKMl8aJ9fX2xjdOtGRs/Pz+Dg4GImIP8gIH0sKEAwKKmTiKZ8aB/f39Wsl+LFt8dgUE9PT5x5aHBwcP+AgP+WltdgYMyZfyywz78AAAAAAAD///8AAP9mZv///wAAAAAAAAAAAAAAAAAAAAAAAAAAAAAAAAAAAAAAAAAAAAAAAAAAAAAAAAAAAAAAAAAAAAAAAAAAAAAAAAAAAAAAAAAAAAAAAAAAAAAAAAAAAAAAAAAAAAAAAAAAAAAAAAAAAAAAAAAAAAAAAAAAAAAAAAAAAAAAAAAAAAAAAAAAAAAAAAAAAAAAAAAAAAAAAAAAAAAAAAAAAAAAAAAAAAAAAAAAAAAAAAAAAAAAAAAAAAAAAAAAAAAAAAAAAAAAAAAAAAAAAAAAAAAAAAAAAAAAAAAAAAAAAAAAAAAAAAAAAAAAAAAAAAAAAAAAAAAAAAAAAAAAAAAAAAAAAAAAAAAAAAAAACH5BAEAAKgALAAAAAA9AEQAAAj/AFEJHEiwoMGDCBMqXMiwocAbBww4nEhxoYkUpzJGrMixogkfGUNqlNixJEIDB0SqHGmyJSojM1bKZOmyop0gM3Oe2liTISKMOoPy7GnwY9CjIYcSRYm0aVKSLmE6nfq05QycVLPuhDrxBlCtYJUqNAq2bNWEBj6ZXRuyxZyDRtqwnXvkhACDV+euTeJm1Ki7A73qNWtFiF+/gA95Gly2CJLDhwEHMOUAAuOpLYDEgBxZ4GRTlC1fDnpkM+fOqD6DDj1aZpITp0dtGCDhr+fVuCu3zlg49ijaokTZTo27uG7Gjn2P+hI8+PDPERoUB318bWbfAJ5sUNFcuGRTYUqV/3ogfXp1rWlMc6awJjiAAd2fm4ogXjz56aypOoIde4OE5u/F9x199dlXnnGiHZWEYbGpsAEA3QXYnHwEFliKAgswgJ8LPeiUXGwedCAKABACCN+EA1pYIIYaFlcDhytd51sGAJbo3onOpajiihlO92KHGaUXGwWjUBChjSPiWJuOO/LYIm4v1tXfE6J4gCSJEZ7YgRYUNrkji9P55sF/ogxw5ZkSqIDaZBV6aSGYq/lGZplndkckZ98xoICbTcIJGQAZcNmdmUc210hs35nCyJ58fgmIKX5RQGOZowxaZwYA+JaoKQwswGijBV4C6SiTUmpphMspJx9unX4KaimjDv9aaXOEBteBqmuuxgEHoLX6Kqx+yXqqBANsgCtit4FWQAEkrNbpq7HSOmtwag5w57GrmlJBASEU18ADjUYb3ADTinIttsgSB1oJFfA63bduimuqKB1keqwUhoCSK374wbujvOSu4QG6UvxBRydcpKsav++Ca6G8A6Pr1x2kVMyHwsVxUALDq/krnrhPSOzXG1lUTIoffqGR7Goi2MAxbv6O2kEG56I7CSlRsEFKFVyovDJoIRTg7sugNRDGqCJzJgcKE0ywc0ELm6KBCCJo8DIPFeCWNGcyqNFE06ToAfV0HBRgxsvLThHn1oddQMrXj5DyAQgjEHSAJMWZwS3HPxT/QMbabI/iBCliMLEJKX2EEkomBAUCxRi42VDADxyTYDVogV+wSChqmKxEKCDAYFDFj4OmwbY7bDGdBhtrnTQYOigeChUmc1K3QTnAUfEgGFgAWt88hKA6aCRIXhxnQ1yg3BCayK44EWdkUQcBByEQChFXfCB776aQsG0BIlQgQgE8qO26X1h8cEUep8ngRBnOy74E9QgRgEAC8SvOfQkh7FDBDmS43PmGoIiKUUEGkMEC/PJHgxw0xH74yx/3XnaYRJgMB8obxQW6kL9QYEJ0FIFgByfIL7/IQAlvQwEpnAC7DtLNJCKUoO/w45c44GwCXiAFB/OXAATQryUxdN4LfFiwgjCNYg+kYMIEFkCKDs6PKAIJouyGWMS1FSKJOMRB/BoIxYJIUXFUxNwoIkEKPAgCBZSQHQ1A2EWDfDEUVLyADj5AChSIQW6gu10bE/JG2VnCZGfo4R4d0sdQoBAHhPjhIB94v/wRoRKQWGRHgrhGSQJxCS+0pCZbEhAAOw==",
        "serialized": "https://raw.githubusercontent.com/gradio-app/gradio/main/test/test_files/bus.png"
      }
    },
    {
      "id": 7,
      "type": "json",
      "props": {
        "show_label": true,
        "container": true,
        "min_width": 160,
        "name": "json",
        "visible": true
      },
      "serializer": "JSONSerializable",
      "api_info": {
        "info": {
          "type": {},
          "description": "any valid json"
        },
        "serialized_info": true
      },
      "example_inputs": {
        "raw": {
          "a": 1,
          "b": 2
        },
        "serialized": null
      }
    },
    {
      "id": 8,
      "type": "button",
      "props": {
        "value": "Run",
        "variant": "secondary",
        "interactive": true,
        "name": "button",
        "visible": true
      },
      "serializer": "StringSerializable",
      "api_info": {
        "info": {
          "type": "string"
        },
        "serialized_info": false
      },
      "example_inputs": {
        "raw": "Howdy!",
        "serialized": "Howdy!"
      }
    },
    {
      "id": 9,
      "type": "tabitem",
      "props": {
        "label": "CT Scan",
        "visible": true
      }
    },
    {
      "id": 10,
      "type": "row",
      "props": {
        "type": "row",
        "variant": "default",
        "equal_height": true,
        "visible": true
      }
    },
    {
      "id": 11,
      "type": "image",
      "props": {
        "image_mode": "RGB",
        "source": "upload",
        "tool": "editor",
        "streaming": false,
        "mirror_webcam": true,
        "brush_color": "#000000",
        "mask_opacity": 0.7,
        "selectable": false,
        "show_share_button": false,
        "show_download_button": true,
        "show_label": true,
        "container": true,
        "min_width": 160,
        "name": "image",
        "visible": true
      },
      "serializer": "ImgSerializable",
      "api_info": {
        "info": {
          "type": "string",
          "description": "base64 representation of an image"
        },
        "serialized_info": true
      },
      "example_inputs": {
        "raw": "data:image/png;base64,R0lGODlhPQBEAPeoAJosM//AwO/AwHVYZ/z595kzAP/s7P+goOXMv8+fhw/v739/f+8PD98fH/8mJl+fn/9ZWb8/PzWlwv///6wWGbImAPgTEMImIN9gUFCEm/gDALULDN8PAD6atYdCTX9gUNKlj8wZAKUsAOzZz+UMAOsJAP/Z2ccMDA8PD/95eX5NWvsJCOVNQPtfX/8zM8+QePLl38MGBr8JCP+zs9myn/8GBqwpAP/GxgwJCPny78lzYLgjAJ8vAP9fX/+MjMUcAN8zM/9wcM8ZGcATEL+QePdZWf/29uc/P9cmJu9MTDImIN+/r7+/vz8/P8VNQGNugV8AAF9fX8swMNgTAFlDOICAgPNSUnNWSMQ5MBAQEJE3QPIGAM9AQMqGcG9vb6MhJsEdGM8vLx8fH98AANIWAMuQeL8fABkTEPPQ0OM5OSYdGFl5jo+Pj/+pqcsTE78wMFNGQLYmID4dGPvd3UBAQJmTkP+8vH9QUK+vr8ZWSHpzcJMmILdwcLOGcHRQUHxwcK9PT9DQ0O/v70w5MLypoG8wKOuwsP/g4P/Q0IcwKEswKMl8aJ9fX2xjdOtGRs/Pz+Dg4GImIP8gIH0sKEAwKKmTiKZ8aB/f39Wsl+LFt8dgUE9PT5x5aHBwcP+AgP+WltdgYMyZfyywz78AAAAAAAD///8AAP9mZv///wAAAAAAAAAAAAAAAAAAAAAAAAAAAAAAAAAAAAAAAAAAAAAAAAAAAAAAAAAAAAAAAAAAAAAAAAAAAAAAAAAAAAAAAAAAAAAAAAAAAAAAAAAAAAAAAAAAAAAAAAAAAAAAAAAAAAAAAAAAAAAAAAAAAAAAAAAAAAAAAAAAAAAAAAAAAAAAAAAAAAAAAAAAAAAAAAAAAAAAAAAAAAAAAAAAAAAAAAAAAAAAAAAAAAAAAAAAAAAAAAAAAAAAAAAAAAAAAAAAAAAAAAAAAAAAAAAAAAAAAAAAAAAAAAAAAAAAAAAAAAAAAAAAAAAAAAAAAAAAAAAAAAAAAAAAAAAAAAAAAAAAAAAAACH5BAEAAKgALAAAAAA9AEQAAAj/AFEJHEiwoMGDCBMqXMiwocAbBww4nEhxoYkUpzJGrMixogkfGUNqlNixJEIDB0SqHGmyJSojM1bKZOmyop0gM3Oe2liTISKMOoPy7GnwY9CjIYcSRYm0aVKSLmE6nfq05QycVLPuhDrxBlCtYJUqNAq2bNWEBj6ZXRuyxZyDRtqwnXvkhACDV+euTeJm1Ki7A73qNWtFiF+/gA95Gly2CJLDhwEHMOUAAuOpLYDEgBxZ4GRTlC1fDnpkM+fOqD6DDj1aZpITp0dtGCDhr+fVuCu3zlg49ijaokTZTo27uG7Gjn2P+hI8+PDPERoUB318bWbfAJ5sUNFcuGRTYUqV/3ogfXp1rWlMc6awJjiAAd2fm4ogXjz56aypOoIde4OE5u/F9x199dlXnnGiHZWEYbGpsAEA3QXYnHwEFliKAgswgJ8LPeiUXGwedCAKABACCN+EA1pYIIYaFlcDhytd51sGAJbo3onOpajiihlO92KHGaUXGwWjUBChjSPiWJuOO/LYIm4v1tXfE6J4gCSJEZ7YgRYUNrkji9P55sF/ogxw5ZkSqIDaZBV6aSGYq/lGZplndkckZ98xoICbTcIJGQAZcNmdmUc210hs35nCyJ58fgmIKX5RQGOZowxaZwYA+JaoKQwswGijBV4C6SiTUmpphMspJx9unX4KaimjDv9aaXOEBteBqmuuxgEHoLX6Kqx+yXqqBANsgCtit4FWQAEkrNbpq7HSOmtwag5w57GrmlJBASEU18ADjUYb3ADTinIttsgSB1oJFfA63bduimuqKB1keqwUhoCSK374wbujvOSu4QG6UvxBRydcpKsav++Ca6G8A6Pr1x2kVMyHwsVxUALDq/krnrhPSOzXG1lUTIoffqGR7Goi2MAxbv6O2kEG56I7CSlRsEFKFVyovDJoIRTg7sugNRDGqCJzJgcKE0ywc0ELm6KBCCJo8DIPFeCWNGcyqNFE06ToAfV0HBRgxsvLThHn1oddQMrXj5DyAQgjEHSAJMWZwS3HPxT/QMbabI/iBCliMLEJKX2EEkomBAUCxRi42VDADxyTYDVogV+wSChqmKxEKCDAYFDFj4OmwbY7bDGdBhtrnTQYOigeChUmc1K3QTnAUfEgGFgAWt88hKA6aCRIXhxnQ1yg3BCayK44EWdkUQcBByEQChFXfCB776aQsG0BIlQgQgE8qO26X1h8cEUep8ngRBnOy74E9QgRgEAC8SvOfQkh7FDBDmS43PmGoIiKUUEGkMEC/PJHgxw0xH74yx/3XnaYRJgMB8obxQW6kL9QYEJ0FIFgByfIL7/IQAlvQwEpnAC7DtLNJCKUoO/w45c44GwCXiAFB/OXAATQryUxdN4LfFiwgjCNYg+kYMIEFkCKDs6PKAIJouyGWMS1FSKJOMRB/BoIxYJIUXFUxNwoIkEKPAgCBZSQHQ1A2EWDfDEUVLyADj5AChSIQW6gu10bE/JG2VnCZGfo4R4d0sdQoBAHhPjhIB94v/wRoRKQWGRHgrhGSQJxCS+0pCZbEhAAOw==",
        "serialized": "https://raw.githubusercontent.com/gradio-app/gradio/main/test/test_files/bus.png"
      }
    },
    {
      "id": 12,
      "type": "json",
      "props": {
        "show_label": true,
        "container": true,
        "min_width": 160,
        "name": "json",
        "visible": true
      },
      "serializer": "JSONSerializable",
      "api_info": {
        "info": {
          "type": {},
          "description": "any valid json"
        },
        "serialized_info": true
      },
      "example_inputs": {
        "raw": {
          "a": 1,
          "b": 2
        },
        "serialized": null
      }
    },
    {
      "id": 13,
      "type": "button",
      "props": {
        "value": "Run",
        "variant": "secondary",
        "interactive": true,
        "name": "button",
        "visible": true
      },
      "serializer": "StringSerializable",
      "api_info": {
        "info": {
          "type": "string"
        },
        "serialized_info": false
      },
      "example_inputs": {
        "raw": "Howdy!",
        "serialized": "Howdy!"
      }
    },
    {
      "id": 14,
      "type": "textbox",
      "props": {
        "lines": 1,
        "max_lines": 20,
        "value": "",
        "type": "text",
        "autofocus": false,
        "show_copy_button": false,
        "container": true,
        "rtl": false,
        "autoscroll": true,
        "show_label": true,
        "min_width": 160,
        "name": "textbox",
        "visible": true
      },
      "serializer": "StringSerializable",
      "api_info": {
        "info": {
          "type": "string"
        },
        "serialized_info": false
      },
      "example_inputs": {
        "raw": "Howdy!",
        "serialized": "Howdy!"
      }
    },
    {
      "id": 15,
      "type": "form",
      "props": {
        "type": "form",
        "scale": 0,
        "min_width": 0,
        "visible": true
      }
    },
    {
      "id": 16,
      "type": "form",
      "props": {
        "type": "form",
        "scale": 0,
        "min_width": 0,
        "visible": true
      }
    }
  ],
  "css": null,
  "title": "Gradio",
  "space_id": null,
  "enable_queue": null,
  "show_error": true,
  "show_api": true,
  "is_colab": false,
  "stylesheets": [
    "https://fonts.googleapis.com/css2?family=Source+Sans+Pro:wght@400;600&display=swap",
    "https://fonts.googleapis.com/css2?family=IBM+Plex+Mono:wght@400;600&display=swap"
  ],
  "theme": "default",
  "layout": {
    "id": 0,
    "children": [
      {
        "id": 1
      },
      {
        "id": 15,
        "children": [
          {
            "id": 2
          }
        ]
      },
      {
        "id": 3,
        "children": [
          {
            "id": 4,
            "children": [
              {
                "id": 5,
                "children": [
                  {
                    "id": 6
                  },
                  {
                    "id": 7
                  }
                ]
              },
              {
                "id": 8
              }
            ]
          },
          {
            "id": 9,
            "children": [
              {
                "id": 10,
                "children": [
                  {
                    "id": 11
                  },
                  {
                    "id": 12
                  }
                ]
              },
              {
                "id": 13
              }
            ]
          }
        ]
      },
      {
        "id": 16,
        "children": [
          {
            "id": 14
          }
        ]
      }
    ]
  },
  "dependencies": [
    {
      "targets": [
        8
      ],
      "trigger": "click",
      "inputs": [
        2,
        6
      ],
      "outputs": [
        7
      ],
      "backend_fn": true,
      "js": null,
      "queue": null,
      "api_name": null,
      "scroll_to_output": false,
      "show_progress": "full",
      "every": null,
      "batch": false,
      "max_batch_size": 4,
      "cancels": [],
      "types": {
        "continuous": false,
        "generator": false
      },
      "collects_event_data": false,
      "trigger_after": null,
      "trigger_only_on_success": false
    },
    {
      "targets": [
        13
      ],
      "trigger": "click",
      "inputs": [
        2,
        11
      ],
      "outputs": [
        12
      ],
      "backend_fn": true,
      "js": null,
      "queue": null,
      "api_name": null,
      "scroll_to_output": false,
      "show_progress": "full",
      "every": null,
      "batch": false,
      "max_batch_size": 4,
      "cancels": [],
      "types": {
        "continuous": false,
        "generator": false
      },
      "collects_event_data": false,
      "trigger_after": null,
      "trigger_only_on_success": false
    }
  ]
>>>>>>> a80a6653
}<|MERGE_RESOLUTION|>--- conflicted
+++ resolved
@@ -1,12 +1,12 @@
 {
-<<<<<<< HEAD
-	"version": "3.41.2",
+	"version": "3.44.1",
 	"mode": "blocks",
-	"dev_mode": true,
+	"app_id": 3299865391549106311,
+	"dev_mode": false,
 	"analytics_enabled": false,
 	"components": [
 		{
-			"id": 1,
+			"id": 31,
 			"type": "markdown",
 			"props": {
 				"value": "# Detect Disease From Scan\nWith this model you can lorem ipsum\n- ipsum 1\n- ipsum 2",
@@ -35,13 +35,22 @@
 			}
 		},
 		{
-			"id": 2,
+			"id": 32,
 			"type": "checkboxgroup",
 			"props": {
 				"choices": [
-					["Covid", "Covid"],
-					["Malaria", "Malaria"],
-					["Lung Cancer", "Lung Cancer"]
+					[
+						"Covid",
+						"Covid"
+					],
+					[
+						"Malaria",
+						"Malaria"
+					],
+					[
+						"Lung Cancer",
+						"Lung Cancer"
+					]
 				],
 				"value": [],
 				"type": "value",
@@ -64,12 +73,16 @@
 				"serialized_info": false
 			},
 			"example_inputs": {
-				"raw": ["Covid"],
-				"serialized": ["Covid"]
-			}
-		},
-		{
-			"id": 3,
+				"raw": [
+					"Covid"
+				],
+				"serialized": [
+					"Covid"
+				]
+			}
+		},
+		{
+			"id": 33,
 			"type": "tabs",
 			"props": {
 				"visible": true,
@@ -78,7 +91,7 @@
 			}
 		},
 		{
-			"id": 4,
+			"id": 34,
 			"type": "tabitem",
 			"props": {
 				"label": "X-ray",
@@ -87,7 +100,7 @@
 			}
 		},
 		{
-			"id": 5,
+			"id": 35,
 			"type": "row",
 			"props": {
 				"variant": "default",
@@ -97,7 +110,7 @@
 			}
 		},
 		{
-			"id": 6,
+			"id": 36,
 			"type": "image",
 			"props": {
 				"image_mode": "RGB",
@@ -132,7 +145,7 @@
 			}
 		},
 		{
-			"id": 7,
+			"id": 37,
 			"type": "json",
 			"props": {
 				"show_label": true,
@@ -158,7 +171,7 @@
 			}
 		},
 		{
-			"id": 8,
+			"id": 38,
 			"type": "button",
 			"props": {
 				"value": "Run",
@@ -180,7 +193,7 @@
 			}
 		},
 		{
-			"id": 9,
+			"id": 39,
 			"type": "tabitem",
 			"props": {
 				"label": "CT Scan",
@@ -189,7 +202,7 @@
 			}
 		},
 		{
-			"id": 10,
+			"id": 40,
 			"type": "row",
 			"props": {
 				"variant": "default",
@@ -199,7 +212,7 @@
 			}
 		},
 		{
-			"id": 11,
+			"id": 41,
 			"type": "image",
 			"props": {
 				"image_mode": "RGB",
@@ -234,7 +247,7 @@
 			}
 		},
 		{
-			"id": 12,
+			"id": 42,
 			"type": "json",
 			"props": {
 				"show_label": true,
@@ -260,7 +273,7 @@
 			}
 		},
 		{
-			"id": 13,
+			"id": 43,
 			"type": "button",
 			"props": {
 				"value": "Run",
@@ -282,7 +295,7 @@
 			}
 		},
 		{
-			"id": 14,
+			"id": 44,
 			"type": "textbox",
 			"props": {
 				"value": "",
@@ -293,6 +306,7 @@
 				"min_width": 160,
 				"visible": true,
 				"autofocus": false,
+				"autoscroll": true,
 				"type": "text",
 				"rtl": false,
 				"show_copy_button": false,
@@ -312,7 +326,7 @@
 			}
 		},
 		{
-			"id": 15,
+			"id": 45,
 			"type": "form",
 			"props": {
 				"scale": 0,
@@ -321,7 +335,7 @@
 			}
 		},
 		{
-			"id": 16,
+			"id": 46,
 			"type": "form",
 			"props": {
 				"scale": 0,
@@ -343,67 +357,67 @@
 	],
 	"theme": "default",
 	"layout": {
-		"id": 0,
+		"id": 30,
 		"children": [
 			{
-				"id": 1
+				"id": 31
 			},
 			{
-				"id": 15,
+				"id": 45,
 				"children": [
 					{
-						"id": 2
+						"id": 32
 					}
 				]
 			},
 			{
-				"id": 3,
+				"id": 33,
 				"children": [
 					{
-						"id": 4,
+						"id": 34,
 						"children": [
 							{
-								"id": 5,
+								"id": 35,
 								"children": [
 									{
-										"id": 6
+										"id": 36
 									},
 									{
-										"id": 7
+										"id": 37
 									}
 								]
 							},
 							{
-								"id": 8
+								"id": 38
 							}
 						]
 					},
 					{
-						"id": 9,
+						"id": 39,
 						"children": [
 							{
-								"id": 10,
+								"id": 40,
 								"children": [
 									{
-										"id": 11
+										"id": 41
 									},
 									{
-										"id": 12
+										"id": 42
 									}
 								]
 							},
 							{
-								"id": 13
+								"id": 43
 							}
 						]
 					}
 				]
 			},
 			{
-				"id": 16,
+				"id": 46,
 				"children": [
 					{
-						"id": 14
+						"id": 44
 					}
 				]
 			}
@@ -411,10 +425,17 @@
 	},
 	"dependencies": [
 		{
-			"targets": [8],
+			"targets": [
+				38
+			],
 			"trigger": "click",
-			"inputs": [2, 6],
-			"outputs": [7],
+			"inputs": [
+				32,
+				36
+			],
+			"outputs": [
+				37
+			],
 			"backend_fn": true,
 			"js": null,
 			"queue": null,
@@ -434,10 +455,17 @@
 			"trigger_only_on_success": false
 		},
 		{
-			"targets": [13],
+			"targets": [
+				43
+			],
 			"trigger": "click",
-			"inputs": [2, 11],
-			"outputs": [12],
+			"inputs": [
+				32,
+				41
+			],
+			"outputs": [
+				42
+			],
 			"backend_fn": true,
 			"js": null,
 			"queue": null,
@@ -460,7 +488,9 @@
 			"targets": [],
 			"trigger": "load",
 			"inputs": [],
-			"outputs": [14],
+			"outputs": [
+				44
+			],
 			"backend_fn": true,
 			"js": null,
 			"queue": null,
@@ -480,483 +510,4 @@
 			"trigger_only_on_success": false
 		}
 	]
-=======
-  "version": "3.43.2",
-  "mode": "blocks",
-  "app_id": 13795391484029587257,
-  "dev_mode": false,
-  "analytics_enabled": true,
-  "components": [
-    {
-      "id": 1,
-      "type": "markdown",
-      "props": {
-        "value": "# Detect Disease From Scan\nWith this model you can lorem ipsum\n- ipsum 1\n- ipsum 2",
-        "rtl": false,
-        "latex_delimiters": [
-          {
-            "left": "$",
-            "right": "$",
-            "display": false
-          }
-        ],
-        "sanitize_html": true,
-        "name": "markdown",
-        "visible": true
-      },
-      "serializer": "StringSerializable",
-      "api_info": {
-        "info": {
-          "type": "string"
-        },
-        "serialized_info": false
-      },
-      "example_inputs": {
-        "raw": "Howdy!",
-        "serialized": "Howdy!"
-      }
-    },
-    {
-      "id": 2,
-      "type": "checkboxgroup",
-      "props": {
-        "choices": [
-          [
-            "Covid",
-            "Covid"
-          ],
-          [
-            "Malaria",
-            "Malaria"
-          ],
-          [
-            "Lung Cancer",
-            "Lung Cancer"
-          ]
-        ],
-        "value": [],
-        "label": "Disease to Scan For",
-        "show_label": true,
-        "container": true,
-        "min_width": 160,
-        "name": "checkboxgroup",
-        "visible": true
-      },
-      "serializer": "ListStringSerializable",
-      "api_info": {
-        "info": {
-          "type": "array",
-          "items": {
-            "type": "string"
-          }
-        },
-        "serialized_info": false
-      },
-      "example_inputs": {
-        "raw": [
-          "Covid"
-        ],
-        "serialized": [
-          "Covid"
-        ]
-      }
-    },
-    {
-      "id": 3,
-      "type": "tabs",
-      "props": {
-        "visible": true
-      }
-    },
-    {
-      "id": 4,
-      "type": "tabitem",
-      "props": {
-        "label": "X-ray",
-        "visible": true
-      }
-    },
-    {
-      "id": 5,
-      "type": "row",
-      "props": {
-        "type": "row",
-        "variant": "default",
-        "equal_height": true,
-        "visible": true
-      }
-    },
-    {
-      "id": 6,
-      "type": "image",
-      "props": {
-        "image_mode": "RGB",
-        "source": "upload",
-        "tool": "editor",
-        "streaming": false,
-        "mirror_webcam": true,
-        "brush_color": "#000000",
-        "mask_opacity": 0.7,
-        "selectable": false,
-        "show_share_button": false,
-        "show_download_button": true,
-        "show_label": true,
-        "container": true,
-        "min_width": 160,
-        "name": "image",
-        "visible": true
-      },
-      "serializer": "ImgSerializable",
-      "api_info": {
-        "info": {
-          "type": "string",
-          "description": "base64 representation of an image"
-        },
-        "serialized_info": true
-      },
-      "example_inputs": {
-        "raw": "data:image/png;base64,R0lGODlhPQBEAPeoAJosM//AwO/AwHVYZ/z595kzAP/s7P+goOXMv8+fhw/v739/f+8PD98fH/8mJl+fn/9ZWb8/PzWlwv///6wWGbImAPgTEMImIN9gUFCEm/gDALULDN8PAD6atYdCTX9gUNKlj8wZAKUsAOzZz+UMAOsJAP/Z2ccMDA8PD/95eX5NWvsJCOVNQPtfX/8zM8+QePLl38MGBr8JCP+zs9myn/8GBqwpAP/GxgwJCPny78lzYLgjAJ8vAP9fX/+MjMUcAN8zM/9wcM8ZGcATEL+QePdZWf/29uc/P9cmJu9MTDImIN+/r7+/vz8/P8VNQGNugV8AAF9fX8swMNgTAFlDOICAgPNSUnNWSMQ5MBAQEJE3QPIGAM9AQMqGcG9vb6MhJsEdGM8vLx8fH98AANIWAMuQeL8fABkTEPPQ0OM5OSYdGFl5jo+Pj/+pqcsTE78wMFNGQLYmID4dGPvd3UBAQJmTkP+8vH9QUK+vr8ZWSHpzcJMmILdwcLOGcHRQUHxwcK9PT9DQ0O/v70w5MLypoG8wKOuwsP/g4P/Q0IcwKEswKMl8aJ9fX2xjdOtGRs/Pz+Dg4GImIP8gIH0sKEAwKKmTiKZ8aB/f39Wsl+LFt8dgUE9PT5x5aHBwcP+AgP+WltdgYMyZfyywz78AAAAAAAD///8AAP9mZv///wAAAAAAAAAAAAAAAAAAAAAAAAAAAAAAAAAAAAAAAAAAAAAAAAAAAAAAAAAAAAAAAAAAAAAAAAAAAAAAAAAAAAAAAAAAAAAAAAAAAAAAAAAAAAAAAAAAAAAAAAAAAAAAAAAAAAAAAAAAAAAAAAAAAAAAAAAAAAAAAAAAAAAAAAAAAAAAAAAAAAAAAAAAAAAAAAAAAAAAAAAAAAAAAAAAAAAAAAAAAAAAAAAAAAAAAAAAAAAAAAAAAAAAAAAAAAAAAAAAAAAAAAAAAAAAAAAAAAAAAAAAAAAAAAAAAAAAAAAAAAAAAAAAAAAAAAAAAAAAAAAAAAAAAAAAAAAAAAAAAAAAAAAAACH5BAEAAKgALAAAAAA9AEQAAAj/AFEJHEiwoMGDCBMqXMiwocAbBww4nEhxoYkUpzJGrMixogkfGUNqlNixJEIDB0SqHGmyJSojM1bKZOmyop0gM3Oe2liTISKMOoPy7GnwY9CjIYcSRYm0aVKSLmE6nfq05QycVLPuhDrxBlCtYJUqNAq2bNWEBj6ZXRuyxZyDRtqwnXvkhACDV+euTeJm1Ki7A73qNWtFiF+/gA95Gly2CJLDhwEHMOUAAuOpLYDEgBxZ4GRTlC1fDnpkM+fOqD6DDj1aZpITp0dtGCDhr+fVuCu3zlg49ijaokTZTo27uG7Gjn2P+hI8+PDPERoUB318bWbfAJ5sUNFcuGRTYUqV/3ogfXp1rWlMc6awJjiAAd2fm4ogXjz56aypOoIde4OE5u/F9x199dlXnnGiHZWEYbGpsAEA3QXYnHwEFliKAgswgJ8LPeiUXGwedCAKABACCN+EA1pYIIYaFlcDhytd51sGAJbo3onOpajiihlO92KHGaUXGwWjUBChjSPiWJuOO/LYIm4v1tXfE6J4gCSJEZ7YgRYUNrkji9P55sF/ogxw5ZkSqIDaZBV6aSGYq/lGZplndkckZ98xoICbTcIJGQAZcNmdmUc210hs35nCyJ58fgmIKX5RQGOZowxaZwYA+JaoKQwswGijBV4C6SiTUmpphMspJx9unX4KaimjDv9aaXOEBteBqmuuxgEHoLX6Kqx+yXqqBANsgCtit4FWQAEkrNbpq7HSOmtwag5w57GrmlJBASEU18ADjUYb3ADTinIttsgSB1oJFfA63bduimuqKB1keqwUhoCSK374wbujvOSu4QG6UvxBRydcpKsav++Ca6G8A6Pr1x2kVMyHwsVxUALDq/krnrhPSOzXG1lUTIoffqGR7Goi2MAxbv6O2kEG56I7CSlRsEFKFVyovDJoIRTg7sugNRDGqCJzJgcKE0ywc0ELm6KBCCJo8DIPFeCWNGcyqNFE06ToAfV0HBRgxsvLThHn1oddQMrXj5DyAQgjEHSAJMWZwS3HPxT/QMbabI/iBCliMLEJKX2EEkomBAUCxRi42VDADxyTYDVogV+wSChqmKxEKCDAYFDFj4OmwbY7bDGdBhtrnTQYOigeChUmc1K3QTnAUfEgGFgAWt88hKA6aCRIXhxnQ1yg3BCayK44EWdkUQcBByEQChFXfCB776aQsG0BIlQgQgE8qO26X1h8cEUep8ngRBnOy74E9QgRgEAC8SvOfQkh7FDBDmS43PmGoIiKUUEGkMEC/PJHgxw0xH74yx/3XnaYRJgMB8obxQW6kL9QYEJ0FIFgByfIL7/IQAlvQwEpnAC7DtLNJCKUoO/w45c44GwCXiAFB/OXAATQryUxdN4LfFiwgjCNYg+kYMIEFkCKDs6PKAIJouyGWMS1FSKJOMRB/BoIxYJIUXFUxNwoIkEKPAgCBZSQHQ1A2EWDfDEUVLyADj5AChSIQW6gu10bE/JG2VnCZGfo4R4d0sdQoBAHhPjhIB94v/wRoRKQWGRHgrhGSQJxCS+0pCZbEhAAOw==",
-        "serialized": "https://raw.githubusercontent.com/gradio-app/gradio/main/test/test_files/bus.png"
-      }
-    },
-    {
-      "id": 7,
-      "type": "json",
-      "props": {
-        "show_label": true,
-        "container": true,
-        "min_width": 160,
-        "name": "json",
-        "visible": true
-      },
-      "serializer": "JSONSerializable",
-      "api_info": {
-        "info": {
-          "type": {},
-          "description": "any valid json"
-        },
-        "serialized_info": true
-      },
-      "example_inputs": {
-        "raw": {
-          "a": 1,
-          "b": 2
-        },
-        "serialized": null
-      }
-    },
-    {
-      "id": 8,
-      "type": "button",
-      "props": {
-        "value": "Run",
-        "variant": "secondary",
-        "interactive": true,
-        "name": "button",
-        "visible": true
-      },
-      "serializer": "StringSerializable",
-      "api_info": {
-        "info": {
-          "type": "string"
-        },
-        "serialized_info": false
-      },
-      "example_inputs": {
-        "raw": "Howdy!",
-        "serialized": "Howdy!"
-      }
-    },
-    {
-      "id": 9,
-      "type": "tabitem",
-      "props": {
-        "label": "CT Scan",
-        "visible": true
-      }
-    },
-    {
-      "id": 10,
-      "type": "row",
-      "props": {
-        "type": "row",
-        "variant": "default",
-        "equal_height": true,
-        "visible": true
-      }
-    },
-    {
-      "id": 11,
-      "type": "image",
-      "props": {
-        "image_mode": "RGB",
-        "source": "upload",
-        "tool": "editor",
-        "streaming": false,
-        "mirror_webcam": true,
-        "brush_color": "#000000",
-        "mask_opacity": 0.7,
-        "selectable": false,
-        "show_share_button": false,
-        "show_download_button": true,
-        "show_label": true,
-        "container": true,
-        "min_width": 160,
-        "name": "image",
-        "visible": true
-      },
-      "serializer": "ImgSerializable",
-      "api_info": {
-        "info": {
-          "type": "string",
-          "description": "base64 representation of an image"
-        },
-        "serialized_info": true
-      },
-      "example_inputs": {
-        "raw": "data:image/png;base64,R0lGODlhPQBEAPeoAJosM//AwO/AwHVYZ/z595kzAP/s7P+goOXMv8+fhw/v739/f+8PD98fH/8mJl+fn/9ZWb8/PzWlwv///6wWGbImAPgTEMImIN9gUFCEm/gDALULDN8PAD6atYdCTX9gUNKlj8wZAKUsAOzZz+UMAOsJAP/Z2ccMDA8PD/95eX5NWvsJCOVNQPtfX/8zM8+QePLl38MGBr8JCP+zs9myn/8GBqwpAP/GxgwJCPny78lzYLgjAJ8vAP9fX/+MjMUcAN8zM/9wcM8ZGcATEL+QePdZWf/29uc/P9cmJu9MTDImIN+/r7+/vz8/P8VNQGNugV8AAF9fX8swMNgTAFlDOICAgPNSUnNWSMQ5MBAQEJE3QPIGAM9AQMqGcG9vb6MhJsEdGM8vLx8fH98AANIWAMuQeL8fABkTEPPQ0OM5OSYdGFl5jo+Pj/+pqcsTE78wMFNGQLYmID4dGPvd3UBAQJmTkP+8vH9QUK+vr8ZWSHpzcJMmILdwcLOGcHRQUHxwcK9PT9DQ0O/v70w5MLypoG8wKOuwsP/g4P/Q0IcwKEswKMl8aJ9fX2xjdOtGRs/Pz+Dg4GImIP8gIH0sKEAwKKmTiKZ8aB/f39Wsl+LFt8dgUE9PT5x5aHBwcP+AgP+WltdgYMyZfyywz78AAAAAAAD///8AAP9mZv///wAAAAAAAAAAAAAAAAAAAAAAAAAAAAAAAAAAAAAAAAAAAAAAAAAAAAAAAAAAAAAAAAAAAAAAAAAAAAAAAAAAAAAAAAAAAAAAAAAAAAAAAAAAAAAAAAAAAAAAAAAAAAAAAAAAAAAAAAAAAAAAAAAAAAAAAAAAAAAAAAAAAAAAAAAAAAAAAAAAAAAAAAAAAAAAAAAAAAAAAAAAAAAAAAAAAAAAAAAAAAAAAAAAAAAAAAAAAAAAAAAAAAAAAAAAAAAAAAAAAAAAAAAAAAAAAAAAAAAAAAAAAAAAAAAAAAAAAAAAAAAAAAAAAAAAAAAAAAAAAAAAAAAAAAAAAAAAAAAAAAAAAAAAACH5BAEAAKgALAAAAAA9AEQAAAj/AFEJHEiwoMGDCBMqXMiwocAbBww4nEhxoYkUpzJGrMixogkfGUNqlNixJEIDB0SqHGmyJSojM1bKZOmyop0gM3Oe2liTISKMOoPy7GnwY9CjIYcSRYm0aVKSLmE6nfq05QycVLPuhDrxBlCtYJUqNAq2bNWEBj6ZXRuyxZyDRtqwnXvkhACDV+euTeJm1Ki7A73qNWtFiF+/gA95Gly2CJLDhwEHMOUAAuOpLYDEgBxZ4GRTlC1fDnpkM+fOqD6DDj1aZpITp0dtGCDhr+fVuCu3zlg49ijaokTZTo27uG7Gjn2P+hI8+PDPERoUB318bWbfAJ5sUNFcuGRTYUqV/3ogfXp1rWlMc6awJjiAAd2fm4ogXjz56aypOoIde4OE5u/F9x199dlXnnGiHZWEYbGpsAEA3QXYnHwEFliKAgswgJ8LPeiUXGwedCAKABACCN+EA1pYIIYaFlcDhytd51sGAJbo3onOpajiihlO92KHGaUXGwWjUBChjSPiWJuOO/LYIm4v1tXfE6J4gCSJEZ7YgRYUNrkji9P55sF/ogxw5ZkSqIDaZBV6aSGYq/lGZplndkckZ98xoICbTcIJGQAZcNmdmUc210hs35nCyJ58fgmIKX5RQGOZowxaZwYA+JaoKQwswGijBV4C6SiTUmpphMspJx9unX4KaimjDv9aaXOEBteBqmuuxgEHoLX6Kqx+yXqqBANsgCtit4FWQAEkrNbpq7HSOmtwag5w57GrmlJBASEU18ADjUYb3ADTinIttsgSB1oJFfA63bduimuqKB1keqwUhoCSK374wbujvOSu4QG6UvxBRydcpKsav++Ca6G8A6Pr1x2kVMyHwsVxUALDq/krnrhPSOzXG1lUTIoffqGR7Goi2MAxbv6O2kEG56I7CSlRsEFKFVyovDJoIRTg7sugNRDGqCJzJgcKE0ywc0ELm6KBCCJo8DIPFeCWNGcyqNFE06ToAfV0HBRgxsvLThHn1oddQMrXj5DyAQgjEHSAJMWZwS3HPxT/QMbabI/iBCliMLEJKX2EEkomBAUCxRi42VDADxyTYDVogV+wSChqmKxEKCDAYFDFj4OmwbY7bDGdBhtrnTQYOigeChUmc1K3QTnAUfEgGFgAWt88hKA6aCRIXhxnQ1yg3BCayK44EWdkUQcBByEQChFXfCB776aQsG0BIlQgQgE8qO26X1h8cEUep8ngRBnOy74E9QgRgEAC8SvOfQkh7FDBDmS43PmGoIiKUUEGkMEC/PJHgxw0xH74yx/3XnaYRJgMB8obxQW6kL9QYEJ0FIFgByfIL7/IQAlvQwEpnAC7DtLNJCKUoO/w45c44GwCXiAFB/OXAATQryUxdN4LfFiwgjCNYg+kYMIEFkCKDs6PKAIJouyGWMS1FSKJOMRB/BoIxYJIUXFUxNwoIkEKPAgCBZSQHQ1A2EWDfDEUVLyADj5AChSIQW6gu10bE/JG2VnCZGfo4R4d0sdQoBAHhPjhIB94v/wRoRKQWGRHgrhGSQJxCS+0pCZbEhAAOw==",
-        "serialized": "https://raw.githubusercontent.com/gradio-app/gradio/main/test/test_files/bus.png"
-      }
-    },
-    {
-      "id": 12,
-      "type": "json",
-      "props": {
-        "show_label": true,
-        "container": true,
-        "min_width": 160,
-        "name": "json",
-        "visible": true
-      },
-      "serializer": "JSONSerializable",
-      "api_info": {
-        "info": {
-          "type": {},
-          "description": "any valid json"
-        },
-        "serialized_info": true
-      },
-      "example_inputs": {
-        "raw": {
-          "a": 1,
-          "b": 2
-        },
-        "serialized": null
-      }
-    },
-    {
-      "id": 13,
-      "type": "button",
-      "props": {
-        "value": "Run",
-        "variant": "secondary",
-        "interactive": true,
-        "name": "button",
-        "visible": true
-      },
-      "serializer": "StringSerializable",
-      "api_info": {
-        "info": {
-          "type": "string"
-        },
-        "serialized_info": false
-      },
-      "example_inputs": {
-        "raw": "Howdy!",
-        "serialized": "Howdy!"
-      }
-    },
-    {
-      "id": 14,
-      "type": "textbox",
-      "props": {
-        "lines": 1,
-        "max_lines": 20,
-        "value": "",
-        "type": "text",
-        "autofocus": false,
-        "show_copy_button": false,
-        "container": true,
-        "rtl": false,
-        "autoscroll": true,
-        "show_label": true,
-        "min_width": 160,
-        "name": "textbox",
-        "visible": true
-      },
-      "serializer": "StringSerializable",
-      "api_info": {
-        "info": {
-          "type": "string"
-        },
-        "serialized_info": false
-      },
-      "example_inputs": {
-        "raw": "Howdy!",
-        "serialized": "Howdy!"
-      }
-    },
-    {
-      "id": 15,
-      "type": "form",
-      "props": {
-        "type": "form",
-        "scale": 0,
-        "min_width": 0,
-        "visible": true
-      }
-    },
-    {
-      "id": 16,
-      "type": "form",
-      "props": {
-        "type": "form",
-        "scale": 0,
-        "min_width": 0,
-        "visible": true
-      }
-    }
-  ],
-  "css": null,
-  "title": "Gradio",
-  "space_id": null,
-  "enable_queue": null,
-  "show_error": true,
-  "show_api": true,
-  "is_colab": false,
-  "stylesheets": [
-    "https://fonts.googleapis.com/css2?family=Source+Sans+Pro:wght@400;600&display=swap",
-    "https://fonts.googleapis.com/css2?family=IBM+Plex+Mono:wght@400;600&display=swap"
-  ],
-  "theme": "default",
-  "layout": {
-    "id": 0,
-    "children": [
-      {
-        "id": 1
-      },
-      {
-        "id": 15,
-        "children": [
-          {
-            "id": 2
-          }
-        ]
-      },
-      {
-        "id": 3,
-        "children": [
-          {
-            "id": 4,
-            "children": [
-              {
-                "id": 5,
-                "children": [
-                  {
-                    "id": 6
-                  },
-                  {
-                    "id": 7
-                  }
-                ]
-              },
-              {
-                "id": 8
-              }
-            ]
-          },
-          {
-            "id": 9,
-            "children": [
-              {
-                "id": 10,
-                "children": [
-                  {
-                    "id": 11
-                  },
-                  {
-                    "id": 12
-                  }
-                ]
-              },
-              {
-                "id": 13
-              }
-            ]
-          }
-        ]
-      },
-      {
-        "id": 16,
-        "children": [
-          {
-            "id": 14
-          }
-        ]
-      }
-    ]
-  },
-  "dependencies": [
-    {
-      "targets": [
-        8
-      ],
-      "trigger": "click",
-      "inputs": [
-        2,
-        6
-      ],
-      "outputs": [
-        7
-      ],
-      "backend_fn": true,
-      "js": null,
-      "queue": null,
-      "api_name": null,
-      "scroll_to_output": false,
-      "show_progress": "full",
-      "every": null,
-      "batch": false,
-      "max_batch_size": 4,
-      "cancels": [],
-      "types": {
-        "continuous": false,
-        "generator": false
-      },
-      "collects_event_data": false,
-      "trigger_after": null,
-      "trigger_only_on_success": false
-    },
-    {
-      "targets": [
-        13
-      ],
-      "trigger": "click",
-      "inputs": [
-        2,
-        11
-      ],
-      "outputs": [
-        12
-      ],
-      "backend_fn": true,
-      "js": null,
-      "queue": null,
-      "api_name": null,
-      "scroll_to_output": false,
-      "show_progress": "full",
-      "every": null,
-      "batch": false,
-      "max_batch_size": 4,
-      "cancels": [],
-      "types": {
-        "continuous": false,
-        "generator": false
-      },
-      "collects_event_data": false,
-      "trigger_after": null,
-      "trigger_only_on_success": false
-    }
-  ]
->>>>>>> a80a6653
 }