--- conflicted
+++ resolved
@@ -1709,11 +1709,8 @@
         "self",
         "strict_cors",
         "max_threads",
-<<<<<<< HEAD
         "i18n",
-=======
         "mcp_server",
->>>>>>> 479fc28f
     }
 
     missing_params = []
