import gradio as gr
from gradio.components.image_editor import EditorData, EditorValue
from gradio.data_classes import FileData


class TestImageEditor:
    def test_component_functions(self):
        test_image_path = "test/test_files/bus.png"
        image_data = FileData(path=test_image_path)
        image_editor_data = EditorData(
            background=image_data, layers=[image_data, image_data], composite=image_data
        )
        payload: EditorValue = {
            "background": test_image_path,
            "layers": [test_image_path, test_image_path],
            "composite": test_image_path,
        }

        image_editor_component = gr.ImageEditor()

        assert isinstance(image_editor_component.preprocess(image_editor_data), dict)
        assert image_editor_component.postprocess(payload) == image_editor_data

        # Test that ImageEditor can accept just a filepath as well
        simpler_data = EditorData(
            background=image_data, layers=[], composite=image_data
        )
        assert image_editor_component.postprocess(test_image_path) == simpler_data

        assert image_editor_component.get_config() == {
            "value": None,
            "height": None,
            "width": None,
            "image_mode": "RGBA",
            "sources": ("upload", "webcam", "clipboard"),
            "type": "numpy",
            "label": None,
            "show_label": True,
            "show_download_button": True,
            "container": True,
            "scale": None,
            "min_width": 160,
            "interactive": None,
            "visible": True,
            "elem_id": None,
            "elem_classes": [],
            "mirror_webcam": True,
            "show_share_button": False,
            "_selectable": False,
            "key": None,
            "crop_size": None,
            "transforms": ("crop",),
            "eraser": {"default_size": "auto"},
            "brush": {
                "default_size": "auto",
                "colors": [
                    "rgb(204, 50, 50)",
                    "rgb(173, 204, 50)",
                    "rgb(50, 204, 112)",
                    "rgb(50, 112, 204)",
                    "rgb(173, 50, 204)",
                ],
                "default_color": "auto",
                "color_mode": "defaults",
            },
            "proxy_url": None,
            "name": "imageeditor",
            "server_fns": ["accept_blobs"],
            "format": "webp",
            "layers": True,
            "canvas_size": None,
<<<<<<< HEAD
            "info": None,
=======
            "show_fullscreen_button": True,
>>>>>>> 6584aace
        }

    def test_process_example(self):
        test_image_path = "test/test_files/bus.png"
        image_editor = gr.ImageEditor()
        example_value = image_editor.process_example(test_image_path)
        assert isinstance(example_value, EditorData)
        assert example_value.background and example_value.background.path<|MERGE_RESOLUTION|>--- conflicted
+++ resolved
@@ -69,11 +69,8 @@
             "format": "webp",
             "layers": True,
             "canvas_size": None,
-<<<<<<< HEAD
             "info": None,
-=======
             "show_fullscreen_button": True,
->>>>>>> 6584aace
         }
 
     def test_process_example(self):
