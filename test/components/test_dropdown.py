--- conflicted
+++ resolved
@@ -22,20 +22,14 @@
         dropdown = gr.Dropdown(choices=["a", "b"], type="index")
         assert dropdown.preprocess("a") == 0
         assert dropdown.preprocess("b") == 1
-<<<<<<< HEAD
-=======
         assert dropdown.value == "a"
->>>>>>> 4d908835
         with pytest.raises(gr.Error):
             dropdown.preprocess("c")
 
         dropdown = gr.Dropdown(choices=["a", "b"], type="index", multiselect=True)
         assert dropdown.preprocess(["a"]) == [0]
         assert dropdown.preprocess(["a", "b"]) == [0, 1]
-<<<<<<< HEAD
-=======
         assert dropdown.value == []
->>>>>>> 4d908835
         with pytest.raises(gr.Error):
             dropdown.preprocess(["a", "b", "c"])
 
