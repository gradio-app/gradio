const textbox_input = {
  html: `
    <textarea class="input_text"></textarea>
    <div class="output_text"></div>
    `,
  one_line_html: `<input type="text" class="input_text">`,
  init: function(opts) {
    if (opts.lines > 1) {
      this.target.find(".input_text").attr("rows", opts.lines).css("height", "auto");
    } else {
      this.target.find("textarea").remove();
      this.target.prepend(this.one_line_html);
    }
    if (opts.placeholder) {
      this.target.find(".input_text").attr("placeholder", opts.placeholder)
    }
    if (opts.default) {
      this.target.find(".input_text").val(opts.default)
    }
    this.target.find(".output_text").hide();
  },
  submit: function() {
    text = this.target.find(".input_text").val();
    this.io_master.input(this.id, text);
  },
  clear: function() {
    this.target.find(".input_text").val("");
    this.target.find(".output_text").empty();
    this.target.find(".input_text").show();
    this.target.find(".output_text").hide();
  },
  show_interpretation: function(data) {
    this.target.find(".input_text").hide();
    this.target.find(".output_text").show();
    let html = "";
    for (let [i, char_set] of data.entries()) {
      [char, score] = char_set;
      let color = getSaliencyColor(score);
      html += `<span class='alternate'
        alternate_index=${i}
        style="background-color: ${color}">${char}</span>`
    }
    this.target.find(".output_text").html(html);
  },
  interpretation_logic: "Highlights the output contribution of substrings of input.",
<<<<<<< HEAD
  load_example_preview: function(data) {
    if (data.length > 20) {
      return data.substring(0,20) + "...";
    }
    return data;
  },
=======
>>>>>>> d2b5abf7
  load_example: function(data) {
    this.target.find(".input_text").val(data);    
  }
}<|MERGE_RESOLUTION|>--- conflicted
+++ resolved
@@ -43,15 +43,12 @@
     this.target.find(".output_text").html(html);
   },
   interpretation_logic: "Highlights the output contribution of substrings of input.",
-<<<<<<< HEAD
   load_example_preview: function(data) {
     if (data.length > 20) {
       return data.substring(0,20) + "...";
     }
     return data;
   },
-=======
->>>>>>> d2b5abf7
   load_example: function(data) {
     this.target.find(".input_text").val(data);    
   }
