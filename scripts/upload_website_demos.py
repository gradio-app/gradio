--- conflicted
+++ resolved
@@ -58,11 +58,8 @@
         gradio_wheel_url: If not None, will install the version of gradio using the wheel url in the created Space.
         gradio_client_url: If not None, will install the version of gradio client using the wheel url in the created Space.
     """
-<<<<<<< HEAD
     print("upload_demo_to_space -- hello from fork")
-=======
     print(f"Uploading {demo_name} to {space_id}...")
->>>>>>> 9b42ba8f
     with tempfile.TemporaryDirectory() as tmpdir:
         demo_path = pathlib.Path(GRADIO_DEMO_DIR, demo_name)
         shutil.copytree(demo_path, tmpdir, dirs_exist_ok=True)
