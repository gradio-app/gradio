from __future__ import annotations

import argparse
import json
import os
import pathlib
import shutil
import tempfile
import textwrap

import huggingface_hub

ROOT = os.path.abspath(os.path.join(os.path.dirname(__file__), ".."))
<<<<<<< HEAD
DIR = os.path.dirname(__file__)
GRADIO_DEMO_DIR = os.path.abspath(os.path.join(ROOT, "demo"))

=======
VERSION_FILE = os.path.abspath(os.path.join(ROOT, "gradio", "package.json"))
DIR = os.path.dirname(__file__)
GRADIO_DEMO_DIR = os.path.abspath(os.path.join(ROOT, "demo"))

with open(VERSION_FILE) as f:
    version = json.load(f)["version"]
>>>>>>> 52f78317

# Reasoning:
# 1. all_demos includes all demos and is for testing PRs
# 2. reset_components includes media files that are only present in all_demos (only for PRs)
# 3. custom_path doesn't have .launch since the point is to show how to launch with uvicorn
# 4. The same reason as 2 for kitchen_sink_random and blocks_kitchen_sink
DEMOS_TO_SKIP = {"all_demos", "clear_components", "custom_path", "kitchen_sink_random", "blocks_kitchen_sink"}


def upload_demo_to_space(
    demo_name: str, 
    space_id: str, 
    hf_token: str, 
    gradio_version: str | None, 
    gradio_wheel_url: str | None = None
):
    """Upload a demo in the demo directory to a huggingface space.
    Parameters:
        demo_name: The name of the demo to upload.
        space_id: The id of the space to upload the demo to.
        hf_token: HF api token. Need to have permission to write to space_id for this to work.
        gradio_version: If not None, will set the gradio version in the created Space to the given version.
        gradio_wheel_url: If not None, will install the version of gradio using the wheel url in the created Space.
    """

    with tempfile.TemporaryDirectory() as tmpdir:
        demo_path = pathlib.Path(GRADIO_DEMO_DIR, demo_name)
        shutil.copytree(demo_path, tmpdir, dirs_exist_ok=True)
        readme = pathlib.Path(tmpdir, "README.md")
        readme_content = f"""
                            ---
                            title: {space_id.split("/")[-1]} 
                            emoji: 🔥
                            colorFrom: indigo
                            colorTo: indigo
                            sdk: gradio
                            sdk_version: {gradio_version}
                            app_file: run.py
                            pinned: false
                            hf_oauth: true
                            ---
                            """
        readme.open("w").write(textwrap.dedent(readme_content))

        if gradio_wheel_url:
            requirements_path = os.path.join(tmpdir, "requirements.txt")
            if not os.path.exists(requirements_path):
                with open(os.path.join(requirements_path), "w") as f:
                    f.write(gradio_wheel_url)
            else:
                with open(os.path.join(requirements_path), "r") as f:
                    content = f.read()
                with open(os.path.join(requirements_path), "w") as f:
                    f.seek(0, 0)
                    f.write(gradio_wheel_url + '\n' + content)

        api = huggingface_hub.HfApi()
        huggingface_hub.create_repo(
            space_id,
            space_sdk="gradio",
            repo_type="space",
            token=hf_token,
            exist_ok=True,
        )
        api.upload_folder(
            token=hf_token,
            repo_id=space_id,
            repo_type="space",
            folder_path=tmpdir,
            path_in_repo="",
        )
    return f"https://huggingface.co/spaces/{space_id}"

demos = os.listdir(GRADIO_DEMO_DIR)

demos = [demo for demo in demos if demo not in DEMOS_TO_SKIP and os.path.isdir(os.path.join(GRADIO_DEMO_DIR, demo)) and  os.path.exists(os.path.join(GRADIO_DEMO_DIR, demo, "run.py"))]

if __name__ == "__main__":
    parser = argparse.ArgumentParser()
    parser.add_argument("--WHEEL_URL", type=str, help="aws link to gradio wheel")
    parser.add_argument("--AUTH_TOKEN", type=str, help="huggingface auth token")
    parser.add_argument("--GRADIO_VERSION", type=str, help="gradio version")
    args = parser.parse_args()
    gradio_wheel_url = args.WHEEL_URL + f"gradio-{args.GRADIO_VERSION}-py3-none-any.whl"
    if args.AUTH_TOKEN is not None:
        hello_world_version = str(huggingface_hub.space_info("gradio/hello_world").cardData["sdk_version"])
        for demo in demos:
            if hello_world_version != args.GRADIO_VERSION:
                upload_demo_to_space(demo_name=demo, space_id="gradio/" + demo, hf_token=args.AUTH_TOKEN, gradio_version=args.GRADIO_VERSION)
            upload_demo_to_space(demo_name=demo, space_id="gradio/" + demo + "_main", hf_token=args.AUTH_TOKEN, gradio_version=args.GRADIO_VERSION, gradio_wheel_url=gradio_wheel_url)<|MERGE_RESOLUTION|>--- conflicted
+++ resolved
@@ -11,18 +11,8 @@
 import huggingface_hub
 
 ROOT = os.path.abspath(os.path.join(os.path.dirname(__file__), ".."))
-<<<<<<< HEAD
 DIR = os.path.dirname(__file__)
 GRADIO_DEMO_DIR = os.path.abspath(os.path.join(ROOT, "demo"))
-
-=======
-VERSION_FILE = os.path.abspath(os.path.join(ROOT, "gradio", "package.json"))
-DIR = os.path.dirname(__file__)
-GRADIO_DEMO_DIR = os.path.abspath(os.path.join(ROOT, "demo"))
-
-with open(VERSION_FILE) as f:
-    version = json.load(f)["version"]
->>>>>>> 52f78317
 
 # Reasoning:
 # 1. all_demos includes all demos and is for testing PRs
