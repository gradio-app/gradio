#!/bin/bash
if [ -z "$(ls | grep CONTRIBUTING.md)" ]; then
  echo "Please run the script from repo directory"
  exit -1
else
  echo "Uploading to pypi"
  set -e
<<<<<<< HEAD
  # git pull origin master
  old_version=$(ggrep -Po "(?<=version=\")[^\"]+(?=\")" setup.py)
=======
  git pull origin master
  old_version=$(grep -Po "(?<=version=\")[^\"]+(?=\")" setup.py)
>>>>>>> cc700b80
  echo "Current version is $old_version. New version?"
  read new_version
  sed -i "s/version=\"$old_version\"/version=\"$new_version\"/g" setup.py
  read -p "frontend updates? " -r
  if [[ $REPLY =~ ^[Yy]$ ]]
  then
    echo -n $new_version > gradio/version.txt
    rm -rf gradio/templates/frontend
    cd ui
    npm run build
    cd ..
    aws s3 cp gradio/templates/frontend s3://gradio/$new_version/ --recursive  # requires aws cli (contact maintainers for credentials)
  fi
  rm -r dist/*
  rm -r build/*
  python3 setup.py sdist bdist_wheel
  python3 -m twine upload dist/*
  git add -A
  git commit -m "updated PyPi version to $new_version"
fi
<|MERGE_RESOLUTION|>--- conflicted
+++ resolved
@@ -5,13 +5,8 @@
 else
   echo "Uploading to pypi"
   set -e
-<<<<<<< HEAD
-  # git pull origin master
-  old_version=$(ggrep -Po "(?<=version=\")[^\"]+(?=\")" setup.py)
-=======
   git pull origin master
   old_version=$(grep -Po "(?<=version=\")[^\"]+(?=\")" setup.py)
->>>>>>> cc700b80
   echo "Current version is $old_version. New version?"
   read new_version
   sed -i "s/version=\"$old_version\"/version=\"$new_version\"/g" setup.py
